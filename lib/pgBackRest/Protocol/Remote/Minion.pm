--- conflicted
+++ resolved
@@ -14,6 +14,7 @@
 use pgBackRest::Common::Io::Buffered;
 use pgBackRest::Common::Wait;
 use pgBackRest::Config::Config;
+use pgBackRest::Db;
 use pgBackRest::Protocol::Command::Minion;
 use pgBackRest::Protocol::Helper;
 use pgBackRest::Protocol::Storage::Helper;
@@ -69,15 +70,10 @@
     # Create anonymous subs for each command
     my $hCommandMap =
     {
-<<<<<<< HEAD
-        # ArchiveGet commands
-        &OP_ARCHIVE_GET_CHECK => sub {archiveGetCheck(@{shift()})},
-=======
         # Db commands
         &OP_DB_CONNECT => sub {$oDb->connect()},
         &OP_DB_EXECUTE_SQL => sub {$oDb->executeSql(@{shift()})},
         &OP_DB_INFO => sub {$oDb->info(@{shift()})},
->>>>>>> 50eb062e
 
         # File commands
         &OP_STORAGE_OPEN_READ => sub
