####################################################################################################################################
# pgBackRest - Reliable PostgreSQL Backup & Restore
####################################################################################################################################
package pgBackRest::Main;

use strict;
use warnings FATAL => qw(all);
use Carp qw(confess);
use English '-no_match_vars';

# Convert die to confess to capture the stack trace
$SIG{__DIE__} = sub {Carp::confess @_};

use File::Basename qw(dirname);

use pgBackRest::Backup::Info;
use pgBackRest::Common::Exception;
use pgBackRest::Common::Lock;
use pgBackRest::Common::Log;
use pgBackRest::Config::Config;
use pgBackRest::Protocol::Helper;
use pgBackRest::Protocol::Storage::Helper;
use pgBackRest::Storage::Helper;
use pgBackRest::Version;

####################################################################################################################################
# Set config JSON separately to avoid exposing secrets in the stack trace
####################################################################################################################################
my $strConfigJson;
my $strConfigBin;
my $bConfigLoaded = false;

sub mainConfigSet
{
    $strConfigBin = shift;
    $strConfigJson = shift;
}

####################################################################################################################################
# Main entry point for the library
####################################################################################################################################
sub main
{
    my $strCommand = shift;
    my @stryCommandArg = @_;

    # Run in eval block to catch errors
    # ------------------------------------------------------------------------------------------------------------------------------
    my $iResult = 0;
    my $bErrorC = false;
    my $strMessage = '';

    eval
    {
        # Load command line parameters and config -- pass config by reference to hide secrets more than for efficiency
        # --------------------------------------------------------------------------------------------------------------------------
        if (!$bConfigLoaded)
        {
            configLoad(undef, $strConfigBin, $strCommand, \$strConfigJson);

            # Set test options
            if (cfgOptionTest(CFGOPT_TEST) && cfgOption(CFGOPT_TEST))
            {
                testSet(cfgOption(CFGOPT_TEST), cfgOption(CFGOPT_TEST_DELAY), cfgOption(CFGOPT_TEST_POINT, false));
            }

            $bConfigLoaded = true;
        }
        else
        {
            cfgCommandSet(cfgCommandId($strCommand));
        }

        # Process remote command
        # --------------------------------------------------------------------------------------------------------------------------
        if (cfgCommandTest(CFGCMD_REMOTE))
        {
            # Set log levels
            cfgOptionSet(CFGOPT_LOG_LEVEL_STDERR, PROTOCOL, true);
            logLevelSet(cfgOption(CFGOPT_LOG_LEVEL_FILE), OFF, cfgOption(CFGOPT_LOG_LEVEL_STDERR));

            logFileSet(
                storageLocal(),
                cfgOption(CFGOPT_LOG_PATH) . '/' . (cfgOptionTest(CFGOPT_STANZA) ? cfgOption(CFGOPT_STANZA) : 'all') . '-' .
                    lc(cfgOption(CFGOPT_COMMAND)) . '-' . lc(cfgCommandName(cfgCommandGet())) . '-' .
                    sprintf("%03d", cfgOption(CFGOPT_PROCESS)));

            if (cfgOptionTest(CFGOPT_TYPE, CFGOPTVAL_REMOTE_TYPE_BACKUP) &&
                !cfgOptionTest(CFGOPT_REPO_TYPE, CFGOPTVAL_REPO_TYPE_S3) &&
                !-e cfgOption(CFGOPT_REPO_PATH))
            {
                confess &log(ERROR,
                    cfgOptionName(CFGOPT_REPO_PATH) . ' \'' . cfgOption(CFGOPT_REPO_PATH) . '\' does not exist',
                    ERROR_PATH_MISSING);
            }

            # Load module dynamically
            require pgBackRest::Protocol::Remote::Minion;
            pgBackRest::Protocol::Remote::Minion->import();

            # Create the remote object
            my $oRemote = new pgBackRest::Protocol::Remote::Minion(
                cfgOption(CFGOPT_BUFFER_SIZE), cfgOption(CFGOPT_PROTOCOL_TIMEOUT));

            # Process remote requests
            $oRemote->process(
                cfgOption(CFGOPT_LOCK_PATH), cfgOption(CFGOPT_COMMAND), cfgOption(CFGOPT_STANZA, false), cfgOption(CFGOPT_PROCESS));
        }

        # Process check command
        # --------------------------------------------------------------------------------------------------------------------------
        elsif (cfgCommandTest(CFGCMD_CHECK))
        {
            # Load module dynamically
            require pgBackRest::Check::Check;
            pgBackRest::Check::Check->import();

            $iResult = new pgBackRest::Check::Check()->process();
        }
        else
        {
            # Check that the repo path exists
            require pgBackRest::Protocol::Storage::Helper;
            pgBackRest::Protocol::Storage::Helper->import();

            if (isRepoLocal() && !cfgOptionTest(CFGOPT_REPO_TYPE, CFGOPTVAL_REPO_TYPE_S3) && !storageRepo()->pathExists(''))
            {
                confess &log(ERROR,
                    cfgOptionName(CFGOPT_REPO_PATH) . ' \'' . cfgOption(CFGOPT_REPO_PATH) . '\' does not exist',
                    ERROR_PATH_MISSING);
            }

            logFileSet(
                storageLocal(),
                cfgOption(CFGOPT_LOG_PATH) . '/' . cfgOption(CFGOPT_STANZA) . '-' . lc(cfgCommandName(cfgCommandGet())));

            # Process delete command
            # ----------------------------------------------------------------------------------------------------------------------
            if (cfgCommandTest(CFGCMD_STANZA_DELETE))
            {
                # Load module dynamically
                require pgBackRest::Stanza;
                pgBackRest::Stanza->import();

                new pgBackRest::Stanza()->process();
            }
            # Process restore command
            # ----------------------------------------------------------------------------------------------------------------------
            elsif (cfgCommandTest(CFGCMD_RESTORE))
            {
                # Check locality
                if (!isDbLocal())
                {
                    confess &log(ERROR,
                        cfgCommandName(cfgCommandGet()) . ' command must be run on the PostgreSQL host', ERROR_HOST_INVALID);
                }

                # Load module dynamically
                require pgBackRest::Restore;
                pgBackRest::Restore->import();

                # Do the restore
                new pgBackRest::Restore()->process();
            }
            else
            {
                # Check if processes have been stopped
                lockStopTest();

<<<<<<< HEAD
                # Process restore command
                # ------------------------------------------------------------------------------------------------------------------
                if (cfgCommandTest(CFGCMD_RESTORE))
=======
                # Check locality
                if (!isRepoLocal())
                {
                    confess &log(ERROR,
                        cfgCommandName(cfgCommandGet()) . ' command must be run on the repository host', ERROR_HOST_INVALID);
                }

                # Process stanza-create and stanza-upgrade commands
                # ------------------------------------------------------------------------------------------------------------------
                if (cfgCommandTest(CFGCMD_STANZA_CREATE) || cfgCommandTest(CFGCMD_STANZA_UPGRADE))
                {
                    # Load module dynamically
                    require pgBackRest::Stanza;
                    pgBackRest::Stanza->import();

                    $iResult = new pgBackRest::Stanza()->process();
                }

                # Process backup command
                # ------------------------------------------------------------------------------------------------------------------
                elsif (cfgCommandTest(CFGCMD_BACKUP))
>>>>>>> 6b5366a6
                {
                    # Load module dynamically
                    require pgBackRest::Backup::Backup;
                    pgBackRest::Backup::Backup->import();

                    new pgBackRest::Backup::Backup()->process();
                }

                # Process expire command
                # --------------------------------------------------------------------------------------------------------------
                elsif (cfgCommandTest(CFGCMD_EXPIRE))
                {
<<<<<<< HEAD
                    # Check if processes have been stopped
                    lockStopTest();

                    # Check locality
                    if (!isRepoLocal())
                    {
                        confess &log(ERROR,
                            cfgCommandName(cfgCommandGet()) . ' command must be run on the repository host', ERROR_HOST_INVALID);
                    }

                    # Process backup command
                    # --------------------------------------------------------------------------------------------------------------
                    if (cfgCommandTest(CFGCMD_BACKUP))
                    {
                        # Load module dynamically
                        require pgBackRest::Backup::Backup;
                        pgBackRest::Backup::Backup->import();

                        new pgBackRest::Backup::Backup()->process();
                    }

                    # Process expire command
                    # --------------------------------------------------------------------------------------------------------------
                    elsif (cfgCommandTest(CFGCMD_EXPIRE))
                    {
                        new pgBackRest::Backup::Info(storageRepo()->pathGet(STORAGE_REPO_BACKUP));
                    }
=======
                    new pgBackRest::Backup::Info(storageRepo()->pathGet(STORAGE_REPO_BACKUP));
>>>>>>> 6b5366a6
                }
            }
        }

        return 1;
    }

    # Check for errors
    # ------------------------------------------------------------------------------------------------------------------------------
    or do
    {
        # Perl 5.10 seems to have a problem propogating errors up through a large call stack, so in the case that the error arrives
        # blank just use the last logged error instead.  Don't do this in all cases because newer Perls seem to work fine and there
        # are other errors that could be arriving in $EVAL_ERROR.
        my $oException = defined($EVAL_ERROR) && length($EVAL_ERROR) > 0 ? $EVAL_ERROR : logErrorLast();

        # If a backrest exception
        if (isException(\$oException))
        {
            $iResult = $oException->code();
            $bErrorC = $oException->errorC();

            # Only return message if we are in an async process since this will not be logged to the console
            if (!$bConfigLoaded && cfgOption(CFGOPT_ARCHIVE_ASYNC))
            {
                $strMessage = $oException->message();
            }
        }
        # Else a regular Perl exception
        else
        {
            $iResult = ERROR_UNHANDLED;
            $strMessage =
                'process terminated due to an unhandled exception' .
                (defined($oException) ? ":\n${oException}" : ': [exception not defined]');
        }
    };

    # Return result and error message if the result is an error
    return $iResult, $bErrorC, $strMessage;
}

####################################################################################################################################
# Do any cleanup required when the perl process is about to be shut down
####################################################################################################################################
sub mainCleanup
{
    # Assign function parameters, defaults, and log debug info
    my
    (
        $strOperation,
        $iExitCode,
    ) =
        logDebugParam
        (
            __PACKAGE__ . '::mainCleanup', \@_,
            {name => 'iExitCode', required => false},
        );

    # Don't fail if the remote can't be closed
    eval
    {
        protocolDestroy(undef, undef, defined($iExitCode) && ($iExitCode == 0 || $iExitCode == 1));
        return true;
    }
    # this eval exists only to suppress protocol shutdown errors so original error will not be lost
    or do {};

    # Don't fail if the lock can't be released (it will be freed by the system though the file will remain)
    eval
    {
        lockRelease(false);
        return true;
    }
    # this eval exists only to suppress lock errors so original error will not be lost
    or do {};

    # Log return values if any
    return logDebugReturn($strOperation);
}

1;<|MERGE_RESOLUTION|>--- conflicted
+++ resolved
@@ -134,19 +134,9 @@
                 storageLocal(),
                 cfgOption(CFGOPT_LOG_PATH) . '/' . cfgOption(CFGOPT_STANZA) . '-' . lc(cfgCommandName(cfgCommandGet())));
 
-            # Process delete command
-            # ----------------------------------------------------------------------------------------------------------------------
-            if (cfgCommandTest(CFGCMD_STANZA_DELETE))
-            {
-                # Load module dynamically
-                require pgBackRest::Stanza;
-                pgBackRest::Stanza->import();
-
-                new pgBackRest::Stanza()->process();
-            }
             # Process restore command
             # ----------------------------------------------------------------------------------------------------------------------
-            elsif (cfgCommandTest(CFGCMD_RESTORE))
+            if (cfgCommandTest(CFGCMD_RESTORE))
             {
                 # Check locality
                 if (!isDbLocal())
@@ -167,11 +157,6 @@
                 # Check if processes have been stopped
                 lockStopTest();
 
-<<<<<<< HEAD
-                # Process restore command
-                # ------------------------------------------------------------------------------------------------------------------
-                if (cfgCommandTest(CFGCMD_RESTORE))
-=======
                 # Check locality
                 if (!isRepoLocal())
                 {
@@ -179,21 +164,9 @@
                         cfgCommandName(cfgCommandGet()) . ' command must be run on the repository host', ERROR_HOST_INVALID);
                 }
 
-                # Process stanza-create and stanza-upgrade commands
-                # ------------------------------------------------------------------------------------------------------------------
-                if (cfgCommandTest(CFGCMD_STANZA_CREATE) || cfgCommandTest(CFGCMD_STANZA_UPGRADE))
-                {
-                    # Load module dynamically
-                    require pgBackRest::Stanza;
-                    pgBackRest::Stanza->import();
-
-                    $iResult = new pgBackRest::Stanza()->process();
-                }
-
                 # Process backup command
                 # ------------------------------------------------------------------------------------------------------------------
-                elsif (cfgCommandTest(CFGCMD_BACKUP))
->>>>>>> 6b5366a6
+                if (cfgCommandTest(CFGCMD_BACKUP))
                 {
                     # Load module dynamically
                     require pgBackRest::Backup::Backup;
@@ -206,37 +179,7 @@
                 # --------------------------------------------------------------------------------------------------------------
                 elsif (cfgCommandTest(CFGCMD_EXPIRE))
                 {
-<<<<<<< HEAD
-                    # Check if processes have been stopped
-                    lockStopTest();
-
-                    # Check locality
-                    if (!isRepoLocal())
-                    {
-                        confess &log(ERROR,
-                            cfgCommandName(cfgCommandGet()) . ' command must be run on the repository host', ERROR_HOST_INVALID);
-                    }
-
-                    # Process backup command
-                    # --------------------------------------------------------------------------------------------------------------
-                    if (cfgCommandTest(CFGCMD_BACKUP))
-                    {
-                        # Load module dynamically
-                        require pgBackRest::Backup::Backup;
-                        pgBackRest::Backup::Backup->import();
-
-                        new pgBackRest::Backup::Backup()->process();
-                    }
-
-                    # Process expire command
-                    # --------------------------------------------------------------------------------------------------------------
-                    elsif (cfgCommandTest(CFGCMD_EXPIRE))
-                    {
-                        new pgBackRest::Backup::Info(storageRepo()->pathGet(STORAGE_REPO_BACKUP));
-                    }
-=======
                     new pgBackRest::Backup::Info(storageRepo()->pathGet(STORAGE_REPO_BACKUP));
->>>>>>> 6b5366a6
                 }
             }
         }
