####################################################################################################################################
# pgBackRest - Reliable PostgreSQL Backup & Restore
####################################################################################################################################
package pgBackRest::Main;

use strict;
use warnings FATAL => qw(all);
use Carp qw(confess);
use English '-no_match_vars';

# Convert die to confess to capture the stack trace
$SIG{__DIE__} = sub {Carp::confess @_};

use File::Basename qw(dirname);

use pgBackRest::Common::Exception;
use pgBackRest::Common::Lock;
use pgBackRest::Common::Log;
use pgBackRest::Config::Config;
use pgBackRest::Protocol::Helper;
use pgBackRest::Storage::Helper;
use pgBackRest::Version;

####################################################################################################################################
# Set config JSON separately to avoid exposing secrets in the stack trace
####################################################################################################################################
my $strConfigJson;
my $strConfigBin;
my $bConfigLoaded = false;

sub mainConfigSet
{
    $strConfigBin = shift;
    $strConfigJson = shift;
}

####################################################################################################################################
# Main entry point for the library
####################################################################################################################################
sub main
{
    my $strCommand = shift;
    my @stryCommandArg = @_;

    # Run in eval block to catch errors
    # ------------------------------------------------------------------------------------------------------------------------------
    my $iResult = 0;
    my $bErrorC = false;
    my $strMessage = '';

    eval
    {
        # Load command line parameters and config -- pass config by reference to hide secrets more than for efficiency
        # --------------------------------------------------------------------------------------------------------------------------
        if (!$bConfigLoaded)
        {
            configLoad(undef, $strConfigBin, $strCommand, \$strConfigJson);

            # Set test options
            if (cfgOptionTest(CFGOPT_TEST) && cfgOption(CFGOPT_TEST))
            {
                testSet(cfgOption(CFGOPT_TEST), cfgOption(CFGOPT_TEST_DELAY), cfgOption(CFGOPT_TEST_POINT, false));
            }

            $bConfigLoaded = true;
        }
        else
        {
            cfgCommandSet(cfgCommandId($strCommand));
        }

        # Process archive-push command
        # --------------------------------------------------------------------------------------------------------------------------
        if (cfgCommandTest(CFGCMD_ARCHIVE_PUSH))
        {
            # Load module dynamically
            require pgBackRest::Archive::Push::Push;
            pgBackRest::Archive::Push::Push->import();

            new pgBackRest::Archive::Push::Push()->process($stryCommandArg[0]);
        }

        # Process archive-get command
        # --------------------------------------------------------------------------------------------------------------------------
        elsif (cfgCommandTest(CFGCMD_ARCHIVE_GET))
        {
            # Load module dynamically
            require pgBackRest::Archive::Get::Get;
            pgBackRest::Archive::Get::Get->import();

            $iResult = new pgBackRest::Archive::Get::Get()->process(\@stryCommandArg);
        }

        # Process remote command
        # --------------------------------------------------------------------------------------------------------------------------
        elsif (cfgCommandTest(CFGCMD_REMOTE))
        {
            # Set log levels
            cfgOptionSet(CFGOPT_LOG_LEVEL_STDERR, PROTOCOL, true);
            logLevelSet(cfgOption(CFGOPT_LOG_LEVEL_FILE), OFF, cfgOption(CFGOPT_LOG_LEVEL_STDERR));

            logFileSet(
                storageLocal(),
                cfgOption(CFGOPT_LOG_PATH) . '/' . (cfgOptionTest(CFGOPT_STANZA) ? cfgOption(CFGOPT_STANZA) : 'all') . '-' .
                    lc(cfgOption(CFGOPT_COMMAND)) . '-' . lc(cfgCommandName(cfgCommandGet())) . '-' .
                    sprintf("%03d", cfgOptionTest(CFGOPT_PROCESS) ? cfgOption(CFGOPT_PROCESS) : 0));

            if (cfgOptionTest(CFGOPT_TYPE, CFGOPTVAL_REMOTE_TYPE_BACKUP) &&
                !cfgOptionTest(CFGOPT_REPO_TYPE, CFGOPTVAL_REPO_TYPE_S3) &&
                !-e cfgOption(CFGOPT_REPO_PATH))
            {
                confess &log(ERROR,
                    cfgOptionName(CFGOPT_REPO_PATH) . ' \'' . cfgOption(CFGOPT_REPO_PATH) . '\' does not exist',
                    ERROR_PATH_MISSING);
            }

            # Load module dynamically
            require pgBackRest::Protocol::Remote::Minion;
            pgBackRest::Protocol::Remote::Minion->import();

            # Create the remote object
            my $oRemote = new pgBackRest::Protocol::Remote::Minion(
                cfgOption(CFGOPT_BUFFER_SIZE), cfgOption(CFGOPT_PROTOCOL_TIMEOUT));

            # Process remote requests
            $oRemote->process(cfgOption(CFGOPT_LOCK_PATH), cfgOption(CFGOPT_COMMAND), cfgOption(CFGOPT_STANZA, false));
        }

        # Process local command
        # --------------------------------------------------------------------------------------------------------------------------
        elsif (cfgCommandTest(CFGCMD_LOCAL))
        {
            # Set log levels
            cfgOptionSet(CFGOPT_LOG_LEVEL_STDERR, PROTOCOL, true);
<<<<<<< HEAD
            # logLevelSet(OFF, OFF, cfgOption(CFGOPT_LOG_LEVEL_STDERR));
            logLevelSet(TRACE, OFF, cfgOption(CFGOPT_LOG_LEVEL_STDERR)); # CSHANG
                            # Open log file
                            require pgBackRest::Storage::Helper;
                            pgBackRest::Storage::Helper->import(); # CSHANG
            logFileSet(
                storageLocal(),
                cfgOption(CFGOPT_LOG_PATH) . '/' . cfgOption(CFGOPT_STANZA) . '-' . lc(cfgCommandName(cfgCommandGet())) . '-cynthia'); # CSHANG
=======
            logLevelSet(cfgOption(CFGOPT_LOG_LEVEL_FILE), OFF, cfgOption(CFGOPT_LOG_LEVEL_STDERR));

            logFileSet(
                storageLocal(),
                cfgOption(CFGOPT_LOG_PATH) . '/' . cfgOption(CFGOPT_STANZA) . '-' . lc(cfgOption(CFGOPT_COMMAND)) . '-' .
                    lc(cfgCommandName(cfgCommandGet())) . '-' . sprintf("%03d", cfgOption(CFGOPT_PROCESS)));
>>>>>>> 77dca5b9

            # Load module dynamically
            require pgBackRest::Protocol::Local::Minion;
            pgBackRest::Protocol::Local::Minion->import();

            # Create the local object
            my $oLocal = new pgBackRest::Protocol::Local::Minion();

            # Process local requests
            $oLocal->process();
        }

        # Process check command
        # --------------------------------------------------------------------------------------------------------------------------
        elsif (cfgCommandTest(CFGCMD_CHECK))
        {
            # Load module dynamically
            require pgBackRest::Check::Check;
            pgBackRest::Check::Check->import();

            $iResult = new pgBackRest::Check::Check()->process();
        }

        # Process start/stop commands
        # --------------------------------------------------------------------------------------------------------------------------
        elsif (cfgCommandTest(CFGCMD_START))
        {
            lockStart();
        }
        elsif (cfgCommandTest(CFGCMD_STOP))
        {
            lockStop();
        }
        else
        {
            # Check that the repo path exists
            require pgBackRest::Protocol::Storage::Helper;
            pgBackRest::Protocol::Storage::Helper->import();

            if (isRepoLocal() && !cfgOptionTest(CFGOPT_REPO_TYPE, CFGOPTVAL_REPO_TYPE_S3) && !storageRepo()->pathExists(''))
            {
                confess &log(ERROR,
                    cfgOptionName(CFGOPT_REPO_PATH) . ' \'' . cfgOption(CFGOPT_REPO_PATH) . '\' does not exist',
                    ERROR_PATH_MISSING);
            }

            # Process info command
            # ----------------------------------------------------------------------------------------------------------------------
            if (cfgCommandTest(CFGCMD_INFO))
            {
                # Load module dynamically
                require pgBackRest::Info;
                pgBackRest::Info->import();

                new pgBackRest::Info()->process();
            }
            else
            {
                logFileSet(
                    storageLocal(),
                    cfgOption(CFGOPT_LOG_PATH) . '/' . cfgOption(CFGOPT_STANZA) . '-' . lc(cfgCommandName(cfgCommandGet())));

                # Process delete command
                # --------------------------------------------------------------------------------------------------------------
                if (cfgCommandTest(CFGCMD_STANZA_DELETE))
                {
                    # Load module dynamically
                    require pgBackRest::Stanza;
                    pgBackRest::Stanza->import();

                    new pgBackRest::Stanza()->process();
                }
                # Process restore command
                # ------------------------------------------------------------------------------------------------------------------
                elsif (cfgCommandTest(CFGCMD_RESTORE))
                {
                    # Check locality
                    if (!isDbLocal())
                    {
                        confess &log(ERROR,
                            cfgCommandName(cfgCommandGet()) . ' command must be run on the PostgreSQL host', ERROR_HOST_INVALID);
                    }

                    # Load module dynamically
                    require pgBackRest::Restore;
                    pgBackRest::Restore->import();

                    # Do the restore
                    new pgBackRest::Restore()->process();
                }
                else
                {
                    # Check if processes have been stopped
                    lockStopTest();

                    # Check locality
                    if (!isRepoLocal())
                    {
                        confess &log(ERROR,
                            cfgCommandName(cfgCommandGet()) . ' command must be run on the repository host', ERROR_HOST_INVALID);
                    }

                    # Process stanza-create and stanza-upgrade commands
                    # --------------------------------------------------------------------------------------------------------------
                    if (cfgCommandTest(CFGCMD_STANZA_CREATE) || cfgCommandTest(CFGCMD_STANZA_UPGRADE))
                    {
                        # Load module dynamically
                        require pgBackRest::Stanza;
                        pgBackRest::Stanza->import();

                        $iResult = new pgBackRest::Stanza()->process();
                    }

                    # Process backup command
                    # --------------------------------------------------------------------------------------------------------------
                    elsif (cfgCommandTest(CFGCMD_BACKUP))
                    {
                        # Load module dynamically
                        require pgBackRest::Backup::Backup;
                        pgBackRest::Backup::Backup->import();

                        new pgBackRest::Backup::Backup()->process();
                    }

                    # Process expire command
                    # --------------------------------------------------------------------------------------------------------------
                    elsif (cfgCommandTest(CFGCMD_EXPIRE))
                    {
                        # Load module dynamically
                        require pgBackRest::Expire;
                        pgBackRest::Expire->import();

                        new pgBackRest::Expire()->process();
                    }
                }
            }
        }

        return 1;
    }

    # Check for errors
    # ------------------------------------------------------------------------------------------------------------------------------
    or do
    {
        # Perl 5.10 seems to have a problem propogating errors up through a large call stack, so in the case that the error arrives
        # blank just use the last logged error instead.  Don't do this in all cases because newer Perls seem to work fine and there
        # are other errors that could be arriving in $EVAL_ERROR.
        my $oException = defined($EVAL_ERROR) && length($EVAL_ERROR) > 0 ? $EVAL_ERROR : logErrorLast();

        # If a backrest exception
        if (isException(\$oException))
        {
            $iResult = $oException->code();
            $bErrorC = $oException->errorC();

            # Only return message if we are in an async process since this will not be logged to the console
            if (!$bConfigLoaded && cfgOption(CFGOPT_ARCHIVE_ASYNC))
            {
                $strMessage = $oException->message();
            }
        }
        # Else a regular Perl exception
        else
        {
            $iResult = ERROR_UNHANDLED;
            $strMessage =
                'process terminated due to an unhandled exception' .
                (defined($oException) ? ":\n${oException}" : ': [exception not defined]');
        }
    };

    # Return result and error message if the result is an error
    return $iResult, $bErrorC, $strMessage;
}

####################################################################################################################################
# Do any cleanup required when the perl process is about to be shut down
####################################################################################################################################
sub mainCleanup
{
    # Assign function parameters, defaults, and log debug info
    my
    (
        $strOperation,
        $iExitCode,
    ) =
        logDebugParam
        (
            __PACKAGE__ . '::mainCleanup', \@_,
            {name => 'iExitCode', required => false},
        );

    # Don't fail if the remote can't be closed
    eval
    {
        protocolDestroy(undef, undef, defined($iExitCode) && ($iExitCode == 0 || $iExitCode == 1));
        return true;
    }
    # this eval exists only to suppress protocol shutdown errors so original error will not be lost
    or do {};

    # Don't fail if the lock can't be released (it will be freed by the system though the file will remain)
    eval
    {
        lockRelease(false);
        return true;
    }
    # this eval exists only to suppress lock errors so original error will not be lost
    or do {};

    # Log return values if any
    return logDebugReturn($strOperation);
}

1;<|MERGE_RESOLUTION|>--- conflicted
+++ resolved
@@ -132,23 +132,12 @@
         {
             # Set log levels
             cfgOptionSet(CFGOPT_LOG_LEVEL_STDERR, PROTOCOL, true);
-<<<<<<< HEAD
-            # logLevelSet(OFF, OFF, cfgOption(CFGOPT_LOG_LEVEL_STDERR));
-            logLevelSet(TRACE, OFF, cfgOption(CFGOPT_LOG_LEVEL_STDERR)); # CSHANG
-                            # Open log file
-                            require pgBackRest::Storage::Helper;
-                            pgBackRest::Storage::Helper->import(); # CSHANG
-            logFileSet(
-                storageLocal(),
-                cfgOption(CFGOPT_LOG_PATH) . '/' . cfgOption(CFGOPT_STANZA) . '-' . lc(cfgCommandName(cfgCommandGet())) . '-cynthia'); # CSHANG
-=======
             logLevelSet(cfgOption(CFGOPT_LOG_LEVEL_FILE), OFF, cfgOption(CFGOPT_LOG_LEVEL_STDERR));
 
             logFileSet(
                 storageLocal(),
                 cfgOption(CFGOPT_LOG_PATH) . '/' . cfgOption(CFGOPT_STANZA) . '-' . lc(cfgOption(CFGOPT_COMMAND)) . '-' .
                     lc(cfgCommandName(cfgCommandGet())) . '-' . sprintf("%03d", cfgOption(CFGOPT_PROCESS)));
->>>>>>> 77dca5b9
 
             # Load module dynamically
             require pgBackRest::Protocol::Local::Minion;
