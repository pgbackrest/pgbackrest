####################################################################################################################################
# STANZA MODULE
#
# Contains functions for adding, upgrading and removing a stanza.
####################################################################################################################################
package pgBackRest::Stanza;

use strict;
use warnings FATAL => qw(all);
use Carp qw(confess);
use English '-no_match_vars';

use Exporter qw(import);
    our @EXPORT = qw();

use pgBackRest::Common::Exception;
use pgBackRest::Common::Log;
use pgBackRest::Config::Config;
use pgBackRest::Archive;
use pgBackRest::ArchiveInfo;
use pgBackRest::BackupInfo;
use pgBackRest::Db;
use pgBackRest::DbVersion;
use pgBackRest::File;
use pgBackRest::FileCommon;
use pgBackRest::Protocol::Common;
use pgBackRest::Protocol::Protocol;
use IO::Uncompress::Gunzip qw($GunzipError);

####################################################################################################################################
# CONSTRUCTOR
####################################################################################################################################
sub new
{
    my $class = shift;          # Class name

    # Create the class hash
    my $self = {};
    bless $self, $class;

    # Assign function parameters, defaults, and log debug info
    my $strOperation = logDebugParam(__PACKAGE__ . '->new');

    # Initialize the database object
    ($self->{oDb}) = dbObjectGet();

    # Return from function and log return values if any
    return logDebugReturn
    (
        $strOperation,
        {name => 'self', value => $self}
    );
}

####################################################################################################################################
# DESTROY
####################################################################################################################################
sub DESTROY
{
    my $self = shift;

    # Assign function parameters, defaults, and log debug info
    my ($strOperation) = logDebugParam(__PACKAGE__ . '->DESTROY');

    undef($self->{oDb});

    # Return from function and log return values if any
    return logDebugReturn($strOperation);
}

####################################################################################################################################
# Process Stanza Commands
####################################################################################################################################
sub process
{
    my $self = shift;

    # Assign function parameters, defaults, and log debug info
    my ($strOperation) = logDebugParam(__PACKAGE__ . '->process');

    # Error if any other command other than stanza-create is found
    if (!commandTest(CMD_STANZA_CREATE))
    {
        confess &log(ASSERT, "Stanza->process() called with invalid command: " . commandGet());
    }

    # Process stanza create
    my $iResult = $self->stanzaCreate();

    # Return from function and log return values if any
    return logDebugReturn
    (
        $strOperation,
        {name => 'iResult', value => $iResult, trace => true}
    );
}

####################################################################################################################################
# stanzaCreate
#
# Creates the required data for the stanza.
####################################################################################################################################
sub stanzaCreate
{
    my $self = shift;

    # Assign function parameters, defaults, and log debug info
    my ($strOperation) = logDebugParam(__PACKAGE__ . '->stanzaCreate');

    # Initialize default file object with protocol set to NONE meaning strictly local
    my $oFile = new pgBackRest::File
    (
        optionGet(OPTION_STANZA),
        optionGet(OPTION_REPO_PATH),
        protocolGet(NONE)
    );

    $self->dbInfoGet();

    # Create the archive.info file
<<<<<<< HEAD
    my ($iResult, $strResultMessage) = $self->infoFileCreate($oFile, PATH_BACKUP_ARCHIVE, ARCHIVE_INFO_FILE,
                                                             ERROR_ARCHIVE_DIR_INVALID);
=======
    my ($iResult, $strResultMessage) = $self->infoFileCreate(
        $oFile, PATH_BACKUP_ARCHIVE, ARCHIVE_INFO_FILE, ERROR_ARCHIVE_DIR_INVALID);
>>>>>>> 1425733f

    if ($iResult == 0)
    {
        # Create the backup.info file
<<<<<<< HEAD
        ($iResult, $strResultMessage) = $self->infoFileCreate($oFile, PATH_BACKUP_CLUSTER, FILE_BACKUP_INFO,
                                                              ERROR_BACKUP_DIR_INVALID);
=======
        ($iResult, $strResultMessage) = $self->infoFileCreate(
            $oFile, PATH_BACKUP_CLUSTER, FILE_BACKUP_INFO, ERROR_BACKUP_DIR_INVALID);
>>>>>>> 1425733f
    }

    if ($iResult == 0)
    {
        &log(INFO, "successfully created stanza " . optionGet(OPTION_STANZA));
    }
    else
    {
        &log(ERROR, $strResultMessage, $iResult);
        &log(WARN, "the stanza " . optionGet(OPTION_STANZA) . " could not be created");
    }

    # Return from function and log return values if any
    return logDebugReturn
    (
        $strOperation,
        {name => 'iResult', value => $iResult, trace => true}
    );
}

####################################################################################################################################
# infoFileCreate
#
# Creates the info file based on the data passed to the function
####################################################################################################################################
sub infoFileCreate
{
    my $self = shift;

    # Assign function parameters, defaults, and log debug info
    my
    (
        $strOperation,
        $oFile,
        $strPathType,
        $strInfoFile,
        $iErrorCode,
    ) =
        logDebugParam
        (
            __PACKAGE__ . '->infoFileCreate', \@_,
            {name => 'oFile', trace => true},
            {name => 'strPathType', trace => true},
            {name => 'strInfoFile', trace => true},
            {name => 'iErrorCode', trace => true}
        );

    my $iResult = 0;
    my $strResultMessage = undef;
    my $strParentPath = $oFile->pathGet($strPathType);

    # If the info path does not exist, create it
    if (!fileExists($strParentPath))
    {
        # Create the cluster repo path
        $oFile->pathCreate($strPathType, undef, undef, true, true);
    }

    # Get the contents of the directory and create the info object
    my @stryFileList = fileList($strParentPath, undef, 'forward', true);
    my $oInfo = ($strPathType eq PATH_BACKUP_CLUSTER) ? new pgBackRest::BackupInfo($strParentPath, false, false)
                                                      : new pgBackRest::ArchiveInfo($strParentPath, false);

    # If the cluster repo path is empty then don't validate the info files, just create them
    if (!@stryFileList)
    {
        # Create and save the info file
        ($strPathType eq PATH_BACKUP_CLUSTER)
            ? $oInfo->create($self->{oDb}{strDbVersion}, $self->{oDb}{iControlVersion}, $self->{oDb}{iCatalogVersion},
                                 $self->{oDb}{ullDbSysId})
            : $oInfo->create($self->{oDb}{strDbVersion}, $self->{oDb}{ullDbSysId});
    }
    elsif (!grep(/^$strInfoFile$/i, @stryFileList))
    {
        # If the directory is not empty but does not contain the info file, then check if they have used the force option,
        # if so, reconstruct the info file from the contents of the directories, else error
        if (!optionGet(OPTION_FORCE))
        {
            $iResult = $iErrorCode;
            $strResultMessage =
                "the " . (($strPathType eq PATH_BACKUP_CLUSTER) ? "backup" : "archive") . " directory is not empty " .
                "but the ${strInfoFile} file is missing\n" .
                "HINT: Has the directory been copied from another location and the copy has not completed?\n" .
                "HINT: Use --force to force the ${strInfoFile} to be created from the existing data in the directory.";
        }
        else
        {
            # Turn off console logging to control when to display the error
            logLevelSet(undef, OFF);

            eval
            {
                ($strPathType eq PATH_BACKUP_CLUSTER)
                    ? $oInfo->reconstruct($self->{oDb}{strDbVersion}, $self->{oDb}{iControlVersion}, $self->{oDb}{iCatalogVersion},
                                          $self->{oDb}{ullDbSysId})
                    : $oInfo->reconstruct($oFile, $self->{oDb}{strDbVersion}, $self->{oDb}{ullDbSysId});
<<<<<<< HEAD
=======

>>>>>>> 1425733f
                return true;
            }
            or do
            {
                # Confess unhandled errors
                if (!isException($EVAL_ERROR))
                {
                    confess $EVAL_ERROR;
                }

                # If this is a backrest error then capture the last code and message
                $iResult = $EVAL_ERROR->code();
                $strResultMessage = $EVAL_ERROR->message();
            };

            # Reset the console logging
            logLevelSet(undef, optionGet(OPTION_LOG_LEVEL_CONSOLE));
        }
    }

    if ($iResult == 0)
    {
        # Check the validity of the existing info file
        # Turn off console logging to control when to display the error
        logLevelSet(undef, OFF);

        eval
        {
            # Check that the info file is valid for the current database of the stanza
            ($strPathType eq PATH_BACKUP_CLUSTER)
<<<<<<< HEAD
                ? $oInfo->check($self->{oDb}{strDbVersion}, $self->{oDb}{iControlVersion}, $self->{oDb}{iCatalogVersion}, $self->{oDb}{ullDbSysId})
                : $oInfo->check($self->{oDb}{strDbVersion}, $self->{oDb}{ullDbSysId});
=======
                ? $oInfo->check($self->{oDb}{strDbVersion}, $self->{oDb}{iControlVersion}, $self->{oDb}{iCatalogVersion},
                    $self->{oDb}{ullDbSysId})
                : $oInfo->check($self->{oDb}{strDbVersion}, $self->{oDb}{ullDbSysId});

>>>>>>> 1425733f
            return true;
        }
        or do
        {
            # Confess unhandled errors
            if (!isException($EVAL_ERROR))
            {
                confess $EVAL_ERROR;
            }

            # If this is a backrest error then capture the last code and message
            $iResult = $EVAL_ERROR->code();
            $strResultMessage = $EVAL_ERROR->message();
        };
    }

    # Reset the console logging
    logLevelSet(undef, optionGet(OPTION_LOG_LEVEL_CONSOLE));

    # Return from function and log return values if any
    return logDebugReturn
    (
        $strOperation,
        {name => 'iResult', value => $iResult, trace => true},
        {name => 'strResultMessage', value => $strResultMessage, trace => true}
    );
}

####################################################################################################################################
# dbInfoGet
#
# Gets the database information and store it in $self
####################################################################################################################################
sub dbInfoGet
{
    my $self = shift;

    # Assign function parameters, defaults, and log debug info
    my ($strOperation) = logDebugParam(__PACKAGE__ . '->dbInfoGet');

    # Validate the database configuration. Do not require the database to be online before creating a stanza because the
    # archive_command will attempt to push an achive before the archive.info file exists which will result in an error in the
    # postgres logs.
    if (optionGet(OPTION_ONLINE))
    {
        # If the db-path in pgbackrest.conf does not match the pg_control then this will error alert the user to fix pgbackrest.conf
        $self->{oDb}->configValidate();
    }

    ($self->{oDb}{strDbVersion}, $self->{oDb}{iControlVersion}, $self->{oDb}{iCatalogVersion}, $self->{oDb}{ullDbSysId})
        = $self->{oDb}->info();

    # Return from function and log return values if any
    return logDebugReturn($strOperation);
}

1;<|MERGE_RESOLUTION|>--- conflicted
+++ resolved
@@ -118,24 +118,14 @@
     $self->dbInfoGet();
 
     # Create the archive.info file
-<<<<<<< HEAD
-    my ($iResult, $strResultMessage) = $self->infoFileCreate($oFile, PATH_BACKUP_ARCHIVE, ARCHIVE_INFO_FILE,
-                                                             ERROR_ARCHIVE_DIR_INVALID);
-=======
     my ($iResult, $strResultMessage) = $self->infoFileCreate(
         $oFile, PATH_BACKUP_ARCHIVE, ARCHIVE_INFO_FILE, ERROR_ARCHIVE_DIR_INVALID);
->>>>>>> 1425733f
 
     if ($iResult == 0)
     {
         # Create the backup.info file
-<<<<<<< HEAD
-        ($iResult, $strResultMessage) = $self->infoFileCreate($oFile, PATH_BACKUP_CLUSTER, FILE_BACKUP_INFO,
-                                                              ERROR_BACKUP_DIR_INVALID);
-=======
         ($iResult, $strResultMessage) = $self->infoFileCreate(
             $oFile, PATH_BACKUP_CLUSTER, FILE_BACKUP_INFO, ERROR_BACKUP_DIR_INVALID);
->>>>>>> 1425733f
     }
 
     if ($iResult == 0)
@@ -232,10 +222,7 @@
                     ? $oInfo->reconstruct($self->{oDb}{strDbVersion}, $self->{oDb}{iControlVersion}, $self->{oDb}{iCatalogVersion},
                                           $self->{oDb}{ullDbSysId})
                     : $oInfo->reconstruct($oFile, $self->{oDb}{strDbVersion}, $self->{oDb}{ullDbSysId});
-<<<<<<< HEAD
-=======
-
->>>>>>> 1425733f
+
                 return true;
             }
             or do
@@ -266,15 +253,10 @@
         {
             # Check that the info file is valid for the current database of the stanza
             ($strPathType eq PATH_BACKUP_CLUSTER)
-<<<<<<< HEAD
-                ? $oInfo->check($self->{oDb}{strDbVersion}, $self->{oDb}{iControlVersion}, $self->{oDb}{iCatalogVersion}, $self->{oDb}{ullDbSysId})
-                : $oInfo->check($self->{oDb}{strDbVersion}, $self->{oDb}{ullDbSysId});
-=======
                 ? $oInfo->check($self->{oDb}{strDbVersion}, $self->{oDb}{iControlVersion}, $self->{oDb}{iCatalogVersion},
                     $self->{oDb}{ullDbSysId})
                 : $oInfo->check($self->{oDb}{strDbVersion}, $self->{oDb}{ullDbSysId});
 
->>>>>>> 1425733f
             return true;
         }
         or do
