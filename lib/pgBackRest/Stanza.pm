####################################################################################################################################
# STANZA MODULE
#
# Contains functions for adding, upgrading and removing a stanza.
####################################################################################################################################
package pgBackRest::Stanza;

use strict;
use warnings FATAL => qw(all);
use Carp qw(confess);
use English '-no_match_vars';

use Exporter qw(import);
    our @EXPORT = qw();

use pgBackRest::Common::Exception;
use pgBackRest::Common::Log;
use pgBackRest::Config::Config;
use pgBackRest::Archive::ArchiveInfo;
use pgBackRest::BackupInfo;
use pgBackRest::Db;
use pgBackRest::DbVersion;
use pgBackRest::File;
use pgBackRest::FileCommon;
use pgBackRest::Protocol::Common;
use pgBackRest::Protocol::Protocol;

####################################################################################################################################
# Global variables
####################################################################################################################################
my $strStanzaCreateErrorMsg = "not empty\n" .
    "HINT: Use --force to force the stanza data to be created.";

####################################################################################################################################
# CONSTRUCTOR
####################################################################################################################################
sub new
{
    my $class = shift;          # Class name

    # Create the class hash
    my $self = {};
    bless $self, $class;

    # Assign function parameters, defaults, and log debug info
    my $strOperation = logDebugParam(__PACKAGE__ . '->new');

    # Initialize the database object
    $self->{oDb} = dbMasterGet();
    $self->dbInfoGet();

    # Return from function and log return values if any
    return logDebugReturn
    (
        $strOperation,
        {name => 'self', value => $self}
    );
}

####################################################################################################################################
# Process Stanza Commands
####################################################################################################################################
sub process
{
    my $self = shift;

    # Assign function parameters, defaults, and log debug info
    my ($strOperation) = logDebugParam(__PACKAGE__ . '->process');

    my $iResult = 0;

    # Process stanza create
    if (commandTest(CMD_STANZA_CREATE))
    {
        $iResult = $self->stanzaCreate();
    }
    # Process stanza upgrade
    elsif (commandTest(CMD_STANZA_UPGRADE))
    {
        $iResult = $self->stanzaUpgrade();
    }
    # Else error if any other command is found
    else
    {
        confess &log(ASSERT, "Stanza->process() called with invalid command: " . commandGet());
    }

    # Return from function and log return values if any
    return logDebugReturn
    (
        $strOperation,
        {name => 'iResult', value => $iResult, trace => true}
    );
}

####################################################################################################################################
# stanzaCreate
#
# Creates the required data for the stanza.
####################################################################################################################################
sub stanzaCreate
{
    my $self = shift;

    # Assign function parameters, defaults, and log debug info
    my ($strOperation) = logDebugParam(__PACKAGE__ . '->stanzaCreate');

    # Initialize default file object with protocol set to NONE meaning strictly local
    my $oFile = new pgBackRest::File
    (
        optionGet(OPTION_STANZA),
        optionGet(OPTION_REPO_PATH),
        protocolGet(NONE)
    );

    # Get the parent paths (create if not exist)
    my $strParentPathArchive = $self->parentPathGet($oFile, PATH_BACKUP_ARCHIVE);
    my $strParentPathBackup = $self->parentPathGet($oFile, PATH_BACKUP_CLUSTER);

    # Get a listing of files in the directory, ignoring if any are missing
    my @stryFileListArchive = fileList($strParentPathArchive, undef, 'forward', true);
    my @stryFileListBackup = fileList($strParentPathBackup, undef, 'forward', true);

    # If force not used and at least one directory is not empty, then check to see if the info files exist
    if (!optionGet(OPTION_FORCE) && (@stryFileListArchive || @stryFileListBackup))
    {
        my $strBackupInfoFile = &FILE_BACKUP_INFO;
        my $strArchiveInfoFile = &ARCHIVE_INFO_FILE;

        # If either info file is not in the file list, then something exists in the directories so need to use force option
        if (@stryFileListBackup && !grep(/^$strBackupInfoFile/i, @stryFileListBackup)
            || @stryFileListArchive && !grep(/^$strArchiveInfoFile/i, @stryFileListArchive))
        {
            confess &log(ERROR,
                (@stryFileListBackup ? 'backup directory ' : '') .
                ((@stryFileListBackup && @stryFileListArchive) ? 'and/or ' : '') .
                (@stryFileListArchive ? 'archive directory ' : '') .
                $strStanzaCreateErrorMsg, ERROR_PATH_NOT_EMPTY);
        }
    }

    # Create the archive.info file and local variables
    my ($iResult, $strResultMessage) =
<<<<<<< HEAD
        $self->infoFileCreate((new pgBackRest::ArchiveInfo($strParentPathArchive, false)), $oFile,
=======
        $self->infoFileCreate((new pgBackRest::Archive::ArchiveInfo($strParentPathArchive, false)), $oFile,
>>>>>>> 7d1347cd
            PATH_BACKUP_ARCHIVE, $strParentPathArchive, \@stryFileListArchive);

    if ($iResult == 0)
    {
        # Create the backup.info file
        ($iResult, $strResultMessage) =
            $self->infoFileCreate((new pgBackRest::BackupInfo($strParentPathBackup, false, false)), $oFile,
                PATH_BACKUP_CLUSTER, $strParentPathBackup, \@stryFileListBackup);
    }

    if ($iResult != 0)
    {
        &log(WARN, "unable to create stanza '" . optionGet(OPTION_STANZA) . "'");
        &log(ERROR, $strResultMessage, $iResult);
    }

    # Return from function and log return values if any
    return logDebugReturn
    (
        $strOperation,
        {name => 'iResult', value => $iResult, trace => true}
    );
}

####################################################################################################################################
# stanzaUpgrade
#
#
####################################################################################################################################
sub stanzaUpgrade
{
    my $self = shift;

    # Assign function parameters, defaults, and log debug info
    my ($strOperation) = logDebugParam(__PACKAGE__ . '->stanzaUpgrade');

    # Initialize default file object with protocol set to NONE meaning strictly local
    my $oFile = new pgBackRest::File
    (
        optionGet(OPTION_STANZA),
        optionGet(OPTION_REPO_PATH),
        protocolGet(NONE)
    );

    # Get the archive info and backup info files; if either does not exist an error will be thrown
    my $oArchiveInfo = new pgBackRest::ArchiveInfo($oFile->pathGet(PATH_BACKUP_ARCHIVE));
    my $oBackupInfo = new pgBackRest::BackupInfo($oFile->pathGet(PATH_BACKUP_CLUSTER));

    # If the DB section does not match, then upgrade
    if ($self->upgradeCheck($oBackupInfo, PATH_BACKUP_CLUSTER, ERROR_BACKUP_MISMATCH) ||
        $self->upgradeCheck($oArchiveInfo, PATH_BACKUP_ARCHIVE, ERROR_ARCHIVE_MISMATCH))
    {
        $oBackupInfo->dbSectionSet($self->{oDb}{strDbVersion}, $self->{oDb}{iControlVersion}, $self->{oDb}{iCatalogVersion},
            $self->{oDb}{ullDbSysId}, $oBackupInfo->dbHistoryIdGet() + 1);
        $oBackupInfo->save();

        $oArchiveInfo->dbSectionSet($self->{oDb}{strDbVersion}, $self->{oDb}{ullDbSysId}, $oArchiveInfo->dbHistoryIdGet() + 1);
        $oArchiveInfo->save();

# CSHANG Maybe should always just reconstruct the file? But can't do that with archiveInfo can we? B/c the directory may not exist -it only gets created with the switch-xlog or archive push so if we did it now, we'd just wind up reverting the file so maybe validate could only go so far and then we check the db section based on the current DB?
    }

    # Return from function and log return values if any
    return logDebugReturn
    (
        $strOperation,
        {name => 'iResult', value => 0, trace => true}
    );
}

####################################################################################################################################
# parentPathGet
#
# Creates the parent path if it doesn't exist and returns the path.
####################################################################################################################################
sub parentPathGet
{
    my $self = shift;

    # Assign function parameters, defaults, and log debug info
    my
    (
        $strOperation,
        $oFile,
        $strPathType,
    ) =
        logDebugParam
        (
            __PACKAGE__ . '->parentPathGet', \@_,
            {name => 'oFile', trace => true},
            {name => 'strPathType', trace => true},
        );

    my $strParentPath = $oFile->pathGet($strPathType);

    # If the info path does not exist, create it
    if (!fileExists($strParentPath))
    {
        # Create the cluster repo path
        $oFile->pathCreate($strPathType, undef, undef, true, true);
    }

    # Return from function and log return values if any
    return logDebugReturn
    (
        $strOperation,
        {name => 'strParentPath', value => $strParentPath},
    );
}

####################################################################################################################################
# infoFileCreate
#
# Creates the info file based on the data passed to the function
####################################################################################################################################
sub infoFileCreate
{
    my $self = shift;

    # Assign function parameters, defaults, and log debug info
    my
    (
        $strOperation,
        $oInfo,
        $oFile,
        $strPathType,
        $strParentPath,
        $stryFileList,
    ) =
        logDebugParam
        (
            __PACKAGE__ . '->infoFileCreate', \@_,
            {name => 'oInfo', trace => true},
            {name => 'oFile', trace => true},
            {name => 'strPathType'},
            {name => 'strParentPath'},
            {name => 'stryFileList'},
        );

    my $iResult = 0;
    my $strResultMessage = undef;
    my $strWarningMsgArchive = undef;
    my $bSave = true;
<<<<<<< HEAD

    # Turn off console logging to control when to display the error
    logLevelSet(undef, OFF);

=======

    # Turn off console logging to control when to display the error
    logLevelSet(undef, OFF);

>>>>>>> 7d1347cd
    eval
    {
        # ??? File init will need to be addressed with stanza-upgrade since there could then be more than one DB and db-id
        # so the DB section, esp for backup.info, cannot be initialized before we attempt to reconstruct the file from the
        # directories since the history id would be wrong. Also need to handle if the reconstruction fails - if any file in
        # the backup directory or archive directory are missing or mal-formed, then currently an error will be thrown, which
        # may not be desireable.

        # If the info file does not exist, initialize it internally but do not save until complete reconstruction
        if (!$oInfo->{bExists})
        {
            ($strPathType eq PATH_BACKUP_CLUSTER)
                ? $oInfo->create($self->{oDb}{strDbVersion}, $self->{oDb}{ullDbSysId}, $self->{oDb}{iControlVersion},
                    $self->{oDb}{iCatalogVersion}, false)
                : $oInfo->create($self->{oDb}{strDbVersion}, $self->{oDb}{ullDbSysId}, false);
        }

        # Reconstruct the file from the data in the directory if there is any
        if ($strPathType eq PATH_BACKUP_CLUSTER)
        {
            $oInfo->reconstruct(false, false);
        }
        # If this is the archive.info reconstruction then catch any warnings
        else
        {
            $strWarningMsgArchive = $oInfo->reconstruct($oFile, $self->{oDb}{strDbVersion}, $self->{oDb}{ullDbSysId});
        }
<<<<<<< HEAD

        # If the file exists on disk, then check if the reconstructed data is the same as what is on disk
        if ($oInfo->{bExists})
        {
            my $oInfoOnDisk =
                ($strPathType eq PATH_BACKUP_CLUSTER ? new pgBackRest::BackupInfo($strParentPath)
                : new pgBackRest::ArchiveInfo($strParentPath));

=======

        # If the file exists on disk, then check if the reconstructed data is the same as what is on disk
        if ($oInfo->{bExists})
        {
            my $oInfoOnDisk =
                ($strPathType eq PATH_BACKUP_CLUSTER ? new pgBackRest::BackupInfo($strParentPath)
                : new pgBackRest::Archive::ArchiveInfo($strParentPath));

>>>>>>> 7d1347cd
            # If force was not used and the hashes are different then error
            if ($oInfoOnDisk->hash() ne $oInfo->hash())
            {
                if (!optionGet(OPTION_FORCE))
                {
                    $iResult = ERROR_FILE_INVALID;
                    $strResultMessage =
                        ($strPathType eq PATH_BACKUP_CLUSTER ? 'backup file ' : 'archive file ') .
                        ' invalid; to correct, use --force';
                }
            }
            # If the hashes are the same, then don't save the file since it already exists and is valid
            else
            {
                $bSave = false;
            }
        }
<<<<<<< HEAD

        # If force was not used and the info file does not exist and the directory is not empty, then error
        # This should also be performed by the calling routine before this function is called, so this is just a safety check
        if ($iResult == 0 && !optionGet(OPTION_FORCE) && !$oInfo->{bExists} && @$stryFileList)
        {
            $iResult = ERROR_PATH_NOT_EMPTY;
            $strResultMessage =
                ($strPathType eq PATH_BACKUP_CLUSTER ? 'backup directory ' : 'archive directory ') . $strStanzaCreateErrorMsg;
        }

=======

        # If force was not used and the info file does not exist and the directory is not empty, then error
        # This should also be performed by the calling routine before this function is called, so this is just a safety check
        if ($iResult == 0 && !optionGet(OPTION_FORCE) && !$oInfo->{bExists} && @$stryFileList)
        {
            $iResult = ERROR_PATH_NOT_EMPTY;
            $strResultMessage =
                ($strPathType eq PATH_BACKUP_CLUSTER ? 'backup directory ' : 'archive directory ') . $strStanzaCreateErrorMsg;
        }

>>>>>>> 7d1347cd
        if ($iResult == 0)
        {
            # ??? With stanza-upgrade we will want ability to force the DB section to match but for now, if it doesn't match,
            # then something is wrong.
            ($strPathType eq PATH_BACKUP_CLUSTER)
                ? $oInfo->check($self->{oDb}{strDbVersion}, $self->{oDb}{iControlVersion}, $self->{oDb}{iCatalogVersion},
                    $self->{oDb}{ullDbSysId}, false)
                : $oInfo->check($self->{oDb}{strDbVersion}, $self->{oDb}{ullDbSysId}, false);

            # Save the reconstructed file
            if ($bSave)
            {
                $oInfo->save();
            }

            # Sync path if requested
            if (optionGet(OPTION_REPO_SYNC))
            {
                $oFile->pathSync(
                    PATH_BACKUP_ABSOLUTE,
                    defined($oInfo->{strArchiveClusterPath}) ? $oInfo->{strArchiveClusterPath} : $oInfo->{strBackupClusterPath});
            }
        }

        return true;
    }
    or do
    {
        # Confess unhandled errors
        confess $EVAL_ERROR if (!isException($EVAL_ERROR));

        # If this is a backrest error then capture the last code and message
        $iResult = $EVAL_ERROR->code();
        $strResultMessage = $EVAL_ERROR->message();
    };

    # Reset the console logging
    logLevelSet(undef, optionGet(OPTION_LOG_LEVEL_CONSOLE));

    # If a warning was issued, raise it
    if (defined($strWarningMsgArchive))
    {
        &log(WARN, $strWarningMsgArchive);
    }

    # Return from function and log return values if any
    return logDebugReturn
    (
        $strOperation,
        {name => 'iResult', value => $iResult},
        {name => 'strResultMessage', value => $strResultMessage},
    );
}

####################################################################################################################################
# dbInfoGet
#
# Gets the database information and store it in $self
####################################################################################################################################
sub dbInfoGet
{
    my $self = shift;

    # Assign function parameters, defaults, and log debug info
    my ($strOperation) = logDebugParam(__PACKAGE__ . '->dbInfoGet');

    # Validate the database configuration. Do not require the database to be online before creating a stanza because the
    # archive_command will attempt to push an achive before the archive.info file exists which will result in an error in the
    # postgres logs.
    if (optionGet(OPTION_ONLINE))
    {
        # If the db-path in pgbackrest.conf does not match the pg_control then this will error alert the user to fix pgbackrest.conf
        $self->{oDb}->configValidate();
    }

    ($self->{oDb}{strDbVersion}, $self->{oDb}{iControlVersion}, $self->{oDb}{iCatalogVersion}, $self->{oDb}{ullDbSysId})
        = $self->{oDb}->info();

    # Return from function and log return values if any
    return logDebugReturn($strOperation);
}

####################################################################################################################################
# upgradeCheck
#
# Checks the info file to see if an upgrade is necessary.
####################################################################################################################################
sub upgradeCheck
{
    my $self = shift;

    # Assign function parameters, defaults, and log debug info
    my
    (
        $strOperation,
        $oInfo,
        $strPathType,
        $iExpectedError,
    ) =
        logDebugParam
        (
            __PACKAGE__ . '->upgradeCheck', \@_,
            {name => 'oInfo', trace => true},
            {name => 'strPathType'},
            {name => 'iExpectedError'},
        );

    my $iResult = 0;
    my $strResultMessage = undef;

    # Turn off console logging to control when to display the error
    logLevelSet(undef, OFF);

    eval
    {
        ($strPathType eq PATH_BACKUP_CLUSTER)
            ? $oInfo->check($self->{oDb}{strDbVersion}, $self->{oDb}{iControlVersion}, $self->{oDb}{iCatalogVersion},
                $self->{oDb}{ullDbSysId}, true)
            : $oInfo->check($self->{oDb}{strDbVersion}, $self->{oDb}{ullDbSysId}, true);
        return true;
    }
    or do
    {
        # Confess unhandled errors
        confess $EVAL_ERROR if (!isException($EVAL_ERROR) || $EVAL_ERROR->code() != $iExpectedError);

        # If this is a backrest error then capture the last code and message
        $iResult = $EVAL_ERROR->code();
        $strResultMessage = $EVAL_ERROR->message();
    };

    # Reset the console logging
    logLevelSet(undef, optionGet(OPTION_LOG_LEVEL_CONSOLE));

    # Throw an error if the result is not the expected value passed
    if ($iResult != 0 && $iResult != $iExpectedError)
    {
        confess &log(ERROR, $strResultMessage, $iResult);
    }

    # Return from function and log return values if any
    return logDebugReturn
    (
        $strOperation,
        {name => 'bResult', value => ($iResult != 0 ? true : false)},
    );
}

####################################################################################################################################
# infoFileUpgrade
####################################################################################################################################
sub infoFileUpgrade
{
    my $self = shift;

    # Assign function parameters, defaults, and log debug info
    my ($strOperation) = logDebugParam(__PACKAGE__ . '->infoFileUpgrade');

    # Return from function and log return values if any
    return logDebugReturn($strOperation);
}

1;<|MERGE_RESOLUTION|>--- conflicted
+++ resolved
@@ -82,7 +82,7 @@
     # Else error if any other command is found
     else
     {
-        confess &log(ASSERT, "Stanza->process() called with invalid command: " . commandGet());
+        confess &log(ASSERT, "stanza->process() called with invalid command: " . commandGet());
     }
 
     # Return from function and log return values if any
@@ -141,11 +141,7 @@
 
     # Create the archive.info file and local variables
     my ($iResult, $strResultMessage) =
-<<<<<<< HEAD
-        $self->infoFileCreate((new pgBackRest::ArchiveInfo($strParentPathArchive, false)), $oFile,
-=======
         $self->infoFileCreate((new pgBackRest::Archive::ArchiveInfo($strParentPathArchive, false)), $oFile,
->>>>>>> 7d1347cd
             PATH_BACKUP_ARCHIVE, $strParentPathArchive, \@stryFileListArchive);
 
     if ($iResult == 0)
@@ -289,17 +285,10 @@
     my $strResultMessage = undef;
     my $strWarningMsgArchive = undef;
     my $bSave = true;
-<<<<<<< HEAD
 
     # Turn off console logging to control when to display the error
     logLevelSet(undef, OFF);
 
-=======
-
-    # Turn off console logging to control when to display the error
-    logLevelSet(undef, OFF);
-
->>>>>>> 7d1347cd
     eval
     {
         # ??? File init will need to be addressed with stanza-upgrade since there could then be more than one DB and db-id
@@ -327,16 +316,6 @@
         {
             $strWarningMsgArchive = $oInfo->reconstruct($oFile, $self->{oDb}{strDbVersion}, $self->{oDb}{ullDbSysId});
         }
-<<<<<<< HEAD
-
-        # If the file exists on disk, then check if the reconstructed data is the same as what is on disk
-        if ($oInfo->{bExists})
-        {
-            my $oInfoOnDisk =
-                ($strPathType eq PATH_BACKUP_CLUSTER ? new pgBackRest::BackupInfo($strParentPath)
-                : new pgBackRest::ArchiveInfo($strParentPath));
-
-=======
 
         # If the file exists on disk, then check if the reconstructed data is the same as what is on disk
         if ($oInfo->{bExists})
@@ -345,7 +324,6 @@
                 ($strPathType eq PATH_BACKUP_CLUSTER ? new pgBackRest::BackupInfo($strParentPath)
                 : new pgBackRest::Archive::ArchiveInfo($strParentPath));
 
->>>>>>> 7d1347cd
             # If force was not used and the hashes are different then error
             if ($oInfoOnDisk->hash() ne $oInfo->hash())
             {
@@ -363,7 +341,6 @@
                 $bSave = false;
             }
         }
-<<<<<<< HEAD
 
         # If force was not used and the info file does not exist and the directory is not empty, then error
         # This should also be performed by the calling routine before this function is called, so this is just a safety check
@@ -374,18 +351,6 @@
                 ($strPathType eq PATH_BACKUP_CLUSTER ? 'backup directory ' : 'archive directory ') . $strStanzaCreateErrorMsg;
         }
 
-=======
-
-        # If force was not used and the info file does not exist and the directory is not empty, then error
-        # This should also be performed by the calling routine before this function is called, so this is just a safety check
-        if ($iResult == 0 && !optionGet(OPTION_FORCE) && !$oInfo->{bExists} && @$stryFileList)
-        {
-            $iResult = ERROR_PATH_NOT_EMPTY;
-            $strResultMessage =
-                ($strPathType eq PATH_BACKUP_CLUSTER ? 'backup directory ' : 'archive directory ') . $strStanzaCreateErrorMsg;
-        }
-
->>>>>>> 7d1347cd
         if ($iResult == 0)
         {
             # ??? With stanza-upgrade we will want ability to force the DB section to match but for now, if it doesn't match,
