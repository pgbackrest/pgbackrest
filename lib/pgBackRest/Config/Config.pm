--- conflicted
+++ resolved
@@ -2692,14 +2692,8 @@
         }
     }
 
-<<<<<<< HEAD
-    # If a config file was loaded, and the command is not a time-sensitive command then determine if all options are valid in the
-    # config file
-    if (defined($oConfig) && !($strCommand eq CMD_ARCHIVE_PUSH || $strCommand eq CMD_ARCHIVE_GET))
-=======
     # If a config file was loaded then determine if all options are valid in the config file
     if (defined($oConfig))
->>>>>>> af7e4f4b
     {
         configFileValidate($oConfig);
     }
@@ -2719,20 +2713,14 @@
     foreach my $strSectionKey (keys(%$oConfig))
     {
         my ($strSection, $strCommand) = ($strSectionKey =~ m/([^:]*):*(\w*-*\w*)/);
-<<<<<<< HEAD
-=======
-
->>>>>>> af7e4f4b
+
         foreach my $strOption (keys(%{$$oConfig{$strSectionKey}}))
         {
             my $strValue = $$oConfig{$strSectionKey}{$strOption};
 
             # Is the option listed as an alternate name for another option? If so, replace it with the recognized option.
             my $strOptionAltName = optionAltName($strOption);
-<<<<<<< HEAD
-=======
-
->>>>>>> af7e4f4b
+
             if (defined($strOptionAltName))
             {
                 $strOption = $strOptionAltName;
