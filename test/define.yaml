# **********************************************************************************************************************************
# Test Definition
#
# Contains definitions for all unit and integration tests.
#
# The definitions consist of modules and tests.  Modules group together tests that are related and allow common settings for all the
# tests.  Every module and test must have a name.  Tests must also have a total.  If this total does not match the actual number of
# runs in a test then an error will be thrown.
#
# Most options can be set for modules and tests (test option will override module option if both are set):
#     * db - determines if the test will be run against multiple db versions
#     * define - defines for C code (will also be applied to the test harness)
#     * binReq - is the pgbackrest binary required for this test?
#     * containerReq - is this test required to run in a container?
#
# Some options are unique to tests:
#     * coverage - a list of code modules that the test provides coverage for. A code module may be covered by multiple tests. That
#         means you must run all the tests by providing the --run option multiple times to get full coverage on the code module. If
#         a code module contains only data it should be marked noCode (e.g. - help/help.auto: noCode). If a code module is included
#         in another code module it should be marked as included (e.g. - md5.vendor: included).
#     * feature - Defines a feature that is now available in the harness. For example, the "error" feature defines HRN_FEATURE_ERROR
#         used to automatically check for errors in later tests. The common/error test is not able to access this error handling
#         because it is used to implement the error handling, so it must do error testing in a more primitive way.
#     * harness - Adds a harness module that contains functions to aid in testing. For example, the "log" harness includes the
#         common/harnessLog module to aid in expect log testing.
#       * shim - list of modules that are shimmed in the harness. This allows the harness to access static elements of the module to
#         provide additional services for unit testing. A shim can have a 'function' list. In this case the listed functions in the
#         C module will be appended with _SHIMMED and an implementation with the same function signature must be provided in the
#         harness. Generally speaking this function will default to calling the original function, but after some initialization the
#         shim may implement other logic that is useful for unit testing.
#     * depend - Source modules that this test depends on that have not already been included in prior tests via coverage. Ideally
#         this option would never be used because it is essentially documenting cross-dependencies in the code.
#     * total - total runs in the test
#     * vm - VMs that the test will be run on
#     * include - modules to include directly into test.c (all files in coverage are automatically included)
#           This is useful when a module's internal data needs to be manipulated for testing but no coverage is added by the test.
# **********************************************************************************************************************************

# **********************************************************************************************************************************
# Unit tests
# **********************************************************************************************************************************
unit:

  # ********************************************************************************************************************************
  - name: common

    test:
      # ----------------------------------------------------------------------------------------------------------------------------
      - name: error
        total: 9
        feature: error
        harness:
          name: error
          shim:
            common/error: ~

        coverage:
          - common/error
          - common/error.auto: noCode

        depend:
          - common/stackTrace

      # ----------------------------------------------------------------------------------------------------------------------------
      - name: stack-trace
        total: 4
        feature: stackTrace
        harness:
          name: stackTrace
          shim:
            common/stackTrace:
              function:
                - stackTraceBackCallback

        coverage:
          - common/stackTrace

        depend:
          - common/debug
          - common/type/stringStatic

      # ----------------------------------------------------------------------------------------------------------------------------
      - name: assert-off
        total: 1
        define: -DNDEBUG

        coverage:
          - common/assert: noCode

      # ----------------------------------------------------------------------------------------------------------------------------
      - name: debug-off
        total: 1
        define: -DNDEBUG

      # ----------------------------------------------------------------------------------------------------------------------------
      - name: assert-on
        feature: assert
        total: 1

        coverage:
          - common/assert: noCode

      # ----------------------------------------------------------------------------------------------------------------------------
      - name: mem-context
        total: 8
        feature: memContext

        coverage:
          - common/memContext

        depend:
          - common/type/convert

      # ----------------------------------------------------------------------------------------------------------------------------
      - name: type-convert
        total: 12

        coverage:
          - common/type/convert

      # ----------------------------------------------------------------------------------------------------------------------------
      - name: time
        total: 3

        coverage:
          - common/time

      # ----------------------------------------------------------------------------------------------------------------------------
      - name: encode
        total: 3

        coverage:
          - common/encode

      # ----------------------------------------------------------------------------------------------------------------------------
      - name: type-object
        total: 1

        coverage:
          - common/type/object

      # ----------------------------------------------------------------------------------------------------------------------------
      - name: type-blob
        total: 1

        coverage:
          - common/type/blob

      # ----------------------------------------------------------------------------------------------------------------------------
      - name: type-string
        total: 26
        feature: string

        coverage:
          - build/common/string
          - common/type/string: included
          - common/type/stringZ
          - common/type/stringId
          - common/type/stringList

        depend:
          - common/type/buffer
          - common/type/keyValue
          - common/type/list
          - common/type/variant
          - common/type/variantList

      # ----------------------------------------------------------------------------------------------------------------------------
      - name: type-list
        total: 4

        coverage:
          - common/type/list

      # ----------------------------------------------------------------------------------------------------------------------------
      - name: type-buffer
        total: 5

        coverage:
          - common/type/buffer

      # ----------------------------------------------------------------------------------------------------------------------------
      - name: type-variant
        total: 12

        coverage:
          - common/type/variant
          - common/type/variantList

      # ----------------------------------------------------------------------------------------------------------------------------
      - name: reg-exp
        total: 3

        coverage:
          - build/common/regExp
          - common/regExp: included

      # ----------------------------------------------------------------------------------------------------------------------------
      - name: log
        total: 5
        feature: log
        harness:
          name: log
          shim:
            common/log: ~

        coverage:
          - common/log

      # ----------------------------------------------------------------------------------------------------------------------------
      - name: debug-on
        total: 4
        feature: debug

        coverage:
          - common/debug
          - common/type/stringStatic

      # ----------------------------------------------------------------------------------------------------------------------------
      - name: fork
        total: 1

        coverage:
          - common/fork

      # ----------------------------------------------------------------------------------------------------------------------------
      - name: wait
        total: 1

        coverage:
          - common/wait

      # ----------------------------------------------------------------------------------------------------------------------------
      - name: type-json
        total: 2

        coverage:
          - common/type/json

      # ----------------------------------------------------------------------------------------------------------------------------
      - name: type-key-value
        total: 2

        coverage:
          - common/type/keyValue

      # ----------------------------------------------------------------------------------------------------------------------------
      - name: type-xml
        total: 1

        coverage:
          - build/common/xml
          - common/type/xml: included

      # ----------------------------------------------------------------------------------------------------------------------------
      - name: stat
        total: 1
        feature: STAT

        coverage:
          - common/stat

      # ----------------------------------------------------------------------------------------------------------------------------
      - name: user
        total: 1

        coverage:
          - common/user

      # ----------------------------------------------------------------------------------------------------------------------------
      - name: io
        total: 6
        feature: IO
        harness: pack

        coverage:
          - common/io/bufferRead
          - common/io/bufferWrite
          - common/io/chunkedRead
          - common/io/fd
          - common/io/fdRead
          - common/io/fdWrite
          - common/io/filter/buffer
          - common/io/filter/chunk
          - common/io/filter/filter
          - common/io/filter/group
          - common/io/filter/sink
          - common/io/filter/size
          - common/io/io
          - common/io/read
          - common/io/write

        depend:
          - common/type/pack

      # ----------------------------------------------------------------------------------------------------------------------------
      - name: type-pack
        total: 1

        coverage:
          - common/type/pack

      # ----------------------------------------------------------------------------------------------------------------------------
      - name: compress
        total: 5

        coverage:
          - common/compress/bz2/common
          - common/compress/bz2/compress
          - common/compress/bz2/decompress
          - common/compress/gz/common
          - common/compress/gz/compress
          - common/compress/gz/decompress
          - common/compress/lz4/common
          - common/compress/lz4/compress
          - common/compress/lz4/decompress
          - common/compress/zst/common
          - common/compress/zst/compress
          - common/compress/zst/decompress
          - common/compress/helper

        depend:
          - storage/posix/read
          - storage/posix/storage
          - storage/posix/write
          - storage/iterator
          - storage/list
          - storage/read
          - storage/storage
          - storage/write

      # ----------------------------------------------------------------------------------------------------------------------------
      - name: crypto
        total: 3
        feature: STORAGE
        harness: storage

        coverage:
          - common/crypto/cipherBlock
          - common/crypto/common
          - common/crypto/hash
          - common/crypto/md5.vendor: included

      # ----------------------------------------------------------------------------------------------------------------------------
      - name: io-tls
        total: 5
        feature: SOCKET
        harness: server

        coverage:
          - common/io/client
          - common/io/server
          - common/io/session
          - common/io/tls/client
          - common/io/tls/common
          - common/io/tls/server
          - common/io/tls/session
          - common/io/socket/client
          - common/io/socket/common
          - common/io/socket/server
          - common/io/socket/session

        include:
          - common/io/fdRead
          - common/io/read

      # ----------------------------------------------------------------------------------------------------------------------------
      - name: io-http
        total: 6

        coverage:
          - common/io/http/client
          - common/io/http/common
          - common/io/http/header
          - common/io/http/query
          - common/io/http/request
          - common/io/http/response
          - common/io/http/session
          - common/io/http/url

      # ----------------------------------------------------------------------------------------------------------------------------
      - name: exec
        total: 1

        coverage:
          - common/exec

      # ----------------------------------------------------------------------------------------------------------------------------
      - name: ini
        total: 2

        coverage:
          - common/ini

      # ----------------------------------------------------------------------------------------------------------------------------
      - name: lock
        total: 3
        harness: config
        harness:
          name: storageHelper
          shim:
            storage/helper: ~

        coverage:
          - common/lock

        depend:
          - common/lock
          - config/common
          - config/config
          - config/parse
          - config/exec
          - config/load
          - config/protocol
          - command/command
          - postgres/interface
          - postgres/interface/page
          - protocol/client
          - protocol/command
          - protocol/helper
          - protocol/server
          - storage/helper
          - storage/remote/read
          - storage/remote/protocol
          - storage/remote/storage
          - storage/remote/write

  # ********************************************************************************************************************************
  - name: protocol

    test:
      # ----------------------------------------------------------------------------------------------------------------------------
      - name: protocol
        total: 8
        harness:
          name: protocol
          shim:
            protocol/helper:
              function:
                - protocolLocalExec
                - protocolRemoteExec
        containerReq: true
        binReq: true

        coverage:
          - protocol/client
          - protocol/command
          - protocol/helper
          - protocol/parallel
          - protocol/parallelJob
          - protocol/server

        include:
          - common/exec

  # ********************************************************************************************************************************
  - name: config

    test:
      # ----------------------------------------------------------------------------------------------------------------------------
      - name: parse
        total: 6

        coverage:
          - config/common
          - config/config
          - config/parse
          - config/parse.auto: noCode

      # ----------------------------------------------------------------------------------------------------------------------------
      - name: load
        total: 4

        coverage:
          - config/load

        include:
          - common/io/socket/common

      # ----------------------------------------------------------------------------------------------------------------------------
      - name: exec
        total: 1

        coverage:
          - config/exec

      # ----------------------------------------------------------------------------------------------------------------------------
      - name: protocol
        total: 1

        coverage:
          - config/protocol

  # ********************************************************************************************************************************
  - name: storage

    test:
      # ----------------------------------------------------------------------------------------------------------------------------
      - name: posix
        total: 23

        coverage:
          - storage/cifs/helper
          - storage/cifs/storage
          - storage/posix/read
          - storage/posix/storage
          - storage/posix/write
          - storage/helper
          - storage/iterator
          - storage/list
          - storage/read
          - storage/storage
          - storage/write

      # ----------------------------------------------------------------------------------------------------------------------------
      - name: remote
        total: 10

        coverage:
          - storage/remote/read
          - storage/remote/protocol
          - storage/remote/storage
          - storage/remote/write
          - storage/helper
          - storage/storage

        include:
          - storage/read
          - storage/write

      # ----------------------------------------------------------------------------------------------------------------------------
      - name: azure
        total: 3

        coverage:
          - storage/azure/helper
          - storage/azure/read
          - storage/azure/storage
          - storage/azure/write

        include:
          - storage/helper
          - storage/storage
          - storage/write

      # ----------------------------------------------------------------------------------------------------------------------------
      - name: gcs
        total: 3

        coverage:
          - storage/gcs/helper
          - storage/gcs/read
          - storage/gcs/storage
          - storage/gcs/write

        include:
          - storage/helper
          - storage/storage
          - storage/write

      # ----------------------------------------------------------------------------------------------------------------------------
      - name: s3
        total: 2

        coverage:
          - storage/s3/helper
          - storage/s3/read
          - storage/s3/storage
          - storage/s3/write

        include:
          - storage/helper
          - storage/storage
          - storage/write

  # ********************************************************************************************************************************
  - name: postgres

    test:
      # ----------------------------------------------------------------------------------------------------------------------------
      - name: client
        total: 1
        harness: pq

        coverage:
          - postgres/client

      # ----------------------------------------------------------------------------------------------------------------------------
      - name: interface
        total: 10
        harness: postgres

        coverage:
          - postgres/interface
          - postgres/interface/page

  # ********************************************************************************************************************************
  - name: build

    test:
      # ----------------------------------------------------------------------------------------------------------------------------
      - name: common
        total: 2

        coverage:
          - build/common/render
          - build/common/yaml

      # ----------------------------------------------------------------------------------------------------------------------------
      - name: config
        total: 1

        coverage:
          - build/config/parse
          - build/config/render

      # ----------------------------------------------------------------------------------------------------------------------------
      - name: error
        total: 1

        coverage:
          - build/error/parse
          - build/error/render

      # ----------------------------------------------------------------------------------------------------------------------------
      - name: help
        total: 2

        coverage:
          - build/help/parse
          - build/help/render

      # ----------------------------------------------------------------------------------------------------------------------------
      - name: postgres
        total: 1

        coverage:
          - build/postgres/parse
          - build/postgres/render

  # ********************************************************************************************************************************
  - name: test

    test:
      # ----------------------------------------------------------------------------------------------------------------------------
      - name: test
        total: 3

        coverage:
          - test/command/test/build
          - test/command/test/define
          - test/command/test/test

  # ********************************************************************************************************************************
  - name: info

    test:
      # ----------------------------------------------------------------------------------------------------------------------------
      - name: info
        total: 3
        harness: info

        coverage:
          - info/info

      # ----------------------------------------------------------------------------------------------------------------------------
      - name: info-pg
        total: 2

        coverage:
          - info/infoPg

      # ----------------------------------------------------------------------------------------------------------------------------
      - name: info-archive
        total: 2

        coverage:
          - info/infoArchive

      # ----------------------------------------------------------------------------------------------------------------------------
      - name: manifest
        total: 6
        harness:
          name: manifest
          shim:
            info/manifest: ~

        coverage:
          - info/manifest

        depend:
          - command/backup/common

      # ----------------------------------------------------------------------------------------------------------------------------
      - name: info-backup
        total: 3

        coverage:
          - info/infoBackup

  # ********************************************************************************************************************************
  - name: db

    test:
      # ----------------------------------------------------------------------------------------------------------------------------
      - name: db
        total: 3
        containerReq: true
        binReq: true

        coverage:
          - db/db
          - db/helper
          - db/protocol

  # ********************************************************************************************************************************
  - name: command

    test:
      # ----------------------------------------------------------------------------------------------------------------------------
      - name: control
        total: 4

        coverage:
          - command/control/common
          - command/control/start
          - command/control/stop

      # ----------------------------------------------------------------------------------------------------------------------------
      - name: annotate
        total: 1

        coverage:
          - command/annotate/annotate

      # ----------------------------------------------------------------------------------------------------------------------------
      - name: archive-common
        total: 9

        coverage:
          - command/archive/common

      # ----------------------------------------------------------------------------------------------------------------------------
      - name: archive-get
        total: 3
        binReq: true

        coverage:
          - command/archive/common
          - command/archive/get/file
          - command/archive/get/get
          - command/archive/get/protocol

      # ----------------------------------------------------------------------------------------------------------------------------
      - name: archive-push
        total: 4
        binReq: true

        coverage:
          - command/archive/common
          - command/archive/push/file
          - command/archive/push/protocol
          - command/archive/push/push

      # ----------------------------------------------------------------------------------------------------------------------------
      - name: stanza
        total: 4

        coverage:
          - command/stanza/common
          - command/stanza/create
          - command/stanza/upgrade
          - command/stanza/delete

        depend:
          - command/check/common

      # ----------------------------------------------------------------------------------------------------------------------------
      - name: check
        total: 3
        containerReq: true

        coverage:
          - command/check/common
          - command/check/check

      # ----------------------------------------------------------------------------------------------------------------------------
      - name: command
        total: 1

        coverage:
          - command/command

      # ----------------------------------------------------------------------------------------------------------------------------
      - name: expire
        total: 8

        coverage:
          - command/expire/expire

        include:
          - info/infoBackup

      # ----------------------------------------------------------------------------------------------------------------------------
      - name: help
        total: 4

        coverage:
          - command/help/help
          - command/help/help.auto: noCode

        include:
          - build/help/render

      # ----------------------------------------------------------------------------------------------------------------------------
      - name: info
        total: 3

        coverage:
          - command/info/info

      # ----------------------------------------------------------------------------------------------------------------------------
      - name: backup
        total: 13
        harness: backup

        coverage:
          - command/backup/backup
          - command/backup/blockIncr
          - command/backup/blockMap
          - command/backup/common
          - command/backup/file
          - command/backup/pageChecksum
          - command/backup/protocol
          - command/restore/blockRestore

        include:
          - info/info
          - info/manifest
          - storage/storage

      # ----------------------------------------------------------------------------------------------------------------------------
      - name: restore
        total: 14

        coverage:
<<<<<<< HEAD
          - command/restore/blockRestore
          - command/restore/deltaMap
=======
          - command/restore/blockHash
>>>>>>> 5efca961
          - command/restore/file
          - command/restore/protocol
          - command/restore/restore

        include:
          - common/user
          - info/infoBackup
          - info/manifest

      # ----------------------------------------------------------------------------------------------------------------------------
      - name: repo
        total: 4

        coverage:
          - command/repo/common
          - command/repo/get
          - command/repo/ls
          - command/repo/put
          - command/repo/rm

        include:
          # command/repo/create is currently for testing purposes only so coverage is not provided except in integration.  In the
          # future this will probably be rolled into a custom object store server implementation.
          - command/repo/create

      # ----------------------------------------------------------------------------------------------------------------------------
      - name: verify
        total: 12

        coverage:
          - command/verify/file
          - command/verify/protocol
          - command/verify/verify

      # ----------------------------------------------------------------------------------------------------------------------------
      - name: local
        total: 1

        coverage:
          - command/local/local

      # ----------------------------------------------------------------------------------------------------------------------------
      - name: remote
        total: 1

        coverage:
          - command/remote/remote

      # ----------------------------------------------------------------------------------------------------------------------------
      - name: exit
        total: 3

        coverage:
          - command/exit

      # ----------------------------------------------------------------------------------------------------------------------------
      - name: server
        total: 2

        coverage:
          - command/server/ping
          - command/server/server

# **********************************************************************************************************************************
# Integration tests
#
# Integration tests are not run in a container.  They are expected to create their own containers since most integration runs will
# create more than one.  For this reason each run is executed individually.
# **********************************************************************************************************************************
integration:

  # ********************************************************************************************************************************
  - name: mock

    test:
      # ----------------------------------------------------------------------------------------------------------------------------
      - name: stanza
        total: 2

      # ----------------------------------------------------------------------------------------------------------------------------
      - name: expire
        total: 2

      # ----------------------------------------------------------------------------------------------------------------------------
      - name: archive
        total: 2

      # ----------------------------------------------------------------------------------------------------------------------------
      - name: archive-stop
        total: 2

      # ----------------------------------------------------------------------------------------------------------------------------
      - name: all
        total: 2

  # ********************************************************************************************************************************
  - name: real
    db: true

    test:
      # ----------------------------------------------------------------------------------------------------------------------------
      - name: all
        total: 1

# **********************************************************************************************************************************
# Performance tests
#
# Performance tests run in a single container but are more like integration tests than unit tests since they call the pgbackrest
# executable directly.
# **********************************************************************************************************************************
performance:

  # ********************************************************************************************************************************
  - name: performance

    test:
      # ----------------------------------------------------------------------------------------------------------------------------
      - name: archive-perl
        total: 1
        binReq: true

      # ----------------------------------------------------------------------------------------------------------------------------
      - name: type
        total: 6

      # ----------------------------------------------------------------------------------------------------------------------------
      - name: storage
        total: 2

        include:
          - storage/helper<|MERGE_RESOLUTION|>--- conflicted
+++ resolved
@@ -844,12 +844,8 @@
         total: 14
 
         coverage:
-<<<<<<< HEAD
+          - command/restore/blockHash
           - command/restore/blockRestore
-          - command/restore/deltaMap
-=======
-          - command/restore/blockHash
->>>>>>> 5efca961
           - command/restore/file
           - command/restore/protocol
           - command/restore/restore
