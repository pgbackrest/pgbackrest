--- conflicted
+++ resolved
@@ -76,11 +76,7 @@
             echo 'Install Build Tools' && date
             apt-get install -y devscripts build-essential lintian git cloc txt2man debhelper libssl-dev zlib1g-dev libperl-dev \
                  libxml2-dev liblz4-dev liblz4-tool libpq-dev lcov autoconf-archive zstd libzstd-dev bzip2 libbz2-dev pkg-config \
-<<<<<<< HEAD
-                 libyaml-dev libc6-dbg valgrind
-=======
-                 libyaml-dev libc6-dbg meson ccache
->>>>>>> f92ce674
+                 libyaml-dev libc6-dbg valgrind meson ccache
 
             #-----------------------------------------------------------------------------------------------------------------------
             echo 'Install Docker' && date
