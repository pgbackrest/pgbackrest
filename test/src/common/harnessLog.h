--- conflicted
+++ resolved
@@ -26,17 +26,12 @@
 void harnessLogLevelReset(void);
 void harnessLogLevelSet(LogLevel logLevel);
 
-<<<<<<< HEAD
-// Set the process id used for logging
-void hrnLogProcessIdSet(unsigned int processId);
-=======
 // Set the process id used for logging. Ignore the request if the logging module is not active yet.
 #ifndef NO_LOG
     void hrnLogProcessIdSet(unsigned int processId);
 #else
     #define hrnLogProcessIdSet(processId)
 #endif
->>>>>>> ac3cfa4c
 
 /***********************************************************************************************************************************
 Internal Setters
