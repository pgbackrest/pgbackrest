/***********************************************************************************************************************************
C Test Harness
***********************************************************************************************************************************/
#ifndef TEST_COMMON_HARNESS_H
#define TEST_COMMON_HARNESS_H

#include <inttypes.h>

#include "common/harnessTest.intern.h"

#include "common/debug.h"
#include "common/error.h"

/***********************************************************************************************************************************
Constants
***********************************************************************************************************************************/
#define BOGUS_STR                                                   "BOGUS"

/***********************************************************************************************************************************
Functions
***********************************************************************************************************************************/
// Begin a test if this function returns true, otherwise the user has skipped it
bool testBegin(const char *name);

// Read a file (max 256k) into a buffer
void hrnFileRead(const char *fileName, unsigned char *buffer, size_t bufferSize);

// Write a buffer to a file
void hrnFileWrite(const char *fileName, const unsigned char *buffer, size_t bufferSize);

// Replace common test values in a string and return a buffer with the replacements.
//
// Note that the returned buffer will be overwritten with each call.  Values that can be replaced are:
//
// {[path]} - the current test path
// {[path-data]} - the current test data path
// {[user-id]} - the current test user id
// {[user]} - the current test user
// {[group-id]} - the current test group id
// {[group]} - the current test group
// {[project-exe]} - the project exe
const char *hrnReplaceKey(const char *string);

// Diff two strings using command-line diff tool
const char *hrnDiff(const char *actual, const char *expected);

/***********************************************************************************************************************************
Getters/Setters
***********************************************************************************************************************************/
// Time in MS
uint64_t testTimeMSec(void);

// Time in MS at the beginning of the test run (since testBegin() was called)
uint64_t testTimeMSecBegin(void);

// The path and name of the test executable
const char *testExe(void);

// Path where test data is written
const char *testPath(void);

// Path to a copy of the repository
const char *testRepoPath(void);

// Test OS user
const char *testUser(void);

// Test OS group
const char *testGroup(void);

// Is this test running in a container?
bool testContainer(void);

// Location of the data path were the harness can write data that won't be visible to the test
const char *testDataPath(void);

// Get the 0-based index of the test.  Useful for modifying resources like port numbers to avoid conflicts when running tests in
// parallel.
unsigned int testIdx(void);

// Location of the project exe
const char *testProjectExe(void);

// For scaling performance tests
uint64_t testScale(void);

/***********************************************************************************************************************************
Test that an expected error is actually thrown and error when it isn't
***********************************************************************************************************************************/
#define TEST_ERROR(statement, errorTypeExpected, errorMessageExpected)                                                             \
{                                                                                                                                  \
    bool TEST_ERROR_catch = false;                                                                                                 \
                                                                                                                                   \
    /* Set the line number for the current function in the stack trace */                                                          \
    FUNCTION_HARNESS_STACK_TRACE_LINE_SET(__LINE__);                                                                               \
                                                                                                                                   \
    hrnTestLogPrefix(__LINE__, true);                                                                                              \
    printf("expect %s: %s\n", errorTypeName(&errorTypeExpected), errorMessageExpected);                                            \
    fflush(stdout);                                                                                                                \
                                                                                                                                   \
    TRY_BEGIN()                                                                                                                    \
    {                                                                                                                              \
        statement;                                                                                                                 \
    }                                                                                                                              \
    CATCH_ANY()                                                                                                                    \
    {                                                                                                                              \
        TEST_ERROR_catch = true;                                                                                                   \
                                                                                                                                   \
        if (strcmp(errorMessage(), errorMessageExpected) != 0 || errorType() != &errorTypeExpected)                                \
            THROW_FMT(                                                                                                             \
                TestError, "EXPECTED %s: %s\n\n BUT GOT %s: %s\n\nTHROWN AT:\n%s", errorTypeName(&errorTypeExpected),              \
                errorMessageExpected, errorName(), errorMessage(), errorStackTrace());                                             \
    }                                                                                                                              \
    TRY_END();                                                                                                                     \
                                                                                                                                   \
    if (!TEST_ERROR_catch)                                                                                                         \
        THROW_FMT(                                                                                                                 \
            TestError, "statement '%s' returned but error %s, '%s' was expected", #statement, errorTypeName(&errorTypeExpected),   \
            errorMessageExpected);                                                                                                 \
                                                                                                                                   \
    FUNCTION_HARNESS_STACK_TRACE_LINE_SET(0);                                                                                      \
}

/***********************************************************************************************************************************
Test error with a formatted expected message
***********************************************************************************************************************************/
#define TEST_ERROR_FMT(statement, errorTypeExpected, ...)                                                                          \
{                                                                                                                                  \
    char TEST_ERROR_FMT_buffer[8192];                                                                                              \
                                                                                                                                   \
    if (snprintf(TEST_ERROR_FMT_buffer, sizeof(TEST_ERROR_FMT_buffer), __VA_ARGS__) >= (int)sizeof(TEST_ERROR_FMT_buffer))         \
        THROW_FMT(AssertError, "error message needs more than the %zu characters available", sizeof(TEST_ERROR_FMT_buffer));       \
                                                                                                                                   \
    TEST_ERROR(statement, errorTypeExpected, TEST_ERROR_FMT_buffer);                                                               \
}

/***********************************************************************************************************************************
Output information about the test
***********************************************************************************************************************************/
#define TEST_RESULT_INFO(...)                                                                                                      \
    hrnTestLogPrefix(__LINE__, true);                                                                                              \
    printf(__VA_ARGS__);                                                                                                           \
    printf("\n");                                                                                                                  \
    fflush(stdout);

/***********************************************************************************************************************************
Test that a void statement returns and does not throw an error
***********************************************************************************************************************************/
#define TEST_RESULT_VOID(statement, ...)                                                                                           \
{                                                                                                                                  \
    TEST_RESULT_INFO(__VA_ARGS__);                                                                                                 \
    hrnTestResultBegin(#statement, __LINE__, false);                                                                               \
    statement;                                                                                                                     \
    hrnTestResultEnd();                                                                                                            \
}

/***********************************************************************************************************************************
Test that a statement does not error and assign it to the specified variable if not
***********************************************************************************************************************************/
#define TEST_ASSIGN(lValue, statement, ...)                                                                                        \
{                                                                                                                                  \
    TEST_RESULT_INFO(__VA_ARGS__);                                                                                                 \
    hrnTestResultBegin(#statement, __LINE__, true);                                                                                \
    lValue = statement;                                                                                                            \
    hrnTestResultEnd();                                                                                                            \
}

/***********************************************************************************************************************************
Macros to compare results of common data types
***********************************************************************************************************************************/
#define TEST_RESULT_BOOL_PARAM(statement, expected, ...)                                                                           \
    do                                                                                                                             \
    {                                                                                                                              \
        TEST_RESULT_INFO(__VA_ARGS__);                                                                                             \
        hrnTestResultBegin(#statement, __LINE__, true);                                                                            \
        hrnTestResultBool(statement, expected);                                                                                    \
    }                                                                                                                              \
    while (0)

#define TEST_RESULT_BOOL(statement, expected, ...)                                                                                 \
    TEST_RESULT_BOOL_PARAM(statement, expected, __VA_ARGS__);

#define TEST_RESULT_DOUBLE_PARAM(statement, expected, ...)                                                                         \
    do                                                                                                                             \
    {                                                                                                                              \
        TEST_RESULT_INFO(__VA_ARGS__);                                                                                             \
        hrnTestResultBegin(#statement, __LINE__, true);                                                                            \
        hrnTestResultDouble(statement, expected);                                                                                  \
    }                                                                                                                              \
    while (0)

#define TEST_RESULT_DOUBLE(statement, expected, ...)                                                                               \
    TEST_RESULT_DOUBLE_PARAM(statement, expected, __VA_ARGS__);

#define TEST_RESULT_INT_PARAM(statement, expected, operation, ...)                                                                 \
    do                                                                                                                             \
    {                                                                                                                              \
        TEST_RESULT_INFO(__VA_ARGS__);                                                                                             \
        hrnTestResultBegin(#statement, __LINE__, true);                                                                            \
        hrnTestResultInt64(statement, expected, operation);                                                                        \
    }                                                                                                                              \
    while (0)

#define TEST_RESULT_INT(statement, expected, ...)                                                                                  \
    TEST_RESULT_INT_PARAM(statement, expected, harnessTestResultOperationEq, __VA_ARGS__);
#define TEST_RESULT_INT_NE(statement, expected, ...)                                                                               \
    TEST_RESULT_INT_PARAM(statement, expected, harnessTestResultOperationNe, __VA_ARGS__);

#define TEST_RESULT_PTR_PARAM(statement, expected, operation, ...)                                                                 \
    do                                                                                                                             \
    {                                                                                                                              \
        TEST_RESULT_INFO(__VA_ARGS__);                                                                                             \
        hrnTestResultBegin(#statement, __LINE__, true);                                                                            \
        hrnTestResultPtr(statement, expected, operation);                                                                          \
    }                                                                                                                              \
    while (0)

// Compare raw pointers. When checking for NULL use the type-specific macro when available, e.g. TEST_RESULT_STR(). This is more
// type-safe and makes it clearer what is being tested.
#define TEST_RESULT_PTR(statement, expected, ...)                                                                                  \
    TEST_RESULT_PTR_PARAM(statement, expected, harnessTestResultOperationEq, __VA_ARGS__);
#define TEST_RESULT_PTR_NE(statement, expected, ...)                                                                               \
    TEST_RESULT_PTR_PARAM(statement, expected, harnessTestResultOperationNe, __VA_ARGS__);

#define TEST_RESULT_Z_PARAM(statement, expected, operation, ...)                                                                   \
    do                                                                                                                             \
    {                                                                                                                              \
        TEST_RESULT_INFO(__VA_ARGS__);                                                                                             \
        hrnTestResultBegin(#statement, __LINE__, true);                                                                            \
        hrnTestResultZ(statement, expected, operation);                                                                            \
    }                                                                                                                              \
    while (0)

#define TEST_RESULT_Z(statement, expected, ...)                                                                                    \
    TEST_RESULT_Z_PARAM(statement, expected, harnessTestResultOperationEq, __VA_ARGS__);
#define TEST_RESULT_Z_NE(statement, expected, ...)                                                                                 \
    TEST_RESULT_Z_PARAM(statement, expected, harnessTestResultOperationNe, __VA_ARGS__);

#define TEST_RESULT_STR(statement, resultExpected, ...)                                                                            \
    TEST_RESULT_Z(strZNull(statement), strZNull(resultExpected), __VA_ARGS__);
#define TEST_RESULT_STR_Z(statement, resultExpected, ...)                                                                          \
    TEST_RESULT_Z(strZNull(statement), resultExpected, __VA_ARGS__);
#define TEST_RESULT_STR_KEYRPL(statement, resultExpected, ...)                                                                     \
    TEST_RESULT_Z(strZNull(statement), hrnReplaceKey(strZ(resultExpected)), __VA_ARGS__);
#define TEST_RESULT_STR_Z_KEYRPL(statement, resultExpected, ...)                                                                   \
    TEST_RESULT_Z(strZNull(statement), hrnReplaceKey(resultExpected), __VA_ARGS__);
#define TEST_RESULT_Z_STR(statement, resultExpected, ...)                                                                          \
    TEST_RESULT_Z(statement, strZNull(resultExpected), __VA_ARGS__);

// Compare a string list to a \n delimited string
#define TEST_RESULT_STRLST_Z(statement, resultExpected, ...)                                                                       \
    do                                                                                                                             \
    {                                                                                                                              \
        TEST_RESULT_INFO(__VA_ARGS__);                                                                                             \
        hrnTestResultBegin(#statement, __LINE__, true);                                                                            \
        hrnTestResultStringList(statement, resultExpected, harnessTestResultOperationEq);                                          \
    }                                                                                                                              \
    while (0)

<<<<<<< HEAD
=======
#define TEST_RESULT_STRLST_STR(statement, resultExpected, ...)                                                                     \
    TEST_RESULT_STRLST_Z(statement, strZNull(resultExpected), __VA_ARGS__);

>>>>>>> f35d69c1
#define TEST_RESULT_UINT_PARAM(statement, expected, operation, ...)                                                                \
    do                                                                                                                             \
    {                                                                                                                              \
        TEST_RESULT_INFO(__VA_ARGS__);                                                                                             \
        hrnTestResultBegin(#statement, __LINE__, true);                                                                            \
        hrnTestResultUInt64(statement, expected, operation);                                                                       \
    }                                                                                                                              \
    while (0)

#define TEST_RESULT_UINT(statement, expected, ...)                                                                                 \
    TEST_RESULT_UINT_PARAM(statement, expected, harnessTestResultOperationEq, __VA_ARGS__);

#define TEST_RESULT_UINT_INT_PARAM(statement, expected, operation, ...)                                                            \
    do                                                                                                                             \
    {                                                                                                                              \
        TEST_RESULT_INFO(__VA_ARGS__);                                                                                             \
        hrnTestResultBegin(#statement, __LINE__, true);                                                                            \
        hrnTestResultUInt64Int64(statement, expected, operation);                                                                  \
    }                                                                                                                              \
    while (0)

#define TEST_RESULT_UINT_INT(statement, expected, ...)                                                                             \
    TEST_RESULT_UINT_INT_PARAM(statement, expected, harnessTestResultOperationEq, __VA_ARGS__);

/***********************************************************************************************************************************
Test system calls
***********************************************************************************************************************************/
#define TEST_SYSTEM(command)                                                                                                       \
    do                                                                                                                             \
    {                                                                                                                              \
        int TEST_SYSTEM_FMT_result = system(hrnReplaceKey(command));                                                               \
                                                                                                                                   \
        if (TEST_SYSTEM_FMT_result != 0)                                                                                           \
        {                                                                                                                          \
            THROW_FMT(                                                                                                             \
                AssertError, "SYSTEM COMMAND: %s\n\nFAILED WITH CODE %d\n\nTHROWN AT:\n%s", hrnReplaceKey(command),                \
                TEST_SYSTEM_FMT_result, errorStackTrace());                                                                        \
        }                                                                                                                          \
    } while (0)

#define TEST_SYSTEM_FMT(...)                                                                                                       \
    do                                                                                                                             \
    {                                                                                                                              \
        char TEST_SYSTEM_FMT_buffer[8192];                                                                                         \
                                                                                                                                   \
        if (snprintf(TEST_SYSTEM_FMT_buffer, sizeof(TEST_SYSTEM_FMT_buffer), __VA_ARGS__) >= (int)sizeof(TEST_SYSTEM_FMT_buffer))  \
            THROW_FMT(AssertError, "command needs more than the %zu characters available", sizeof(TEST_SYSTEM_FMT_buffer));        \
                                                                                                                                   \
        TEST_SYSTEM(TEST_SYSTEM_FMT_buffer);                                                                                       \
    } while (0)

/***********************************************************************************************************************************
Test log result
***********************************************************************************************************************************/
#define TEST_RESULT_LOG(expected)                                                                                                  \
    do                                                                                                                             \
    {                                                                                                                              \
        TRY_BEGIN()                                                                                                                \
        {                                                                                                                          \
            harnessLogResult(expected);                                                                                            \
        }                                                                                                                          \
        CATCH_ANY()                                                                                                                \
        {                                                                                                                          \
            THROW_FMT(AssertError, "LOG RESULT FAILED WITH:\n%s", errorMessage());                                                 \
        }                                                                                                                          \
        TRY_END();                                                                                                                 \
    } while (0)

#define TEST_RESULT_LOG_FMT(...)                                                                                                   \
    do                                                                                                                             \
    {                                                                                                                              \
        char TEST_RESULT_LOG_FMT_buffer[65536];                                                                                    \
                                                                                                                                   \
        if (snprintf(TEST_RESULT_LOG_FMT_buffer, sizeof(TEST_RESULT_LOG_FMT_buffer), __VA_ARGS__) >=                               \
            (int)sizeof(TEST_RESULT_LOG_FMT_buffer))                                                                               \
        {                                                                                                                          \
            THROW_FMT(                                                                                                             \
                AssertError, "expected result needs more than the %zu characters available", sizeof(TEST_RESULT_LOG_FMT_buffer));  \
        }                                                                                                                          \
                                                                                                                                   \
        TEST_RESULT_LOG(TEST_RESULT_LOG_FMT_buffer);                                                                               \
    } while (0)

/***********************************************************************************************************************************
Logging macros
***********************************************************************************************************************************/
#define TEST_LOG(message)                                                                                                          \
    do                                                                                                                             \
    {                                                                                                                              \
        hrnTestLogPrefix(__LINE__, true);                                                                                          \
        printf("%s\n", message);                                                                                                   \
        fflush(stdout);                                                                                                            \
    } while (0)

#define TEST_LOG_FMT(format, ...)                                                                                                  \
    do                                                                                                                             \
    {                                                                                                                              \
        hrnTestLogPrefix(__LINE__, true);                                                                                          \
        printf(format "\n", __VA_ARGS__);                                                                                          \
        fflush(stdout);                                                                                                            \
    } while (0)

/***********************************************************************************************************************************
Test title macro
***********************************************************************************************************************************/
#define TEST_TITLE(message)                                                                                                        \
    do                                                                                                                             \
    {                                                                                                                              \
        hrnTestLogTitle(__LINE__);                                                                                                 \
        printf(" %s\n", message);                                                                                                  \
        fflush(stdout);                                                                                                            \
    } while (0)

#define TEST_TITLE_FMT(format, ...)                                                                                                \
    do                                                                                                                             \
    {                                                                                                                              \
        hrnTestLogTitle(__LINE__);                                                                                                 \
        printf(" " format "\n", __VA_ARGS__);                                                                                      \
        fflush(stdout);                                                                                                            \
    } while (0)

/***********************************************************************************************************************************
Is this a 64-bit system?  If not then it is 32-bit since 16-bit systems are not supported.
***********************************************************************************************************************************/
#define TEST_64BIT()                                                                                                               \
    (sizeof(size_t) == 8)

/***********************************************************************************************************************************
Is this a big-endian system?
***********************************************************************************************************************************/
#define TEST_BIG_ENDIAN() (!*(unsigned char *)&(uint16_t){1})

#endif<|MERGE_RESOLUTION|>--- conflicted
+++ resolved
@@ -257,12 +257,9 @@
     }                                                                                                                              \
     while (0)
 
-<<<<<<< HEAD
-=======
 #define TEST_RESULT_STRLST_STR(statement, resultExpected, ...)                                                                     \
     TEST_RESULT_STRLST_Z(statement, strZNull(resultExpected), __VA_ARGS__);
 
->>>>>>> f35d69c1
 #define TEST_RESULT_UINT_PARAM(statement, expected, operation, ...)                                                                \
     do                                                                                                                             \
     {                                                                                                                              \
