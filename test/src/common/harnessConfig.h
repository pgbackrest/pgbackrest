--- conflicted
+++ resolved
@@ -2,21 +2,6 @@
 Harness for Loading Test Configurations
 ***********************************************************************************************************************************/
 #include "config/config.h"
-
-#define CFGOPT_PG1_HOST                                             "pg1-host"
-#define CFGOPT_PG1_PATH                                             "pg1-path"
-#define CFGOPT_PG1_PORT                                             "pg1-port"
-#define CFGOPT_PG2_HOST                                             "pg2-host"
-#define CFGOPT_PG2_LOCAL                                            "pg2-local"
-#define CFGOPT_PG2_PATH                                             "pg2-path"
-#define CFGOPT_REPO1_CIPHER_PASS                                    "repo1-cipher-pass"
-#define CFGOPT_REPO1_CIPHER_TYPE                                    "repo1-cipher-type"
-#define CFGOPT_REPO1_PATH                                           "repo1-path"
-#define CFGOPT_REPO1_HOST                                           "repo1-host"
-#define CFGOPT_REPO1_RETENTION_FULL                                 "repo1-retention-full"
-#define CFGOPT_REPO1_TYPE                                           "repo1-type"
-
-#define HRN_PGBACKREST_ENV                                          "PGBACKREST_"
 
 /***********************************************************************************************************************************
 Prefix for environment variables
@@ -36,10 +21,6 @@
 void harnessCfgLoadRole(ConfigCommand commandId, ConfigCommandRole commandRoleId, const StringList *argList);
 
 // Add options to a raw argument list
-<<<<<<< HEAD
-void hrnCfgArgRaw(StringList *argList, ConfigOption optionId, const char *value);
-void hrnCfgArgIdRaw(StringList *argList, ConfigOption optionId, unsigned optionIdx, const char *value);
-=======
 void hrnCfgArgRaw(StringList *argList, ConfigOption optionId, const String *value);
 void hrnCfgArgIdRaw(StringList *argList, ConfigOption optionId, unsigned optionIdx, const String *value);
 
@@ -62,5 +43,4 @@
 void hrnCfgEnvIdRawZ(ConfigOption optionId, unsigned optionIdx, const char *value);
 
 void hrnCfgEnvRemoveRaw(ConfigOption optionId);
-void hrnCfgEnvIdRemoveRaw(ConfigOption optionId, unsigned optionIdx);
->>>>>>> 5f41c08a
+void hrnCfgEnvIdRemoveRaw(ConfigOption optionId, unsigned optionIdx);