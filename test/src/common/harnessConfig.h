/***********************************************************************************************************************************
Harness for Loading Test Configurations
***********************************************************************************************************************************/
#ifndef TEST_COMMON_HARNESS_CONFIG_H
#define TEST_COMMON_HARNESS_CONFIG_H

#include "config/config.h"

/***********************************************************************************************************************************
Prefix for environment variables
***********************************************************************************************************************************/
#define HRN_PGBACKREST_ENV                                          "PGBACKREST_"

/***********************************************************************************************************************************
Config option constants
***********************************************************************************************************************************/
#define TEST_CIPHER_PASS                                            "xmainx"
#define TEST_CIPHER_PASS_ARCHIVE                                    "xarchivex"

/***********************************************************************************************************************************
Load a test configuration

Automatically adds the exe, command (and role), lock-path, and log-path so executing the binary works locally or in a container.
There is no need to open log files, acquire locks, reset log levels, etc.

HRN_CFG_LOAD() is the preferred macro but if a configuration error is being tested with TEST_ERROR() then use hrnCfgLoadP() instead
since it will not log to the console and clutter the error log message.
***********************************************************************************************************************************/
typedef struct HrnCfgLoadParam
{
    VAR_PARAM_HEADER;
    ConfigCommandRole role;                                         // Command role (defaults to main)
    bool exeBogus;                                                  // Use pgbackrest-bogus as exe parameter
    bool noStd;                                                     // Do not add standard options, e.g. lock-path
    bool log;                                                       // Log parameters? (used internally by HRN_CFG_LOAD())
<<<<<<< HEAD
    unsigned int jobRetry;                                          // !!!
=======
    unsigned int jobRetry;                                          // Job retries (defaults to 0)
>>>>>>> 64200b42
    const char *comment;                                            // Comment
} HrnCfgLoadParam;

#define hrnCfgLoadP(commandId, argList, ...)                                                                                       \
    hrnCfgLoad(commandId, argList, (HrnCfgLoadParam){VAR_PARAM_INIT, __VA_ARGS__})

#define HRN_CFG_LOAD(commandId, argList, ...)                                                                                      \
    do                                                                                                                             \
    {                                                                                                                              \
        hrnTestLogPrefix(__LINE__);                                                                                                \
        hrnCfgLoad(commandId, argList, (HrnCfgLoadParam){.log = true, __VA_ARGS__});                                               \
    }                                                                                                                              \
    while (0)

void hrnCfgLoad(ConfigCommand commandId, const StringList *argList, const HrnCfgLoadParam param);

/***********************************************************************************************************************************
Configuration helper functions

These functions set options in the argument list using the option IDs rather than string constants. Each function has a "Key"
variant that works with indexed options and allows the key to be specified, e.g. hrnCfgArgKeyRawZ(cfgOptPgpath, 3, "/pg") will add
--pg3-path=/pg to the argument list.
***********************************************************************************************************************************/
void hrnCfgArgRaw(StringList *argList, ConfigOption optionId, const String *value);
void hrnCfgArgKeyRaw(StringList *argList, ConfigOption optionId, unsigned optionKey, const String *value);

void hrnCfgArgRawFmt(StringList *argList, ConfigOption optionId, const char *format, ...)
    __attribute__((format(printf, 3, 4)));
void hrnCfgArgKeyRawFmt(StringList *argList, ConfigOption optionId, unsigned optionKey, const char *format, ...)
    __attribute__((format(printf, 4, 5)));

void hrnCfgArgRawZ(StringList *argList, ConfigOption optionId, const char *value);
void hrnCfgArgKeyRawZ(StringList *argList, ConfigOption optionId, unsigned optionKey, const char *value);

void hrnCfgArgRawStrId(StringList *argList, ConfigOption optionId, StringId value);
void hrnCfgArgKeyRawStrId(StringList *argList, ConfigOption optionId, unsigned optionKey, StringId);

void hrnCfgArgRawBool(StringList *argList, ConfigOption optionId, bool value);
void hrnCfgArgKeyRawBool(StringList *argList, ConfigOption optionId, unsigned optionKey, bool value);

void hrnCfgArgRawNegate(StringList *argList, ConfigOption optionId);
void hrnCfgArgKeyRawNegate(StringList *argList, ConfigOption optionId, unsigned optionKey);

void hrnCfgArgRawReset(StringList *argList, ConfigOption optionId);
void hrnCfgArgKeyRawReset(StringList *argList, ConfigOption optionId, unsigned optionKey);

/***********************************************************************************************************************************
Environment helper functions

Add and remove environment options, which are required to pass secrets, e.g. repo1-cipher-pass.
***********************************************************************************************************************************/
void hrnCfgEnvRaw(ConfigOption optionId, const String *value);
void hrnCfgEnvKeyRaw(ConfigOption optionId, unsigned optionKey, const String *value);

void hrnCfgEnvRawZ(ConfigOption optionId, const char *value);
void hrnCfgEnvKeyRawZ(ConfigOption optionId, unsigned optionKey, const char *value);

void hrnCfgEnvRemoveRaw(ConfigOption optionId);
void hrnCfgEnvKeyRemoveRaw(ConfigOption optionId, unsigned optionKey);

#endif<|MERGE_RESOLUTION|>--- conflicted
+++ resolved
@@ -33,11 +33,7 @@
     bool exeBogus;                                                  // Use pgbackrest-bogus as exe parameter
     bool noStd;                                                     // Do not add standard options, e.g. lock-path
     bool log;                                                       // Log parameters? (used internally by HRN_CFG_LOAD())
-<<<<<<< HEAD
-    unsigned int jobRetry;                                          // !!!
-=======
     unsigned int jobRetry;                                          // Job retries (defaults to 0)
->>>>>>> 64200b42
     const char *comment;                                            // Comment
 } HrnCfgLoadParam;
 
