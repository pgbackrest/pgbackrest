--- conflicted
+++ resolved
@@ -332,7 +332,6 @@
         // Get start time
         HRN_PQ_SCRIPT_ADD(HRN_PQ_SCRIPT_TIME_QUERY(1, (int64_t)backupTimeStart * 1000));
 
-<<<<<<< HEAD
         // First phase of full/incr backup
         const bool backupfullIncr =
             param.fullIncr || (cfgOptionBool(cfgOptBackupFullIncr) && cfgOptionStrId(cfgOptType) == backupTypeFull);
@@ -359,13 +358,7 @@
             }
         }
 
-        // Advisory lock
-        HRN_PQ_SCRIPT_ADD(HRN_PQ_SCRIPT_ADVISORY_LOCK(1, true));
-
-        // Check if backup is in progress (only for exclusive backup)
-=======
         // Get advisory lock and check if backup is in progress (only for exclusive backup)
->>>>>>> 355e27d6
         if (pgVersion <= PG_VERSION_95)
         {
             HRN_PQ_SCRIPT_ADD(HRN_PQ_SCRIPT_ADVISORY_LOCK(1, true));
