/***********************************************************************************************************************************
Server Test Harness
***********************************************************************************************************************************/
#include "build.auto.h"

#include <arpa/inet.h>
#include <netinet/in.h>
#include <string.h>
#include <sys/socket.h>
#include <unistd.h>

#include <openssl/conf.h>
#include <openssl/ssl.h>

#include "common/crypto/common.h"
#include "common/io/socket/server.h"
#include "common/io/tls/server.h"
#include "common/io/tls/session.h"
#include "common/log.h"
#include "common/type/buffer.h"
#include "common/type/json.h"
#include "common/wait.h"

#include "common/harnessDebug.h"
#include "common/harnessServer.h"
#include "common/harnessTest.h"

/***********************************************************************************************************************************
Command enum
***********************************************************************************************************************************/
typedef enum
{
    hrnServerCmdAbort,
    hrnServerCmdAccept,
    hrnServerCmdClose,
    hrnServerCmdDone,
    hrnServerCmdExpect,
    hrnServerCmdReply,
    hrnServerCmdSleep,
} HrnServerCmd;

/***********************************************************************************************************************************
Constants
***********************************************************************************************************************************/
#define HRN_SERVER_HOST                                             "tls.test.pgbackrest.org"

/***********************************************************************************************************************************
Local data
***********************************************************************************************************************************/
struct HrnServerLocal
{
    unsigned int portOffsetNext;                                    // Next server port offset to be returned
} hrnServerLocal;

/**********************************************************************************************************************************/
void
hrnServerInit(void)
{
    FUNCTION_HARNESS_VOID();

    // Set correct permissions on private keys
    THROW_ON_SYS_ERROR(
        chmod(zNewFmt("%s/" HRN_SERVER_CERT_PREFIX "server.key", hrnPathRepo()), 0600) == -1, FileModeError,
        "unable to set mode on server key");
    THROW_ON_SYS_ERROR(
        chmod(zNewFmt("%s/" HRN_SERVER_CERT_PREFIX "client.key", hrnPathRepo()), 0600) == -1, FileModeError,
        "unable to set mode on client key");

    // Add hostname when running in a container
    if (testContainer())
    {
        if (system("echo \"127.0.0.1 " HRN_SERVER_HOST "\" | sudo tee -a /etc/hosts > /dev/null") != 0)
            THROW(AssertError, "unable to add test host to /etc/hosts");
    }

    FUNCTION_HARNESS_RETURN_VOID();
}

/***********************************************************************************************************************************
Send commands to the server
***********************************************************************************************************************************/
static void
hrnServerScriptCommand(IoWrite *write, HrnServerCmd cmd, const Variant *data)
{
    FUNCTION_HARNESS_BEGIN();
        FUNCTION_HARNESS_PARAM(IO_WRITE, write);
        FUNCTION_HARNESS_PARAM(ENUM, cmd);
        FUNCTION_HARNESS_PARAM(VARIANT, data);
    FUNCTION_HARNESS_END();

    ASSERT(write != NULL);

    ioWriteStrLine(write, jsonFromVar(VARUINT(cmd)));
    ioWriteStrLine(write, jsonFromVar(data));
    ioWriteFlush(write);

    FUNCTION_HARNESS_RETURN_VOID();
}

/**********************************************************************************************************************************/
IoWrite *
hrnServerScriptBegin(IoWrite *write)
{
    FUNCTION_HARNESS_BEGIN();
        FUNCTION_HARNESS_PARAM(IO_WRITE, write);
    FUNCTION_HARNESS_END();

    ASSERT(write != NULL);

    FUNCTION_HARNESS_RETURN(IO_WRITE, write);
}

void
hrnServerScriptEnd(IoWrite *write)
{
    FUNCTION_HARNESS_BEGIN();
        FUNCTION_HARNESS_PARAM(IO_WRITE, write);
    FUNCTION_HARNESS_END();

    ASSERT(write != NULL);

    hrnServerScriptCommand(write, hrnServerCmdDone, NULL);

    FUNCTION_HARNESS_RETURN_VOID();
}

/**********************************************************************************************************************************/
void
hrnServerScriptAbort(IoWrite *write)
{
    FUNCTION_HARNESS_BEGIN();
        FUNCTION_HARNESS_PARAM(IO_WRITE, write);
    FUNCTION_HARNESS_END();

    hrnServerScriptCommand(write, hrnServerCmdAbort, NULL);

    FUNCTION_HARNESS_RETURN_VOID();
}

void
hrnServerScriptAccept(IoWrite *write)
{
    FUNCTION_HARNESS_BEGIN();
        FUNCTION_HARNESS_PARAM(IO_WRITE, write);
    FUNCTION_HARNESS_END();

    hrnServerScriptCommand(write, hrnServerCmdAccept, NULL);

    FUNCTION_HARNESS_RETURN_VOID();
}

void
hrnServerScriptClose(IoWrite *write)
{
    FUNCTION_HARNESS_BEGIN();
        FUNCTION_HARNESS_PARAM(IO_WRITE, write);
    FUNCTION_HARNESS_END();

    hrnServerScriptCommand(write, hrnServerCmdClose, NULL);

    FUNCTION_HARNESS_RETURN_VOID();
}

void
hrnServerScriptExpect(IoWrite *write, const String *data)
{
    FUNCTION_HARNESS_BEGIN();
        FUNCTION_HARNESS_PARAM(IO_WRITE, write);
        FUNCTION_HARNESS_PARAM(STRING, data);
    FUNCTION_HARNESS_END();

    ASSERT(data != NULL);

    hrnServerScriptCommand(write, hrnServerCmdExpect, VARSTR(data));

    FUNCTION_HARNESS_RETURN_VOID();
}

void
hrnServerScriptExpectZ(IoWrite *write, const char *data)
{
    FUNCTION_HARNESS_BEGIN();
        FUNCTION_HARNESS_PARAM(IO_WRITE, write);
        FUNCTION_HARNESS_PARAM(STRINGZ, data);
    FUNCTION_HARNESS_END();

    ASSERT(data != NULL);

    hrnServerScriptCommand(write, hrnServerCmdExpect, VARSTRZ(data));

    FUNCTION_HARNESS_RETURN_VOID();
}

void
hrnServerScriptReply(IoWrite *write, const String *data)
{
    FUNCTION_HARNESS_BEGIN();
        FUNCTION_HARNESS_PARAM(IO_WRITE, write);
        FUNCTION_HARNESS_PARAM(STRING, data);
    FUNCTION_HARNESS_END();

    ASSERT(data != NULL);

    hrnServerScriptCommand(write, hrnServerCmdReply, VARSTR(data));

    FUNCTION_HARNESS_RETURN_VOID();
}

void
hrnServerScriptReplyZ(IoWrite *write, const char *data)
{
    FUNCTION_HARNESS_BEGIN();
        FUNCTION_HARNESS_PARAM(IO_WRITE, write);
        FUNCTION_HARNESS_PARAM(STRINGZ, data);
    FUNCTION_HARNESS_END();

    ASSERT(data != NULL);

    hrnServerScriptCommand(write, hrnServerCmdReply, VARSTRZ(data));

    FUNCTION_HARNESS_RETURN_VOID();
}

void
hrnServerScriptSleep(IoWrite *write, TimeMSec sleepMs)
{
    FUNCTION_HARNESS_BEGIN();
        FUNCTION_HARNESS_PARAM(IO_WRITE, write);
        FUNCTION_HARNESS_PARAM(TIME_MSEC, sleepMs);
    FUNCTION_HARNESS_END();

    ASSERT(sleepMs > 0);

    hrnServerScriptCommand(write, hrnServerCmdSleep, VARUINT64(sleepMs));

    FUNCTION_HARNESS_RETURN_VOID();
}

/**********************************************************************************************************************************/
void
hrnServerRun(IoRead *const read, const HrnServerProtocol protocol, const unsigned int port, HrnServerRunParam param)
{
    FUNCTION_HARNESS_BEGIN();
        FUNCTION_HARNESS_PARAM(IO_READ, read);
        FUNCTION_HARNESS_PARAM(ENUM, protocol);
        FUNCTION_HARNESS_PARAM(UINT, port);
        FUNCTION_HARNESS_PARAM(STRING, param.ca);
        FUNCTION_HARNESS_PARAM(STRING, param.certificate);
        FUNCTION_HARNESS_PARAM(STRING, param.key);
        FUNCTION_HARNESS_PARAM(STRING, param.address);
    FUNCTION_HARNESS_END();

    ASSERT(read != NULL);
    ASSERT(port >= HRN_SERVER_PORT_MIN);

    // Initialize ssl and create a context
    IoServer *tlsServer = NULL;

    if (protocol == hrnServerProtocolTls)
    {
        ASSERT((param.certificate != NULL && param.key != NULL) || (param.certificate == NULL && param.key == NULL));

        // If certificate and key are not set then use defaults
        if (param.certificate == NULL)
        {
            param.certificate = strNewFmt("%s/" HRN_SERVER_CERT_PREFIX "server.crt", hrnPathRepo());
            param.key = strNewFmt("%s/" HRN_SERVER_CERT_PREFIX "server.key", hrnPathRepo());
        }

        tlsServer = tlsServerNew(STRDEF(HRN_SERVER_HOST), param.ca, param.key, param.certificate, 5000);
    }

    IoServer *socketServer = sckServerNew(param.address == NULL ? STRDEF("127.0.0.1") : param.address, port, 5000);

    // Loop until no more commands
    IoSession *serverSession = NULL;
    bool done = false;

    do
    {
        HrnServerCmd cmd = varUIntForce(jsonToVar(ioReadLine(read)));
        const Variant *data = jsonToVar(ioReadLine(read));

        switch (cmd)
        {
            case hrnServerCmdAbort:
            {
                // Only makes since to abort in TLS, otherwise it is just a close
                ASSERT(protocol == hrnServerProtocolTls);

                ioSessionFree(serverSession);
                serverSession = NULL;

                break;
            }

            case hrnServerCmdAccept:
            {
                serverSession = ioServerAccept(socketServer, NULL);

                // Start TLS if requested
                if (protocol == hrnServerProtocolTls)
                    serverSession = ioServerAccept(tlsServer, serverSession);

                break;
            }

            case hrnServerCmdClose:
            {
                if (serverSession == NULL)
                    THROW(AssertError, "session is already closed");

                ioSessionClose(serverSession);
                ioSessionFree(serverSession);
                serverSession = NULL;

                break;
            }

            case hrnServerCmdDone:
                done = true;
                break;

            case hrnServerCmdExpect:
            {
                const String *expected = varStr(data);

                // Read as much as possible
                Buffer *buffer = bufNew(strSize(expected));

                TRY_BEGIN()
                {
<<<<<<< HEAD
                    // Read one byte at a time so we can error with the partial data
=======
                    // Read one byte at a time so we can error with partial data
>>>>>>> c40dd5ae
                    Buffer *const bufferOne = bufNew(1);

                    for (size_t size = 1; size <= bufSize(buffer); size++)
                    {
                        ioReadSmall(ioSessionIoReadP(serverSession), bufferOne);

                        bufCat(buffer, bufferOne);
                        bufUsedZero(bufferOne);
                    }
                }
                CATCH(FileReadError)
                {
                    THROW_FMT(
                        AssertError, "server expected:\n'%s' but got short read:\n'%s'", strZ(expected), strZ(strNewBuf(buffer)));
                }
                TRY_END();

                // Treat any ? characters as wildcards so variable elements (e.g. auth hashes) can be ignored
                String *actual = strNewBuf(buffer);

                for (unsigned int actualIdx = 0; actualIdx < strSize(actual); actualIdx++)
                {
                    if (strZ(expected)[actualIdx] == '?')
                        ((char *)strZ(actual))[actualIdx] = '?';
                }

                // Error if actual does not match expected
                if (!strEq(actual, expected))
                    THROW_FMT(AssertError, "server expected:\n'%s' but got:\n'%s'", strZ(expected), strZ(actual));

                break;
            }

            case hrnServerCmdReply:
                ioWrite(ioSessionIoWrite(serverSession), BUFSTR(varStr(data)));
                ioWriteFlush(ioSessionIoWrite(serverSession));
                break;

            case hrnServerCmdSleep:
                sleepMSec(varUInt64Force(data));
                break;
        }
    }
    while (!done);

    // Free servers
    ioServerFree(tlsServer);
    ioServerFree(socketServer);

    FUNCTION_HARNESS_RETURN_VOID();
}

/**********************************************************************************************************************************/
const String *
hrnServerHost(void)
{
    return strNewZ(testContainer() ? HRN_SERVER_HOST : "127.0.0.1");
}

/**********************************************************************************************************************************/
unsigned int
hrnServerPortNext(void)
{
    CHECK(AssertError, testIdx() < 32, "test max exceeds limit of 32");
    CHECK(
        AssertError, hrnServerLocal.portOffsetNext < HRN_SERVER_PORT_MAX,
        "requested port exceeds limit of " STRINGIFY(HRN_SERVER_PORT_MAX));

    return HRN_SERVER_PORT_MIN + (HRN_SERVER_PORT_MAX * testIdx()) + hrnServerLocal.portOffsetNext++;
}<|MERGE_RESOLUTION|>--- conflicted
+++ resolved
@@ -330,11 +330,7 @@
 
                 TRY_BEGIN()
                 {
-<<<<<<< HEAD
-                    // Read one byte at a time so we can error with the partial data
-=======
                     // Read one byte at a time so we can error with partial data
->>>>>>> c40dd5ae
                     Buffer *const bufferOne = bufNew(1);
 
                     for (size_t size = 1; size <= bufSize(buffer); size++)
