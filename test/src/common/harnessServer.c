--- conflicted
+++ resolved
@@ -257,11 +257,7 @@
             param.key = strNewFmt("%s/" HRN_SERVER_CERT_PREFIX "server.key", hrnPathRepo());
         }
 
-<<<<<<< HEAD
-        tlsServer = tlsServerNew(STRDEF(HRN_SERVER_HOST), param.ca, param.key, param.certificate, NULL, TEST_64BIT(), 5000);
-=======
-        tlsServer = tlsServerNew(STRDEF(HRN_SERVER_HOST), param.ca, param.key, param.certificate, 5000);
->>>>>>> 1ca95834
+        tlsServer = tlsServerNew(STRDEF(HRN_SERVER_HOST), param.ca, param.key, param.certificate, NULL, 5000);
     }
 
     IoServer *socketServer = sckServerNew(STRDEF("localhost"), param.port, 5000);
