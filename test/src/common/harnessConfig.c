/***********************************************************************************************************************************
Harness for Loading Test Configurations
***********************************************************************************************************************************/
#include "build.auto.h"

#include <stdarg.h>
#include <stdio.h>
#include <stdlib.h>

#include "common/io/io.h"
#include "config/config.intern.h"
#include "config/load.h"
#include "config/parse.h"
#include "storage/helper.h"
#include "version.h"

#include "common/harnessConfig.h"
#include "common/harnessDebug.h"
#include "common/harnessLog.h"
#include "common/harnessTest.h"

/**********************************************************************************************************************************/
void
hrnCfgLoad(ConfigCommand commandId, const StringList *argListParam, const HrnCfgLoadParam param)
{
    FUNCTION_HARNESS_BEGIN();
        FUNCTION_HARNESS_PARAM(ENUM, commandId);
        FUNCTION_HARNESS_PARAM(STRING_LIST, argListParam);
        FUNCTION_HARNESS_PARAM(ENUM, param.role);
<<<<<<< HEAD
        FUNCTION_HARNESS_PARAM(UINT, param.jobRetry);
=======
        FUNCTION_HARNESS_PARAM(BOOL, param.exeBogus);
        FUNCTION_HARNESS_PARAM(BOOL, param.noStd);
        FUNCTION_HARNESS_PARAM(BOOL, param.log);
        FUNCTION_HARNESS_PARAM(UINT, param.jobRetry);
        FUNCTION_HARNESS_PARAM(STRINGZ, param.comment);
>>>>>>> 64200b42
    FUNCTION_HARNESS_END();

    // Make a copy of the arg list that we can modify
    StringList *argList = strLstDup(argListParam);

    // Add standard options needed in most cases
    if (!param.noStd)
    {
        // Set job retry to 0 if it is valid
        if (cfgParseOptionValid(commandId, param.role, cfgOptJobRetry))
            strLstInsert(argList, 0, strNewFmt("--" CFGOPT_JOB_RETRY "=%u", param.jobRetry));

        // Set log path if valid
        if (cfgParseOptionValid(commandId, param.role, cfgOptLogPath))
            strLstInsert(argList, 0, strNewFmt("--" CFGOPT_LOG_PATH "=%s", hrnPath()));

        // Set lock path if valid
        if (cfgParseOptionValid(commandId, param.role, cfgOptLockPath))
            strLstInsert(argList, 0, strNewFmt("--" CFGOPT_LOCK_PATH "=%s/lock", hrnPath()));
    }

    // Insert the command so it does not interfere with parameters
    if (commandId != cfgCmdNone)
        strLstInsert(argList, 0, cfgParseCommandRoleName(commandId, param.role, COLON_STR));

    // Insert the project exe
    strLstInsert(argList, 0, param.exeBogus ? STRDEF("pgbackrest-bogus") : STRDEF(testProjectExe()));

    // Log parameters
    if (param.log)
    {
        printf("config load:");

        for (unsigned int argIdx = 0; argIdx < strLstSize(argList); argIdx++)
            printf(" %s", strZ(strLstGet(argList, argIdx)));

        hrnTestResultComment(param.comment);
    }

    // Free objects in storage helper
    storageHelperFree();

    // Parse config
    configParse(storageLocal(), strLstSize(argList), strLstPtr(argList), false);

    // Set dry-run mode for storage and logging
    harnessLogDryRunSet(cfgOptionValid(cfgOptDryRun) && cfgOptionBool(cfgOptDryRun));
    storageHelperDryRunInit(cfgOptionValid(cfgOptDryRun) && cfgOptionBool(cfgOptDryRun));

    // Apply special option rules
    cfgLoadUpdateOption();

    // Set buffer size when it is specified explicity -- otherwise the module default will be used. Note that this is *not* the
    // configuration default, which is much larger.
    if (cfgOptionTest(cfgOptBufferSize))
        ioBufferSizeSet(cfgOptionUInt(cfgOptBufferSize));

    // Use a static exec-id for testing if it is not set explicitly
    if (cfgOptionValid(cfgOptExecId) && !cfgOptionTest(cfgOptExecId))
        cfgOptionSet(cfgOptExecId, cfgSourceParam, VARSTRDEF("1-test"));

    FUNCTION_HARNESS_RETURN_VOID();
}

/**********************************************************************************************************************************/
void
hrnCfgArgRaw(StringList *argList, ConfigOption optionId, const String *value)
{
    hrnCfgArgKeyRawZ(argList, optionId, 1, strZ(value));
}

void
hrnCfgArgKeyRaw(StringList *argList, ConfigOption optionId, unsigned optionKey, const String *value)
{
    hrnCfgArgKeyRawZ(argList, optionId, optionKey, strZ(value));
}

void
hrnCfgArgRawFmt(StringList *argList, ConfigOption optionId, const char *format, ...)
{
    char buffer[256];

    va_list argument;
    va_start(argument, format);
    vsnprintf(buffer, sizeof(buffer) - 1, format, argument);
    va_end(argument);

    hrnCfgArgKeyRawZ(argList, optionId, 1, buffer);
}

void
hrnCfgArgKeyRawFmt(StringList *argList, ConfigOption optionId, unsigned optionKey, const char *format, ...)
{
    char buffer[256];

    va_list argument;
    va_start(argument, format);
    vsnprintf(buffer, sizeof(buffer) - 1, format, argument);
    va_end(argument);

    hrnCfgArgKeyRawZ(argList, optionId, optionKey, buffer);
}

void
hrnCfgArgRawZ(StringList *argList, ConfigOption optionId, const char *value)
{
    hrnCfgArgKeyRawZ(argList, optionId, 1, value);
}

void
hrnCfgArgKeyRawZ(StringList *argList, ConfigOption optionId, unsigned optionKey, const char *value)
{
    strLstAdd(argList, strNewFmt("--%s=%s", cfgParseOptionKeyIdxName(optionId, optionKey - 1), value));
}

void
hrnCfgArgRawStrId(StringList *argList, ConfigOption optionId, StringId value)
{
    hrnCfgArgKeyRawStrId(argList, optionId, 1, value);
}

void
hrnCfgArgKeyRawStrId(StringList *argList, ConfigOption optionId, unsigned optionKey, StringId value)
{
    char buffer[STRID_MAX + 1];
    strIdToZ(value, buffer);

    hrnCfgArgKeyRawZ(argList, optionId, optionKey, buffer);
}

void
hrnCfgArgRawBool(StringList *argList, ConfigOption optionId, bool value)
{
    hrnCfgArgKeyRawBool(argList, optionId, 1, value);
}

void
hrnCfgArgKeyRawBool(StringList *argList, ConfigOption optionId, unsigned optionKey, bool value)
{
    strLstAdd(argList, strNewFmt("--%s%s", value ? "" : "no-", cfgParseOptionKeyIdxName(optionId, optionKey - 1)));
}

void
hrnCfgArgRawNegate(StringList *argList, ConfigOption optionId)
{
    hrnCfgArgKeyRawNegate(argList, optionId, 1);
}

void
hrnCfgArgKeyRawNegate(StringList *argList, ConfigOption optionId, unsigned optionKey)
{
    strLstAdd(argList, strNewFmt("--no-%s", cfgParseOptionKeyIdxName(optionId, optionKey - 1)));
}

void
hrnCfgArgRawReset(StringList *argList, ConfigOption optionId)
{
    hrnCfgArgKeyRawReset(argList, optionId, 1);
}

void
hrnCfgArgKeyRawReset(StringList *argList, ConfigOption optionId, unsigned optionKey)
{
    strLstAdd(argList, strNewFmt("--reset-%s", cfgParseOptionKeyIdxName(optionId, optionKey - 1)));
}

/**********************************************************************************************************************************/
__attribute__((always_inline)) static inline const char *
hrnCfgEnvName(const ConfigOption optionId, const unsigned optionKey)
{
    return strZ(
        strReplaceChr(strUpper(strNewFmt(HRN_PGBACKREST_ENV "%s", cfgParseOptionKeyIdxName(optionId, optionKey - 1))), '-', '_'));
}

void
hrnCfgEnvRaw(ConfigOption optionId, const String *value)
{
    hrnCfgEnvKeyRawZ(optionId, 1, strZ(value));
}

void
hrnCfgEnvKeyRaw(ConfigOption optionId, unsigned optionKey, const String *value)
{
    hrnCfgEnvKeyRawZ(optionId, optionKey, strZ(value));
}

void
hrnCfgEnvRawZ(ConfigOption optionId, const char *value)
{
    hrnCfgEnvKeyRawZ(optionId, 1, value);
}

void
hrnCfgEnvKeyRawZ(ConfigOption optionId, unsigned optionKey, const char *value)
{
    setenv(hrnCfgEnvName(optionId, optionKey), value, true);
}

void
hrnCfgEnvRemoveRaw(ConfigOption optionId)
{
    hrnCfgEnvKeyRemoveRaw(optionId, 1);
}

void
hrnCfgEnvKeyRemoveRaw(ConfigOption optionId, unsigned optionKey)
{
    unsetenv(hrnCfgEnvName(optionId, optionKey));
}<|MERGE_RESOLUTION|>--- conflicted
+++ resolved
@@ -27,15 +27,11 @@
         FUNCTION_HARNESS_PARAM(ENUM, commandId);
         FUNCTION_HARNESS_PARAM(STRING_LIST, argListParam);
         FUNCTION_HARNESS_PARAM(ENUM, param.role);
-<<<<<<< HEAD
-        FUNCTION_HARNESS_PARAM(UINT, param.jobRetry);
-=======
         FUNCTION_HARNESS_PARAM(BOOL, param.exeBogus);
         FUNCTION_HARNESS_PARAM(BOOL, param.noStd);
         FUNCTION_HARNESS_PARAM(BOOL, param.log);
         FUNCTION_HARNESS_PARAM(UINT, param.jobRetry);
         FUNCTION_HARNESS_PARAM(STRINGZ, param.comment);
->>>>>>> 64200b42
     FUNCTION_HARNESS_END();
 
     // Make a copy of the arg list that we can modify
