--- conflicted
+++ resolved
@@ -181,23 +181,11 @@
 {
     StringList *list = strLstSort(storageListP(storage, STR(path)), sortOrderAsc);
 
-<<<<<<< HEAD
-    // Iterate file list
-    for (unsigned int listIdx = 0; listIdx < strLstSize(list); listIdx++)
-    {
-        // Remove file if requested
-        if (param.remove)
-            storageRemoveP(storage, strNewFmt("%s/%s", path, strZ(strLstGet(list, listIdx))), .errorOnMissing = true);
-
-        // Log file
-        TEST_LOG_FMT("    %s", strZ(strLstGet(list, listIdx)));
-=======
     // Remove files if requested
     if (param.remove)
     {
         for (unsigned int listIdx = 0; listIdx < strLstSize(list); listIdx++)
             storageRemoveP(storage, strNewFmt("%s/%s", path, strZ(strLstGet(list, listIdx))), .errorOnMissing = true);
->>>>>>> f35d69c1
     }
 
     // Return list for comparison
@@ -207,16 +195,12 @@
 const char *
 hrnStorageListLog(const Storage *storage, const char *path, HrnStorageListParam param)
 {
-<<<<<<< HEAD
-    return strZ(strNewFmt("list%s path '%s'", param.remove ? "/remove": "", strZ(storagePathP(storage, STR(path)))));
-=======
     StringList *list = strLstSort(storageListP(storage, STR(path)), sortOrderAsc);
 
     return strZ(
         strNewFmt(
             "list%s %u file%s in '%s'", param.remove ? "/remove": "", strLstSize(list), strLstSize(list) == 1 ? "" : "s",
             strZ(storagePathP(storage, STR(path)))));
->>>>>>> f35d69c1
 }
 
 /**********************************************************************************************************************************/
