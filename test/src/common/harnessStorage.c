--- conflicted
+++ resolved
@@ -140,31 +140,18 @@
 }
 
 /**********************************************************************************************************************************/
-<<<<<<< HEAD
-=======
-static void
-hrnStorageListCallback(void *list, const StorageInfo *info)
-{
-    MEM_CONTEXT_BEGIN(lstMemContext(list))
-    {
-        StorageInfo infoCopy = *info;
-        infoCopy.name = strDup(infoCopy.name);
-        infoCopy.user = strDup(infoCopy.user);
-        infoCopy.group = strDup(infoCopy.group);
-        infoCopy.linkDestination = strDup(infoCopy.linkDestination);
-
-        lstAdd(list, &infoCopy);
-    }
-    MEM_CONTEXT_END();
-}
-
->>>>>>> 61ca9b58
 void
 hrnStorageList(const Storage *const storage, const char *const path, const char *const expected, const HrnStorageListParam param)
 {
     // Check if paths are supported
     const bool featurePath = storageFeature(storage, storageFeaturePath);
 
+    // Determine sort order
+    const SortOrder sortOrder = param.sortOrder == sortOrderNone ? sortOrderAsc : param.sortOrder;
+
+    // Determine level
+    StorageInfoLevel level = param.level == storageInfoLevelDefault && !param.levelForce ? storageInfoLevelType : param.level;
+
     // Log list test
     hrnTestResultBegin(__func__, false);
 
@@ -176,17 +163,10 @@
     hrnTestResultComment(param.comment);
 
     // Generate a list of files/paths/etc
-    List *list = lstNewP(sizeof(StorageInfo));
-
-<<<<<<< HEAD
+    List *const list = lstNewP(sizeof(StorageInfo), .comparator = lstComparatorStr);
+
     StorageList *const storageList = storageInfoListP(
-        storage, pathFull, .sortOrder = sortOrderAsc, .recurse = !param.noRecurse,
-=======
-    storageInfoListP(
-        storage, pathFull, hrnStorageListCallback, list, .recurse = !param.noRecurse,
-        .sortOrder = param.sortOrder == sortOrderNone ? sortOrderAsc : param.sortOrder,
-        .level = param.level == storageInfoLevelDefault && !param.levelForce ? storageInfoLevelType : param.level,
->>>>>>> 61ca9b58
+        storage, pathFull, .recurse = !param.noRecurse, .sortOrder = sortOrder, .level = level,
         .expression = param.expression != NULL ? STR(param.expression) : NULL);
 
     while (storageListMore(storageList))
@@ -226,6 +206,20 @@
     // Generate list for comparison
     StringList *listStr = strLstNew();
 
+    if (level == storageInfoLevelDefault)
+        level = storageFeature(storage, storageFeatureInfoDetail) ? storageInfoLevelDetail : storageInfoLevelBasic;
+
+    if (param.includeDot)
+    {
+        StorageInfo info = storageInfoP(storage, pathFull);
+        info.name = DOT_STR;
+
+        if (sortOrder == sortOrderAsc)
+            lstInsert(list, 0, &info);
+        else
+            lstAdd(list, &info);
+    }
+
     for (unsigned int listIdx = 0; listIdx < lstSize(list); listIdx++)
     {
         const StorageInfo *const info = lstGet(list, listIdx);
@@ -252,8 +246,8 @@
                 break;
         }
 
-        if (((info->type == storageTypeFile || info->type == storageTypeLink) && info->level >= storageInfoLevelBasic) ||
-            (info->type == storageTypePath && info->level >= storageInfoLevelDetail))
+        if (((info->type == storageTypeFile || info->type == storageTypeLink) && level >= storageInfoLevelBasic) ||
+            (info->type == storageTypePath && level >= storageInfoLevelDetail))
         {
             strCatZ(item, " {");
 
@@ -269,7 +263,7 @@
                 strCatFmt(item, "d=%s", strZ(infoLink.linkDestination));
             }
 
-            if (info->level >= storageInfoLevelDetail)
+            if (level >= storageInfoLevelDetail)
             {
                 if (info->type != storageTypePath)
                     strCatZ(item, ", ");
