--- conflicted
+++ resolved
@@ -151,10 +151,6 @@
                     TRY_BEGIN()
                     {
                         TEST_RESULT_VOID(dbOpen(db), "open db");
-<<<<<<< HEAD
-                        TEST_RESULT_UINT(db->sessionId, 1, "check remote idx");
-=======
->>>>>>> df8cbc91
                         TEST_RESULT_VOID(dbFree(db), "free db");
                         db = NULL;
                     }
@@ -173,10 +169,6 @@
                     TRY_BEGIN()
                     {
                         TEST_RESULT_VOID(dbOpen(db), "open db");
-<<<<<<< HEAD
-                        TEST_RESULT_UINT(db->sessionId, 2, "check idx");
-=======
->>>>>>> df8cbc91
                         TEST_RESULT_STR_Z(dbWalSwitch(db), "000000030000000200000003", "wal switch");
                         TEST_RESULT_UINT(dbDbTimeout(db), 777000, "check timeout");
                         TEST_RESULT_VOID(memContextCallbackClear(db->pub.memContext), "clear context so close is not called");
