/***********************************************************************************************************************************
Test Database
***********************************************************************************************************************************/
#include "common/harnessConfig.h"
#include "common/harnessFork.h"
#include "common/harnessLog.h"
#include "common/harnessPq.h"

#include "common/io/handleRead.h"
#include "common/io/handleWrite.h"
#include "common/type/json.h"

/***********************************************************************************************************************************
<<<<<<< HEAD
Macro to check that replay is making progress -- this seems too specific to be included in the pq harness header
=======
Macro to check that replay is making progress -- this does not seem useful enough to be included in the pq harness header
>>>>>>> d2587250
***********************************************************************************************************************************/
#define HRNPQ_MACRO_REPLAY_TARGET_REACHED_PROGRESS(                                                                                \
    sessionParam, walNameParam, lsnNameParam, targetLsnParam, targetReachedParam, replayLsnParam, replayLastLsnParam,              \
    replayProgressParam, sleepParam)                                                                                               \
    {.session = sessionParam,                                                                                                      \
        .function = HRNPQ_SENDQUERY,                                                                                               \
        .param =                                                                                                                   \
            "[\"select replayLsn::text,\\n"                                                                                        \
            "       (replayLsn > '" targetLsnParam "')::bool as targetReached,\\n"                                                 \
            "       (replayLsn > '" replayLastLsnParam "')::bool as replayProgress\\n"                                             \
            "  from pg_catalog.pg_last_" walNameParam "_replay_" lsnNameParam "() as replayLsn\"]",                                \
        .resultInt = 1, .sleep = sleepParam},                                                                                                           \
    {.session = sessionParam, .function = HRNPQ_CONSUMEINPUT},                                                                     \
    {.session = sessionParam, .function = HRNPQ_ISBUSY},                                                                           \
    {.session = sessionParam, .function = HRNPQ_GETRESULT},                                                                        \
    {.session = sessionParam, .function = HRNPQ_RESULTSTATUS, .resultInt = PGRES_TUPLES_OK},                                       \
    {.session = sessionParam, .function = HRNPQ_NTUPLES, .resultInt = 1},                                                          \
    {.session = sessionParam, .function = HRNPQ_NFIELDS, .resultInt = 3},                                                          \
    {.session = sessionParam, .function = HRNPQ_FTYPE, .param = "[0]", .resultInt = HRNPQ_TYPE_TEXT},                              \
    {.session = sessionParam, .function = HRNPQ_FTYPE, .param = "[1]", .resultInt = HRNPQ_TYPE_BOOL},                              \
    {.session = sessionParam, .function = HRNPQ_FTYPE, .param = "[2]", .resultInt = HRNPQ_TYPE_BOOL},                              \
    {.session = sessionParam, .function = HRNPQ_GETVALUE, .param = "[0,0]", .resultZ = replayLsnParam},                            \
    {.session = sessionParam, .function = HRNPQ_GETVALUE, .param = "[0,1]", .resultZ = cvtBoolToConstZ(targetReachedParam)},       \
    {.session = sessionParam, .function = HRNPQ_GETVALUE, .param = "[0,2]", .resultZ = cvtBoolToConstZ(replayProgressParam)},      \
    {.session = sessionParam, .function = HRNPQ_CLEAR},                                                                            \
    {.session = sessionParam, .function = HRNPQ_GETRESULT, .resultNull = true}

#define HRNPQ_MACRO_REPLAY_TARGET_REACHED_PROGRESS_GE_10(                                                                          \
    sessionParam, targetLsnParam, targetReachedParam, replayLsnParam, replayLastLsnParam, replayProgressParam, sleepParam)         \
    HRNPQ_MACRO_REPLAY_TARGET_REACHED_PROGRESS(                                                                                    \
        sessionParam, "wal", "lsn", targetLsnParam, targetReachedParam, replayLsnParam, replayLastLsnParam, replayProgressParam,   \
        sleepParam)

/***********************************************************************************************************************************
Test Run
***********************************************************************************************************************************/
void
testRun(void)
{
    FUNCTION_HARNESS_VOID();

    // PQfinish() is strictly checked
    harnessPqScriptStrictSet(true);

    // *****************************************************************************************************************************
    if (testBegin("Db and dbProtocol()"))
    {
        HARNESS_FORK_BEGIN()
        {
            HARNESS_FORK_CHILD_BEGIN(0, true)
            {
                IoRead *read = ioHandleReadNew(strNew("client read"), HARNESS_FORK_CHILD_READ(), 2000);
                ioReadOpen(read);
                IoWrite *write = ioHandleWriteNew(strNew("client write"), HARNESS_FORK_CHILD_WRITE());
                ioWriteOpen(write);

                // Set options
                StringList *argList = strLstNew();
                strLstAddZ(argList, "--stanza=test1");
                strLstAddZ(argList, "--pg1-path=/path/to/pg");
                strLstAddZ(argList, "--command=backup");
                strLstAddZ(argList, "--type=db");
                strLstAddZ(argList, "--process=0");
                harnessCfgLoad(cfgCmdRemote, argList);

                // Set script
                harnessPqScriptSet((HarnessPq [])
                {
                    HRNPQ_MACRO_OPEN(1, "dbname='postgres' port=5432"),
                    HRNPQ_MACRO_SET_SEARCH_PATH(1),
                    HRNPQ_MACRO_VALIDATE_QUERY(1, PG_VERSION_84, "/pgdata", NULL, NULL),
                    HRNPQ_MACRO_CLOSE(1),

                    HRNPQ_MACRO_OPEN(1, "dbname='postgres' port=5432"),
                    HRNPQ_MACRO_SET_SEARCH_PATH(1),
                    HRNPQ_MACRO_VALIDATE_QUERY(1, PG_VERSION_84, "/pgdata", NULL, NULL),
                    HRNPQ_MACRO_WAL_SWITCH(1, "xlog", "000000030000000200000003"),
                    HRNPQ_MACRO_CLOSE(1),

                    HRNPQ_MACRO_DONE()
                });

                // Create server
                ProtocolServer *server = NULL;

                TEST_ASSIGN(server, protocolServerNew(strNew("db test server"), strNew("test"), read, write), "create server");
                TEST_RESULT_VOID(protocolServerHandlerAdd(server, dbProtocol), "add handler");
                TEST_RESULT_VOID(protocolServerProcess(server), "run process loop");
                TEST_RESULT_VOID(protocolServerFree(server), "free server");
            }
            HARNESS_FORK_CHILD_END();

            HARNESS_FORK_PARENT_BEGIN()
            {
                IoRead *read = ioHandleReadNew(strNew("server read"), HARNESS_FORK_PARENT_READ_PROCESS(0), 2000);
                ioReadOpen(read);
                IoWrite *write = ioHandleWriteNew(strNew("server write"), HARNESS_FORK_PARENT_WRITE_PROCESS(0));
                ioWriteOpen(write);

                // Create client
                ProtocolClient *client = NULL;
                Db *db = NULL;

                TEST_ASSIGN(client, protocolClientNew(strNew("db test client"), strNew("test"), read, write), "create client");

                // Open and free database
                TEST_ASSIGN(db, dbNew(NULL, client, strNew("test")), "create db");
                TEST_RESULT_VOID(dbOpen(db), "open db");
                TEST_RESULT_VOID(dbFree(db), "free db");

                // Open the database, but don't free it so the server is forced to do it on shutdown
                TEST_ASSIGN(db, dbNew(NULL, client, strNew("test")), "create db");
                TEST_RESULT_VOID(dbOpen(db), "open db");
                TEST_RESULT_STR(strPtr(dbWalSwitch(db)), "000000030000000200000003", "    wal switch");
                TEST_RESULT_VOID(memContextCallbackClear(db->memContext), "clear context so close is not called");

                TEST_RESULT_VOID(protocolClientFree(client), "free client");
            }
            HARNESS_FORK_PARENT_END();
        }
        HARNESS_FORK_END();
    }

    // *****************************************************************************************************************************
<<<<<<< HEAD
    if (testBegin("dbBackupStart(), dbBackupStop(), dbTime()"))
=======
    if (testBegin("dbBackupStart(), dbBackupStop(), dbTime(), dbList(), dbTablespaceList(), and dbReplayWait()"))
>>>>>>> d2587250
    {
        StringList *argList = strLstNew();
        strLstAddZ(argList, "--stanza=test1");
        strLstAddZ(argList, "--repo1-retention-full=1");
        strLstAddZ(argList, "--pg1-path=/pg1");
        harnessCfgLoad(cfgCmdBackup, argList);

        // -------------------------------------------------------------------------------------------------------------------------
        TEST_TITLE("PostgreSQL 8.3 start backup with no start fast");

        harnessPqScriptSet((HarnessPq [])
        {
            // Connect to primary
            HRNPQ_MACRO_OPEN_LE_91(1, "dbname='postgres' port=5432", PG_VERSION_83, "/pg1", NULL, NULL),

            // Get advisory lock
            HRNPQ_MACRO_ADVISORY_LOCK(1, true),

            // Start backup with no start fast
            HRNPQ_MACRO_START_BACKUP_83(1, "1/1", "000000010000000100000001"),

            // Close primary
            HRNPQ_MACRO_CLOSE(1),

            HRNPQ_MACRO_DONE()
        });

        DbGetResult db = {.primaryId = 0};
        TEST_ASSIGN(db, dbGet(true, true, false), "get primary");

        TEST_RESULT_STR_Z(dbBackupStart(db.primary, false, false).lsn, "1/1", "start backup");

        TEST_RESULT_VOID(dbFree(db.primary), "free primary");

        // -------------------------------------------------------------------------------------------------------------------------
        TEST_TITLE("PostgreSQL 9.5 start/stop backup");

        harnessPqScriptSet((HarnessPq [])
        {
            // Connect to primary
            HRNPQ_MACRO_OPEN_GE_92(1, "dbname='postgres' port=5432", PG_VERSION_95, "/pg1", false, NULL, NULL),

            // Get start time
            HRNPQ_MACRO_TIME_QUERY(1, 1000),

            // Start backup errors on advisory lock
            HRNPQ_MACRO_ADVISORY_LOCK(1, false),

            // Start backup
            HRNPQ_MACRO_ADVISORY_LOCK(1, true),
            HRNPQ_MACRO_IS_IN_BACKUP(1, false),
            HRNPQ_MACRO_START_BACKUP_84_95(1, false, "2/3", "000000010000000200000003"),
            HRNPQ_MACRO_DATABASE_LIST_1(1, "test1"),
            HRNPQ_MACRO_TABLESPACE_LIST_0(1),

            // Stop backup
            HRNPQ_MACRO_STOP_BACKUP_LE_95(1, "2/4", "000000010000000200000004"),

            // Close primary
            HRNPQ_MACRO_CLOSE(1),

            HRNPQ_MACRO_DONE()
        });

        TEST_ASSIGN(db, dbGet(true, true, false), "get primary");

        TEST_RESULT_UINT(dbTimeMSec(db.primary), 1000, "check time");

        TEST_ERROR(
            dbBackupStart(db.primary, false, false), LockAcquireError,
            "unable to acquire pgBackRest advisory lock\n"
            "HINT: is another pgBackRest backup already running on this cluster?");

        DbBackupStartResult backupStartResult = {.lsn = NULL};
        TEST_ASSIGN(backupStartResult, dbBackupStart(db.primary, false, true), "start backup");
        TEST_RESULT_STR_Z(backupStartResult.lsn, "2/3", "check lsn");
        TEST_RESULT_STR_Z(backupStartResult.walSegmentName, "000000010000000200000003", "check wal segment name");

        TEST_RESULT_STR_Z(jsonFromVar(varNewVarLst(dbList(db.primary))), "[[16384,\"test1\",13777]]", "check db list");
        TEST_RESULT_STR_Z(jsonFromVar(varNewVarLst(dbTablespaceList(db.primary))), "[]", "check tablespace list");

        DbBackupStopResult backupStopResult = {.lsn = NULL};
        TEST_ASSIGN(backupStopResult, dbBackupStop(db.primary), "stop backup");
        TEST_RESULT_STR_Z(backupStopResult.lsn, "2/4", "check lsn");
        TEST_RESULT_STR_Z(backupStopResult.walSegmentName, "000000010000000200000004", "check wal segment name");
        TEST_RESULT_STR_Z(backupStopResult.backupLabel, NULL, "check backup label is not set");
        TEST_RESULT_STR_Z(backupStopResult.tablespaceMap, NULL, "check tablespace map is not set");

        TEST_RESULT_VOID(dbFree(db.primary), "free primary");

        // -------------------------------------------------------------------------------------------------------------------------
        TEST_TITLE("PostgreSQL 9.5 start/stop backup where backup is in progress");

        harnessPqScriptSet((HarnessPq [])
        {
            // Connect to primary
            HRNPQ_MACRO_OPEN_GE_92(1, "dbname='postgres' port=5432", PG_VERSION_95, "/pg1", false, NULL, NULL),

            // Start backup when backup is in progress
            HRNPQ_MACRO_ADVISORY_LOCK(1, true),
            HRNPQ_MACRO_IS_IN_BACKUP(1, true),

            // Stop old backup
            HRNPQ_MACRO_STOP_BACKUP_LE_95(1, "1/1", "000000010000000100000001"),

            // Start backup
            HRNPQ_MACRO_START_BACKUP_84_95(1, true, "2/5", "000000010000000200000005"),

            // Stop backup
            HRNPQ_MACRO_STOP_BACKUP_LE_95(1, "2/6", "000000010000000200000006"),

            // Close primary
            HRNPQ_MACRO_CLOSE(1),

            HRNPQ_MACRO_DONE()
        });

        TEST_ASSIGN(db, dbGet(true, true, false), "get primary");

        TEST_RESULT_STR_Z(dbBackupStart(db.primary, true, true).lsn, "2/5", "start backup");

        TEST_RESULT_LOG(
            "P00   WARN: the cluster is already in backup mode but no pgBackRest backup process is running."
                " pg_stop_backup() will be called so a new backup can be started.");

        TEST_RESULT_STR_Z(dbBackupStop(db.primary).lsn, "2/6", "stop backup");

        TEST_RESULT_VOID(dbFree(db.primary), "free primary");

        // -------------------------------------------------------------------------------------------------------------------------
        TEST_TITLE("PostgreSQL 9.6 start/stop backup");

        harnessPqScriptSet((HarnessPq [])
        {
            // Connect to primary
            HRNPQ_MACRO_OPEN_GE_92(1, "dbname='postgres' port=5432", PG_VERSION_96, "/pg1", false, NULL, NULL),

            // Start backup
            HRNPQ_MACRO_ADVISORY_LOCK(1, true),
            HRNPQ_MACRO_START_BACKUP_96(1, false, "3/3", "000000010000000300000003"),

            // Stop backup
            HRNPQ_MACRO_STOP_BACKUP_96(1, "3/4", "000000010000000300000004", false),

            // Close primary
            HRNPQ_MACRO_CLOSE(1),

            HRNPQ_MACRO_DONE()
        });

        TEST_ASSIGN(db, dbGet(true, true, false), "get primary");

        TEST_ASSIGN(backupStartResult, dbBackupStart(db.primary, false, false), "start backup");
        TEST_RESULT_STR_Z(backupStartResult.lsn, "3/3", "check lsn");
        TEST_RESULT_STR_Z(backupStartResult.walSegmentName, "000000010000000300000003", "check wal segment name");

        TEST_ASSIGN(backupStopResult, dbBackupStop(db.primary), "stop backup");
        TEST_RESULT_STR_Z(backupStopResult.lsn, "3/4", "check lsn");
        TEST_RESULT_STR_Z(backupStopResult.walSegmentName, "000000010000000300000004", "check wal segment name");
        TEST_RESULT_STR_Z(backupStopResult.backupLabel, "BACKUP_LABEL_DATA", "check backup label");
        TEST_RESULT_STR_Z(backupStopResult.tablespaceMap, NULL, "check tablespace map is not set");

        TEST_RESULT_VOID(dbFree(db.primary), "free primary");

        // -------------------------------------------------------------------------------------------------------------------------
        TEST_TITLE("PostgreSQL 9.5 start backup from standby");

        argList = strLstNew();
        strLstAddZ(argList, "--stanza=test1");
        strLstAddZ(argList, "--repo1-retention-full=1");
        strLstAddZ(argList, "--pg1-path=/pg1");
        strLstAddZ(argList, "--pg2-path=/pg2");
        strLstAddZ(argList, "--pg2-port=5433");
        harnessCfgLoad(cfgCmdBackup, argList);

        harnessPqScriptSet((HarnessPq [])
        {
            // Connect to primary
            HRNPQ_MACRO_OPEN_GE_92(1, "dbname='postgres' port=5432", PG_VERSION_95, "/pg1", false, NULL, NULL),

            // Connect to standby
            HRNPQ_MACRO_OPEN_GE_92(2, "dbname='postgres' port=5433", PG_VERSION_95, "/pg2", true, NULL, NULL),

            // Start backup
            HRNPQ_MACRO_ADVISORY_LOCK(1, true),
            HRNPQ_MACRO_START_BACKUP_84_95(1, false, "5/4", "000000050000000500000004"),

            // Wait for standby to sync
            HRNPQ_MACRO_REPLAY_WAIT_LE_95(2, "5/4"),

            // Close standby
            HRNPQ_MACRO_CLOSE(2),

            // Close primary
            HRNPQ_MACRO_CLOSE(1),

            HRNPQ_MACRO_DONE()
        });

        TEST_ASSIGN(db, dbGet(false, true, true), "get primary and standby");

        TEST_RESULT_STR_Z(dbBackupStart(db.primary, false, false).lsn, "5/4", "start backup");
        TEST_RESULT_VOID(dbReplayWait(db.standby, STRDEF("5/4"), 1000), "sync standby");

        TEST_RESULT_VOID(dbFree(db.standby), "free standby");
        TEST_RESULT_VOID(dbFree(db.primary), "free primary");

        // -------------------------------------------------------------------------------------------------------------------------
        TEST_TITLE("PostgreSQL 10 start/stop backup from standby");

        harnessPqScriptSet((HarnessPq [])
        {
            // Connect to primary
            HRNPQ_MACRO_OPEN_GE_92(1, "dbname='postgres' port=5432", PG_VERSION_10, "/pg1", false, NULL, NULL),

            // Connect to standby
            HRNPQ_MACRO_OPEN_GE_92(2, "dbname='postgres' port=5433", PG_VERSION_10, "/pg2", true, NULL, NULL),

            // Start backup
            HRNPQ_MACRO_ADVISORY_LOCK(1, true),
            HRNPQ_MACRO_START_BACKUP_GE_10(1, false, "5/5", "000000050000000500000005"),

            // Standby returns NULL lsn
            {.session = 2,
                .function = HRNPQ_SENDQUERY,
                .param =
                    "[\"select replayLsn::text,\\n"
                    "       (replayLsn > '5/5')::bool as targetReached\\n"
                    "  from pg_catalog.pg_last_wal_replay_lsn() as replayLsn\"]",
                .resultInt = 1},
            {.session = 2, .function = HRNPQ_CONSUMEINPUT},
            {.session = 2, .function = HRNPQ_ISBUSY},
            {.session = 2, .function = HRNPQ_GETRESULT},
            {.session = 2, .function = HRNPQ_RESULTSTATUS, .resultInt = PGRES_TUPLES_OK},
            {.session = 2, .function = HRNPQ_NTUPLES, .resultInt = 1},
            {.session = 2, .function = HRNPQ_NFIELDS, .resultInt = 2},
            {.session = 2, .function = HRNPQ_FTYPE, .param = "[0]", .resultInt = HRNPQ_TYPE_TEXT},
            {.session = 2, .function = HRNPQ_FTYPE, .param = "[1]", .resultInt = HRNPQ_TYPE_BOOL},
            {.session = 2, .function = HRNPQ_GETVALUE, .param = "[0,0]", .resultZ = ""},
            {.session = 2, .function = HRNPQ_GETISNULL, .param = "[0,0]", .resultInt = 1},
            {.session = 2, .function = HRNPQ_GETVALUE, .param = "[0,1]", .resultZ = "false"},
            {.session = 2, .function = HRNPQ_CLEAR},
            {.session = 2, .function = HRNPQ_GETRESULT, .resultNull = true},

            // Timeout waiting for sync
            HRNPQ_MACRO_REPLAY_TARGET_REACHED_GE_10(2, "5/5", false, "5/3"),
            HRNPQ_MACRO_REPLAY_TARGET_REACHED_PROGRESS_GE_10(2, "5/5", false, "5/3", "5/3", false, 250),
            HRNPQ_MACRO_REPLAY_TARGET_REACHED_PROGRESS_GE_10(2, "5/5", false, "5/3", "5/3", false, 0),

            // Checkpoint target not reached
            HRNPQ_MACRO_REPLAY_TARGET_REACHED_GE_10(2, "5/5", true, "5/5"),
            HRNPQ_MACRO_CHECKPOINT(2),
            HRNPQ_MACRO_CHECKPOINT_TARGET_REACHED_GE_10(2, "5/5", false, "5/4"),

            // Wait for standby to sync
            HRNPQ_MACRO_REPLAY_TARGET_REACHED_GE_10(2, "5/5", false, "5/3"),
            HRNPQ_MACRO_REPLAY_TARGET_REACHED_PROGRESS_GE_10(2, "5/5", false, "5/3", "5/3", false, 0),
            HRNPQ_MACRO_REPLAY_TARGET_REACHED_PROGRESS_GE_10(2, "5/5", false, "5/4", "5/3", true, 0),
            HRNPQ_MACRO_REPLAY_TARGET_REACHED_PROGRESS_GE_10(2, "5/5", true, "5/5", "5/4", true, 0),
            HRNPQ_MACRO_CHECKPOINT(2),
            HRNPQ_MACRO_CHECKPOINT_TARGET_REACHED_GE_10(2, "5/5", true, "X/X"),

            // Close standby
            HRNPQ_MACRO_CLOSE(2),

            // Stop backup
            HRNPQ_MACRO_STOP_BACKUP_GE_10(1, "5/6", "000000050000000500000006", true),

            // Close primary
            HRNPQ_MACRO_CLOSE(1),

            HRNPQ_MACRO_DONE()
        });

        TEST_ASSIGN(db, dbGet(false, true, true), "get primary and standby");

        TEST_RESULT_STR_Z(dbBackupStart(db.primary, false, false).lsn, "5/5", "start backup");

        TEST_ERROR(
            dbReplayWait(db.standby, STRDEF("5/5"), 1000), ArchiveTimeoutError,
            "unable to query replay lsn on the standby using 'pg_catalog.pg_last_wal_replay_lsn()'\n"
            "HINT: Is this a standby?");

        TEST_ERROR(
            dbReplayWait(db.standby, STRDEF("5/5"), 200), ArchiveTimeoutError,
            "timeout before standby replayed to 5/5 - only reached 5/3");

        TEST_ERROR(
            dbReplayWait(db.standby, STRDEF("5/5"), 1000), ArchiveTimeoutError,
            "the checkpoint lsn 5/4 is less than the target lsn 5/5 even though the replay lsn is 5/5");

        TEST_RESULT_VOID(dbReplayWait(db.standby, STRDEF("5/5"), 1000), "sync standby");

        TEST_RESULT_VOID(dbFree(db.standby), "free standby");

        TEST_RESULT_STR_Z(dbBackupStop(db.primary).tablespaceMap, "TABLESPACE_MAP_DATA", "stop backup");

        TEST_RESULT_VOID(dbFree(db.primary), "free primary");
    }

    // *****************************************************************************************************************************
    if (testBegin("dbGet()"))
    {
        DbGetResult result = {0};

        // Error connecting to primary
        // -------------------------------------------------------------------------------------------------------------------------
        StringList *argList = strLstNew();
        strLstAddZ(argList, "--stanza=test1");
        strLstAddZ(argList, "--repo1-retention-full=1");
        strLstAddZ(argList, "--pg1-path=/path/to/pg");
        harnessCfgLoad(cfgCmdBackup, argList);

        harnessPqScriptSet((HarnessPq [])
        {
            {.function = HRNPQ_CONNECTDB, .param = "[\"dbname='postgres' port=5432\"]"},
            {.function = HRNPQ_STATUS, .resultInt = CONNECTION_BAD},
            {.function = HRNPQ_ERRORMESSAGE, .resultZ = "error"},
            {.function = HRNPQ_FINISH},
            {.function = NULL}
        });

        TEST_ERROR(dbGet(true, true, false), DbConnectError, "unable to find primary cluster - cannot proceed");
        harnessLogResult(
            "P00   WARN: unable to check pg-1: [DbConnectError] unable to connect to 'dbname='postgres' port=5432': error");

        // Only cluster is a standby
        // -------------------------------------------------------------------------------------------------------------------------
        harnessPqScriptSet((HarnessPq [])
        {
            HRNPQ_MACRO_OPEN(1, "dbname='postgres' port=5432"),
            HRNPQ_MACRO_SET_SEARCH_PATH(1),
            HRNPQ_MACRO_VALIDATE_QUERY(1, PG_VERSION_94, "/pgdata", NULL, NULL),
            HRNPQ_MACRO_SET_APPLICATION_NAME(1),
            HRNPQ_MACRO_IS_STANDBY_QUERY(1, true),
            HRNPQ_MACRO_CLOSE(1),
            HRNPQ_MACRO_DONE()
        });

        TEST_ERROR(dbGet(true, true, false), DbConnectError, "unable to find primary cluster - cannot proceed");

        // -------------------------------------------------------------------------------------------------------------------------
        TEST_TITLE("standby cluster required but not found");

        harnessPqScriptSet((HarnessPq [])
        {
            HRNPQ_MACRO_OPEN(1, "dbname='postgres' port=5432"),
            HRNPQ_MACRO_SET_SEARCH_PATH(1),
            HRNPQ_MACRO_VALIDATE_QUERY(1, PG_VERSION_94, "/pgdata", NULL, NULL),
            HRNPQ_MACRO_SET_APPLICATION_NAME(1),
            HRNPQ_MACRO_IS_STANDBY_QUERY(1, false),
            HRNPQ_MACRO_CLOSE(1),
            HRNPQ_MACRO_DONE()
        });

        TEST_ERROR(dbGet(false, false, true), DbConnectError, "unable to find standby cluster - cannot proceed");

        // Primary cluster found
        // -------------------------------------------------------------------------------------------------------------------------
        harnessPqScriptSet((HarnessPq [])
        {
            HRNPQ_MACRO_OPEN_LE_91(1, "dbname='postgres' port=5432", PG_VERSION_84, "/pgdata", NULL, NULL),
            HRNPQ_MACRO_CLOSE(1),
            HRNPQ_MACRO_DONE()
        });

        TEST_ASSIGN(result, dbGet(true, true, false), "get primary only");

        TEST_RESULT_INT(result.primaryId, 1, "    check primary id");
        TEST_RESULT_BOOL(result.primary != NULL, true, "    check primary");
        TEST_RESULT_INT(result.standbyId, 0, "    check standby id");
        TEST_RESULT_BOOL(result.standby == NULL, true, "    check standby");
        TEST_RESULT_INT(dbPgVersion(result.primary), PG_VERSION_84, "    version set");
        TEST_RESULT_STR(strPtr(dbPgDataPath(result.primary)), "/pgdata", "    path set");

        TEST_RESULT_VOID(dbFree(result.primary), "free primary");

        // More than one primary found
        // -------------------------------------------------------------------------------------------------------------------------
        argList = strLstNew();
        strLstAddZ(argList, "--stanza=test1");
        strLstAddZ(argList, "--repo1-retention-full=1");
        strLstAddZ(argList, "--pg1-path=/path/to/pg1");
        strLstAddZ(argList, "--pg8-path=/path/to/pg2");
        strLstAddZ(argList, "--pg8-port=5433");
        harnessCfgLoad(cfgCmdBackup, argList);

        harnessPqScriptSet((HarnessPq [])
        {
            HRNPQ_MACRO_OPEN_LE_91(1, "dbname='postgres' port=5432", PG_VERSION_84, "/pgdata", NULL, NULL),
            HRNPQ_MACRO_OPEN_LE_91(8, "dbname='postgres' port=5433", PG_VERSION_84, "/pgdata", NULL, NULL),

            HRNPQ_MACRO_CLOSE(1),
            HRNPQ_MACRO_CLOSE(8),

            HRNPQ_MACRO_DONE()
        });

        TEST_ERROR(dbGet(true, true, false), DbConnectError, "more than one primary cluster found");

        // Two standbys found but no primary
        // -------------------------------------------------------------------------------------------------------------------------
        harnessPqScriptSet((HarnessPq [])
        {
            HRNPQ_MACRO_OPEN_92(1, "dbname='postgres' port=5432", "/pgdata", true, NULL, NULL),
            HRNPQ_MACRO_OPEN_92(8, "dbname='postgres' port=5433", "/pgdata", true, NULL, NULL),

            HRNPQ_MACRO_CLOSE(8),
            HRNPQ_MACRO_CLOSE(1),

            HRNPQ_MACRO_DONE()
        });

        TEST_ERROR(dbGet(false, true, false), DbConnectError, "unable to find primary cluster - cannot proceed");

        // Two standbys and primary not required
        // -------------------------------------------------------------------------------------------------------------------------
        harnessPqScriptSet((HarnessPq [])
        {
            HRNPQ_MACRO_OPEN_92(1, "dbname='postgres' port=5432", "/pgdata", true, NULL, NULL),
            HRNPQ_MACRO_OPEN_92(8, "dbname='postgres' port=5433", "/pgdata", true, NULL, NULL),

            HRNPQ_MACRO_CLOSE(8),
            HRNPQ_MACRO_CLOSE(1),

            HRNPQ_MACRO_DONE()
        });

        TEST_ASSIGN(result, dbGet(false, false, false), "get standbys");

        TEST_RESULT_INT(result.primaryId, 0, "    check primary id");
        TEST_RESULT_BOOL(result.primary == NULL, true, "    check primary");
        TEST_RESULT_INT(result.standbyId, 1, "    check standby id");
        TEST_RESULT_BOOL(result.standby != NULL, true, "    check standby");

        TEST_RESULT_VOID(dbFree(result.standby), "free standby");

        // Primary and standby found
        // -------------------------------------------------------------------------------------------------------------------------
        argList = strLstNew();
        strLstAddZ(argList, "--stanza=test1");
        strLstAddZ(argList, "--repo1-retention-full=1");
        strLstAddZ(argList, "--pg1-path=/path/to/pg1");
        strLstAddZ(argList, "--pg4-path=/path/to/pg4");
        strLstAddZ(argList, "--pg4-port=5433");
        strLstAddZ(argList, "--pg5-host=localhost");
        strLstAdd(argList, strNewFmt("--pg5-host-user=%s", testUser()));
        strLstAddZ(argList, "--pg5-path=/path/to/pg5");
        strLstAddZ(argList, "--pg8-path=/path/to/pg8");
        strLstAddZ(argList, "--pg8-port=5434");
        harnessCfgLoad(cfgCmdBackup, argList);

        harnessPqScriptSet((HarnessPq [])
        {
            HRNPQ_MACRO_OPEN_92(1, "dbname='postgres' port=5432", "/pgdata", true, NULL, NULL),

            // pg-4 error
            {.session = 4, .function = HRNPQ_CONNECTDB, .param = "[\"dbname='postgres' port=5433\"]"},
            {.session = 4, .function = HRNPQ_STATUS, .resultInt = CONNECTION_BAD},
            {.session = 4, .function = HRNPQ_ERRORMESSAGE, .resultZ = "error"},
            {.session = 4, .function = HRNPQ_FINISH},

            HRNPQ_MACRO_OPEN_92(8, "dbname='postgres' port=5434", "/pgdata", false, NULL, NULL),

            HRNPQ_MACRO_CREATE_RESTORE_POINT(8, "2/3"),
            HRNPQ_MACRO_WAL_SWITCH(8, "xlog", "000000010000000200000003"),

            HRNPQ_MACRO_CLOSE(8),
            HRNPQ_MACRO_CLOSE(1),

            HRNPQ_MACRO_DONE()
        });

        TEST_ASSIGN(result, dbGet(false, true, false), "get primary and standy");

        hrnLogReplaceAdd("No such file or directory.*$", NULL, "NO SUCH FILE OR DIRECTORY", false);
        TEST_RESULT_LOG(
            "P00   WARN: unable to check pg-4: [DbConnectError] unable to connect to 'dbname='postgres' port=5433': error\n"
            "P00   WARN: unable to check pg-5: [DbConnectError] raised from remote-0 protocol on 'localhost':"
                " unable to connect to 'dbname='postgres' port=5432': could not connect to server: [NO SUCH FILE OR DIRECTORY]");

        TEST_RESULT_INT(result.primaryId, 8, "    check primary id");
        TEST_RESULT_BOOL(result.primary != NULL, true, "    check primary");
        TEST_RESULT_STR(strPtr(dbArchiveMode(result.primary)), "on", "    dbArchiveMode");
        TEST_RESULT_STR(strPtr(dbArchiveCommand(result.primary)), PROJECT_BIN, "    dbArchiveCommand");
        TEST_RESULT_STR(strPtr(dbWalSwitch(result.primary)), "000000010000000200000003", "    wal switch");
        TEST_RESULT_INT(result.standbyId, 1, "    check standby id");
        TEST_RESULT_BOOL(result.standby != NULL, true, "    check standby");

        TEST_RESULT_VOID(dbFree(result.primary), "free primary");
        TEST_RESULT_VOID(dbFree(result.standby), "free standby");
    }

    FUNCTION_HARNESS_RESULT_VOID();
}<|MERGE_RESOLUTION|>--- conflicted
+++ resolved
@@ -11,11 +11,7 @@
 #include "common/type/json.h"
 
 /***********************************************************************************************************************************
-<<<<<<< HEAD
-Macro to check that replay is making progress -- this seems too specific to be included in the pq harness header
-=======
 Macro to check that replay is making progress -- this does not seem useful enough to be included in the pq harness header
->>>>>>> d2587250
 ***********************************************************************************************************************************/
 #define HRNPQ_MACRO_REPLAY_TARGET_REACHED_PROGRESS(                                                                                \
     sessionParam, walNameParam, lsnNameParam, targetLsnParam, targetReachedParam, replayLsnParam, replayLastLsnParam,              \
@@ -140,11 +136,7 @@
     }
 
     // *****************************************************************************************************************************
-<<<<<<< HEAD
-    if (testBegin("dbBackupStart(), dbBackupStop(), dbTime()"))
-=======
     if (testBegin("dbBackupStart(), dbBackupStop(), dbTime(), dbList(), dbTablespaceList(), and dbReplayWait()"))
->>>>>>> d2587250
     {
         StringList *argList = strLstNew();
         strLstAddZ(argList, "--stanza=test1");
