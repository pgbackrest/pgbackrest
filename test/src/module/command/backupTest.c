/***********************************************************************************************************************************
Test Backup Command
***********************************************************************************************************************************/
#include "command/stanza/create.h"
#include "command/stanza/upgrade.h"
#include "common/crypto/hash.h"
#include "common/io/bufferRead.h"
#include "common/io/bufferWrite.h"
#include "common/io/chunkedRead.h"
#include "postgres/interface/static.vendor.h"
#include "storage/helper.h"
#include "storage/posix/storage.h"

#include "common/harnessBackup.h"
#include "common/harnessConfig.h"
#include "common/harnessManifest.h"
#include "common/harnessPack.h"
#include "common/harnessPostgres.h"
#include "common/harnessPq.h"
#include "common/harnessProtocol.h"
#include "common/harnessStorage.h"

/***********************************************************************************************************************************
Test block delta
***********************************************************************************************************************************/
static String *
testBlockDelta(const BlockMap *const blockMap, const size_t blockSize)
{
    FUNCTION_HARNESS_BEGIN();
        FUNCTION_HARNESS_PARAM(BLOCK_MAP, blockMap);
        FUNCTION_HARNESS_PARAM(SIZE, blockSize);
    FUNCTION_HARNESS_END();

    ASSERT(blockMap != NULL);
    ASSERT(blockSize > 0);

    String *const result = strNew();
    BlockDelta *const blockDelta = blockDeltaNew(blockMap, blockSize, NULL, cipherTypeNone, NULL, compressTypeNone);

    for (unsigned int readIdx = 0; readIdx < blockDeltaReadSize(blockDelta); readIdx++)
    {
        const BlockDeltaRead *const read = blockDeltaReadGet(blockDelta, readIdx);

        strCatFmt(
            result, "read {reference: %u, bundleId: %" PRIu64 ", offset: %" PRIu64 ", size: %" PRIu64 "}\n", read->reference,
            read->bundleId, read->offset, read->size);

        for (unsigned int superBlockIdx = 0; superBlockIdx < lstSize(read->superBlockList); superBlockIdx++)
        {
            const BlockDeltaSuperBlock *const superBlock = lstGet(read->superBlockList, superBlockIdx);

            strCatFmt(result, "  super block {size: %" PRIu64 "}\n", superBlock->size);

            for (unsigned int blockIdx = 0; blockIdx < lstSize(superBlock->blockList); blockIdx++)
            {
                const BlockDeltaBlock *const block = lstGet(superBlock->blockList, blockIdx);

                strCatFmt(result, "    block {no: %" PRIu64 ", offset: %" PRIu64 "}\n", block->no, block->offset);
            }
        }
    }

    FUNCTION_HARNESS_RETURN(STRING, result);
}

/***********************************************************************************************************************************
Get a list of all files in the backup and a redacted version of the manifest that can be tested against a static string
***********************************************************************************************************************************/
static String *
testBackupValidateList(
    const Storage *const storage, const String *const path, Manifest *const manifest, const ManifestData *const manifestData,
    const CipherType cipherType, const String *const cipherPass, String *const result)
{
    FUNCTION_HARNESS_BEGIN();
        FUNCTION_HARNESS_PARAM(STORAGE, storage);
        FUNCTION_HARNESS_PARAM(STRING, path);
        FUNCTION_HARNESS_PARAM(MANIFEST, manifest);
        FUNCTION_HARNESS_PARAM_P(VOID, manifestData);
        FUNCTION_HARNESS_PARAM(STRING_ID, cipherType);
        FUNCTION_HARNESS_PARAM(STRING, cipherPass);
        FUNCTION_HARNESS_PARAM(STRING, result);
    FUNCTION_HARNESS_END();

    // Output root path if it is a link so we can verify the destination
    const StorageInfo dotInfo = storageInfoP(storage, path);

    if (dotInfo.type == storageTypeLink)
        strCatFmt(result, ". {link, d=%s}\n", strZ(dotInfo.linkDestination));

    // Output path contents
    StorageIterator *const storageItr = storageNewItrP(storage, path, .recurse = true, .sortOrder = sortOrderAsc);

    while (storageItrMore(storageItr))
    {
        const StorageInfo info = storageItrNext(storageItr);

        // Don't include backup.manifest or copy. We'll test that they are present elsewhere
        if (info.type == storageTypeFile &&
            (strEqZ(info.name, BACKUP_MANIFEST_FILE) || strEqZ(info.name, BACKUP_MANIFEST_FILE INFO_COPY_EXT)))
        {
            continue;
        }

        switch (info.type)
        {
            case storageTypeFile:
            {
                // Test mode, user, group. These values are not in the manifest but we know what they should be based on the default
                // mode and current user/group.
                // -----------------------------------------------------------------------------------------------------------------
                if (info.mode != 0640)
                    THROW_FMT(AssertError, "'%s' mode is not 0640", strZ(info.name));

                if (!strEq(info.user, TEST_USER_STR))
                    THROW_FMT(AssertError, "'%s' user should be '" TEST_USER "'", strZ(info.name));

                if (!strEq(info.group, TEST_GROUP_STR))
                    THROW_FMT(AssertError, "'%s' group should be '" TEST_GROUP "'", strZ(info.name));

                // Build file list (needed because bundles can contain multiple files)
                // -----------------------------------------------------------------------------------------------------------------
                List *const fileList = lstNewP(sizeof(ManifestFilePack **));
                bool bundle = strBeginsWithZ(info.name, "bundle/");

                if (bundle)
                {
                    const uint64_t bundleId = cvtZToUInt64(strZ(info.name) + sizeof("bundle"));

                    for (unsigned int fileIdx = 0; fileIdx < manifestFileTotal(manifest); fileIdx++)
                    {
                        ManifestFilePack **const filePack = lstGet(manifest->pub.fileList, fileIdx);
                        ManifestFile file = manifestFileUnpack(manifest, *filePack);

                        // File bundle is part of this backup
                        if (file.bundleId == bundleId && file.reference == NULL)
                            lstAdd(fileList, &filePack);
                    }
                }
                else
                {
                    const String *manifestName = info.name;

                    // Remove block incremental extension
                    if (strEndsWithZ(info.name, BACKUP_BLOCK_INCR_EXT))
                    {
                        manifestName = strSubN(info.name, 0, strSize(info.name) - (sizeof(BACKUP_BLOCK_INCR_EXT) - 1));
                    }
                    // Else remove compression extension
                    else if (manifestData->backupOptionCompressType != compressTypeNone)
                    {
                        manifestName = strSubN(
                            info.name, 0, strSize(info.name) - strSize(compressExtStr(manifestData->backupOptionCompressType)));
                    }

                    ManifestFilePack **const filePack = manifestFilePackFindInternal(manifest, manifestName);
                    lstAdd(fileList, &filePack);
                }

                // Check files
                // -----------------------------------------------------------------------------------------------------------------
                for (unsigned int fileIdx = 0; fileIdx < lstSize(fileList); fileIdx++)
                {
                    ManifestFilePack **const filePack = *(ManifestFilePack ***)lstGet(fileList, fileIdx);
                    ManifestFile file = manifestFileUnpack(manifest, *filePack);

                    if (bundle)
                        strCatFmt(result, "%s/%s {file", strZ(info.name), strZ(file.name));
                    else
                        strCatFmt(result, "%s {file", strZ(info.name));

                    // Validate repo checksum
                    // -------------------------------------------------------------------------------------------------------------
                    if (file.checksumRepoSha1 != NULL)
                    {
                        StorageRead *read = storageNewReadP(
                            storage, strNewFmt("%s/%s", strZ(path), strZ(info.name)), .offset = file.bundleOffset,
                            .limit = VARUINT64(file.sizeRepo));
                        const Buffer *const checksum = cryptoHashOne(hashTypeSha1, storageGetP(read));

                        if (!bufEq(checksum, BUF(file.checksumRepoSha1, HASH_TYPE_SHA1_SIZE)))
                            THROW_FMT(AssertError, "'%s' repo checksum does match manifest", strZ(file.name));
                    }

                    // Calculate checksum/size and decompress if needed
                    // -------------------------------------------------------------------------------------------------------------
                    uint64_t size = 0;
                    const Buffer *checksum = NULL;

                    // If block incremental
                    if (file.blockIncrMapSize != 0)
                    {
                        // Read block map
                        StorageRead *read = storageNewReadP(
                            storage, strNewFmt("%s/%s", strZ(path), strZ(info.name)),
                            .offset = file.bundleOffset + file.sizeRepo - file.blockIncrMapSize,
                            .limit = VARUINT64(file.blockIncrMapSize));

                        if (cipherType != cipherTypeNone)
                        {
                            ioFilterGroupAdd(
                                ioReadFilterGroup(storageReadIo(read)),
                                cipherBlockNewP(cipherModeDecrypt, cipherType, BUFSTR(cipherPass), .raw = true));
                        }

                        ioReadOpen(storageReadIo(read));

                        const BlockMap *const blockMap = blockMapNewRead(storageReadIo(read));

                        // Build map log
                        String *const mapLog = strNew();
                        const BlockMapItem *blockMapItemLast = NULL;

                        for (unsigned int blockMapIdx = 0; blockMapIdx < blockMapSize(blockMap); blockMapIdx++)
                        {
                            const BlockMapItem *const blockMapItem = blockMapGet(blockMap, blockMapIdx);
                            const bool superBlockChange =
                                blockMapItemLast == NULL || blockMapItemLast->reference != blockMapItem->reference ||
                                blockMapItemLast->offset != blockMapItem->offset;

                            if (superBlockChange && blockMapIdx != 0)
                                strCatChr(mapLog, '}');

                            if (!strEmpty(mapLog))
                                strCatChr(mapLog, ',');

                            if (superBlockChange)
                                strCatFmt(mapLog, "%u:{", blockMapItem->reference);

                            strCatFmt(mapLog, "%" PRIu64, blockMapItem->block);

                            blockMapItemLast = blockMapItem;
                        }

                        // Check blocks
                        Buffer *fileBuffer = bufNew((size_t)file.size);
                        bufUsedSet(fileBuffer, bufSize(fileBuffer));

                        BlockDelta *const blockDelta = blockDeltaNew(
                            blockMap, file.blockIncrSize, NULL, cipherType, cipherPass, manifestData->backupOptionCompressType);

                        for (unsigned int readIdx = 0; readIdx < blockDeltaReadSize(blockDelta); readIdx++)
                        {
                            const BlockDeltaRead *const read = blockDeltaReadGet(blockDelta, readIdx);
                            const String *const blockName = backupFileRepoPathP(
                                strLstGet(manifestReferenceList(manifest), read->reference), .manifestName = file.name,
                                .bundleId = read->bundleId, .blockIncr = true);

                            IoRead *blockRead = storageReadIo(
                                storageNewReadP(
                                    storage, blockName, .offset = read->offset, .limit = VARUINT64(read->size)));
                            ioReadOpen(blockRead);

                            const BlockDeltaWrite *deltaWrite = blockDeltaNext(blockDelta, read, blockRead);

                            while (deltaWrite != NULL)
                            {
                                // Update size and file
                                size += bufUsed(deltaWrite->block);
                                memcpy(
                                    bufPtr(fileBuffer) + deltaWrite->offset, bufPtr(deltaWrite->block),
                                    bufUsed(deltaWrite->block));

                                deltaWrite = blockDeltaNext(blockDelta, read, blockRead);
                            }
                        }

                        strCatFmt(result, ", m=%s}", strZ(mapLog));

                        checksum = cryptoHashOne(hashTypeSha1, fileBuffer);
                    }
                    // Else normal file
                    else
                    {
                        StorageRead *read = storageNewReadP(
                            storage, strNewFmt("%s/%s", strZ(path), strZ(info.name)), .offset = file.bundleOffset,
                            .limit = VARUINT64(file.sizeRepo));

                        cipherBlockFilterGroupAdd(
                            ioReadFilterGroup(storageReadIo(read)), cipherType, cipherModeDecrypt, cipherPass);

                        if (manifestData->backupOptionCompressType != compressTypeNone)
                        {
                            ioFilterGroupAdd(
                                ioReadFilterGroup(storageReadIo(read)), decompressFilter(manifestData->backupOptionCompressType));
                        }

                        ioFilterGroupAdd(ioReadFilterGroup(storageReadIo(read)), cryptoHashNew(hashTypeSha1));

                        size = bufUsed(storageGetP(read));
                        checksum = pckReadBinP(
                            ioFilterGroupResultP(ioReadFilterGroup(storageReadIo(read)), CRYPTO_HASH_FILTER_TYPE));
                    }

                    // Validate checksum
                    if (!bufEq(checksum, BUF(file.checksumSha1, HASH_TYPE_SHA1_SIZE)))
                        THROW_FMT(AssertError, "'%s' checksum does match manifest", strZ(file.name));

                    strCatFmt(result, ", s=%" PRIu64, size);

                    // Test size and repo-size
                    // -------------------------------------------------------------------------------------------------------------
                    if (size != file.size)
                        THROW_FMT(AssertError, "'%s' size does match manifest", strZ(file.name));

                    // Repo size can only be compared to file size when not bundled
                    if (!bundle)
                    {
                        if (info.size != file.sizeRepo)
                            THROW_FMT(AssertError, "'%s' repo size does match manifest", strZ(file.name));
                    }

                    // pg_control and WAL headers have different checksums depending on cpu architecture so remove the checksum from
                    // the test output.
                    // -------------------------------------------------------------------------------------------------------------
                    if (strEqZ(file.name, MANIFEST_TARGET_PGDATA "/" PG_PATH_GLOBAL "/" PG_FILE_PGCONTROL) ||
                        strBeginsWith(
                            file.name, strNewFmt(MANIFEST_TARGET_PGDATA "/%s/", strZ(pgWalPath(manifestData->pgVersion)))))
                    {
                        file.checksumSha1 = NULL;
                    }

                    strCatZ(result, "}\n");

                    // Update changes to manifest file
                    manifestFilePackUpdate(manifest, filePack, &file);
                }

                break;
            }

            case storageTypeLink:
                strCatFmt(result, "%s {link, d=%s}\n", strZ(info.name), strZ(info.linkDestination));
                break;

            case storageTypePath:
            {
                strCatFmt(result, "%s {path", strZ(info.name));

                // Check against the manifest
                // -----------------------------------------------------------------------------------------------------------------
                if (!strEq(info.name, STRDEF("bundle")))
                    manifestPathFind(manifest, info.name);

                // Test mode, user, group. These values are not in the manifest but we know what they should be based on the default
                // mode and current user/group.
                if (info.mode != 0750)
                    THROW_FMT(AssertError, "'%s' mode is not 00750", strZ(info.name));

                if (!strEq(info.user, TEST_USER_STR))
                    THROW_FMT(AssertError, "'%s' user should be '" TEST_USER "'", strZ(info.name));

                if (!strEq(info.group, TEST_GROUP_STR))
                    THROW_FMT(AssertError, "'%s' group should be '" TEST_GROUP "'", strZ(info.name));

                strCatZ(result, "}\n");
                break;
            }

            case storageTypeSpecial:
                THROW_FMT(AssertError, "unexpected special file '%s'", strZ(info.name));
        }
    }

    // Check all files in manifest. Since the scan above maps from files to the manifest, any referenced files will not be checked.
    // -----------------------------------------------------------------------------------------------------------------------------
    for (unsigned int fileIdx = 0; fileIdx < manifestFileTotal(manifest); fileIdx++)
    {
        ManifestFilePack **const filePack = lstGet(manifest->pub.fileList, fileIdx);
        ManifestFile file = manifestFileUnpack(manifest, *filePack);

        // If compressed or block incremental then set the repo-size to size so it will not be in test output. Even the same
        // compression algorithm can give slightly different results based on the version so repo-size is not deterministic for
        // compression. Block incremental maps increase repo-size in a non-obvious way.
        if (manifestData->backupOptionCompressType != compressTypeNone || file.blockIncrMapSize != 0)
            file.sizeRepo = file.size;

        // Bundle id/offset are too noisy so remove them. They are verified against size/checksum and listed with the files.
        file.bundleId = 0;
        file.bundleOffset = 0;

        // Remove repo checksum since it has been validated
        file.checksumRepoSha1 = NULL;

        // Update changes to manifest file
        manifestFilePackUpdate(manifest, filePack, &file);
    }

    FUNCTION_HARNESS_RETURN(STRING, result);
}

typedef struct TestBackupValidateParam
{
    VAR_PARAM_HEADER;
    CipherType cipherType;                                          // Cipher type
    const char *cipherPass;                                         // Cipher pass
} TestBackupValidateParam;

#define testBackupValidateP(storage, path, ...)                                                                       \
    testBackupValidate(storage, path, (TestBackupValidateParam){VAR_PARAM_INIT, __VA_ARGS__})

static String *
testBackupValidate(const Storage *const storage, const String *const path, TestBackupValidateParam param)
{
    FUNCTION_HARNESS_BEGIN();
        FUNCTION_HARNESS_PARAM(STORAGE, storage);
        FUNCTION_HARNESS_PARAM(STRING, path);
        FUNCTION_HARNESS_PARAM(UINT64, param.cipherType);
        FUNCTION_HARNESS_PARAM(STRINGZ, param.cipherPass);
    FUNCTION_HARNESS_END();

    ASSERT(storage != NULL);
    ASSERT(path != NULL);

    String *const result = strNew();

    MEM_CONTEXT_TEMP_BEGIN()
    {
        // Build a list of files in the backup path and verify against the manifest
        // -------------------------------------------------------------------------------------------------------------------------
        const InfoBackup *const infoBackup = infoBackupLoadFile(
            storageRepo(), INFO_BACKUP_PATH_FILE_STR, param.cipherType == 0 ? cipherTypeNone : param.cipherType,
            param.cipherPass == NULL ? NULL : STR(param.cipherPass));

        Manifest *manifest = manifestLoadFile(
            storage, strNewFmt("%s/" BACKUP_MANIFEST_FILE, strZ(path)), param.cipherType == 0 ? cipherTypeNone : param.cipherType,
            param.cipherPass == NULL ? NULL : infoBackupCipherPass(infoBackup));
        testBackupValidateList(
            storage, path, manifest, manifestData(manifest), param.cipherType == 0 ? cipherTypeNone : param.cipherType,
            param.cipherPass == NULL ? NULL : manifestCipherSubPass(manifest), result);

        // Make sure both backup.manifest files exist since we skipped them in the callback above
        if (!storageExistsP(storage, strNewFmt("%s/" BACKUP_MANIFEST_FILE, strZ(path))))
            THROW(AssertError, BACKUP_MANIFEST_FILE " is missing");

        if (!storageExistsP(storage, strNewFmt("%s/" BACKUP_MANIFEST_FILE INFO_COPY_EXT, strZ(path))))
            THROW(AssertError, BACKUP_MANIFEST_FILE INFO_COPY_EXT " is missing");

        // Output the manifest to a string and exclude sections that don't need validation. Note that each of these sections should
        // be considered from automatic validation but adding them to the output will make the tests too noisy. One good technique
        // would be to remove it from the output only after validation so new values will cause changes in the output.
        // -------------------------------------------------------------------------------------------------------------------------
        Buffer *manifestSaveBuffer = bufNew(0);
        manifestSave(manifest, ioBufferWriteNew(manifestSaveBuffer));

        String *manifestEdit = strNew();
        StringList *manifestLine = strLstNewSplitZ(strTrim(strNewBuf(manifestSaveBuffer)), "\n");
        bool bSkipSection = false;

        for (unsigned int lineIdx = 0; lineIdx < strLstSize(manifestLine); lineIdx++)
        {
            const String *line = strTrim(strLstGet(manifestLine, lineIdx));

            if (strChr(line, '[') == 0)
            {
                const String *section = strSubN(line, 1, strSize(line) - 2);

                if (strEqZ(section, INFO_SECTION_BACKREST) ||
                    strEqZ(section, INFO_SECTION_CIPHER) ||
                    strEqZ(section, MANIFEST_SECTION_BACKUP) ||
                    strEqZ(section, MANIFEST_SECTION_BACKUP_DB) ||
                    strEqZ(section, MANIFEST_SECTION_BACKUP_OPTION) ||
                    strEqZ(section, MANIFEST_SECTION_DB) ||
                    strEqZ(section, MANIFEST_SECTION_TARGET_FILE_DEFAULT) ||
                    strEqZ(section, MANIFEST_SECTION_TARGET_LINK_DEFAULT) ||
                    strEqZ(section, MANIFEST_SECTION_TARGET_PATH_DEFAULT))
                {
                    bSkipSection = true;
                }
                else
                    bSkipSection = false;
            }

            if (!bSkipSection)
                strCatFmt(manifestEdit, "%s\n", strZ(line));
        }

        strCatFmt(result, "--------\n%s\n", strZ(strTrim(manifestEdit)));
    }
    MEM_CONTEXT_TEMP_END();

    FUNCTION_HARNESS_RETURN(STRING, result);
}

/***********************************************************************************************************************************
Generate pq scripts for versions of PostgreSQL
***********************************************************************************************************************************/
typedef struct TestBackupPqScriptParam
{
    VAR_PARAM_HEADER;
    bool startFast;
    bool backupStandby;
    bool errorAfterStart;
    bool noWal;                                                     // Don't write test WAL segments
    bool noPriorWal;                                                // Don't write prior test WAL segments
    bool noArchiveCheck;                                            // Do not check archive
    CompressType walCompressType;                                   // Compress type for the archive files
    CipherType cipherType;                                          // Cipher type
    const char *cipherPass;                                         // Cipher pass
    unsigned int walTotal;                                          // Total WAL to write
    unsigned int timeline;                                          // Timeline to use for WAL files
} TestBackupPqScriptParam;

#define testBackupPqScriptP(pgVersion, backupStartTime, ...)                                                                       \
    testBackupPqScript(pgVersion, backupStartTime, (TestBackupPqScriptParam){VAR_PARAM_INIT, __VA_ARGS__})

static void
testBackupPqScript(unsigned int pgVersion, time_t backupTimeStart, TestBackupPqScriptParam param)
{
    const char *pg1Path = TEST_PATH "/pg1";
    const char *pg2Path = TEST_PATH "/pg2";

    // If no timeline specified then use timeline 1
    param.timeline = param.timeline == 0 ? 1 : param.timeline;

    // Read pg_control to get info about the cluster
    PgControl pgControl = pgControlFromFile(storagePg());

    // Set archive timeout really small to save time on errors
    cfgOptionSet(cfgOptArchiveTimeout, cfgSourceParam, varNewInt64(100));

    // Set LSN and WAL start/stop
    uint64_t lsnStart = ((uint64_t)backupTimeStart & 0xFFFFFF00) << 28;
    uint64_t lsnStop =
        lsnStart + ((param.walTotal == 0 ? 0 : param.walTotal - 1) * pgControl.walSegmentSize) + (pgControl.walSegmentSize / 2);

    const char *walSegmentPrior = strZ(
        pgLsnToWalSegment(param.timeline, lsnStart - pgControl.walSegmentSize, pgControl.walSegmentSize));
    const char *lsnStartStr = strZ(pgLsnToStr(lsnStart));
    const char *walSegmentStart = strZ(pgLsnToWalSegment(param.timeline, lsnStart, pgControl.walSegmentSize));
    const char *lsnStopStr = strZ(pgLsnToStr(lsnStop));
    const char *walSegmentStop = strZ(pgLsnToWalSegment(param.timeline, lsnStop, pgControl.walSegmentSize));

    // Save pg_control with updated info
    pgControl.checkpoint = lsnStart;
    pgControl.timeline = param.timeline;

    HRN_STORAGE_PUT(
        storagePgIdxWrite(0), PG_PATH_GLOBAL "/" PG_FILE_PGCONTROL, hrnPgControlToBuffer(pgControl),
        .timeModified = backupTimeStart);

    // Update pg_control on primary with the backup time
    HRN_PG_CONTROL_TIME(storagePgIdxWrite(0), backupTimeStart);

    // Write WAL segments to the archive
    // -----------------------------------------------------------------------------------------------------------------------------
    if (!param.noPriorWal)
    {
        InfoArchive *infoArchive = infoArchiveLoadFile(
            storageRepo(), INFO_ARCHIVE_PATH_FILE_STR, param.cipherType == 0 ? cipherTypeNone : param.cipherType,
            param.cipherPass == NULL ? NULL : STR(param.cipherPass));
        const String *archiveId = infoArchiveId(infoArchive);
        StringList *walSegmentList = pgLsnRangeToWalSegmentList(
            param.timeline, lsnStart - pgControl.walSegmentSize, param.noWal ? lsnStart - pgControl.walSegmentSize : lsnStop,
            pgControl.walSegmentSize);

        Buffer *walBuffer = bufNew((size_t)pgControl.walSegmentSize);
        bufUsedSet(walBuffer, bufSize(walBuffer));
        memset(bufPtr(walBuffer), 0, bufSize(walBuffer));
        hrnPgWalToBuffer((PgWal){.version = pgControl.version, .systemId = pgControl.systemId}, walBuffer);
        const String *walChecksum = strNewEncode(encodingHex, cryptoHashOne(hashTypeSha1, walBuffer));

        for (unsigned int walSegmentIdx = 0; walSegmentIdx < strLstSize(walSegmentList); walSegmentIdx++)
        {
            StorageWrite *write = storageNewWriteP(
                storageRepoWrite(),
                strNewFmt(
                    STORAGE_REPO_ARCHIVE "/%s/%s-%s%s", strZ(archiveId), strZ(strLstGet(walSegmentList, walSegmentIdx)),
                    strZ(walChecksum), strZ(compressExtStr(param.walCompressType))));

            if (param.walCompressType != compressTypeNone)
                ioFilterGroupAdd(ioWriteFilterGroup(storageWriteIo(write)), compressFilter(param.walCompressType, 1));

            storagePutP(write, walBuffer);
        }
    }

    // -----------------------------------------------------------------------------------------------------------------------------
    if (pgVersion == PG_VERSION_95)
    {
        ASSERT(!param.backupStandby);
        ASSERT(!param.errorAfterStart);

        if (param.noArchiveCheck)
        {
            harnessPqScriptSet((HarnessPq [])
            {
                // Connect to primary
                HRNPQ_MACRO_OPEN_GE_93(1, "dbname='postgres' port=5432", PG_VERSION_95, pg1Path, false, NULL, NULL),

                // Get start time
                HRNPQ_MACRO_TIME_QUERY(1, (int64_t)backupTimeStart * 1000),

                // Start backup
                HRNPQ_MACRO_ADVISORY_LOCK(1, true),
                HRNPQ_MACRO_IS_IN_BACKUP(1, false),
                HRNPQ_MACRO_START_BACKUP_LE_95(1, param.startFast, lsnStartStr, walSegmentStart),
                HRNPQ_MACRO_DATABASE_LIST_1(1, "test1"),
                HRNPQ_MACRO_TABLESPACE_LIST_0(1),

                // Get copy start time
                HRNPQ_MACRO_TIME_QUERY(1, (int64_t)backupTimeStart * 1000 + 999),
                HRNPQ_MACRO_TIME_QUERY(1, (int64_t)backupTimeStart * 1000 + 1000),

                // Ping
                HRNPQ_MACRO_IS_STANDBY_QUERY(1, false),
                HRNPQ_MACRO_IS_STANDBY_QUERY(1, false),

                // Stop backup
                HRNPQ_MACRO_STOP_BACKUP_LE_95(1, lsnStopStr, walSegmentStop),

                // Get stop time
                HRNPQ_MACRO_TIME_QUERY(1, (int64_t)backupTimeStart * 1000 + 2000),

                HRNPQ_MACRO_DONE()
            });
        }
        else
        {
            harnessPqScriptSet((HarnessPq [])
            {
                // Connect to primary
                HRNPQ_MACRO_OPEN_GE_93(1, "dbname='postgres' port=5432", PG_VERSION_95, pg1Path, false, NULL, NULL),

                // Get start time
                HRNPQ_MACRO_TIME_QUERY(1, (int64_t)backupTimeStart * 1000),

                // Start backup
                HRNPQ_MACRO_ADVISORY_LOCK(1, true),
                HRNPQ_MACRO_IS_IN_BACKUP(1, false),
                HRNPQ_MACRO_CURRENT_WAL_LE_96(1, walSegmentPrior),
                HRNPQ_MACRO_START_BACKUP_LE_95(1, param.startFast, lsnStartStr, walSegmentStart),
                HRNPQ_MACRO_DATABASE_LIST_1(1, "test1"),
                HRNPQ_MACRO_TABLESPACE_LIST_0(1),

                // Get copy start time
                HRNPQ_MACRO_TIME_QUERY(1, (int64_t)backupTimeStart * 1000 + 999),
                HRNPQ_MACRO_TIME_QUERY(1, (int64_t)backupTimeStart * 1000 + 1000),

                // Ping
                HRNPQ_MACRO_IS_STANDBY_QUERY(1, false),
                HRNPQ_MACRO_IS_STANDBY_QUERY(1, false),

                // Stop backup
                HRNPQ_MACRO_STOP_BACKUP_LE_95(1, lsnStopStr, walSegmentStop),

                // Get stop time
                HRNPQ_MACRO_TIME_QUERY(1, (int64_t)backupTimeStart * 1000 + 2000),

                HRNPQ_MACRO_DONE()
            });
        }
    }
    // -----------------------------------------------------------------------------------------------------------------------------
    else if (pgVersion == PG_VERSION_96)
    {
        ASSERT(param.backupStandby);
        ASSERT(!param.errorAfterStart);
        ASSERT(!param.noArchiveCheck);

        // Save pg_control with updated info
        HRN_STORAGE_PUT(storagePgIdxWrite(1), PG_PATH_GLOBAL "/" PG_FILE_PGCONTROL, hrnPgControlToBuffer(pgControl));

        if (param.noPriorWal)
        {
            harnessPqScriptSet((HarnessPq [])
            {
                // Connect to primary
                HRNPQ_MACRO_OPEN_GE_96(1, "dbname='postgres' port=5432", PG_VERSION_96, pg1Path, false, NULL, NULL),

                // Connect to standby
                HRNPQ_MACRO_OPEN_GE_96(2, "dbname='postgres' port=5433", PG_VERSION_96, pg2Path, true, NULL, NULL),

                // Get start time
                HRNPQ_MACRO_TIME_QUERY(1, (int64_t)backupTimeStart * 1000),

                // Start backup
                HRNPQ_MACRO_ADVISORY_LOCK(1, true),
                HRNPQ_MACRO_CURRENT_WAL_LE_96(1, walSegmentPrior),
                HRNPQ_MACRO_START_BACKUP_96(1, true, lsnStartStr, walSegmentStart),
                HRNPQ_MACRO_DATABASE_LIST_1(1, "test1"),
                HRNPQ_MACRO_TABLESPACE_LIST_0(1),

                // Wait for standby to sync
                HRNPQ_MACRO_REPLAY_WAIT_96(2, lsnStartStr),

                HRNPQ_MACRO_DONE()
            });
        }
        else
        {
            harnessPqScriptSet((HarnessPq [])
            {
                // Connect to primary
                HRNPQ_MACRO_OPEN_GE_96(1, "dbname='postgres' port=5432", PG_VERSION_96, pg1Path, false, NULL, NULL),

                // Connect to standby
                HRNPQ_MACRO_OPEN_GE_96(2, "dbname='postgres' port=5433", PG_VERSION_96, pg2Path, true, NULL, NULL),

                // Get start time
                HRNPQ_MACRO_TIME_QUERY(1, (int64_t)backupTimeStart * 1000),

                // Start backup
                HRNPQ_MACRO_ADVISORY_LOCK(1, true),
                HRNPQ_MACRO_CURRENT_WAL_LE_96(1, walSegmentPrior),
                HRNPQ_MACRO_START_BACKUP_96(1, true, lsnStartStr, walSegmentStart),
                HRNPQ_MACRO_DATABASE_LIST_1(1, "test1"),
                HRNPQ_MACRO_TABLESPACE_LIST_0(1),

                // Wait for standby to sync
                HRNPQ_MACRO_REPLAY_WAIT_96(2, lsnStartStr),

                // Get copy start time
                HRNPQ_MACRO_TIME_QUERY(1, (int64_t)backupTimeStart * 1000 + 999),
                HRNPQ_MACRO_TIME_QUERY(1, (int64_t)backupTimeStart * 1000 + 1000),

                // Ping
                HRNPQ_MACRO_IS_STANDBY_QUERY(1, false),
                HRNPQ_MACRO_IS_STANDBY_QUERY(2, true),
                HRNPQ_MACRO_IS_STANDBY_QUERY(1, false),
                HRNPQ_MACRO_IS_STANDBY_QUERY(2, true),

                // Stop backup
                HRNPQ_MACRO_STOP_BACKUP_96(1, lsnStopStr, walSegmentStop, false),

                // Get stop time
                HRNPQ_MACRO_TIME_QUERY(1, (int64_t)backupTimeStart * 1000 + 2000),

                HRNPQ_MACRO_DONE()
            });
        }
    }
    // -----------------------------------------------------------------------------------------------------------------------------
    else if (pgVersion == PG_VERSION_11)
    {
        ASSERT(!param.backupStandby);
        ASSERT(!param.noArchiveCheck);

        if (param.errorAfterStart)
        {
            harnessPqScriptSet((HarnessPq [])
            {
                // Connect to primary
                HRNPQ_MACRO_OPEN_GE_96(1, "dbname='postgres' port=5432", PG_VERSION_11, pg1Path, false, NULL, NULL),

                // Get start time
                HRNPQ_MACRO_TIME_QUERY(1, (int64_t)backupTimeStart * 1000),

                // Start backup
                HRNPQ_MACRO_ADVISORY_LOCK(1, true),
                HRNPQ_MACRO_CURRENT_WAL_GE_10(1, walSegmentPrior),
                HRNPQ_MACRO_START_BACKUP_GE_10(1, param.startFast, lsnStartStr, walSegmentStart),
                HRNPQ_MACRO_DATABASE_LIST_1(1, "test1"),
                HRNPQ_MACRO_TABLESPACE_LIST_1(1, 32768, "tblspc32768"),

                // Get copy start time
                HRNPQ_MACRO_TIME_QUERY(1, (int64_t)backupTimeStart * 1000 + 999),
                HRNPQ_MACRO_TIME_QUERY(1, (int64_t)backupTimeStart * 1000 + 1000),

                HRNPQ_MACRO_DONE()
            });
        }
        else
        {
            harnessPqScriptSet((HarnessPq [])
            {
                // Connect to primary
                HRNPQ_MACRO_OPEN_GE_96(1, "dbname='postgres' port=5432", PG_VERSION_11, pg1Path, false, NULL, NULL),

                // Get start time
                HRNPQ_MACRO_TIME_QUERY(1, (int64_t)backupTimeStart * 1000),

                // Start backup
                HRNPQ_MACRO_ADVISORY_LOCK(1, true),
                HRNPQ_MACRO_CURRENT_WAL_GE_10(1, walSegmentStart),
                HRNPQ_MACRO_START_BACKUP_GE_10(1, param.startFast, lsnStartStr, walSegmentStart),

                // Switch WAL segment so it can be checked
                HRNPQ_MACRO_CREATE_RESTORE_POINT(1, "X/X"),
                HRNPQ_MACRO_WAL_SWITCH(1, "wal", walSegmentStart),

                // Get database and tablespace list
                HRNPQ_MACRO_DATABASE_LIST_1(1, "test1"),
                HRNPQ_MACRO_TABLESPACE_LIST_1(1, 32768, "tblspc32768"),

                // Get copy start time
                HRNPQ_MACRO_TIME_QUERY(1, (int64_t)backupTimeStart * 1000 + 999),
                HRNPQ_MACRO_TIME_QUERY(1, (int64_t)backupTimeStart * 1000 + 1000),

                // Ping
                HRNPQ_MACRO_IS_STANDBY_QUERY(1, false),
                HRNPQ_MACRO_IS_STANDBY_QUERY(1, false),

                // Stop backup
                HRNPQ_MACRO_STOP_BACKUP_GE_10(1, lsnStopStr, walSegmentStop, true),

                // Get stop time
                HRNPQ_MACRO_TIME_QUERY(1, (int64_t)backupTimeStart * 1000 + 2000),

                HRNPQ_MACRO_DONE()
            });
        }
    }
    else
        THROW_FMT(AssertError, "unsupported test version %u", pgVersion);           // {uncoverable - no invalid versions in tests}
}

/***********************************************************************************************************************************
Test Run
***********************************************************************************************************************************/
static void
testRun(void)
{
    FUNCTION_HARNESS_VOID();

    // Install local command handler shim
    static const ProtocolServerHandler testLocalHandlerList[] = {PROTOCOL_SERVER_HANDLER_BACKUP_LIST};
    hrnProtocolLocalShimInstall(testLocalHandlerList, LENGTH_OF(testLocalHandlerList));

    // The tests expect the timezone to be UTC
    setenv("TZ", "UTC", true);

    Storage *storageTest = storagePosixNewP(TEST_PATH_STR, .write = true);

    // *****************************************************************************************************************************
    if (testBegin("backupRegExp()"))
    {
        const String *full = STRDEF("20181119-152138F");
        const String *incr = STRDEF("20181119-152138F_20181119-152152I");
        const String *diff = STRDEF("20181119-152138F_20181119-152152D");

        // -------------------------------------------------------------------------------------------------------------------------
        TEST_TITLE("regular expression - error");

        TEST_ERROR(
            backupRegExpP(0),
            AssertError, "assertion 'param.full || param.differential || param.incremental' failed");

        // -------------------------------------------------------------------------------------------------------------------------
        TEST_TITLE("regular expression - match full");

        String *filter = backupRegExpP(.full = true);
        TEST_RESULT_STR_Z(filter, "^[0-9]{8}\\-[0-9]{6}F$", "full backup regex with anchors");
        TEST_RESULT_BOOL(regExpMatchOne(filter, incr), false, "does not exactly match incr");
        TEST_RESULT_BOOL(regExpMatchOne(filter, diff), false, "does not exactly match diff");
        TEST_RESULT_BOOL(regExpMatchOne(filter, full), true, "exactly matches full");

        // -------------------------------------------------------------------------------------------------------------------------
        TEST_TITLE("regular expression - match full, incremental");

        filter = backupRegExpP(.full = true, .incremental = true);

        TEST_RESULT_STR_Z(
            filter, "^[0-9]{8}\\-[0-9]{6}F(\\_[0-9]{8}\\-[0-9]{6}I){0,1}$", "full and optional incr backup regex with anchors");
        TEST_RESULT_BOOL(regExpMatchOne(filter, incr), true, "match incr");
        TEST_RESULT_BOOL(regExpMatchOne(filter, diff), false, "does not match diff");
        TEST_RESULT_BOOL(regExpMatchOne(filter, full), true, "match full");
        TEST_RESULT_BOOL(
            regExpMatchOne(
                filter, STRDEF("12341234-123123F_12341234-123123IG")), false, "does not match with trailing character");
        TEST_RESULT_BOOL(
            regExpMatchOne(
                filter, STRDEF("A12341234-123123F_12341234-123123I")), false, "does not match with leading character");

        // -------------------------------------------------------------------------------------------------------------------------
        TEST_TITLE("regular expression - match full, differential");

        filter = backupRegExpP(.full = true, .differential = true);

        TEST_RESULT_STR_Z(
            filter, "^[0-9]{8}\\-[0-9]{6}F(\\_[0-9]{8}\\-[0-9]{6}D){0,1}$", "full and optional diff backup regex with anchors");
        TEST_RESULT_BOOL(regExpMatchOne(filter, incr), false, "does not match incr");
        TEST_RESULT_BOOL(regExpMatchOne(filter, diff), true, "match diff");
        TEST_RESULT_BOOL(regExpMatchOne(filter, full), true, "match full");

        // -------------------------------------------------------------------------------------------------------------------------
        TEST_TITLE("regular expression - match full, incremental, differential");

        filter = backupRegExpP(.full = true, .incremental = true, .differential = true);

        TEST_RESULT_STR_Z(
            filter, "^[0-9]{8}\\-[0-9]{6}F(\\_[0-9]{8}\\-[0-9]{6}(D|I)){0,1}$",
            "full, optional diff and incr backup regex with anchors");
        TEST_RESULT_BOOL(regExpMatchOne(filter, incr), true, "match incr");
        TEST_RESULT_BOOL(regExpMatchOne(filter, diff), true, "match diff");
        TEST_RESULT_BOOL(regExpMatchOne(filter, full), true, "match full");

        // -------------------------------------------------------------------------------------------------------------------------
        TEST_TITLE("regular expression - match incremental, differential without end anchor");

        filter = backupRegExpP(.incremental = true, .differential = true, .noAnchorEnd = true);

        TEST_RESULT_STR_Z(filter, "^[0-9]{8}\\-[0-9]{6}F\\_[0-9]{8}\\-[0-9]{6}(D|I)", "diff and incr backup regex with anchors");
        TEST_RESULT_BOOL(regExpMatchOne(filter, incr), true, "match incr");
        TEST_RESULT_BOOL(regExpMatchOne(filter, diff), true, "match diff");
        TEST_RESULT_BOOL(regExpMatchOne(filter, full), false, "does not match full");
        TEST_RESULT_BOOL(
            regExpMatchOne(
                filter, STRDEF("A12341234-123123F_12341234-123123I")), false, "does not match with leading character");

        // -------------------------------------------------------------------------------------------------------------------------
        TEST_TITLE("regular expression - match incremental");

        filter = backupRegExpP(.incremental = true);

        TEST_RESULT_STR_Z(filter, "^[0-9]{8}\\-[0-9]{6}F\\_[0-9]{8}\\-[0-9]{6}I$", "incr backup regex with anchors");
        TEST_RESULT_BOOL(regExpMatchOne(filter, incr), true, "match incr");
        TEST_RESULT_BOOL(regExpMatchOne(filter, diff), false, "does not match diff");
        TEST_RESULT_BOOL(regExpMatchOne(filter, full), false, "does not match full");

        // -------------------------------------------------------------------------------------------------------------------------
        TEST_TITLE("regular expression - match differential");

        filter = backupRegExpP(.differential = true);

        TEST_RESULT_STR_Z(filter, "^[0-9]{8}\\-[0-9]{6}F\\_[0-9]{8}\\-[0-9]{6}D$", "diff backup regex with anchors");
        TEST_RESULT_BOOL(regExpMatchOne(filter, incr), false, "does not match incr");
        TEST_RESULT_BOOL(regExpMatchOne(filter, diff), true, "match diff");
        TEST_RESULT_BOOL(regExpMatchOne(filter, full), false, "does not match full");
    }

    // *****************************************************************************************************************************
    if (testBegin("PageChecksum"))
    {
        // -------------------------------------------------------------------------------------------------------------------------
        TEST_TITLE("segment page default");

        TEST_RESULT_UINT(PG_SEGMENT_PAGE_DEFAULT, 131072, "check pages per segment");

        // -------------------------------------------------------------------------------------------------------------------------
        TEST_TITLE("two misaligned buffers in a row");

        Buffer *buffer = bufNew(513);
        bufUsedSet(buffer, bufSize(buffer));
        memset(bufPtr(buffer), 0, bufSize(buffer));

        *(PageHeaderData *)(bufPtr(buffer) + (PG_PAGE_SIZE_DEFAULT * 0x00)) = (PageHeaderData){.pd_upper = 0};

        Buffer *bufferOut = bufNew(513);
        IoWrite *write = ioBufferWriteNew(bufferOut);
        ioFilterGroupAdd(
            ioWriteFilterGroup(write),
            pageChecksumNewPack(ioFilterParamList(pageChecksumNew(0, PG_SEGMENT_PAGE_DEFAULT, STRDEF(BOGUS_STR)))));
        ioWriteOpen(write);
        ioWrite(write, buffer);
        TEST_ERROR(ioWrite(write, buffer), AssertError, "should not be possible to see two misaligned pages in a row");

        // -------------------------------------------------------------------------------------------------------------------------
        TEST_TITLE("retry a page with an invalid checksum");

        // Write to file with valid checksums
        buffer = bufNew(PG_PAGE_SIZE_DEFAULT * 4);
        memset(bufPtr(buffer), 0, bufSize(buffer));
        bufUsedSet(buffer, bufSize(buffer));

        *(PageHeaderData *)(bufPtr(buffer) + (PG_PAGE_SIZE_DEFAULT * 0x00)) = (PageHeaderData){.pd_upper = 0x00};
        *(PageHeaderData *)(bufPtr(buffer) + (PG_PAGE_SIZE_DEFAULT * 0x01)) = (PageHeaderData){.pd_upper = 0xFF};
        ((PageHeaderData *)(bufPtr(buffer) + (PG_PAGE_SIZE_DEFAULT * 0x01)))->pd_checksum = pgPageChecksum(
            bufPtr(buffer) + (PG_PAGE_SIZE_DEFAULT * 0x01), 1);
        *(PageHeaderData *)(bufPtr(buffer) + (PG_PAGE_SIZE_DEFAULT * 0x02)) = (PageHeaderData){.pd_upper = 0x00};
        *(PageHeaderData *)(bufPtr(buffer) + (PG_PAGE_SIZE_DEFAULT * 0x03)) = (PageHeaderData){.pd_upper = 0xFE};
        ((PageHeaderData *)(bufPtr(buffer) + (PG_PAGE_SIZE_DEFAULT * 0x03)))->pd_checksum = pgPageChecksum(
            bufPtr(buffer) + (PG_PAGE_SIZE_DEFAULT * 0x03), 3);

        HRN_STORAGE_PUT(storageTest, "relation", buffer);

        // Now break the checksum to force a retry
        ((PageHeaderData *)(bufPtr(buffer) + (PG_PAGE_SIZE_DEFAULT * 0x01)))->pd_checksum = 0;
        ((PageHeaderData *)(bufPtr(buffer) + (PG_PAGE_SIZE_DEFAULT * 0x03)))->pd_checksum = 0;

        write = ioBufferWriteNew(bufferOut);
        ioFilterGroupAdd(
            ioWriteFilterGroup(write), pageChecksumNew(0, PG_SEGMENT_PAGE_DEFAULT, storagePathP(storageTest, STRDEF("relation"))));
        ioWriteOpen(write);
        ioWrite(write, buffer);
        ioWriteClose(write);

        TEST_RESULT_STR_Z(
            hrnPackToStr(ioFilterGroupResultPackP(ioWriteFilterGroup(write), PAGE_CHECKSUM_FILTER_TYPE)),
            "2:bool:true, 3:bool:true", "valid on retry");
    }

    // *****************************************************************************************************************************
    if (testBegin("segmentNumber()"))
    {
        TEST_RESULT_UINT(segmentNumber(STRDEF("999")), 0, "No segment number");
        TEST_RESULT_UINT(segmentNumber(STRDEF("999.123")), 123, "Segment number");
    }

    // *****************************************************************************************************************************
    if (testBegin("BlockMap"))
    {
        TEST_TITLE("build equal block map");

        BlockMap *blockMap = NULL;
        TEST_ASSIGN(blockMap, blockMapNew(), "new");

        BlockMapItem blockMapItem =
        {
            .reference = 128,
            .bundleId = 0,
            .offset = 0,
            .size = 3,
            .checksum = {0xee, 0xee, 0x01, 0, 0, 0, 0, 0, 0, 0, 0, 0, 0, 0, 0, 0, 0, 0, 0xff, 0xff},
        };

        TEST_RESULT_UINT(blockMapAdd(blockMap, &blockMapItem)->reference, 128, "add");
        TEST_RESULT_UINT(blockMapGet(blockMap, 0)->reference, 128, "get");

        blockMapItem = (BlockMapItem)
        {
            .reference = 128,
            .bundleId = 0,
            .offset = 3,
            .size = 5,
            .checksum = {0xee, 0xee, 0x02, 0, 0, 0, 0, 0, 0, 0, 0, 0, 0, 0, 0, 0, 0, 0, 0xff, 0xff},
        };

        TEST_RESULT_VOID(blockMapAdd(blockMap, &blockMapItem), "add");

        blockMapItem = (BlockMapItem)
        {
            .reference = 0,
            .bundleId = 1,
            .offset = 1,
            .size = 5,
            .checksum = {0xee, 0xee, 0x03, 0, 0, 0, 0, 0, 0, 0, 0, 0, 0, 0, 0, 0, 0, 0, 0xff, 0xff},
        };

        TEST_RESULT_VOID(blockMapAdd(blockMap, &blockMapItem), "add");

        blockMapItem = (BlockMapItem)
        {
            .reference = 128,
            .bundleId = 0,
            .offset = 8,
            .size = 99,
            .checksum = {0xee, 0xee, 0x04, 0, 0, 0, 0, 0, 0, 0, 0, 0, 0, 0, 0, 0, 0, 0, 0xff, 0xff},
        };

        TEST_RESULT_VOID(blockMapAdd(blockMap, &blockMapItem), "add");

        blockMapItem = (BlockMapItem)
        {
            .reference = 0,
            .bundleId = 1,
            .offset = 7,
            .size = 99,
            .checksum = {0xee, 0xee, 0x05, 0, 0, 0, 0, 0, 0, 0, 0, 0, 0, 0, 0, 0, 0, 0, 0xff, 0xff},
        };

        TEST_RESULT_VOID(blockMapAdd(blockMap, &blockMapItem), "add");

        // Keep this last
        blockMapItem = (BlockMapItem)
        {
            .reference = 4,
            .bundleId = 0,
            .offset = 0,
            .size = 8,
            .checksum = {0xee, 0xee, 0x88, 0, 0, 0, 0, 0, 0, 0, 0, 0, 0, 0, 0, 0, 0, 0, 0xff, 0xff},
        };

        TEST_RESULT_VOID(blockMapAdd(blockMap, &blockMapItem), "add");

        // -------------------------------------------------------------------------------------------------------------------------
        TEST_TITLE("write equal block map");

        Buffer *buffer = bufNew(256);
        IoWrite *write = ioBufferWriteNewOpen(buffer);
        TEST_RESULT_VOID(blockMapWrite(blockMap, write, true), "save");
        ioWriteClose(write);

        TEST_RESULT_STR_Z(
            strNewEncode(encodingHex, buffer),
            "02"                                        // Blocks are equal

            "8008"                                      // reference 128
            "06"                                        // super block size 3
            "eeee01000000000000000000000000000000ffff"  // checksum
            "09"                                        // super block size 5
            "eeee02000000000000000000000000000000ffff"  // checksum

            "06"                                        // reference 0
            "01"                                        // bundle 1
            "01"                                        // offset 1
            "01"                                        // super block size 5
            "eeee03000000000000000000000000000000ffff"  // checksum

            "8008"                                      // reference 128
            "f902"                                      // super block size 99
            "eeee04000000000000000000000000000000ffff"  // checksum

            "04"                                        // reference 0
            "01"                                        // offset 7
            "01"                                        // super block size 99
            "eeee05000000000000000000000000000000ffff"  // checksum

            "21"                                        // reference 0
            "eb02"                                      // super block size 8
            "eeee88000000000000000000000000000000ffff", // reference
            "compare");

        // -------------------------------------------------------------------------------------------------------------------------
        TEST_TITLE("read equal block map");

        Buffer *bufferCompare = bufNew(256);
        write = ioBufferWriteNewOpen(bufferCompare);
        TEST_RESULT_VOID(blockMapWrite(blockMapNewRead(ioBufferReadNewOpen(buffer)), write, true), "read and save");
        ioWriteClose(write);

        TEST_RESULT_STR(strNewEncode(encodingHex, bufferCompare), strNewEncode(encodingHex, buffer), "compare");

        // -------------------------------------------------------------------------------------------------------------------------
        TEST_TITLE("equal block delta");

        TEST_RESULT_STR_Z(
            testBlockDelta(blockMapNewRead(ioBufferReadNewOpen(buffer)), 8),
            "read {reference: 128, bundleId: 0, offset: 0, size: 107}\n"
            "  super block {size: 3}\n"
            "    block {no: 0, offset: 0}\n"
            "  super block {size: 5}\n"
            "    block {no: 0, offset: 8}\n"
            "  super block {size: 99}\n"
            "    block {no: 0, offset: 24}\n"
            "read {reference: 4, bundleId: 0, offset: 0, size: 8}\n"
            "  super block {size: 8}\n"
            "    block {no: 0, offset: 40}\n"
            "read {reference: 0, bundleId: 1, offset: 1, size: 5}\n"
            "  super block {size: 5}\n"
            "    block {no: 0, offset: 16}\n"
            "read {reference: 0, bundleId: 1, offset: 7, size: 99}\n"
            "  super block {size: 99}\n"
            "    block {no: 0, offset: 32}\n",
            "check delta");

        // -------------------------------------------------------------------------------------------------------------------------
        TEST_TITLE("build unequal block map");

        TEST_ASSIGN(blockMap, blockMapNew(), "new");

        blockMapItem = (BlockMapItem)
        {
            .reference = 0,
            .offset = 0,
            .size = 4,
            .block = 0,
            .checksum = {0xee, 0xee, 0x01, 0, 0, 0, 0, 0, 0, 0, 0, 0, 0, 0, 0, 0, 0, 0, 0xff, 0xff},
        };

        TEST_RESULT_VOID(blockMapAdd(blockMap, &blockMapItem), "add");

        blockMapItem = (BlockMapItem)
        {
            .reference = 0,
            .offset = 0,
            .size = 4,
            .block = 1,
            .checksum = {0xee, 0xee, 0x02, 0, 0, 0, 0, 0, 0, 0, 0, 0, 0, 0, 0, 0, 0, 0, 0xff, 0xff},
        };

        TEST_RESULT_VOID(blockMapAdd(blockMap, &blockMapItem), "add");

        blockMapItem = (BlockMapItem)
        {
            .reference = 0,
            .offset = 4,
            .size = 5,
            .block = 0,
            .checksum = {0xee, 0xee, 0x03, 0, 0, 0, 0, 0, 0, 0, 0, 0, 0, 0, 0, 0, 0, 0, 0xff, 0xff},
        };

        TEST_RESULT_VOID(blockMapAdd(blockMap, &blockMapItem), "add");

        blockMapItem = (BlockMapItem)
        {
            .reference = 1,
            .offset = 0,
            .size = 99,
            .block = 0,
            .checksum = {0xee, 0xee, 0x04, 0, 0, 0, 0, 0, 0, 0, 0, 0, 0, 0, 0, 0, 0, 0, 0xff, 0xff},
        };

        TEST_RESULT_VOID(blockMapAdd(blockMap, &blockMapItem), "add");

        blockMapItem = (BlockMapItem)
        {
            .reference = 0,
            .offset = 4,
            .size = 5,
            .block = 3,
            .checksum = {0xee, 0xee, 0x05, 0, 0, 0, 0, 0, 0, 0, 0, 0, 0, 0, 0, 0, 0, 0, 0xff, 0xff},
        };

        TEST_RESULT_VOID(blockMapAdd(blockMap, &blockMapItem), "add");

        blockMapItem = (BlockMapItem)
        {
            .reference = 2,
            .offset = 0,
            .size = 1,
            .block = 0,
            .checksum = {0xee, 0xee, 0x06, 0, 0, 0, 0, 0, 0, 0, 0, 0, 0, 0, 0, 0, 0, 0, 0xff, 0xff},
        };

        TEST_RESULT_VOID(blockMapAdd(blockMap, &blockMapItem), "add");

        blockMapItem = (BlockMapItem)
        {
            .reference = 0,
            .offset = 4,
            .size = 5,
            .block = 5,
            .checksum = {0xee, 0xee, 0x07, 0, 0, 0, 0, 0, 0, 0, 0, 0, 0, 0, 0, 0, 0, 0, 0xff, 0xff},
        };

        TEST_RESULT_VOID(blockMapAdd(blockMap, &blockMapItem), "add");

        blockMapItem = (BlockMapItem)
        {
            .reference = 0,
            .offset = 9,
            .size = 6,
            .block = 0,
            .checksum = {0xee, 0xee, 0x08, 0, 0, 0, 0, 0, 0, 0, 0, 0, 0, 0, 0, 0, 0, 0, 0xff, 0xff},
        };

        TEST_RESULT_VOID(blockMapAdd(blockMap, &blockMapItem), "add");

        // -------------------------------------------------------------------------------------------------------------------------
        TEST_TITLE("write unequal block map");

        buffer = bufNew(256);
        write = ioBufferWriteNewOpen(buffer);
        TEST_RESULT_VOID(blockMapWrite(blockMap, write, false), "save");
        ioWriteClose(write);

        TEST_RESULT_STR_Z(
            strNewEncode(encodingHex, buffer),
            "00"                                        // Blocks are unequal

            "00"                                        // reference 0
            "08"                                        // size 4
            "00"                                        // block 0
            "eeee01000000000000000000000000000000ffff"  // checksum

            "03"                                        // block 1
            "eeee02000000000000000000000000000000ffff"  // checksum

            "05"                                        // size 5
            "01"                                        // block 0
            "eeee03000000000000000000000000000000ffff"  // checksum

            "08"                                        // reference 1
            "f902"                                      // size 99
            "01"                                        // block 0
            "eeee04000000000000000000000000000000ffff"  // checksum

            "06"                                        // reference 0
            "07"                                        // block 3
            "eeee05000000000000000000000000000000ffff"  // checksum

            "10"                                        // reference 2
            "0f"                                        // size 1
            "01"                                        // block 0
            "eeee06000000000000000000000000000000ffff"  // checksum

            "03"                                        // reference 0
            "05"                                        // size 5
            "eeee07000000000000000000000000000000ffff"  // checksum
            "05"                                        // size 6
            "01"                                        // block
            "eeee08000000000000000000000000000000ffff", // checksum
            "compare");

        // -------------------------------------------------------------------------------------------------------------------------
        TEST_TITLE("read unequal block map");

        bufferCompare = bufNew(256);
        write = ioBufferWriteNewOpen(bufferCompare);
        TEST_RESULT_VOID(blockMapWrite(blockMapNewRead(ioBufferReadNewOpen(buffer)), write, false), "read and save");
        ioWriteClose(write);

        TEST_RESULT_STR(strNewEncode(encodingHex, bufferCompare), strNewEncode(encodingHex, buffer), "compare");

        // -------------------------------------------------------------------------------------------------------------------------
        TEST_TITLE("unequal block delta");

        TEST_RESULT_STR_Z(
            testBlockDelta(blockMapNewRead(ioBufferReadNewOpen(buffer)), 8),
            "read {reference: 2, bundleId: 0, offset: 0, size: 1}\n"
            "  super block {size: 1}\n"
            "    block {no: 0, offset: 40}\n"
            "read {reference: 1, bundleId: 0, offset: 0, size: 99}\n"
            "  super block {size: 99}\n"
            "    block {no: 0, offset: 24}\n"
            "read {reference: 0, bundleId: 0, offset: 0, size: 15}\n"
            "  super block {size: 4}\n"
            "    block {no: 0, offset: 0}\n"
            "    block {no: 1, offset: 8}\n"
            "  super block {size: 5}\n"
            "    block {no: 0, offset: 16}\n"
            "    block {no: 3, offset: 32}\n"
            "    block {no: 5, offset: 48}\n"
            "  super block {size: 6}\n"
            "    block {no: 0, offset: 56}\n",
            "check delta");
    }

    // *****************************************************************************************************************************
    if (testBegin("BlockIncr"))
    {
        TEST_TITLE("block incremental config map");

        TEST_ERROR(
            backupBlockIncrMapSize(cfgOptRepoBlockSizeMap, 0, STRDEF("Z")), OptionInvalidValueError,
            "'Z' is not valid for 'repo1-block-size-map' option");
        TEST_ERROR(
            backupBlockIncrMapSize(cfgOptRepoBlockSizeMap, 0, STRDEF("5GiB")), OptionInvalidValueError,
            "'5GiB' is not valid for 'repo1-block-size-map' option");

        // -------------------------------------------------------------------------------------------------------------------------
        TEST_TITLE("full backup with zero block");

        ioBufferSizeSet(2);

        const Buffer *source = BUFSTRZ("");
        Buffer *destination = bufNew(256);
        IoWrite *write = ioBufferWriteNew(destination);

        TEST_RESULT_VOID(ioFilterGroupAdd(ioWriteFilterGroup(write), blockIncrNew(3, 3, 0, 0, 0, NULL, NULL, NULL)), "block incr");
        TEST_RESULT_VOID(ioWriteOpen(write), "open");
        TEST_RESULT_VOID(ioWrite(write, source), "write");
        TEST_RESULT_VOID(ioWriteClose(write), "close");

        TEST_RESULT_UINT(pckReadU64P(ioFilterGroupResultP(ioWriteFilterGroup(write), BLOCK_INCR_FILTER_TYPE)), 0, "compare");
        TEST_RESULT_STR_Z(strNewEncode(encodingHex, destination), "", "compare");

        // -------------------------------------------------------------------------------------------------------------------------
        TEST_TITLE("full backup with partial block");

        source = BUFSTRZ("12");
        destination = bufNew(256);
        write = ioBufferWriteNew(destination);

        TEST_RESULT_VOID(ioFilterGroupAdd(ioWriteFilterGroup(write), blockIncrNew(3, 3, 0, 0, 0, NULL, NULL, NULL)), "block incr");
        TEST_RESULT_VOID(ioWriteOpen(write), "open");
        TEST_RESULT_VOID(ioWrite(write, source), "write");
        TEST_RESULT_VOID(ioWriteClose(write), "close");

        uint64_t mapSize;
        TEST_ASSIGN(mapSize, pckReadU64P(ioFilterGroupResultP(ioWriteFilterGroup(write), BLOCK_INCR_FILTER_TYPE)), "map size");
        TEST_RESULT_UINT(mapSize, 23, "map size");

        TEST_RESULT_STR_Z(
            strNewEncode(encodingHex, BUF(bufPtr(destination), bufUsed(destination) - (size_t)mapSize)),
            "02010201313200",                           // block 0
            "block list");

        const Buffer *map = BUF(bufPtr(destination) + (bufUsed(destination) - (size_t)mapSize), (size_t)mapSize);

        TEST_RESULT_STR_Z(
            testBlockDelta(blockMapNewRead(ioBufferReadNewOpen(map)), 3),
            "read {reference: 0, bundleId: 0, offset: 0, size: 7}\n"
            "  super block {size: 7}\n"
            "    block {no: 0, offset: 0}\n",
            "check delta");

        // -------------------------------------------------------------------------------------------------------------------------
        TEST_TITLE("full backup");

        source = BUFSTRZ("ABCXYZ123");
        destination = bufNew(256);
        write = ioBufferWriteNew(destination);

        TEST_RESULT_VOID(
            ioFilterGroupAdd(
                ioWriteFilterGroup(write), blockIncrNewPack(ioFilterParamList(blockIncrNew(3, 3, 2, 4, 5, NULL, NULL, NULL)))),
            "block incr");
        TEST_RESULT_VOID(ioWriteOpen(write), "open");
        TEST_RESULT_VOID(ioWrite(write, source), "write");
        TEST_RESULT_VOID(ioWriteClose(write), "close");

        TEST_ASSIGN(mapSize, pckReadU64P(ioFilterGroupResultP(ioWriteFilterGroup(write), BLOCK_INCR_FILTER_TYPE)), "map size");
        TEST_RESULT_UINT(mapSize, 67, "map size");

        TEST_RESULT_STR_Z(
            strNewEncode(encodingHex, BUF(bufPtr(destination), bufUsed(destination) - (size_t)mapSize)),
            "020041014243020000"                          // block 0
            "02025801595a020000"                          // block 1
            "020231013233020000",                         // block 2
            "block list");

        map = BUF(bufPtr(destination) + (bufUsed(destination) - (size_t)mapSize), (size_t)mapSize);

        TEST_RESULT_STR_Z(
            testBlockDelta(blockMapNewRead(ioBufferReadNewOpen(map)), 3),
            "read {reference: 2, bundleId: 4, offset: 5, size: 27}\n"
            "  super block {size: 9}\n"
            "    block {no: 0, offset: 0}\n"
            "  super block {size: 9}\n"
            "    block {no: 0, offset: 3}\n"
            "  super block {size: 9}\n"
            "    block {no: 0, offset: 6}\n",
            "check delta");

        // -------------------------------------------------------------------------------------------------------------------------
        TEST_TITLE("diff/incr backup");

        ioBufferSizeSet(3);

        source = BUFSTRZ("ACCXYZ123@");
        destination = bufNew(256);
        write = ioBufferWriteNew(destination);

        TEST_RESULT_VOID(
            ioFilterGroupAdd(
                ioWriteFilterGroup(write), blockIncrNewPack(ioFilterParamList(blockIncrNew(3, 3, 3, 0, 0, map, NULL, NULL)))),
            "block incr");
        TEST_RESULT_VOID(ioWriteOpen(write), "open");
        TEST_RESULT_VOID(ioWrite(write, source), "write");
        TEST_RESULT_VOID(ioWriteClose(write), "close");

        TEST_ASSIGN(mapSize, pckReadU64P(ioFilterGroupResultP(ioWriteFilterGroup(write), BLOCK_INCR_FILTER_TYPE)), "map size");
        TEST_RESULT_UINT(mapSize, 90, "map size");

        TEST_RESULT_STR_Z(
            strNewEncode(encodingHex, BUF(bufPtr(destination), bufUsed(destination) - (size_t)mapSize)),
            "0300414302430000"                          // block 0
            "0307014000",                               // block 3
            "block list");

        map = BUF(bufPtr(destination) + (bufUsed(destination) - (size_t)mapSize), (size_t)mapSize);

        TEST_RESULT_STR_Z(
            testBlockDelta(blockMapNewRead(ioBufferReadNewOpen(map)), 3),
            "read {reference: 3, bundleId: 0, offset: 0, size: 13}\n"
            "  super block {size: 8}\n"
            "    block {no: 0, offset: 0}\n"
            "  super block {size: 5}\n"
            "    block {no: 0, offset: 9}\n"
            "read {reference: 2, bundleId: 4, offset: 14, size: 18}\n"
            "  super block {size: 9}\n"
            "    block {no: 0, offset: 3}\n"
            "  super block {size: 9}\n"
            "    block {no: 0, offset: 6}\n",
            "check delta");

        // -------------------------------------------------------------------------------------------------------------------------
        TEST_TITLE("full backup with larger super block");

        ioBufferSizeSet(2);

        source = BUFSTRZ("ABCXYZ123");
        destination = bufNew(256);
        write = ioBufferWriteNew(destination);

        TEST_RESULT_VOID(
            ioFilterGroupAdd(
                ioWriteFilterGroup(write), blockIncrNewPack(ioFilterParamList(blockIncrNew(6, 3, 2, 4, 5, NULL, NULL, NULL)))),
            "block incr");
        TEST_RESULT_VOID(ioWriteOpen(write), "open");
        TEST_RESULT_VOID(ioWrite(write, source), "write");
        TEST_RESULT_VOID(ioWriteClose(write), "close");

        TEST_ASSIGN(mapSize, pckReadU64P(ioFilterGroupResultP(ioWriteFilterGroup(write), BLOCK_INCR_FILTER_TYPE)), "map size");
        TEST_RESULT_UINT(mapSize, 69, "map size");

        TEST_RESULT_STR_Z(
            strNewEncode(encodingHex, BUF(bufPtr(destination), bufUsed(destination) - (size_t)mapSize)),
            "020041014243"                              // super block 0 / block 0
            "01025801595a020000"                        // super block 0 / block 1
            "020231013233020000",                       // block 2
            "block list");

        map = BUF(bufPtr(destination) + (bufUsed(destination) - (size_t)mapSize), (size_t)mapSize);

        TEST_RESULT_STR_Z(
            testBlockDelta(blockMapNewRead(ioBufferReadNewOpen(map)), 3),
            "read {reference: 2, bundleId: 4, offset: 5, size: 24}\n"
            "  super block {size: 15}\n"
            "    block {no: 0, offset: 0}\n"
            "    block {no: 1, offset: 3}\n"
            "  super block {size: 9}\n"
            "    block {no: 0, offset: 6}\n",
            "check delta");

        // -------------------------------------------------------------------------------------------------------------------------
        TEST_TITLE("new filter from pack");

        TEST_RESULT_VOID(
            blockIncrNewPack(
                ioFilterParamList(
                    blockIncrNew(
                        3, 3, 2, 4, 5, NULL, compressFilter(compressTypeGz, 1),
                        cipherBlockNewP(cipherModeEncrypt, cipherTypeAes256Cbc, BUFSTRDEF(TEST_CIPHER_PASS), .raw = true)))),
            "block incr pack");
    }

    // *****************************************************************************************************************************
    if (testBegin("backupFile()"))
    {
        const String *pgFile = STRDEF("testfile");
        const String *missingFile = STRDEF("missing");
        const String *backupLabel = STRDEF("20190718-155825F");
        const String *backupPathFile = strNewFmt(STORAGE_REPO_BACKUP "/%s/%s", strZ(backupLabel), strZ(pgFile));
        BackupFileResult result = {0};

        // Load Parameters
        StringList *argList = strLstNew();
        hrnCfgArgRawZ(argList, cfgOptStanza, "test1");
        hrnCfgArgRawZ(argList, cfgOptRepoPath, TEST_PATH "/repo");
        hrnCfgArgRawZ(argList, cfgOptPgPath, TEST_PATH "/pg");
        hrnCfgArgRawZ(argList, cfgOptRepoRetentionFull, "1");
        HRN_CFG_LOAD(cfgCmdBackup, argList);

        // Create the pg path
        HRN_STORAGE_PATH_CREATE(storagePgWrite(), NULL, .mode = 0700);

        // -------------------------------------------------------------------------------------------------------------------------
        TEST_TITLE("pg file missing - ignoreMissing=true");

        List *fileList = lstNewP(sizeof(BackupFile));

        BackupFile file =
        {
            .pgFile = missingFile,
            .pgFileIgnoreMissing = true,
            .pgFileSize = 0,
            .pgFileCopyExactSize = true,
            .pgFileChecksum = NULL,
            .pgFileChecksumPage = false,
            .manifestFile = missingFile,
            .manifestFileHasReference = false,
        };

        lstAdd(fileList, &file);

        const String *repoFile = strNewFmt(STORAGE_REPO_BACKUP "/%s/%s", strZ(backupLabel), strZ(file.manifestFile));

        TEST_ASSIGN(
            result,
            *(BackupFileResult *)lstGet(
                backupFile(repoFile, 0, 0, compressTypeNone, 1, cipherTypeNone, NULL, fileList), 0),
            "pg file missing, ignoreMissing=true, no delta");
        TEST_RESULT_UINT(result.copySize + result.repoSize, 0, "copy/repo size 0");
        TEST_RESULT_UINT(result.backupCopyResult, backupCopyResultSkip, "skip file");

        // -------------------------------------------------------------------------------------------------------------------------
        TEST_TITLE("pg file missing - ignoreMissing=false");

        fileList = lstNewP(sizeof(BackupFile));

        file = (BackupFile)
        {
            .pgFile = missingFile,
            .pgFileIgnoreMissing = false,
            .pgFileSize = 0,
            .pgFileCopyExactSize = true,
            .pgFileChecksum = NULL,
            .pgFileChecksumPage = false,
            .manifestFile = missingFile,
            .manifestFileHasReference = false,
        };

        lstAdd(fileList, &file);

        TEST_ERROR(
            backupFile(repoFile, 0, 0, compressTypeNone, 1, cipherTypeNone, NULL, fileList), FileMissingError,
            "unable to open missing file '" TEST_PATH "/pg/missing' for read");

        // Create a pg file to backup
        HRN_STORAGE_PUT_Z(storagePgWrite(), strZ(pgFile), "atestfile");

        // Remove repo file
        HRN_STORAGE_REMOVE(storageRepoWrite(), strZ(backupPathFile));

        // -------------------------------------------------------------------------------------------------------------------------
        TEST_TITLE("test pagechecksum while db file grows");

        // Increase the file size but most of the following tests will still treat the file as size 9.  This tests the common case
        // where a file grows while a backup is running.
        HRN_STORAGE_PUT_Z(storagePgWrite(), strZ(pgFile), "atestfile###");

        fileList = lstNewP(sizeof(BackupFile));

        file = (BackupFile)
        {
            .pgFile = pgFile,
            .pgFileIgnoreMissing = false,
            .pgFileSize = 9,
            .pgFileCopyExactSize = true,
            .pgFileChecksum = NULL,
            .pgFileChecksumPage = true,
            .manifestFile = pgFile,
            .manifestFileHasReference = false,
        };

        lstAdd(fileList, &file);

        repoFile = strNewFmt(STORAGE_REPO_BACKUP "/%s/%s", strZ(backupLabel), strZ(file.manifestFile));

        TEST_ASSIGN(
            result,
            *(BackupFileResult *)lstGet(
                backupFile(repoFile, 0, 0, compressTypeNone, 1, cipherTypeNone, NULL, fileList), 0),
            "file checksummed with pageChecksum enabled");
        TEST_RESULT_UINT(result.copySize, 9, "copy=pgFile size");
        TEST_RESULT_UINT(result.repoSize, 9, "repo=pgFile size");
        TEST_RESULT_UINT(result.backupCopyResult, backupCopyResultCopy, "copy file");
        TEST_RESULT_STR_Z(
            strNewEncode(encodingHex, result.copyChecksum), "9bc8ab2dda60ef4beed07d1e19ce0676d5edde67", "copy checksum matches");
        TEST_RESULT_STR_Z(hrnPackToStr(result.pageChecksumResult), "2:bool:false, 3:bool:false", "pageChecksumResult");
        TEST_STORAGE_EXISTS(storageRepoWrite(), strZ(backupPathFile), .remove = true, .comment = "check exists in repo, remove");

        // -------------------------------------------------------------------------------------------------------------------------
        TEST_TITLE("pgFileSize, ignoreMissing=false, backupLabel, pgFileChecksumPage");

        fileList = lstNewP(sizeof(BackupFile));

        file = (BackupFile)
        {
            .pgFile = pgFile,
            .pgFileIgnoreMissing = false,
            .pgFileSize = 8,
            .pgFileCopyExactSize = false,
            .pgFileChecksum = NULL,
            .pgFileChecksumPage = true,
            .manifestFile = pgFile,
            .manifestFileHasReference = false,
        };

        lstAdd(fileList, &file);

        TEST_ASSIGN(
            result,
            *(BackupFileResult *)lstGet(
                backupFile(repoFile, 0, 0, compressTypeNone, 1, cipherTypeNone, NULL, fileList), 0),
            "backup file");
        TEST_RESULT_UINT(result.copySize, 12, "copy size");
        TEST_RESULT_UINT(result.repoSize, 12, "repo size");
        TEST_RESULT_UINT(result.backupCopyResult, backupCopyResultCopy, "copy file");
        TEST_RESULT_STR_Z(strNewEncode(encodingHex, result.copyChecksum), "c3ae4687ea8ccd47bfdb190dbe7fd3b37545fdb9", "checksum");
        TEST_RESULT_STR_Z(hrnPackToStr(result.pageChecksumResult), "2:bool:false, 3:bool:false", "page checksum");
        TEST_STORAGE_GET(storageRepo(), strZ(backupPathFile), "atestfile###");

        // -------------------------------------------------------------------------------------------------------------------------
        TEST_TITLE("file exists in repo and db, checksum match - NOOP");

        fileList = lstNewP(sizeof(BackupFile));

        file = (BackupFile)
        {
            .pgFile = pgFile,
            .pgFileDelta = true,
            .pgFileIgnoreMissing = false,
            .pgFileSize = 9,
            .pgFileCopyExactSize = true,
            .pgFileChecksum = bufNewDecode(encodingHex, STRDEF("9bc8ab2dda60ef4beed07d1e19ce0676d5edde67")),
            .pgFileChecksumPage = false,
            .manifestFile = pgFile,
            .manifestFileHasReference = true,
        };

        lstAdd(fileList, &file);

        // File exists in repo and db, pg checksum match, delta set, ignoreMissing false, hasReference - NOOP
        TEST_ASSIGN(
            result,
            *(BackupFileResult *)lstGet(
                backupFile(repoFile, 0, 0, compressTypeNone, 1, cipherTypeNone, NULL, fileList), 0),
            "file in db and repo, checksum equal, no ignoreMissing, no pageChecksum, delta, hasReference");
        TEST_RESULT_UINT(result.copySize, 9, "copy size set");
        TEST_RESULT_UINT(result.repoSize, 0, "repo size not set since already exists in repo");
        TEST_RESULT_UINT(result.backupCopyResult, backupCopyResultNoOp, "noop file");
        TEST_RESULT_STR_Z(
            strNewEncode(encodingHex, result.copyChecksum), "9bc8ab2dda60ef4beed07d1e19ce0676d5edde67", "copy checksum matches");
        TEST_RESULT_PTR(result.pageChecksumResult, NULL, "page checksum result is NULL");
        TEST_STORAGE_GET(storageRepo(), strZ(backupPathFile), "atestfile###", .comment = "file not modified");

        // -------------------------------------------------------------------------------------------------------------------------
        TEST_TITLE("file exists in repo and db, checksum mismatch - COPY");

        fileList = lstNewP(sizeof(BackupFile));

        file = (BackupFile)
        {
            .pgFile = pgFile,
            .pgFileDelta = true,
            .pgFileIgnoreMissing = false,
            .pgFileSize = 9,
            .pgFileCopyExactSize = true,
            .pgFileChecksum = bufNewDecode(encodingHex, STRDEF("1234567890123456789012345678901234567890")),
            .pgFileChecksumPage = false,
            .manifestFile = pgFile,
            .manifestFileHasReference = true,
        };

        lstAdd(fileList, &file);

        // File exists in repo and db, pg checksum mismatch, delta set, ignoreMissing false, hasReference - COPY
        TEST_ASSIGN(
            result,
            *(BackupFileResult *)lstGet(
                backupFile(repoFile, 0, 0, compressTypeNone, 1, cipherTypeNone, NULL, fileList), 0),
            "file in db and repo, pg checksum not equal, no ignoreMissing, no pageChecksum, delta, hasReference");
        TEST_RESULT_UINT(result.copySize, 9, "copy 9 bytes");
        TEST_RESULT_UINT(result.repoSize, 9, "repo=copy size");
        TEST_RESULT_UINT(result.backupCopyResult, backupCopyResultCopy, "copy file");
        TEST_RESULT_STR_Z(
            strNewEncode(encodingHex, result.copyChecksum), "9bc8ab2dda60ef4beed07d1e19ce0676d5edde67",
            "copy checksum for file size 9");
        TEST_RESULT_PTR(result.pageChecksumResult, NULL, "page checksum result is NULL");
        TEST_STORAGE_GET(storageRepo(), strZ(backupPathFile), "atestfile", .comment = "9 bytes copied");

        // -------------------------------------------------------------------------------------------------------------------------
        TEST_TITLE("file exists in repo and pg, copy only exact file even if size passed is greater - COPY");

        fileList = lstNewP(sizeof(BackupFile));

        file = (BackupFile)
        {
            .pgFile = pgFile,
            .pgFileDelta = true,
            .pgFileIgnoreMissing = false,
            .pgFileSize = 9999999,
            .pgFileCopyExactSize = true,
            .pgFileChecksum = bufNewDecode(encodingHex, STRDEF("9bc8ab2dda60ef4beed07d1e19ce0676d5edde67")),
            .pgFileChecksumPage = false,
            .manifestFile = pgFile,
            .manifestFileHasReference = true,
        };

        lstAdd(fileList, &file);

        // File exists in repo and pg, pg checksum same, pg size passed is different, delta set, ignoreMissing false, hasReference
        TEST_ASSIGN(
            result,
            *(BackupFileResult *)lstGet(
                backupFile(repoFile, 0, 0, compressTypeNone, 1, cipherTypeNone, NULL, fileList), 0),
            "db & repo file, pg checksum same, pg size different, no ignoreMissing, no pageChecksum, delta, hasReference");
        TEST_RESULT_UINT(result.copySize, 12, "copy=pgFile size");
        TEST_RESULT_UINT(result.repoSize, 12, "repo=pgFile size");
        TEST_RESULT_UINT(result.backupCopyResult, backupCopyResultCopy, "copy file");
        TEST_RESULT_STR_Z(
            strNewEncode(encodingHex, result.copyChecksum), "c3ae4687ea8ccd47bfdb190dbe7fd3b37545fdb9", "copy checksum updated");
        TEST_RESULT_PTR(result.pageChecksumResult, NULL, "page checksum result is NULL");
        TEST_STORAGE_GET(storageRepo(), strZ(backupPathFile), "atestfile###", .comment = "confirm contents");

        TEST_STORAGE_LIST(
            storageRepoWrite(), STORAGE_REPO_BACKUP "/20190718-155825F", "testfile\n", .remove = true,
            .comment = "resumed file is missing in repo");

        // -------------------------------------------------------------------------------------------------------------------------
        TEST_TITLE("file exists in repo but missing from db, checksum same in repo - SKIP");

        fileList = lstNewP(sizeof(BackupFile));

        file = (BackupFile)
        {
            .pgFile = missingFile,
            .pgFileDelta = true,
            .pgFileIgnoreMissing = true,
            .pgFileSize = 9,
            .pgFileCopyExactSize = true,
            .pgFileChecksum = bufNewDecode(encodingHex, STRDEF("9bc8ab2dda60ef4beed07d1e19ce0676d5edde67")),
            .pgFileChecksumPage = false,
            .manifestFile = pgFile,
            .repoFileChecksum = bufNewDecode(encodingHex, STRDEF("9bc8ab2dda60ef4beed07d1e19ce0676d5edde67")),
            .repoFileSize = 9,
            .manifestFileResume = true,
            .manifestFileHasReference = false,
        };

        lstAdd(fileList, &file);

        TEST_ASSIGN(
            result,
            *(BackupFileResult *)lstGet(
                backupFile(repoFile, 0, 0, compressTypeNone, 1, cipherTypeNone, NULL, fileList), 0),
            "file in repo only, checksum in repo equal, ignoreMissing=true, no pageChecksum, delta, no hasReference");
        TEST_RESULT_UINT(result.copySize + result.repoSize, 0, "copy=repo=0 size");
        TEST_RESULT_UINT(result.backupCopyResult, backupCopyResultSkip, "skip file");
        TEST_RESULT_PTR(result.copyChecksum, NULL, "copy checksum NULL");
        TEST_RESULT_PTR(result.pageChecksumResult, NULL, "page checksum result is NULL");
        TEST_STORAGE_LIST(
            storageRepo(), STORAGE_REPO_BACKUP "/20190718-155825F", NULL, .comment = "file removed from repo");

        // -------------------------------------------------------------------------------------------------------------------------
        TEST_TITLE("compression set, all other boolean parameters false - COPY");

        fileList = lstNewP(sizeof(BackupFile));

        file = (BackupFile)
        {
            .pgFile = pgFile,
            .pgFileIgnoreMissing = false,
            .pgFileSize = 9,
            .pgFileCopyExactSize = true,
            .pgFileChecksum = NULL,
            .pgFileChecksumPage = false,
            .manifestFile = pgFile,
            .manifestFileHasReference = false,
        };

        lstAdd(fileList, &file);

        repoFile = strNewFmt(STORAGE_REPO_BACKUP "/%s/%s.gz", strZ(backupLabel), strZ(file.manifestFile));

        TEST_ASSIGN(
            result,
            *(BackupFileResult *)lstGet(
                backupFile(repoFile, 0, 0, compressTypeGz, 3, cipherTypeNone, NULL, fileList), 0),
            "pg file exists, no checksum, no ignoreMissing, compression, no pageChecksum, no delta, no hasReference");
        TEST_RESULT_UINT(result.copySize, 9, "copy=pgFile size");
        TEST_RESULT_UINT(result.repoSize, 29, "repo compress size");
        TEST_RESULT_UINT(result.backupCopyResult, backupCopyResultCopy, "copy file");
        TEST_RESULT_STR_Z(
            strNewEncode(encodingHex, result.copyChecksum), "9bc8ab2dda60ef4beed07d1e19ce0676d5edde67", "copy checksum");
        TEST_RESULT_PTR(result.pageChecksumResult, NULL, "page checksum result is NULL");
        TEST_STORAGE_EXISTS(
            storageRepo(), zNewFmt(STORAGE_REPO_BACKUP "/%s/%s.gz", strZ(backupLabel), strZ(pgFile)),
            .comment = "copy file to repo compress success");

        // -------------------------------------------------------------------------------------------------------------------------
        TEST_TITLE("create a zero sized file - checksum will be set but in backupManifestUpdate it will not be copied");

        // Create zero sized file in pg
        HRN_STORAGE_PUT_EMPTY(storagePgWrite(), "zerofile");

        fileList = lstNewP(sizeof(BackupFile));

        file = (BackupFile)
        {
            .pgFile = STRDEF("zerofile"),
            .pgFileIgnoreMissing = false,
            .pgFileSize = 0,
            .pgFileCopyExactSize = true,
            .pgFileChecksum = NULL,
            .pgFileChecksumPage = false,
            .manifestFile = STRDEF("zerofile"),
            .manifestFileHasReference = false,
        };

        lstAdd(fileList, &file);

        repoFile = strNewFmt(STORAGE_REPO_BACKUP "/%s/%s", strZ(backupLabel), strZ(file.manifestFile));

        // No prior checksum, no compression, no pageChecksum, no delta, no hasReference
        TEST_ASSIGN(
            result,
            *(BackupFileResult *)lstGet(
                backupFile(repoFile, 0, 0, compressTypeNone, 1, cipherTypeNone, NULL, fileList), 0),
            "zero-sized pg file exists, no repo file, no ignoreMissing, no pageChecksum, no delta, no hasReference");
        TEST_RESULT_UINT(result.copySize + result.repoSize, 0, "copy=repo=pgFile size 0");
        TEST_RESULT_UINT(result.backupCopyResult, backupCopyResultCopy, "copy file");
        TEST_RESULT_PTR_NE(result.copyChecksum, NULL, "checksum set");
        TEST_RESULT_PTR(result.pageChecksumResult, NULL, "page checksum result is NULL");
        TEST_STORAGE_LIST(
            storageRepo(), STORAGE_REPO_BACKUP "/20190718-155825F",
            "testfile.gz\n"
            "zerofile\n",
            .comment = "copy zero file to repo success");

        // -------------------------------------------------------------------------------------------------------------------------
        TEST_TITLE("copy file to encrypted repo");

        // Load Parameters
        argList = strLstNew();
        hrnCfgArgRawZ(argList, cfgOptStanza, "test1");
        hrnCfgArgRawZ(argList, cfgOptRepoPath, TEST_PATH "/repo");
        hrnCfgArgRawZ(argList, cfgOptPgPath, TEST_PATH "/pg");
        hrnCfgArgRawZ(argList, cfgOptRepoRetentionFull, "1");
        hrnCfgArgRawStrId(argList, cfgOptRepoCipherType, cipherTypeAes256Cbc);
        hrnCfgEnvRawZ(cfgOptRepoCipherPass, TEST_CIPHER_PASS);
        HRN_CFG_LOAD(cfgCmdBackup, argList);
        hrnCfgEnvRemoveRaw(cfgOptRepoCipherPass);

        // Create the pg path and pg file to backup
        HRN_STORAGE_PUT_Z(storagePgWrite(), strZ(pgFile), "atestfile");

        fileList = lstNewP(sizeof(BackupFile));

        file = (BackupFile)
        {
            .pgFile = pgFile,
            .pgFileIgnoreMissing = false,
            .pgFileSize = 9,
            .pgFileCopyExactSize = true,
            .pgFileChecksum = NULL,
            .pgFileChecksumPage = false,
            .manifestFile = pgFile,
            .manifestFileHasReference = false,
        };

        lstAdd(fileList, &file);

        repoFile = strNewFmt(STORAGE_REPO_BACKUP "/%s/%s", strZ(backupLabel), strZ(file.manifestFile));

        // No prior checksum, no compression, no pageChecksum, no delta, no hasReference
        TEST_ASSIGN(
            result,
            *(BackupFileResult *)lstGet(
                backupFile(repoFile, 0, 0, compressTypeNone, 1, cipherTypeAes256Cbc, STRDEF(TEST_CIPHER_PASS), fileList), 0),
            "pg file exists, no repo file, no ignoreMissing, no pageChecksum, no delta, no hasReference");
        TEST_RESULT_UINT(result.copySize, 9, "copy size set");
        TEST_RESULT_UINT(result.repoSize, 32, "repo size set");
        TEST_RESULT_UINT(result.backupCopyResult, backupCopyResultCopy, "copy file");
        TEST_RESULT_STR_Z(
            strNewEncode(encodingHex, result.copyChecksum), "9bc8ab2dda60ef4beed07d1e19ce0676d5edde67", "copy checksum");
        TEST_RESULT_PTR(result.pageChecksumResult, NULL, "page checksum NULL");
        TEST_STORAGE_GET(
            storageRepo(), strZ(backupPathFile), "atestfile", .cipherType = cipherTypeAes256Cbc,
            .comment = "copy file to encrypted repo success");
    }

    // *****************************************************************************************************************************
    if (testBegin("backupLabelCreate()"))
    {
        StringList *argList = strLstNew();
        hrnCfgArgRawZ(argList, cfgOptStanza, "test1");
        hrnCfgArgRawZ(argList, cfgOptRepoPath, TEST_PATH "/repo");
        hrnCfgArgRawZ(argList, cfgOptPgPath, TEST_PATH "/pg1");
        hrnCfgArgRawZ(argList, cfgOptRepoRetentionFull, "1");
        HRN_CFG_LOAD(cfgCmdBackup, argList);

        time_t timestamp = 1575401652;
        String *backupLabel = backupLabelFormat(backupTypeFull, NULL, timestamp);

        // -------------------------------------------------------------------------------------------------------------------------
        TEST_TITLE("assign label when no history");

        HRN_STORAGE_PATH_CREATE(storageRepoWrite(), STORAGE_REPO_BACKUP "/backup.history/2019");

        TEST_RESULT_STR(backupLabelCreate(backupTypeFull, NULL, timestamp), backupLabel, "create label");

        // -------------------------------------------------------------------------------------------------------------------------
        TEST_TITLE("assign label when history is older");

        HRN_STORAGE_PUT_EMPTY(
            storageRepoWrite(),
            zNewFmt(
                STORAGE_REPO_BACKUP "/backup.history/2019/%s.manifest.gz",
                strZ(backupLabelFormat(backupTypeFull, NULL, timestamp - 4))));

        TEST_RESULT_STR(backupLabelCreate(backupTypeFull, NULL, timestamp), backupLabel, "create label");

        // -------------------------------------------------------------------------------------------------------------------------
        TEST_TITLE("assign label when backup is older");

        HRN_STORAGE_PUT_EMPTY(
            storageRepoWrite(), zNewFmt(STORAGE_REPO_BACKUP "/%s", strZ(backupLabelFormat(backupTypeFull, NULL, timestamp - 2))));

        TEST_RESULT_STR(backupLabelCreate(backupTypeFull, NULL, timestamp), backupLabel, "create label");

        // -------------------------------------------------------------------------------------------------------------------------
        TEST_TITLE("advance time when backup is same");

        HRN_STORAGE_PUT_EMPTY(
            storageRepoWrite(), zNewFmt(STORAGE_REPO_BACKUP "/%s", strZ(backupLabelFormat(backupTypeFull, NULL, timestamp))));

        TEST_RESULT_STR_Z(backupLabelCreate(backupTypeFull, NULL, timestamp), "20191203-193413F", "create label");

        // -------------------------------------------------------------------------------------------------------------------------
        TEST_TITLE("error when new label is in the past even with advanced time");

        HRN_STORAGE_PUT_EMPTY(
            storageRepoWrite(), zNewFmt(STORAGE_REPO_BACKUP "/%s", strZ(backupLabelFormat(backupTypeFull, NULL, timestamp + 1))));

        TEST_ERROR(
            backupLabelCreate(backupTypeFull, NULL, timestamp), ClockError,
            "new backup label '20191203-193413F' is not later than latest backup label '20191203-193413F'\n"
            "HINT: has the timezone changed?\n"
            "HINT: is there clock skew?");

        // -------------------------------------------------------------------------------------------------------------------------
        TEST_TITLE("error when new label is in the past even with advanced time (from history)");

        HRN_STORAGE_PUT_EMPTY(
            storageRepoWrite(),
            zNewFmt(
                STORAGE_REPO_BACKUP "/backup.history/2019/%s.manifest.gz",
                strZ(backupLabelFormat(backupTypeFull, NULL, timestamp + 3600))));

        TEST_ERROR(
            backupLabelCreate(backupTypeFull, NULL, timestamp), ClockError,
            "new backup label '20191203-193413F' is not later than latest backup label '20191203-203412F'\n"
            "HINT: has the timezone changed?\n"
            "HINT: is there clock skew?");
    }

    // *****************************************************************************************************************************
    if (testBegin("backupInit()"))
    {
        // Set log level to detail
        harnessLogLevelSet(logLevelDetail);

        // -------------------------------------------------------------------------------------------------------------------------
        TEST_TITLE("warn and reset when backup from standby used in offline mode");

        // Create pg_control
        HRN_PG_CONTROL_PUT(storagePgWrite(), PG_VERSION_96);

        StringList *argList = strLstNew();
        hrnCfgArgRawZ(argList, cfgOptStanza, "test1");
        hrnCfgArgRawZ(argList, cfgOptRepoPath, TEST_PATH "/repo");
        hrnCfgArgRawZ(argList, cfgOptPgPath, TEST_PATH "/pg1");
        hrnCfgArgRawZ(argList, cfgOptRepoRetentionFull, "1");
        hrnCfgArgRawBool(argList, cfgOptBackupStandby, true);
        hrnCfgArgRawBool(argList, cfgOptOnline, false);
        HRN_CFG_LOAD(cfgCmdBackup, argList);

        TEST_RESULT_VOID(
            backupInit(infoBackupNew(PG_VERSION_96, HRN_PG_SYSTEMID_96, hrnPgCatalogVersion(PG_VERSION_96), NULL)),
            "backup init");
        TEST_RESULT_BOOL(cfgOptionBool(cfgOptBackupStandby), false, "check backup-standby");

        TEST_RESULT_LOG(
            "P00   WARN: option backup-standby is enabled but backup is offline - backups will be performed from the primary");

        // -------------------------------------------------------------------------------------------------------------------------
        TEST_TITLE("error when pg_control does not match stanza");

        // Create pg_control
        HRN_PG_CONTROL_PUT(storagePgWrite(), PG_VERSION_10);

        argList = strLstNew();
        hrnCfgArgRawZ(argList, cfgOptStanza, "test1");
        hrnCfgArgRawZ(argList, cfgOptRepoPath, TEST_PATH "/repo");
        hrnCfgArgRawZ(argList, cfgOptPgPath, TEST_PATH "/pg1");
        hrnCfgArgRawZ(argList, cfgOptRepoRetentionFull, "1");
        hrnCfgArgRawBool(argList, cfgOptOnline, false);
        HRN_CFG_LOAD(cfgCmdBackup, argList);

        TEST_ERROR(
            backupInit(infoBackupNew(PG_VERSION_11, HRN_PG_SYSTEMID_11, hrnPgCatalogVersion(PG_VERSION_11), NULL)),
            BackupMismatchError,
            "PostgreSQL version 10, system-id " HRN_PG_SYSTEMID_10_Z " do not match stanza version 11, system-id"
            " " HRN_PG_SYSTEMID_11_Z "\n"
            "HINT: is this the correct stanza?");
        TEST_ERROR(
            backupInit(infoBackupNew(PG_VERSION_10, HRN_PG_SYSTEMID_11, hrnPgCatalogVersion(PG_VERSION_10), NULL)),
            BackupMismatchError,
            "PostgreSQL version 10, system-id " HRN_PG_SYSTEMID_10_Z " do not match stanza version 10, system-id"
            " " HRN_PG_SYSTEMID_11_Z "\n"
            "HINT: is this the correct stanza?");

        // -------------------------------------------------------------------------------------------------------------------------
        TEST_TITLE("reset checksum-page when the cluster does not have checksums enabled");

        // Create pg_control
        HRN_PG_CONTROL_PUT(storagePgWrite(), PG_VERSION_93);

        // Create stanza
        argList = strLstNew();
        hrnCfgArgRawZ(argList, cfgOptStanza, "test1");
        hrnCfgArgRawZ(argList, cfgOptRepoPath, TEST_PATH "/repo");
        hrnCfgArgRawZ(argList, cfgOptPgPath, TEST_PATH "/pg1");
        hrnCfgArgRawBool(argList, cfgOptOnline, false);
        HRN_CFG_LOAD(cfgCmdStanzaCreate, argList);

        cmdStanzaCreate();
        TEST_RESULT_LOG("P00   INFO: stanza-create for stanza 'test1' on repo1");

        argList = strLstNew();
        hrnCfgArgRawZ(argList, cfgOptStanza, "test1");
        hrnCfgArgRawZ(argList, cfgOptRepoPath, TEST_PATH "/repo");
        hrnCfgArgRawZ(argList, cfgOptPgPath, TEST_PATH "/pg1");
        hrnCfgArgRawZ(argList, cfgOptRepoRetentionFull, "1");
        hrnCfgArgRawBool(argList, cfgOptChecksumPage, true);
        HRN_CFG_LOAD(cfgCmdBackup, argList);

        harnessPqScriptSet((HarnessPq [])
        {
            // Connect to primary
            HRNPQ_MACRO_OPEN_GE_93(1, "dbname='postgres' port=5432", PG_VERSION_93, TEST_PATH "/pg1", false, NULL, NULL),

            HRNPQ_MACRO_DONE()
        });

        TEST_RESULT_VOID(
            dbFree(
                backupInit(infoBackupNew(PG_VERSION_93, HRN_PG_SYSTEMID_93, hrnPgCatalogVersion(PG_VERSION_93), NULL))->dbPrimary),
            "backup init");
        TEST_RESULT_BOOL(cfgOptionBool(cfgOptChecksumPage), false, "check checksum-page");

        TEST_RESULT_LOG(
            "P00   WARN: checksum-page option set to true but checksums are not enabled on the cluster, resetting to false");

        // -------------------------------------------------------------------------------------------------------------------------
        TEST_TITLE("ok if cluster checksums are enabled and checksum-page is any value");

        // Create pg_control with page checksums
        HRN_PG_CONTROL_PUT(storagePgWrite(), PG_VERSION_93, .pageChecksum = true);

        argList = strLstNew();
        hrnCfgArgRawZ(argList, cfgOptStanza, "test1");
        hrnCfgArgRawZ(argList, cfgOptRepoPath, TEST_PATH "/repo");
        hrnCfgArgRawZ(argList, cfgOptPgPath, TEST_PATH "/pg1");
        hrnCfgArgRawZ(argList, cfgOptRepoRetentionFull, "1");
        hrnCfgArgRawBool(argList, cfgOptChecksumPage, false);
        HRN_CFG_LOAD(cfgCmdBackup, argList);

        harnessPqScriptSet((HarnessPq [])
        {
            // Connect to primary
            HRNPQ_MACRO_OPEN_GE_93(1, "dbname='postgres' port=5432", PG_VERSION_93, TEST_PATH "/pg1", false, NULL, NULL),

            HRNPQ_MACRO_DONE()
        });

        TEST_RESULT_VOID(
            dbFree(
                backupInit(infoBackupNew(PG_VERSION_93, HRN_PG_SYSTEMID_93, hrnPgCatalogVersion(PG_VERSION_93), NULL))->dbPrimary),
            "backup init");
        TEST_RESULT_BOOL(cfgOptionBool(cfgOptChecksumPage), false, "check checksum-page");

        // Create pg_control without page checksums
        HRN_PG_CONTROL_PUT(storagePgWrite(), PG_VERSION_93);

        harnessPqScriptSet((HarnessPq [])
        {
            // Connect to primary
            HRNPQ_MACRO_OPEN_GE_93(1, "dbname='postgres' port=5432", PG_VERSION_93, TEST_PATH "/pg1", false, NULL, NULL),

            HRNPQ_MACRO_DONE()
        });

        TEST_RESULT_VOID(
            dbFree(
                backupInit(infoBackupNew(PG_VERSION_93, HRN_PG_SYSTEMID_93, hrnPgCatalogVersion(PG_VERSION_93), NULL))->dbPrimary),
            "backup init");
        TEST_RESULT_BOOL(cfgOptionBool(cfgOptChecksumPage), false, "check checksum-page");
    }

    // *****************************************************************************************************************************
    if (testBegin("backupTime()"))
    {
        // -------------------------------------------------------------------------------------------------------------------------
        TEST_TITLE("sleep retries and stall error");

        // Create pg_control
        HRN_PG_CONTROL_PUT(storagePgWrite(), PG_VERSION_93);

        // Create stanza
        StringList *argList = strLstNew();
        hrnCfgArgRawZ(argList, cfgOptStanza, "test1");
        hrnCfgArgRawZ(argList, cfgOptRepoPath, TEST_PATH "/repo");
        hrnCfgArgRawZ(argList, cfgOptPgPath, TEST_PATH "/pg1");
        hrnCfgArgRawBool(argList, cfgOptOnline, false);
        HRN_CFG_LOAD(cfgCmdStanzaCreate, argList);

        cmdStanzaCreate();
        TEST_RESULT_LOG("P00   INFO: stanza-create for stanza 'test1' on repo1");

        argList = strLstNew();
        hrnCfgArgRawZ(argList, cfgOptStanza, "test1");
        hrnCfgArgRawZ(argList, cfgOptRepoPath, TEST_PATH "/repo");
        hrnCfgArgRawZ(argList, cfgOptPgPath, TEST_PATH "/pg1");
        hrnCfgArgRawZ(argList, cfgOptRepoRetentionFull, "1");
        HRN_CFG_LOAD(cfgCmdBackup, argList);

        harnessPqScriptSet((HarnessPq [])
        {
            // Connect to primary
            HRNPQ_MACRO_OPEN_GE_93(1, "dbname='postgres' port=5432", PG_VERSION_93, TEST_PATH "/pg1", false, NULL, NULL),

            // Advance the time slowly to force retries
            HRNPQ_MACRO_TIME_QUERY(1, 1575392588998),
            HRNPQ_MACRO_TIME_QUERY(1, 1575392588999),
            HRNPQ_MACRO_TIME_QUERY(1, 1575392589001),

            // Stall time to force an error
            HRNPQ_MACRO_TIME_QUERY(1, 1575392589998),
            HRNPQ_MACRO_TIME_QUERY(1, 1575392589997),
            HRNPQ_MACRO_TIME_QUERY(1, 1575392589998),
            HRNPQ_MACRO_TIME_QUERY(1, 1575392589999),

            HRNPQ_MACRO_DONE()
        });

        BackupData *backupData = backupInit(
            infoBackupNew(PG_VERSION_93, HRN_PG_SYSTEMID_93, hrnPgCatalogVersion(PG_VERSION_93), NULL));

        TEST_RESULT_INT(backupTime(backupData, true), 1575392588, "multiple tries for sleep");
        TEST_ERROR(backupTime(backupData, true), KernelError, "PostgreSQL clock has not advanced to the next second after 3 tries");

        dbFree(backupData->dbPrimary);
    }

    // *****************************************************************************************************************************
    if (testBegin("backupResumeFind()"))
    {
        StringList *argList = strLstNew();
        hrnCfgArgRawZ(argList, cfgOptStanza, "test1");
        hrnCfgArgRawZ(argList, cfgOptRepoPath, TEST_PATH "/repo");
        hrnCfgArgRawZ(argList, cfgOptPgPath, "/pg");
        hrnCfgArgRawZ(argList, cfgOptRepoRetentionFull, "1");
        hrnCfgArgRawStrId(argList, cfgOptType, backupTypeFull);
        hrnCfgArgRawBool(argList, cfgOptCompress, false);
        HRN_CFG_LOAD(cfgCmdBackup, argList);

        // -------------------------------------------------------------------------------------------------------------------------
        TEST_TITLE("cannot resume when manifest and copy are missing");

        HRN_STORAGE_PATH_CREATE(storageRepoWrite(), STORAGE_REPO_BACKUP "/20191003-105320F");

        TEST_RESULT_PTR(backupResumeFind((Manifest *)1, NULL), NULL, "find resumable backup");

        TEST_RESULT_LOG(
            "P00   WARN: backup '20191003-105320F' cannot be resumed: partially deleted by prior resume or invalid");

        // -------------------------------------------------------------------------------------------------------------------------
        TEST_TITLE("cannot resume when resume is disabled");

        HRN_STORAGE_PATH_CREATE(storageRepoWrite(), STORAGE_REPO_BACKUP "/20191003-105320F");

        cfgOptionSet(cfgOptResume, cfgSourceParam, BOOL_FALSE_VAR);

        HRN_STORAGE_PUT_EMPTY(storageRepoWrite(), STORAGE_REPO_BACKUP "/20191003-105320F/" BACKUP_MANIFEST_FILE INFO_COPY_EXT);

        TEST_RESULT_PTR(backupResumeFind((Manifest *)1, NULL), NULL, "find resumable backup");

        TEST_RESULT_LOG("P00   INFO: backup '20191003-105320F' cannot be resumed: resume is disabled");

        TEST_STORAGE_LIST_EMPTY(storageRepo(), STORAGE_REPO_BACKUP, .comment = "check backup path removed");

        cfgOptionSet(cfgOptResume, cfgSourceParam, BOOL_TRUE_VAR);

        // -------------------------------------------------------------------------------------------------------------------------
        TEST_TITLE("cannot resume when error on manifest load");

        Manifest *manifest = NULL;

        OBJ_NEW_BEGIN(Manifest, .childQty = MEM_CONTEXT_QTY_MAX)
        {
            manifest = manifestNewInternal();
            manifest->pub.data.backupType = backupTypeFull;
            manifest->pub.data.backrestVersion = STRDEF("BOGUS");
        }
        OBJ_NEW_END();

        HRN_STORAGE_PUT_Z(storageRepoWrite(), STORAGE_REPO_BACKUP "/20191003-105320F/" BACKUP_MANIFEST_FILE INFO_COPY_EXT, "X");

        TEST_RESULT_PTR(backupResumeFind(manifest, NULL), NULL, "find resumable backup");

        TEST_RESULT_LOG(
            "P00   WARN: backup '20191003-105320F' cannot be resumed: unable to read"
            " <REPO:BACKUP>/20191003-105320F/backup.manifest.copy");

        // -------------------------------------------------------------------------------------------------------------------------
        TEST_TITLE("cannot resume when pgBackRest version has changed");

        Manifest *manifestResume = NULL;

        OBJ_NEW_BEGIN(Manifest, .childQty = MEM_CONTEXT_QTY_MAX)
        {
            manifestResume = manifestNewInternal();
            manifestResume->pub.info = infoNew(NULL);
            manifestResume->pub.data.backupType = backupTypeFull;
            manifestResume->pub.data.backupLabel = strNewZ("20191003-105320F");
            manifestResume->pub.data.pgVersion = PG_VERSION_12;
        }
        OBJ_NEW_END();

        HRN_MANIFEST_TARGET_ADD(manifestResume, .name = MANIFEST_TARGET_PGDATA, .path = "/pg");
        HRN_MANIFEST_PATH_ADD(manifestResume, .name = MANIFEST_TARGET_PGDATA);
        HRN_MANIFEST_FILE_ADD(manifestResume, .name = "pg_data/" PG_FILE_PGVERSION);

        manifestSave(
            manifestResume,
            storageWriteIo(
                storageNewWriteP(
                    storageRepoWrite(), STRDEF(STORAGE_REPO_BACKUP "/20191003-105320F/" BACKUP_MANIFEST_FILE INFO_COPY_EXT))));

        TEST_RESULT_PTR(backupResumeFind(manifest, NULL), NULL, "find resumable backup");

        TEST_RESULT_LOG(
            "P00   WARN: backup '20191003-105320F' cannot be resumed:"
            " new pgBackRest version 'BOGUS' does not match resumable pgBackRest version '" PROJECT_VERSION "'");

        TEST_STORAGE_LIST_EMPTY(storageRepo(), STORAGE_REPO_BACKUP, .comment = "check backup path removed");

        manifest->pub.data.backrestVersion = STRDEF(PROJECT_VERSION);

        // -------------------------------------------------------------------------------------------------------------------------
        TEST_TITLE("cannot resume when backup labels do not match (resumable is null)");

        manifest->pub.data.backupType = backupTypeFull;
        manifest->pub.data.backupLabelPrior = STRDEF("20191003-105320F");

        manifestSave(
            manifestResume,
            storageWriteIo(
                storageNewWriteP(
                    storageRepoWrite(), STRDEF(STORAGE_REPO_BACKUP "/20191003-105320F/" BACKUP_MANIFEST_FILE INFO_COPY_EXT))));

        TEST_RESULT_PTR(backupResumeFind(manifest, NULL), NULL, "find resumable backup");

        TEST_RESULT_LOG(
            "P00   WARN: backup '20191003-105320F' cannot be resumed:"
            " new prior backup label '<undef>' does not match resumable prior backup label '20191003-105320F'");

        TEST_STORAGE_LIST_EMPTY(storageRepo(), STORAGE_REPO_BACKUP, .comment = "check backup path removed");

        manifest->pub.data.backupLabelPrior = NULL;

        // -------------------------------------------------------------------------------------------------------------------------
        TEST_TITLE("cannot resume when backup labels do not match (new is null)");

        manifest->pub.data.backupType = backupTypeFull;
        manifestResume->pub.data.backupLabelPrior = STRDEF("20191003-105320F");

        manifestSave(
            manifestResume,
            storageWriteIo(
                storageNewWriteP(
                    storageRepoWrite(), STRDEF(STORAGE_REPO_BACKUP "/20191003-105320F/" BACKUP_MANIFEST_FILE INFO_COPY_EXT))));

        TEST_RESULT_PTR(backupResumeFind(manifest, NULL), NULL, "find resumable backup");

        TEST_RESULT_LOG(
            "P00   WARN: backup '20191003-105320F' cannot be resumed:"
            " new prior backup label '20191003-105320F' does not match resumable prior backup label '<undef>'");

        TEST_STORAGE_LIST_EMPTY(storageRepo(), STORAGE_REPO_BACKUP, .comment = "check backup path removed");

        manifestResume->pub.data.backupLabelPrior = NULL;

        // -------------------------------------------------------------------------------------------------------------------------
        TEST_TITLE("cannot resume when compression does not match");

        manifestResume->pub.data.backupOptionCompressType = compressTypeGz;

        manifestSave(
            manifestResume,
            storageWriteIo(
                storageNewWriteP(
                    storageRepoWrite(), STRDEF(STORAGE_REPO_BACKUP "/20191003-105320F/" BACKUP_MANIFEST_FILE INFO_COPY_EXT))));

        TEST_RESULT_PTR(backupResumeFind(manifest, NULL), NULL, "find resumable backup");

        TEST_RESULT_LOG(
            "P00   WARN: backup '20191003-105320F' cannot be resumed:"
            " new compression 'none' does not match resumable compression 'gz'");

        TEST_STORAGE_LIST_EMPTY(storageRepo(), STORAGE_REPO_BACKUP, .comment = "check backup path removed");

        manifestResume->pub.data.backupOptionCompressType = compressTypeNone;
    }

    // *****************************************************************************************************************************
    if (testBegin("backupJobResult()"))
    {
        // Set log level to detail
        harnessLogLevelSet(logLevelDetail);

        // -------------------------------------------------------------------------------------------------------------------------
        TEST_TITLE("report job error");

        ProtocolParallelJob *job = protocolParallelJobNew(VARSTRDEF("key"), protocolCommandNew(strIdFromZ("x")));
        protocolParallelJobErrorSet(job, errorTypeCode(&AssertError), STRDEF("error message"));

        unsigned int currentPercentComplete = 0;

        TEST_ERROR(
            backupJobResult((Manifest *)1, NULL, storageTest, strLstNew(), job, false, 0, NULL, &currentPercentComplete),
            AssertError, "error message");

        // -------------------------------------------------------------------------------------------------------------------------
        TEST_TITLE("report host/100% progress on noop result");

        // Create job that skips file
        job = protocolParallelJobNew(VARSTRDEF("pg_data/test"), protocolCommandNew(strIdFromZ("x")));

        PackWrite *const resultPack = protocolPackNew();
        pckWriteStrP(resultPack, STRDEF("pg_data/test"));
        pckWriteU32P(resultPack, backupCopyResultNoOp);
        pckWriteU64P(resultPack, 0);
        pckWriteU64P(resultPack, 0);
        pckWriteStrP(resultPack, NULL);
        pckWriteStrP(resultPack, NULL);
        pckWriteEndP(resultPack);

        protocolParallelJobResultSet(job, pckReadNew(pckWriteResult(resultPack)));

        // Create manifest with file
        Manifest *manifest = NULL;

        OBJ_NEW_BEGIN(Manifest, .childQty = MEM_CONTEXT_QTY_MAX)
        {
            manifest = manifestNewInternal();
            HRN_MANIFEST_FILE_ADD(manifest, .name = "pg_data/test");
        }
        OBJ_NEW_END();

        uint64_t sizeProgress = 0;
        currentPercentComplete = 4567;

        TEST_RESULT_VOID(
            lockAcquire(TEST_PATH_STR, cfgOptionStr(cfgOptStanza), cfgOptionStr(cfgOptExecId), lockTypeBackup, 0, true),
            "acquire backup lock");
        TEST_RESULT_VOID(
            backupJobResult(
                manifest, STRDEF("host"), storageTest, strLstNew(), job, false, 0, &sizeProgress, &currentPercentComplete),
            "log noop result");
        TEST_RESULT_VOID(lockRelease(true), "release backup lock");

        TEST_RESULT_LOG("P00 DETAIL: match file from prior backup host:" TEST_PATH "/test (0B, 100.00%)");
    }

    // Offline tests should only be used to test offline functionality and errors easily tested in offline mode
    // *****************************************************************************************************************************
    if (testBegin("cmdBackup() offline"))
    {
        // Set log level to detail
        harnessLogLevelSet(logLevelDetail);

        // Replace backup labels since the times are not deterministic
        hrnLogReplaceAdd("[0-9]{8}-[0-9]{6}F_[0-9]{8}-[0-9]{6}I", NULL, "INCR", true);
        hrnLogReplaceAdd("[0-9]{8}-[0-9]{6}F_[0-9]{8}-[0-9]{6}D", NULL, "DIFF", true);
        hrnLogReplaceAdd("[0-9]{8}-[0-9]{6}F", NULL, "FULL", true);

        // Create stanza
        StringList *argList = strLstNew();
        hrnCfgArgRawZ(argList, cfgOptStanza, "test1");
        hrnCfgArgRawZ(argList, cfgOptRepoPath, TEST_PATH "/repo");
        hrnCfgArgRawZ(argList, cfgOptPgPath, TEST_PATH "/pg1");
        hrnCfgArgRawBool(argList, cfgOptOnline, false);
        HRN_CFG_LOAD(cfgCmdStanzaCreate, argList);

        // Create pg_control
        HRN_PG_CONTROL_PUT(storagePgWrite(), PG_VERSION_93);

        cmdStanzaCreate();
        TEST_RESULT_LOG("P00   INFO: stanza-create for stanza 'test1' on repo1");

        // -------------------------------------------------------------------------------------------------------------------------
        TEST_TITLE("error when pg appears to be running");

        argList = strLstNew();
        hrnCfgArgRawZ(argList, cfgOptStanza, "test1");
        hrnCfgArgRawZ(argList, cfgOptRepoPath, TEST_PATH "/repo");
        hrnCfgArgRawZ(argList, cfgOptPgPath, TEST_PATH "/pg1");
        hrnCfgArgRawZ(argList, cfgOptRepoRetentionFull, "1");
        hrnCfgArgRawBool(argList, cfgOptOnline, false);
        HRN_CFG_LOAD(cfgCmdBackup, argList);

        HRN_STORAGE_PUT_Z(storagePgWrite(), PG_FILE_POSTMTRPID, "PID");

        TEST_ERROR(
            hrnCmdBackup(), PgRunningError,
            "--no-online passed but " PG_FILE_POSTMTRPID " exists - looks like " PG_NAME " is running. Shut down " PG_NAME " and"
            " try again, or use --force.");

        TEST_RESULT_LOG("P00   WARN: no prior backup exists, incr backup has been changed to full");

        // -------------------------------------------------------------------------------------------------------------------------
        TEST_TITLE("offline full backup");

        argList = strLstNew();
        hrnCfgArgRawZ(argList, cfgOptStanza, "test1");
        hrnCfgArgRawZ(argList, cfgOptRepoPath, TEST_PATH "/repo");
        hrnCfgArgRawZ(argList, cfgOptPgPath, TEST_PATH "/pg1");
        hrnCfgArgRawZ(argList, cfgOptRepoRetentionFull, "1");
        hrnCfgArgRawBool(argList, cfgOptOnline, false);
        hrnCfgArgRawBool(argList, cfgOptCompress, false);
        hrnCfgArgRawBool(argList, cfgOptForce, true);
        HRN_CFG_LOAD(cfgCmdBackup, argList);

        HRN_STORAGE_PUT_Z(storagePgWrite(), "postgresql.conf", "CONFIGSTUFF");

        TEST_RESULT_VOID(hrnCmdBackup(), "backup");

        TEST_RESULT_LOG_FMT(
            "P00   WARN: no prior backup exists, incr backup has been changed to full\n"
            "P00   WARN: --no-online passed and " PG_FILE_POSTMTRPID " exists but --force was passed so backup will continue though"
            " it looks like " PG_NAME " is running and the backup will probably not be consistent\n"
            "P01 DETAIL: backup file " TEST_PATH "/pg1/global/pg_control (8KB, 99.86%%) checksum %s\n"
            "P01 DETAIL: backup file " TEST_PATH "/pg1/postgresql.conf (11B, 100.00%%) checksum"
            " e3db315c260e79211b7b52587123b7aa060f30ab\n"
            "P00   INFO: new backup label = [FULL-1]\n"
            "P00   INFO: full backup size = 8KB, file total = 2",
            TEST_64BIT() ?
                (TEST_BIG_ENDIAN() ? "542c539fabf827717812b872913d593766848434" : "cc603d502a8ecede30fa96b0b0dc35014950aba2") :
                "aca8af76589171a70c901e13080e359efedd7a08");

        // Make pg no longer appear to be running
        HRN_STORAGE_REMOVE(storagePgWrite(), PG_FILE_POSTMTRPID, .errorOnMissing = true);

        // -------------------------------------------------------------------------------------------------------------------------
        TEST_TITLE("error when no files have changed");

        argList = strLstNew();
        hrnCfgArgRawZ(argList, cfgOptStanza, "test1");
        hrnCfgArgRawZ(argList, cfgOptRepoPath, TEST_PATH "/repo");
        hrnCfgArgRawZ(argList, cfgOptPgPath, TEST_PATH "/pg1");
        hrnCfgArgRawZ(argList, cfgOptRepoRetentionFull, "1");
        hrnCfgArgRawBool(argList, cfgOptOnline, false);
        hrnCfgArgRawBool(argList, cfgOptCompress, true);
        hrnCfgArgRawStrId(argList, cfgOptType, backupTypeDiff);
        HRN_CFG_LOAD(cfgCmdBackup, argList);

        TEST_ERROR(hrnCmdBackup(), FileMissingError, "no files have changed since the last backup - this seems unlikely");

        TEST_RESULT_LOG(
            "P00   INFO: last backup label = [FULL-1], version = " PROJECT_VERSION "\n"
            "P00   WARN: diff backup cannot alter compress-type option to 'gz', reset to value in [FULL-1]");

        // -------------------------------------------------------------------------------------------------------------------------
        TEST_TITLE("offline incr backup to test unresumable backup");

        argList = strLstNew();
        hrnCfgArgRawZ(argList, cfgOptStanza, "test1");
        hrnCfgArgRawZ(argList, cfgOptRepoPath, TEST_PATH "/repo");
        hrnCfgArgRawZ(argList, cfgOptPgPath, TEST_PATH "/pg1");
        hrnCfgArgRawZ(argList, cfgOptRepoRetentionFull, "1");
        hrnCfgArgRawBool(argList, cfgOptOnline, false);
        hrnCfgArgRawBool(argList, cfgOptCompress, false);
        hrnCfgArgRawBool(argList, cfgOptChecksumPage, true);
        hrnCfgArgRawStrId(argList, cfgOptType, backupTypeIncr);
        HRN_CFG_LOAD(cfgCmdBackup, argList);

        HRN_STORAGE_PUT_Z(storagePgWrite(), PG_FILE_PGVERSION, "VER");

        TEST_RESULT_VOID(hrnCmdBackup(), "backup");

        TEST_RESULT_LOG(
            "P00   INFO: last backup label = [FULL-1], version = " PROJECT_VERSION "\n"
            "P00   WARN: incr backup cannot alter 'checksum-page' option to 'true', reset to 'false' from [FULL-1]\n"
            "P00   WARN: backup '[DIFF-1]' cannot be resumed: new backup type 'incr' does not match resumable backup type 'diff'\n"
            "P01 DETAIL: backup file " TEST_PATH "/pg1/PG_VERSION (3B, 100.00%) checksum c8663c2525f44b6d9c687fbceb4aafc63ed8b451\n"
            "P00 DETAIL: reference pg_data/global/pg_control to [FULL-1]\n"
            "P00 DETAIL: reference pg_data/postgresql.conf to [FULL-1]\n"
            "P00   INFO: new backup label = [INCR-1]\n"
            "P00   INFO: incr backup size = 3B, file total = 3");

        // -------------------------------------------------------------------------------------------------------------------------
        TEST_TITLE("offline diff backup to test prior backup must be full");

        argList = strLstNew();
        hrnCfgArgRawZ(argList, cfgOptStanza, "test1");
        hrnCfgArgRawZ(argList, cfgOptRepoPath, TEST_PATH "/repo");
        hrnCfgArgRawZ(argList, cfgOptPgPath, TEST_PATH "/pg1");
        hrnCfgArgRawZ(argList, cfgOptRepoRetentionFull, "1");
        hrnCfgArgRawBool(argList, cfgOptOnline, false);
        hrnCfgArgRawBool(argList, cfgOptCompress, false);
        hrnCfgArgRawStrId(argList, cfgOptType, backupTypeDiff);
        HRN_CFG_LOAD(cfgCmdBackup, argList);

        sleepMSec(MSEC_PER_SEC - (timeMSec() % MSEC_PER_SEC));
        HRN_STORAGE_PUT_Z(storagePgWrite(), PG_FILE_PGVERSION, "VR2");

        TEST_RESULT_VOID(hrnCmdBackup(), "backup");

        TEST_RESULT_LOG(
            "P00   INFO: last backup label = [FULL-1], version = " PROJECT_VERSION "\n"
            "P01 DETAIL: backup file " TEST_PATH "/pg1/PG_VERSION (3B, 100.00%) checksum 6f1894088c578e4f0b9888e8e8a997d93cbbc0c5\n"
            "P00 DETAIL: reference pg_data/global/pg_control to [FULL-1]\n"
            "P00 DETAIL: reference pg_data/postgresql.conf to [FULL-1]\n"
            "P00   INFO: new backup label = [DIFF-2]\n"
            "P00   INFO: diff backup size = 3B, file total = 3");

        // -------------------------------------------------------------------------------------------------------------------------
        TEST_TITLE("only repo2 configured");

        // Create stanza on a second repo
        argList = strLstNew();
        hrnCfgArgRawZ(argList, cfgOptStanza, "test1");
        hrnCfgArgKeyRawZ(argList, cfgOptRepoPath, 2, TEST_PATH "/repo2");
        hrnCfgArgKeyRawStrId(argList, cfgOptRepoCipherType, 2, cipherTypeAes256Cbc);
        hrnCfgEnvKeyRawZ(cfgOptRepoCipherPass, 2, TEST_CIPHER_PASS);
        hrnCfgArgRawZ(argList, cfgOptPgPath, TEST_PATH "/pg1");
        hrnCfgArgRawBool(argList, cfgOptOnline, false);
        HRN_CFG_LOAD(cfgCmdStanzaCreate, argList);

        cmdStanzaCreate();
        TEST_RESULT_LOG("P00   INFO: stanza-create for stanza 'test1' on repo2");

        // Set log level to warn
        harnessLogLevelSet(logLevelWarn);

        // With repo2 the only repo configured, ensure it is chosen by confirming diff is changed to full due to no prior backups
        hrnCfgArgKeyRawZ(argList, cfgOptRepoRetentionFull, 2, "1");
        hrnCfgArgRawStrId(argList, cfgOptType, backupTypeDiff);
        HRN_CFG_LOAD(cfgCmdBackup, argList);

        TEST_RESULT_VOID(hrnCmdBackup(), "backup");

        TEST_RESULT_LOG("P00   WARN: no prior backup exists, diff backup has been changed to full");

        // -------------------------------------------------------------------------------------------------------------------------
        TEST_TITLE("multi-repo");

        // Set log level to detail
        harnessLogLevelSet(logLevelDetail);

        // Add repo1 to the configuration
        hrnCfgArgKeyRawZ(argList, cfgOptRepoPath, 1, TEST_PATH "/repo");
        hrnCfgArgKeyRawZ(argList, cfgOptRepoRetentionFull, 1, "1");
        HRN_CFG_LOAD(cfgCmdBackup, argList);

        TEST_RESULT_VOID(hrnCmdBackup(), "backup");

        TEST_RESULT_LOG(
            "P00   INFO: repo option not specified, defaulting to repo1\n"
            "P00   INFO: last backup label = [FULL-1], version = " PROJECT_VERSION "\n"
            "P00   WARN: diff backup cannot alter compress-type option to 'gz', reset to value in [FULL-1]\n"
            "P01 DETAIL: backup file " TEST_PATH "/pg1/PG_VERSION (3B, 100.00%) checksum 6f1894088c578e4f0b9888e8e8a997d93cbbc0c5\n"
            "P00 DETAIL: reference pg_data/global/pg_control to [FULL-1]\n"
            "P00 DETAIL: reference pg_data/postgresql.conf to [FULL-1]\n"
            "P00   INFO: new backup label = [DIFF-3]\n"
            "P00   INFO: diff backup size = 3B, file total = 3");

        // -------------------------------------------------------------------------------------------------------------------------
        TEST_TITLE("multi-repo - specify repo");

        hrnCfgArgRawZ(argList, cfgOptRepo, "2");

        HRN_CFG_LOAD(cfgCmdBackup, argList);

        HRN_STORAGE_PUT_Z(storagePgWrite(), PG_FILE_PGVERSION, "VER");

        unsigned int backupCount = strLstSize(storageListP(storageRepoIdx(1), strNewFmt(STORAGE_PATH_BACKUP "/test1")));

        TEST_RESULT_VOID(hrnCmdBackup(), "backup");

        TEST_RESULT_LOG(
            "P00   INFO: last backup label = [FULL-2], version = " PROJECT_VERSION "\n"
            "P01 DETAIL: backup file " TEST_PATH "/pg1/PG_VERSION (3B, 100.00%) checksum c8663c2525f44b6d9c687fbceb4aafc63ed8b451\n"
            "P00 DETAIL: reference pg_data/global/pg_control to [FULL-2]\n"
            "P00 DETAIL: reference pg_data/postgresql.conf to [FULL-2]\n"
            "P00   INFO: new backup label = [DIFF-4]\n"
            "P00   INFO: diff backup size = 3B, file total = 3");
        TEST_RESULT_UINT(
            strLstSize(storageListP(storageRepoIdx(1), strNewFmt(STORAGE_PATH_BACKUP "/test1"))), backupCount + 1,
            "new backup repo2");

        // Cleanup
        hrnCfgEnvKeyRemoveRaw(cfgOptRepoCipherPass, 2);
        harnessLogLevelReset();
    }

    // *****************************************************************************************************************************
    if (testBegin("cmdBackup() online"))
    {
        const String *pg1Path = STRDEF(TEST_PATH "/pg1");
        const String *repoPath = STRDEF(TEST_PATH "/repo");
        const String *pg2Path = STRDEF(TEST_PATH "/pg2");

        // Set log level to detail
        harnessLogLevelSet(logLevelDetail);

        // Replace percent complete and backup size since they can cause a lot of churn when files are added/removed
        hrnLogReplaceAdd(", [0-9]{1,3}.[0-9]{1,2}%\\)", "[0-9].+%", "PCT", false);
        hrnLogReplaceAdd(" backup size = [0-9.]+[A-Z]+", "[^ ]+$", "SIZE", false);

        // Replace checksums since they can differ between architectures (e.g. 32/64 bit)
        hrnLogReplaceAdd("\\) checksum [a-f0-9]{40}", "[a-f0-9]{40}$", "SHA1", false);

        // Backup start time epoch.  The idea is to not have backup times (and therefore labels) ever change.  Each backup added
        // should be separated by 100,000 seconds (1,000,000 after stanza-upgrade) but after the initial assignments this will only
        // be possible at the beginning and the end, so new backups added in the middle will average the start times of the prior
        // and next backup to get their start time.  Backups added to the beginning of the test will need to subtract from the
        // epoch.
        #define BACKUP_EPOCH                                        1570000000

        // -------------------------------------------------------------------------------------------------------------------------
        TEST_TITLE("online 9.5 resume uncompressed full backup");

        time_t backupTimeStart = BACKUP_EPOCH;

        {
            // Create stanza
            StringList *argList = strLstNew();
            hrnCfgArgRawZ(argList, cfgOptStanza, "test1");
            hrnCfgArgRaw(argList, cfgOptRepoPath, repoPath);
            hrnCfgArgRaw(argList, cfgOptPgPath, pg1Path);
            hrnCfgArgRawBool(argList, cfgOptOnline, false);
            HRN_CFG_LOAD(cfgCmdStanzaCreate, argList);

            // Create pg_control
            HRN_PG_CONTROL_PUT(storagePgWrite(), PG_VERSION_95);

            cmdStanzaCreate();
            TEST_RESULT_LOG("P00   INFO: stanza-create for stanza 'test1' on repo1");

            // Load options
            argList = strLstNew();
            hrnCfgArgRawZ(argList, cfgOptStanza, "test1");
            hrnCfgArgRaw(argList, cfgOptRepoPath, repoPath);
            hrnCfgArgRaw(argList, cfgOptPgPath, pg1Path);
            hrnCfgArgRawZ(argList, cfgOptRepoRetentionFull, "1");
            hrnCfgArgRawStrId(argList, cfgOptType, backupTypeFull);
            hrnCfgArgRawBool(argList, cfgOptStopAuto, true);
            hrnCfgArgRawBool(argList, cfgOptCompress, false);
            hrnCfgArgRawBool(argList, cfgOptArchiveCheck, false);
            HRN_CFG_LOAD(cfgCmdBackup, argList);

            // Add files
            HRN_STORAGE_PUT_Z(storagePgWrite(), "postgresql.conf", "CONFIGSTUFF", .timeModified = backupTimeStart);
            HRN_STORAGE_PUT_Z(storagePgWrite(), PG_FILE_PGVERSION, PG_VERSION_95_STR, .timeModified = backupTimeStart);
            HRN_STORAGE_PATH_CREATE(storagePgWrite(), strZ(pgWalPath(PG_VERSION_95)), .noParentCreate = true);

            // Create a backup manifest that looks like a halted backup manifest
            Manifest *manifestResume = manifestNewBuild(
                storagePg(), PG_VERSION_95, hrnPgCatalogVersion(PG_VERSION_95), 0, true, false, false, false, NULL, NULL, NULL);
            ManifestData *manifestResumeData = (ManifestData *)manifestData(manifestResume);

            manifestResumeData->backupType = backupTypeFull;
            const String *resumeLabel = backupLabelCreate(backupTypeFull, NULL, backupTimeStart);
            manifestBackupLabelSet(manifestResume, resumeLabel);

            // Copy a file to be resumed that has not changed in the repo
            HRN_STORAGE_COPY(
                storagePg(), PG_FILE_PGVERSION, storageRepoWrite(),
                zNewFmt(STORAGE_REPO_BACKUP "/%s/pg_data/PG_VERSION", strZ(resumeLabel)));

            ManifestFilePack **const filePack = manifestFilePackFindInternal(manifestResume, STRDEF("pg_data/PG_VERSION"));
            ManifestFile file = manifestFileUnpack(manifestResume, *filePack);

            file.checksumSha1 = bufPtr(bufNewDecode(encodingHex, STRDEF("06d06bb31b570b94d7b4325f511f853dbe771c21")));
            file.checksumRepoSha1 = bufPtr(bufNewDecode(encodingHex, STRDEF("06d06bb31b570b94d7b4325f511f853dbe771c21")));

            manifestFilePackUpdate(manifestResume, filePack, &file);

            // Save the resume manifest
            manifestSave(
                manifestResume,
                storageWriteIo(
                    storageNewWriteP(
                        storageRepoWrite(),
                        strNewFmt(STORAGE_REPO_BACKUP "/%s/" BACKUP_MANIFEST_FILE INFO_COPY_EXT, strZ(resumeLabel)))));

            // Run backup
            testBackupPqScriptP(PG_VERSION_95, backupTimeStart, .noArchiveCheck = true, .noWal = true);

            TEST_RESULT_VOID(hrnCmdBackup(), "backup");

            TEST_RESULT_LOG(
                "P00   INFO: execute exclusive backup start: backup begins after the next regular checkpoint completes\n"
                "P00   INFO: backup start archive = 0000000105D944C000000000, lsn = 5d944c0/0\n"
                "P00   WARN: resumable backup 20191002-070640F of same type exists -- invalid files will be removed then the backup"
                " will resume\n"
                "P01 DETAIL: backup file " TEST_PATH "/pg1/global/pg_control (8KB, [PCT]) checksum [SHA1]\n"
                "P01 DETAIL: backup file " TEST_PATH "/pg1/postgresql.conf (11B, [PCT]) checksum [SHA1]\n"
                "P01 DETAIL: checksum resumed file " TEST_PATH "/pg1/PG_VERSION (3B, [PCT]) checksum [SHA1]\n"
                "P00   INFO: execute exclusive backup stop and wait for all WAL segments to archive\n"
                "P00   INFO: backup stop archive = 0000000105D944C000000000, lsn = 5d944c0/800000\n"
                "P00   INFO: new backup label = 20191002-070640F\n"
                "P00   INFO: full backup size = [SIZE], file total = 3");

            TEST_RESULT_STR_Z(
                testBackupValidateP(storageRepo(), STRDEF(STORAGE_REPO_BACKUP "/latest")),
                ". {link, d=20191002-070640F}\n"
                "pg_data {path}\n"
                "pg_data/PG_VERSION {file, s=3}\n"
                "pg_data/global {path}\n"
                "pg_data/global/pg_control {file, s=8192}\n"
                "pg_data/pg_xlog {path}\n"
                "pg_data/postgresql.conf {file, s=11}\n"
                "--------\n"
                "[backup:target]\n"
                "pg_data={\"path\":\"" TEST_PATH "/pg1\",\"type\":\"path\"}\n"
                "\n"
                "[target:file]\n"
                "pg_data/PG_VERSION={\"checksum\":\"06d06bb31b570b94d7b4325f511f853dbe771c21\",\"size\":3"
                ",\"timestamp\":1570000000}\n"
                "pg_data/global/pg_control={\"size\":8192,\"timestamp\":1570000000}\n"
                "pg_data/postgresql.conf={\"checksum\":\"e3db315c260e79211b7b52587123b7aa060f30ab\",\"size\":11"
                ",\"timestamp\":1570000000}\n"
                "\n"
                "[target:path]\n"
                "pg_data={}\n"
                "pg_data/global={}\n"
                "pg_data/pg_xlog={}\n",
                "compare file list");
        }

        // -------------------------------------------------------------------------------------------------------------------------
        TEST_TITLE("online resumed compressed 9.5 full backup");

        // Backup start time
        backupTimeStart = BACKUP_EPOCH + 100000;

        {
            // Load options
            StringList *argList = strLstNew();
            hrnCfgArgRawZ(argList, cfgOptStanza, "test1");
            hrnCfgArgRaw(argList, cfgOptRepoPath, repoPath);
            hrnCfgArgRaw(argList, cfgOptPgPath, pg1Path);
            hrnCfgArgRawZ(argList, cfgOptRepoRetentionFull, "1");
            hrnCfgArgRawStrId(argList, cfgOptType, backupTypeFull);
            hrnCfgArgRawBool(argList, cfgOptStopAuto, true);
            hrnCfgArgRawBool(argList, cfgOptArchiveCopy, true);
            HRN_CFG_LOAD(cfgCmdBackup, argList);

            // Create a backup manifest that looks like a halted backup manifest
            Manifest *manifestResume = manifestNewBuild(
                storagePg(), PG_VERSION_95, hrnPgCatalogVersion(PG_VERSION_95), 0, true, false, false, false, NULL, NULL, NULL);
            ManifestData *manifestResumeData = (ManifestData *)manifestData(manifestResume);

            manifestResumeData->backupType = backupTypeFull;
            manifestResumeData->backupOptionCompressType = compressTypeGz;
            const String *resumeLabel = backupLabelCreate(backupTypeFull, NULL, backupTimeStart);
            manifestBackupLabelSet(manifestResume, resumeLabel);

            // File exists in cluster and repo but not in the resume manifest
            HRN_STORAGE_PUT_Z(storagePgWrite(), "not-in-resume", "TEST", .timeModified = backupTimeStart);
            HRN_STORAGE_PUT_EMPTY(
                storageRepoWrite(), zNewFmt(STORAGE_REPO_BACKUP "/%s/pg_data/not-in-resume.gz", strZ(resumeLabel)));

            // Remove checksum from file so it won't be resumed
            HRN_STORAGE_PUT_EMPTY(
                storageRepoWrite(), zNewFmt(STORAGE_REPO_BACKUP "/%s/pg_data/global/pg_control.gz", strZ(resumeLabel)));

            ManifestFilePack **const filePack = manifestFilePackFindInternal(manifestResume, STRDEF("pg_data/global/pg_control"));
            ManifestFile file = manifestFileUnpack(manifestResume, *filePack);

            file.checksumSha1 = NULL;

            manifestFilePackUpdate(manifestResume, filePack, &file);

            // Size does not match between cluster and resume manifest
            HRN_STORAGE_PUT_Z(storagePgWrite(), "size-mismatch", "TEST", .timeModified = backupTimeStart);
            HRN_STORAGE_PUT_EMPTY(
                storageRepoWrite(), zNewFmt(STORAGE_REPO_BACKUP "/%s/pg_data/size-mismatch.gz", strZ(resumeLabel)));
            HRN_MANIFEST_FILE_ADD(
                manifestResume, .name = "pg_data/size-mismatch", .size = 33,
                .checksumSha1 = "aaaaaaaaaaaaaaaaaaaaaaaaaaaaaaaaaaaaaaaa",
                .checksumRepoSha1 = "aaaaaaaaaaaaaaaaaaaaaaaaaaaaaaaaaaaaaaaa");

            // Time does not match between cluster and resume manifest
            HRN_STORAGE_PUT_Z(storagePgWrite(), "time-mismatch", "TEST", .timeModified = backupTimeStart);
            HRN_STORAGE_PUT_EMPTY(
                storageRepoWrite(), zNewFmt(STORAGE_REPO_BACKUP "/%s/pg_data/time-mismatch.gz", strZ(resumeLabel)));
            HRN_MANIFEST_FILE_ADD(
                manifestResume, .name = "pg_data/time-mismatch", .size = 4, .timestamp = backupTimeStart - 1,
                .checksumSha1 = "aaaaaaaaaaaaaaaaaaaaaaaaaaaaaaaaaaaaaaaa",
                .checksumRepoSha1 = "aaaaaaaaaaaaaaaaaaaaaaaaaaaaaaaaaaaaaaaa");

            // Size is zero in cluster and resume manifest. ??? We'd like to remove this requirement after the migration.
            HRN_STORAGE_PUT_EMPTY(storagePgWrite(), "zero-size", .timeModified = backupTimeStart);
            HRN_STORAGE_PUT_Z(
                storageRepoWrite(), zNewFmt(STORAGE_REPO_BACKUP "/%s/pg_data/zero-size.gz", strZ(resumeLabel)), "ZERO-SIZE");
            HRN_MANIFEST_FILE_ADD(manifestResume, .name = "pg_data/zero-size", .size = 0, .timestamp = backupTimeStart);

            // Path is not in manifest
            HRN_STORAGE_PATH_CREATE(storageRepoWrite(), zNewFmt(STORAGE_REPO_BACKUP "/%s/pg_data/bogus_path", strZ(resumeLabel)));

            // File is not in manifest
            HRN_STORAGE_PUT_EMPTY(
                storageRepoWrite(), zNewFmt(STORAGE_REPO_BACKUP "/%s/pg_data/global/bogus.gz", strZ(resumeLabel)));

            // File has incorrect compression type
            HRN_STORAGE_PUT_EMPTY(storageRepoWrite(), zNewFmt(STORAGE_REPO_BACKUP "/%s/pg_data/global/bogus", strZ(resumeLabel)));

            // Save the resume manifest
            manifestSave(
                manifestResume,
                storageWriteIo(
                    storageNewWriteP(
                        storageRepoWrite(),
                        strNewFmt(STORAGE_REPO_BACKUP "/%s/" BACKUP_MANIFEST_FILE INFO_COPY_EXT, strZ(resumeLabel)))));

            // Disable storageFeaturePath so paths will not be created before files are copied
            ((Storage *)storageRepoWrite())->pub.interface.feature ^= 1 << storageFeaturePath;

            // Disable storageFeaturePathSync so paths will not be synced
            ((Storage *)storageRepoWrite())->pub.interface.feature ^= 1 << storageFeaturePathSync;

            // Run backup
            testBackupPqScriptP(PG_VERSION_95, backupTimeStart);
            TEST_RESULT_VOID(hrnCmdBackup(), "backup");

            // Enable storage features
            ((Storage *)storageRepoWrite())->pub.interface.feature |= 1 << storageFeaturePath;
            ((Storage *)storageRepoWrite())->pub.interface.feature |= 1 << storageFeaturePathSync;

            TEST_RESULT_LOG(
                "P00   INFO: execute exclusive backup start: backup begins after the next regular checkpoint completes\n"
                "P00   INFO: backup start archive = 0000000105D95D3000000000, lsn = 5d95d30/0\n"
                "P00   INFO: check archive for prior segment 0000000105D95D2F000000FF\n"
                "P00   WARN: resumable backup 20191003-105320F of same type exists -- invalid files will be removed then the backup"
                " will resume\n"
                "P00 DETAIL: remove path '" TEST_PATH "/repo/backup/test1/20191003-105320F/pg_data/bogus_path' from resumed"
                " backup\n"
                "P00 DETAIL: remove file '" TEST_PATH "/repo/backup/test1/20191003-105320F/pg_data/global/bogus' from resumed"
                " backup (mismatched compression type)\n"
                "P00 DETAIL: remove file '" TEST_PATH "/repo/backup/test1/20191003-105320F/pg_data/global/bogus.gz' from resumed"
                " backup (missing in manifest)\n"
                "P00 DETAIL: remove file '" TEST_PATH "/repo/backup/test1/20191003-105320F/pg_data/global/pg_control.gz' from"
                " resumed backup (no checksum in resumed manifest)\n"
                "P00 DETAIL: remove file '" TEST_PATH "/repo/backup/test1/20191003-105320F/pg_data/not-in-resume.gz' from resumed"
                " backup (missing in resumed manifest)\n"
                "P00 DETAIL: remove file '" TEST_PATH "/repo/backup/test1/20191003-105320F/pg_data/size-mismatch.gz' from resumed"
                " backup (mismatched size)\n"
                "P00 DETAIL: remove file '" TEST_PATH "/repo/backup/test1/20191003-105320F/pg_data/time-mismatch.gz' from resumed"
                " backup (mismatched timestamp)\n"
                "P00 DETAIL: remove file '" TEST_PATH "/repo/backup/test1/20191003-105320F/pg_data/zero-size.gz' from resumed"
                " backup (zero size)\n"
                "P01 DETAIL: backup file " TEST_PATH "/pg1/global/pg_control (8KB, [PCT]) checksum [SHA1]\n"
                "P01 DETAIL: backup file " TEST_PATH "/pg1/postgresql.conf (11B, [PCT]) checksum [SHA1]\n"
                "P01 DETAIL: backup file " TEST_PATH "/pg1/time-mismatch (4B, [PCT]) checksum [SHA1]\n"
                "P01 DETAIL: backup file " TEST_PATH "/pg1/size-mismatch (4B, [PCT]) checksum [SHA1]\n"
                "P01 DETAIL: backup file " TEST_PATH "/pg1/not-in-resume (4B, [PCT]) checksum [SHA1]\n"
                "P01 DETAIL: backup file " TEST_PATH "/pg1/PG_VERSION (3B, [PCT]) checksum [SHA1]\n"
                "P01 DETAIL: backup file " TEST_PATH "/pg1/zero-size (0B, [PCT])\n"
                "P00   INFO: execute exclusive backup stop and wait for all WAL segments to archive\n"
                "P00   INFO: backup stop archive = 0000000105D95D3000000000, lsn = 5d95d30/800000\n"
                "P00   INFO: check archive for segment(s) 0000000105D95D3000000000:0000000105D95D3000000000\n"
                "P00 DETAIL: copy segment 0000000105D95D3000000000 to backup\n"
                "P00   INFO: new backup label = 20191003-105320F\n"
                "P00   INFO: full backup size = [SIZE], file total = 8");

            TEST_RESULT_STR_Z(
                testBackupValidateP(storageRepo(), STRDEF(STORAGE_REPO_BACKUP "/latest")),
                ". {link, d=20191003-105320F}\n"
                "pg_data {path}\n"
                "pg_data/PG_VERSION.gz {file, s=3}\n"
                "pg_data/global {path}\n"
                "pg_data/global/pg_control.gz {file, s=8192}\n"
                "pg_data/not-in-resume.gz {file, s=4}\n"
                "pg_data/pg_xlog {path}\n"
                "pg_data/pg_xlog/0000000105D95D3000000000.gz {file, s=16777216}\n"
                "pg_data/postgresql.conf.gz {file, s=11}\n"
                "pg_data/size-mismatch.gz {file, s=4}\n"
                "pg_data/time-mismatch.gz {file, s=4}\n"
                "pg_data/zero-size.gz {file, s=0}\n"
                "--------\n"
                "[backup:target]\n"
                "pg_data={\"path\":\"" TEST_PATH "/pg1\",\"type\":\"path\"}\n"
                "\n"
                "[target:file]\n"
                "pg_data/PG_VERSION={\"checksum\":\"06d06bb31b570b94d7b4325f511f853dbe771c21\",\"size\":3"
                ",\"timestamp\":1570000000}\n"
                "pg_data/global/pg_control={\"size\":8192,\"timestamp\":1570100000}\n"
                "pg_data/not-in-resume={\"checksum\":\"984816fd329622876e14907634264e6f332e9fb3\",\"size\":4"
                ",\"timestamp\":1570100000}\n"
                "pg_data/pg_xlog/0000000105D95D3000000000={\"size\":16777216,\"timestamp\":1570100002}\n"
                "pg_data/postgresql.conf={\"checksum\":\"e3db315c260e79211b7b52587123b7aa060f30ab\",\"size\":11"
                ",\"timestamp\":1570000000}\n"
                "pg_data/size-mismatch={\"checksum\":\"984816fd329622876e14907634264e6f332e9fb3\",\"size\":4"
                ",\"timestamp\":1570100000}\n"
                "pg_data/time-mismatch={\"checksum\":\"984816fd329622876e14907634264e6f332e9fb3\",\"size\":4"
                ",\"timestamp\":1570100000}\n"
                "pg_data/zero-size={\"size\":0,\"timestamp\":1570100000}\n"
                "\n"
                "[target:path]\n"
                "pg_data={}\n"
                "pg_data/global={}\n"
                "pg_data/pg_xlog={}\n",
                "compare file list");

            // Remove test files
            HRN_STORAGE_REMOVE(storagePgWrite(), "not-in-resume", .errorOnMissing = true);
            HRN_STORAGE_REMOVE(storagePgWrite(), "size-mismatch", .errorOnMissing = true);
            HRN_STORAGE_REMOVE(storagePgWrite(), "time-mismatch", .errorOnMissing = true);
            HRN_STORAGE_REMOVE(storagePgWrite(), "zero-size", .errorOnMissing = true);
        }

        // -------------------------------------------------------------------------------------------------------------------------
        TEST_TITLE("online resumed compressed 9.5 diff backup");

        backupTimeStart = BACKUP_EPOCH + 200000;

        {
            StringList *argList = strLstNew();
            hrnCfgArgRawZ(argList, cfgOptStanza, "test1");
            hrnCfgArgRaw(argList, cfgOptRepoPath, repoPath);
            hrnCfgArgRaw(argList, cfgOptPgPath, pg1Path);
            hrnCfgArgRawZ(argList, cfgOptRepoRetentionFull, "1");
            hrnCfgArgRawStrId(argList, cfgOptType, backupTypeDiff);
            hrnCfgArgRawBool(argList, cfgOptCompress, false);
            hrnCfgArgRawBool(argList, cfgOptStopAuto, true);
            hrnCfgArgRawBool(argList, cfgOptRepoHardlink, true);
            HRN_CFG_LOAD(cfgCmdBackup, argList);

            // Load the previous manifest and null out the checksum-page option to be sure it gets set to false in this backup
            const String *manifestPriorFile = STRDEF(STORAGE_REPO_BACKUP "/latest/" BACKUP_MANIFEST_FILE);
            Manifest *manifestPrior = manifestNewLoad(storageReadIo(storageNewReadP(storageRepo(), manifestPriorFile)));
            ((ManifestData *)manifestData(manifestPrior))->backupOptionChecksumPage = NULL;
            manifestSave(manifestPrior, storageWriteIo(storageNewWriteP(storageRepoWrite(), manifestPriorFile)));

            // Create a backup manifest that looks like a halted backup manifest
            Manifest *manifestResume = manifestNewBuild(
                storagePg(), PG_VERSION_95, hrnPgCatalogVersion(PG_VERSION_95), 0, true, false, false, false, NULL, NULL, NULL);
            ManifestData *manifestResumeData = (ManifestData *)manifestData(manifestResume);

            manifestResumeData->backupType = backupTypeDiff;
            manifestResumeData->backupLabelPrior = manifestData(manifestPrior)->backupLabel;
            manifestResumeData->backupOptionCompressType = compressTypeGz;
            const String *resumeLabel = backupLabelCreate(
                backupTypeDiff, manifestData(manifestPrior)->backupLabel, backupTimeStart);
            manifestBackupLabelSet(manifestResume, resumeLabel);
            strLstAddZ(manifestResume->pub.referenceList, "BOGUS");

            // Reference in manifest
            HRN_STORAGE_PUT_EMPTY(storageRepoWrite(), zNewFmt(STORAGE_REPO_BACKUP "/%s/pg_data/PG_VERSION.gz", strZ(resumeLabel)));

            // Reference in resumed manifest
            HRN_STORAGE_PUT_EMPTY(storagePgWrite(), "resume-ref", .timeModified = backupTimeStart);
            HRN_STORAGE_PUT_EMPTY(storageRepoWrite(), zNewFmt(STORAGE_REPO_BACKUP "/%s/pg_data/resume-ref.gz", strZ(resumeLabel)));
            HRN_MANIFEST_FILE_ADD(manifestResume, .name = "pg_data/resume-ref", .reference = "BOGUS");

            // Time does not match between cluster and resume manifest (but resume because time is in future so delta enabled). Note
            // also that the repo file is intentionally corrupt to generate a warning about corruption in the repository.
            HRN_STORAGE_PUT_Z(storagePgWrite(), "time-mismatch2", "TEST", .timeModified = backupTimeStart + 100);
            HRN_STORAGE_PUT_EMPTY(
                storageRepoWrite(), zNewFmt(STORAGE_REPO_BACKUP "/%s/pg_data/time-mismatch2.gz", strZ(resumeLabel)));
            HRN_MANIFEST_FILE_ADD(
                manifestResume, .name = "pg_data/time-mismatch2", .size = 4, .timestamp = backupTimeStart,
                .checksumSha1 = "984816fd329622876e14907634264e6f332e9fb3");

            // File does not match what is in manifest
            HRN_STORAGE_PUT_Z(storagePgWrite(), "content-mismatch", "TEST", .timeModified = backupTimeStart);
            HRN_STORAGE_PUT_EMPTY(
                storageRepoWrite(), zNewFmt(STORAGE_REPO_BACKUP "/%s/pg_data/content-mismatch.gz", strZ(resumeLabel)));
            HRN_MANIFEST_FILE_ADD(
                manifestResume, .name = "pg_data/content-mismatch", .size = 4, .timestamp = backupTimeStart,
                .checksumSha1 = "aaaaaaaaaaaaaaaaaaaaaaaaaaaaaaaaaaaaaaaa",
                .checksumRepoSha1 = "aaaaaaaaaaaaaaaaaaaaaaaaaaaaaaaaaaaaaaaa");

            // Repo size mismatch
            HRN_STORAGE_PUT_Z(storagePgWrite(), "repo-size-mismatch", "TEST", .timeModified = backupTimeStart);
            HRN_STORAGE_PUT_EMPTY(
                storageRepoWrite(), zNewFmt(STORAGE_REPO_BACKUP "/%s/pg_data/repo-size-mismatch.gz", strZ(resumeLabel)));
            HRN_MANIFEST_FILE_ADD(
                manifestResume, .name = "pg_data/repo-size-mismatch", .size = 4, .sizeRepo = 4, .timestamp = backupTimeStart,
                .checksumSha1 = "984816fd329622876e14907634264e6f332e9fb3",
                .checksumRepoSha1 = "aaaaaaaaaaaaaaaaaaaaaaaaaaaaaaaaaaaaaaaa");

            // Links are always removed on resume
            THROW_ON_SYS_ERROR(
                symlink(
                    "..",
                    strZ(storagePathP(storageRepo(), strNewFmt(STORAGE_REPO_BACKUP "/%s/pg_data/link", strZ(resumeLabel))))) == -1,
                FileOpenError, "unable to create symlink");

            // Special files should not be in the repo
            HRN_SYSTEM_FMT(
                "mkfifo -m 666 %s",
                strZ(storagePathP(storageRepo(), strNewFmt(STORAGE_REPO_BACKUP "/%s/pg_data/pipe", strZ(resumeLabel)))));

            // Save the resume manifest
            manifestSave(
                manifestResume,
                storageWriteIo(
                    storageNewWriteP(
                        storageRepoWrite(),
                        strNewFmt(STORAGE_REPO_BACKUP "/%s/" BACKUP_MANIFEST_FILE INFO_COPY_EXT, strZ(resumeLabel)))));

            // Run backup
            testBackupPqScriptP(PG_VERSION_95, backupTimeStart);
            TEST_RESULT_VOID(hrnCmdBackup(), "backup");

            // Check log
            TEST_RESULT_LOG(
                "P00   INFO: last backup label = 20191003-105320F, version = " PROJECT_VERSION "\n"
                "P00   WARN: diff backup cannot alter compress-type option to 'none', reset to value in 20191003-105320F\n"
                "P00   INFO: execute exclusive backup start: backup begins after the next regular checkpoint completes\n"
                "P00   INFO: backup start archive = 0000000105D9759000000000, lsn = 5d97590/0\n"
                "P00   INFO: check archive for prior segment 0000000105D9758F000000FF\n"
                "P00   WARN: file 'time-mismatch2' has timestamp (1570200100) in the future (relative to copy start 1570200000),"
                " enabling delta checksum\n"
                "P00   WARN: resumable backup 20191003-105320F_20191004-144000D of same type exists -- invalid files will be"
                " removed then the backup will resume\n"
                "P00 DETAIL: remove file '" TEST_PATH "/repo/backup/test1/20191003-105320F_20191004-144000D/pg_data/PG_VERSION.gz'"
                " from resumed backup (reference in manifest)\n"
                "P00   WARN: remove special file '" TEST_PATH "/repo/backup/test1/20191003-105320F_20191004-144000D/pg_data/pipe'"
                " from resumed backup\n"
                "P00 DETAIL: remove file '" TEST_PATH "/repo/backup/test1/20191003-105320F_20191004-144000D/pg_data/resume-ref.gz'"
                " from resumed backup (reference in resumed manifest)\n"
                "P01 DETAIL: backup file " TEST_PATH "/pg1/global/pg_control (8KB, [PCT]) checksum [SHA1]\n"
                "P01 DETAIL: match file from prior backup " TEST_PATH "/pg1/postgresql.conf (11B, [PCT]) checksum [SHA1]\n"
                "P00   WARN: resumed backup file pg_data/time-mismatch2 does not have expected checksum"
                " 984816fd329622876e14907634264e6f332e9fb3. The file will be recopied and backup will continue but this may be"
                " an issue unless the resumed backup path in the repository is known to be corrupted.\n"
                "            NOTE: this does not indicate a problem with the PostgreSQL page checksums.\n"
                "P01 DETAIL: backup file " TEST_PATH "/pg1/time-mismatch2 (4B, [PCT]) checksum [SHA1]\n"
                "P00   WARN: resumed backup file pg_data/repo-size-mismatch does not have expected checksum"
                " 984816fd329622876e14907634264e6f332e9fb3. The file will be recopied and backup will continue but this may be"
                " an issue unless the resumed backup path in the repository is known to be corrupted.\n"
                "            NOTE: this does not indicate a problem with the PostgreSQL page checksums.\n"
                "P01 DETAIL: backup file " TEST_PATH "/pg1/repo-size-mismatch (4B, [PCT]) checksum [SHA1]\n"
                "P01 DETAIL: backup file " TEST_PATH "/pg1/content-mismatch (4B, [PCT]) checksum [SHA1]\n"
                "P01 DETAIL: match file from prior backup " TEST_PATH "/pg1/PG_VERSION (3B, [PCT]) checksum [SHA1]\n"
                "P01 DETAIL: backup file " TEST_PATH "/pg1/resume-ref (0B, [PCT])\n"
                "P00 DETAIL: hardlink pg_data/PG_VERSION to 20191003-105320F\n"
                "P00 DETAIL: hardlink pg_data/postgresql.conf to 20191003-105320F\n"
                "P00   INFO: execute exclusive backup stop and wait for all WAL segments to archive\n"
                "P00   INFO: backup stop archive = 0000000105D9759000000000, lsn = 5d97590/800000\n"
                "P00   INFO: check archive for segment(s) 0000000105D9759000000000:0000000105D9759000000000\n"
                "P00   INFO: new backup label = 20191003-105320F_20191004-144000D\n"
                "P00   INFO: diff backup size = [SIZE], file total = 7");

            // Check repo directory
            TEST_RESULT_STR_Z(
                testBackupValidateP(storageRepo(), STRDEF(STORAGE_REPO_BACKUP "/latest")),
                ". {link, d=20191003-105320F_20191004-144000D}\n"
                "pg_data {path}\n"
                "pg_data/PG_VERSION.gz {file, s=3}\n"
                "pg_data/content-mismatch.gz {file, s=4}\n"
                "pg_data/global {path}\n"
                "pg_data/global/pg_control.gz {file, s=8192}\n"
                "pg_data/pg_xlog {path}\n"
                "pg_data/postgresql.conf.gz {file, s=11}\n"
                "pg_data/repo-size-mismatch.gz {file, s=4}\n"
                "pg_data/resume-ref.gz {file, s=0}\n"
                "pg_data/time-mismatch2.gz {file, s=4}\n"
                "--------\n"
                "[backup:target]\n"
                "pg_data={\"path\":\"" TEST_PATH "/pg1\",\"type\":\"path\"}\n"
                "\n"
                "[target:file]\n"
                "pg_data/PG_VERSION={\"checksum\":\"06d06bb31b570b94d7b4325f511f853dbe771c21\",\"reference\":\"20191003-105320F\""
                ",\"size\":3,\"timestamp\":1570000000}\n"
                "pg_data/content-mismatch={\"checksum\":\"984816fd329622876e14907634264e6f332e9fb3\",\"size\":4"
                ",\"timestamp\":1570200000}\n"
                "pg_data/global/pg_control={\"size\":8192,\"timestamp\":1570200000}\n"
                "pg_data/postgresql.conf={\"checksum\":\"e3db315c260e79211b7b52587123b7aa060f30ab\""
                ",\"reference\":\"20191003-105320F\",\"size\":11,\"timestamp\":1570000000}\n"
                "pg_data/repo-size-mismatch={\"checksum\":\"984816fd329622876e14907634264e6f332e9fb3\",\"size\":4"
                ",\"timestamp\":1570200000}\n"
                "pg_data/resume-ref={\"size\":0,\"timestamp\":1570200000}\n"
                "pg_data/time-mismatch2={\"checksum\":\"984816fd329622876e14907634264e6f332e9fb3\",\"size\":4"
                ",\"timestamp\":1570200100}\n"
                "\n"
                "[target:path]\n"
                "pg_data={}\n"
                "pg_data/global={}\n"
                "pg_data/pg_xlog={}\n",
                "compare file list");

            // Remove test files
            HRN_STORAGE_REMOVE(storagePgWrite(), "resume-ref", .errorOnMissing = true);
            HRN_STORAGE_REMOVE(storagePgWrite(), "time-mismatch2", .errorOnMissing = true);
            HRN_STORAGE_REMOVE(storagePgWrite(), "content-mismatch", .errorOnMissing = true);
            HRN_STORAGE_REMOVE(storagePgWrite(), "repo-size-mismatch", .errorOnMissing = true);
        }

        // -------------------------------------------------------------------------------------------------------------------------
        TEST_TITLE("online 9.6 backup-standby full backup");

        backupTimeStart = BACKUP_EPOCH + 1200000;

        {
            // Update pg_control
            HRN_PG_CONTROL_PUT(storagePgWrite(), PG_VERSION_96);

            // Update version
            HRN_STORAGE_PUT_Z(storagePgWrite(), PG_FILE_PGVERSION, PG_VERSION_96_STR, .timeModified = backupTimeStart);

            // Upgrade stanza
            StringList *argList = strLstNew();
            hrnCfgArgRawZ(argList, cfgOptStanza, "test1");
            hrnCfgArgRaw(argList, cfgOptRepoPath, repoPath);
            hrnCfgArgRaw(argList, cfgOptPgPath, pg1Path);
            hrnCfgArgRawBool(argList, cfgOptOnline, false);
            HRN_CFG_LOAD(cfgCmdStanzaUpgrade, argList);

            cmdStanzaUpgrade();
            TEST_RESULT_LOG("P00   INFO: stanza-upgrade for stanza 'test1' on repo1");

            // Load options
            argList = strLstNew();
            hrnCfgArgRawZ(argList, cfgOptStanza, "test1");
            hrnCfgArgRaw(argList, cfgOptRepoPath, repoPath);
            hrnCfgArgKeyRaw(argList, cfgOptPgPath, 1, pg1Path);
            hrnCfgArgKeyRaw(argList, cfgOptPgPath, 2, pg2Path);
            hrnCfgArgKeyRawZ(argList, cfgOptPgPort, 2, "5433");
            hrnCfgArgRawZ(argList, cfgOptRepoRetentionFull, "1");
            hrnCfgArgRawBool(argList, cfgOptCompress, false);
            hrnCfgArgRawBool(argList, cfgOptBackupStandby, true);
            hrnCfgArgRawBool(argList, cfgOptStartFast, true);
            hrnCfgArgRawBool(argList, cfgOptArchiveCopy, true);
            HRN_CFG_LOAD(cfgCmdBackup, argList);

            // Add pg_control to standby
            HRN_PG_CONTROL_PUT(storagePgIdxWrite(1), PG_VERSION_96);

            // Create file to copy from the standby. This file will be zero-length on the primary and non-zero-length on the standby
            // but no bytes will be copied.
            HRN_STORAGE_PUT_EMPTY(storagePgIdxWrite(0), PG_PATH_BASE "/1/1", .timeModified = backupTimeStart);
            HRN_STORAGE_PUT_Z(storagePgIdxWrite(1), PG_PATH_BASE "/1/1", "1234");

            // Create file to copy from the standby. This file will be smaller on the primary than the standby and have no common
            // data in the bytes that exist on primary and standby.  If the file is copied from the primary instead of the standby
            // the checksum will change but not the size.
            HRN_STORAGE_PUT_Z(storagePgIdxWrite(0), PG_PATH_BASE "/1/2", "DA", .timeModified = backupTimeStart);
            HRN_STORAGE_PUT_Z(storagePgIdxWrite(1), PG_PATH_BASE "/1/2", "5678");

            // Create file to copy from the standby. This file will be larger on the primary than the standby and have no common
            // data in the bytes that exist on primary and standby.  If the file is copied from the primary instead of the standby
            // the checksum and size will change.
            HRN_STORAGE_PUT_Z(storagePgIdxWrite(0), PG_PATH_BASE "/1/3", "TEST", .timeModified = backupTimeStart);
            HRN_STORAGE_PUT_Z(storagePgIdxWrite(1), PG_PATH_BASE "/1/3", "ABC");

            // Create a file on the primary that does not exist on the standby to test that the file is removed from the manifest
            HRN_STORAGE_PUT_Z(storagePgIdxWrite(0), PG_PATH_BASE "/1/0", "DATA", .timeModified = backupTimeStart);

            // Set log level to warn because the following test uses multiple processes so the log order will not be deterministic
            harnessLogLevelSet(logLevelWarn);

            // Run backup but error on first archive check
            testBackupPqScriptP(
                PG_VERSION_96, backupTimeStart, .noPriorWal = true, .backupStandby = true, .walCompressType = compressTypeGz);
            TEST_ERROR(
                hrnCmdBackup(), ArchiveTimeoutError,
                "WAL segment 0000000105DA69BF000000FF was not archived before the 100ms timeout\n"
                "HINT: check the archive_command to ensure that all options are correct (especially --stanza).\n"
                "HINT: check the PostgreSQL server log for errors.\n"
                "HINT: run the 'start' command if the stanza was previously stopped.");

            // Run backup but error on archive check
            testBackupPqScriptP(
                PG_VERSION_96, backupTimeStart, .noWal = true, .backupStandby = true, .walCompressType = compressTypeGz);
            TEST_ERROR(
                hrnCmdBackup(), ArchiveTimeoutError,
                "WAL segment 0000000105DA69C000000000 was not archived before the 100ms timeout\n"
                "HINT: check the archive_command to ensure that all options are correct (especially --stanza).\n"
                "HINT: check the PostgreSQL server log for errors.\n"
                "HINT: run the 'start' command if the stanza was previously stopped.");

            // Remove halted backup so there's no resume
            HRN_STORAGE_PATH_REMOVE(storageRepoWrite(), STORAGE_REPO_BACKUP "/20191016-042640F", .recurse = true);

            // Set archive.info/copy to an older timestamp so we can be sure it was updated as part of backup
            time_t archiveInfoOldTimestamp = 967746268;
            HRN_STORAGE_TIME(storageRepo(), INFO_ARCHIVE_PATH_FILE, archiveInfoOldTimestamp);
            HRN_STORAGE_TIME(storageRepo(), INFO_ARCHIVE_PATH_FILE_COPY, archiveInfoOldTimestamp);

            // Get a copy of archive.info
            const String *archiveInfoContent = strNewBuf(storageGetP(storageNewReadP(storageRepo(), INFO_ARCHIVE_PATH_FILE_STR)));

            // Run backup
            testBackupPqScriptP(PG_VERSION_96, backupTimeStart, .backupStandby = true, .walCompressType = compressTypeGz);
            TEST_RESULT_VOID(hrnCmdBackup(), "backup");

            // Check archive.info/copy timestamp was updated but contents were not
            TEST_RESULT_INT_NE(
                storageInfoP(storageRepo(), INFO_ARCHIVE_PATH_FILE_STR).timeModified, archiveInfoOldTimestamp, "time updated");
            TEST_STORAGE_GET(storageRepo(), INFO_ARCHIVE_PATH_FILE, strZ(archiveInfoContent));
            TEST_RESULT_INT_NE(
                storageInfoP(storageRepo(), INFO_ARCHIVE_PATH_FILE_COPY_STR).timeModified, archiveInfoOldTimestamp, "time updated");
            TEST_STORAGE_GET(storageRepo(), INFO_ARCHIVE_PATH_FILE_COPY, strZ(archiveInfoContent));

            // Set log level back to detail
            harnessLogLevelSet(logLevelDetail);

            TEST_RESULT_LOG(
                "P00   WARN: no prior backup exists, incr backup has been changed to full");

            TEST_RESULT_STR_Z(
                testBackupValidateP(storageRepo(), STRDEF(STORAGE_REPO_BACKUP "/latest")),
                ". {link, d=20191016-042640F}\n"
                "pg_data {path}\n"
                "pg_data/PG_VERSION {file, s=3}\n"
                "pg_data/backup_label {file, s=17}\n"
                "pg_data/base {path}\n"
                "pg_data/base/1 {path}\n"
                "pg_data/base/1/1 {file, s=0}\n"
                "pg_data/base/1/2 {file, s=2}\n"
                "pg_data/base/1/3 {file, s=3}\n"
                "pg_data/global {path}\n"
                "pg_data/global/pg_control {file, s=8192}\n"
                "pg_data/pg_xlog {path}\n"
                "pg_data/pg_xlog/0000000105DA69C000000000 {file, s=16777216}\n"
                "pg_data/postgresql.conf {file, s=11}\n"
                "--------\n"
                "[backup:target]\n"
                "pg_data={\"path\":\"" TEST_PATH "/pg1\",\"type\":\"path\"}\n"
                "\n"
                "[target:file]\n"
                "pg_data/PG_VERSION={\"checksum\":\"f5b7e6d36dc0113f61b36c700817d42b96f7b037\",\"size\":3"
                ",\"timestamp\":1571200000}\n"
                "pg_data/backup_label={\"checksum\":\"8e6f41ac87a7514be96260d65bacbffb11be77dc\",\"size\":17"
                ",\"timestamp\":1571200002}\n"
                "pg_data/base/1/1={\"size\":0,\"timestamp\":1571200000}\n"
                "pg_data/base/1/2={\"checksum\":\"54ceb91256e8190e474aa752a6e0650a2df5ba37\",\"size\":2,\"timestamp\":1571200000}\n"
                "pg_data/base/1/3={\"checksum\":\"3c01bdbb26f358bab27f267924aa2c9a03fcfdb8\",\"size\":3,\"timestamp\":1571200000}\n"
                "pg_data/global/pg_control={\"size\":8192,\"timestamp\":1571200000}\n"
                "pg_data/pg_xlog/0000000105DA69C000000000={\"size\":16777216,\"timestamp\":1571200002}\n"
                "pg_data/postgresql.conf={\"checksum\":\"e3db315c260e79211b7b52587123b7aa060f30ab\",\"size\":11"
                ",\"timestamp\":1570000000}\n"
                "\n"
                "[target:path]\n"
                "pg_data={}\n"
                "pg_data/base={}\n"
                "pg_data/base/1={}\n"
                "pg_data/global={}\n"
                "pg_data/pg_xlog={}\n",
                "compare file list");

            // Remove test files
            HRN_STORAGE_PATH_REMOVE(storagePgIdxWrite(1), NULL, .recurse = true);
            HRN_STORAGE_PATH_REMOVE(storagePgWrite(), "base/1", .recurse = true);
        }

        // -------------------------------------------------------------------------------------------------------------------------
        TEST_TITLE("online 11 full backup with tablespaces and page checksums");

        backupTimeStart = BACKUP_EPOCH + 2200000;

        {
            // Update pg_control
            HRN_PG_CONTROL_PUT(storagePgWrite(), PG_VERSION_11, .pageChecksum = true, .walSegmentSize = 1024 * 1024);

            // Update version
            HRN_STORAGE_PUT_Z(storagePgWrite(), PG_FILE_PGVERSION, PG_VERSION_11_STR, .timeModified = backupTimeStart);

            // Update wal path
            HRN_STORAGE_PATH_REMOVE(storagePgWrite(), strZ(pgWalPath(PG_VERSION_95)));
            HRN_STORAGE_PATH_CREATE(storagePgWrite(), strZ(pgWalPath(PG_VERSION_11)), .noParentCreate = true);

            // Upgrade stanza
            StringList *argList = strLstNew();
            hrnCfgArgRawZ(argList, cfgOptStanza, "test1");
            hrnCfgArgRaw(argList, cfgOptRepoPath, repoPath);
            hrnCfgArgRaw(argList, cfgOptPgPath, pg1Path);
            hrnCfgArgRawBool(argList, cfgOptOnline, false);
            HRN_CFG_LOAD(cfgCmdStanzaUpgrade, argList);

            cmdStanzaUpgrade();
            TEST_RESULT_LOG("P00   INFO: stanza-upgrade for stanza 'test1' on repo1");

            // Load options
            argList = strLstNew();
            hrnCfgArgRawZ(argList, cfgOptStanza, "test1");
            hrnCfgArgRaw(argList, cfgOptRepoPath, repoPath);
            hrnCfgArgRaw(argList, cfgOptPgPath, pg1Path);
            hrnCfgArgRawZ(argList, cfgOptRepoRetentionFull, "1");
            hrnCfgArgRawStrId(argList, cfgOptType, backupTypeFull);
            hrnCfgArgRawBool(argList, cfgOptRepoHardlink, true);
            hrnCfgArgRawZ(argList, cfgOptManifestSaveThreshold, "1");
            hrnCfgArgRawBool(argList, cfgOptArchiveCopy, true);
            HRN_CFG_LOAD(cfgCmdBackup, argList);

            // Move pg1-path and put a link in its place. This tests that backup works when pg1-path is a symlink yet should be
            // completely invisible in the manifest and logging.
            HRN_SYSTEM_FMT("mv %s %s-data", strZ(pg1Path), strZ(pg1Path));
            HRN_SYSTEM_FMT("ln -s %s-data %s ", strZ(pg1Path), strZ(pg1Path));

            // Zeroed file which passes page checksums
            Buffer *relation = bufNew(PG_PAGE_SIZE_DEFAULT);
            memset(bufPtr(relation), 0, bufSize(relation));
            bufUsedSet(relation, bufSize(relation));

            *(PageHeaderData *)(bufPtr(relation) + (PG_PAGE_SIZE_DEFAULT * 0x00)) = (PageHeaderData){.pd_upper = 0};

            HRN_STORAGE_PUT(storagePgWrite(), PG_PATH_BASE "/1/1", relation, .timeModified = backupTimeStart);

            // File which will fail on alignment
            relation = bufNew(PG_PAGE_SIZE_DEFAULT + 512);
            memset(bufPtr(relation), 0, bufSize(relation));
            bufUsedSet(relation, bufSize(relation));

            *(PageHeaderData *)(bufPtr(relation) + (PG_PAGE_SIZE_DEFAULT * 0x00)) = (PageHeaderData){.pd_upper = 0xFE};
            ((PageHeaderData *)(bufPtr(relation) + (PG_PAGE_SIZE_DEFAULT * 0x00)))->pd_checksum = pgPageChecksum(
                bufPtr(relation) + (PG_PAGE_SIZE_DEFAULT * 0x00), 0);
            *(PageHeaderData *)(bufPtr(relation) + (PG_PAGE_SIZE_DEFAULT * 0x01)) = (PageHeaderData){.pd_upper = 0xFF};

            HRN_STORAGE_PUT(storagePgWrite(), PG_PATH_BASE "/1/2", relation, .timeModified = backupTimeStart);
            const char *rel1_2Sha1 = strZ(strNewEncode(encodingHex, cryptoHashOne(hashTypeSha1, relation)));

            // File with bad page checksums
            relation = bufNew(PG_PAGE_SIZE_DEFAULT * 5);
            memset(bufPtr(relation), 0, bufSize(relation));
            *(PageHeaderData *)(bufPtr(relation) + (PG_PAGE_SIZE_DEFAULT * 0x00)) = (PageHeaderData){.pd_upper = 0xFF};
            *(PageHeaderData *)(bufPtr(relation) + (PG_PAGE_SIZE_DEFAULT * 0x01)) = (PageHeaderData){.pd_upper = 0x00};
            *(PageHeaderData *)(bufPtr(relation) + (PG_PAGE_SIZE_DEFAULT * 0x02)) = (PageHeaderData){.pd_upper = 0xFE};
            *(PageHeaderData *)(bufPtr(relation) + (PG_PAGE_SIZE_DEFAULT * 0x03)) = (PageHeaderData){.pd_upper = 0xEF};
            *(PageHeaderData *)(bufPtr(relation) + (PG_PAGE_SIZE_DEFAULT * 0x04)) = (PageHeaderData){.pd_upper = 0x00};
            (bufPtr(relation) + (PG_PAGE_SIZE_DEFAULT * 0x04))[PG_PAGE_SIZE_DEFAULT - 1] = 0xFF;
            bufUsedSet(relation, bufSize(relation));

            HRN_STORAGE_PUT(storagePgWrite(), PG_PATH_BASE "/1/3", relation, .timeModified = backupTimeStart);
            const char *rel1_3Sha1 = strZ(strNewEncode(encodingHex, cryptoHashOne(hashTypeSha1, relation)));

            // File with bad page checksum
            relation = bufNew(PG_PAGE_SIZE_DEFAULT * 3);
            memset(bufPtr(relation), 0, bufSize(relation));
            *(PageHeaderData *)(bufPtr(relation) + (PG_PAGE_SIZE_DEFAULT * 0x00)) = (PageHeaderData){.pd_upper = 0x00};
            *(PageHeaderData *)(bufPtr(relation) + (PG_PAGE_SIZE_DEFAULT * 0x01)) = (PageHeaderData){.pd_upper = 0x08};
            *(PageHeaderData *)(bufPtr(relation) + (PG_PAGE_SIZE_DEFAULT * 0x02)) = (PageHeaderData){.pd_upper = 0xFF};
            ((PageHeaderData *)(bufPtr(relation) + (PG_PAGE_SIZE_DEFAULT * 0x02)))->pd_checksum = pgPageChecksum(
                bufPtr(relation) + (PG_PAGE_SIZE_DEFAULT * 0x02), 2);
            bufUsedSet(relation, bufSize(relation));

            HRN_STORAGE_PUT(storagePgWrite(), PG_PATH_BASE "/1/4", relation, .timeModified = backupTimeStart);
            const char *rel1_4Sha1 = strZ(strNewEncode(encodingHex, cryptoHashOne(hashTypeSha1, relation)));

            // Add a tablespace
            HRN_STORAGE_PATH_CREATE(storagePgWrite(), PG_PATH_PGTBLSPC);
            THROW_ON_SYS_ERROR(
                symlink("../../pg1-tblspc/32768", strZ(storagePathP(storagePg(), STRDEF(PG_PATH_PGTBLSPC "/32768")))) == -1,
                FileOpenError, "unable to create symlink");

            HRN_STORAGE_PUT_EMPTY(
                storageTest,
                zNewFmt("pg1-tblspc/32768/%s/1/5", strZ(pgTablespaceId(PG_VERSION_11, hrnPgCatalogVersion(PG_VERSION_11)))),
                .timeModified = backupTimeStart);

            // Disable storageFeatureSymLink so tablespace (and latest) symlinks will not be created
            ((Storage *)storageRepoWrite())->pub.interface.feature ^= 1 << storageFeatureSymLink;

            // Disable storageFeatureHardLink so hardlinks will not be created
            ((Storage *)storageRepoWrite())->pub.interface.feature ^= 1 << storageFeatureHardLink;

            // Run backup
            testBackupPqScriptP(PG_VERSION_11, backupTimeStart, .walCompressType = compressTypeGz, .walTotal = 3);
            TEST_RESULT_VOID(hrnCmdBackup(), "backup");

            // Reset storage features
            ((Storage *)storageRepoWrite())->pub.interface.feature |= 1 << storageFeatureSymLink;
            ((Storage *)storageRepoWrite())->pub.interface.feature |= 1 << storageFeatureHardLink;

            TEST_RESULT_LOG(
                "P00   INFO: execute non-exclusive backup start: backup begins after the next regular checkpoint completes\n"
                "P00   INFO: backup start archive = 0000000105DB5DE000000000, lsn = 5db5de0/0\n"
                "P00   INFO: check archive for segment 0000000105DB5DE000000000\n"
                "P01 DETAIL: backup file " TEST_PATH "/pg1/base/1/3 (40KB, [PCT]) checksum [SHA1]\n"
                "P00   WARN: invalid page checksums found in file " TEST_PATH "/pg1/base/1/3 at pages 0, 2-4\n"
                "P01 DETAIL: backup file " TEST_PATH "/pg1/base/1/4 (24KB, [PCT]) checksum [SHA1]\n"
                "P00   WARN: invalid page checksum found in file " TEST_PATH "/pg1/base/1/4 at page 1\n"
                "P01 DETAIL: backup file " TEST_PATH "/pg1/base/1/2 (8.5KB, [PCT]) checksum [SHA1]\n"
                "P00   WARN: page misalignment in file " TEST_PATH "/pg1/base/1/2: file size 8704 is not divisible by page size"
                " 8192\n"
                "P01 DETAIL: backup file " TEST_PATH "/pg1/global/pg_control (8KB, [PCT]) checksum [SHA1]\n"
                "P01 DETAIL: backup file " TEST_PATH "/pg1/base/1/1 (8KB, [PCT]) checksum [SHA1]\n"
                "P01 DETAIL: backup file " TEST_PATH "/pg1/postgresql.conf (11B, [PCT]) checksum [SHA1]\n"
                "P01 DETAIL: backup file " TEST_PATH "/pg1/PG_VERSION (2B, [PCT]) checksum [SHA1]\n"
                "P01 DETAIL: backup file " TEST_PATH "/pg1/pg_tblspc/32768/PG_11_201809051/1/5 (0B, [PCT])\n"
                "P00   INFO: execute non-exclusive backup stop and wait for all WAL segments to archive\n"
                "P00   INFO: backup stop archive = 0000000105DB5DE000000002, lsn = 5db5de0/280000\n"
                "P00 DETAIL: wrote 'backup_label' file returned from backup stop function\n"
                "P00 DETAIL: wrote 'tablespace_map' file returned from backup stop function\n"
                "P00   INFO: check archive for segment(s) 0000000105DB5DE000000000:0000000105DB5DE000000002\n"
                "P00 DETAIL: copy segment 0000000105DB5DE000000000 to backup\n"
                "P00 DETAIL: copy segment 0000000105DB5DE000000001 to backup\n"
                "P00 DETAIL: copy segment 0000000105DB5DE000000002 to backup\n"
                "P00   INFO: new backup label = 20191027-181320F\n"
                "P00   INFO: full backup size = [SIZE], file total = 13");

            TEST_RESULT_STR(
                testBackupValidateP(storageRepo(), STRDEF(STORAGE_REPO_BACKUP "/20191027-181320F")),
                strNewFmt(
                    "pg_data {path}\n"
                    "pg_data/PG_VERSION.gz {file, s=2}\n"
                    "pg_data/backup_label.gz {file, s=17}\n"
                    "pg_data/base {path}\n"
                    "pg_data/base/1 {path}\n"
                    "pg_data/base/1/1.gz {file, s=8192}\n"
                    "pg_data/base/1/2.gz {file, s=8704}\n"
                    "pg_data/base/1/3.gz {file, s=40960}\n"
                    "pg_data/base/1/4.gz {file, s=24576}\n"
                    "pg_data/global {path}\n"
                    "pg_data/global/pg_control.gz {file, s=8192}\n"
                    "pg_data/pg_tblspc {path}\n"
                    "pg_data/pg_wal {path}\n"
                    "pg_data/pg_wal/0000000105DB5DE000000000.gz {file, s=1048576}\n"
                    "pg_data/pg_wal/0000000105DB5DE000000001.gz {file, s=1048576}\n"
                    "pg_data/pg_wal/0000000105DB5DE000000002.gz {file, s=1048576}\n"
                    "pg_data/postgresql.conf.gz {file, s=11}\n"
                    "pg_data/tablespace_map.gz {file, s=19}\n"
                    "pg_tblspc {path}\n"
                    "pg_tblspc/32768 {path}\n"
                    "pg_tblspc/32768/PG_11_201809051 {path}\n"
                    "pg_tblspc/32768/PG_11_201809051/1 {path}\n"
                    "pg_tblspc/32768/PG_11_201809051/1/5.gz {file, s=0}\n"
                    "--------\n"
                    "[backup:target]\n"
                    "pg_data={\"path\":\"" TEST_PATH "/pg1\",\"type\":\"path\"}\n"
                    "pg_tblspc/32768={\"path\":\"../../pg1-tblspc/32768\",\"tablespace-id\":\"32768\""
                    ",\"tablespace-name\":\"tblspc32768\",\"type\":\"link\"}\n"
                    "\n"
                    "[target:file]\n"
                    "pg_data/PG_VERSION={\"checksum\":\"17ba0791499db908433b80f37c5fbc89b870084b\",\"size\":2"
                    ",\"timestamp\":1572200000}\n"
                    "pg_data/backup_label={\"checksum\":\"8e6f41ac87a7514be96260d65bacbffb11be77dc\",\"size\":17"
                    ",\"timestamp\":1572200002}\n"
                    "pg_data/base/1/1={\"checksum\":\"0631457264ff7f8d5fb1edc2c0211992a67c73e6\",\"checksum-page\":true"
                    ",\"size\":8192,\"timestamp\":1572200000}\n"
                    "pg_data/base/1/2={\"checksum\":\"%s\",\"checksum-page\":false,\"size\":8704,\"timestamp\":1572200000}\n"
                    "pg_data/base/1/3={\"checksum\":\"%s\",\"checksum-page\":false,\"checksum-page-error\":[0,[2,4]]"
                    ",\"size\":40960,\"timestamp\":1572200000}\n"
                    "pg_data/base/1/4={\"checksum\":\"%s\",\"checksum-page\":false,\"checksum-page-error\":[1],\"size\":24576"
                    ",\"timestamp\":1572200000}\n"
                    "pg_data/global/pg_control={\"size\":8192,\"timestamp\":1572200000}\n"
                    "pg_data/pg_wal/0000000105DB5DE000000000={\"size\":1048576,\"timestamp\":1572200002}\n"
                    "pg_data/pg_wal/0000000105DB5DE000000001={\"size\":1048576,\"timestamp\":1572200002}\n"
                    "pg_data/pg_wal/0000000105DB5DE000000002={\"size\":1048576,\"timestamp\":1572200002}\n"
                    "pg_data/postgresql.conf={\"checksum\":\"e3db315c260e79211b7b52587123b7aa060f30ab\",\"size\":11"
                    ",\"timestamp\":1570000000}\n"
                    "pg_data/tablespace_map={\"checksum\":\"87fe624d7976c2144e10afcb7a9a49b071f35e9c\",\"size\":19"
                    ",\"timestamp\":1572200002}\n"
                    "pg_tblspc/32768/PG_11_201809051/1/5={\"checksum-page\":true,\"size\":0,\"timestamp\":1572200000}\n"
                    "\n"
                    "[target:link]\n"
                    "pg_data/pg_tblspc/32768={\"destination\":\"../../pg1-tblspc/32768\"}\n"
                    "\n"
                    "[target:path]\n"
                    "pg_data={}\n"
                    "pg_data/base={}\n"
                    "pg_data/base/1={}\n"
                    "pg_data/global={}\n"
                    "pg_data/pg_tblspc={}\n"
                    "pg_data/pg_wal={}\n"
                    "pg_tblspc={}\n"
                    "pg_tblspc/32768={}\n"
                    "pg_tblspc/32768/PG_11_201809051={}\n"
                    "pg_tblspc/32768/PG_11_201809051/1={}\n",
                    rel1_2Sha1, rel1_3Sha1, rel1_4Sha1),
                "compare file list");

            // Remove test files
            HRN_STORAGE_REMOVE(storagePgWrite(), "base/1/2", .errorOnMissing = true);
            HRN_STORAGE_REMOVE(storagePgWrite(), "base/1/3", .errorOnMissing = true);
            HRN_STORAGE_REMOVE(storagePgWrite(), "base/1/4", .errorOnMissing = true);
        }

        // -------------------------------------------------------------------------------------------------------------------------
        TEST_TITLE("error when pg_control not present");

        {
            // Load options
            StringList *argList = strLstNew();
            hrnCfgArgRawZ(argList, cfgOptStanza, "test1");
            hrnCfgArgRaw(argList, cfgOptRepoPath, repoPath);
            hrnCfgArgRaw(argList, cfgOptPgPath, pg1Path);
            hrnCfgArgRawZ(argList, cfgOptRepoRetentionFull, "1");
            hrnCfgArgRawStrId(argList, cfgOptType, backupTypeIncr);
            hrnCfgArgRawBool(argList, cfgOptRepoHardlink, true);
            HRN_CFG_LOAD(cfgCmdBackup, argList);

            // Preserve prior timestamp on pg_control
            testBackupPqScriptP(PG_VERSION_11, BACKUP_EPOCH + 2300000, .errorAfterStart = true);
            HRN_PG_CONTROL_TIME(storagePg(), backupTimeStart);

            // Run backup
            TEST_ERROR(
                hrnCmdBackup(), FileMissingError,
                "pg_control must be present in all online backups\n"
                "HINT: is something wrong with the clock or filesystem timestamps?");

            // Check log
            TEST_RESULT_LOG(
                "P00   INFO: last backup label = 20191027-181320F, version = " PROJECT_VERSION "\n"
                "P00   INFO: execute non-exclusive backup start: backup begins after the next regular checkpoint completes\n"
                "P00   INFO: backup start archive = 0000000105DB764000000000, lsn = 5db7640/0\n"
                "P00   INFO: check archive for prior segment 0000000105DB763F00000FFF");

            // Remove partial backup so it won't be resumed (since it errored before any checksums were written)
            HRN_STORAGE_PATH_REMOVE(storageRepoWrite(), STORAGE_REPO_BACKUP "/20191027-181320F_20191028-220000I", .recurse = true);
        }

        // -------------------------------------------------------------------------------------------------------------------------
        TEST_TITLE("online 11 incr backup with tablespaces");

        backupTimeStart = BACKUP_EPOCH + 2400000;

        {
            // Load options
            StringList *argList = strLstNew();
            hrnCfgArgRawZ(argList, cfgOptStanza, "test1");
            hrnCfgArgKeyRawZ(argList, cfgOptRepoPath, 1, "/repo-bogus");
            hrnCfgArgKeyRaw(argList, cfgOptRepoPath, 2, repoPath);
            hrnCfgArgKeyRawZ(argList, cfgOptRepoRetentionFull, 2, "1");
            hrnCfgArgKeyRawBool(argList, cfgOptRepoHardlink, 2, true);
            hrnCfgArgRawZ(argList, cfgOptRepo, "2");
            hrnCfgArgRaw(argList, cfgOptPgPath, pg1Path);
            hrnCfgArgRawZ(argList, cfgOptRepoRetentionFull, "1");
            hrnCfgArgRawStrId(argList, cfgOptType, backupTypeIncr);
            hrnCfgArgRawBool(argList, cfgOptDelta, true);
            hrnCfgArgRawBool(argList, cfgOptRepoHardlink, true);
            HRN_CFG_LOAD(cfgCmdBackup, argList);

            // Run backup.  Make sure that the timeline selected converts to hexdecimal that can't be interpreted as decimal.
            testBackupPqScriptP(PG_VERSION_11, backupTimeStart, .timeline = 0x2C, .walTotal = 2);
            TEST_RESULT_VOID(hrnCmdBackup(), "backup");

            TEST_RESULT_LOG(
                "P00   INFO: last backup label = 20191027-181320F, version = " PROJECT_VERSION "\n"
                "P00   INFO: execute non-exclusive backup start: backup begins after the next regular checkpoint completes\n"
                "P00   INFO: backup start archive = 0000002C05DB8EB000000000, lsn = 5db8eb0/0\n"
                "P00   INFO: check archive for segment 0000002C05DB8EB000000000\n"
                "P00   WARN: a timeline switch has occurred since the 20191027-181320F backup, enabling delta checksum\n"
                "            HINT: this is normal after restoring from backup or promoting a standby.\n"
                "P01 DETAIL: backup file " TEST_PATH "/pg1/global/pg_control (8KB, [PCT]) checksum [SHA1]\n"
                "P01 DETAIL: match file from prior backup " TEST_PATH "/pg1/base/1/1 (8KB, [PCT]) checksum [SHA1]\n"
                "P01 DETAIL: match file from prior backup " TEST_PATH "/pg1/postgresql.conf (11B, [PCT]) checksum [SHA1]\n"
                "P01 DETAIL: match file from prior backup " TEST_PATH "/pg1/PG_VERSION (2B, [PCT]) checksum [SHA1]\n"
                "P00 DETAIL: hardlink pg_data/PG_VERSION to 20191027-181320F\n"
                "P00 DETAIL: hardlink pg_data/base/1/1 to 20191027-181320F\n"
                "P00 DETAIL: hardlink pg_data/postgresql.conf to 20191027-181320F\n"
                "P00 DETAIL: hardlink pg_tblspc/32768/PG_11_201809051/1/5 to 20191027-181320F\n"
                "P00   INFO: execute non-exclusive backup stop and wait for all WAL segments to archive\n"
                "P00   INFO: backup stop archive = 0000002C05DB8EB000000001, lsn = 5db8eb0/180000\n"
                "P00 DETAIL: wrote 'backup_label' file returned from backup stop function\n"
                "P00 DETAIL: wrote 'tablespace_map' file returned from backup stop function\n"
                "P00   INFO: check archive for segment(s) 0000002C05DB8EB000000000:0000002C05DB8EB000000001\n"
                "P00   INFO: new backup label = 20191027-181320F_20191030-014640I\n"
                "P00   INFO: incr backup size = [SIZE], file total = 7");

            TEST_RESULT_STR_Z(
                testBackupValidateP(storageRepo(), STRDEF(STORAGE_REPO_BACKUP "/latest")),
                ". {link, d=20191027-181320F_20191030-014640I}\n"
                "pg_data {path}\n"
                "pg_data/PG_VERSION.gz {file, s=2}\n"
                "pg_data/backup_label.gz {file, s=17}\n"
                "pg_data/base {path}\n"
                "pg_data/base/1 {path}\n"
                "pg_data/base/1/1.gz {file, s=8192}\n"
                "pg_data/global {path}\n"
                "pg_data/global/pg_control.gz {file, s=8192}\n"
                "pg_data/pg_tblspc {path}\n"
                "pg_data/pg_tblspc/32768 {link, d=../../pg_tblspc/32768}\n"
                "pg_data/pg_wal {path}\n"
                "pg_data/postgresql.conf.gz {file, s=11}\n"
                "pg_data/tablespace_map.gz {file, s=19}\n"
                "pg_tblspc {path}\n"
                "pg_tblspc/32768 {path}\n"
                "pg_tblspc/32768/PG_11_201809051 {path}\n"
                "pg_tblspc/32768/PG_11_201809051/1 {path}\n"
                "pg_tblspc/32768/PG_11_201809051/1/5.gz {file, s=0}\n"
                "--------\n"
                "[backup:target]\n"
                "pg_data={\"path\":\"" TEST_PATH "/pg1\",\"type\":\"path\"}\n"
                "pg_tblspc/32768={\"path\":\"../../pg1-tblspc/32768\",\"tablespace-id\":\"32768\""
                ",\"tablespace-name\":\"tblspc32768\",\"type\":\"link\"}\n"
                "\n"
                "[target:file]\n"
                "pg_data/PG_VERSION={\"checksum\":\"17ba0791499db908433b80f37c5fbc89b870084b\",\"reference\":\"20191027-181320F\""
                ",\"size\":2,\"timestamp\":1572200000}\n"
                "pg_data/backup_label={\"checksum\":\"8e6f41ac87a7514be96260d65bacbffb11be77dc\",\"size\":17"
                ",\"timestamp\":1572400002}\n"
                "pg_data/base/1/1={\"checksum\":\"0631457264ff7f8d5fb1edc2c0211992a67c73e6\",\"checksum-page\":true"
                ",\"reference\":\"20191027-181320F\",\"size\":8192,\"timestamp\":1572200000}\n"
                "pg_data/global/pg_control={\"size\":8192,\"timestamp\":1572400000}\n"
                "pg_data/postgresql.conf={\"checksum\":\"e3db315c260e79211b7b52587123b7aa060f30ab\""
                ",\"reference\":\"20191027-181320F\",\"size\":11,\"timestamp\":1570000000}\n"
                "pg_data/tablespace_map={\"checksum\":\"87fe624d7976c2144e10afcb7a9a49b071f35e9c\",\"size\":19"
                ",\"timestamp\":1572400002}\n"
                "pg_tblspc/32768/PG_11_201809051/1/5={\"checksum-page\":true,\"reference\":\"20191027-181320F\",\"size\":0"
                ",\"timestamp\":1572200000}\n"
                "\n"
                "[target:link]\n"
                "pg_data/pg_tblspc/32768={\"destination\":\"../../pg1-tblspc/32768\"}\n"
                "\n"
                "[target:path]\n"
                "pg_data={}\n"
                "pg_data/base={}\n"
                "pg_data/base/1={}\n"
                "pg_data/global={}\n"
                "pg_data/pg_tblspc={}\n"
                "pg_data/pg_wal={}\n"
                "pg_tblspc={}\n"
                "pg_tblspc/32768={}\n"
                "pg_tblspc/32768/PG_11_201809051={}\n"
                "pg_tblspc/32768/PG_11_201809051/1={}\n",
                "compare file list");
        }

        // -------------------------------------------------------------------------------------------------------------------------
        TEST_TITLE("online 11 full backup with tablespaces, bundles and annotations");

        backupTimeStart = BACKUP_EPOCH + 2400000;

        {
            // Load options
            StringList *argList = strLstNew();
            hrnCfgArgRawZ(argList, cfgOptStanza, "test1");
            hrnCfgArgRaw(argList, cfgOptRepoPath, repoPath);
            hrnCfgArgRaw(argList, cfgOptPgPath, pg1Path);
            hrnCfgArgRawZ(argList, cfgOptRepoRetentionFull, "1");
            hrnCfgArgRawStrId(argList, cfgOptType, backupTypeFull);
            hrnCfgArgRawZ(argList, cfgOptManifestSaveThreshold, "1");
            hrnCfgArgRawBool(argList, cfgOptArchiveCopy, true);
            hrnCfgArgRawZ(argList, cfgOptBufferSize, "16K");
            hrnCfgArgRawBool(argList, cfgOptRepoBundle, true);
            hrnCfgArgRawBool(argList, cfgOptResume, false);
            hrnCfgArgRawZ(argList, cfgOptAnnotation, "extra key=this is an annotation");
            hrnCfgArgRawZ(argList, cfgOptAnnotation, "source=this is another annotation");
            HRN_CFG_LOAD(cfgCmdBackup, argList);

            // Set to a smaller values than the defaults allow
            cfgOptionSet(cfgOptRepoBundleSize, cfgSourceParam, VARINT64(PG_PAGE_SIZE_DEFAULT));
            cfgOptionSet(cfgOptRepoBundleLimit, cfgSourceParam, VARINT64(PG_PAGE_SIZE_DEFAULT));

            // Zero-length file to be stored
            HRN_STORAGE_PUT_EMPTY(storagePgWrite(), "zero", .timeModified = backupTimeStart);

            // Zeroed file which passes page checksums
            Buffer *relation = bufNew(PG_PAGE_SIZE_DEFAULT * 3);
            memset(bufPtr(relation), 0, bufSize(relation));
            bufUsedSet(relation, bufSize(relation));

            HRN_STORAGE_PUT(storagePgWrite(), PG_PATH_BASE "/1/2", relation, .timeModified = backupTimeStart);

            // Old files
            HRN_STORAGE_PUT_Z(storagePgWrite(), "postgresql.auto.conf", "CONFIGSTUFF2", .timeModified = 1500000000);
            HRN_STORAGE_PUT_Z(storagePgWrite(), "stuff.conf", "CONFIGSTUFF3", .timeModified = 1500000000);

            // File that will get skipped while bundling smaller files and end up a bundle by itself
            Buffer *bigish = bufNew(PG_PAGE_SIZE_DEFAULT - 1);
            memset(bufPtr(bigish), 0, bufSize(bigish));
            bufUsedSet(bigish, bufSize(bigish));

            HRN_STORAGE_PUT(storagePgWrite(), "bigish.dat", bigish, .timeModified = 1500000001);

            // Run backup
            testBackupPqScriptP(PG_VERSION_11, backupTimeStart, .walCompressType = compressTypeGz, .walTotal = 2);
            TEST_RESULT_VOID(hrnCmdBackup(), "backup");

            TEST_RESULT_LOG(
                "P00   INFO: execute non-exclusive backup start: backup begins after the next regular checkpoint completes\n"
                "P00   INFO: backup start archive = 0000000105DB8EB000000000, lsn = 5db8eb0/0\n"
                "P00   INFO: check archive for segment 0000000105DB8EB000000000\n"
                "P00 DETAIL: store zero-length file " TEST_PATH "/pg1/zero\n"
                "P00 DETAIL: store zero-length file " TEST_PATH "/pg1/pg_tblspc/32768/PG_11_201809051/1/5\n"
                "P01 DETAIL: backup file " TEST_PATH "/pg1/base/1/2 (24KB, [PCT]) checksum [SHA1]\n"
                "P01 DETAIL: backup file " TEST_PATH "/pg1/stuff.conf (bundle 1/0, 12B, [PCT]) checksum [SHA1]\n"
                "P01 DETAIL: backup file " TEST_PATH "/pg1/postgresql.auto.conf (bundle 1/32, 12B, [PCT]) checksum [SHA1]\n"
                "P01 DETAIL: backup file " TEST_PATH "/pg1/postgresql.conf (bundle 1/64, 11B, [PCT]) checksum [SHA1]\n"
                "P01 DETAIL: backup file " TEST_PATH "/pg1/PG_VERSION (bundle 1/95, 2B, [PCT]) checksum [SHA1]\n"
                "P01 DETAIL: backup file " TEST_PATH "/pg1/bigish.dat (bundle 2/0, 8.0KB, [PCT]) checksum [SHA1]\n"
                "P01 DETAIL: backup file " TEST_PATH "/pg1/base/1/1 (bundle 3/0, 8KB, [PCT]) checksum [SHA1]\n"
                "P01 DETAIL: backup file " TEST_PATH "/pg1/global/pg_control (bundle 4/0, 8KB, [PCT]) checksum [SHA1]\n"
                "P00   INFO: execute non-exclusive backup stop and wait for all WAL segments to archive\n"
                "P00   INFO: backup stop archive = 0000000105DB8EB000000001, lsn = 5db8eb0/180000\n"
                "P00 DETAIL: wrote 'backup_label' file returned from backup stop function\n"
                "P00 DETAIL: wrote 'tablespace_map' file returned from backup stop function\n"
                "P00   INFO: check archive for segment(s) 0000000105DB8EB000000000:0000000105DB8EB000000001\n"
                "P00 DETAIL: copy segment 0000000105DB8EB000000000 to backup\n"
                "P00 DETAIL: copy segment 0000000105DB8EB000000001 to backup\n"
                "P00   INFO: new backup label = 20191030-014640F\n"
                "P00   INFO: full backup size = [SIZE], file total = 14");

            TEST_RESULT_STR_Z(
                testBackupValidateP(storageRepo(), STRDEF(STORAGE_REPO_BACKUP "/latest")),
                ". {link, d=20191030-014640F}\n"
                "bundle {path}\n"
                "bundle/1/pg_data/PG_VERSION {file, s=2}\n"
                "bundle/1/pg_data/postgresql.auto.conf {file, s=12}\n"
                "bundle/1/pg_data/postgresql.conf {file, s=11}\n"
                "bundle/1/pg_data/stuff.conf {file, s=12}\n"
                "bundle/2/pg_data/bigish.dat {file, s=8191}\n"
                "bundle/3/pg_data/base/1/1 {file, s=8192}\n"
                "bundle/4/pg_data/global/pg_control {file, s=8192}\n"
                "pg_data {path}\n"
                "pg_data/backup_label.gz {file, s=17}\n"
                "pg_data/base {path}\n"
                "pg_data/base/1 {path}\n"
                "pg_data/base/1/2.gz {file, s=24576}\n"
                "pg_data/pg_wal {path}\n"
                "pg_data/pg_wal/0000000105DB8EB000000000.gz {file, s=1048576}\n"
                "pg_data/pg_wal/0000000105DB8EB000000001.gz {file, s=1048576}\n"
                "pg_data/tablespace_map.gz {file, s=19}\n"
                "--------\n"
                "[backup:target]\n"
                "pg_data={\"path\":\"" TEST_PATH "/pg1\",\"type\":\"path\"}\n"
                "pg_tblspc/32768={\"path\":\"../../pg1-tblspc/32768\",\"tablespace-id\":\"32768\""
                ",\"tablespace-name\":\"tblspc32768\",\"type\":\"link\"}\n"
                "\n"
                "[metadata]\n"
                "annotation={\"extra key\":\"this is an annotation\",\"source\":\"this is another annotation\"}\n"
                "\n"
                "[target:file]\n"
                "pg_data/PG_VERSION={\"checksum\":\"17ba0791499db908433b80f37c5fbc89b870084b\",\"size\":2"
                ",\"timestamp\":1572200000}\n"
                "pg_data/backup_label={\"checksum\":\"8e6f41ac87a7514be96260d65bacbffb11be77dc\",\"size\":17"
                ",\"timestamp\":1572400002}\n"
                "pg_data/base/1/1={\"checksum\":\"0631457264ff7f8d5fb1edc2c0211992a67c73e6\",\"checksum-page\":true,\"size\":8192"
                ",\"timestamp\":1572200000}\n"
                "pg_data/base/1/2={\"checksum\":\"ebdd38b69cd5b9f2d00d273c981e16960fbbb4f7\",\"checksum-page\":true,\"size\":24576"
                ",\"timestamp\":1572400000}\n"
                "pg_data/bigish.dat={\"checksum\":\"3e5175386be683d2f231f3fa3eab892a799082f7\",\"size\":8191"
                ",\"timestamp\":1500000001}\n"
                "pg_data/global/pg_control={\"size\":8192,\"timestamp\":1572400000}\n"
                "pg_data/pg_wal/0000000105DB8EB000000000={\"size\":1048576,\"timestamp\":1572400002}\n"
                "pg_data/pg_wal/0000000105DB8EB000000001={\"size\":1048576,\"timestamp\":1572400002}\n"
                "pg_data/postgresql.auto.conf={\"checksum\":\"e873a5cb5a67e48761e7b619c531311404facdce\",\"size\":12"
                ",\"timestamp\":1500000000}\n"
                "pg_data/postgresql.conf={\"checksum\":\"e3db315c260e79211b7b52587123b7aa060f30ab\",\"size\":11"
                ",\"timestamp\":1570000000}\n"
                "pg_data/stuff.conf={\"checksum\":\"55a9d0d18b77789c7722abe72aa905e2dc85bb5d\",\"size\":12"
                ",\"timestamp\":1500000000}\n"
                "pg_data/tablespace_map={\"checksum\":\"87fe624d7976c2144e10afcb7a9a49b071f35e9c\",\"size\":19"
                ",\"timestamp\":1572400002}\n"
                "pg_data/zero={\"size\":0,\"timestamp\":1572400000}\n"
                "pg_tblspc/32768/PG_11_201809051/1/5={\"checksum-page\":true,\"size\":0,\"timestamp\":1572200000}\n"
                "\n"
                "[target:link]\n"
                "pg_data/pg_tblspc/32768={\"destination\":\"../../pg1-tblspc/32768\"}\n"
                "\n"
                "[target:path]\n"
                "pg_data={}\n"
                "pg_data/base={}\n"
                "pg_data/base/1={}\n"
                "pg_data/global={}\n"
                "pg_data/pg_tblspc={}\n"
                "pg_data/pg_wal={}\n"
                "pg_tblspc={}\n"
                "pg_tblspc/32768={}\n"
                "pg_tblspc/32768/PG_11_201809051={}\n"
                "pg_tblspc/32768/PG_11_201809051/1={}\n",
                "compare file list");
        }

        // -------------------------------------------------------------------------------------------------------------------------
        TEST_TITLE("online 11 diff backup with bundles");

        backupTimeStart = BACKUP_EPOCH + 2600000;

        {
            // Remove old pg data
            HRN_STORAGE_PATH_REMOVE(storageTest, "pg1-data", .recurse = true);
            HRN_STORAGE_PATH_REMOVE(storageTest, "pg1-tblspc", .recurse = true);
            HRN_STORAGE_REMOVE(storageTest, "pg1");

            // Update pg_control
            HRN_PG_CONTROL_PUT(storagePgWrite(), PG_VERSION_11, .pageChecksum = false, .walSegmentSize = 2 * 1024 * 1024);

            // Update version
            HRN_STORAGE_PUT_Z(storagePgWrite(), PG_FILE_PGVERSION, PG_VERSION_11_STR, .timeModified = backupTimeStart);

            // Load options
            StringList *argList = strLstNew();
            hrnCfgArgRawZ(argList, cfgOptStanza, "test1");
            hrnCfgArgRaw(argList, cfgOptRepoPath, repoPath);
            hrnCfgArgRaw(argList, cfgOptPgPath, pg1Path);
            hrnCfgArgRawZ(argList, cfgOptRepoRetentionFull, "1");
            hrnCfgArgRawStrId(argList, cfgOptType, backupTypeDiff);
            hrnCfgArgRawBool(argList, cfgOptRepoBundle, true);
            hrnCfgArgRawBool(argList, cfgOptDelta, true);
            HRN_CFG_LOAD(cfgCmdBackup, argList);

            // Zero-length file to be stored
            HRN_STORAGE_PUT_EMPTY(storagePgWrite(), "zero", .timeModified = backupTimeStart);

            // Run backup
            testBackupPqScriptP(PG_VERSION_11, backupTimeStart, .walCompressType = compressTypeGz, .walTotal = 2);
            TEST_RESULT_VOID(hrnCmdBackup(), "backup");

            TEST_RESULT_LOG(
                "P00   INFO: last backup label = 20191030-014640F, version = " PROJECT_VERSION "\n"
                "P00   WARN: diff backup cannot alter 'checksum-page' option to 'false', reset to 'true' from 20191030-014640F\n"
                "P00   INFO: execute non-exclusive backup start: backup begins after the next regular checkpoint completes\n"
                "P00   INFO: backup start archive = 0000000105DBBF8000000000, lsn = 5dbbf80/0\n"
                "P00   INFO: check archive for segment 0000000105DBBF8000000000\n"
                "P00 DETAIL: store zero-length file " TEST_PATH "/pg1/zero\n"
                "P01 DETAIL: backup file " TEST_PATH "/pg1/global/pg_control (bundle 1/0, 8KB, [PCT]) checksum [SHA1]\n"
                "P01 DETAIL: match file from prior backup " TEST_PATH "/pg1/PG_VERSION (2B, [PCT]) checksum [SHA1]\n"
                "P00 DETAIL: reference pg_data/PG_VERSION to 20191030-014640F\n"
                "P00   INFO: execute non-exclusive backup stop and wait for all WAL segments to archive\n"
                "P00   INFO: backup stop archive = 0000000105DBBF8000000001, lsn = 5dbbf80/300000\n"
                "P00 DETAIL: wrote 'backup_label' file returned from backup stop function\n"
                "P00 DETAIL: wrote 'tablespace_map' file returned from backup stop function\n"
                "P00   INFO: check archive for segment(s) 0000000105DBBF8000000000:0000000105DBBF8000000001\n"
                "P00   INFO: new backup label = 20191030-014640F_20191101-092000D\n"
                "P00   INFO: diff backup size = [SIZE], file total = 5");

            TEST_RESULT_STR_Z(
                testBackupValidateP(storageRepo(), STRDEF(STORAGE_REPO_BACKUP "/latest")),
                ". {link, d=20191030-014640F_20191101-092000D}\n"
                "bundle {path}\n"
                "bundle/1/pg_data/global/pg_control {file, s=8192}\n"
                "pg_data {path}\n"
                "pg_data/backup_label.gz {file, s=17}\n"
                "pg_data/tablespace_map.gz {file, s=19}\n"
                "--------\n"
                "[backup:target]\n"
                "pg_data={\"path\":\"" TEST_PATH "/pg1\",\"type\":\"path\"}\n"
                "\n"
                "[target:file]\n"
                "pg_data/PG_VERSION={\"checksum\":\"17ba0791499db908433b80f37c5fbc89b870084b\",\"reference\":\"20191030-014640F\""
                ",\"size\":2,\"timestamp\":1572600000}\n"
                "pg_data/backup_label={\"checksum\":\"8e6f41ac87a7514be96260d65bacbffb11be77dc\",\"size\":17"
                ",\"timestamp\":1572600002}\n"
                "pg_data/global/pg_control={\"size\":8192,\"timestamp\":1572600000}\n"
                "pg_data/tablespace_map={\"checksum\":\"87fe624d7976c2144e10afcb7a9a49b071f35e9c\",\"size\":19"
                ",\"timestamp\":1572600002}\n"
                "pg_data/zero={\"size\":0,\"timestamp\":1572600000}\n"
                "\n"
                "[target:path]\n"
                "pg_data={}\n"
                "pg_data/global={}\n",
                "compare file list");
        }

        // -------------------------------------------------------------------------------------------------------------------------
        TEST_TITLE("online 11 full backup with block incr");

        backupTimeStart = BACKUP_EPOCH + 2800000;

<<<<<<< HEAD
        // Use min block size for testing
        const struct ManifestBuildBlockIncrSizeMap blockSizeMin =
            manifestBuildBlockIncrSizeMap[LENGTH_OF(manifestBuildBlockIncrSizeMap) - 1];
=======
        // Block sizes for testing
        #define BLOCK_MIN_SIZE                                      131072
        #define BLOCK_MIN_FILE_SIZE                                 131072
        #define BLOCK_MAX_SIZE                                      196608
        #define BLOCK_MAX_FILE_SIZE                                 2097152
>>>>>>> bf66054d

        {
            // Remove old pg data
            HRN_STORAGE_PATH_REMOVE(storageTest, "pg1", .recurse = true);

            // Update pg_control
            HRN_PG_CONTROL_PUT(storagePgWrite(), PG_VERSION_11, .pageChecksum = false, .walSegmentSize = 2 * 1024 * 1024);

            // Update version
            HRN_STORAGE_PUT_Z(storagePgWrite(), PG_FILE_PGVERSION, PG_VERSION_11_STR, .timeModified = backupTimeStart);

            // Load options
            StringList *argList = strLstNew();
            hrnCfgArgRawZ(argList, cfgOptStanza, "test1");
            hrnCfgArgRaw(argList, cfgOptRepoPath, repoPath);
            hrnCfgArgRaw(argList, cfgOptPgPath, pg1Path);
            hrnCfgArgRawZ(argList, cfgOptRepoRetentionFull, "1");
            hrnCfgArgRawStrId(argList, cfgOptType, backupTypeFull);
            hrnCfgArgRawZ(argList, cfgOptCompressType, "none");
            hrnCfgArgRawBool(argList, cfgOptRepoBundle, true);
            hrnCfgArgRawZ(argList, cfgOptRepoBundleLimit, "23kB");
            hrnCfgArgRawBool(argList, cfgOptRepoBlock, true);
            hrnCfgArgRawZ(argList, cfgOptRepoBlockSizeMap, STRINGIFY(BLOCK_MAX_FILE_SIZE) "b=" STRINGIFY(BLOCK_MAX_SIZE) "b");
            hrnCfgArgRawZ(argList, cfgOptRepoBlockSizeMap, STRINGIFY(BLOCK_MIN_FILE_SIZE) "=" STRINGIFY(BLOCK_MIN_SIZE));
            HRN_CFG_LOAD(cfgCmdBackup, argList);

            // File that uses block incr and will grow
<<<<<<< HEAD
            Buffer *file = bufNew(blockSizeMin.blockSize * 3);
=======
            Buffer *file = bufNew(BLOCK_MIN_SIZE * 3);
>>>>>>> bf66054d
            memset(bufPtr(file), 0, bufSize(file));
            bufUsedSet(file, bufSize(file));

            HRN_STORAGE_PUT(storagePgWrite(), "block-incr-grow", file, .timeModified = backupTimeStart);

            // File that shrinks below the limit
<<<<<<< HEAD
            file = bufNew(blockSizeMin.fileSize + 1);
=======
            file = bufNew(BLOCK_MIN_FILE_SIZE + 1);
>>>>>>> bf66054d
            memset(bufPtr(file), 55, bufSize(file));
            bufUsedSet(file, bufSize(file));

            HRN_STORAGE_PUT(storagePgWrite(), "block-incr-shrink", file, .timeModified = backupTimeStart);

            // File that grows above the limit
<<<<<<< HEAD
            file = bufNew(blockSizeMin.fileSize - 1);
=======
            file = bufNew(BLOCK_MIN_FILE_SIZE - 1);
>>>>>>> bf66054d
            memset(bufPtr(file), 77, bufSize(file));
            bufUsedSet(file, bufSize(file));

            HRN_STORAGE_PUT(storagePgWrite(), "grow-to-block-incr", file, .timeModified = backupTimeStart);

            // Run backup
            testBackupPqScriptP(PG_VERSION_11, backupTimeStart, .walCompressType = compressTypeGz, .walTotal = 2);
            TEST_RESULT_VOID(hrnCmdBackup(), "backup");

            TEST_RESULT_LOG(
                "P00   INFO: execute non-exclusive backup start: backup begins after the next regular checkpoint completes\n"
                "P00   INFO: backup start archive = 0000000105DBF06000000000, lsn = 5dbf060/0\n"
                "P00   INFO: check archive for segment 0000000105DBF06000000000\n"
                "P01 DETAIL: backup file " TEST_PATH "/pg1/block-incr-grow (24KB, [PCT]) checksum [SHA1]\n"
                "P01 DETAIL: backup file " TEST_PATH "/pg1/grow-to-block-incr (bundle 1/0, 16.0KB, [PCT]) checksum [SHA1]\n"
                "P01 DETAIL: backup file " TEST_PATH "/pg1/global/pg_control (bundle 1/16383, 8KB, [PCT]) checksum [SHA1]\n"
                "P01 DETAIL: backup file " TEST_PATH "/pg1/block-incr-shrink (bundle 1/24575, 16KB, [PCT]) checksum [SHA1]\n"
                "P01 DETAIL: backup file " TEST_PATH "/pg1/PG_VERSION (bundle 1/41040, 2B, [PCT]) checksum [SHA1]\n"
                "P00   INFO: execute non-exclusive backup stop and wait for all WAL segments to archive\n"
                "P00   INFO: backup stop archive = 0000000105DBF06000000001, lsn = 5dbf060/300000\n"
                "P00 DETAIL: wrote 'backup_label' file returned from backup stop function\n"
                "P00 DETAIL: wrote 'tablespace_map' file returned from backup stop function\n"
                "P00   INFO: check archive for segment(s) 0000000105DBF06000000000:0000000105DBF06000000001\n"
                "P00   INFO: new backup label = 20191103-165320F\n"
                "P00   INFO: full backup size = [SIZE], file total = 7");

            TEST_RESULT_STR_Z(
                testBackupValidateP(storageRepo(), STRDEF(STORAGE_REPO_BACKUP "/latest")),
                ". {link, d=20191103-165320F}\n"
                "bundle {path}\n"
                "bundle/1/pg_data/PG_VERSION {file, s=2}\n"
                "bundle/1/pg_data/block-incr-shrink {file, m=0:{0,1,2}, s=16385}\n"
                "bundle/1/pg_data/global/pg_control {file, s=8192}\n"
                "bundle/1/pg_data/grow-to-block-incr {file, s=16383}\n"
                "pg_data {path}\n"
                "pg_data/backup_label {file, s=17}\n"
                "pg_data/block-incr-grow.pgbi {file, m=0:{0,1,2}, s=24576}\n"
                "pg_data/tablespace_map {file, s=19}\n"
                "--------\n"
                "[backup:target]\n"
                "pg_data={\"path\":\"" TEST_PATH "/pg1\",\"type\":\"path\"}\n"
                "\n"
                "[target:file]\n"
                "pg_data/PG_VERSION={\"checksum\":\"17ba0791499db908433b80f37c5fbc89b870084b\",\"size\":2"
                ",\"timestamp\":1572800000}\n"
                "pg_data/backup_label={\"checksum\":\"8e6f41ac87a7514be96260d65bacbffb11be77dc\",\"size\":17"
                ",\"timestamp\":1572800002}\n"
                "pg_data/block-incr-grow={\"bims\":68,\"bis\":1,\"checksum\":\"ebdd38b69cd5b9f2d00d273c981e16960fbbb4f7\""
                ",\"size\":24576,\"timestamp\":1572800000}\n"
                "pg_data/block-incr-shrink={\"bims\":72,\"bis\":1,\"checksum\":\"ce5f8864058b1bb274244b512cb9641355987134\""
                ",\"size\":16385,\"timestamp\":1572800000}\n"
                "pg_data/global/pg_control={\"size\":8192,\"timestamp\":1572800000}\n"
                "pg_data/grow-to-block-incr={\"checksum\":\"f5a5c308cf5fcb52bccebe2365f8ed56acbcc41d\",\"size\":16383"
                ",\"timestamp\":1572800000}\n"
                "pg_data/tablespace_map={\"checksum\":\"87fe624d7976c2144e10afcb7a9a49b071f35e9c\",\"size\":19"
                ",\"timestamp\":1572800002}\n"
                "\n"
                "[target:path]\n"
                "pg_data={}\n"
                "pg_data/global={}\n",
                "compare file list");
        }

        // -------------------------------------------------------------------------------------------------------------------------
        TEST_TITLE("online 11 diff backup with block incr");

        backupTimeStart = BACKUP_EPOCH + 3000000;

        // Use one larger than min block size for bounds testing
        const struct ManifestBuildBlockIncrSizeMap blockSizeLarger =
            manifestBuildBlockIncrSizeMap[LENGTH_OF(manifestBuildBlockIncrSizeMap) - 2];

        {
            // Load options
            StringList *argList = strLstNew();
            hrnCfgArgRawZ(argList, cfgOptStanza, "test1");
            hrnCfgArgRaw(argList, cfgOptRepoPath, repoPath);
            hrnCfgArgRaw(argList, cfgOptPgPath, pg1Path);
            hrnCfgArgRawZ(argList, cfgOptRepoRetentionFull, "1");
            hrnCfgArgRawStrId(argList, cfgOptType, backupTypeDiff);
            hrnCfgArgRawZ(argList, cfgOptCompressType, "none");
            hrnCfgArgRawBool(argList, cfgOptRepoBundle, true);
            hrnCfgArgRawZ(argList, cfgOptRepoBundleLimit, "23kB");
            hrnCfgArgRawBool(argList, cfgOptRepoBlock, true);
            hrnCfgArgRawZ(argList, cfgOptRepoBlockSizeMap, STRINGIFY(BLOCK_MAX_FILE_SIZE) "=" STRINGIFY(BLOCK_MAX_SIZE));
            hrnCfgArgRawZ(argList, cfgOptRepoBlockSizeMap, STRINGIFY(BLOCK_MIN_FILE_SIZE) "=" STRINGIFY(BLOCK_MIN_SIZE));
            HRN_CFG_LOAD(cfgCmdBackup, argList);

<<<<<<< HEAD
            // Grow file size to check block incr delta. This is large enough that it would get a new block size if it were a new
            // file rather than a delta. Also split the first super block.
            Buffer *file = bufNew(blockSizeLarger.fileSize);
=======
            // Grow file size to check block incr delta. This is also large enough that it would get a new block size if it were
            // and new file rather than a delta.
            Buffer *file = bufNew(BLOCK_MAX_FILE_SIZE);
>>>>>>> bf66054d
            memset(bufPtr(file), 0, bufSize(file));
            memset(bufPtr(file) + blockSizeMin.blockSize, 1, blockSizeMin.blockSize);
            bufUsedSet(file, bufSize(file));

            HRN_STORAGE_PUT(storagePgWrite(), "block-incr-grow", file, .timeModified = backupTimeStart);

<<<<<<< HEAD
            // File that gets a larger block size and multiple super blocks
            file = bufNew(1472 * 1024);
=======
            // File that gets a large block size
            file = bufNew(BLOCK_MAX_FILE_SIZE);
>>>>>>> bf66054d
            memset(bufPtr(file), 0, bufSize(file));
            bufUsedSet(file, bufSize(file));

            HRN_STORAGE_PUT(storagePgWrite(), "block-incr-larger", file, .timeModified = backupTimeStart);

            // Shrink file below the limit
<<<<<<< HEAD
            file = bufNew(blockSizeMin.fileSize - 1);
=======
            file = bufNew(BLOCK_MIN_FILE_SIZE - 1);
>>>>>>> bf66054d
            memset(bufPtr(file), 55, bufSize(file));
            bufUsedSet(file, bufSize(file));

            HRN_STORAGE_PUT(storagePgWrite(), "block-incr-shrink", file, .timeModified = backupTimeStart);

            // Grow file above the limit
<<<<<<< HEAD
            file = bufNew(blockSizeMin.fileSize + 1);
=======
            file = bufNew(BLOCK_MIN_FILE_SIZE + 1);
>>>>>>> bf66054d
            memset(bufPtr(file), 77, bufSize(file));
            bufUsedSet(file, bufSize(file));

            HRN_STORAGE_PUT(storagePgWrite(), "grow-to-block-incr", file, .timeModified = backupTimeStart);

            // Run backup
            testBackupPqScriptP(PG_VERSION_11, backupTimeStart, .walCompressType = compressTypeGz, .walTotal = 2);
            TEST_RESULT_VOID(hrnCmdBackup(), "backup");

            TEST_RESULT_LOG(
                "P00   INFO: last backup label = 20191103-165320F, version = " PROJECT_VERSION "\n"
                "P00   INFO: execute non-exclusive backup start: backup begins after the next regular checkpoint completes\n"
                "P00   INFO: backup start archive = 0000000105DC213000000000, lsn = 5dc2130/0\n"
                "P00   INFO: check archive for segment 0000000105DC213000000000\n"
                "P01 DETAIL: backup file " TEST_PATH "/pg1/block-incr-larger (1.4MB, [PCT]) checksum [SHA1]\n"
                "P01 DETAIL: backup file " TEST_PATH "/pg1/block-incr-grow (128KB, [PCT]) checksum [SHA1]\n"
                "P01 DETAIL: backup file " TEST_PATH "/pg1/grow-to-block-incr (bundle 1/0, 16KB, [PCT]) checksum [SHA1]\n"
                "P01 DETAIL: backup file " TEST_PATH "/pg1/global/pg_control (bundle 1/16462, 8KB, [PCT]) checksum [SHA1]\n"
                "P01 DETAIL: backup file " TEST_PATH "/pg1/block-incr-shrink (bundle 1/24654, 16.0KB, [PCT]) checksum [SHA1]\n"
                "P00 DETAIL: reference pg_data/PG_VERSION to 20191103-165320F\n"
                "P00   INFO: execute non-exclusive backup stop and wait for all WAL segments to archive\n"
                "P00   INFO: backup stop archive = 0000000105DC213000000001, lsn = 5dc2130/300000\n"
                "P00 DETAIL: wrote 'backup_label' file returned from backup stop function\n"
                "P00 DETAIL: wrote 'tablespace_map' file returned from backup stop function\n"
                "P00   INFO: check archive for segment(s) 0000000105DC213000000000:0000000105DC213000000001\n"
                "P00   INFO: new backup label = 20191103-165320F_20191106-002640D\n"
                "P00   INFO: diff backup size = [SIZE], file total = 8");

            TEST_RESULT_STR_Z(
                testBackupValidateP(storageRepo(), STRDEF(STORAGE_REPO_BACKUP "/latest")),
                ". {link, d=20191103-165320F_20191106-002640D}\n"
                "bundle {path}\n"
                "bundle/1/pg_data/block-incr-shrink {file, s=16383}\n"
                "bundle/1/pg_data/global/pg_control {file, s=8192}\n"
                "bundle/1/pg_data/grow-to-block-incr {file, m=1:{0,1,2}, s=16385}\n"
                "pg_data {path}\n"
                "pg_data/backup_label {file, s=17}\n"
                "pg_data/block-incr-grow.pgbi {file, m=0:{0},1:{0},0:{2},1:{1,2,3,4,5,6,7,8,9,10,11,12,13}, s=131072}\n"
                "pg_data/block-incr-larger.pgbi {file, m=1:{0,1,2,3,4,5,6,7,8,9,10,11,12,13,14,15},1:{0,1,2,3,4,5,6}, s=1507328}\n"
                "pg_data/tablespace_map {file, s=19}\n"
                "--------\n"
                "[backup:target]\n"
                "pg_data={\"path\":\"" TEST_PATH "/pg1\",\"type\":\"path\"}\n"
                "\n"
                "[target:file]\n"
                "pg_data/PG_VERSION={\"checksum\":\"17ba0791499db908433b80f37c5fbc89b870084b\",\"reference\":\"20191103-165320F\""
                ",\"size\":2,\"timestamp\":1572800000}\n"
                "pg_data/backup_label={\"checksum\":\"8e6f41ac87a7514be96260d65bacbffb11be77dc\",\"size\":17"
                ",\"timestamp\":1573000002}\n"
                "pg_data/block-incr-grow={\"bims\":347,\"bis\":1,\"checksum\":\"1ddde8db92dd9019be0819ae4f9ad9cea2fae399\""
                ",\"size\":131072,\"timestamp\":1573000000}\n"
                "pg_data/block-incr-larger={\"bims\":493,\"bis\":8,\"checksum\":\"eec53a6da79c00b3c658a7e09f44b3e9efefd960\","
                "\"size\":1507328,\"timestamp\":1573000000}\n"
                "pg_data/block-incr-shrink={\"checksum\":\"1c6a17f67562d8b3f64f1b5f2ee592a4c2809b3b\",\"size\":16383"
                ",\"timestamp\":1573000000}\n"
                "pg_data/global/pg_control={\"size\":8192,\"timestamp\":1573000000}\n"
                "pg_data/grow-to-block-incr={\"bims\":69,\"bis\":1,\"checksum\":\"4f560611d9dc9212432970e5c4bec15d876c226e\","
                "\"size\":16385,\"timestamp\":1573000000}\n"
                "pg_data/tablespace_map={\"checksum\":\"87fe624d7976c2144e10afcb7a9a49b071f35e9c\",\"size\":19"
                ",\"timestamp\":1573000002}\n"
                "\n"
                "[target:path]\n"
                "pg_data={}\n"
                "pg_data/global={}\n",
                "compare file list");

            HRN_STORAGE_REMOVE(storagePgWrite(), "block-incr-grow");
            HRN_STORAGE_REMOVE(storagePgWrite(), "block-incr-larger");
            HRN_STORAGE_REMOVE(storagePgWrite(), "block-incr-shrink");
            HRN_STORAGE_REMOVE(storagePgWrite(), "grow-to-block-incr");
        }

        // It is better to put as few tests here as possible because cmp/enc makes tests more expensive (especially with valgrind)
        // -------------------------------------------------------------------------------------------------------------------------
        TEST_TITLE("online 11 full backup with comp/enc");

        backupTimeStart = BACKUP_EPOCH + 3200000;

        {
            // Create encrypted stanza
            StringList *argList = strLstNew();
            hrnCfgArgRawZ(argList, cfgOptStanza, "test1");
            hrnCfgArgRaw(argList, cfgOptRepoPath, repoPath);
            hrnCfgArgRaw(argList, cfgOptPgPath, pg1Path);
            hrnCfgArgRawBool(argList, cfgOptOnline, false);
            hrnCfgArgRawZ(argList, cfgOptRepoCipherType, "aes-256-cbc");
            hrnCfgEnvRawZ(cfgOptRepoCipherPass, TEST_CIPHER_PASS);
            HRN_CFG_LOAD(cfgCmdStanzaCreate, argList);

            HRN_STORAGE_PATH_REMOVE(storageRepoIdxWrite(0), NULL, .recurse = true);

            cmdStanzaCreate();
            TEST_RESULT_LOG("P00   INFO: stanza-create for stanza 'test1' on repo1");

            // Load options
            argList = strLstNew();
            hrnCfgArgRawZ(argList, cfgOptStanza, "test1");
            hrnCfgArgRaw(argList, cfgOptRepoPath, repoPath);
            hrnCfgArgRaw(argList, cfgOptPgPath, pg1Path);
            hrnCfgArgRawZ(argList, cfgOptRepoRetentionFull, "1");
            hrnCfgArgRawStrId(argList, cfgOptType, backupTypeFull);
            hrnCfgArgRawBool(argList, cfgOptRepoBundle, true);
            hrnCfgArgRawZ(argList, cfgOptRepoBundleLimit, "8KiB");
            hrnCfgArgRawBool(argList, cfgOptRepoBlock, true);
            hrnCfgArgRawZ(argList, cfgOptRepoBlockSizeMap, STRINGIFY(BLOCK_MAX_FILE_SIZE) "=" STRINGIFY(BLOCK_MAX_SIZE));
            hrnCfgArgRawZ(argList, cfgOptRepoBlockSizeMap, STRINGIFY(BLOCK_MIN_FILE_SIZE) "=" STRINGIFY(BLOCK_MIN_SIZE));
            hrnCfgArgRawZ(argList, cfgOptBufferSize, "16KiB");
            hrnCfgArgRawZ(argList, cfgOptRepoCipherType, "aes-256-cbc");
            hrnCfgEnvRawZ(cfgOptRepoCipherPass, TEST_CIPHER_PASS);
            HRN_CFG_LOAD(cfgCmdBackup, argList);

            // File that uses block incr and will grow
<<<<<<< HEAD
            Buffer *file = bufNew((size_t)(blockSizeMin.fileSize * 1.5));
=======
            Buffer *file = bufNew((size_t)(BLOCK_MIN_FILE_SIZE));
>>>>>>> bf66054d
            memset(bufPtr(file), 0, bufSize(file));
            bufUsedSet(file, bufSize(file));

            HRN_STORAGE_PUT(storagePgWrite(), "block-incr-grow", file, .timeModified = backupTimeStart);

            // Run backup
            testBackupPqScriptP(
                PG_VERSION_11, backupTimeStart, .walCompressType = compressTypeNone, .cipherType = cipherTypeAes256Cbc,
                .cipherPass = TEST_CIPHER_PASS, .walTotal = 2);
            TEST_RESULT_VOID(hrnCmdBackup(), "backup");

            TEST_RESULT_LOG(
                "P00   INFO: execute non-exclusive backup start: backup begins after the next regular checkpoint completes\n"
                "P00   INFO: backup start archive = 0000000105DC520000000000, lsn = 5dc5200/0\n"
                "P00   INFO: check archive for segment 0000000105DC520000000000\n"
                "P01 DETAIL: backup file " TEST_PATH "/pg1/block-incr-grow (24KB, [PCT]) checksum [SHA1]\n"
                "P01 DETAIL: backup file " TEST_PATH "/pg1/PG_VERSION (bundle 1/0, 2B, [PCT]) checksum [SHA1]\n"
                "P01 DETAIL: backup file " TEST_PATH "/pg1/global/pg_control (bundle 1/48, 8KB, [PCT]) checksum [SHA1]\n"
                "P00   INFO: execute non-exclusive backup stop and wait for all WAL segments to archive\n"
                "P00   INFO: backup stop archive = 0000000105DC520000000001, lsn = 5dc5200/300000\n"
                "P00 DETAIL: wrote 'backup_label' file returned from backup stop function\n"
                "P00 DETAIL: wrote 'tablespace_map' file returned from backup stop function\n"
                "P00   INFO: check archive for segment(s) 0000000105DC520000000000:0000000105DC520000000001\n"
                "P00   INFO: new backup label = 20191108-080000F\n"
                "P00   INFO: full backup size = [SIZE], file total = 5");

            TEST_RESULT_STR_Z(
                testBackupValidateP(
                    storageRepo(), STRDEF(STORAGE_REPO_BACKUP "/latest"), .cipherType = cipherTypeAes256Cbc,
                    .cipherPass = TEST_CIPHER_PASS),
                ". {link, d=20191108-080000F}\n"
                "bundle {path}\n"
                "bundle/1/pg_data/PG_VERSION {file, s=2}\n"
                "bundle/1/pg_data/global/pg_control {file, s=8192}\n"
                "pg_data {path}\n"
                "pg_data/backup_label.gz {file, s=17}\n"
                "pg_data/block-incr-grow.pgbi {file, m=0:{0,1,2}, s=24576}\n"
                "pg_data/tablespace_map.gz {file, s=19}\n"
                "--------\n"
                "[backup:target]\n"
                "pg_data={\"path\":\"" TEST_PATH "/pg1\",\"type\":\"path\"}\n"
                "\n"
                "[target:file]\n"
                "pg_data/PG_VERSION={\"checksum\":\"17ba0791499db908433b80f37c5fbc89b870084b\",\"size\":2"
                ",\"timestamp\":1572800000}\n"
                "pg_data/backup_label={\"checksum\":\"8e6f41ac87a7514be96260d65bacbffb11be77dc\",\"size\":17"
                ",\"timestamp\":1573200002}\n"
                "pg_data/block-incr-grow={\"bims\":88,\"bis\":1,\"checksum\":\"ebdd38b69cd5b9f2d00d273c981e16960fbbb4f7\","
                "\"size\":24576,\"timestamp\":1573200000}\n"
                "pg_data/global/pg_control={\"size\":8192,\"timestamp\":1573200000}\n"
                "pg_data/tablespace_map={\"checksum\":\"87fe624d7976c2144e10afcb7a9a49b071f35e9c\",\"size\":19"
                ",\"timestamp\":1573200002}\n"
                "\n"
                "[target:path]\n"
                "pg_data={}\n"
                "pg_data/global={}\n",
                "compare file list");
        }

        // -------------------------------------------------------------------------------------------------------------------------
        TEST_TITLE("online 11 diff backup with comp/enc");

        backupTimeStart = BACKUP_EPOCH + 3400000;

        {
            // Load options
            StringList *argList = strLstNew();
            hrnCfgArgRawZ(argList, cfgOptStanza, "test1");
            hrnCfgArgRaw(argList, cfgOptRepoPath, repoPath);
            hrnCfgArgRaw(argList, cfgOptPgPath, pg1Path);
            hrnCfgArgRawZ(argList, cfgOptRepoRetentionFull, "1");
            hrnCfgArgRawStrId(argList, cfgOptType, backupTypeDiff);
            hrnCfgArgRawBool(argList, cfgOptRepoBundle, true);
            hrnCfgArgRawZ(argList, cfgOptRepoBundleLimit, "4MiB");
            hrnCfgArgRawBool(argList, cfgOptRepoBlock, true);
            hrnCfgArgRawZ(argList, cfgOptRepoCipherType, "aes-256-cbc");
            hrnCfgArgRawZ(argList, cfgOptRepoBlockAgeMap, "1=2");
            hrnCfgEnvRawZ(cfgOptRepoCipherPass, TEST_CIPHER_PASS);
            HRN_CFG_LOAD(cfgCmdBackup, argList);

<<<<<<< HEAD
            // File that uses block incr and grows and overwrite last block of prior map
            Buffer *file = bufNew(blockSizeMin.fileSize * 3);
=======
            // File that uses block incr and grows
            Buffer *file = bufNew(BLOCK_MIN_FILE_SIZE * 2);
>>>>>>> bf66054d
            memset(bufPtr(file), 0, bufSize(file));
            memset(bufPtr(file) + (blockSizeMin.blockSize * 2), 1, blockSizeMin.blockSize);
            bufUsedSet(file, bufSize(file));

            HRN_STORAGE_PUT(storagePgWrite(), "block-incr-grow", file, .timeModified = backupTimeStart);

            // File with age multiplier
            file = bufNew(BLOCK_MIN_FILE_SIZE * 2);
            memset(bufPtr(file), 0, bufSize(file));
            bufUsedSet(file, bufSize(file));

            HRN_STORAGE_PUT(storagePgWrite(), "block-age-multiplier", file, .timeModified = backupTimeStart - SEC_PER_DAY);

            // Run backup
            testBackupPqScriptP(
                PG_VERSION_11, backupTimeStart, .walCompressType = compressTypeNone, .cipherType = cipherTypeAes256Cbc,
                .cipherPass = TEST_CIPHER_PASS, .walTotal = 2);
            TEST_RESULT_VOID(hrnCmdBackup(), "backup");

            TEST_RESULT_LOG(
                "P00   INFO: last backup label = 20191108-080000F, version = " PROJECT_VERSION "\n"
                "P00   INFO: execute non-exclusive backup start: backup begins after the next regular checkpoint completes\n"
                "P00   INFO: backup start archive = 0000000105DC82D000000000, lsn = 5dc82d0/0\n"
                "P00   INFO: check archive for segment 0000000105DC82D000000000\n"
<<<<<<< HEAD
                "P01 DETAIL: backup file " TEST_PATH "/pg1/global/pg_control (bundle 1/0, 8KB, [PCT]) checksum [SHA1]\n"
                "P01 DETAIL: backup file " TEST_PATH "/pg1/block-incr-grow (bundle 1/112, 48KB, [PCT]) checksum [SHA1]\n"
=======
                "P01 DETAIL: backup file " TEST_PATH "/pg1/block-age-multiplier (bundle 1/0, 256KB, [PCT]) checksum [SHA1]\n"
                "P01 DETAIL: backup file " TEST_PATH "/pg1/global/pg_control (bundle 1/355, 8KB, [PCT]) checksum [SHA1]\n"
                "P01 DETAIL: backup file " TEST_PATH "/pg1/block-incr-grow (bundle 1/467, 256KB, [PCT]) checksum [SHA1]\n"
>>>>>>> bf66054d
                "P00 DETAIL: reference pg_data/PG_VERSION to 20191108-080000F\n"
                "P00   INFO: execute non-exclusive backup stop and wait for all WAL segments to archive\n"
                "P00   INFO: backup stop archive = 0000000105DC82D000000001, lsn = 5dc82d0/300000\n"
                "P00 DETAIL: wrote 'backup_label' file returned from backup stop function\n"
                "P00 DETAIL: wrote 'tablespace_map' file returned from backup stop function\n"
                "P00   INFO: check archive for segment(s) 0000000105DC82D000000000:0000000105DC82D000000001\n"
                "P00   INFO: new backup label = 20191108-080000F_20191110-153320D\n"
                "P00   INFO: diff backup size = [SIZE], file total = 6");

            TEST_RESULT_STR_Z(
                testBackupValidateP(
                    storageRepo(), STRDEF(STORAGE_REPO_BACKUP "/latest"), .cipherType = cipherTypeAes256Cbc,
                    .cipherPass = TEST_CIPHER_PASS),
                ". {link, d=20191108-080000F_20191110-153320D}\n"
                "bundle {path}\n"
<<<<<<< HEAD
                "bundle/1/pg_data/block-incr-grow {file, m=0:{0,1},1:{0,1,2,3}, s=49152}\n"
=======
                "bundle/1/pg_data/block-age-multiplier {file, m={1}, s=262144}\n"
                "bundle/1/pg_data/block-incr-grow {file, m={0,1}, s=262144}\n"
>>>>>>> bf66054d
                "bundle/1/pg_data/global/pg_control {file, s=8192}\n"
                "pg_data {path}\n"
                "pg_data/backup_label.gz {file, s=17}\n"
                "pg_data/tablespace_map.gz {file, s=19}\n"
                "--------\n"
                "[backup:target]\n"
                "pg_data={\"path\":\"" TEST_PATH "/pg1\",\"type\":\"path\"}\n"
                "\n"
                "[target:file]\n"
                "pg_data/PG_VERSION={\"checksum\":\"17ba0791499db908433b80f37c5fbc89b870084b\",\"reference\":\"20191108-080000F\""
                ",\"size\":2,\"timestamp\":1572800000}\n"
                "pg_data/backup_label={\"checksum\":\"8e6f41ac87a7514be96260d65bacbffb11be77dc\",\"size\":17"
                ",\"timestamp\":1573400002}\n"
<<<<<<< HEAD
                "pg_data/block-incr-grow={\"bims\":152,\"bis\":1,\"checksum\":\"bd4716c88f38d2540e3024b54308b0b95f34a0cc\""
                ",\"size\":49152,\"timestamp\":1573400000}\n"
=======
                "pg_data/block-age-multiplier={\"bims\":40,\"bis\":32,\"checksum\":\"2e000fa7e85759c7f4c254d4d9c33ef481e459a7\""
                ",\"size\":262144,\"timestamp\":1573313600}\n"
                "pg_data/block-incr-grow={\"bims\":72,\"bis\":16,\"checksum\":\"2e000fa7e85759c7f4c254d4d9c33ef481e459a7\""
                ",\"size\":262144,\"timestamp\":1573400000}\n"
>>>>>>> bf66054d
                "pg_data/global/pg_control={\"size\":8192,\"timestamp\":1573400000}\n"
                "pg_data/tablespace_map={\"checksum\":\"87fe624d7976c2144e10afcb7a9a49b071f35e9c\",\"size\":19"
                ",\"timestamp\":1573400002}\n"
                "\n"
                "[target:path]\n"
                "pg_data={}\n"
                "pg_data/global={}\n",
                "compare file list");
        }
    }

    FUNCTION_HARNESS_RETURN_VOID();
}<|MERGE_RESOLUTION|>--- conflicted
+++ resolved
@@ -3892,17 +3892,13 @@
 
         backupTimeStart = BACKUP_EPOCH + 2800000;
 
-<<<<<<< HEAD
-        // Use min block size for testing
-        const struct ManifestBuildBlockIncrSizeMap blockSizeMin =
-            manifestBuildBlockIncrSizeMap[LENGTH_OF(manifestBuildBlockIncrSizeMap) - 1];
-=======
         // Block sizes for testing
-        #define BLOCK_MIN_SIZE                                      131072
-        #define BLOCK_MIN_FILE_SIZE                                 131072
-        #define BLOCK_MAX_SIZE                                      196608
-        #define BLOCK_MAX_FILE_SIZE                                 2097152
->>>>>>> bf66054d
+        #define BLOCK_MIN_SIZE                                      8192
+        #define BLOCK_MIN_FILE_SIZE                                 16384
+        #define BLOCK_MID_SIZE                                      16384
+        #define BLOCK_MID_FILE_SIZE                                 131072
+        #define BLOCK_MAX_SIZE                                      65536
+        #define BLOCK_MAX_FILE_SIZE                                 1507328
 
         {
             // Remove old pg data
@@ -3927,36 +3923,25 @@
             hrnCfgArgRawBool(argList, cfgOptRepoBlock, true);
             hrnCfgArgRawZ(argList, cfgOptRepoBlockSizeMap, STRINGIFY(BLOCK_MAX_FILE_SIZE) "b=" STRINGIFY(BLOCK_MAX_SIZE) "b");
             hrnCfgArgRawZ(argList, cfgOptRepoBlockSizeMap, STRINGIFY(BLOCK_MIN_FILE_SIZE) "=" STRINGIFY(BLOCK_MIN_SIZE));
+            hrnCfgArgRawZ(argList, cfgOptRepoBlockSizeMap, STRINGIFY(BLOCK_MID_FILE_SIZE) "=" STRINGIFY(BLOCK_MID_SIZE));
             HRN_CFG_LOAD(cfgCmdBackup, argList);
 
             // File that uses block incr and will grow
-<<<<<<< HEAD
-            Buffer *file = bufNew(blockSizeMin.blockSize * 3);
-=======
             Buffer *file = bufNew(BLOCK_MIN_SIZE * 3);
->>>>>>> bf66054d
             memset(bufPtr(file), 0, bufSize(file));
             bufUsedSet(file, bufSize(file));
 
             HRN_STORAGE_PUT(storagePgWrite(), "block-incr-grow", file, .timeModified = backupTimeStart);
 
             // File that shrinks below the limit
-<<<<<<< HEAD
-            file = bufNew(blockSizeMin.fileSize + 1);
-=======
             file = bufNew(BLOCK_MIN_FILE_SIZE + 1);
->>>>>>> bf66054d
             memset(bufPtr(file), 55, bufSize(file));
             bufUsedSet(file, bufSize(file));
 
             HRN_STORAGE_PUT(storagePgWrite(), "block-incr-shrink", file, .timeModified = backupTimeStart);
 
             // File that grows above the limit
-<<<<<<< HEAD
-            file = bufNew(blockSizeMin.fileSize - 1);
-=======
             file = bufNew(BLOCK_MIN_FILE_SIZE - 1);
->>>>>>> bf66054d
             memset(bufPtr(file), 77, bufSize(file));
             bufUsedSet(file, bufSize(file));
 
@@ -4025,10 +4010,6 @@
 
         backupTimeStart = BACKUP_EPOCH + 3000000;
 
-        // Use one larger than min block size for bounds testing
-        const struct ManifestBuildBlockIncrSizeMap blockSizeLarger =
-            manifestBuildBlockIncrSizeMap[LENGTH_OF(manifestBuildBlockIncrSizeMap) - 2];
-
         {
             // Load options
             StringList *argList = strLstNew();
@@ -4043,52 +4024,34 @@
             hrnCfgArgRawBool(argList, cfgOptRepoBlock, true);
             hrnCfgArgRawZ(argList, cfgOptRepoBlockSizeMap, STRINGIFY(BLOCK_MAX_FILE_SIZE) "=" STRINGIFY(BLOCK_MAX_SIZE));
             hrnCfgArgRawZ(argList, cfgOptRepoBlockSizeMap, STRINGIFY(BLOCK_MIN_FILE_SIZE) "=" STRINGIFY(BLOCK_MIN_SIZE));
+            hrnCfgArgRawZ(argList, cfgOptRepoBlockSizeMap, STRINGIFY(BLOCK_MID_FILE_SIZE) "=" STRINGIFY(BLOCK_MID_SIZE));
             HRN_CFG_LOAD(cfgCmdBackup, argList);
 
-<<<<<<< HEAD
             // Grow file size to check block incr delta. This is large enough that it would get a new block size if it were a new
             // file rather than a delta. Also split the first super block.
-            Buffer *file = bufNew(blockSizeLarger.fileSize);
-=======
-            // Grow file size to check block incr delta. This is also large enough that it would get a new block size if it were
-            // and new file rather than a delta.
-            Buffer *file = bufNew(BLOCK_MAX_FILE_SIZE);
->>>>>>> bf66054d
+            Buffer *file = bufNew(BLOCK_MID_FILE_SIZE);
             memset(bufPtr(file), 0, bufSize(file));
-            memset(bufPtr(file) + blockSizeMin.blockSize, 1, blockSizeMin.blockSize);
+            memset(bufPtr(file) + BLOCK_MIN_SIZE, 1, BLOCK_MIN_SIZE);
             bufUsedSet(file, bufSize(file));
 
             HRN_STORAGE_PUT(storagePgWrite(), "block-incr-grow", file, .timeModified = backupTimeStart);
 
-<<<<<<< HEAD
             // File that gets a larger block size and multiple super blocks
-            file = bufNew(1472 * 1024);
-=======
-            // File that gets a large block size
             file = bufNew(BLOCK_MAX_FILE_SIZE);
->>>>>>> bf66054d
             memset(bufPtr(file), 0, bufSize(file));
             bufUsedSet(file, bufSize(file));
 
             HRN_STORAGE_PUT(storagePgWrite(), "block-incr-larger", file, .timeModified = backupTimeStart);
 
             // Shrink file below the limit
-<<<<<<< HEAD
-            file = bufNew(blockSizeMin.fileSize - 1);
-=======
             file = bufNew(BLOCK_MIN_FILE_SIZE - 1);
->>>>>>> bf66054d
             memset(bufPtr(file), 55, bufSize(file));
             bufUsedSet(file, bufSize(file));
 
             HRN_STORAGE_PUT(storagePgWrite(), "block-incr-shrink", file, .timeModified = backupTimeStart);
 
             // Grow file above the limit
-<<<<<<< HEAD
-            file = bufNew(blockSizeMin.fileSize + 1);
-=======
             file = bufNew(BLOCK_MIN_FILE_SIZE + 1);
->>>>>>> bf66054d
             memset(bufPtr(file), 77, bufSize(file));
             bufUsedSet(file, bufSize(file));
 
@@ -4195,17 +4158,14 @@
             hrnCfgArgRawBool(argList, cfgOptRepoBlock, true);
             hrnCfgArgRawZ(argList, cfgOptRepoBlockSizeMap, STRINGIFY(BLOCK_MAX_FILE_SIZE) "=" STRINGIFY(BLOCK_MAX_SIZE));
             hrnCfgArgRawZ(argList, cfgOptRepoBlockSizeMap, STRINGIFY(BLOCK_MIN_FILE_SIZE) "=" STRINGIFY(BLOCK_MIN_SIZE));
+            hrnCfgArgRawZ(argList, cfgOptRepoBlockSizeMap, STRINGIFY(BLOCK_MID_FILE_SIZE) "=" STRINGIFY(BLOCK_MID_SIZE));
             hrnCfgArgRawZ(argList, cfgOptBufferSize, "16KiB");
             hrnCfgArgRawZ(argList, cfgOptRepoCipherType, "aes-256-cbc");
             hrnCfgEnvRawZ(cfgOptRepoCipherPass, TEST_CIPHER_PASS);
             HRN_CFG_LOAD(cfgCmdBackup, argList);
 
             // File that uses block incr and will grow
-<<<<<<< HEAD
-            Buffer *file = bufNew((size_t)(blockSizeMin.fileSize * 1.5));
-=======
-            Buffer *file = bufNew((size_t)(BLOCK_MIN_FILE_SIZE));
->>>>>>> bf66054d
+            Buffer *file = bufNew((size_t)(BLOCK_MIN_FILE_SIZE * 1.5));
             memset(bufPtr(file), 0, bufSize(file));
             bufUsedSet(file, bufSize(file));
 
@@ -4286,15 +4246,10 @@
             hrnCfgEnvRawZ(cfgOptRepoCipherPass, TEST_CIPHER_PASS);
             HRN_CFG_LOAD(cfgCmdBackup, argList);
 
-<<<<<<< HEAD
-            // File that uses block incr and grows and overwrite last block of prior map
-            Buffer *file = bufNew(blockSizeMin.fileSize * 3);
-=======
-            // File that uses block incr and grows
-            Buffer *file = bufNew(BLOCK_MIN_FILE_SIZE * 2);
->>>>>>> bf66054d
+            // File that uses block incr and grows and overwrites last block of prior map
+            Buffer *file = bufNew(BLOCK_MIN_FILE_SIZE * 3);
             memset(bufPtr(file), 0, bufSize(file));
-            memset(bufPtr(file) + (blockSizeMin.blockSize * 2), 1, blockSizeMin.blockSize);
+            memset(bufPtr(file) + (BLOCK_MIN_SIZE * 2), 1, BLOCK_MIN_SIZE);
             bufUsedSet(file, bufSize(file));
 
             HRN_STORAGE_PUT(storagePgWrite(), "block-incr-grow", file, .timeModified = backupTimeStart);
@@ -4317,14 +4272,9 @@
                 "P00   INFO: execute non-exclusive backup start: backup begins after the next regular checkpoint completes\n"
                 "P00   INFO: backup start archive = 0000000105DC82D000000000, lsn = 5dc82d0/0\n"
                 "P00   INFO: check archive for segment 0000000105DC82D000000000\n"
-<<<<<<< HEAD
-                "P01 DETAIL: backup file " TEST_PATH "/pg1/global/pg_control (bundle 1/0, 8KB, [PCT]) checksum [SHA1]\n"
-                "P01 DETAIL: backup file " TEST_PATH "/pg1/block-incr-grow (bundle 1/112, 48KB, [PCT]) checksum [SHA1]\n"
-=======
-                "P01 DETAIL: backup file " TEST_PATH "/pg1/block-age-multiplier (bundle 1/0, 256KB, [PCT]) checksum [SHA1]\n"
-                "P01 DETAIL: backup file " TEST_PATH "/pg1/global/pg_control (bundle 1/355, 8KB, [PCT]) checksum [SHA1]\n"
-                "P01 DETAIL: backup file " TEST_PATH "/pg1/block-incr-grow (bundle 1/467, 256KB, [PCT]) checksum [SHA1]\n"
->>>>>>> bf66054d
+                "P01 DETAIL: backup file " TEST_PATH "/pg1/block-age-multiplier (bundle 1/0, 32KB, [PCT]) checksum [SHA1]\n"
+                "P01 DETAIL: backup file " TEST_PATH "/pg1/global/pg_control (bundle 1/146, 8KB, [PCT]) checksum [SHA1]\n"
+                "P01 DETAIL: backup file " TEST_PATH "/pg1/block-incr-grow (bundle 1/258, 48KB, [PCT]) checksum [SHA1]\n"
                 "P00 DETAIL: reference pg_data/PG_VERSION to 20191108-080000F\n"
                 "P00   INFO: execute non-exclusive backup stop and wait for all WAL segments to archive\n"
                 "P00   INFO: backup stop archive = 0000000105DC82D000000001, lsn = 5dc82d0/300000\n"
@@ -4340,12 +4290,8 @@
                     .cipherPass = TEST_CIPHER_PASS),
                 ". {link, d=20191108-080000F_20191110-153320D}\n"
                 "bundle {path}\n"
-<<<<<<< HEAD
+                "bundle/1/pg_data/block-age-multiplier {file, m=1:{0,1}, s=32768}\n"
                 "bundle/1/pg_data/block-incr-grow {file, m=0:{0,1},1:{0,1,2,3}, s=49152}\n"
-=======
-                "bundle/1/pg_data/block-age-multiplier {file, m={1}, s=262144}\n"
-                "bundle/1/pg_data/block-incr-grow {file, m={0,1}, s=262144}\n"
->>>>>>> bf66054d
                 "bundle/1/pg_data/global/pg_control {file, s=8192}\n"
                 "pg_data {path}\n"
                 "pg_data/backup_label.gz {file, s=17}\n"
@@ -4359,15 +4305,10 @@
                 ",\"size\":2,\"timestamp\":1572800000}\n"
                 "pg_data/backup_label={\"checksum\":\"8e6f41ac87a7514be96260d65bacbffb11be77dc\",\"size\":17"
                 ",\"timestamp\":1573400002}\n"
-<<<<<<< HEAD
+                "pg_data/block-age-multiplier={\"bims\":56,\"bis\":2,\"checksum\":\"5188431849b4613152fd7bdba6a3ff0a4fd6424b\""
+                ",\"size\":32768,\"timestamp\":1573313600}\n"
                 "pg_data/block-incr-grow={\"bims\":152,\"bis\":1,\"checksum\":\"bd4716c88f38d2540e3024b54308b0b95f34a0cc\""
                 ",\"size\":49152,\"timestamp\":1573400000}\n"
-=======
-                "pg_data/block-age-multiplier={\"bims\":40,\"bis\":32,\"checksum\":\"2e000fa7e85759c7f4c254d4d9c33ef481e459a7\""
-                ",\"size\":262144,\"timestamp\":1573313600}\n"
-                "pg_data/block-incr-grow={\"bims\":72,\"bis\":16,\"checksum\":\"2e000fa7e85759c7f4c254d4d9c33ef481e459a7\""
-                ",\"size\":262144,\"timestamp\":1573400000}\n"
->>>>>>> bf66054d
                 "pg_data/global/pg_control={\"size\":8192,\"timestamp\":1573400000}\n"
                 "pg_data/tablespace_map={\"checksum\":\"87fe624d7976c2144e10afcb7a9a49b071f35e9c\",\"size\":19"
                 ",\"timestamp\":1573400002}\n"
