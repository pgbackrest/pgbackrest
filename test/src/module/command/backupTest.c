--- conflicted
+++ resolved
@@ -701,49 +701,6 @@
         // Create a pg file to backup
         HRN_STORAGE_PUT_Z(storagePgWrite(), strZ(pgFile), "atestfile");
 
-<<<<<<< HEAD
-        // -------------------------------------------------------------------------------------------------------------------------
-        TEST_TITLE("copy file to repo success - no prior checksum, no compression, no pageChecksum, no delta, no hasReference");
-
-        // With the expected backupCopyResultCopy, unset the storageFeatureCompress bit for the storageRepo for code coverage
-        uint64_t feature = storageRepo()->pub.interface.feature;
-        ((Storage *)storageRepo())->pub.interface.feature = feature & ((1 << storageFeatureCompress) ^ 0xFFFFFFFFFFFFFFFF);
-
-        fileList = lstNewP(sizeof(BackupFile));
-
-        file = (BackupFile)
-        {
-            .pgFile = pgFile,
-            .pgFileIgnoreMissing = false,
-            .pgFileSize = 9999999,
-            .pgFileCopyExactSize = true,
-            .pgFileChecksum = NULL,
-            .pgFileChecksumPage = false,
-            .pgFileChecksumPageLsnLimit = 0,
-            .manifestFile = pgFile,
-            .manifestFileHasReference = false,
-        };
-
-        lstAdd(fileList, &file);
-
-        repoFile = strNewFmt(STORAGE_REPO_BACKUP "/%s/%s", strZ(backupLabel), strZ(file.manifestFile));
-
-        TEST_ASSIGN(
-            result,
-            *(BackupFileResult *)lstGet(backupFile(repoFile, compressTypeNone, 1, false, cipherTypeNone, NULL, fileList), 0),
-            "pg file exists and shrunk, no repo file, no ignoreMissing, no pageChecksum, no delta, no hasReference");
-
-        ((Storage *)storageRepo())->pub.interface.feature = feature;
-
-        TEST_RESULT_UINT(result.copySize, 9, "copy=pgFile size");
-        TEST_RESULT_UINT(result.repoSize, 9, "repo=pgFile size");
-        TEST_RESULT_UINT(result.backupCopyResult, backupCopyResultCopy, "copy file");
-        TEST_RESULT_STR_Z(result.copyChecksum, "9bc8ab2dda60ef4beed07d1e19ce0676d5edde67", "copy checksum matches");
-        TEST_RESULT_PTR(result.pageChecksumResult, NULL, "page checksum result is NULL");
-        TEST_STORAGE_EXISTS(storageRepo(), strZ(backupPathFile));
-
-=======
->>>>>>> cb630ffe
         // Remove repo file
         HRN_STORAGE_REMOVE(storageRepoWrite(), strZ(backupPathFile));
 
@@ -770,6 +727,8 @@
         };
 
         lstAdd(fileList, &file);
+
+        repoFile = strNewFmt(STORAGE_REPO_BACKUP "/%s/%s", strZ(backupLabel), strZ(file.manifestFile));
 
         TEST_ASSIGN(
             result,
