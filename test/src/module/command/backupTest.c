--- conflicted
+++ resolved
@@ -226,16 +226,7 @@
                             if (superBlockChange)
                                 strCatFmt(mapLog, "%u:{", blockMapItem->reference);
 
-<<<<<<< HEAD
                             strCatFmt(mapLog, "%" PRIu64, blockMapItem->block);
-=======
-                            if (manifestData->backupOptionCompressType != compressTypeNone)
-                            {
-                                ioFilterGroupAdd(
-                                    ioReadFilterGroup(chunkRead),
-                                    decompressFilterP(manifestData->backupOptionCompressType, .raw = true));
-                            }
->>>>>>> 7e5adc03
 
                             blockMapItemLast = blockMapItem;
                         }
@@ -1506,11 +1497,7 @@
             blockIncrNewPack(
                 ioFilterParamList(
                     blockIncrNew(
-<<<<<<< HEAD
-                        3, 3, 2, 4, 5, NULL, compressFilter(compressTypeGz, 1),
-=======
-                        3, 2, 4, 5, NULL, compressFilterP(compressTypeGz, 1, .raw = true),
->>>>>>> 7e5adc03
+                        3, 3, 2, 4, 5, NULL, compressFilterP(compressTypeGz, 1, .raw = true),
                         cipherBlockNewP(cipherModeEncrypt, cipherTypeAes256Cbc, BUFSTRDEF(TEST_CIPHER_PASS), .raw = true)))),
             "block incr pack");
     }
@@ -4291,15 +4278,9 @@
                 "P00   INFO: execute non-exclusive backup start: backup begins after the next regular checkpoint completes\n"
                 "P00   INFO: backup start archive = 0000000105DC82D000000000, lsn = 5dc82d0/0\n"
                 "P00   INFO: check archive for segment 0000000105DC82D000000000\n"
-<<<<<<< HEAD
                 "P01 DETAIL: backup file " TEST_PATH "/pg1/block-age-multiplier (bundle 1/0, 32KB, [PCT]) checksum [SHA1]\n"
-                "P01 DETAIL: backup file " TEST_PATH "/pg1/global/pg_control (bundle 1/146, 8KB, [PCT]) checksum [SHA1]\n"
-                "P01 DETAIL: backup file " TEST_PATH "/pg1/block-incr-grow (bundle 1/258, 48KB, [PCT]) checksum [SHA1]\n"
-=======
-                "P01 DETAIL: backup file " TEST_PATH "/pg1/block-age-multiplier (bundle 1/0, 256KB, [PCT]) checksum [SHA1]\n"
-                "P01 DETAIL: backup file " TEST_PATH "/pg1/global/pg_control (bundle 1/339, 8KB, [PCT]) checksum [SHA1]\n"
-                "P01 DETAIL: backup file " TEST_PATH "/pg1/block-incr-grow (bundle 1/427, 256KB, [PCT]) checksum [SHA1]\n"
->>>>>>> 7e5adc03
+                "P01 DETAIL: backup file " TEST_PATH "/pg1/global/pg_control (bundle 1/130, 8KB, [PCT]) checksum [SHA1]\n"
+                "P01 DETAIL: backup file " TEST_PATH "/pg1/block-incr-grow (bundle 1/218, 48KB, [PCT]) checksum [SHA1]\n"
                 "P00 DETAIL: reference pg_data/PG_VERSION to 20191108-080000F\n"
                 "P00   INFO: execute non-exclusive backup stop and wait for all WAL segments to archive\n"
                 "P00   INFO: backup stop archive = 0000000105DC82D000000001, lsn = 5dc82d0/300000\n"
