--- conflicted
+++ resolved
@@ -75,23 +75,9 @@
                         ManifestFilePack **const filePack = lstGet(manifest->pub.fileList, fileIdx);
                         ManifestFile file = manifestFileUnpack(manifest, *filePack);
 
-                        if (file.bundleId == bundleId)
-                        {
-                            // File is part of this backup
-                            if (file.reference == NULL)
-                            {
-                                lstAdd(fileList, &filePack);
-                            }
-                            // Else file is part of a previous backup so no need to verify
-                            else
-                            {
-                                file.sizeRepo = file.size;
-                                file.bundleId = 0;
-                                file.bundleOffset = 0;
-
-                                manifestFilePackUpdate(manifest, filePack, &file);
-                            }
-                        }
+                        // File bundle is part of this backup
+                        if (file.bundleId == bundleId && file.reference == NULL)
+                            lstAdd(fileList, &filePack);
                     }
                 }
                 else
@@ -211,9 +197,7 @@
 
                     strCatFmt(result, ", s=%" PRIu64, size);
 
-                    // Test size and repo-size. If compressed then set the repo-size to size so it will not be in test output. Even
-                    // the same compression algorithm can give slightly different results based on the version so repo-size is not
-                    // deterministic for compression.
+                    // Test size and repo-size
                     // -------------------------------------------------------------------------------------------------------------
                     if (size != file.size)
                         THROW_FMT(AssertError, "'%s' size does match manifest", strZ(file.name));
@@ -224,14 +208,6 @@
                         if (info.size != file.sizeRepo)
                             THROW_FMT(AssertError, "'%s' repo size does match manifest", strZ(file.name));
                     }
-
-                    if (manifestData->backupOptionCompressType != compressTypeNone || file.blockIncrMapSize != 0)
-                        file.sizeRepo = file.size;
-
-                    // Bundle id/offset are too noisy so remove them. They are checked size/checksum and listed with the files.
-                    // -------------------------------------------------------------------------------------------------------------
-                    file.bundleId = 0;
-                    file.bundleOffset = 0;
 
                     // pg_control and WAL headers have different checksums depending on cpu architecture so remove the checksum from
                     // the test output.
@@ -283,6 +259,28 @@
             case storageTypeSpecial:
                 THROW_FMT(AssertError, "unexpected special file '%s'", strZ(info.name));
         }
+    }
+
+    // Check all files in manifest. Since the scan above maps from files to the manifest, any referenced files will not be checked.
+    // This is also a good place to apply rules that affect both referenced and unreferenced files.
+    // -----------------------------------------------------------------------------------------------------------------------------
+    for (unsigned int fileIdx = 0; fileIdx < manifestFileTotal(manifest); fileIdx++)
+    {
+        ManifestFilePack **const filePack = lstGet(manifest->pub.fileList, fileIdx);
+        ManifestFile file = manifestFileUnpack(manifest, *filePack);
+
+        // If compressed or block incremental then set the repo-size to size so it will not be in test output. Even the same
+        // compression algorithm can give slightly different results based on the version so repo-size is not deterministic for
+        // compression. Block incremental maps increase repo-size in a non-obvious way.
+        if (manifestData->backupOptionCompressType != compressTypeNone || file.blockIncrMapSize != 0)
+            file.sizeRepo = file.size;
+
+        // Bundle id/offset are too noisy so remove them. They are verified against size/checksum and listed with the files.
+        file.bundleId = 0;
+        file.bundleOffset = 0;
+
+        // Update changes to manifest file
+        manifestFilePackUpdate(manifest, filePack, &file);
     }
 
     return result;
@@ -1158,12 +1156,8 @@
 
         TEST_ASSIGN(
             result,
-<<<<<<< HEAD
             *(BackupFileResult *)lstGet(
-                backupFile(repoFile, 0, false, 0, 0, compressTypeNone, 1, false, cipherTypeNone, NULL, fileList), 0),
-=======
-            *(BackupFileResult *)lstGet(backupFile(repoFile, compressTypeNone, 1, cipherTypeNone, NULL, fileList), 0),
->>>>>>> 2747e5a2
+                backupFile(repoFile, 0, false, 0, 0, compressTypeNone, 1, cipherTypeNone, NULL, fileList), 0),
             "pg file missing, ignoreMissing=true, no delta");
         TEST_RESULT_UINT(result.copySize + result.repoSize, 0, "copy/repo size 0");
         TEST_RESULT_UINT(result.backupCopyResult, backupCopyResultSkip, "skip file");
@@ -1188,11 +1182,7 @@
         lstAdd(fileList, &file);
 
         TEST_ERROR(
-<<<<<<< HEAD
-            backupFile(repoFile, 0, false, 0, 0, compressTypeNone, 1, false, cipherTypeNone, NULL, fileList), FileMissingError,
-=======
-            backupFile(repoFile, compressTypeNone, 1, cipherTypeNone, NULL, fileList), FileMissingError,
->>>>>>> 2747e5a2
+            backupFile(repoFile, 0, false, 0, 0, compressTypeNone, 1, cipherTypeNone, NULL, fileList), FileMissingError,
             "unable to open missing file '" TEST_PATH "/pg/missing' for read");
 
         // Create a pg file to backup
@@ -1228,12 +1218,8 @@
 
         TEST_ASSIGN(
             result,
-<<<<<<< HEAD
             *(BackupFileResult *)lstGet(
-                backupFile(repoFile, 0, false, 0, 0, compressTypeNone, 1, false, cipherTypeNone, NULL, fileList), 0),
-=======
-            *(BackupFileResult *)lstGet(backupFile(repoFile, compressTypeNone, 1, cipherTypeNone, NULL, fileList), 0),
->>>>>>> 2747e5a2
+                backupFile(repoFile, 0, false, 0, 0, compressTypeNone, 1, cipherTypeNone, NULL, fileList), 0),
             "file checksummed with pageChecksum enabled");
         TEST_RESULT_UINT(result.copySize, 9, "copy=pgFile size");
         TEST_RESULT_UINT(result.repoSize, 9, "repo=pgFile size");
@@ -1263,12 +1249,8 @@
 
         TEST_ASSIGN(
             result,
-<<<<<<< HEAD
             *(BackupFileResult *)lstGet(
-                backupFile(repoFile, 0, false, 0, 0, compressTypeNone, 1, false, cipherTypeNone, NULL, fileList), 0),
-=======
-            *(BackupFileResult *)lstGet(backupFile(repoFile, compressTypeNone, 1, cipherTypeNone, NULL, fileList), 0),
->>>>>>> 2747e5a2
+                backupFile(repoFile, 0, false, 0, 0, compressTypeNone, 1, cipherTypeNone, NULL, fileList), 0),
             "backup file");
         TEST_RESULT_UINT(result.copySize, 12, "copy size");
         TEST_RESULT_UINT(result.repoSize, 12, "repo size");
@@ -1300,12 +1282,8 @@
         // File exists in repo and db, pg checksum match, delta set, ignoreMissing false, hasReference - NOOP
         TEST_ASSIGN(
             result,
-<<<<<<< HEAD
             *(BackupFileResult *)lstGet(
-                backupFile(repoFile, 0, false, 0, 0, compressTypeNone, 1, true, cipherTypeNone, NULL, fileList), 0),
-=======
-            *(BackupFileResult *)lstGet(backupFile(repoFile, compressTypeNone, 1, cipherTypeNone, NULL, fileList), 0),
->>>>>>> 2747e5a2
+                backupFile(repoFile, 0, false, 0, 0, compressTypeNone, 1, cipherTypeNone, NULL, fileList), 0),
             "file in db and repo, checksum equal, no ignoreMissing, no pageChecksum, delta, hasReference");
         TEST_RESULT_UINT(result.copySize, 9, "copy size set");
         TEST_RESULT_UINT(result.repoSize, 0, "repo size not set since already exists in repo");
@@ -1337,12 +1315,8 @@
         // File exists in repo and db, pg checksum mismatch, delta set, ignoreMissing false, hasReference - COPY
         TEST_ASSIGN(
             result,
-<<<<<<< HEAD
             *(BackupFileResult *)lstGet(
-                backupFile(repoFile, 0, false, 0, 0, compressTypeNone, 1, true, cipherTypeNone, NULL, fileList), 0),
-=======
-            *(BackupFileResult *)lstGet(backupFile(repoFile, compressTypeNone, 1, cipherTypeNone, NULL, fileList), 0),
->>>>>>> 2747e5a2
+                backupFile(repoFile, 0, false, 0, 0, compressTypeNone, 1, cipherTypeNone, NULL, fileList), 0),
             "file in db and repo, pg checksum not equal, no ignoreMissing, no pageChecksum, delta, hasReference");
         TEST_RESULT_UINT(result.copySize, 9, "copy 9 bytes");
         TEST_RESULT_UINT(result.repoSize, 9, "repo=copy size");
@@ -1374,12 +1348,8 @@
         // File exists in repo and pg, pg checksum same, pg size passed is different, delta set, ignoreMissing false, hasReference
         TEST_ASSIGN(
             result,
-<<<<<<< HEAD
             *(BackupFileResult *)lstGet(
-                backupFile(repoFile, 0, false, 0, 0, compressTypeNone, 1, true, cipherTypeNone, NULL, fileList), 0),
-=======
-            *(BackupFileResult *)lstGet(backupFile(repoFile, compressTypeNone, 1, cipherTypeNone, NULL, fileList), 0),
->>>>>>> 2747e5a2
+                backupFile(repoFile, 0, false, 0, 0, compressTypeNone, 1, cipherTypeNone, NULL, fileList), 0),
             "db & repo file, pg checksum same, pg size different, no ignoreMissing, no pageChecksum, delta, hasReference");
         TEST_RESULT_UINT(result.copySize, 12, "copy=pgFile size");
         TEST_RESULT_UINT(result.repoSize, 12, "repo=pgFile size");
@@ -1415,12 +1385,8 @@
             storageRepo(), STORAGE_REPO_BACKUP "/20190718-155825F", "testfile\n", .comment = "resumed file is missing in repo");
         TEST_ASSIGN(
             result,
-<<<<<<< HEAD
             *(BackupFileResult *)lstGet(
-                backupFile(repoFile, 0, false, 0, 0, compressTypeNone, 1, true, cipherTypeNone, NULL, fileList), 0),
-=======
-            *(BackupFileResult *)lstGet(backupFile(repoFile, compressTypeNone, 1, cipherTypeNone, NULL, fileList), 0),
->>>>>>> 2747e5a2
+                backupFile(repoFile, 0, false, 0, 0, compressTypeNone, 1, cipherTypeNone, NULL, fileList), 0),
             "backup 9 bytes of pgfile to file to resume in repo");
         TEST_RESULT_UINT(result.copySize, 9, "copy 9 bytes");
         TEST_RESULT_UINT(result.repoSize, 9, "repo=copy size");
@@ -1462,12 +1428,8 @@
         // Delta set, ignoreMissing false, no hasReference
         TEST_ASSIGN(
             result,
-<<<<<<< HEAD
             *(BackupFileResult *)lstGet(
-                backupFile(repoFile, 0, false, 0, 0, compressTypeNone, 1, true, cipherTypeNone, NULL, fileList), 0),
-=======
-            *(BackupFileResult *)lstGet(backupFile(repoFile, compressTypeNone, 1, cipherTypeNone, NULL, fileList), 0),
->>>>>>> 2747e5a2
+                backupFile(repoFile, 0, false, 0, 0, compressTypeNone, 1, cipherTypeNone, NULL, fileList), 0),
             "db & repo file, pgFileMatch, repo checksum no match, no ignoreMissing, no pageChecksum, delta, no hasReference");
         TEST_RESULT_UINT(result.copySize, 9, "copy 9 bytes");
         TEST_RESULT_UINT(result.repoSize, 9, "repo=copy size");
@@ -1499,12 +1461,8 @@
 
         TEST_ASSIGN(
             result,
-<<<<<<< HEAD
             *(BackupFileResult *)lstGet(
-                backupFile(repoFile, 0, false, 0, 0, compressTypeNone, 1, true, cipherTypeNone, NULL, fileList), 0),
-=======
-            *(BackupFileResult *)lstGet(backupFile(repoFile, compressTypeNone, 1, cipherTypeNone, NULL, fileList), 0),
->>>>>>> 2747e5a2
+                backupFile(repoFile, 0, false, 0, 0, compressTypeNone, 1, cipherTypeNone, NULL, fileList), 0),
             "file in repo only, checksum in repo equal, ignoreMissing=true, no pageChecksum, delta, no hasReference");
         TEST_RESULT_UINT(result.copySize + result.repoSize, 0, "copy=repo=0 size");
         TEST_RESULT_UINT(result.backupCopyResult, backupCopyResultSkip, "skip file");
@@ -1536,12 +1494,8 @@
 
         TEST_ASSIGN(
             result,
-<<<<<<< HEAD
             *(BackupFileResult *)lstGet(
-                backupFile(repoFile, 0, false, 0, 0, compressTypeGz, 3, false, cipherTypeNone, NULL, fileList), 0),
-=======
-            *(BackupFileResult *)lstGet(backupFile(repoFile, compressTypeGz, 3, cipherTypeNone, NULL, fileList), 0),
->>>>>>> 2747e5a2
+                backupFile(repoFile, 0, false, 0, 0, compressTypeGz, 3, cipherTypeNone, NULL, fileList), 0),
             "pg file exists, no checksum, no ignoreMissing, compression, no pageChecksum, no delta, no hasReference");
         TEST_RESULT_UINT(result.copySize, 9, "copy=pgFile size");
         TEST_RESULT_UINT(result.repoSize, 29, "repo compress size");
@@ -1574,12 +1528,8 @@
 
         TEST_ASSIGN(
             result,
-<<<<<<< HEAD
             *(BackupFileResult *)lstGet(
-                backupFile(repoFile, 0, false, 0, 0, compressTypeGz, 3, false, cipherTypeNone, NULL, fileList), 0),
-=======
-            *(BackupFileResult *)lstGet(backupFile(repoFile, compressTypeGz, 3, cipherTypeNone, NULL, fileList), 0),
->>>>>>> 2747e5a2
+                backupFile(repoFile, 0, false, 0, 0, compressTypeGz, 3, cipherTypeNone, NULL, fileList), 0),
             "pg file & repo exists, match, checksum, no ignoreMissing, compression, no pageChecksum, no delta, no hasReference");
         TEST_RESULT_UINT(result.copySize, 9, "copy=pgFile size");
         TEST_RESULT_UINT(result.repoSize, 0, "repo size not calculated");
@@ -1616,12 +1566,8 @@
         // No prior checksum, no compression, no pageChecksum, no delta, no hasReference
         TEST_ASSIGN(
             result,
-<<<<<<< HEAD
             *(BackupFileResult *)lstGet(
-                backupFile(repoFile, 0, false, 0, 0, compressTypeNone, 1, false, cipherTypeNone, NULL, fileList), 0),
-=======
-            *(BackupFileResult *)lstGet(backupFile(repoFile, compressTypeNone, 1, cipherTypeNone, NULL, fileList), 0),
->>>>>>> 2747e5a2
+                backupFile(repoFile, 0, false, 0, 0, compressTypeNone, 1, cipherTypeNone, NULL, fileList), 0),
             "zero-sized pg file exists, no repo file, no ignoreMissing, no pageChecksum, no delta, no hasReference");
         TEST_RESULT_UINT(result.copySize + result.repoSize, 0, "copy=repo=pgFile size 0");
         TEST_RESULT_UINT(result.backupCopyResult, backupCopyResultCopy, "copy file");
@@ -1673,13 +1619,8 @@
         TEST_ASSIGN(
             result,
             *(BackupFileResult *)lstGet(
-<<<<<<< HEAD
                 backupFile(
-                    repoFile, 0, false, 0, 0, compressTypeNone, 1, false, cipherTypeAes256Cbc, STRDEF(TEST_CIPHER_PASS), fileList),
-                0),
-=======
-                backupFile(repoFile, compressTypeNone, 1, cipherTypeAes256Cbc, STRDEF(TEST_CIPHER_PASS), fileList), 0),
->>>>>>> 2747e5a2
+                    repoFile, 0, false, 0, 0, compressTypeNone, 1, cipherTypeAes256Cbc, STRDEF(TEST_CIPHER_PASS), fileList), 0),
             "pg file exists, no repo file, no ignoreMissing, no pageChecksum, no delta, no hasReference");
         TEST_RESULT_UINT(result.copySize, 9, "copy size set");
         TEST_RESULT_UINT(result.repoSize, 32, "repo size set");
@@ -1715,13 +1656,8 @@
         TEST_ASSIGN(
             result,
             *(BackupFileResult *)lstGet(
-<<<<<<< HEAD
                 backupFile(
-                    repoFile, 0, false, 0, 0, compressTypeNone, 1, true, cipherTypeAes256Cbc, STRDEF(TEST_CIPHER_PASS), fileList),
-                0),
-=======
-                backupFile(repoFile, compressTypeNone, 1, cipherTypeAes256Cbc, STRDEF(TEST_CIPHER_PASS), fileList), 0),
->>>>>>> 2747e5a2
+                    repoFile, 0, false, 0, 0, compressTypeNone, 1, cipherTypeAes256Cbc, STRDEF(TEST_CIPHER_PASS), fileList), 0),
             "pg and repo file exists, pgFileMatch false, no ignoreMissing, no pageChecksum, delta, no hasReference");
         TEST_RESULT_UINT(result.copySize, 8, "copy size set");
         TEST_RESULT_UINT(result.repoSize, 32, "repo size set");
@@ -1755,13 +1691,8 @@
         TEST_ASSIGN(
             result,
             *(BackupFileResult *)lstGet(
-<<<<<<< HEAD
                 backupFile(
-                    repoFile, 0, false, 0, 0, compressTypeNone, 0, false, cipherTypeAes256Cbc, STRDEF(TEST_CIPHER_PASS), fileList),
-                0),
-=======
-                backupFile(repoFile, compressTypeNone, 0, cipherTypeAes256Cbc, STRDEF(TEST_CIPHER_PASS), fileList), 0),
->>>>>>> 2747e5a2
+                    repoFile, 0, false, 0, 0, compressTypeNone, 0, cipherTypeAes256Cbc, STRDEF(TEST_CIPHER_PASS), fileList), 0),
             "pg and repo file exists, checksum mismatch, no ignoreMissing, no pageChecksum, no delta, no hasReference");
         TEST_RESULT_UINT(result.copySize, 9, "copy size set");
         TEST_RESULT_UINT(result.repoSize, 32, "repo size set");
@@ -1795,13 +1726,8 @@
         TEST_ASSIGN(
             result,
             *(BackupFileResult *)lstGet(
-<<<<<<< HEAD
                 backupFile(
-                    repoFile, 0, false, 0, 0, compressTypeNone, 0, false, cipherTypeAes256Cbc, STRDEF(TEST_CIPHER_PASS), fileList),
-                0),
-=======
-                backupFile(repoFile, compressTypeNone, 0, cipherTypeAes256Cbc, STRDEF(TEST_CIPHER_PASS), fileList), 0),
->>>>>>> 2747e5a2
+                    repoFile, 0, false, 0, 0, compressTypeNone, 0, cipherTypeAes256Cbc, STRDEF(TEST_CIPHER_PASS), fileList), 0),
             "backup file");
 
         TEST_RESULT_UINT(result.copySize, 9, "copy size set");
@@ -3714,15 +3640,9 @@
         }
 
         // -------------------------------------------------------------------------------------------------------------------------
-<<<<<<< HEAD
-        TEST_TITLE("online 11 full backup with block incr");
-
-        backupTimeStart = BACKUP_EPOCH + 2800000;
-=======
         TEST_TITLE("online 11 diff backup with bundles");
 
         backupTimeStart = BACKUP_EPOCH + 2600000;
->>>>>>> 2747e5a2
 
         {
             // Remove old pg data
@@ -3736,7 +3656,85 @@
             // Update version
             HRN_STORAGE_PUT_Z(storagePgWrite(), PG_FILE_PGVERSION, PG_VERSION_11_STR, .timeModified = backupTimeStart);
 
-<<<<<<< HEAD
+            // Load options
+            StringList *argList = strLstNew();
+            hrnCfgArgRawZ(argList, cfgOptStanza, "test1");
+            hrnCfgArgRaw(argList, cfgOptRepoPath, repoPath);
+            hrnCfgArgRaw(argList, cfgOptPgPath, pg1Path);
+            hrnCfgArgRawZ(argList, cfgOptRepoRetentionFull, "1");
+            hrnCfgArgRawStrId(argList, cfgOptType, backupTypeDiff);
+            hrnCfgArgRawBool(argList, cfgOptRepoBundle, true);
+            hrnCfgArgRawBool(argList, cfgOptDelta, true);
+            HRN_CFG_LOAD(cfgCmdBackup, argList);
+
+            // Zero-length file to be stored
+            HRN_STORAGE_PUT_EMPTY(storagePgWrite(), "zero", .timeModified = backupTimeStart);
+
+            // Run backup
+            testBackupPqScriptP(PG_VERSION_11, backupTimeStart, .walCompressType = compressTypeGz, .walTotal = 2);
+            TEST_RESULT_VOID(testCmdBackup(), "backup");
+
+            TEST_RESULT_LOG(
+                "P00   INFO: last backup label = 20191030-014640F, version = 2.42dev\n"
+                "P00   WARN: diff backup cannot alter 'checksum-page' option to 'false', reset to 'true' from 20191030-014640F\n"
+                "P00   INFO: execute non-exclusive pg_start_backup(): backup begins after the next regular checkpoint completes\n"
+                "P00   INFO: backup start archive = 0000000105DBBF8000000000, lsn = 5dbbf80/0\n"
+                "P00   INFO: check archive for segment 0000000105DBBF8000000000\n"
+                "P00 DETAIL: store zero-length file " TEST_PATH "/pg1/zero\n"
+                "P01 DETAIL: backup file " TEST_PATH "/pg1/global/pg_control (bundle 1/0, 8KB, [PCT]) checksum [SHA1]\n"
+                "P01 DETAIL: match file from prior backup " TEST_PATH "/pg1/PG_VERSION (2B, [PCT]) checksum [SHA1]\n"
+                "P00 DETAIL: reference pg_data/PG_VERSION to 20191030-014640F\n"
+                "P00   INFO: execute non-exclusive pg_stop_backup() and wait for all WAL segments to archive\n"
+                "P00   INFO: backup stop archive = 0000000105DBBF8000000001, lsn = 5dbbf80/300000\n"
+                "P00 DETAIL: wrote 'backup_label' file returned from pg_stop_backup()\n"
+                "P00 DETAIL: wrote 'tablespace_map' file returned from pg_stop_backup()\n"
+                "P00   INFO: check archive for segment(s) 0000000105DBBF8000000000:0000000105DBBF8000000001\n"
+                "P00   INFO: new backup label = 20191030-014640F_20191101-092000D\n"
+                "P00   INFO: diff backup size = [SIZE], file total = 5");
+
+            TEST_RESULT_STR_Z(
+                testBackupValidate(storageRepo(), STRDEF(STORAGE_REPO_BACKUP "/latest")),
+                ". {link, d=20191030-014640F_20191101-092000D}\n"
+                "bundle {path}\n"
+                "bundle/1/pg_data/global/pg_control {file, s=8192}\n"
+                "pg_data {path}\n"
+                "pg_data/backup_label.gz {file, s=17}\n"
+                "pg_data/tablespace_map.gz {file, s=19}\n"
+                "--------\n"
+                "[backup:target]\n"
+                "pg_data={\"path\":\"" TEST_PATH "/pg1\",\"type\":\"path\"}\n"
+                "\n"
+                "[target:file]\n"
+                "pg_data/PG_VERSION={\"checksum\":\"17ba0791499db908433b80f37c5fbc89b870084b\",\"reference\":\"20191030-014640F\""
+                    ",\"size\":2,\"timestamp\":1572600000}\n"
+                "pg_data/backup_label={\"checksum\":\"8e6f41ac87a7514be96260d65bacbffb11be77dc\",\"size\":17"
+                    ",\"timestamp\":1572600002}\n"
+                "pg_data/global/pg_control={\"size\":8192,\"timestamp\":1572600000}\n"
+                "pg_data/tablespace_map={\"checksum\":\"87fe624d7976c2144e10afcb7a9a49b071f35e9c\",\"size\":19"
+                    ",\"timestamp\":1572600002}\n"
+                "pg_data/zero={\"size\":0,\"timestamp\":1572600000}\n"
+                "\n"
+                "[target:path]\n"
+                "pg_data={}\n"
+                "pg_data/global={}\n",
+                "compare file list");
+        }
+
+        // -------------------------------------------------------------------------------------------------------------------------
+        TEST_TITLE("online 11 full backup with block incr");
+
+        backupTimeStart = BACKUP_EPOCH + 2800000;
+
+        {
+            // Remove old pg data
+            HRN_STORAGE_PATH_REMOVE(storageTest, "pg1", .recurse = true);
+
+            // Update pg_control
+            HRN_PG_CONTROL_PUT(storagePgWrite(), PG_VERSION_11, .pageChecksum = false, .walSegmentSize = 2 * 1024 * 1024);
+
+            // Update version
+            HRN_STORAGE_PUT_Z(storagePgWrite(), PG_FILE_PGVERSION, PG_VERSION_11_STR, .timeModified = backupTimeStart);
+
             // Upgrade stanza !!!
             // StringList *argList = strLstNew();
             // hrnCfgArgRawZ(argList, cfgOptStanza, "test1");
@@ -3830,8 +3828,6 @@
                 "pg_data/base/1={}\n"
                 "pg_data/global={}\n",
                 "compare file list");
-
-            HRN_STORAGE_REMOVE(storagePgWrite(), "pg.log"); // !!! NEED TO FIX THIS FOR DIFF
         }
 
         // -------------------------------------------------------------------------------------------------------------------------
@@ -3840,8 +3836,6 @@
         backupTimeStart = BACKUP_EPOCH + 3000000;
 
         {
-=======
->>>>>>> 2747e5a2
             // Load options
             StringList *argList = strLstNew();
             hrnCfgArgRawZ(argList, cfgOptStanza, "test1");
@@ -3849,7 +3843,6 @@
             hrnCfgArgRaw(argList, cfgOptPgPath, pg1Path);
             hrnCfgArgRawZ(argList, cfgOptRepoRetentionFull, "1");
             hrnCfgArgRawStrId(argList, cfgOptType, backupTypeDiff);
-<<<<<<< HEAD
             hrnCfgArgRawZ(argList, cfgOptCompressType, "none");
             hrnCfgArgRawBool(argList, cfgOptRepoBlock, true);
             hrnCfgArgRawZ(argList, cfgOptRepoBlockSize, "8KiB");
@@ -3861,21 +3854,12 @@
             bufUsedSet(relation, bufSize(relation));
 
             HRN_STORAGE_PUT(storagePgWrite(), PG_PATH_BASE "/1/2", relation, .timeModified = backupTimeStart);
-=======
-            hrnCfgArgRawBool(argList, cfgOptRepoBundle, true);
-            hrnCfgArgRawBool(argList, cfgOptDelta, true);
-            HRN_CFG_LOAD(cfgCmdBackup, argList);
-
-            // Zero-length file to be stored
-            HRN_STORAGE_PUT_EMPTY(storagePgWrite(), "zero", .timeModified = backupTimeStart);
->>>>>>> 2747e5a2
 
             // Run backup
             testBackupPqScriptP(PG_VERSION_11, backupTimeStart, .walCompressType = compressTypeGz, .walTotal = 2);
             TEST_RESULT_VOID(testCmdBackup(), "backup");
 
             TEST_RESULT_LOG(
-<<<<<<< HEAD
                 "P00   INFO: last backup label = 20191103-165320F, version = " PROJECT_VERSION "\n"
                 "P00   INFO: execute non-exclusive pg_start_backup(): backup begins after the next regular checkpoint completes\n"
                 "P00   INFO: backup start archive = 0000000105DC213000000000, lsn = 5dc2130/0\n"
@@ -3883,34 +3867,17 @@
                 "P01 DETAIL: backup file " TEST_PATH "/pg1/base/1/2 (32KB, [PCT]) checksum [SHA1]\n"
                 "P01 DETAIL: backup file " TEST_PATH "/pg1/global/pg_control (8KB, [PCT]) checksum [SHA1]\n"
                 "P00 DETAIL: reference pg_data/PG_VERSION to 20191103-165320F\n"
+                "P00 DETAIL: reference pg_data/pg.log to 20191103-165320F\n"
                 "P00   INFO: execute non-exclusive pg_stop_backup() and wait for all WAL segments to archive\n"
                 "P00   INFO: backup stop archive = 0000000105DC213000000001, lsn = 5dc2130/300000\n"
                 "P00 DETAIL: wrote 'backup_label' file returned from pg_stop_backup()\n"
                 "P00 DETAIL: wrote 'tablespace_map' file returned from pg_stop_backup()\n"
                 "P00   INFO: check archive for segment(s) 0000000105DC213000000000:0000000105DC213000000001\n"
                 "P00   INFO: new backup label = 20191103-165320F_20191106-002640D\n"
-=======
-                "P00   INFO: last backup label = 20191030-014640F, version = 2.42dev\n"
-                "P00   WARN: diff backup cannot alter 'checksum-page' option to 'false', reset to 'true' from 20191030-014640F\n"
-                "P00   INFO: execute non-exclusive pg_start_backup(): backup begins after the next regular checkpoint completes\n"
-                "P00   INFO: backup start archive = 0000000105DBBF8000000000, lsn = 5dbbf80/0\n"
-                "P00   INFO: check archive for segment 0000000105DBBF8000000000\n"
-                "P00 DETAIL: store zero-length file " TEST_PATH "/pg1/zero\n"
-                "P01 DETAIL: backup file " TEST_PATH "/pg1/global/pg_control (bundle 1/0, 8KB, [PCT]) checksum [SHA1]\n"
-                "P01 DETAIL: match file from prior backup " TEST_PATH "/pg1/PG_VERSION (2B, [PCT]) checksum [SHA1]\n"
-                "P00 DETAIL: reference pg_data/PG_VERSION to 20191030-014640F\n"
-                "P00   INFO: execute non-exclusive pg_stop_backup() and wait for all WAL segments to archive\n"
-                "P00   INFO: backup stop archive = 0000000105DBBF8000000001, lsn = 5dbbf80/300000\n"
-                "P00 DETAIL: wrote 'backup_label' file returned from pg_stop_backup()\n"
-                "P00 DETAIL: wrote 'tablespace_map' file returned from pg_stop_backup()\n"
-                "P00   INFO: check archive for segment(s) 0000000105DBBF8000000000:0000000105DBBF8000000001\n"
-                "P00   INFO: new backup label = 20191030-014640F_20191101-092000D\n"
->>>>>>> 2747e5a2
-                "P00   INFO: diff backup size = [SIZE], file total = 5");
+                "P00   INFO: diff backup size = [SIZE], file total = 6");
 
             TEST_RESULT_STR_Z(
                 testBackupValidate(storageRepo(), STRDEF(STORAGE_REPO_BACKUP "/latest")),
-<<<<<<< HEAD
                 ". {link, d=20191103-165320F_20191106-002640D}\n"
                 "pg_data {path}\n"
                 "pg_data/backup_label.pgbi {file, s=17}\n"
@@ -3920,20 +3887,11 @@
                 "pg_data/global {path}\n"
                 "pg_data/global/pg_control.pgbi {file, m={1}, s=8192}\n"
                 "pg_data/tablespace_map.pgbi {file, s=19}\n"
-=======
-                ". {link, d=20191030-014640F_20191101-092000D}\n"
-                "bundle {path}\n"
-                "bundle/1/pg_data/global/pg_control {file, s=8192}\n"
-                "pg_data {path}\n"
-                "pg_data/backup_label.gz {file, s=17}\n"
-                "pg_data/tablespace_map.gz {file, s=19}\n"
->>>>>>> 2747e5a2
                 "--------\n"
                 "[backup:target]\n"
                 "pg_data={\"path\":\"" TEST_PATH "/pg1\",\"type\":\"path\"}\n"
                 "\n"
                 "[target:file]\n"
-<<<<<<< HEAD
                 "pg_data/PG_VERSION={\"checksum\":\"17ba0791499db908433b80f37c5fbc89b870084b\",\"reference\":\"20191103-165320F\""
                     ",\"size\":2,\"timestamp\":1572800000}\n"
                 "pg_data/backup_label={\"checksum\":\"8e6f41ac87a7514be96260d65bacbffb11be77dc\",\"size\":17"
@@ -3941,6 +3899,8 @@
                 "pg_data/base/1/2={\"bims\":97,\"checksum\":\"5188431849b4613152fd7bdba6a3ff0a4fd6424b\",\"size\":32768"
                     ",\"timestamp\":1573000000}\n"
                 "pg_data/global/pg_control={\"bims\":27,\"size\":8192,\"timestamp\":1573000000}\n"
+                "pg_data/pg.log={\"bims\":48,\"checksum\":\"8965ca08a880d08e885c132e8f6fb5b5b1f8ab92\""
+                    ",\"reference\":\"20191103-165320F\",\"size\":8193,\"timestamp\":1572800000}\n"
                 "pg_data/tablespace_map={\"checksum\":\"87fe624d7976c2144e10afcb7a9a49b071f35e9c\",\"size\":19"
                     ",\"timestamp\":1573000002}\n"
                 "\n"
@@ -3948,19 +3908,6 @@
                 "pg_data={}\n"
                 "pg_data/base={}\n"
                 "pg_data/base/1={}\n"
-=======
-                "pg_data/PG_VERSION={\"checksum\":\"17ba0791499db908433b80f37c5fbc89b870084b\",\"reference\":\"20191030-014640F\""
-                    ",\"size\":2,\"timestamp\":1572600000}\n"
-                "pg_data/backup_label={\"checksum\":\"8e6f41ac87a7514be96260d65bacbffb11be77dc\",\"size\":17"
-                    ",\"timestamp\":1572600002}\n"
-                "pg_data/global/pg_control={\"size\":8192,\"timestamp\":1572600000}\n"
-                "pg_data/tablespace_map={\"checksum\":\"87fe624d7976c2144e10afcb7a9a49b071f35e9c\",\"size\":19"
-                    ",\"timestamp\":1572600002}\n"
-                "pg_data/zero={\"size\":0,\"timestamp\":1572600000}\n"
-                "\n"
-                "[target:path]\n"
-                "pg_data={}\n"
->>>>>>> 2747e5a2
                 "pg_data/global={}\n",
                 "compare file list");
         }
