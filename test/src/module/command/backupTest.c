/***********************************************************************************************************************************
Test Backup Command
***********************************************************************************************************************************/
#include "command/stanza/create.h"
#include "command/stanza/upgrade.h"
#include "common/crypto/hash.h"
#include "common/io/bufferRead.h"
#include "common/io/bufferWrite.h"
#include "postgres/interface/static.vendor.h"
#include "storage/helper.h"
#include "storage/posix/storage.h"

#include "common/harnessBackup.h"
#include "common/harnessBlockIncr.h"
#include "common/harnessConfig.h"
#include "common/harnessManifest.h"
#include "common/harnessPack.h"
#include "common/harnessPostgres.h"
#include "common/harnessPq.h"
#include "common/harnessProtocol.h"
#include "common/harnessStorage.h"

/***********************************************************************************************************************************
Get a list of all files in the backup and a redacted version of the manifest that can be tested against a static string
***********************************************************************************************************************************/
static String *
testBackupValidateFile(
    const Storage *const storage, const String *const path, Manifest *const manifest, const ManifestData *const manifestData,
    const String *const fileName, uint64_t fileSize, ManifestFilePack **const filePack, const CipherType cipherType,
    const String *const cipherPass)
{
    FUNCTION_HARNESS_BEGIN();
        FUNCTION_HARNESS_PARAM(STORAGE, storage);
        FUNCTION_HARNESS_PARAM(STRING, path);
        FUNCTION_HARNESS_PARAM(MANIFEST, manifest);
        FUNCTION_HARNESS_PARAM_P(VOID, manifestData);
        FUNCTION_HARNESS_PARAM(STRING, fileName);
        FUNCTION_HARNESS_PARAM(UINT64, fileSize);
        FUNCTION_HARNESS_PARAM_P(VOID, filePack);
        FUNCTION_HARNESS_PARAM(STRING_ID, cipherType);
        FUNCTION_HARNESS_PARAM(STRING, cipherPass);
    FUNCTION_HARNESS_END();

    String *const result = strNew();
    ManifestFile file = manifestFileUnpack(manifest, *filePack);

    // Output name and size
    // -------------------------------------------------------------------------------------------------------------
    if (file.bundleId != 0)
        strCatFmt(result, "%s/%s {", strZ(fileName), strZ(file.name));
    else
        strCatFmt(result, "%s {", strZ(fileName));

    strCatFmt(result, "s=%" PRIu64, file.size);

    if (file.sizeOriginal != file.size)
        strCatFmt(result, ", so=%" PRIu64, file.sizeOriginal);

    // Validate repo checksum
    // -------------------------------------------------------------------------------------------------------------
    if (file.checksumRepoSha1 != NULL)
    {
        StorageRead *read = storageNewReadP(
            storage, strNewFmt("%s/%s", strZ(path), strZ(fileName)), .offset = file.bundleOffset,
            .limit = VARUINT64(file.sizeRepo));
        const Buffer *const checksum = cryptoHashOne(hashTypeSha1, storageGetP(read));

        if (!bufEq(checksum, BUF(file.checksumRepoSha1, HASH_TYPE_SHA1_SIZE)))
            THROW_FMT(AssertError, "'%s' repo checksum does match manifest", strZ(file.name));
    }

    // Calculate checksum/size and decompress if needed
    // -------------------------------------------------------------------------------------------------------------
    uint64_t size = 0;
    const Buffer *checksum = NULL;

    // If block incremental
    if (file.blockIncrMapSize != 0)
    {
        // Read block map
        StorageRead *read = storageNewReadP(
            storage, strNewFmt("%s/%s", strZ(path), strZ(fileName)),
            .offset = file.bundleOffset + file.sizeRepo - file.blockIncrMapSize,
            .limit = VARUINT64(file.blockIncrMapSize));

        if (cipherType != cipherTypeNone)
        {
            ioFilterGroupAdd(
                ioReadFilterGroup(storageReadIo(read)),
                cipherBlockNewP(cipherModeDecrypt, cipherType, BUFSTR(cipherPass), .raw = true));
        }

        ioReadOpen(storageReadIo(read));

        const BlockMap *const blockMap = blockMapNewRead(
            storageReadIo(read), file.blockIncrSize, file.blockIncrChecksumSize);

        // Build map log
        String *const mapLog = strNew();
        const BlockMapItem *blockMapItemLast = NULL;

        for (unsigned int blockMapIdx = 0; blockMapIdx < blockMapSize(blockMap); blockMapIdx++)
        {
            const BlockMapItem *const blockMapItem = blockMapGet(blockMap, blockMapIdx);
            const bool superBlockChange =
                blockMapItemLast == NULL || blockMapItemLast->reference != blockMapItem->reference ||
                blockMapItemLast->offset != blockMapItem->offset;

            if (superBlockChange && blockMapIdx != 0)
                strCatChr(mapLog, '}');

            if (!strEmpty(mapLog))
                strCatChr(mapLog, ',');

            if (superBlockChange)
                strCatFmt(mapLog, "%u:{", blockMapItem->reference);

            strCatFmt(mapLog, "%" PRIu64, blockMapItem->block);

            blockMapItemLast = blockMapItem;
        }

        // Check blocks
        Buffer *fileBuffer = bufNew((size_t)file.size);
        bufUsedSet(fileBuffer, bufSize(fileBuffer));

        BlockDelta *const blockDelta = blockDeltaNew(
            blockMap, file.blockIncrSize, file.blockIncrChecksumSize, NULL, cipherType, cipherPass,
            manifestData->backupOptionCompressType);

        for (unsigned int readIdx = 0; readIdx < blockDeltaReadSize(blockDelta); readIdx++)
        {
            const BlockDeltaRead *const read = blockDeltaReadGet(blockDelta, readIdx);
            const String *const blockName = backupFileRepoPathP(
                strLstGet(manifestReferenceList(manifest), read->reference), .manifestName = file.name,
                .bundleId = read->bundleId, .blockIncr = true);

            IoRead *blockRead = storageReadIo(
                storageNewReadP(
                    storage, blockName, .offset = read->offset, .limit = VARUINT64(read->size)));
            ioReadOpen(blockRead);

            const BlockDeltaWrite *deltaWrite = blockDeltaNext(blockDelta, read, blockRead);

            while (deltaWrite != NULL)
            {
                // Update size and file
                size += bufUsed(deltaWrite->block);
                memcpy(
                    bufPtr(fileBuffer) + deltaWrite->offset, bufPtr(deltaWrite->block),
                    bufUsed(deltaWrite->block));

                deltaWrite = blockDeltaNext(blockDelta, read, blockRead);
            }
        }

        strCatFmt(result, ", m=%s}", strZ(mapLog));

        checksum = cryptoHashOne(hashTypeSha1, fileBuffer);
    }
    // Else normal file
    else
    {
        StorageRead *read = storageNewReadP(
            storage, strNewFmt("%s/%s", strZ(path), strZ(fileName)), .offset = file.bundleOffset,
            .limit = VARUINT64(file.sizeRepo));
        const bool raw = file.bundleId != 0 && manifest->pub.data.bundleRaw;

        if (cipherType != cipherTypeNone)
        {
            ioFilterGroupAdd(
                ioReadFilterGroup(storageReadIo(read)),
                cipherBlockNewP(cipherModeDecrypt, cipherType, BUFSTR(cipherPass), .raw = raw));
        }

        if (manifestData->backupOptionCompressType != compressTypeNone)
        {
            ioFilterGroupAdd(
                ioReadFilterGroup(storageReadIo(read)),
                decompressFilterP(manifestData->backupOptionCompressType, .raw = raw));
        }

        ioFilterGroupAdd(ioReadFilterGroup(storageReadIo(read)), cryptoHashNew(hashTypeSha1));

        size = bufUsed(storageGetP(read));
        checksum = pckReadBinP(
            ioFilterGroupResultP(ioReadFilterGroup(storageReadIo(read)), CRYPTO_HASH_FILTER_TYPE));
    }

    // Validate checksum
    if (!bufEq(checksum, BUF(file.checksumSha1, HASH_TYPE_SHA1_SIZE)))
        THROW_FMT(AssertError, "'%s' checksum does match manifest", strZ(file.name));

    // Test size and repo-size
    // -------------------------------------------------------------------------------------------------------------
    if (size != file.size)
        THROW_FMT(AssertError, "'%s' size does match manifest", strZ(file.name));

    // Repo size can only be compared to file size when not bundled
    if (file.bundleId == 0 && fileSize != file.sizeRepo)
        THROW_FMT(AssertError, "'%s' repo size does match manifest", strZ(file.name));

    // Timestamp
    // -------------------------------------------------------------------------------------------------------------
    if (file.timestamp != manifestData->backupTimestampStart)
    {
        strCatFmt(
            result, ", ts=%s%" PRId64, file.timestamp > manifestData->backupTimestampStart ? "+" : "",
            (int64_t)file.timestamp - (int64_t)manifestData->backupTimestampStart);
    }

    // Page checksum
    // -------------------------------------------------------------------------------------------------------------
    if (file.checksumPage)
    {
        strCatZ(result, ", ckp=");

        if (file.checksumPageError)
        {
            if (file.checksumPageErrorList != NULL)
                strCat(result, file.checksumPageErrorList);
            else
                strCatZ(result, "t");
        }
        else
            strCatZ(result, "t");
    }

    // pg_control and WAL headers have different checksums depending on cpu architecture so remove the checksum from
    // the test output.
    // -------------------------------------------------------------------------------------------------------------
    if (strEqZ(file.name, MANIFEST_TARGET_PGDATA "/" PG_PATH_GLOBAL "/" PG_FILE_PGCONTROL) ||
        strBeginsWith(
            file.name, strNewFmt(MANIFEST_TARGET_PGDATA "/%s/", strZ(pgWalPath(manifestData->pgVersion)))))
    {
        file.checksumSha1 = NULL;
    }

    strCatZ(result, "}\n");

    // Update changes to manifest file
    manifestFilePackUpdate(manifest, filePack, &file);

    FUNCTION_HARNESS_RETURN(STRING, result);
}

static String *
testBackupValidateList(
    const Storage *const storage, const String *const path, Manifest *const manifest, const ManifestData *const manifestData,
    StringList *const manifestFileList, const CipherType cipherType, const String *const cipherPass, String *const result)
{
    FUNCTION_HARNESS_BEGIN();
        FUNCTION_HARNESS_PARAM(STORAGE, storage);
        FUNCTION_HARNESS_PARAM(STRING, path);
        FUNCTION_HARNESS_PARAM(MANIFEST, manifest);
        FUNCTION_HARNESS_PARAM_P(VOID, manifestData);
        FUNCTION_HARNESS_PARAM(STRING_LIST, manifestFileList);
        FUNCTION_HARNESS_PARAM(STRING_ID, cipherType);
        FUNCTION_HARNESS_PARAM(STRING, cipherPass);
        FUNCTION_HARNESS_PARAM(STRING, result);
    FUNCTION_HARNESS_END();

    // Output root path if it is a link so we can verify the destination
    const StorageInfo dotInfo = storageInfoP(storage, path);

    if (dotInfo.type == storageTypeLink)
        strCatFmt(result, ".> {d=%s}\n", strZ(dotInfo.linkDestination));

    // Output path contents
    StorageIterator *const storageItr = storageNewItrP(storage, path, .recurse = true, .sortOrder = sortOrderAsc);

    while (storageItrMore(storageItr))
    {
        const StorageInfo info = storageItrNext(storageItr);

        // Don't include backup.manifest or copy. We'll test that they are present elsewhere
        if (info.type == storageTypeFile &&
            (strEqZ(info.name, BACKUP_MANIFEST_FILE) || strEqZ(info.name, BACKUP_MANIFEST_FILE INFO_COPY_EXT)))
        {
            continue;
        }

        switch (info.type)
        {
            case storageTypeFile:
            {
                // Test mode, user, group. These values are not in the manifest but we know what they should be based on the default
                // mode and current user/group.
                // -----------------------------------------------------------------------------------------------------------------
                if (info.mode != 0640)
                    THROW_FMT(AssertError, "'%s' mode is not 0640", strZ(info.name));

                if (!strEq(info.user, TEST_USER_STR))
                    THROW_FMT(AssertError, "'%s' user should be '" TEST_USER "'", strZ(info.name));

                if (!strEq(info.group, TEST_GROUP_STR))
                    THROW_FMT(AssertError, "'%s' group should be '" TEST_GROUP "'", strZ(info.name));

                // Build file list (needed because bundles can contain multiple files)
                // -----------------------------------------------------------------------------------------------------------------
                List *const fileList = lstNewP(sizeof(ManifestFilePack **));
                bool bundle = strBeginsWithZ(info.name, "bundle/");

                if (bundle)
                {
                    const uint64_t bundleId = cvtZToUInt64(strZ(info.name) + sizeof("bundle"));

                    for (unsigned int fileIdx = 0; fileIdx < manifestFileTotal(manifest); fileIdx++)
                    {
                        ManifestFilePack **const filePack = lstGet(manifest->pub.fileList, fileIdx);
                        ManifestFile file = manifestFileUnpack(manifest, *filePack);

                        // File bundle is part of this backup
                        if (file.bundleId == bundleId && file.reference == NULL)
                            lstAdd(fileList, &filePack);
                    }
                }
                else
                {
                    const String *manifestName = info.name;

                    // Remove block incremental extension
                    if (strEndsWithZ(info.name, BACKUP_BLOCK_INCR_EXT))
                    {
                        manifestName = strSubN(info.name, 0, strSize(info.name) - (sizeof(BACKUP_BLOCK_INCR_EXT) - 1));
                    }
                    // Else remove compression extension
                    else if (manifestData->backupOptionCompressType != compressTypeNone)
                    {
                        manifestName = strSubN(
                            info.name, 0, strSize(info.name) - strSize(compressExtStr(manifestData->backupOptionCompressType)));
                    }

                    ManifestFilePack **const filePack = manifestFilePackFindInternal(manifest, manifestName);
                    lstAdd(fileList, &filePack);
                }

                // Check files
                // -----------------------------------------------------------------------------------------------------------------
                for (unsigned int fileIdx = 0; fileIdx < lstSize(fileList); fileIdx++)
                {
                    // Remove this file from manifest file list to track what has been updated
                    ManifestFilePack **const filePack = *(ManifestFilePack ***)lstGet(fileList, fileIdx);
                    const unsigned int manifestFileIdx = strLstFindIdxP(
                        manifestFileList, (String *const)*filePack, .required = true);
                    strLstRemoveIdx(manifestFileList, manifestFileIdx);

                    strCat(
                        result,
                        testBackupValidateFile(
                            storage, path, manifest, manifestData, info.name, info.size, filePack, cipherType, cipherPass));
                }

                break;
            }

            case storageTypeLink:
                strCatFmt(result, "%s> {d=%s}\n", strZ(info.name), strZ(info.linkDestination));
                break;

            case storageTypePath:
            {
                // Add path to output only when it is empty -- otherwise it is implied by the files below it
                if (strLstEmpty(storageListP(storage, storagePathP(storage, strNewFmt("%s/%s", strZ(path), strZ(info.name))))))
                    strCatFmt(result, "%s/\n", strZ(info.name));

                // Check against the manifest
                // -----------------------------------------------------------------------------------------------------------------
                if (!strEq(info.name, STRDEF("bundle")))
                    manifestPathFind(manifest, info.name);

                // Test mode, user, group. These values are not in the manifest but we know what they should be based on the default
                // mode and current user/group.
                if (info.mode != 0750)
                    THROW_FMT(AssertError, "'%s' mode is not 00750", strZ(info.name));

                if (!strEq(info.user, TEST_USER_STR))
                    THROW_FMT(AssertError, "'%s' user should be '" TEST_USER "'", strZ(info.name));

                if (!strEq(info.group, TEST_GROUP_STR))
                    THROW_FMT(AssertError, "'%s' group should be '" TEST_GROUP "'", strZ(info.name));

                break;
            }

            case storageTypeSpecial:
                THROW_FMT(AssertError, "unexpected special file '%s'", strZ(info.name));
        }
    }

    FUNCTION_HARNESS_RETURN(STRING, result);
}

typedef struct TestBackupValidateParam
{
    VAR_PARAM_HEADER;
    CipherType cipherType;                                          // Cipher type
    const char *cipherPass;                                         // Cipher pass
} TestBackupValidateParam;

#define testBackupValidateP(storage, path, ...)                                                                                    \
    testBackupValidate(storage, path, (TestBackupValidateParam){VAR_PARAM_INIT, __VA_ARGS__})

static String *
testBackupValidate(const Storage *const storage, const String *const path, const TestBackupValidateParam param)
{
    FUNCTION_HARNESS_BEGIN();
        FUNCTION_HARNESS_PARAM(STORAGE, storage);
        FUNCTION_HARNESS_PARAM(STRING, path);
        FUNCTION_HARNESS_PARAM(UINT64, param.cipherType);
        FUNCTION_HARNESS_PARAM(STRINGZ, param.cipherPass);
    FUNCTION_HARNESS_END();

    ASSERT(storage != NULL);
    ASSERT(path != NULL);

    String *const result = strNew();

    MEM_CONTEXT_TEMP_BEGIN()
    {
        // Build a list of files in the backup path and verify against the manifest
        // -------------------------------------------------------------------------------------------------------------------------
        const InfoBackup *const infoBackup = infoBackupLoadFile(
            storageRepo(), INFO_BACKUP_PATH_FILE_STR, param.cipherType == 0 ? cipherTypeNone : param.cipherType,
            param.cipherPass == NULL ? NULL : STR(param.cipherPass));
        Manifest *manifest = manifestLoadFile(
            storage, strNewFmt("%s/" BACKUP_MANIFEST_FILE, strZ(path)), param.cipherType == 0 ? cipherTypeNone : param.cipherType,
            param.cipherPass == NULL ? NULL : infoBackupCipherPass(infoBackup));

        // Build list of files in the manifest
        StringList *const manifestFileList = strLstNew();

        for (unsigned int fileIdx = 0; fileIdx < manifestFileTotal(manifest); fileIdx++)
            strLstAdd(manifestFileList, manifestFileUnpack(manifest, manifestFilePackGet(manifest, fileIdx)).name);

        // Validate files on disk against the manifest
        const CipherType cipherType = param.cipherType == 0 ? cipherTypeNone : param.cipherType;
        const String *const cipherPass = param.cipherPass == NULL ? NULL : manifestCipherSubPass(manifest);

        testBackupValidateList(storage, path, manifest, manifestData(manifest), manifestFileList, cipherType, cipherPass, result);

        // Check remaining files in the manifest -- these should all be references
        for (unsigned int manifestFileIdx = 0; manifestFileIdx < strLstSize(manifestFileList); manifestFileIdx++)
        {
            ManifestFilePack **const filePack = manifestFilePackFindInternal(
                manifest, strLstGet(manifestFileList, manifestFileIdx));
            const ManifestFile file = manifestFileUnpack(manifest, *filePack);

            // No need to check zero-length files in bundled backups
            if (manifestData(manifest)->bundle && file.size == 0)
                continue;

            // Error if reference is NULL
            if (file.reference == NULL)
                THROW_FMT(AssertError, "manifest file '%s' not in backup but does not have a reference", strZ(file.name));

            strCat(
                result,
                testBackupValidateFile(
                    storage, strPath(path), manifest, manifestData(manifest),
                    strSub(
                        backupFileRepoPathP(
                            file.reference,
                            .manifestName = file.name, .bundleId = file.bundleId,
                            .compressType = manifestData(manifest)->backupOptionCompressType,
                            .blockIncr = file.blockIncrMapSize != 0),
                        sizeof(STORAGE_REPO_BACKUP)),
                    file.sizeRepo, filePack, cipherType, cipherPass));
        }

        // Make sure both backup.manifest files exist since we skipped them in the callback above
        if (!storageExistsP(storage, strNewFmt("%s/" BACKUP_MANIFEST_FILE, strZ(path))))
            THROW(AssertError, BACKUP_MANIFEST_FILE " is missing");

        if (!storageExistsP(storage, strNewFmt("%s/" BACKUP_MANIFEST_FILE INFO_COPY_EXT, strZ(path))))
            THROW(AssertError, BACKUP_MANIFEST_FILE INFO_COPY_EXT " is missing");

        // Update manifest to make the output a bit simpler
        // -------------------------------------------------------------------------------------------------------------------------
        for (unsigned int fileIdx = 0; fileIdx < manifestFileTotal(manifest); fileIdx++)
        {
            ManifestFilePack **const filePack = lstGet(manifest->pub.fileList, fileIdx);
            ManifestFile file = manifestFileUnpack(manifest, *filePack);

            // If compressed or block incremental then set the repo-size to size so it will not be in test output. Even the same
            // compression algorithm can give slightly different results based on the version so repo-size is not deterministic for
            // compression. Block incremental maps increase repo-size in a non-obvious way.
            if (manifestData(manifest)->backupOptionCompressType != compressTypeNone || file.blockIncrMapSize != 0)
                file.sizeRepo = file.size;

            // Bundle id/offset are too noisy so remove them. They are verified against size/checksum and listed with the files.
            file.bundleId = 0;
            file.bundleOffset = 0;

            // Remove repo checksum since it has been validated
            file.checksumRepoSha1 = NULL;

            // Update changes to manifest file
            manifestFilePackUpdate(manifest, filePack, &file);
        }

        // Output the manifest to a string and exclude sections that don't need validation. Note that each of these sections should
        // be considered from automatic validation but adding them to the output will make the tests too noisy. One good technique
        // would be to remove it from the output only after validation so new values will cause changes in the output.
        // -------------------------------------------------------------------------------------------------------------------------
        Buffer *manifestSaveBuffer = bufNew(0);
        manifestSave(manifest, ioBufferWriteNew(manifestSaveBuffer));

        String *manifestEdit = strNew();
        StringList *manifestLine = strLstNewSplitZ(strTrim(strNewBuf(manifestSaveBuffer)), "\n");
        bool bSkipSection = false;

        for (unsigned int lineIdx = 0; lineIdx < strLstSize(manifestLine); lineIdx++)
        {
            const String *line = strTrim(strLstGet(manifestLine, lineIdx));

            if (strChr(line, '[') == 0)
            {
                const String *section = strSubN(line, 1, strSize(line) - 2);

                if (strEqZ(section, INFO_SECTION_BACKREST) ||
                    strEqZ(section, INFO_SECTION_CIPHER) ||
                    strEqZ(section, MANIFEST_SECTION_BACKUP) ||
                    strEqZ(section, MANIFEST_SECTION_BACKUP_DB) ||
                    strEqZ(section, MANIFEST_SECTION_BACKUP_OPTION) ||
                    strEqZ(section, MANIFEST_SECTION_DB) ||
                    strEqZ(section, MANIFEST_SECTION_TARGET_FILE) ||
                    strEqZ(section, MANIFEST_SECTION_TARGET_FILE_DEFAULT) ||
                    strEqZ(section, MANIFEST_SECTION_TARGET_LINK) ||
                    strEqZ(section, MANIFEST_SECTION_TARGET_LINK_DEFAULT) ||
                    strEqZ(section, MANIFEST_SECTION_TARGET_PATH) ||
                    strEqZ(section, MANIFEST_SECTION_TARGET_PATH_DEFAULT))
                {
                    bSkipSection = true;
                }
                else
                    bSkipSection = false;
            }

            if (!bSkipSection)
                strCatFmt(manifestEdit, "%s\n", strZ(line));
        }

        strCatFmt(result, "--------\n%s\n", strZ(strTrim(manifestEdit)));
    }
    MEM_CONTEXT_TEMP_END();

    FUNCTION_HARNESS_RETURN(STRING, result);
}

/***********************************************************************************************************************************
Test Run
***********************************************************************************************************************************/
static void
testRun(void)
{
    FUNCTION_HARNESS_VOID();

    // Install local command handler shim
    static const ProtocolServerHandler testLocalHandlerList[] = {PROTOCOL_SERVER_HANDLER_BACKUP_LIST};
    hrnProtocolLocalShimInstall(testLocalHandlerList, LENGTH_OF(testLocalHandlerList));

    // The tests expect the timezone to be UTC
    hrnTzSet("UTC");

    Storage *storageTest = storagePosixNewP(TEST_PATH_STR, .write = true);

    // *****************************************************************************************************************************
    if (testBegin("backupRegExp()"))
    {
        const String *full = STRDEF("20181119-152138F");
        const String *incr = STRDEF("20181119-152138F_20181119-152152I");
        const String *diff = STRDEF("20181119-152138F_20181119-152152D");

        // -------------------------------------------------------------------------------------------------------------------------
        TEST_TITLE("regular expression - error");

        TEST_ERROR(
            backupRegExpP(0),
            AssertError, "assertion 'param.full || param.differential || param.incremental' failed");

        // -------------------------------------------------------------------------------------------------------------------------
        TEST_TITLE("regular expression - match full");

        String *filter = backupRegExpP(.full = true);
        TEST_RESULT_STR_Z(filter, "^[0-9]{8}\\-[0-9]{6}F$", "full backup regex with anchors");
        TEST_RESULT_BOOL(regExpMatchOne(filter, incr), false, "does not exactly match incr");
        TEST_RESULT_BOOL(regExpMatchOne(filter, diff), false, "does not exactly match diff");
        TEST_RESULT_BOOL(regExpMatchOne(filter, full), true, "exactly matches full");

        // -------------------------------------------------------------------------------------------------------------------------
        TEST_TITLE("regular expression - match full, incremental");

        filter = backupRegExpP(.full = true, .incremental = true);

        TEST_RESULT_STR_Z(
            filter, "^[0-9]{8}\\-[0-9]{6}F(\\_[0-9]{8}\\-[0-9]{6}I){0,1}$", "full and optional incr backup regex with anchors");
        TEST_RESULT_BOOL(regExpMatchOne(filter, incr), true, "match incr");
        TEST_RESULT_BOOL(regExpMatchOne(filter, diff), false, "does not match diff");
        TEST_RESULT_BOOL(regExpMatchOne(filter, full), true, "match full");
        TEST_RESULT_BOOL(
            regExpMatchOne(
                filter, STRDEF("12341234-123123F_12341234-123123IG")), false, "does not match with trailing character");
        TEST_RESULT_BOOL(
            regExpMatchOne(
                filter, STRDEF("A12341234-123123F_12341234-123123I")), false, "does not match with leading character");

        // -------------------------------------------------------------------------------------------------------------------------
        TEST_TITLE("regular expression - match full, differential");

        filter = backupRegExpP(.full = true, .differential = true);

        TEST_RESULT_STR_Z(
            filter, "^[0-9]{8}\\-[0-9]{6}F(\\_[0-9]{8}\\-[0-9]{6}D){0,1}$", "full and optional diff backup regex with anchors");
        TEST_RESULT_BOOL(regExpMatchOne(filter, incr), false, "does not match incr");
        TEST_RESULT_BOOL(regExpMatchOne(filter, diff), true, "match diff");
        TEST_RESULT_BOOL(regExpMatchOne(filter, full), true, "match full");

        // -------------------------------------------------------------------------------------------------------------------------
        TEST_TITLE("regular expression - match full, incremental, differential");

        filter = backupRegExpP(.full = true, .incremental = true, .differential = true);

        TEST_RESULT_STR_Z(
            filter, "^[0-9]{8}\\-[0-9]{6}F(\\_[0-9]{8}\\-[0-9]{6}(D|I)){0,1}$",
            "full, optional diff and incr backup regex with anchors");
        TEST_RESULT_BOOL(regExpMatchOne(filter, incr), true, "match incr");
        TEST_RESULT_BOOL(regExpMatchOne(filter, diff), true, "match diff");
        TEST_RESULT_BOOL(regExpMatchOne(filter, full), true, "match full");

        // -------------------------------------------------------------------------------------------------------------------------
        TEST_TITLE("regular expression - match incremental, differential without end anchor");

        filter = backupRegExpP(.incremental = true, .differential = true, .noAnchorEnd = true);

        TEST_RESULT_STR_Z(filter, "^[0-9]{8}\\-[0-9]{6}F\\_[0-9]{8}\\-[0-9]{6}(D|I)", "diff and incr backup regex with anchors");
        TEST_RESULT_BOOL(regExpMatchOne(filter, incr), true, "match incr");
        TEST_RESULT_BOOL(regExpMatchOne(filter, diff), true, "match diff");
        TEST_RESULT_BOOL(regExpMatchOne(filter, full), false, "does not match full");
        TEST_RESULT_BOOL(
            regExpMatchOne(
                filter, STRDEF("A12341234-123123F_12341234-123123I")), false, "does not match with leading character");

        // -------------------------------------------------------------------------------------------------------------------------
        TEST_TITLE("regular expression - match incremental");

        filter = backupRegExpP(.incremental = true);

        TEST_RESULT_STR_Z(filter, "^[0-9]{8}\\-[0-9]{6}F\\_[0-9]{8}\\-[0-9]{6}I$", "incr backup regex with anchors");
        TEST_RESULT_BOOL(regExpMatchOne(filter, incr), true, "match incr");
        TEST_RESULT_BOOL(regExpMatchOne(filter, diff), false, "does not match diff");
        TEST_RESULT_BOOL(regExpMatchOne(filter, full), false, "does not match full");

        // -------------------------------------------------------------------------------------------------------------------------
        TEST_TITLE("regular expression - match differential");

        filter = backupRegExpP(.differential = true);

        TEST_RESULT_STR_Z(filter, "^[0-9]{8}\\-[0-9]{6}F\\_[0-9]{8}\\-[0-9]{6}D$", "diff backup regex with anchors");
        TEST_RESULT_BOOL(regExpMatchOne(filter, incr), false, "does not match incr");
        TEST_RESULT_BOOL(regExpMatchOne(filter, diff), true, "match diff");
        TEST_RESULT_BOOL(regExpMatchOne(filter, full), false, "does not match full");
    }

    // *****************************************************************************************************************************
    if (testBegin("PageChecksum"))
    {
        #define PG_SEGMENT_PAGE_DEFAULT                             (PG_SEGMENT_SIZE_DEFAULT / pgPageSize8)

        // -------------------------------------------------------------------------------------------------------------------------
        TEST_TITLE("segment page default");

        TEST_RESULT_UINT(PG_SEGMENT_PAGE_DEFAULT, 131072, "check pages per segment");

        // -------------------------------------------------------------------------------------------------------------------------
        TEST_TITLE("two misaligned buffers in a row");

        Buffer *buffer = bufNew(513);
        bufUsedSet(buffer, bufSize(buffer));
        memset(bufPtr(buffer), 0, bufSize(buffer));

        *(PageHeaderData *)(bufPtr(buffer) + (pgPageSize8 * 0x00)) = (PageHeaderData){.pd_upper = 0};

        Buffer *bufferOut = bufNew(513);
        IoWrite *write = ioBufferWriteNew(bufferOut);
        ioFilterGroupAdd(
            ioWriteFilterGroup(write),
            pageChecksumNewPack(
                ioFilterParamList(pageChecksumNew(0, PG_SEGMENT_PAGE_DEFAULT, pgPageSize8, true, STRDEF(BOGUS_STR)))));
        ioWriteOpen(write);
        ioWrite(write, buffer);
        TEST_ERROR(ioWrite(write, buffer), AssertError, "should not be possible to see two misaligned pages in a row");

        // -------------------------------------------------------------------------------------------------------------------------
        TEST_TITLE("retry a page with an invalid checksum");

        // Write to file with valid checksums
        buffer = bufNew(pgPageSize8 * 4);
        memset(bufPtr(buffer), 0, bufSize(buffer));
        bufUsedSet(buffer, bufSize(buffer));

        *(PageHeaderData *)(bufPtr(buffer) + (pgPageSize8 * 0x00)) = (PageHeaderData){.pd_upper = 0x00};
        *(PageHeaderData *)(bufPtr(buffer) + (pgPageSize8 * 0x01)) = (PageHeaderData){.pd_upper = 0xFF};
        ((PageHeaderData *)(bufPtr(buffer) + (pgPageSize8 * 0x01)))->pd_checksum = pgPageChecksum(
            bufPtr(buffer) + (pgPageSize8 * 0x01), 1, pgPageSize8);
        *(PageHeaderData *)(bufPtr(buffer) + (pgPageSize8 * 0x02)) = (PageHeaderData){.pd_upper = 0x00};
        *(PageHeaderData *)(bufPtr(buffer) + (pgPageSize8 * 0x03)) = (PageHeaderData){.pd_upper = 0xFE};
        ((PageHeaderData *)(bufPtr(buffer) + (pgPageSize8 * 0x03)))->pd_checksum = pgPageChecksum(
            bufPtr(buffer) + (pgPageSize8 * 0x03), 3, pgPageSize8);

        HRN_STORAGE_PUT(storageTest, "relation", buffer);

        // Now break the checksum to force a retry
        ((PageHeaderData *)(bufPtr(buffer) + (pgPageSize8 * 0x01)))->pd_checksum = 0;
        ((PageHeaderData *)(bufPtr(buffer) + (pgPageSize8 * 0x03)))->pd_checksum = 0;

        write = ioBufferWriteNew(bufferOut);
        ioFilterGroupAdd(
            ioWriteFilterGroup(write),
            pageChecksumNew(0, PG_SEGMENT_PAGE_DEFAULT, pgPageSize8, true, storagePathP(storageTest, STRDEF("relation"))));
        ioWriteOpen(write);
        ioWrite(write, buffer);
        ioWriteClose(write);

        TEST_RESULT_STR_Z(
            hrnPackToStr(ioFilterGroupResultPackP(ioWriteFilterGroup(write), PAGE_CHECKSUM_FILTER_TYPE)),
            "2:bool:true, 3:bool:true", "valid on retry");
    }

    // *****************************************************************************************************************************
    if (testBegin("segmentNumber()"))
    {
        TEST_RESULT_UINT(segmentNumber(STRDEF("999")), 0, "No segment number");
        TEST_RESULT_UINT(segmentNumber(STRDEF("999.123")), 123, "Segment number");
    }

    // *****************************************************************************************************************************
    if (testBegin("BlockMap"))
    {
        TEST_TITLE("build equal block map");

        BlockMap *blockMap = NULL;
        TEST_ASSIGN(blockMap, blockMapNew(), "new");

        BlockMapItem blockMapItem =
        {
            .reference = 128,
            .superBlockSize = 1,
            .bundleId = 0,
            .offset = 0,
            .size = 3,
            .checksum = {0xee, 0xee, 0x01, 0xff, 0xff},
        };

        TEST_RESULT_UINT(blockMapAdd(blockMap, &blockMapItem)->reference, 128, "add");
        TEST_RESULT_UINT(blockMapGet(blockMap, 0)->reference, 128, "get");

        blockMapItem = (BlockMapItem)
        {
            .reference = 128,
            .superBlockSize = 1,
            .bundleId = 0,
            .offset = 3,
            .size = 5,
            .checksum = {0xee, 0xee, 0x02, 0xff, 0xff},
        };

        TEST_RESULT_VOID(blockMapAdd(blockMap, &blockMapItem), "add");

        blockMapItem = (BlockMapItem)
        {
            .reference = 0,
            .superBlockSize = 1,
            .bundleId = 1,
            .offset = 1,
            .size = 5,
            .checksum = {0xee, 0xee, 0x03, 0xff, 0xff},
        };

        TEST_RESULT_VOID(blockMapAdd(blockMap, &blockMapItem), "add");

        blockMapItem = (BlockMapItem)
        {
            .reference = 128,
            .superBlockSize = 1,
            .bundleId = 0,
            .offset = 8,
            .size = 99,
            .checksum = {0xee, 0xee, 0x04, 0xff, 0xff},
        };

        TEST_RESULT_VOID(blockMapAdd(blockMap, &blockMapItem), "add");

        blockMapItem = (BlockMapItem)
        {
            .reference = 0,
            .superBlockSize = 1,
            .bundleId = 1,
            .offset = 7,
            .size = 99,
            .checksum = {0xee, 0xee, 0x05, 0xff, 0xff},
        };

        TEST_RESULT_VOID(blockMapAdd(blockMap, &blockMapItem), "add");

        // Keep this last
        blockMapItem = (BlockMapItem)
        {
            .reference = 4,
            .superBlockSize = 1,
            .bundleId = 0,
            .offset = 0,
            .size = 8,
            .checksum = {0xee, 0xee, 0x88, 0xff, 0xff},
        };

        TEST_RESULT_VOID(blockMapAdd(blockMap, &blockMapItem), "add");

        // -------------------------------------------------------------------------------------------------------------------------
        TEST_TITLE("write equal block map");

        Buffer *buffer = bufNew(256);
        IoWrite *write = ioBufferWriteNewOpen(buffer);
        TEST_RESULT_VOID(blockMapWrite(blockMap, write, 1, 5), "save");
        ioWriteClose(write);

        TEST_RESULT_STR_Z(
            strNewEncode(encodingHex, buffer),
            "00"                                        // Version 0

            "8008"                                      // reference 128
            "18"                                        // size 3
            "eeee01ffff"                                // checksum
            "21"                                        // size
            "eeee02ffff"                                // checksum

            "06"                                        // reference 0
            "01"                                        // bundle 1
            "01"                                        // offset 1
            "01"                                        // size 1
            "eeee03ffff"                                // checksum

            "8008"                                      // reference 128
            "e10b"                                      // size 99
            "eeee04ffff"                                // checksum

            "04"                                        // reference 0
            "01"                                        // offset 7
            "01"                                        // size 99
            "eeee05ffff"                                // checksum

            "21"                                        // reference 0
            "a90b"                                      // size 8
            "eeee88ffff",                               // checksum
            "compare");

        // -------------------------------------------------------------------------------------------------------------------------
        TEST_TITLE("read equal block map");

        Buffer *bufferCompare = bufNew(256);
        write = ioBufferWriteNewOpen(bufferCompare);
        TEST_RESULT_VOID(blockMapWrite(blockMapNewRead(ioBufferReadNewOpen(buffer), 1, 5), write, 1, 5), "read and save");
        ioWriteClose(write);

        TEST_RESULT_STR(strNewEncode(encodingHex, bufferCompare), strNewEncode(encodingHex, buffer), "compare");

        // -------------------------------------------------------------------------------------------------------------------------
        TEST_TITLE("equal block delta");

        TEST_RESULT_STR_Z(
            hrnBlockDeltaRender(blockMapNewRead(ioBufferReadNewOpen(buffer), 1, 5), 1, 5),
            "read {reference: 128, bundleId: 0, offset: 0, size: 107}\n"
            "  super block {max: 1, size: 3}\n"
            "    block {no: 0, offset: 0}\n"
            "  super block {max: 1, size: 5}\n"
            "    block {no: 0, offset: 1}\n"
            "  super block {max: 1, size: 99}\n"
            "    block {no: 0, offset: 3}\n"
            "read {reference: 4, bundleId: 0, offset: 0, size: 8}\n"
            "  super block {max: 1, size: 8}\n"
            "    block {no: 0, offset: 5}\n"
            "read {reference: 0, bundleId: 1, offset: 1, size: 5}\n"
            "  super block {max: 1, size: 5}\n"
            "    block {no: 0, offset: 2}\n"
            "read {reference: 0, bundleId: 1, offset: 7, size: 99}\n"
            "  super block {max: 1, size: 99}\n"
            "    block {no: 0, offset: 4}\n",
            "check delta");

        // -------------------------------------------------------------------------------------------------------------------------
        TEST_TITLE("build unequal block map");

        TEST_ASSIGN(blockMap, blockMapNew(), "new");

        blockMapItem = (BlockMapItem)
        {
            .reference = 0,
            .superBlockSize = 6,
            .offset = 0,
            .size = 4,
            .block = 0,
            .checksum = {0xee, 0xee, 0x01, 0, 0, 0, 0xff, 0xff},
        };

        TEST_RESULT_VOID(blockMapAdd(blockMap, &blockMapItem), "add");

        blockMapItem = (BlockMapItem)
        {
            .reference = 0,
            .superBlockSize = 6,
            .offset = 0,
            .size = 4,
            .block = 1,
            .checksum = {0xee, 0xee, 0x02, 0, 0, 0, 0xff, 0xff},
        };

        TEST_RESULT_VOID(blockMapAdd(blockMap, &blockMapItem), "add");

        blockMapItem = (BlockMapItem)
        {
            .reference = 0,
            .superBlockSize = 6,
            .offset = 4,
            .size = 5,
            .block = 0,
            .checksum = {0xee, 0xee, 0x03, 0, 0, 0, 0xff, 0xff},
        };

        TEST_RESULT_VOID(blockMapAdd(blockMap, &blockMapItem), "add");

        blockMapItem = (BlockMapItem)
        {
            .reference = 1,
            .superBlockSize = 3,
            .offset = 0,
            .size = 99,
            .block = 0,
            .checksum = {0xee, 0xee, 0x04, 0, 0, 0, 0xff, 0xff},
        };

        TEST_RESULT_VOID(blockMapAdd(blockMap, &blockMapItem), "add");

        blockMapItem = (BlockMapItem)
        {
            .reference = 0,
            .superBlockSize = 6,
            .offset = 4,
            .size = 5,
            .block = 3,
            .checksum = {0xee, 0xee, 0x05, 0, 0, 0, 0xff, 0xff},
        };

        TEST_RESULT_VOID(blockMapAdd(blockMap, &blockMapItem), "add");

        blockMapItem = (BlockMapItem)
        {
            .reference = 2,
            .superBlockSize = 2,
            .offset = 0,
            .size = 1,
            .block = 0,
            .checksum = {0xee, 0xee, 0x06, 0, 0, 0, 0xff, 0xff},
        };

        TEST_RESULT_VOID(blockMapAdd(blockMap, &blockMapItem), "add");

        blockMapItem = (BlockMapItem)
        {
            .reference = 0,
            .superBlockSize = 6,
            .offset = 4,
            .size = 5,
            .block = 5,
            .checksum = {0xee, 0xee, 0x07, 0, 0, 0, 0xff, 0xff},
        };

        TEST_RESULT_VOID(blockMapAdd(blockMap, &blockMapItem), "add");

        blockMapItem = (BlockMapItem)
        {
            .reference = 0,
            .superBlockSize = 2,
            .offset = 9,
            .size = 6,
            .block = 0,
            .checksum = {0xee, 0xee, 0x08, 0, 0, 0, 0xff, 0xff},
        };

        TEST_RESULT_VOID(blockMapAdd(blockMap, &blockMapItem), "add");

        blockMapItem = (BlockMapItem)
        {
            .reference = 1,
            .superBlockSize = 3,
            .offset = 99,
            .size = 1,
            .block = 1,
            .checksum = {0xee, 0xee, 0x09, 0, 0, 0, 0xff, 0xff},
        };

        TEST_RESULT_VOID(blockMapAdd(blockMap, &blockMapItem), "add");

        // -------------------------------------------------------------------------------------------------------------------------
        TEST_TITLE("write unequal block map");

        buffer = bufNew(256);
        write = ioBufferWriteNewOpen(buffer);
        TEST_RESULT_VOID(blockMapWrite(blockMap, write, 3, 8), "save");
        ioWriteClose(write);

        TEST_RESULT_STR_Z(
            strNewEncode(encodingHex, buffer),
            "00"                                        // Version 0

            "00"                                        // reference 0
            "22"                                        // size 4
            "04"                                        // super block size 6
            "eeee01000000ffff"                          // checksum
            "eeee02000000ffff"                          // checksum

            "15"                                        // size 5
            "00"                                        // block total 1
            "eeee03000000ffff"                          // checksum

            "08"                                        // reference 1
            "e10b"                                      // size 99
            "eeee04000000ffff"                          // checksum

            "06"                                        // reference 0
            "01"                                        // block total 1
            "02"                                        // block 3
            "eeee05000000ffff"                          // checksum

            "10"                                        // reference 2
            "3b01"                                      // size 1
            "02"                                        // super block size 2
            "eeee06000000ffff"                          // checksum

            "02"                                        // reference 0
            "01"                                        // block total 1
            "01"                                        // block 5
            "eeee07000000ffff"                          // checksum

            "13"                                        // size 6
            "0102"                                      // size 2
            "eeee08000000ffff"                          // checksum

            "09"                                        // reference 1
            "4d"                                        // size 1
            "01"                                        // block total 1
            "01"                                        // block 1
            "eeee09000000ffff",                         // checksum
            "compare");

        // -------------------------------------------------------------------------------------------------------------------------
        TEST_TITLE("read unequal block map");

        bufferCompare = bufNew(256);
        write = ioBufferWriteNewOpen(bufferCompare);
        TEST_RESULT_VOID(blockMapWrite(blockMapNewRead(ioBufferReadNewOpen(buffer), 3, 8), write, 3, 8), "read and save");
        ioWriteClose(write);

        TEST_RESULT_STR(strNewEncode(encodingHex, bufferCompare), strNewEncode(encodingHex, buffer), "compare");

        // -------------------------------------------------------------------------------------------------------------------------
        TEST_TITLE("unequal block delta");

        TEST_RESULT_STR_Z(
            hrnBlockDeltaRender(blockMapNewRead(ioBufferReadNewOpen(buffer), 3, 8), 3, 8),
            "read {reference: 2, bundleId: 0, offset: 0, size: 1}\n"
            "  super block {max: 2, size: 1}\n"
            "    block {no: 0, offset: 15}\n"
            "read {reference: 1, bundleId: 0, offset: 0, size: 100}\n"
            "  super block {max: 3, size: 99}\n"
            "    block {no: 0, offset: 9}\n"
            "  super block {max: 3, size: 1}\n"
            "    block {no: 1, offset: 24}\n"
            "read {reference: 0, bundleId: 0, offset: 0, size: 15}\n"
            "  super block {max: 6, size: 4}\n"
            "    block {no: 0, offset: 0}\n"
            "    block {no: 1, offset: 3}\n"
            "  super block {max: 6, size: 5}\n"
            "    block {no: 0, offset: 6}\n"
            "    block {no: 3, offset: 12}\n"
            "    block {no: 5, offset: 18}\n"
            "  super block {max: 2, size: 6}\n"
            "    block {no: 0, offset: 21}\n",
            "check delta");
    }

    // *****************************************************************************************************************************
    if (testBegin("BlockIncr"))
    {
        TEST_TITLE("block incremental config map");

        TEST_ERROR(
            backupBlockIncrMapSize(cfgOptRepoBlockSizeMap, 0, STRDEF("Z")), OptionInvalidValueError,
            "'Z' is not valid for 'repo1-block-size-map' option");
        TEST_ERROR(
            backupBlockIncrMapSize(cfgOptRepoBlockSizeMap, 0, STRDEF("5GiB")), OptionInvalidValueError,
            "'5GiB' is not valid for 'repo1-block-size-map' option");
        TEST_ERROR(
            backupBlockIncrMapChecksumSize(cfgOptRepoBlockChecksumSizeMap, 0, VARSTRDEF("Z")), OptionInvalidValueError,
            "'Z' is not valid for 'repo1-block-checksum-size-map' option");
        TEST_ERROR(
            backupBlockIncrMapChecksumSize(cfgOptRepoBlockChecksumSizeMap, 0, VARSTRDEF("5")), OptionInvalidValueError,
            "'5' is not valid for 'repo1-block-checksum-size-map' option");

        // -------------------------------------------------------------------------------------------------------------------------
        TEST_TITLE("full backup with zero block");

        ioBufferSizeSet(2);

        const Buffer *source = BUFSTRZ("");
        Buffer *destination = bufNew(256);
        IoWrite *write = ioBufferWriteNew(destination);

        TEST_RESULT_VOID(
            ioFilterGroupAdd(ioWriteFilterGroup(write), blockIncrNew(3, 3, 6, 0, 0, 0, NULL, NULL, NULL)), "block incr");
        TEST_RESULT_VOID(ioWriteOpen(write), "open");
        TEST_RESULT_VOID(ioWrite(write, source), "write");
        TEST_RESULT_VOID(ioWriteClose(write), "close");

        TEST_RESULT_UINT(pckReadU64P(ioFilterGroupResultP(ioWriteFilterGroup(write), BLOCK_INCR_FILTER_TYPE)), 0, "compare");
        TEST_RESULT_STR_Z(strNewEncode(encodingHex, destination), "", "compare");

        // -------------------------------------------------------------------------------------------------------------------------
        TEST_TITLE("full backup with partial block");

        source = BUFSTRZ("12");
        destination = bufNew(256);
        write = ioBufferWriteNew(destination);

        TEST_RESULT_VOID(
            ioFilterGroupAdd(ioWriteFilterGroup(write), blockIncrNew(3, 3, 8, 0, 0, 0, NULL, NULL, NULL)), "block incr");
        TEST_RESULT_VOID(ioWriteOpen(write), "open");
        TEST_RESULT_VOID(ioWrite(write, source), "write");
        TEST_RESULT_VOID(ioWriteClose(write), "close");

        uint64_t mapSize;
        TEST_ASSIGN(mapSize, pckReadU64P(ioFilterGroupResultP(ioWriteFilterGroup(write), BLOCK_INCR_FILTER_TYPE)), "map size");
        TEST_RESULT_UINT(mapSize, 13, "map size");

        TEST_RESULT_STR_Z(
            strNewEncode(encodingHex, BUF(bufPtr(destination), bufUsed(destination) - (size_t)mapSize)),
            "3132",                                     // block 0
            "block list");

        const Buffer *map = BUF(bufPtr(destination) + (bufUsed(destination) - (size_t)mapSize), (size_t)mapSize);

        TEST_RESULT_STR_Z(
            hrnBlockDeltaRender(blockMapNewRead(ioBufferReadNewOpen(map), 3, 8), 3, 8),
            "read {reference: 0, bundleId: 0, offset: 0, size: 2}\n"
            "  super block {max: 2, size: 2}\n"
            "    block {no: 0, offset: 0}\n",
            "check delta");

        // -------------------------------------------------------------------------------------------------------------------------
        TEST_TITLE("full backup");

        source = BUFSTRZ("ABCXYZ123");
        destination = bufNew(256);
        write = ioBufferWriteNew(destination);

        TEST_RESULT_VOID(
            ioFilterGroupAdd(ioWriteFilterGroup(write), ioBufferNew()), "buffer to force internal buffer size");
        TEST_RESULT_VOID(
            ioFilterGroupAdd(
                ioWriteFilterGroup(write),
                blockIncrNewPack(ioFilterParamList(blockIncrNew(2, 3, 8, 2, 4, 5, NULL, NULL, NULL)))),
            "block incr");
        TEST_RESULT_VOID(ioWriteOpen(write), "open");
        TEST_RESULT_VOID(ioWrite(write, source), "write");
        TEST_RESULT_VOID(ioWriteClose(write), "close");

        TEST_ASSIGN(mapSize, pckReadU64P(ioFilterGroupResultP(ioWriteFilterGroup(write), BLOCK_INCR_FILTER_TYPE)), "map size");
        TEST_RESULT_UINT(mapSize, 31, "map size");

        TEST_RESULT_STR_Z(
            strNewEncode(encodingHex, BUF(bufPtr(destination), bufUsed(destination) - (size_t)mapSize)),
            "414243"                                      // block 0
            "58595a"                                      // block 1
            "313233",                                     // block 2
            "block list");

        map = BUF(bufPtr(destination) + (bufUsed(destination) - (size_t)mapSize), (size_t)mapSize);

        TEST_RESULT_STR_Z(
            hrnBlockDeltaRender(blockMapNewRead(ioBufferReadNewOpen(map), 3, 8), 3, 8),
            "read {reference: 2, bundleId: 4, offset: 5, size: 9}\n"
            "  super block {max: 3, size: 3}\n"
            "    block {no: 0, offset: 0}\n"
            "  super block {max: 3, size: 3}\n"
            "    block {no: 0, offset: 3}\n"
            "  super block {max: 3, size: 3}\n"
            "    block {no: 0, offset: 6}\n",
            "check delta");

        // -------------------------------------------------------------------------------------------------------------------------
        TEST_TITLE("diff/incr backup");

        ioBufferSizeSet(3);

        source = BUFSTRZ("ACCXYZ123@");
        destination = bufNew(256);
        write = ioBufferWriteNew(destination);

        TEST_RESULT_VOID(
            ioFilterGroupAdd(ioWriteFilterGroup(write), ioBufferNew()), "buffer to force internal buffer size");
        TEST_RESULT_VOID(
            ioFilterGroupAdd(
                ioWriteFilterGroup(write), blockIncrNewPack(ioFilterParamList(blockIncrNew(3, 3, 8, 3, 0, 0, map, NULL, NULL)))),
            "block incr");
        TEST_RESULT_VOID(ioWriteOpen(write), "open");
        TEST_RESULT_VOID(ioWrite(write, source), "write");
        TEST_RESULT_VOID(ioWriteClose(write), "close");

        TEST_ASSIGN(mapSize, pckReadU64P(ioFilterGroupResultP(ioWriteFilterGroup(write), BLOCK_INCR_FILTER_TYPE)), "map size");
        TEST_RESULT_UINT(mapSize, 44, "map size");

        TEST_RESULT_STR_Z(
            strNewEncode(encodingHex, BUF(bufPtr(destination), bufUsed(destination) - (size_t)mapSize)),
            "414343"                                    // block 0
            "40",                                       // block 3
            "block list");

        map = BUF(bufPtr(destination) + (bufUsed(destination) - (size_t)mapSize), (size_t)mapSize);

        TEST_RESULT_STR_Z(
            hrnBlockDeltaRender(blockMapNewRead(ioBufferReadNewOpen(map), 3, 8), 3, 8),
            "read {reference: 3, bundleId: 0, offset: 0, size: 4}\n"
            "  super block {max: 3, size: 3}\n"
            "    block {no: 0, offset: 0}\n"
            "  super block {max: 1, size: 1}\n"
            "    block {no: 0, offset: 9}\n"
            "read {reference: 2, bundleId: 4, offset: 8, size: 6}\n"
            "  super block {max: 3, size: 3}\n"
            "    block {no: 0, offset: 3}\n"
            "  super block {max: 3, size: 3}\n"
            "    block {no: 0, offset: 6}\n",
            "check delta");

        // -------------------------------------------------------------------------------------------------------------------------
        TEST_TITLE("diff/incr backup with identical data");

        ioBufferSizeSet(3);

        source = BUFSTRZ("ACCXYZ123@");
        destination = bufNew(256);
        write = ioBufferWriteNew(destination);

        TEST_RESULT_VOID(
            ioFilterGroupAdd(ioWriteFilterGroup(write), ioBufferNew()), "buffer to force internal buffer size");
        TEST_RESULT_VOID(
            ioFilterGroupAdd(
                ioWriteFilterGroup(write), blockIncrNewPack(ioFilterParamList(blockIncrNew(3, 3, 8, 3, 0, 0, map, NULL, NULL)))),
            "block incr");
        TEST_RESULT_VOID(ioWriteOpen(write), "open");
        TEST_RESULT_VOID(ioWrite(write, source), "write");
        TEST_RESULT_VOID(ioWriteClose(write), "close");

        TEST_ASSIGN(mapSize, pckReadU64P(ioFilterGroupResultP(ioWriteFilterGroup(write), BLOCK_INCR_FILTER_TYPE)), "map size");
        TEST_RESULT_UINT(mapSize, 0, "map size is zero");
        TEST_RESULT_UINT(bufUsed(destination), 0, "repo size is zero");

        // -------------------------------------------------------------------------------------------------------------------------
        TEST_TITLE("full backup with larger super block");

        ioBufferSizeSet(2);

        source = BUFSTRZ("ABCXYZ123");
        destination = bufNew(256);
        write = ioBufferWriteNew(destination);

        TEST_RESULT_VOID(
            ioFilterGroupAdd(ioWriteFilterGroup(write), ioBufferNew()), "buffer to force internal buffer size");
        TEST_RESULT_VOID(
            ioFilterGroupAdd(
                ioWriteFilterGroup(write), blockIncrNewPack(ioFilterParamList(blockIncrNew(6, 3, 8, 2, 4, 5, NULL, NULL, NULL)))),
            "block incr");
        TEST_RESULT_VOID(ioWriteOpen(write), "open");
        TEST_RESULT_VOID(ioWrite(write, source), "write");
        TEST_RESULT_VOID(ioWriteClose(write), "close");

        TEST_ASSIGN(mapSize, pckReadU64P(ioFilterGroupResultP(ioWriteFilterGroup(write), BLOCK_INCR_FILTER_TYPE)), "map size");
        TEST_RESULT_UINT(mapSize, 32, "map size");

        TEST_RESULT_STR_Z(
            strNewEncode(encodingHex, BUF(bufPtr(destination), bufUsed(destination) - (size_t)mapSize)),
            "414243"                                    // super block 0 / block 0
            "58595a"                                    // super block 0 / block 1
            "313233",                                   // block 2
            "block list");

        map = BUF(bufPtr(destination) + (bufUsed(destination) - (size_t)mapSize), (size_t)mapSize);

        TEST_RESULT_STR_Z(
            hrnBlockDeltaRender(blockMapNewRead(ioBufferReadNewOpen(map), 3, 8), 3, 8),
            "read {reference: 2, bundleId: 4, offset: 5, size: 9}\n"
            "  super block {max: 6, size: 6}\n"
            "    block {no: 0, offset: 0}\n"
            "    block {no: 1, offset: 3}\n"
            "  super block {max: 3, size: 3}\n"
            "    block {no: 0, offset: 6}\n",
            "check delta");

        // -------------------------------------------------------------------------------------------------------------------------
        TEST_TITLE("new filter from pack");

        TEST_RESULT_VOID(
            blockIncrNewPack(
                ioFilterParamList(
                    blockIncrNew(
                        3, 3, 8, 2, 4, 5, NULL, compressFilterP(compressTypeGz, 1, .raw = true),
                        cipherBlockNewP(cipherModeEncrypt, cipherTypeAes256Cbc, BUFSTRDEF(TEST_CIPHER_PASS), .raw = true)))),
            "block incr pack");
    }

    // *****************************************************************************************************************************
    if (testBegin("backupLabelCreate()"))
    {
        StringList *argList = strLstNew();
        hrnCfgArgRawZ(argList, cfgOptStanza, "test1");
        hrnCfgArgRawZ(argList, cfgOptRepoPath, TEST_PATH "/repo");
        hrnCfgArgRawZ(argList, cfgOptPgPath, TEST_PATH "/pg1");
        hrnCfgArgRawZ(argList, cfgOptRepoRetentionFull, "1");
        HRN_CFG_LOAD(cfgCmdBackup, argList);

        time_t timestamp = 1575401652;
        String *backupLabel = backupLabelFormat(backupTypeFull, NULL, timestamp);
        const String *const olderBackupLabel = backupLabelFormat(backupTypeFull, NULL, timestamp - 3);

        // -------------------------------------------------------------------------------------------------------------------------
        TEST_TITLE("assign label when no history");

        HRN_STORAGE_PATH_CREATE(storageRepoWrite(), STORAGE_REPO_BACKUP "/backup.history/2019");

        TEST_RESULT_STR(backupLabelCreate(backupTypeFull, NULL, timestamp), backupLabel, "create label");

        // -------------------------------------------------------------------------------------------------------------------------
        TEST_TITLE("assign label when history is older");

        HRN_STORAGE_PUT_EMPTY(
            storageRepoWrite(),
            zNewFmt(
                STORAGE_REPO_BACKUP "/backup.history/2019/%s.manifest.gz",
                strZ(backupLabelFormat(backupTypeFull, NULL, timestamp - 4))));

        TEST_RESULT_STR(backupLabelCreate(backupTypeFull, NULL, timestamp), backupLabel, "create label");

        // -------------------------------------------------------------------------------------------------------------------------
        TEST_TITLE("assign label when backup is older");

        HRN_STORAGE_PUT_EMPTY(
            storageRepoWrite(), zNewFmt(STORAGE_REPO_BACKUP "/%s", strZ(olderBackupLabel)));

        TEST_RESULT_STR(backupLabelCreate(backupTypeFull, NULL, timestamp), backupLabel, "create label");

        // -------------------------------------------------------------------------------------------------------------------------
        TEST_TITLE("differential and incremental backups read history related to full backup they are created on (full only)");

        HRN_STORAGE_PUT_EMPTY(
            storageRepoWrite(),
            zNewFmt(
                STORAGE_REPO_BACKUP "/backup.history/2019/%s.manifest.gz",
                strZ(backupLabelFormat(backupTypeFull, NULL, timestamp - 1))));

        TEST_RESULT_STR(
            backupLabelCreate(backupTypeDiff, olderBackupLabel, timestamp),
            backupLabelFormat(backupTypeDiff, olderBackupLabel, timestamp),
            "create label");

        TEST_RESULT_STR(
            backupLabelCreate(backupTypeIncr, olderBackupLabel, timestamp),
            backupLabelFormat(backupTypeIncr, olderBackupLabel, timestamp),
            "create label");

        // -------------------------------------------------------------------------------------------------------------------------
        TEST_TITLE("differential and incremental backups read history related to full backup they are created on (diff exists)");

        HRN_STORAGE_PUT_EMPTY(
            storageRepoWrite(),
            zNewFmt(
                STORAGE_REPO_BACKUP "/backup.history/2019/%s.manifest.gz",
                strZ(backupLabelFormat(backupTypeDiff, olderBackupLabel, timestamp - 2))));

        TEST_RESULT_STR(
            backupLabelCreate(backupTypeDiff, olderBackupLabel, timestamp),
            backupLabelFormat(backupTypeDiff, olderBackupLabel, timestamp),
            "create label");

        TEST_RESULT_STR(
            backupLabelCreate(backupTypeIncr, olderBackupLabel, timestamp),
            backupLabelFormat(backupTypeIncr, olderBackupLabel, timestamp),
            "create label");

        // -------------------------------------------------------------------------------------------------------------------------
        TEST_TITLE("differential and incremental backups read history related to full backup they are created on (diff and incr)");

        HRN_STORAGE_PUT_EMPTY(
            storageRepoWrite(),
            zNewFmt(
                STORAGE_REPO_BACKUP "/backup.history/2019/%s.manifest.gz",
                strZ(backupLabelFormat(backupTypeIncr, olderBackupLabel, timestamp - 1))));

        TEST_RESULT_STR(
            backupLabelCreate(backupTypeDiff, olderBackupLabel, timestamp),
            backupLabelFormat(backupTypeDiff, olderBackupLabel, timestamp),
            "create label");

        TEST_RESULT_STR(
            backupLabelCreate(backupTypeIncr, olderBackupLabel, timestamp),
            backupLabelFormat(backupTypeIncr, olderBackupLabel, timestamp),
            "create label");

        // -------------------------------------------------------------------------------------------------------------------------
        TEST_TITLE("differential and incremental backups read history related to full backup they are created on (skew)");

        HRN_STORAGE_PUT_EMPTY(
            storageRepoWrite(),
            zNewFmt(
                STORAGE_REPO_BACKUP "/backup.history/2019/%s.manifest.gz",
                strZ(backupLabelFormat(backupTypeIncr, olderBackupLabel, timestamp + 3))));

        TEST_ERROR(
            backupLabelCreate(backupTypeDiff, olderBackupLabel, timestamp), ClockError,
            "new backup label '20191203-193409F_20191203-193413D' is not later "
            "than latest backup label '20191203-193409F_20191203-193415I'\n"
            "HINT: has the timezone changed?\n"
            "HINT: is there clock skew?");

        TEST_ERROR(
            backupLabelCreate(backupTypeIncr, olderBackupLabel, timestamp), ClockError,
            "new backup label '20191203-193409F_20191203-193413I' is not later "
            "than latest backup label '20191203-193409F_20191203-193415I'\n"
            "HINT: has the timezone changed?\n"
            "HINT: is there clock skew?");

        // -------------------------------------------------------------------------------------------------------------------------
        TEST_TITLE("advance time when backup is same");

        HRN_STORAGE_PUT_EMPTY(
            storageRepoWrite(), zNewFmt(STORAGE_REPO_BACKUP "/%s", strZ(backupLabelFormat(backupTypeFull, NULL, timestamp))));

        TEST_RESULT_STR_Z(backupLabelCreate(backupTypeFull, NULL, timestamp), "20191203-193413F", "create label");

        // -------------------------------------------------------------------------------------------------------------------------
        TEST_TITLE("error when new label is in the past even with advanced time");

        HRN_STORAGE_PUT_EMPTY(
            storageRepoWrite(), zNewFmt(STORAGE_REPO_BACKUP "/%s", strZ(backupLabelFormat(backupTypeFull, NULL, timestamp + 1))));

        TEST_ERROR(
            backupLabelCreate(backupTypeFull, NULL, timestamp), ClockError,
            "new backup label '20191203-193413F' is not later than latest backup label '20191203-193413F'\n"
            "HINT: has the timezone changed?\n"
            "HINT: is there clock skew?");

        // -------------------------------------------------------------------------------------------------------------------------
        TEST_TITLE("error when new label is in the past even with advanced time (from history)");

        HRN_STORAGE_PUT_EMPTY(
            storageRepoWrite(),
            zNewFmt(
                STORAGE_REPO_BACKUP "/backup.history/2019/%s.manifest.gz",
                strZ(backupLabelFormat(backupTypeFull, NULL, timestamp + 3600))));

        TEST_ERROR(
            backupLabelCreate(backupTypeFull, NULL, timestamp), ClockError,
            "new backup label '20191203-193413F' is not later than latest backup label '20191203-203412F'\n"
            "HINT: has the timezone changed?\n"
            "HINT: is there clock skew?");
    }

    // *****************************************************************************************************************************
    if (testBegin("backupInit()"))
    {
        // Set log level to detail
        harnessLogLevelSet(logLevelDetail);

        // -------------------------------------------------------------------------------------------------------------------------
        TEST_TITLE("warn and reset when backup from standby used in offline mode");

        // Create pg_control
        HRN_PG_CONTROL_PUT(storagePgWrite(), PG_VERSION_96);

        StringList *argList = strLstNew();
        hrnCfgArgRawZ(argList, cfgOptStanza, "test1");
        hrnCfgArgRawZ(argList, cfgOptRepoPath, TEST_PATH "/repo");
        hrnCfgArgRawZ(argList, cfgOptPgPath, TEST_PATH "/pg1");
        hrnCfgArgRawZ(argList, cfgOptRepoRetentionFull, "1");
        hrnCfgArgRawBool(argList, cfgOptBackupStandby, true);
        hrnCfgArgRawBool(argList, cfgOptOnline, false);
        HRN_CFG_LOAD(cfgCmdBackup, argList);

        TEST_RESULT_VOID(
<<<<<<< HEAD
            backupInit(infoBackupNew(PG_VERSION_96, HRN_PG_SYSTEMID_96, hrnPgCatalogVersion(PG_VERSION_96), NULL)),
            "backup init");
=======
            backupInit(infoBackupNew(PG_VERSION_96, HRN_PG_SYSTEMID_96, hrnPgCatalogVersion(PG_VERSION_96), NULL)), "backup init");
>>>>>>> cec486b6

        TEST_RESULT_LOG(
            "P00   WARN: option backup-standby is enabled but backup is offline - backups will be performed from the primary");

        // -------------------------------------------------------------------------------------------------------------------------
        TEST_TITLE("error when pg_control does not match stanza");

        // Create pg_control
        HRN_PG_CONTROL_PUT(storagePgWrite(), PG_VERSION_10);

        argList = strLstNew();
        hrnCfgArgRawZ(argList, cfgOptStanza, "test1");
        hrnCfgArgRawZ(argList, cfgOptRepoPath, TEST_PATH "/repo");
        hrnCfgArgRawZ(argList, cfgOptPgPath, TEST_PATH "/pg1");
        hrnCfgArgRawZ(argList, cfgOptRepoRetentionFull, "1");
        hrnCfgArgRawBool(argList, cfgOptOnline, false);
        HRN_CFG_LOAD(cfgCmdBackup, argList);

        TEST_ERROR(
            backupInit(infoBackupNew(PG_VERSION_11, HRN_PG_SYSTEMID_11, hrnPgCatalogVersion(PG_VERSION_11), NULL)),
            BackupMismatchError,
            "PostgreSQL version 10, system-id " HRN_PG_SYSTEMID_10_Z " do not match stanza version 11, system-id"
            " " HRN_PG_SYSTEMID_11_Z "\n"
            "HINT: is this the correct stanza?");
        TEST_ERROR(
            backupInit(infoBackupNew(PG_VERSION_10, HRN_PG_SYSTEMID_11, hrnPgCatalogVersion(PG_VERSION_10), NULL)),
            BackupMismatchError,
            "PostgreSQL version 10, system-id " HRN_PG_SYSTEMID_10_Z " do not match stanza version 10, system-id"
            " " HRN_PG_SYSTEMID_11_Z "\n"
            "HINT: is this the correct stanza?");

        // -------------------------------------------------------------------------------------------------------------------------
        TEST_TITLE("reset checksum-page when the cluster does not have checksums enabled");

        // Create pg_control
        HRN_PG_CONTROL_PUT(storagePgWrite(), PG_VERSION_94);

        // Create stanza
        argList = strLstNew();
        hrnCfgArgRawZ(argList, cfgOptStanza, "test1");
        hrnCfgArgRawZ(argList, cfgOptRepoPath, TEST_PATH "/repo");
        hrnCfgArgRawZ(argList, cfgOptPgPath, TEST_PATH "/pg1");
        hrnCfgArgRawBool(argList, cfgOptOnline, false);
        HRN_CFG_LOAD(cfgCmdStanzaCreate, argList);

        cmdStanzaCreate();
        TEST_RESULT_LOG("P00   INFO: stanza-create for stanza 'test1' on repo1");

        argList = strLstNew();
        hrnCfgArgRawZ(argList, cfgOptStanza, "test1");
        hrnCfgArgRawZ(argList, cfgOptRepoPath, TEST_PATH "/repo");
        hrnCfgArgRawZ(argList, cfgOptPgPath, TEST_PATH "/pg1");
        hrnCfgArgRawZ(argList, cfgOptRepoRetentionFull, "1");
        hrnCfgArgRawBool(argList, cfgOptChecksumPage, true);
        HRN_CFG_LOAD(cfgCmdBackup, argList);

        HRN_PQ_SCRIPT_SET(
            // Connect to primary
            HRN_PQ_SCRIPT_OPEN_GE_93(1, "dbname='postgres' port=5432", PG_VERSION_94, TEST_PATH "/pg1", false, NULL, NULL));

        TEST_RESULT_VOID(
            dbFree(
                backupInit(infoBackupNew(PG_VERSION_94, HRN_PG_SYSTEMID_94, hrnPgCatalogVersion(PG_VERSION_94), NULL))->dbPrimary),
            "backup init");
        TEST_RESULT_BOOL(cfgOptionBool(cfgOptChecksumPage), false, "check checksum-page");

        TEST_RESULT_LOG(
            "P00   WARN: checksum-page option set to true but checksums are not enabled on the cluster, resetting to false");

        // -------------------------------------------------------------------------------------------------------------------------
        TEST_TITLE("ok if cluster checksums are enabled and checksum-page is any value");

        // Create pg_control with page checksums
        HRN_PG_CONTROL_PUT(storagePgWrite(), PG_VERSION_94, .pageChecksumVersion = 1);

        argList = strLstNew();
        hrnCfgArgRawZ(argList, cfgOptStanza, "test1");
        hrnCfgArgRawZ(argList, cfgOptRepoPath, TEST_PATH "/repo");
        hrnCfgArgRawZ(argList, cfgOptPgPath, TEST_PATH "/pg1");
        hrnCfgArgRawZ(argList, cfgOptRepoRetentionFull, "1");
        hrnCfgArgRawBool(argList, cfgOptChecksumPage, false);
        HRN_CFG_LOAD(cfgCmdBackup, argList);

        HRN_PQ_SCRIPT_SET(
            // Connect to primary
            HRN_PQ_SCRIPT_OPEN_GE_93(1, "dbname='postgres' port=5432", PG_VERSION_94, TEST_PATH "/pg1", false, NULL, NULL));

        TEST_RESULT_VOID(
            dbFree(
                backupInit(infoBackupNew(PG_VERSION_94, HRN_PG_SYSTEMID_94, hrnPgCatalogVersion(PG_VERSION_94), NULL))->dbPrimary),
            "backup init");
        TEST_RESULT_BOOL(cfgOptionBool(cfgOptChecksumPage), false, "check checksum-page");

        // Create pg_control without page checksums
        HRN_PG_CONTROL_PUT(storagePgWrite(), PG_VERSION_94);

        HRN_PQ_SCRIPT_SET(
            // Connect to primary
            HRN_PQ_SCRIPT_OPEN_GE_93(1, "dbname='postgres' port=5432", PG_VERSION_94, TEST_PATH "/pg1", false, NULL, NULL));

        TEST_RESULT_VOID(
            dbFree(
                backupInit(infoBackupNew(PG_VERSION_94, HRN_PG_SYSTEMID_94, hrnPgCatalogVersion(PG_VERSION_94), NULL))->dbPrimary),
            "backup init");
        TEST_RESULT_BOOL(cfgOptionBool(cfgOptChecksumPage), false, "check checksum-page");
    }

    // *****************************************************************************************************************************
    if (testBegin("backupTime()"))
    {
        // -------------------------------------------------------------------------------------------------------------------------
        TEST_TITLE("sleep retries and stall error");

        // Create pg_control
        HRN_PG_CONTROL_PUT(storagePgWrite(), PG_VERSION_94);

        // Create stanza
        StringList *argList = strLstNew();
        hrnCfgArgRawZ(argList, cfgOptStanza, "test1");
        hrnCfgArgRawZ(argList, cfgOptRepoPath, TEST_PATH "/repo");
        hrnCfgArgRawZ(argList, cfgOptPgPath, TEST_PATH "/pg1");
        hrnCfgArgRawBool(argList, cfgOptOnline, false);
        HRN_CFG_LOAD(cfgCmdStanzaCreate, argList);

        cmdStanzaCreate();
        TEST_RESULT_LOG("P00   INFO: stanza-create for stanza 'test1' on repo1");

        argList = strLstNew();
        hrnCfgArgRawZ(argList, cfgOptStanza, "test1");
        hrnCfgArgRawZ(argList, cfgOptRepoPath, TEST_PATH "/repo");
        hrnCfgArgRawZ(argList, cfgOptPgPath, TEST_PATH "/pg1");
        hrnCfgArgRawZ(argList, cfgOptRepoRetentionFull, "1");
        HRN_CFG_LOAD(cfgCmdBackup, argList);

        HRN_PQ_SCRIPT_SET(
            // Connect to primary
            HRN_PQ_SCRIPT_OPEN_GE_93(1, "dbname='postgres' port=5432", PG_VERSION_94, TEST_PATH "/pg1", false, NULL, NULL),

            // Advance the time slowly to force retries
            HRN_PQ_SCRIPT_TIME_QUERY(1, 1575392588998),
            HRN_PQ_SCRIPT_TIME_QUERY(1, 1575392588999),
            HRN_PQ_SCRIPT_TIME_QUERY(1, 1575392589001),

            // Stall time to force an error
            HRN_PQ_SCRIPT_TIME_QUERY(1, 1575392589998),
            HRN_PQ_SCRIPT_TIME_QUERY(1, 1575392589997),
            HRN_PQ_SCRIPT_TIME_QUERY(1, 1575392589998),
            HRN_PQ_SCRIPT_TIME_QUERY(1, 1575392589999));

        BackupData *backupData = backupInit(
            infoBackupNew(PG_VERSION_94, HRN_PG_SYSTEMID_94, hrnPgCatalogVersion(PG_VERSION_94), NULL));

        TEST_RESULT_INT(backupTime(backupData, true), 1575392588, "multiple tries for sleep");
        TEST_ERROR(backupTime(backupData, true), KernelError, "PostgreSQL clock has not advanced to the next second after 3 tries");

        dbFree(backupData->dbPrimary);
    }

    // *****************************************************************************************************************************
    if (testBegin("backupResumeFind()"))
    {
        StringList *argList = strLstNew();
        hrnCfgArgRawZ(argList, cfgOptStanza, "test1");
        hrnCfgArgRawZ(argList, cfgOptRepoPath, TEST_PATH "/repo");
        hrnCfgArgRawZ(argList, cfgOptPgPath, "/pg");
        hrnCfgArgRawZ(argList, cfgOptRepoRetentionFull, "1");
        hrnCfgArgRawStrId(argList, cfgOptType, backupTypeFull);
        hrnCfgArgRawBool(argList, cfgOptCompress, false);
        HRN_CFG_LOAD(cfgCmdBackup, argList);

        // -------------------------------------------------------------------------------------------------------------------------
        TEST_TITLE("cannot resume when manifest and copy are missing");

        HRN_STORAGE_PATH_CREATE(storageRepoWrite(), STORAGE_REPO_BACKUP "/20191003-105320F");

        TEST_RESULT_PTR(backupResumeFind((Manifest *)1, NULL), NULL, "find resumable backup");

        TEST_RESULT_LOG(
            "P00   WARN: backup '20191003-105320F' cannot be resumed: partially deleted by prior resume or invalid");

        // -------------------------------------------------------------------------------------------------------------------------
        TEST_TITLE("cannot resume when resume is disabled");

        HRN_STORAGE_PATH_CREATE(storageRepoWrite(), STORAGE_REPO_BACKUP "/20191003-105320F");

        cfgOptionSet(cfgOptResume, cfgSourceParam, BOOL_FALSE_VAR);

        HRN_STORAGE_PUT_EMPTY(storageRepoWrite(), STORAGE_REPO_BACKUP "/20191003-105320F/" BACKUP_MANIFEST_FILE INFO_COPY_EXT);

        TEST_RESULT_PTR(backupResumeFind((Manifest *)1, NULL), NULL, "find resumable backup");

        TEST_RESULT_LOG("P00   INFO: backup '20191003-105320F' cannot be resumed: resume is disabled");

        TEST_STORAGE_LIST_EMPTY(storageRepo(), STORAGE_REPO_BACKUP, .comment = "check backup path removed");

        cfgOptionSet(cfgOptResume, cfgSourceParam, BOOL_TRUE_VAR);

        // -------------------------------------------------------------------------------------------------------------------------
        TEST_TITLE("cannot resume when error on manifest load");

        Manifest *manifest = NULL;

        OBJ_NEW_BASE_BEGIN(Manifest, .childQty = MEM_CONTEXT_QTY_MAX)
        {
            manifest = manifestNewInternal();
            manifest->pub.data.backupType = backupTypeFull;
            manifest->pub.data.backrestVersion = STRDEF("BOGUS");
        }
        OBJ_NEW_END();

        HRN_STORAGE_PUT_Z(storageRepoWrite(), STORAGE_REPO_BACKUP "/20191003-105320F/" BACKUP_MANIFEST_FILE INFO_COPY_EXT, "X");

        TEST_RESULT_PTR(backupResumeFind(manifest, NULL), NULL, "find resumable backup");

        TEST_RESULT_LOG(
            "P00   WARN: backup '20191003-105320F' cannot be resumed: unable to read"
            " <REPO:BACKUP>/20191003-105320F/backup.manifest.copy");

        // -------------------------------------------------------------------------------------------------------------------------
        TEST_TITLE("cannot resume when pgBackRest version has changed");

        Manifest *manifestResume = NULL;

        OBJ_NEW_BASE_BEGIN(Manifest, .childQty = MEM_CONTEXT_QTY_MAX)
        {
            manifestResume = manifestNewInternal();
            manifestResume->pub.info = infoNew(NULL);
            manifestResume->pub.data.backupType = backupTypeFull;
            manifestResume->pub.data.backupLabel = strNewZ("20191003-105320F");
            manifestResume->pub.data.pgVersion = PG_VERSION_12;
        }
        OBJ_NEW_END();

        HRN_MANIFEST_TARGET_ADD(manifestResume, .name = MANIFEST_TARGET_PGDATA, .path = "/pg");
        HRN_MANIFEST_PATH_ADD(manifestResume, .name = MANIFEST_TARGET_PGDATA);
        HRN_MANIFEST_FILE_ADD(manifestResume, .name = "pg_data/" PG_FILE_PGVERSION);

        manifestSave(
            manifestResume,
            storageWriteIo(
                storageNewWriteP(
                    storageRepoWrite(), STRDEF(STORAGE_REPO_BACKUP "/20191003-105320F/" BACKUP_MANIFEST_FILE INFO_COPY_EXT))));

        TEST_RESULT_PTR(backupResumeFind(manifest, NULL), NULL, "find resumable backup");

        TEST_RESULT_LOG(
            "P00   WARN: backup '20191003-105320F' cannot be resumed:"
            " new pgBackRest version 'BOGUS' does not match resumable pgBackRest version '" PROJECT_VERSION "'");

        TEST_STORAGE_LIST_EMPTY(storageRepo(), STORAGE_REPO_BACKUP, .comment = "check backup path removed");

        manifest->pub.data.backrestVersion = STRDEF(PROJECT_VERSION);

        // -------------------------------------------------------------------------------------------------------------------------
        TEST_TITLE("cannot resume when backup labels do not match (resumable is null)");

        manifest->pub.data.backupType = backupTypeFull;
        manifest->pub.data.backupLabelPrior = STRDEF("20191003-105320F");

        manifestSave(
            manifestResume,
            storageWriteIo(
                storageNewWriteP(
                    storageRepoWrite(), STRDEF(STORAGE_REPO_BACKUP "/20191003-105320F/" BACKUP_MANIFEST_FILE INFO_COPY_EXT))));

        TEST_RESULT_PTR(backupResumeFind(manifest, NULL), NULL, "find resumable backup");

        TEST_RESULT_LOG(
            "P00   WARN: backup '20191003-105320F' cannot be resumed:"
            " new prior backup label '<undef>' does not match resumable prior backup label '20191003-105320F'");

        TEST_STORAGE_LIST_EMPTY(storageRepo(), STORAGE_REPO_BACKUP, .comment = "check backup path removed");

        manifest->pub.data.backupLabelPrior = NULL;

        // -------------------------------------------------------------------------------------------------------------------------
        TEST_TITLE("cannot resume when backup labels do not match (new is null)");

        manifest->pub.data.backupType = backupTypeFull;
        manifestResume->pub.data.backupLabelPrior = STRDEF("20191003-105320F");

        manifestSave(
            manifestResume,
            storageWriteIo(
                storageNewWriteP(
                    storageRepoWrite(), STRDEF(STORAGE_REPO_BACKUP "/20191003-105320F/" BACKUP_MANIFEST_FILE INFO_COPY_EXT))));

        TEST_RESULT_PTR(backupResumeFind(manifest, NULL), NULL, "find resumable backup");

        TEST_RESULT_LOG(
            "P00   WARN: backup '20191003-105320F' cannot be resumed:"
            " new prior backup label '20191003-105320F' does not match resumable prior backup label '<undef>'");

        TEST_STORAGE_LIST_EMPTY(storageRepo(), STORAGE_REPO_BACKUP, .comment = "check backup path removed");

        manifestResume->pub.data.backupLabelPrior = NULL;

        // -------------------------------------------------------------------------------------------------------------------------
        TEST_TITLE("cannot resume when compression does not match");

        manifestResume->pub.data.backupOptionCompressType = compressTypeGz;

        manifestSave(
            manifestResume,
            storageWriteIo(
                storageNewWriteP(
                    storageRepoWrite(), STRDEF(STORAGE_REPO_BACKUP "/20191003-105320F/" BACKUP_MANIFEST_FILE INFO_COPY_EXT))));

        TEST_RESULT_PTR(backupResumeFind(manifest, NULL), NULL, "find resumable backup");

        TEST_RESULT_LOG(
            "P00   WARN: backup '20191003-105320F' cannot be resumed:"
            " new compression 'none' does not match resumable compression 'gz'");

        TEST_STORAGE_LIST_EMPTY(storageRepo(), STORAGE_REPO_BACKUP, .comment = "check backup path removed");

        manifestResume->pub.data.backupOptionCompressType = compressTypeNone;
    }

    // *****************************************************************************************************************************
    if (testBegin("backupJobResult()"))
    {
        // Set log level to detail
        harnessLogLevelSet(logLevelDetail);

        // -------------------------------------------------------------------------------------------------------------------------
        TEST_TITLE("report job error");

        ProtocolParallelJob *job = protocolParallelJobNew(VARSTRDEF("key"), protocolCommandNew(strIdFromZ("x")));
        protocolParallelJobErrorSet(job, errorTypeCode(&AssertError), STRDEF("error message"));

        unsigned int currentPercentComplete = 0;

        TEST_ERROR(
            backupJobResult(
                (Manifest *)1, NULL, storageTest, strLstNew(), job, false, pgPageSize8, 0, NULL, &currentPercentComplete),
            AssertError, "error message");

        // -------------------------------------------------------------------------------------------------------------------------
        TEST_TITLE("report host/100% progress on noop result");

        // Create job that skips file
        job = protocolParallelJobNew(VARSTRDEF("pg_data/test"), protocolCommandNew(strIdFromZ("x")));

        PackWrite *const resultPack = protocolPackNew();
        pckWriteStrP(resultPack, STRDEF("pg_data/test"));
        pckWriteU32P(resultPack, backupCopyResultNoOp);
        // No more fields need to be written since noop will ignore them anyway
        pckWriteEndP(resultPack);

        protocolParallelJobResultSet(job, pckReadNew(pckWriteResult(resultPack)));

        // Create manifest with file
        Manifest *manifest = NULL;

        OBJ_NEW_BASE_BEGIN(Manifest, .childQty = MEM_CONTEXT_QTY_MAX)
        {
            manifest = manifestNewInternal();
            HRN_MANIFEST_FILE_ADD(manifest, .name = "pg_data/test");
        }
        OBJ_NEW_END();

        uint64_t sizeProgress = 0;
        currentPercentComplete = 4567;

        lockInit(TEST_PATH_STR, cfgOptionStr(cfgOptExecId));
        TEST_RESULT_VOID(cmdLockAcquireP(), "acquire backup lock");

        TEST_RESULT_VOID(
            backupJobResult(
                manifest, STRDEF("host"), storageTest, strLstNew(), job, false, pgPageSize8, 0, &sizeProgress,
                &currentPercentComplete),
            "log noop result");
        TEST_RESULT_VOID(cmdLockReleaseP(), "release backup lock");

        TEST_RESULT_LOG("P00 DETAIL: match file from prior backup host:" TEST_PATH "/test (0B, 100.00%)");
    }

    // Offline tests should only be used to test offline functionality and errors easily tested in offline mode
    // *****************************************************************************************************************************
    if (testBegin("cmdBackup() offline"))
    {
        // Set log level to detail
        harnessLogLevelSet(logLevelDetail);

        // Replace backup labels since the times are not deterministic
        hrnLogReplaceAdd("[0-9]{8}-[0-9]{6}F_[0-9]{8}-[0-9]{6}I", NULL, "INCR", true);
        hrnLogReplaceAdd("[0-9]{8}-[0-9]{6}F_[0-9]{8}-[0-9]{6}D", NULL, "DIFF", true);
        hrnLogReplaceAdd("[0-9]{8}-[0-9]{6}F", NULL, "FULL", true);

        // Create stanza
        StringList *argList = strLstNew();
        hrnCfgArgRawZ(argList, cfgOptStanza, "test1");
        hrnCfgArgRawZ(argList, cfgOptRepoPath, TEST_PATH "/repo");
        hrnCfgArgRawZ(argList, cfgOptPgPath, TEST_PATH "/pg1");
        hrnCfgArgRawBool(argList, cfgOptOnline, false);
        HRN_CFG_LOAD(cfgCmdStanzaCreate, argList);

        // Create pg_control
        HRN_PG_CONTROL_PUT(storagePgWrite(), PG_VERSION_94);

        cmdStanzaCreate();
        TEST_RESULT_LOG("P00   INFO: stanza-create for stanza 'test1' on repo1");

        // -------------------------------------------------------------------------------------------------------------------------
        TEST_TITLE("error when pg appears to be running");

        argList = strLstNew();
        hrnCfgArgRawZ(argList, cfgOptStanza, "test1");
        hrnCfgArgRawZ(argList, cfgOptRepoPath, TEST_PATH "/repo");
        hrnCfgArgRawZ(argList, cfgOptPgPath, TEST_PATH "/pg1");
        hrnCfgArgRawZ(argList, cfgOptRepoRetentionFull, "1");
        hrnCfgArgRawBool(argList, cfgOptOnline, false);
        HRN_CFG_LOAD(cfgCmdBackup, argList);

        HRN_STORAGE_PUT_Z(storagePgWrite(), PG_FILE_POSTMTRPID, "PID");

        TEST_ERROR(
            hrnCmdBackup(), PgRunningError,
            "--no-online passed but " PG_FILE_POSTMTRPID " exists - looks like " PG_NAME " is running. Shut down " PG_NAME " and"
            " try again, or use --force.");

        TEST_RESULT_LOG("P00   WARN: no prior backup exists, incr backup has been changed to full");

        // -------------------------------------------------------------------------------------------------------------------------
        TEST_TITLE("offline full backup");

        argList = strLstNew();
        hrnCfgArgRawZ(argList, cfgOptStanza, "test1");
        hrnCfgArgRawZ(argList, cfgOptRepoPath, TEST_PATH "/repo");
        hrnCfgArgRawZ(argList, cfgOptPgPath, TEST_PATH "/pg1");
        hrnCfgArgRawZ(argList, cfgOptRepoRetentionFull, "1");
        hrnCfgArgRawBool(argList, cfgOptOnline, false);
        hrnCfgArgRawBool(argList, cfgOptCompress, false);
        hrnCfgArgRawBool(argList, cfgOptForce, true);
        HRN_CFG_LOAD(cfgCmdBackup, argList);

        HRN_STORAGE_PUT_Z(storagePgWrite(), "postgresql.conf", "CONFIGSTUFF");

        TEST_RESULT_VOID(hrnCmdBackup(), "backup");

        TEST_RESULT_LOG_FMT(
            "P00   WARN: no prior backup exists, incr backup has been changed to full\n"
            "P00   WARN: --no-online passed and " PG_FILE_POSTMTRPID " exists but --force was passed so backup will continue though"
            " it looks like " PG_NAME " is running and the backup will probably not be consistent\n"
            "P01 DETAIL: backup file " TEST_PATH "/pg1/global/pg_control (8KB, 99.86%%) checksum %s\n"
            "P01 DETAIL: backup file " TEST_PATH "/pg1/postgresql.conf (11B, 100.00%%) checksum"
            " e3db315c260e79211b7b52587123b7aa060f30ab\n"
            "P00   INFO: new backup label = [FULL-1]\n"
            "P00   INFO: full backup size = 8KB, file total = 2",
            TEST_64BIT() ?
                (TEST_BIG_ENDIAN() ? "8e756232fbbf97f0d1026d62ba68b3d6602acbd7" : "20df8640327df5ebc0658817cbc4c93624fd451b") :
                "56d0a8a2d6b0b6dd2880c4b0221fec24e958c1a6");

        // Make pg no longer appear to be running
        HRN_STORAGE_REMOVE(storagePgWrite(), PG_FILE_POSTMTRPID, .errorOnMissing = true);

        // -------------------------------------------------------------------------------------------------------------------------
        TEST_TITLE("error when no files have changed");

        argList = strLstNew();
        hrnCfgArgRawZ(argList, cfgOptStanza, "test1");
        hrnCfgArgRawZ(argList, cfgOptRepoPath, TEST_PATH "/repo");
        hrnCfgArgRawZ(argList, cfgOptPgPath, TEST_PATH "/pg1");
        hrnCfgArgRawZ(argList, cfgOptRepoRetentionFull, "1");
        hrnCfgArgRawBool(argList, cfgOptOnline, false);
        hrnCfgArgRawBool(argList, cfgOptCompress, true);
        hrnCfgArgRawStrId(argList, cfgOptType, backupTypeDiff);
        HRN_CFG_LOAD(cfgCmdBackup, argList);

        TEST_ERROR(hrnCmdBackup(), FileMissingError, "no files have changed since the last backup - this seems unlikely");

        TEST_RESULT_LOG(
            "P00   INFO: last backup label = [FULL-1], version = " PROJECT_VERSION "\n"
            "P00   WARN: diff backup cannot alter compress-type option to 'gz', reset to value in [FULL-1]");

        // -------------------------------------------------------------------------------------------------------------------------
        TEST_TITLE("offline incr backup to test unresumable backup");

        argList = strLstNew();
        hrnCfgArgRawZ(argList, cfgOptStanza, "test1");
        hrnCfgArgRawZ(argList, cfgOptRepoPath, TEST_PATH "/repo");
        hrnCfgArgRawZ(argList, cfgOptPgPath, TEST_PATH "/pg1");
        hrnCfgArgRawZ(argList, cfgOptRepoRetentionFull, "1");
        hrnCfgArgRawBool(argList, cfgOptOnline, false);
        hrnCfgArgRawBool(argList, cfgOptCompress, false);
        hrnCfgArgRawBool(argList, cfgOptChecksumPage, true);
        hrnCfgArgRawStrId(argList, cfgOptType, backupTypeIncr);
        HRN_CFG_LOAD(cfgCmdBackup, argList);

        HRN_STORAGE_PUT_Z(storagePgWrite(), PG_FILE_PGVERSION, "VER");

        TEST_RESULT_VOID(hrnCmdBackup(), "backup");

        TEST_RESULT_LOG(
            "P00   INFO: last backup label = [FULL-1], version = " PROJECT_VERSION "\n"
            "P00   WARN: incr backup cannot alter 'checksum-page' option to 'true', reset to 'false' from [FULL-1]\n"
            "P00   INFO: backup '[DIFF-1]' cannot be resumed: resume only valid for full backup\n"
            "P01 DETAIL: backup file " TEST_PATH "/pg1/PG_VERSION (3B, 100.00%) checksum c8663c2525f44b6d9c687fbceb4aafc63ed8b451\n"
            "P00 DETAIL: reference pg_data/global/pg_control to [FULL-1]\n"
            "P00 DETAIL: reference pg_data/postgresql.conf to [FULL-1]\n"
            "P00   INFO: new backup label = [INCR-1]\n"
            "P00   INFO: incr backup size = 3B, file total = 3");

        // -------------------------------------------------------------------------------------------------------------------------
        TEST_TITLE("offline diff backup to test prior backup must be full");

        argList = strLstNew();
        hrnCfgArgRawZ(argList, cfgOptStanza, "test1");
        hrnCfgArgRawZ(argList, cfgOptRepoPath, TEST_PATH "/repo");
        hrnCfgArgRawZ(argList, cfgOptPgPath, TEST_PATH "/pg1");
        hrnCfgArgRawZ(argList, cfgOptRepoRetentionFull, "1");
        hrnCfgArgRawBool(argList, cfgOptOnline, false);
        hrnCfgArgRawBool(argList, cfgOptCompress, false);
        hrnCfgArgRawStrId(argList, cfgOptType, backupTypeDiff);
        HRN_CFG_LOAD(cfgCmdBackup, argList);

        sleepMSec(MSEC_PER_SEC - (timeMSec() % MSEC_PER_SEC));
        HRN_STORAGE_PUT_Z(storagePgWrite(), PG_FILE_PGVERSION, "VR2");

        TEST_RESULT_VOID(hrnCmdBackup(), "backup");

        TEST_RESULT_LOG(
            "P00   INFO: last backup label = [FULL-1], version = " PROJECT_VERSION "\n"
            "P01 DETAIL: backup file " TEST_PATH "/pg1/PG_VERSION (3B, 100.00%) checksum 6f1894088c578e4f0b9888e8e8a997d93cbbc0c5\n"
            "P00 DETAIL: reference pg_data/global/pg_control to [FULL-1]\n"
            "P00 DETAIL: reference pg_data/postgresql.conf to [FULL-1]\n"
            "P00   INFO: new backup label = [DIFF-2]\n"
            "P00   INFO: diff backup size = 3B, file total = 3");

        // -------------------------------------------------------------------------------------------------------------------------
        TEST_TITLE("only repo2 configured");

        // Create stanza on a second repo
        argList = strLstNew();
        hrnCfgArgRawZ(argList, cfgOptStanza, "test1");
        hrnCfgArgKeyRawZ(argList, cfgOptRepoPath, 2, TEST_PATH "/repo2");
        hrnCfgArgKeyRawStrId(argList, cfgOptRepoCipherType, 2, cipherTypeAes256Cbc);
        hrnCfgEnvKeyRawZ(cfgOptRepoCipherPass, 2, TEST_CIPHER_PASS);
        hrnCfgArgRawZ(argList, cfgOptPgPath, TEST_PATH "/pg1");
        hrnCfgArgRawBool(argList, cfgOptOnline, false);
        HRN_CFG_LOAD(cfgCmdStanzaCreate, argList);

        cmdStanzaCreate();
        TEST_RESULT_LOG("P00   INFO: stanza-create for stanza 'test1' on repo2");

        // Set log level to warn
        harnessLogLevelSet(logLevelWarn);

        // With repo2 the only repo configured, ensure it is chosen by confirming diff is changed to full due to no prior backups
        hrnCfgArgKeyRawZ(argList, cfgOptRepoRetentionFull, 2, "1");
        hrnCfgArgRawStrId(argList, cfgOptType, backupTypeDiff);
        HRN_CFG_LOAD(cfgCmdBackup, argList);

        TEST_RESULT_VOID(hrnCmdBackup(), "backup");

        TEST_RESULT_LOG("P00   WARN: no prior backup exists, diff backup has been changed to full");

        // -------------------------------------------------------------------------------------------------------------------------
        TEST_TITLE("multi-repo");

        // Set log level to detail
        harnessLogLevelSet(logLevelDetail);

        // Add repo1 to the configuration
        hrnCfgArgKeyRawZ(argList, cfgOptRepoPath, 1, TEST_PATH "/repo");
        hrnCfgArgKeyRawZ(argList, cfgOptRepoRetentionFull, 1, "1");
        HRN_CFG_LOAD(cfgCmdBackup, argList);

        TEST_RESULT_VOID(hrnCmdBackup(), "backup");

        TEST_RESULT_LOG(
            "P00   INFO: repo option not specified, defaulting to repo1\n"
            "P00   INFO: last backup label = [FULL-1], version = " PROJECT_VERSION "\n"
            "P00   WARN: diff backup cannot alter compress-type option to 'gz', reset to value in [FULL-1]\n"
            "P01 DETAIL: backup file " TEST_PATH "/pg1/PG_VERSION (3B, 100.00%) checksum 6f1894088c578e4f0b9888e8e8a997d93cbbc0c5\n"
            "P00 DETAIL: reference pg_data/global/pg_control to [FULL-1]\n"
            "P00 DETAIL: reference pg_data/postgresql.conf to [FULL-1]\n"
            "P00   INFO: new backup label = [DIFF-3]\n"
            "P00   INFO: diff backup size = 3B, file total = 3");

        // -------------------------------------------------------------------------------------------------------------------------
        TEST_TITLE("multi-repo - specify repo");

        hrnCfgArgRawZ(argList, cfgOptRepo, "2");

        HRN_CFG_LOAD(cfgCmdBackup, argList);

        HRN_STORAGE_PUT_Z(storagePgWrite(), PG_FILE_PGVERSION, "VER");

        // Modify file postgresql.conf during the backup to demonstrate that percent complete will be updated correctly
        HRN_STORAGE_PUT_Z(storagePgWrite(), "postgresql.conf", "CONFIGSTUFF2");
        HRN_BACKUP_SCRIPT_SET(
            {.op = hrnBackupScriptOpUpdate, .file = storagePathP(storagePg(), STRDEF("postgresql.conf")),
             .content = BUFSTRDEF("CONFIG")});

        unsigned int backupCount = strLstSize(storageListP(storageRepoIdx(1), strNewFmt(STORAGE_PATH_BACKUP "/test1")));

        TEST_RESULT_VOID(hrnCmdBackup(), "backup");

        TEST_RESULT_LOG(
            "P00   INFO: last backup label = [FULL-2], version = " PROJECT_VERSION "\n"
            "P01 DETAIL: backup file " TEST_PATH "/pg1/postgresql.conf (12B->6B, 80.00%) checksum"
            " 2fb60054b43a25d7a958d3d19bdb1aa7809577a8\n"
            "P01 DETAIL: backup file " TEST_PATH "/pg1/PG_VERSION (3B, 100.00%) checksum c8663c2525f44b6d9c687fbceb4aafc63ed8b451\n"
            "P00 DETAIL: reference pg_data/global/pg_control to [FULL-2]\n"
            "P00   INFO: new backup label = [DIFF-4]\n"
            "P00   INFO: diff backup size = 9B, file total = 3");
        TEST_RESULT_UINT(
            strLstSize(storageListP(storageRepoIdx(1), strNewFmt(STORAGE_PATH_BACKUP "/test1"))), backupCount + 1,
            "new backup repo2");

        // Cleanup
        hrnCfgEnvKeyRemoveRaw(cfgOptRepoCipherPass, 2);
        harnessLogLevelReset();
    }

    // *****************************************************************************************************************************
    if (testBegin("cmdBackup() online"))
    {
        const String *pg1Path = STRDEF(TEST_PATH "/pg1");
        const String *repoPath = STRDEF(TEST_PATH "/repo");
        const String *pg2Path = STRDEF(TEST_PATH "/pg2");

        // Set log level to detail
        harnessLogLevelSet(logLevelDetail);

        // Replace percent complete and backup size since they can cause a lot of churn when files are added/removed
        hrnLogReplaceAdd(", [0-9]{1,3}.[0-9]{1,2}%\\)", "[0-9].+%", "PCT", false);
        hrnLogReplaceAdd(" backup size = [0-9.]+[A-Z]+", "[^ ]+$", "SIZE", false);

        // Replace checksums since they can differ between architectures (e.g. 32/64 bit)
        hrnLogReplaceAdd("\\) checksum [a-f0-9]{40}", "[a-f0-9]{40}$", "SHA1", false);

        // -------------------------------------------------------------------------------------------------------------------------
        TEST_TITLE("online 9.5 resume uncompressed full backup");

        time_t backupTimeStart = BACKUP_EPOCH;

        {
            // Create stanza
            StringList *argList = strLstNew();
            hrnCfgArgRawZ(argList, cfgOptStanza, "test1");
            hrnCfgArgRaw(argList, cfgOptRepoPath, repoPath);
            hrnCfgArgRaw(argList, cfgOptPgPath, pg1Path);
            hrnCfgArgRawBool(argList, cfgOptOnline, false);
            HRN_CFG_LOAD(cfgCmdStanzaCreate, argList);

            // Create pg_control
            HRN_PG_CONTROL_PUT(storagePgWrite(), PG_VERSION_95);

            cmdStanzaCreate();
            TEST_RESULT_LOG("P00   INFO: stanza-create for stanza 'test1' on repo1");

            // Load options
            argList = strLstNew();
            hrnCfgArgRawZ(argList, cfgOptStanza, "test1");
            hrnCfgArgRaw(argList, cfgOptRepoPath, repoPath);
            hrnCfgArgRaw(argList, cfgOptPgPath, pg1Path);
            hrnCfgArgRawZ(argList, cfgOptRepoRetentionFull, "1");
            hrnCfgArgRawStrId(argList, cfgOptType, backupTypeFull);
            hrnCfgArgRawBool(argList, cfgOptStopAuto, true);
            hrnCfgArgRawBool(argList, cfgOptCompress, false);
            hrnCfgArgRawBool(argList, cfgOptArchiveCheck, false);
            HRN_CFG_LOAD(cfgCmdBackup, argList);

            // Add files
            HRN_STORAGE_PUT_Z(storagePgWrite(), "postgresql.conf", "CONFIGSTUFF", .timeModified = backupTimeStart);
            HRN_STORAGE_PUT_Z(storagePgWrite(), PG_FILE_PGVERSION, PG_VERSION_95_Z, .timeModified = backupTimeStart);
            HRN_STORAGE_PATH_CREATE(storagePgWrite(), strZ(pgWalPath(PG_VERSION_95)), .noParentCreate = true);

            // Create a backup manifest that looks like a halted backup manifest
            Manifest *manifestResume = manifestNewBuild(
                storagePg(), PG_VERSION_95, hrnPgCatalogVersion(PG_VERSION_95), 0, true, false, false, false, NULL, NULL, NULL);
            ManifestData *manifestResumeData = (ManifestData *)manifestData(manifestResume);

            manifestResumeData->backupType = backupTypeFull;
            const String *resumeLabel = backupLabelCreate(backupTypeFull, NULL, backupTimeStart);
            manifestBackupLabelSet(manifestResume, resumeLabel);

            // Copy a file to be resumed that has not changed in the repo
            HRN_STORAGE_COPY(
                storagePg(), PG_FILE_PGVERSION, storageRepoWrite(),
                zNewFmt(STORAGE_REPO_BACKUP "/%s/pg_data/PG_VERSION", strZ(resumeLabel)));

            ManifestFilePack **const filePack = manifestFilePackFindInternal(manifestResume, STRDEF("pg_data/PG_VERSION"));
            ManifestFile file = manifestFileUnpack(manifestResume, *filePack);

            file.checksumSha1 = bufPtr(bufNewDecode(encodingHex, STRDEF("06d06bb31b570b94d7b4325f511f853dbe771c21")));
            file.checksumRepoSha1 = bufPtr(bufNewDecode(encodingHex, STRDEF("06d06bb31b570b94d7b4325f511f853dbe771c21")));

            manifestFilePackUpdate(manifestResume, filePack, &file);

            // Save the resume manifest
            manifestSave(
                manifestResume,
                storageWriteIo(
                    storageNewWriteP(
                        storageRepoWrite(),
                        strNewFmt(STORAGE_REPO_BACKUP "/%s/" BACKUP_MANIFEST_FILE INFO_COPY_EXT, strZ(resumeLabel)))));

            // Run backup
            hrnBackupPqScriptP(PG_VERSION_95, backupTimeStart, .noArchiveCheck = true, .noWal = true);

            TEST_RESULT_VOID(hrnCmdBackup(), "backup");

            TEST_RESULT_LOG(
                "P00   INFO: execute exclusive backup start: backup begins after the next regular checkpoint completes\n"
                "P00   INFO: backup start archive = 0000000105D944C000000000, lsn = 5d944c0/0\n"
                "P00   WARN: resumable backup 20191002-070640F of same type exists -- invalid files will be removed then the backup"
                " will resume\n"
                "P01 DETAIL: backup file " TEST_PATH "/pg1/global/pg_control (8KB, [PCT]) checksum [SHA1]\n"
                "P01 DETAIL: backup file " TEST_PATH "/pg1/postgresql.conf (11B, [PCT]) checksum [SHA1]\n"
                "P01 DETAIL: checksum resumed file " TEST_PATH "/pg1/PG_VERSION (3B, [PCT]) checksum [SHA1]\n"
                "P00   INFO: execute exclusive backup stop and wait for all WAL segments to archive\n"
                "P00   INFO: backup stop archive = 0000000105D944C000000000, lsn = 5d944c0/800000\n"
                "P00   INFO: new backup label = 20191002-070640F\n"
                "P00   INFO: full backup size = [SIZE], file total = 3");

            TEST_RESULT_STR_Z(
                testBackupValidateP(storageRepo(), STRDEF(STORAGE_REPO_BACKUP "/latest")),
                ".> {d=20191002-070640F}\n"
                "pg_data/PG_VERSION {s=3}\n"
                "pg_data/global/pg_control {s=8192}\n"
                "pg_data/pg_xlog/\n"
                "pg_data/postgresql.conf {s=11}\n"
                "--------\n"
                "[backup:target]\n"
                "pg_data={\"path\":\"" TEST_PATH "/pg1\",\"type\":\"path\"}\n",
                "compare file list");
        }

        // -------------------------------------------------------------------------------------------------------------------------
        TEST_TITLE("online resumed compressed 9.5 full backup");

        // Backup start time
        backupTimeStart = BACKUP_EPOCH + 100000;

        {
            // Load options
            StringList *argList = strLstNew();
            hrnCfgArgRawZ(argList, cfgOptStanza, "test1");
            hrnCfgArgRaw(argList, cfgOptRepoPath, repoPath);
            hrnCfgArgRaw(argList, cfgOptPgPath, pg1Path);
            hrnCfgArgRawZ(argList, cfgOptRepoRetentionFull, "1");
            hrnCfgArgRawStrId(argList, cfgOptType, backupTypeFull);
            hrnCfgArgRawBool(argList, cfgOptStopAuto, true);
            hrnCfgArgRawBool(argList, cfgOptArchiveCopy, true);
            HRN_CFG_LOAD(cfgCmdBackup, argList);

            // Create a backup manifest that looks like a halted backup manifest
            Manifest *manifestResume = manifestNewBuild(
                storagePg(), PG_VERSION_95, hrnPgCatalogVersion(PG_VERSION_95), 0, true, false, false, false, NULL, NULL, NULL);
            ManifestData *manifestResumeData = (ManifestData *)manifestData(manifestResume);

            manifestResumeData->backupType = backupTypeFull;
            manifestResumeData->backupOptionCompressType = compressTypeGz;
            const String *resumeLabel = backupLabelCreate(backupTypeFull, NULL, backupTimeStart);
            manifestBackupLabelSet(manifestResume, resumeLabel);

            // File exists in cluster and repo but not in the resume manifest
            HRN_STORAGE_PUT_Z(storagePgWrite(), "not-in-resume", "TEST", .timeModified = backupTimeStart);
            HRN_STORAGE_PUT_EMPTY(
                storageRepoWrite(), zNewFmt(STORAGE_REPO_BACKUP "/%s/pg_data/not-in-resume.gz", strZ(resumeLabel)));

            // Remove checksum from file so it won't be resumed
            HRN_STORAGE_PUT_EMPTY(
                storageRepoWrite(), zNewFmt(STORAGE_REPO_BACKUP "/%s/pg_data/global/pg_control.gz", strZ(resumeLabel)));

            ManifestFilePack **const filePack = manifestFilePackFindInternal(manifestResume, STRDEF("pg_data/global/pg_control"));
            ManifestFile file = manifestFileUnpack(manifestResume, *filePack);

            file.checksumSha1 = NULL;

            manifestFilePackUpdate(manifestResume, filePack, &file);

            // Size does not match between cluster and resume manifest
            HRN_STORAGE_PUT_Z(storagePgWrite(), "size-mismatch", "TEST", .timeModified = backupTimeStart);
            HRN_STORAGE_PUT_EMPTY(
                storageRepoWrite(), zNewFmt(STORAGE_REPO_BACKUP "/%s/pg_data/size-mismatch.gz", strZ(resumeLabel)));
            HRN_MANIFEST_FILE_ADD(
                manifestResume, .name = "pg_data/size-mismatch", .size = 33,
                .checksumSha1 = "aaaaaaaaaaaaaaaaaaaaaaaaaaaaaaaaaaaaaaaa",
                .checksumRepoSha1 = "aaaaaaaaaaaaaaaaaaaaaaaaaaaaaaaaaaaaaaaa");

            // Time does not match between cluster and resume manifest
            HRN_STORAGE_PUT_Z(storagePgWrite(), "time-mismatch", "TEST", .timeModified = backupTimeStart);
            HRN_STORAGE_PUT_EMPTY(
                storageRepoWrite(), zNewFmt(STORAGE_REPO_BACKUP "/%s/pg_data/time-mismatch.gz", strZ(resumeLabel)));
            HRN_MANIFEST_FILE_ADD(
                manifestResume, .name = "pg_data/time-mismatch", .size = 4, .timestamp = backupTimeStart - 1,
                .checksumSha1 = "aaaaaaaaaaaaaaaaaaaaaaaaaaaaaaaaaaaaaaaa",
                .checksumRepoSha1 = "aaaaaaaaaaaaaaaaaaaaaaaaaaaaaaaaaaaaaaaa");

            // Size is zero in cluster and resume manifest. ??? We'd like to remove this requirement after the migration.
            HRN_STORAGE_PUT_EMPTY(storagePgWrite(), "zero-size", .timeModified = backupTimeStart);
            HRN_STORAGE_PUT_Z(
                storageRepoWrite(), zNewFmt(STORAGE_REPO_BACKUP "/%s/pg_data/zero-size.gz", strZ(resumeLabel)), "ZERO-SIZE");
            HRN_MANIFEST_FILE_ADD(manifestResume, .name = "pg_data/zero-size", .size = 0, .timestamp = backupTimeStart);

            // Path is not in manifest
            HRN_STORAGE_PATH_CREATE(storageRepoWrite(), zNewFmt(STORAGE_REPO_BACKUP "/%s/pg_data/bogus_path", strZ(resumeLabel)));

            // File is not in manifest
            HRN_STORAGE_PUT_EMPTY(
                storageRepoWrite(), zNewFmt(STORAGE_REPO_BACKUP "/%s/pg_data/global/bogus.gz", strZ(resumeLabel)));

            // File has incorrect compression type
            HRN_STORAGE_PUT_EMPTY(storageRepoWrite(), zNewFmt(STORAGE_REPO_BACKUP "/%s/pg_data/global/bogus", strZ(resumeLabel)));

            // Save the resume manifest
            manifestSave(
                manifestResume,
                storageWriteIo(
                    storageNewWriteP(
                        storageRepoWrite(),
                        strNewFmt(STORAGE_REPO_BACKUP "/%s/" BACKUP_MANIFEST_FILE INFO_COPY_EXT, strZ(resumeLabel)))));

            // Disable storageFeaturePath so paths will not be created before files are copied
            ((Storage *)storageRepoWrite())->pub.interface.feature ^= 1 << storageFeaturePath;

            // Disable storageFeaturePathSync so paths will not be synced
            ((Storage *)storageRepoWrite())->pub.interface.feature ^= 1 << storageFeaturePathSync;

            // Run backup
            hrnBackupPqScriptP(PG_VERSION_95, backupTimeStart);
            TEST_RESULT_VOID(hrnCmdBackup(), "backup");

            // Enable storage features
            ((Storage *)storageRepoWrite())->pub.interface.feature |= 1 << storageFeaturePath;
            ((Storage *)storageRepoWrite())->pub.interface.feature |= 1 << storageFeaturePathSync;

            TEST_RESULT_LOG(
                "P00   INFO: execute exclusive backup start: backup begins after the next regular checkpoint completes\n"
                "P00   INFO: backup start archive = 0000000105D95D3000000000, lsn = 5d95d30/0\n"
                "P00   INFO: check archive for prior segment 0000000105D95D2F000000FF\n"
                "P00   WARN: resumable backup 20191003-105320F of same type exists -- invalid files will be removed then the backup"
                " will resume\n"
                "P00 DETAIL: remove path '" TEST_PATH "/repo/backup/test1/20191003-105320F/pg_data/bogus_path' from resumed"
                " backup\n"
                "P00 DETAIL: remove file '" TEST_PATH "/repo/backup/test1/20191003-105320F/pg_data/global/bogus' from resumed"
                " backup (mismatched compression type)\n"
                "P00 DETAIL: remove file '" TEST_PATH "/repo/backup/test1/20191003-105320F/pg_data/global/bogus.gz' from resumed"
                " backup (missing in manifest)\n"
                "P00 DETAIL: remove file '" TEST_PATH "/repo/backup/test1/20191003-105320F/pg_data/global/pg_control.gz' from"
                " resumed backup (no checksum in resumed manifest)\n"
                "P00 DETAIL: remove file '" TEST_PATH "/repo/backup/test1/20191003-105320F/pg_data/not-in-resume.gz' from resumed"
                " backup (missing in resumed manifest)\n"
                "P00 DETAIL: remove file '" TEST_PATH "/repo/backup/test1/20191003-105320F/pg_data/size-mismatch.gz' from resumed"
                " backup (mismatched size)\n"
                "P00 DETAIL: remove file '" TEST_PATH "/repo/backup/test1/20191003-105320F/pg_data/time-mismatch.gz' from resumed"
                " backup (mismatched timestamp)\n"
                "P00 DETAIL: remove file '" TEST_PATH "/repo/backup/test1/20191003-105320F/pg_data/zero-size.gz' from resumed"
                " backup (zero size)\n"
                "P01 DETAIL: backup file " TEST_PATH "/pg1/global/pg_control (8KB, [PCT]) checksum [SHA1]\n"
                "P01 DETAIL: backup file " TEST_PATH "/pg1/postgresql.conf (11B, [PCT]) checksum [SHA1]\n"
                "P01 DETAIL: backup file " TEST_PATH "/pg1/time-mismatch (4B, [PCT]) checksum [SHA1]\n"
                "P01 DETAIL: backup file " TEST_PATH "/pg1/size-mismatch (4B, [PCT]) checksum [SHA1]\n"
                "P01 DETAIL: backup file " TEST_PATH "/pg1/not-in-resume (4B, [PCT]) checksum [SHA1]\n"
                "P01 DETAIL: backup file " TEST_PATH "/pg1/PG_VERSION (3B, [PCT]) checksum [SHA1]\n"
                "P01 DETAIL: backup file " TEST_PATH "/pg1/zero-size (0B, [PCT])\n"
                "P00   INFO: execute exclusive backup stop and wait for all WAL segments to archive\n"
                "P00   INFO: backup stop archive = 0000000105D95D3000000000, lsn = 5d95d30/800000\n"
                "P00   INFO: check archive for segment(s) 0000000105D95D3000000000:0000000105D95D3000000000\n"
                "P00 DETAIL: copy segment 0000000105D95D3000000000 to backup\n"
                "P00   INFO: new backup label = 20191003-105320F\n"
                "P00   INFO: full backup size = [SIZE], file total = 8");

            TEST_RESULT_STR_Z(
                testBackupValidateP(storageRepo(), STRDEF(STORAGE_REPO_BACKUP "/latest")),
                ".> {d=20191003-105320F}\n"
                "pg_data/PG_VERSION.gz {s=3, ts=-100000}\n"
                "pg_data/global/pg_control.gz {s=8192}\n"
                "pg_data/not-in-resume.gz {s=4}\n"
                "pg_data/pg_xlog/0000000105D95D3000000000.gz {s=16777216, ts=+2}\n"
                "pg_data/postgresql.conf.gz {s=11, ts=-100000}\n"
                "pg_data/size-mismatch.gz {s=4}\n"
                "pg_data/time-mismatch.gz {s=4}\n"
                "pg_data/zero-size.gz {s=0}\n"
                "--------\n"
                "[backup:target]\n"
                "pg_data={\"path\":\"" TEST_PATH "/pg1\",\"type\":\"path\"}\n",
                "compare file list");

            // Remove test files
            HRN_STORAGE_REMOVE(storagePgWrite(), "not-in-resume", .errorOnMissing = true);
            HRN_STORAGE_REMOVE(storagePgWrite(), "size-mismatch", .errorOnMissing = true);
            HRN_STORAGE_REMOVE(storagePgWrite(), "time-mismatch", .errorOnMissing = true);
            HRN_STORAGE_REMOVE(storagePgWrite(), "zero-size", .errorOnMissing = true);
        }

        // -------------------------------------------------------------------------------------------------------------------------
        TEST_TITLE("online resumed compressed 9.5 full delta backup");

        backupTimeStart = BACKUP_EPOCH + 200000;

        {
            StringList *argList = strLstNew();
            hrnCfgArgRawZ(argList, cfgOptStanza, "test1");
            hrnCfgArgRaw(argList, cfgOptRepoPath, repoPath);
            hrnCfgArgRaw(argList, cfgOptPgPath, pg1Path);
            hrnCfgArgRawZ(argList, cfgOptRepoRetentionFull, "1");
            hrnCfgArgRawStrId(argList, cfgOptType, backupTypeFull);
            hrnCfgArgRawBool(argList, cfgOptDelta, true);
            hrnCfgArgRawBool(argList, cfgOptStopAuto, true);
            hrnCfgArgRawBool(argList, cfgOptRepoHardlink, true);
            HRN_CFG_LOAD(cfgCmdBackup, argList);

            // Create a backup manifest that looks like a halted backup manifest
            Manifest *manifestResume = manifestNewBuild(
                storagePg(), PG_VERSION_95, hrnPgCatalogVersion(PG_VERSION_95), 0, true, false, false, false, NULL, NULL, NULL);
            ManifestData *manifestResumeData = (ManifestData *)manifestData(manifestResume);

            manifestResumeData->backupOptionCompressType = compressTypeGz;
            const String *resumeLabel = backupLabelCreate(backupTypeFull, NULL, backupTimeStart - 100000);
            manifestBackupLabelSet(manifestResume, resumeLabel);
            strLstAddZ(manifestResume->pub.referenceList, "BOGUS");

            // Time does not match between cluster and resume manifest (but resume because time is in future so delta enabled). Note
            // also that the repo file is intentionally corrupt to generate a warning about corruption in the repository.
            HRN_STORAGE_PUT_Z(storagePgWrite(), "time-mismatch2", "TEST", .timeModified = backupTimeStart + 100);
            HRN_STORAGE_PUT_EMPTY(
                storageRepoWrite(), zNewFmt(STORAGE_REPO_BACKUP "/%s/pg_data/time-mismatch2.gz", strZ(resumeLabel)));
            HRN_MANIFEST_FILE_ADD(
                manifestResume, .name = "pg_data/time-mismatch2", .size = 4, .timestamp = backupTimeStart,
                .checksumSha1 = "984816fd329622876e14907634264e6f332e9fb3");

            // File does not match what is in manifest
            HRN_STORAGE_PUT_Z(storagePgWrite(), "content-mismatch", "TEST", .timeModified = backupTimeStart);
            HRN_STORAGE_PUT_EMPTY(
                storageRepoWrite(), zNewFmt(STORAGE_REPO_BACKUP "/%s/pg_data/content-mismatch.gz", strZ(resumeLabel)));
            HRN_MANIFEST_FILE_ADD(
                manifestResume, .name = "pg_data/content-mismatch", .size = 4, .timestamp = backupTimeStart,
                .checksumSha1 = "aaaaaaaaaaaaaaaaaaaaaaaaaaaaaaaaaaaaaaaa",
                .checksumRepoSha1 = "aaaaaaaaaaaaaaaaaaaaaaaaaaaaaaaaaaaaaaaa");

            // Repo size mismatch
            HRN_STORAGE_PUT_Z(storagePgWrite(), "repo-size-mismatch", "TEST", .timeModified = backupTimeStart);
            HRN_STORAGE_PUT_EMPTY(
                storageRepoWrite(), zNewFmt(STORAGE_REPO_BACKUP "/%s/pg_data/repo-size-mismatch.gz", strZ(resumeLabel)));
            HRN_MANIFEST_FILE_ADD(
                manifestResume, .name = "pg_data/repo-size-mismatch", .size = 4, .sizeRepo = 4, .timestamp = backupTimeStart,
                .checksumSha1 = "984816fd329622876e14907634264e6f332e9fb3",
                .checksumRepoSha1 = "aaaaaaaaaaaaaaaaaaaaaaaaaaaaaaaaaaaaaaaa");

            // File that will resumed but removed from pg during the backup (and then the repo)
            HRN_STORAGE_PUT_Z(storagePgWrite(), "removed-during", "TEST", .timeModified = backupTimeStart);
            HRN_STORAGE_PUT_EMPTY(
                storageRepoWrite(), zNewFmt(STORAGE_REPO_BACKUP "/%s/pg_data/removed-during.gz", strZ(resumeLabel)));
            HRN_MANIFEST_FILE_ADD(
                manifestResume, .name = "pg_data/removed-during", .size = 4, .timestamp = backupTimeStart,
                .checksumSha1 = "984816fd329622876e14907634264e6f332e9fb3");

            // Links are always removed on resume
            THROW_ON_SYS_ERROR(
                symlink(
                    "..",
                    strZ(storagePathP(storageRepo(), strNewFmt(STORAGE_REPO_BACKUP "/%s/pg_data/link", strZ(resumeLabel))))) == -1,
                FileOpenError, "unable to create symlink");

            // Special files should not be in the repo
            HRN_SYSTEM_FMT(
                "mkfifo -m 666 %s",
                strZ(storagePathP(storageRepo(), strNewFmt(STORAGE_REPO_BACKUP "/%s/pg_data/pipe", strZ(resumeLabel)))));

            // Save the resume manifest with full type
            manifestResumeData->backupType = backupTypeFull;

            manifestSave(
                manifestResume,
                storageWriteIo(
                    storageNewWriteP(
                        storageRepoWrite(),
                        strNewFmt(STORAGE_REPO_BACKUP "/%s/" BACKUP_MANIFEST_FILE INFO_COPY_EXT, strZ(resumeLabel)))));

            // Run backup
            HRN_BACKUP_SCRIPT_SET(
                {.op = hrnBackupScriptOpRemove, .file = storagePathP(storagePg(), STRDEF("removed-during"))});
            hrnBackupPqScriptP(PG_VERSION_95, backupTimeStart);
            TEST_RESULT_VOID(hrnCmdBackup(), "backup");

            // Check log
            TEST_RESULT_LOG(
                "P00   INFO: execute exclusive backup start: backup begins after the next regular checkpoint completes\n"
                "P00   INFO: backup start archive = 0000000105D9759000000000, lsn = 5d97590/0\n"
                "P00   INFO: check archive for prior segment 0000000105D9758F000000FF\n"
                "P00   WARN: resumable backup 20191003-105321F of same type exists -- invalid files will be removed then the backup"
                " will resume\n"
                "P00   WARN: remove special file '" TEST_PATH "/repo/backup/test1/20191003-105321F/pg_data/pipe' from resumed"
                " backup\n"
                "P01 DETAIL: backup file " TEST_PATH "/pg1/global/pg_control (8KB, [PCT]) checksum [SHA1]\n"
                "P01 DETAIL: backup file " TEST_PATH "/pg1/postgresql.conf (11B, [PCT]) checksum [SHA1]\n"
                "P01 DETAIL: backup file " TEST_PATH "/pg1/time-mismatch2 (4B, [PCT]) checksum [SHA1]\n"
                "P00   WARN: resumed backup file pg_data/time-mismatch2 did not have expected checksum"
                " 984816fd329622876e14907634264e6f332e9fb3. The file was recopied and backup will continue but this may be an issue"
                " unless the resumed backup path in the repository is known to be corrupted.\n"
                "            NOTE: this does not indicate a problem with the PostgreSQL page checksums.\n"
                "P01 DETAIL: backup file " TEST_PATH "/pg1/repo-size-mismatch (4B, [PCT]) checksum [SHA1]\n"
                "P00   WARN: resumed backup file pg_data/repo-size-mismatch did not have expected checksum"
                " 984816fd329622876e14907634264e6f332e9fb3. The file was recopied and backup will continue but this may be an issue"
                " unless the resumed backup path in the repository is known to be corrupted.\n"
                "            NOTE: this does not indicate a problem with the PostgreSQL page checksums.\n"
                "P01 DETAIL: skip file removed by database " TEST_PATH "/pg1/removed-during\n"
                "P01 DETAIL: backup file " TEST_PATH "/pg1/content-mismatch (4B, [PCT]) checksum [SHA1]\n"
                "P01 DETAIL: backup file " TEST_PATH "/pg1/PG_VERSION (3B, [PCT]) checksum [SHA1]\n"
                "P00   INFO: execute exclusive backup stop and wait for all WAL segments to archive\n"
                "P00   INFO: backup stop archive = 0000000105D9759000000000, lsn = 5d97590/800000\n"
                "P00   INFO: check archive for segment(s) 0000000105D9759000000000:0000000105D9759000000000\n"
                "P00   INFO: new backup label = 20191003-105321F\n"
                "P00   INFO: full backup size = [SIZE], file total = 6");

            // Check repo directory
            TEST_RESULT_STR_Z(
                testBackupValidateP(storageRepo(), STRDEF(STORAGE_REPO_BACKUP "/latest")),
                ".> {d=20191003-105321F}\n"
                "pg_data/PG_VERSION.gz {s=3, ts=-200000}\n"
                "pg_data/content-mismatch.gz {s=4}\n"
                "pg_data/global/pg_control.gz {s=8192}\n"
                "pg_data/pg_xlog/\n"
                "pg_data/postgresql.conf.gz {s=11, ts=-200000}\n"
                "pg_data/repo-size-mismatch.gz {s=4}\n"
                "pg_data/time-mismatch2.gz {s=4, ts=+100}\n"
                "--------\n"
                "[backup:target]\n"
                "pg_data={\"path\":\"" TEST_PATH "/pg1\",\"type\":\"path\"}\n",
                "compare file list");

            // Remove test files
            HRN_STORAGE_REMOVE(storagePgWrite(), "time-mismatch2", .errorOnMissing = true);
            HRN_STORAGE_REMOVE(storagePgWrite(), "content-mismatch", .errorOnMissing = true);
            HRN_STORAGE_REMOVE(storagePgWrite(), "repo-size-mismatch", .errorOnMissing = true);

            // Remove main manifest to make this backup look resumable
            HRN_STORAGE_REMOVE(storageRepoWrite(), "backup/test1/20191003-105321F/backup.manifest");

            // Save the resume manifest with diff type
            manifestResumeData->backupType = backupTypeDiff;

            manifestSave(
                manifestResume,
                storageWriteIo(
                    storageNewWriteP(
                        storageRepoWrite(),
                        strNewFmt(STORAGE_REPO_BACKUP "/%s/" BACKUP_MANIFEST_FILE INFO_COPY_EXT, strZ(resumeLabel)))));

            // Back errors on backup type
            hrnBackupPqScriptP(PG_VERSION_95, backupTimeStart);
            TEST_RESULT_VOID(hrnCmdBackup(), "backup");

            // Check log
            TEST_RESULT_LOG(
                "P00   WARN: backup '20191003-105321F' missing manifest removed from backup.info\n"
                "P00   INFO: execute exclusive backup start: backup begins after the next regular checkpoint completes\n"
                "P00   INFO: backup start archive = 0000000105D9759000000000, lsn = 5d97590/0\n"
                "P00   INFO: check archive for prior segment 0000000105D9758F000000FF\n"
                "P00   WARN: backup '20191003-105321F' cannot be resumed: new backup type 'full' does not match resumable backup"
                " type 'diff'\n"
                "P01 DETAIL: backup file " TEST_PATH "/pg1/global/pg_control (8KB, [PCT]) checksum [SHA1]\n"
                "P01 DETAIL: backup file " TEST_PATH "/pg1/postgresql.conf (11B, [PCT]) checksum [SHA1]\n"
                "P01 DETAIL: backup file " TEST_PATH "/pg1/PG_VERSION (3B, [PCT]) checksum [SHA1]\n"
                "P00   INFO: execute exclusive backup stop and wait for all WAL segments to archive\n"
                "P00   INFO: backup stop archive = 0000000105D9759000000000, lsn = 5d97590/800000\n"
                "P00   INFO: check archive for segment(s) 0000000105D9759000000000:0000000105D9759000000000\n"
                "P00   INFO: new backup label = 20191004-144000F\n"
                "P00   INFO: full backup size = [SIZE], file total = 3");
        }

        // -------------------------------------------------------------------------------------------------------------------------
        TEST_TITLE("online 9.6 backup-standby full backup");

        backupTimeStart = BACKUP_EPOCH + 1200000;

        {
            // Update pg_control
            HRN_PG_CONTROL_PUT(storagePgWrite(), PG_VERSION_96);

            // Update version
            HRN_STORAGE_PUT_Z(storagePgWrite(), PG_FILE_PGVERSION, PG_VERSION_96_Z, .timeModified = backupTimeStart);

            // Upgrade stanza
            StringList *argList = strLstNew();
            hrnCfgArgRawZ(argList, cfgOptStanza, "test1");
            hrnCfgArgRaw(argList, cfgOptRepoPath, repoPath);
            hrnCfgArgRaw(argList, cfgOptPgPath, pg1Path);
            hrnCfgArgRawBool(argList, cfgOptOnline, false);
            HRN_CFG_LOAD(cfgCmdStanzaUpgrade, argList);

            cmdStanzaUpgrade();
            TEST_RESULT_LOG("P00   INFO: stanza-upgrade for stanza 'test1' on repo1");

            // Load options
            argList = strLstNew();
            hrnCfgArgRawZ(argList, cfgOptStanza, "test1");
            hrnCfgArgRaw(argList, cfgOptRepoPath, repoPath);
            hrnCfgArgKeyRaw(argList, cfgOptPgPath, 1, pg1Path);
            hrnCfgArgKeyRaw(argList, cfgOptPgPath, 2, pg2Path);
            hrnCfgArgKeyRawZ(argList, cfgOptPgPort, 2, "5433");
            hrnCfgArgRawZ(argList, cfgOptRepoRetentionFull, "1");
            hrnCfgArgRawBool(argList, cfgOptCompress, false);
            hrnCfgArgRawBool(argList, cfgOptBackupStandby, true);
            hrnCfgArgRawBool(argList, cfgOptStartFast, true);
            hrnCfgArgRawBool(argList, cfgOptArchiveCopy, true);
            HRN_CFG_LOAD(cfgCmdBackup, argList);

            // Add pg_control to standby
            HRN_PG_CONTROL_PUT(storagePgIdxWrite(1), PG_VERSION_96);

            // Create file to copy from the standby. This file will be zero-length on the primary and non-zero-length on the standby
            // but no bytes will be copied.
            HRN_STORAGE_PUT_EMPTY(storagePgIdxWrite(0), PG_PATH_BASE "/1/1", .timeModified = backupTimeStart);
            HRN_STORAGE_PUT_Z(storagePgIdxWrite(1), PG_PATH_BASE "/1/1", "1234");

            // Create file to copy from the standby. This file will be smaller on the primary than the standby and have no common
            // data in the bytes that exist on primary and standby. If the file is copied from the primary instead of the standby
            // the checksum will change but not the size.
            HRN_STORAGE_PUT_Z(storagePgIdxWrite(0), PG_PATH_BASE "/1/2", "DA", .timeModified = backupTimeStart);
            HRN_STORAGE_PUT_Z(storagePgIdxWrite(1), PG_PATH_BASE "/1/2", "5678");

            // Create file to copy from the standby. This file will be larger on the primary than the standby and have no common
            // data in the bytes that exist on primary and standby. If the file is copied from the primary instead of the standby
            // the checksum and size will change.
            HRN_STORAGE_PUT_Z(storagePgIdxWrite(0), PG_PATH_BASE "/1/3", "TEST", .timeModified = backupTimeStart);
            HRN_STORAGE_PUT_Z(storagePgIdxWrite(1), PG_PATH_BASE "/1/3", "ABC");

            // Create a file on the primary that does not exist on the standby to test that the file is removed from the manifest
            HRN_STORAGE_PUT_Z(storagePgIdxWrite(0), PG_PATH_BASE "/1/0", "DATA", .timeModified = backupTimeStart);

            // Set log level to warn because the following test uses multiple processes so the log order will not be deterministic
            harnessLogLevelSet(logLevelWarn);

            // Run backup but error on first archive check
            hrnBackupPqScriptP(
                PG_VERSION_96, backupTimeStart, .noPriorWal = true, .backupStandby = true, .walCompressType = compressTypeGz,
                .startFast = true);
            TEST_ERROR(
                hrnCmdBackup(), ArchiveTimeoutError,
                "WAL segment 0000000105DA69BF000000FF was not archived before the 100ms timeout\n"
                "HINT: check the archive_command to ensure that all options are correct (especially --stanza).\n"
                "HINT: check the PostgreSQL server log for errors.\n"
                "HINT: run the 'start' command if the stanza was previously stopped.");

            // Run backup but error on archive check
            hrnBackupPqScriptP(
                PG_VERSION_96, backupTimeStart, .noWal = true, .backupStandby = true, .walCompressType = compressTypeGz,
                .startFast = true);
            TEST_ERROR(
                hrnCmdBackup(), ArchiveTimeoutError,
                "WAL segment 0000000105DA69C000000000 was not archived before the 100ms timeout\n"
                "HINT: check the archive_command to ensure that all options are correct (especially --stanza).\n"
                "HINT: check the PostgreSQL server log for errors.\n"
                "HINT: run the 'start' command if the stanza was previously stopped.");

            // Remove halted backup so there's no resume
            HRN_STORAGE_PATH_REMOVE(storageRepoWrite(), STORAGE_REPO_BACKUP "/20191016-042640F", .recurse = true);

            // Set archive.info/copy to an older timestamp so we can be sure it was updated as part of backup
            time_t archiveInfoOldTimestamp = 967746268;
            HRN_STORAGE_TIME(storageRepo(), INFO_ARCHIVE_PATH_FILE, archiveInfoOldTimestamp);
            HRN_STORAGE_TIME(storageRepo(), INFO_ARCHIVE_PATH_FILE_COPY, archiveInfoOldTimestamp);

            // Get a copy of archive.info
            const String *archiveInfoContent = strNewBuf(storageGetP(storageNewReadP(storageRepo(), INFO_ARCHIVE_PATH_FILE_STR)));

            // Run backup
            hrnBackupPqScriptP(
                PG_VERSION_96, backupTimeStart, .backupStandby = true, .walCompressType = compressTypeGz, .startFast = true);
            TEST_RESULT_VOID(hrnCmdBackup(), "backup");

            // Check archive.info/copy timestamp was updated but contents were not
            TEST_RESULT_INT_NE(
                storageInfoP(storageRepo(), INFO_ARCHIVE_PATH_FILE_STR).timeModified, archiveInfoOldTimestamp, "time updated");
            TEST_STORAGE_GET(storageRepo(), INFO_ARCHIVE_PATH_FILE, strZ(archiveInfoContent));
            TEST_RESULT_INT_NE(
                storageInfoP(storageRepo(), INFO_ARCHIVE_PATH_FILE_COPY_STR).timeModified, archiveInfoOldTimestamp, "time updated");
            TEST_STORAGE_GET(storageRepo(), INFO_ARCHIVE_PATH_FILE_COPY, strZ(archiveInfoContent));

            // Set log level back to detail
            harnessLogLevelSet(logLevelDetail);

            TEST_RESULT_LOG(
                "P00   WARN: no prior backup exists, incr backup has been changed to full");

            TEST_RESULT_STR_Z(
                testBackupValidateP(storageRepo(), STRDEF(STORAGE_REPO_BACKUP "/latest")),
                ".> {d=20191016-042640F}\n"
                "pg_data/PG_VERSION {s=3}\n"
                "pg_data/backup_label {s=17, ts=+2}\n"
                "pg_data/base/1/1 {s=0}\n"
                "pg_data/base/1/2 {s=2}\n"
                "pg_data/base/1/3 {s=3, so=4}\n"
                "pg_data/global/pg_control {s=8192}\n"
                "pg_data/pg_xlog/0000000105DA69C000000000 {s=16777216, ts=+2}\n"
                "pg_data/postgresql.conf {s=11, ts=-1200000}\n"
                "--------\n"
                "[backup:target]\n"
                "pg_data={\"path\":\"" TEST_PATH "/pg1\",\"type\":\"path\"}\n",
                "compare file list");

            // Remove test files
            HRN_STORAGE_PATH_REMOVE(storagePgIdxWrite(1), NULL, .recurse = true);
            HRN_STORAGE_PATH_REMOVE(storagePgWrite(), "base/1", .recurse = true);
        }

        // -------------------------------------------------------------------------------------------------------------------------
        TEST_TITLE("online 9.6 backup-standby full backup with block incremental");

        backupTimeStart = BACKUP_EPOCH + 1600000;

        {
            // Load options
            StringList *argList = strLstNew();
            hrnCfgArgRawZ(argList, cfgOptStanza, "test1");
            hrnCfgArgRaw(argList, cfgOptRepoPath, repoPath);
            hrnCfgArgKeyRaw(argList, cfgOptPgPath, 1, pg1Path);
            hrnCfgArgKeyRaw(argList, cfgOptPgPath, 2, pg2Path);
            hrnCfgArgKeyRawZ(argList, cfgOptPgPort, 2, "5433");
            hrnCfgArgRawZ(argList, cfgOptRepoRetentionFull, "1");
            hrnCfgArgRawStrId(argList, cfgOptType, backupTypeFull);
            hrnCfgArgRawBool(argList, cfgOptRepoBundle, true);
            hrnCfgArgRawBool(argList, cfgOptRepoBlock, true);
            hrnCfgArgRawBool(argList, cfgOptCompress, false);
            hrnCfgArgRawBool(argList, cfgOptBackupStandby, true);
            hrnCfgArgRawBool(argList, cfgOptStartFast, true);
            HRN_CFG_LOAD(cfgCmdBackup, argList);

            // Add file that is large enough for block incremental but larger on the primary than the standby. The standby size will
            // be increased before the next backup.
            Buffer *relation = bufNew(pgPageSize8 * 5);
            memset(bufPtr(relation), 0, bufSize(relation));
            bufUsedSet(relation, bufSize(relation));

            HRN_STORAGE_PUT(storagePgIdxWrite(0), PG_PATH_BASE "/1/3", relation, .timeModified = backupTimeStart);

            bufUsedSet(relation, bufSize(relation) - pgPageSize8 * 2);
            HRN_STORAGE_PUT(storagePgIdxWrite(1), PG_PATH_BASE "/1/3", relation);

            // Add file that is large enough for block incremental but larger on the primary than the standby. This tests that file
            // size is set correctly when a file is referenced to a prior backup but the original size is different.
            bufUsedSet(relation, bufSize(relation));

            HRN_STORAGE_PUT(storagePgIdxWrite(0), PG_PATH_BASE "/1/4", relation, .timeModified = backupTimeStart);

            bufUsedSet(relation, bufSize(relation) - pgPageSize8);
            HRN_STORAGE_PUT(storagePgIdxWrite(1), PG_PATH_BASE "/1/4", relation);

            // Set log level to warn because the following test uses multiple processes so the log order will not be deterministic
            harnessLogLevelSet(logLevelWarn);

            // Run backup
            hrnBackupPqScriptP(PG_VERSION_96, backupTimeStart, .backupStandby = true, .startFast = true);
            TEST_RESULT_VOID(hrnCmdBackup(), "backup");

            // Set log level back to detail
            harnessLogLevelSet(logLevelDetail);

            TEST_RESULT_STR_Z(
                testBackupValidateP(storageRepo(), STRDEF(STORAGE_REPO_BACKUP "/latest")),
                ".> {d=20191020-193320F}\n"
                "bundle/1/pg_data/PG_VERSION {s=3, ts=-400000}\n"
                "bundle/1/pg_data/global/pg_control {s=8192}\n"
                "bundle/1/pg_data/postgresql.conf {s=11, ts=-1600000}\n"
                "bundle/2/pg_data/base/1/3 {s=24576, so=40960, m=0:{0,1,2}}\n"
                "bundle/2/pg_data/base/1/4 {s=32768, so=40960, m=0:{0,1,2,3}}\n"
                "pg_data/backup_label {s=17, ts=+2}\n"
                "--------\n"
                "[backup:target]\n"
                "pg_data={\"path\":\"" TEST_PATH "/pg1\",\"type\":\"path\"}\n",
                "compare file list");
        }

        // -------------------------------------------------------------------------------------------------------------------------
        TEST_TITLE("online 9.6 backup-standby incr backup with block incremental");

        backupTimeStart = BACKUP_EPOCH + 1700000;

        {
            // Load options
            StringList *argList = strLstNew();
            hrnCfgArgRawZ(argList, cfgOptStanza, "test1");
            hrnCfgArgRaw(argList, cfgOptRepoPath, repoPath);
            hrnCfgArgKeyRaw(argList, cfgOptPgPath, 1, pg1Path);
            hrnCfgArgKeyRaw(argList, cfgOptPgPath, 2, pg2Path);
            hrnCfgArgKeyRawZ(argList, cfgOptPgPort, 2, "5433");
            hrnCfgArgRawZ(argList, cfgOptRepoRetentionFull, "1");
            hrnCfgArgRawStrId(argList, cfgOptType, backupTypeIncr);
            hrnCfgArgRawBool(argList, cfgOptRepoBundle, true);
            hrnCfgArgRawBool(argList, cfgOptRepoBlock, true);
            hrnCfgArgRawBool(argList, cfgOptCompress, false);
            hrnCfgArgRawBool(argList, cfgOptBackupStandby, true);
            hrnCfgArgRawBool(argList, cfgOptStartFast, true);
            HRN_CFG_LOAD(cfgCmdBackup, argList);

            // Increase size of file on standby. This demonstrates that copy is using the larger file from the primary as the basis
            // for how far to read.
            Buffer *relation = bufNew(pgPageSize8 * 4);
            memset(bufPtr(relation), 0, bufSize(relation));
            bufUsedSet(relation, bufSize(relation));

            HRN_STORAGE_PUT(storagePgIdxWrite(1), PG_PATH_BASE "/1/3", relation);

            // Set log level to warn because the following test uses multiple processes so the log order will not be deterministic
            harnessLogLevelSet(logLevelWarn);

            // Run backup
            hrnBackupPqScriptP(PG_VERSION_96, backupTimeStart, .backupStandby = true, .startFast = true);
            TEST_RESULT_VOID(hrnCmdBackup(), "backup");

            // Set log level back to detail
            harnessLogLevelSet(logLevelDetail);

            TEST_RESULT_STR_Z(
                testBackupValidateP(storageRepo(), STRDEF(STORAGE_REPO_BACKUP "/latest")),
                ".> {d=20191020-193320F_20191021-232000I}\n"
                "bundle/1/pg_data/global/pg_control {s=8192}\n"
                "bundle/2/pg_data/base/1/3 {s=32768, so=40960, m=0:{0,1,2},1:{0}, ts=-100000}\n"
                "pg_data/backup_label {s=17, ts=+2}\n"
                "20191020-193320F/bundle/1/pg_data/PG_VERSION {s=3, ts=-500000}\n"
                "20191020-193320F/bundle/2/pg_data/base/1/4 {s=32768, so=40960, m=0:{0,1,2,3}, ts=-100000}\n"
                "20191020-193320F/bundle/1/pg_data/postgresql.conf {s=11, ts=-1700000}\n"
                "--------\n"
                "[backup:target]\n"
                "pg_data={\"path\":\"" TEST_PATH "/pg1\",\"type\":\"path\"}\n",
                "compare file list");
        }

        // -------------------------------------------------------------------------------------------------------------------------
        TEST_TITLE("online 9.6 backup-standby (prefer) incr backup with block incremental");

        backupTimeStart = BACKUP_EPOCH + 1800000;

        {
            // Load options
            StringList *argList = strLstNew();
            hrnCfgArgRawZ(argList, cfgOptStanza, "test1");
            hrnCfgArgRaw(argList, cfgOptRepoPath, repoPath);
            hrnCfgArgKeyRaw(argList, cfgOptPgPath, 1, pg1Path);
            hrnCfgArgKeyRaw(argList, cfgOptPgPath, 2, pg2Path);
            hrnCfgArgKeyRawZ(argList, cfgOptPgPort, 2, "5433");
            hrnCfgArgRawZ(argList, cfgOptRepoRetentionFull, "1");
            hrnCfgArgRawStrId(argList, cfgOptType, backupTypeIncr);
            hrnCfgArgRawBool(argList, cfgOptRepoBundle, true);
            hrnCfgArgRawBool(argList, cfgOptRepoBlock, true);
            hrnCfgArgRawBool(argList, cfgOptCompress, false);
            hrnCfgArgRawZ(argList, cfgOptBackupStandby, "prefer");
            hrnCfgArgRawBool(argList, cfgOptStartFast, true);
            HRN_CFG_LOAD(cfgCmdBackup, argList);

            // Run backup
            hrnBackupPqScriptP(
                PG_VERSION_96, backupTimeStart, .backupStandby = true, .backupStandbyError = true, .startFast = true);
            TEST_RESULT_VOID(hrnCmdBackup(), "backup");

            TEST_RESULT_LOG(
                "P00   WARN: unable to check pg2: [DbConnectError] unable to connect to 'dbname='postgres' port=5433': error\n"
                "P00   INFO: last backup label = 20191020-193320F_20191021-232000I, version = " PROJECT_VERSION "\n"
                "P00   INFO: execute non-exclusive backup start: backup begins after the requested immediate checkpoint completes\n"
                "P00   INFO: backup start archive = 0000000105DAFC3000000000, lsn = 5dafc30/0\n"
                "P00   INFO: check archive for prior segment 0000000105DAFC2F000000FF\n"
                "P01 DETAIL: backup file " TEST_PATH "/pg1/base/1/4 (bundle 1/0, 40KB, [PCT]) checksum [SHA1]\n"
                "P01 DETAIL: backup file " TEST_PATH "/pg1/base/1/3 (bundle 1/8234, 40KB, [PCT]) checksum [SHA1]\n"
                "P01 DETAIL: backup file " TEST_PATH "/pg1/global/pg_control (bundle 1/16476, 8KB, [PCT]) checksum [SHA1]\n"
                "P00 DETAIL: reference pg_data/PG_VERSION to 20191020-193320F\n"
                "P00 DETAIL: reference pg_data/postgresql.conf to 20191020-193320F\n"
                "P00   INFO: execute non-exclusive backup stop and wait for all WAL segments to archive\n"
                "P00   INFO: backup stop archive = 0000000105DAFC3000000000, lsn = 5dafc30/800000\n"
                "P00 DETAIL: wrote 'backup_label' file returned from backup stop function\n"
                "P00   INFO: check archive for segment(s) 0000000105DAFC3000000000:0000000105DAFC3000000000\n"
                "P00   INFO: new backup label = 20191020-193320F_20191023-030640I\n"
                "P00   INFO: incr backup size = [SIZE], file total = 6");

            TEST_RESULT_STR_Z(
                testBackupValidateP(storageRepo(), STRDEF(STORAGE_REPO_BACKUP "/latest")),
                ".> {d=20191020-193320F_20191023-030640I}\n"
                "bundle/1/pg_data/base/1/3 {s=40960, m=0:{0,1,2},1:{0},2:{0}, ts=-200000}\n"
                "bundle/1/pg_data/base/1/4 {s=40960, m=0:{0,1,2,3},2:{0}, ts=-200000}\n"
                "bundle/1/pg_data/global/pg_control {s=8192}\n"
                "pg_data/backup_label {s=17, ts=+2}\n"
                "20191020-193320F/bundle/1/pg_data/PG_VERSION {s=3, ts=-600000}\n"
                "20191020-193320F/bundle/1/pg_data/postgresql.conf {s=11, ts=-1800000}\n"
                "--------\n"
                "[backup:target]\n"
                "pg_data={\"path\":\"" TEST_PATH "/pg1\",\"type\":\"path\"}\n",
                "compare file list");
        }

        // -------------------------------------------------------------------------------------------------------------------------
        TEST_TITLE("online 11 full backup with tablespaces and page checksums");

        backupTimeStart = BACKUP_EPOCH + 2200000;

        {
            // Update pg_control
            HRN_PG_CONTROL_PUT(storagePgWrite(), PG_VERSION_11, .pageChecksumVersion = 1, .walSegmentSize = 1024 * 1024);

            // Update version
            HRN_STORAGE_PUT_Z(storagePgWrite(), PG_FILE_PGVERSION, PG_VERSION_11_Z, .timeModified = backupTimeStart);

            // Update wal path
            HRN_STORAGE_PATH_REMOVE(storagePgWrite(), strZ(pgWalPath(PG_VERSION_95)));
            HRN_STORAGE_PATH_CREATE(storagePgWrite(), strZ(pgWalPath(PG_VERSION_11)), .noParentCreate = true);

            // Upgrade stanza
            StringList *argList = strLstNew();
            hrnCfgArgRawZ(argList, cfgOptStanza, "test1");
            hrnCfgArgRaw(argList, cfgOptRepoPath, repoPath);
            hrnCfgArgRaw(argList, cfgOptPgPath, pg1Path);
            hrnCfgArgRawBool(argList, cfgOptOnline, false);
            HRN_CFG_LOAD(cfgCmdStanzaUpgrade, argList);

            cmdStanzaUpgrade();
            TEST_RESULT_LOG("P00   INFO: stanza-upgrade for stanza 'test1' on repo1");

            // Load options
            argList = strLstNew();
            hrnCfgArgRawZ(argList, cfgOptStanza, "test1");
            hrnCfgArgRaw(argList, cfgOptRepoPath, repoPath);
            hrnCfgArgRaw(argList, cfgOptPgPath, pg1Path);
            hrnCfgArgRawZ(argList, cfgOptRepoRetentionFull, "1");
            hrnCfgArgRawStrId(argList, cfgOptType, backupTypeFull);
            hrnCfgArgRawBool(argList, cfgOptRepoHardlink, true);
            hrnCfgArgRawZ(argList, cfgOptManifestSaveThreshold, "1");
            hrnCfgArgRawBool(argList, cfgOptArchiveCopy, true);
            HRN_CFG_LOAD(cfgCmdBackup, argList);

            // Move pg1-path and put a link in its place. This tests that backup works when pg1-path is a symlink yet should be
            // completely invisible in the manifest and logging.
            HRN_SYSTEM_FMT("mv %s %s-data", strZ(pg1Path), strZ(pg1Path));
            HRN_SYSTEM_FMT("ln -s %s-data %s ", strZ(pg1Path), strZ(pg1Path));

            // Zeroed file which passes page checksums
            Buffer *relation = bufNew(pgPageSize8 * 2);
            memset(bufPtr(relation), 0, bufSize(relation));
            bufUsedSet(relation, bufSize(relation));

            *(PageHeaderData *)(bufPtr(relation) + (pgPageSize8 * 0x00)) = (PageHeaderData){.pd_upper = 0};

            HRN_STORAGE_PUT(storagePgWrite(), PG_PATH_BASE "/1/1", relation, .timeModified = backupTimeStart);

            // File which will fail on alignment
            relation = bufNew(pgPageSize8 + 512);
            memset(bufPtr(relation), 0, bufSize(relation));
            bufUsedSet(relation, bufSize(relation));

            *(PageHeaderData *)(bufPtr(relation) + (pgPageSize8 * 0x00)) = (PageHeaderData){.pd_upper = 0xFE};
            ((PageHeaderData *)(bufPtr(relation) + (pgPageSize8 * 0x00)))->pd_checksum = pgPageChecksum(
                bufPtr(relation) + (pgPageSize8 * 0x00), 0, pgPageSize8);
            *(PageHeaderData *)(bufPtr(relation) + (pgPageSize8 * 0x01)) = (PageHeaderData){.pd_upper = 0xFF};

            HRN_STORAGE_PUT(storagePgWrite(), PG_PATH_BASE "/1/2", relation, .timeModified = backupTimeStart);

            // File with bad page checksums
            relation = bufNew(pgPageSize8 * 5);
            memset(bufPtr(relation), 0, bufSize(relation));
            *(PageHeaderData *)(bufPtr(relation) + (pgPageSize8 * 0x00)) = (PageHeaderData){.pd_upper = 0xFF};
            *(PageHeaderData *)(bufPtr(relation) + (pgPageSize8 * 0x01)) = (PageHeaderData){.pd_upper = 0x00};
            *(PageHeaderData *)(bufPtr(relation) + (pgPageSize8 * 0x02)) = (PageHeaderData){.pd_upper = 0xFE};
            *(PageHeaderData *)(bufPtr(relation) + (pgPageSize8 * 0x03)) = (PageHeaderData){.pd_upper = 0xEF};
            *(PageHeaderData *)(bufPtr(relation) + (pgPageSize8 * 0x04)) = (PageHeaderData){.pd_upper = 0x00};
            (bufPtr(relation) + (pgPageSize8 * 0x04))[pgPageSize8 - 1] = 0xFF;
            bufUsedSet(relation, bufSize(relation));

            HRN_STORAGE_PUT(storagePgWrite(), PG_PATH_BASE "/1/3", relation, .timeModified = backupTimeStart);

            // File with bad page checksum
            relation = bufNew(pgPageSize8 * 3);
            memset(bufPtr(relation), 0, bufSize(relation));
            *(PageHeaderData *)(bufPtr(relation) + (pgPageSize8 * 0x00)) = (PageHeaderData){.pd_upper = 0x00};
            *(PageHeaderData *)(bufPtr(relation) + (pgPageSize8 * 0x01)) = (PageHeaderData){.pd_upper = 0x08};
            *(PageHeaderData *)(bufPtr(relation) + (pgPageSize8 * 0x02)) = (PageHeaderData){.pd_upper = 0xFF};
            ((PageHeaderData *)(bufPtr(relation) + (pgPageSize8 * 0x02)))->pd_checksum = pgPageChecksum(
                bufPtr(relation) + (pgPageSize8 * 0x02), 2, pgPageSize8);
            bufUsedSet(relation, bufSize(relation));

            HRN_STORAGE_PUT(storagePgWrite(), PG_PATH_BASE "/1/4", relation, .timeModified = backupTimeStart);

            // Add a tablespace
            HRN_STORAGE_PATH_CREATE(storagePgWrite(), PG_PATH_PGTBLSPC);
            THROW_ON_SYS_ERROR(
                symlink("../../pg1-tblspc/32768", strZ(storagePathP(storagePg(), STRDEF(PG_PATH_PGTBLSPC "/32768")))) == -1,
                FileOpenError, "unable to create symlink");

            HRN_STORAGE_PUT_EMPTY(
                storageTest,
                zNewFmt("pg1-tblspc/32768/%s/1/5", strZ(pgTablespaceId(PG_VERSION_11, hrnPgCatalogVersion(PG_VERSION_11)))),
                .timeModified = backupTimeStart);

            // Disable storageFeatureSymLink so tablespace (and latest) symlinks will not be created
            ((Storage *)storageRepoWrite())->pub.interface.feature ^= 1 << storageFeatureSymLink;

            // Disable storageFeatureHardLink so hardlinks will not be created
            ((Storage *)storageRepoWrite())->pub.interface.feature ^= 1 << storageFeatureHardLink;

            // Run backup
            hrnBackupPqScriptP(PG_VERSION_11, backupTimeStart, .walCompressType = compressTypeGz, .walTotal = 3, .walSwitch = true);
            TEST_RESULT_VOID(hrnCmdBackup(), "backup");

            // Reset storage features
            ((Storage *)storageRepoWrite())->pub.interface.feature |= 1 << storageFeatureSymLink;
            ((Storage *)storageRepoWrite())->pub.interface.feature |= 1 << storageFeatureHardLink;

            TEST_RESULT_LOG(
                "P00   INFO: execute non-exclusive backup start: backup begins after the next regular checkpoint completes\n"
                "P00   INFO: backup start archive = 0000000105DB5DE000000000, lsn = 5db5de0/0\n"
                "P00   INFO: check archive for segment 0000000105DB5DE000000000\n"
                "P01 DETAIL: backup file " TEST_PATH "/pg1/base/1/3 (40KB, [PCT]) checksum [SHA1]\n"
                "P00   WARN: invalid page checksums found in file " TEST_PATH "/pg1/base/1/3 at pages 0, 2-4\n"
                "P01 DETAIL: backup file " TEST_PATH "/pg1/base/1/4 (24KB, [PCT]) checksum [SHA1]\n"
                "P00   WARN: invalid page checksum found in file " TEST_PATH "/pg1/base/1/4 at page 1\n"
                "P01 DETAIL: backup file " TEST_PATH "/pg1/base/1/1 (16KB, [PCT]) checksum [SHA1]\n"
                "P01 DETAIL: backup file " TEST_PATH "/pg1/base/1/2 (8.5KB, [PCT]) checksum [SHA1]\n"
                "P00   WARN: page misalignment in file " TEST_PATH "/pg1/base/1/2: file size 8704 is not divisible by page size"
                " 8192\n"
                "P01 DETAIL: backup file " TEST_PATH "/pg1/global/pg_control (8KB, [PCT]) checksum [SHA1]\n"
                "P01 DETAIL: backup file " TEST_PATH "/pg1/postgresql.conf (11B, [PCT]) checksum [SHA1]\n"
                "P01 DETAIL: backup file " TEST_PATH "/pg1/PG_VERSION (2B, [PCT]) checksum [SHA1]\n"
                "P01 DETAIL: backup file " TEST_PATH "/pg1/pg_tblspc/32768/PG_11_201809051/1/5 (0B, [PCT])\n"
                "P00   INFO: execute non-exclusive backup stop and wait for all WAL segments to archive\n"
                "P00   INFO: backup stop archive = 0000000105DB5DE000000002, lsn = 5db5de0/280000\n"
                "P00 DETAIL: wrote 'backup_label' file returned from backup stop function\n"
                "P00 DETAIL: wrote 'tablespace_map' file returned from backup stop function\n"
                "P00   INFO: check archive for segment(s) 0000000105DB5DE000000000:0000000105DB5DE000000002\n"
                "P00 DETAIL: copy segment 0000000105DB5DE000000000 to backup\n"
                "P00 DETAIL: copy segment 0000000105DB5DE000000001 to backup\n"
                "P00 DETAIL: copy segment 0000000105DB5DE000000002 to backup\n"
                "P00   INFO: new backup label = 20191027-181320F\n"
                "P00   INFO: full backup size = [SIZE], file total = 13");

            TEST_RESULT_STR_Z(
                testBackupValidateP(storageRepo(), STRDEF(STORAGE_REPO_BACKUP "/20191027-181320F")),
                "pg_data/PG_VERSION.gz {s=2}\n"
                "pg_data/backup_label.gz {s=17, ts=+2}\n"
                "pg_data/base/1/1.gz {s=16384, ckp=t}\n"
                "pg_data/base/1/2.gz {s=8704, ckp=t}\n"
                "pg_data/base/1/3.gz {s=40960, ckp=[0,[2,4]]}\n"
                "pg_data/base/1/4.gz {s=24576, ckp=[1]}\n"
                "pg_data/global/pg_control.gz {s=8192}\n"
                "pg_data/pg_tblspc/\n"
                "pg_data/pg_wal/0000000105DB5DE000000000.gz {s=1048576, ts=+2}\n"
                "pg_data/pg_wal/0000000105DB5DE000000001.gz {s=1048576, ts=+2}\n"
                "pg_data/pg_wal/0000000105DB5DE000000002.gz {s=1048576, ts=+2}\n"
                "pg_data/postgresql.conf.gz {s=11, ts=-2200000}\n"
                "pg_data/tablespace_map.gz {s=19, ts=+2}\n"
                "pg_tblspc/32768/PG_11_201809051/1/5.gz {s=0, ckp=t}\n"
                "--------\n"
                "[backup:target]\n"
                "pg_data={\"path\":\"" TEST_PATH "/pg1\",\"type\":\"path\"}\n"
                "pg_tblspc/32768={\"path\":\"../../pg1-tblspc/32768\",\"tablespace-id\":\"32768\""
                ",\"tablespace-name\":\"tblspc32768\",\"type\":\"link\"}\n",
                "compare file list");

            // Remove test files
            HRN_STORAGE_REMOVE(storagePgWrite(), "base/1/2", .errorOnMissing = true);
            HRN_STORAGE_REMOVE(storagePgWrite(), "base/1/3", .errorOnMissing = true);
            HRN_STORAGE_REMOVE(storagePgWrite(), "base/1/4", .errorOnMissing = true);
        }

        // -------------------------------------------------------------------------------------------------------------------------
        TEST_TITLE("error when pg_control not present");

        {
            // Load options
            StringList *argList = strLstNew();
            hrnCfgArgRawZ(argList, cfgOptStanza, "test1");
            hrnCfgArgRaw(argList, cfgOptRepoPath, repoPath);
            hrnCfgArgRaw(argList, cfgOptPgPath, pg1Path);
            hrnCfgArgRawZ(argList, cfgOptRepoRetentionFull, "1");
            hrnCfgArgRawStrId(argList, cfgOptType, backupTypeIncr);
            hrnCfgArgRawBool(argList, cfgOptRepoHardlink, true);
            HRN_CFG_LOAD(cfgCmdBackup, argList);

            // Preserve prior timestamp on pg_control
            hrnBackupPqScriptP(PG_VERSION_11, BACKUP_EPOCH + 2300000, .errorAfterStart = true);
            HRN_PG_CONTROL_TIME(storagePg(), backupTimeStart);

            // Run backup
            TEST_ERROR(
                hrnCmdBackup(), FileMissingError,
                "pg_control must be present in all online backups\n"
                "HINT: is something wrong with the clock or filesystem timestamps?");

            // Check log
            TEST_RESULT_LOG(
                "P00   INFO: last backup label = 20191027-181320F, version = " PROJECT_VERSION "\n"
                "P00   INFO: execute non-exclusive backup start: backup begins after the next regular checkpoint completes\n"
                "P00   INFO: backup start archive = 0000000105DB764000000000, lsn = 5db7640/0\n"
                "P00   INFO: check archive for prior segment 0000000105DB763F00000FFF");

            // Remove partial backup so it won't be resumed (since it errored before any checksums were written)
            HRN_STORAGE_PATH_REMOVE(storageRepoWrite(), STORAGE_REPO_BACKUP "/20191027-181320F_20191028-220000I", .recurse = true);
        }

        // -------------------------------------------------------------------------------------------------------------------------
        TEST_TITLE("online 11 incr backup with tablespaces");

        backupTimeStart = BACKUP_EPOCH + 2400000;

        {
            // Load options
            StringList *argList = strLstNew();
            hrnCfgArgRawZ(argList, cfgOptStanza, "test1");
            hrnCfgArgKeyRawZ(argList, cfgOptRepoPath, 1, "/repo-bogus");
            hrnCfgArgKeyRaw(argList, cfgOptRepoPath, 2, repoPath);
            hrnCfgArgKeyRawZ(argList, cfgOptRepoRetentionFull, 2, "1");
            hrnCfgArgKeyRawBool(argList, cfgOptRepoHardlink, 2, true);
            hrnCfgArgRawZ(argList, cfgOptRepo, "2");
            hrnCfgArgRaw(argList, cfgOptPgPath, pg1Path);
            hrnCfgArgRawZ(argList, cfgOptRepoRetentionFull, "1");
            hrnCfgArgRawStrId(argList, cfgOptType, backupTypeIncr);
            hrnCfgArgRawBool(argList, cfgOptDelta, true);
            hrnCfgArgRawBool(argList, cfgOptPageHeaderCheck, false);
            hrnCfgArgRawBool(argList, cfgOptRepoHardlink, true);
            HRN_CFG_LOAD(cfgCmdBackup, argList);

            // File with bad page checksum and header errors that will be ignored
            Buffer *relation = bufNew(pgPageSize8 * 4);
            memset(bufPtr(relation), 0, bufSize(relation));
            *(PageHeaderData *)(bufPtr(relation) + (pgPageSize8 * 0x00)) = (PageHeaderData){.pd_upper = 0xFF};
            *(PageHeaderData *)(bufPtr(relation) + (pgPageSize8 * 0x01)) = (PageHeaderData){.pd_upper = 0x00};
            *(PageHeaderData *)(bufPtr(relation) + (pgPageSize8 * 0x02)) = (PageHeaderData){.pd_upper = 0x00};
            (bufPtr(relation) + (pgPageSize8 * 0x02))[pgPageSize8 - 1] = 0xFF;
            ((PageHeaderData *)(bufPtr(relation) + (pgPageSize8 * 0x02)))->pd_checksum = pgPageChecksum(
                bufPtr(relation) + (pgPageSize8 * 0x02), 2, pgPageSize8);
            *(PageHeaderData *)(bufPtr(relation) + (pgPageSize8 * 0x03)) = (PageHeaderData){.pd_upper = 0x00};
            (bufPtr(relation) + (pgPageSize8 * 0x03))[pgPageSize8 - 1] = 0xEE;
            ((PageHeaderData *)(bufPtr(relation) + (pgPageSize8 * 0x03)))->pd_checksum = 1;
            bufUsedSet(relation, bufSize(relation));

            HRN_STORAGE_PUT(storagePgWrite(), PG_PATH_BASE "/1/3", relation, .timeModified = backupTimeStart);

            // File will be truncated during backup to show that actual file size is copied no matter what original size is. This
            // will also cause an alignment error.
            Buffer *relationAfter = bufNew(pgPageSize8 + 15);
            memset(bufPtr(relationAfter), 0, bufSize(relationAfter));
            bufUsedSet(relationAfter, bufSize(relationAfter));

            // Run backup. Make sure that the timeline selected converts to hexdecimal that can't be interpreted as decimal.
            HRN_BACKUP_SCRIPT_SET(
                {.op = hrnBackupScriptOpUpdate, .file = storagePathP(storagePg(), STRDEF(PG_PATH_BASE "/1/1")),
                 .time = backupTimeStart, .content = relationAfter});
            hrnBackupPqScriptP(PG_VERSION_11, backupTimeStart, .timeline = 0x2C, .walTotal = 2, .walSwitch = true);
            TEST_RESULT_VOID(hrnCmdBackup(), "backup");

            TEST_RESULT_LOG(
                "P00   INFO: last backup label = 20191027-181320F, version = " PROJECT_VERSION "\n"
                "P00   INFO: execute non-exclusive backup start: backup begins after the next regular checkpoint completes\n"
                "P00   INFO: backup start archive = 0000002C05DB8EB000000000, lsn = 5db8eb0/0\n"
                "P00   INFO: check archive for segment 0000002C05DB8EB000000000\n"
                "P00   WARN: a timeline switch has occurred since the 20191027-181320F backup, enabling delta checksum\n"
                "            HINT: this is normal after restoring from backup or promoting a standby.\n"
                "P01 DETAIL: backup file " TEST_PATH "/pg1/base/1/3 (32KB, [PCT]) checksum [SHA1]\n"
                "P00   WARN: invalid page checksums found in file " TEST_PATH "/pg1/base/1/3 at pages 0, 3\n"
                "P01 DETAIL: backup file " TEST_PATH "/pg1/base/1/1 (16KB->8KB, [PCT]) checksum [SHA1]\n"
                "P00   WARN: page misalignment in file " TEST_PATH "/pg1/base/1/1: file size 8207 is not divisible by page size"
                " 8192\n"
                "P01 DETAIL: backup file " TEST_PATH "/pg1/global/pg_control (8KB, [PCT]) checksum [SHA1]\n"
                "P01 DETAIL: match file from prior backup " TEST_PATH "/pg1/postgresql.conf (11B, [PCT]) checksum [SHA1]\n"
                "P01 DETAIL: match file from prior backup " TEST_PATH "/pg1/PG_VERSION (2B, [PCT]) checksum [SHA1]\n"
                "P00 DETAIL: hardlink pg_data/PG_VERSION to 20191027-181320F\n"
                "P00 DETAIL: hardlink pg_data/postgresql.conf to 20191027-181320F\n"
                "P00 DETAIL: hardlink pg_tblspc/32768/PG_11_201809051/1/5 to 20191027-181320F\n"
                "P00   INFO: execute non-exclusive backup stop and wait for all WAL segments to archive\n"
                "P00   INFO: backup stop archive = 0000002C05DB8EB000000001, lsn = 5db8eb0/180000\n"
                "P00 DETAIL: wrote 'backup_label' file returned from backup stop function\n"
                "P00 DETAIL: wrote 'tablespace_map' file returned from backup stop function\n"
                "P00   INFO: check archive for segment(s) 0000002C05DB8EB000000000:0000002C05DB8EB000000001\n"
                "P00   INFO: new backup label = 20191027-181320F_20191030-014640I\n"
                "P00   INFO: incr backup size = [SIZE], file total = 8");

            TEST_RESULT_STR_Z(
                testBackupValidateP(storageRepo(), STRDEF(STORAGE_REPO_BACKUP "/latest")),
                ".> {d=20191027-181320F_20191030-014640I}\n"
                "pg_data/PG_VERSION.gz {s=2, ts=-200000}\n"
                "pg_data/backup_label.gz {s=17, ts=+2}\n"
                "pg_data/base/1/1.gz {s=8207, so=16384, ts=-200000, ckp=t}\n"
                "pg_data/base/1/3.gz {s=32768, ckp=[0,3]}\n"
                "pg_data/global/pg_control.gz {s=8192}\n"
                "pg_data/pg_tblspc/32768> {d=../../pg_tblspc/32768}\n"
                "pg_data/pg_wal/\n"
                "pg_data/postgresql.conf.gz {s=11, ts=-2400000}\n"
                "pg_data/tablespace_map.gz {s=19, ts=+2}\n"
                "pg_tblspc/32768/PG_11_201809051/1/5.gz {s=0, ts=-200000, ckp=t}\n"
                "--------\n"
                "[backup:target]\n"
                "pg_data={\"path\":\"" TEST_PATH "/pg1\",\"type\":\"path\"}\n"
                "pg_tblspc/32768={\"path\":\"../../pg1-tblspc/32768\",\"tablespace-id\":\"32768\""
                ",\"tablespace-name\":\"tblspc32768\",\"type\":\"link\"}\n",
                "compare file list");

            // Remove test files
            HRN_STORAGE_REMOVE(storagePgWrite(), "base/1/3", .errorOnMissing = true);
        }

        // -------------------------------------------------------------------------------------------------------------------------
        TEST_TITLE("online 11 full backup with tablespaces, bundles, annotations and unexpected pg_control/pg_catalog version");

        backupTimeStart = BACKUP_EPOCH + 2400000;

        {
            // Load options
            StringList *argList = strLstNew();
            hrnCfgArgRawZ(argList, cfgOptStanza, "test1");
            hrnCfgArgRaw(argList, cfgOptRepoPath, repoPath);
            hrnCfgArgRaw(argList, cfgOptPgPath, pg1Path);
            hrnCfgArgRawZ(argList, cfgOptRepoRetentionFull, "1");
            hrnCfgArgRawStrId(argList, cfgOptType, backupTypeFull);
            hrnCfgArgRawZ(argList, cfgOptManifestSaveThreshold, "1");
            hrnCfgArgRawBool(argList, cfgOptArchiveCopy, true);
            hrnCfgArgRawZ(argList, cfgOptBufferSize, "16K");
            hrnCfgArgRawBool(argList, cfgOptRepoBundle, true);
            hrnCfgArgRawBool(argList, cfgOptResume, false);
            hrnCfgArgRawZ(argList, cfgOptAnnotation, "extra key=this is an annotation");
            hrnCfgArgRawZ(argList, cfgOptAnnotation, "source=this is another annotation");
            hrnCfgArgRawZ(argList, cfgOptPgVersionForce, "11");
            HRN_CFG_LOAD(cfgCmdBackup, argList);

            // Create pg_control with unexpected catalog and control version
            HRN_PG_CONTROL_OVERRIDE_VERSION_PUT(
                storagePgWrite(), PG_VERSION_11, 1501, .catalogVersion = 202211110, .pageChecksumVersion = 1,
                .walSegmentSize = 1024 * 1024);

            // Set to a smaller values than the defaults allow
            cfgOptionSet(cfgOptRepoBundleSize, cfgSourceParam, VARINT64(pgPageSize8));
            cfgOptionSet(cfgOptRepoBundleLimit, cfgSourceParam, VARINT64(pgPageSize8));

            // Zero-length file to be stored
            HRN_STORAGE_PUT_EMPTY(storagePgWrite(), "zero", .timeModified = backupTimeStart);

            // Zeroed file which passes page checksums
            Buffer *relation = bufNew(pgPageSize8 * 3);
            memset(bufPtr(relation), 0, bufSize(relation));
            bufUsedSet(relation, bufSize(relation));

            HRN_STORAGE_PUT(storagePgWrite(), PG_PATH_BASE "/1/2", relation, .timeModified = backupTimeStart);

            // Old files
            HRN_STORAGE_PUT_Z(storagePgWrite(), "postgresql.auto.conf", "CONFIGSTUFF2", .timeModified = 1500000000);
            HRN_STORAGE_PUT_Z(storagePgWrite(), "stuff.conf", "CONFIGSTUFF3", .timeModified = 1500000000);

            // File that will get skipped while bundling smaller files and end up a bundle by itself
            Buffer *bigish = bufNew(pgPageSize8 - 1);
            memset(bufPtr(bigish), 0, bufSize(bigish));
            bufUsedSet(bigish, bufSize(bigish));

            HRN_STORAGE_PUT(storagePgWrite(), "bigish.dat", bigish, .timeModified = 1500000001);

            // Run backup
            hrnBackupPqScriptP(
                PG_VERSION_11, backupTimeStart, .walCompressType = compressTypeGz, .walTotal = 2, .pgVersionForce = STRDEF("11"),
                .walSwitch = true);
            TEST_RESULT_VOID(hrnCmdBackup(), "backup");

            TEST_RESULT_LOG(
                "P00   INFO: execute non-exclusive backup start: backup begins after the next regular checkpoint completes\n"
                "P00   INFO: backup start archive = 0000000105DB8EB000000000, lsn = 5db8eb0/0\n"
                "P00   INFO: check archive for segment 0000000105DB8EB000000000\n"
                "P00 DETAIL: store zero-length file " TEST_PATH "/pg1/zero\n"
                "P00 DETAIL: store zero-length file " TEST_PATH "/pg1/pg_tblspc/32768/PG_11_201809051/1/5\n"
                "P01 DETAIL: backup file " TEST_PATH "/pg1/base/1/2 (24KB, [PCT]) checksum [SHA1]\n"
                "P01 DETAIL: backup file " TEST_PATH "/pg1/base/1/1 (8KB, [PCT]) checksum [SHA1]\n"
                "P00   WARN: page misalignment in file " TEST_PATH "/pg1/base/1/1: file size 8207 is not divisible by page size"
                " 8192\n"
                "P01 DETAIL: backup file " TEST_PATH "/pg1/stuff.conf (bundle 1/0, 12B, [PCT]) checksum [SHA1]\n"
                "P01 DETAIL: backup file " TEST_PATH "/pg1/postgresql.auto.conf (bundle 1/32, 12B, [PCT]) checksum [SHA1]\n"
                "P01 DETAIL: backup file " TEST_PATH "/pg1/postgresql.conf (bundle 1/64, 11B, [PCT]) checksum [SHA1]\n"
                "P01 DETAIL: backup file " TEST_PATH "/pg1/PG_VERSION (bundle 1/95, 2B, [PCT]) checksum [SHA1]\n"
                "P01 DETAIL: backup file " TEST_PATH "/pg1/bigish.dat (bundle 2/0, 8.0KB, [PCT]) checksum [SHA1]\n"
                "P01 DETAIL: backup file " TEST_PATH "/pg1/global/pg_control (bundle 3/0, 8KB, [PCT]) checksum [SHA1]\n"
                "P00   INFO: execute non-exclusive backup stop and wait for all WAL segments to archive\n"
                "P00   INFO: backup stop archive = 0000000105DB8EB000000001, lsn = 5db8eb0/180000\n"
                "P00 DETAIL: wrote 'backup_label' file returned from backup stop function\n"
                "P00 DETAIL: wrote 'tablespace_map' file returned from backup stop function\n"
                "P00   INFO: check archive for segment(s) 0000000105DB8EB000000000:0000000105DB8EB000000001\n"
                "P00 DETAIL: copy segment 0000000105DB8EB000000000 to backup\n"
                "P00 DETAIL: copy segment 0000000105DB8EB000000001 to backup\n"
                "P00   INFO: new backup label = 20191030-014640F\n"
                "P00   INFO: full backup size = [SIZE], file total = 14");

            TEST_RESULT_STR_Z(
                testBackupValidateP(storageRepo(), STRDEF(STORAGE_REPO_BACKUP "/latest")),
                ".> {d=20191030-014640F}\n"
                "bundle/1/pg_data/PG_VERSION {s=2, ts=-200000}\n"
                "bundle/1/pg_data/postgresql.auto.conf {s=12, ts=-72400000}\n"
                "bundle/1/pg_data/postgresql.conf {s=11, ts=-2400000}\n"
                "bundle/1/pg_data/stuff.conf {s=12, ts=-72400000}\n"
                "bundle/2/pg_data/bigish.dat {s=8191, ts=-72399999}\n"
                "bundle/3/pg_data/global/pg_control {s=8192}\n"
                "pg_data/backup_label.gz {s=17, ts=+2}\n"
                "pg_data/base/1/1.gz {s=8207, ckp=t}\n"
                "pg_data/base/1/2.gz {s=24576, ckp=t}\n"
                "pg_data/pg_wal/0000000105DB8EB000000000.gz {s=1048576, ts=+2}\n"
                "pg_data/pg_wal/0000000105DB8EB000000001.gz {s=1048576, ts=+2}\n"
                "pg_data/tablespace_map.gz {s=19, ts=+2}\n"
                "--------\n"
                "[backup:target]\n"
                "pg_data={\"path\":\"" TEST_PATH "/pg1\",\"type\":\"path\"}\n"
                "pg_tblspc/32768={\"path\":\"../../pg1-tblspc/32768\",\"tablespace-id\":\"32768\""
                ",\"tablespace-name\":\"tblspc32768\",\"type\":\"link\"}\n"
                "\n"
                "[metadata]\n"
                "annotation={\"extra key\":\"this is an annotation\",\"source\":\"this is another annotation\"}\n",
                "compare file list");
        }

        // -------------------------------------------------------------------------------------------------------------------------
        TEST_TITLE("online 11 diff backup with bundles");

        backupTimeStart = BACKUP_EPOCH + 2600000;

        {
            // Remove old pg data
            HRN_STORAGE_PATH_REMOVE(storageTest, "pg1-data", .recurse = true);
            HRN_STORAGE_PATH_REMOVE(storageTest, "pg1-tblspc", .recurse = true);
            HRN_STORAGE_REMOVE(storageTest, "pg1");

            // Update pg_control
            HRN_PG_CONTROL_PUT(storagePgWrite(), PG_VERSION_11, .walSegmentSize = 2 * 1024 * 1024);

            // Update version
            HRN_STORAGE_PUT_Z(storagePgWrite(), PG_FILE_PGVERSION, PG_VERSION_11_Z, .timeModified = backupTimeStart);

            // Load options
            StringList *argList = strLstNew();
            hrnCfgArgRawZ(argList, cfgOptStanza, "test1");
            hrnCfgArgRaw(argList, cfgOptRepoPath, repoPath);
            hrnCfgArgRaw(argList, cfgOptPgPath, pg1Path);
            hrnCfgArgRawZ(argList, cfgOptRepoRetentionFull, "1");
            hrnCfgArgRawStrId(argList, cfgOptType, backupTypeDiff);
            hrnCfgArgRawBool(argList, cfgOptRepoBundle, true);
            hrnCfgArgRawBool(argList, cfgOptDelta, true);
            HRN_CFG_LOAD(cfgCmdBackup, argList);

            // Zero-length file to be stored
            HRN_STORAGE_PUT_EMPTY(storagePgWrite(), "zero", .timeModified = backupTimeStart);

            // Run backup
            hrnBackupPqScriptP(PG_VERSION_11, backupTimeStart, .walCompressType = compressTypeGz, .walTotal = 2, .walSwitch = true);
            TEST_RESULT_VOID(hrnCmdBackup(), "backup");

            TEST_RESULT_LOG(
                "P00   INFO: last backup label = 20191030-014640F, version = " PROJECT_VERSION "\n"
                "P00   WARN: diff backup cannot alter 'checksum-page' option to 'false', reset to 'true' from 20191030-014640F\n"
                "P00   INFO: execute non-exclusive backup start: backup begins after the next regular checkpoint completes\n"
                "P00   INFO: backup start archive = 0000000105DBBF8000000000, lsn = 5dbbf80/0\n"
                "P00   INFO: check archive for segment 0000000105DBBF8000000000\n"
                "P00 DETAIL: store zero-length file " TEST_PATH "/pg1/zero\n"
                "P01 DETAIL: backup file " TEST_PATH "/pg1/global/pg_control (bundle 1/0, 8KB, [PCT]) checksum [SHA1]\n"
                "P01 DETAIL: match file from prior backup " TEST_PATH "/pg1/PG_VERSION (2B, [PCT]) checksum [SHA1]\n"
                "P00 DETAIL: reference pg_data/PG_VERSION to 20191030-014640F\n"
                "P00   INFO: execute non-exclusive backup stop and wait for all WAL segments to archive\n"
                "P00   INFO: backup stop archive = 0000000105DBBF8000000001, lsn = 5dbbf80/300000\n"
                "P00 DETAIL: wrote 'backup_label' file returned from backup stop function\n"
                "P00   INFO: check archive for segment(s) 0000000105DBBF8000000000:0000000105DBBF8000000001\n"
                "P00   INFO: new backup label = 20191030-014640F_20191101-092000D\n"
                "P00   INFO: diff backup size = [SIZE], file total = 4");

            TEST_RESULT_STR_Z(
                testBackupValidateP(storageRepo(), STRDEF(STORAGE_REPO_BACKUP "/latest")),
                ".> {d=20191030-014640F_20191101-092000D}\n"
                "bundle/1/pg_data/global/pg_control {s=8192}\n"
                "pg_data/backup_label.gz {s=17, ts=+2}\n"
                "20191030-014640F/bundle/1/pg_data/PG_VERSION {s=2}\n"
                "--------\n"
                "[backup:target]\n"
                "pg_data={\"path\":\"" TEST_PATH "/pg1\",\"type\":\"path\"}\n",
                "compare file list");
        }

        // -------------------------------------------------------------------------------------------------------------------------
        TEST_TITLE("online 11 full backup with block incr");

        backupTimeStart = BACKUP_EPOCH + 2800000;

        // Block sizes for testing
        #define BLOCK_MIN_SIZE                                      8192
        #define BLOCK_MIN_FILE_SIZE                                 16384
        #define BLOCK_MID_SIZE                                      16384
        #define BLOCK_MID_FILE_SIZE                                 131072
        #define BLOCK_MAX_SIZE                                      65536
        #define BLOCK_MAX_FILE_SIZE                                 1507328

        {
            // Remove old pg data
            HRN_STORAGE_PATH_REMOVE(storageTest, "pg1", .recurse = true);

            // Update pg_control
            HRN_PG_CONTROL_PUT(storagePgWrite(), PG_VERSION_11, .pageChecksumVersion = 0, .walSegmentSize = 2 * 1024 * 1024);

            // Update version
            HRN_STORAGE_PUT_Z(storagePgWrite(), PG_FILE_PGVERSION, PG_VERSION_11_Z, .timeModified = backupTimeStart);

            // Load options
            StringList *argList = strLstNew();
            hrnCfgArgRawZ(argList, cfgOptStanza, "test1");
            hrnCfgArgRaw(argList, cfgOptRepoPath, repoPath);
            hrnCfgArgRaw(argList, cfgOptPgPath, pg1Path);
            hrnCfgArgRawZ(argList, cfgOptRepoRetentionFull, "1");
            hrnCfgArgRawStrId(argList, cfgOptType, backupTypeFull);
            hrnCfgArgRawZ(argList, cfgOptCompressType, "none");
            hrnCfgArgRawBool(argList, cfgOptResume, false);
            hrnCfgArgRawBool(argList, cfgOptRepoBundle, true);
            hrnCfgArgRawZ(argList, cfgOptRepoBundleLimit, "23kB");
            hrnCfgArgRawBool(argList, cfgOptRepoBlock, true);
            hrnCfgArgRawZ(argList, cfgOptRepoBlockSizeMap, STRINGIFY(BLOCK_MAX_FILE_SIZE) "b=" STRINGIFY(BLOCK_MAX_SIZE) "b");
            hrnCfgArgRawZ(argList, cfgOptRepoBlockSizeMap, STRINGIFY(BLOCK_MIN_FILE_SIZE) "=" STRINGIFY(BLOCK_MIN_SIZE));
            hrnCfgArgRawZ(argList, cfgOptRepoBlockSizeMap, STRINGIFY(BLOCK_MID_FILE_SIZE) "=" STRINGIFY(BLOCK_MID_SIZE));
            HRN_CFG_LOAD(cfgCmdBackup, argList);

            // File that uses block incr and will grow
            Buffer *file = bufNew(BLOCK_MIN_SIZE * 3);
            memset(bufPtr(file), 0, bufSize(file));
            bufUsedSet(file, bufSize(file));

            HRN_STORAGE_PUT(storagePgWrite(), "block-incr-grow", file, .timeModified = backupTimeStart);

            // File that uses block incr and will not be resumed
            file = bufNew(BLOCK_MIN_SIZE * 3);
            memset(bufPtr(file), 0, bufSize(file));
            bufUsedSet(file, bufSize(file));

            HRN_STORAGE_PUT(storagePgWrite(), "block-incr-no-resume", file, .timeModified = backupTimeStart);

            // Error when pg_control is missing after backup start
            HRN_BACKUP_SCRIPT_SET(
                {.op = hrnBackupScriptOpRemove, .file = storagePathP(storagePg(), STRDEF("global/pg_control"))});
            hrnBackupPqScriptP(
                PG_VERSION_11, backupTimeStart, .walCompressType = compressTypeGz, .walTotal = 2, .walSwitch = true,
                .errorAfterCopyStart = true);
            TEST_ERROR(
                hrnCmdBackup(), FileMissingError,
                "raised from local-1 shim protocol: unable to open missing file '" TEST_PATH "/pg1/global/pg_control' for read");

            TEST_RESULT_LOG(
                "P00   INFO: execute non-exclusive backup start: backup begins after the next regular checkpoint completes\n"
                "P00   INFO: backup start archive = 0000000105DBF06000000000, lsn = 5dbf060/0\n"
                "P00   INFO: check archive for segment 0000000105DBF06000000000\n"
                "P01 DETAIL: backup file " TEST_PATH "/pg1/block-incr-no-resume (24KB, [PCT]) checksum [SHA1]\n"
                "P01 DETAIL: backup file " TEST_PATH "/pg1/block-incr-grow (24KB, [PCT]) checksum [SHA1]");

            HRN_PG_CONTROL_PUT(storagePgWrite(), PG_VERSION_11, .pageChecksumVersion = 0, .walSegmentSize = 2 * 1024 * 1024);

            // Run backup
            hrnBackupPqScriptP(PG_VERSION_11, backupTimeStart, .walCompressType = compressTypeGz, .walTotal = 2, .walSwitch = true);
            TEST_RESULT_VOID(hrnCmdBackup(), "backup");

            TEST_RESULT_LOG(
                "P00   INFO: execute non-exclusive backup start: backup begins after the next regular checkpoint completes\n"
                "P00   INFO: backup start archive = 0000000105DBF06000000000, lsn = 5dbf060/0\n"
                "P00   INFO: check archive for segment 0000000105DBF06000000000\n"
                "P00   INFO: backup '20191103-165320F' cannot be resumed: partially deleted by prior resume or invalid\n"
                "P01 DETAIL: backup file " TEST_PATH "/pg1/block-incr-no-resume (24KB, [PCT]) checksum [SHA1]\n"
                "P01 DETAIL: backup file " TEST_PATH "/pg1/block-incr-grow (24KB, [PCT]) checksum [SHA1]\n"
                "P01 DETAIL: backup file " TEST_PATH "/pg1/global/pg_control (bundle 1/0, 8KB, [PCT]) checksum [SHA1]\n"
                "P01 DETAIL: backup file " TEST_PATH "/pg1/PG_VERSION (bundle 1/8192, 2B, [PCT]) checksum [SHA1]\n"
                "P00   INFO: execute non-exclusive backup stop and wait for all WAL segments to archive\n"
                "P00   INFO: backup stop archive = 0000000105DBF06000000001, lsn = 5dbf060/300000\n"
                "P00 DETAIL: wrote 'backup_label' file returned from backup stop function\n"
                "P00   INFO: check archive for segment(s) 0000000105DBF06000000000:0000000105DBF06000000001\n"
                "P00   INFO: new backup label = 20191103-165320F\n"
                "P00   INFO: full backup size = [SIZE], file total = 5");

            TEST_RESULT_STR_Z(
                testBackupValidateP(storageRepo(), STRDEF(STORAGE_REPO_BACKUP "/latest")),
                ".> {d=20191103-165320F}\n"
                "bundle/1/pg_data/PG_VERSION {s=2}\n"
                "bundle/1/pg_data/global/pg_control {s=8192}\n"
                "pg_data/backup_label {s=17, ts=+2}\n"
                "pg_data/block-incr-grow.pgbi {s=24576, m=0:{0,1,2}}\n"
                "pg_data/block-incr-no-resume.pgbi {s=24576, m=0:{0,1,2}}\n"
                "--------\n"
                "[backup:target]\n"
                "pg_data={\"path\":\"" TEST_PATH "/pg1\",\"type\":\"path\"}\n",
                "compare file list");
        }

        // -------------------------------------------------------------------------------------------------------------------------
        TEST_TITLE("online 11 full backup with block incr resume");

        backupTimeStart = BACKUP_EPOCH + 2900000;

        {
            // Load options
            StringList *argList = strLstNew();
            hrnCfgArgRawZ(argList, cfgOptStanza, "test1");
            hrnCfgArgRaw(argList, cfgOptRepoPath, repoPath);
            hrnCfgArgRaw(argList, cfgOptPgPath, pg1Path);
            hrnCfgArgRawZ(argList, cfgOptRepoRetentionFull, "1");
            hrnCfgArgRawStrId(argList, cfgOptType, backupTypeFull);
            hrnCfgArgRawZ(argList, cfgOptCompressType, "none");
            hrnCfgArgRawBool(argList, cfgOptRepoBundle, true);
            hrnCfgArgRawZ(argList, cfgOptRepoBundleLimit, "23kB");
            hrnCfgArgRawBool(argList, cfgOptRepoBlock, true);
            hrnCfgArgRawZ(argList, cfgOptRepoBlockSizeMap, STRINGIFY(BLOCK_MAX_FILE_SIZE) "b=" STRINGIFY(BLOCK_MAX_SIZE) "b");
            hrnCfgArgRawZ(argList, cfgOptRepoBlockSizeMap, STRINGIFY(BLOCK_MIN_FILE_SIZE) "=" STRINGIFY(BLOCK_MIN_SIZE));
            hrnCfgArgRawZ(argList, cfgOptRepoBlockSizeMap, STRINGIFY(BLOCK_MID_FILE_SIZE) "=" STRINGIFY(BLOCK_MID_SIZE));
            HRN_CFG_LOAD(cfgCmdBackup, argList);

            // Make this backup look resumable
            HRN_STORAGE_REMOVE(storageTest, "repo/backup/test1/20191103-165320F/backup.manifest");

            // Corrupt file that uses block incr and will not be resumed
            Buffer *file = bufNew(BLOCK_MIN_SIZE * 3);
            memset(bufPtr(file), 99, bufSize(file));
            bufUsedSet(file, bufSize(file));

            HRN_STORAGE_PUT(storageRepoWrite(), "backup/test1/20191103-165320F/pg_data/block-incr-no-resume.pgbi", file);

            // File that shrinks below the limit where it would get block incremental if it were new
            file = bufNew(BLOCK_MIN_FILE_SIZE + 1);
            memset(bufPtr(file), 55, bufSize(file));
            bufUsedSet(file, bufSize(file));

            HRN_STORAGE_PUT(storagePgWrite(), "block-incr-shrink", file, .timeModified = backupTimeStart);

            // File that shrinks to the size of a single block
            file = bufNew(BLOCK_MIN_FILE_SIZE);
            memset(bufPtr(file), 44, bufSize(file));
            bufUsedSet(file, bufSize(file));

            HRN_STORAGE_PUT(storagePgWrite(), "block-incr-shrink-block", file, .timeModified = backupTimeStart);

            // File that shrinks below the size of a single block
            file = bufNew(BLOCK_MIN_FILE_SIZE);
            memset(bufPtr(file), 43, bufSize(file));
            bufUsedSet(file, bufSize(file));

            HRN_STORAGE_PUT(storagePgWrite(), "block-incr-shrink-below", file, .timeModified = backupTimeStart);

            // Block incremental file that remains the same between backups
            file = bufNew(BLOCK_MIN_FILE_SIZE);
            memset(bufPtr(file), 33, bufSize(file));
            bufUsedSet(file, bufSize(file));

            HRN_STORAGE_PUT(storagePgWrite(), "block-incr-same", file, .timeModified = backupTimeStart);

            // Normal file that remains the same between backups
            HRN_STORAGE_PUT_Z(storagePgWrite(), "normal-same", "SAME", .timeModified = backupTimeStart);

            // File that grows above the limit
            file = bufNew(BLOCK_MIN_FILE_SIZE - 1);
            memset(bufPtr(file), 77, bufSize(file));
            bufUsedSet(file, bufSize(file));

            HRN_STORAGE_PUT(storagePgWrite(), "grow-to-block-incr", file, .timeModified = backupTimeStart);

            // Run backup
            hrnBackupPqScriptP(PG_VERSION_11, backupTimeStart, .walCompressType = compressTypeGz, .walTotal = 2, .walSwitch = true);
            TEST_RESULT_VOID(hrnCmdBackup(), "backup");

            TEST_RESULT_LOG(
                "P00   WARN: backup '20191103-165320F' missing manifest removed from backup.info\n"
                "P00   INFO: execute non-exclusive backup start: backup begins after the next regular checkpoint completes\n"
                "P00   INFO: backup start archive = 0000000105DC08C000000000, lsn = 5dc08c0/0\n"
                "P00   INFO: check archive for segment 0000000105DC08C000000000\n"
                "P00   WARN: resumable backup 20191103-165320F of same type exists -- invalid files will be removed then the backup"
                " will resume\n"
                "P00 DETAIL: remove path '" TEST_PATH "/repo/backup/test1/20191103-165320F/bundle' from resumed backup\n"
                "P00 DETAIL: remove file '" TEST_PATH "/repo/backup/test1/20191103-165320F/pg_data/backup_label' from resumed"
                " backup (missing in manifest)\n"
                "P01 DETAIL: backup file " TEST_PATH "/pg1/block-incr-no-resume (24KB, [PCT]) checksum [SHA1]\n"
                "P00   WARN: resumed backup file pg_data/block-incr-no-resume did not have expected checksum"
                " ebdd38b69cd5b9f2d00d273c981e16960fbbb4f7. The file was recopied and backup will continue but this may be an issue"
                " unless the resumed backup path in the repository is known to be corrupted.\n"
                "            NOTE: this does not indicate a problem with the PostgreSQL page checksums.\n"
                "P01 DETAIL: checksum resumed file " TEST_PATH "/pg1/block-incr-grow (24KB, [PCT]) checksum [SHA1]\n"
                "P01 DETAIL: backup file " TEST_PATH "/pg1/PG_VERSION (bundle 1/0, 2B, [PCT]) checksum [SHA1]\n"
                "P01 DETAIL: backup file " TEST_PATH "/pg1/normal-same (bundle 1/2, 4B, [PCT]) checksum [SHA1]\n"
                "P01 DETAIL: backup file " TEST_PATH "/pg1/grow-to-block-incr (bundle 1/6, 16.0KB, [PCT]) checksum [SHA1]\n"
                "P01 DETAIL: backup file " TEST_PATH "/pg1/global/pg_control (bundle 1/16389, 8KB, [PCT]) checksum [SHA1]\n"
                "P01 DETAIL: backup file " TEST_PATH "/pg1/block-incr-shrink-block (bundle 1/24581, 16KB, [PCT]) checksum [SHA1]\n"
                "P01 DETAIL: backup file " TEST_PATH "/pg1/block-incr-shrink-below (bundle 1/40987, 16KB, [PCT]) checksum [SHA1]\n"
                "P01 DETAIL: backup file " TEST_PATH "/pg1/block-incr-shrink (bundle 1/57393, 16KB, [PCT]) checksum [SHA1]\n"
                "P01 DETAIL: backup file " TEST_PATH "/pg1/block-incr-same (bundle 1/73807, 16KB, [PCT]) checksum [SHA1]\n"
                "P00   INFO: execute non-exclusive backup stop and wait for all WAL segments to archive\n"
                "P00   INFO: backup stop archive = 0000000105DC08C000000001, lsn = 5dc08c0/300000\n"
                "P00 DETAIL: wrote 'backup_label' file returned from backup stop function\n"
                "P00   INFO: check archive for segment(s) 0000000105DC08C000000000:0000000105DC08C000000001\n"
                "P00   INFO: new backup label = 20191103-165320F\n"
                "P00   INFO: full backup size = [SIZE], file total = 11");

            TEST_RESULT_STR_Z(
                testBackupValidateP(storageRepo(), STRDEF(STORAGE_REPO_BACKUP "/latest")),
                ".> {d=20191103-165320F}\n"
                "bundle/1/pg_data/PG_VERSION {s=2, ts=-100000}\n"
                "bundle/1/pg_data/block-incr-same {s=16384, m=0:{0,1}}\n"
                "bundle/1/pg_data/block-incr-shrink {s=16385, m=0:{0,1,2}}\n"
                "bundle/1/pg_data/block-incr-shrink-below {s=16384, m=0:{0,1}}\n"
                "bundle/1/pg_data/block-incr-shrink-block {s=16384, m=0:{0,1}}\n"
                "bundle/1/pg_data/global/pg_control {s=8192}\n"
                "bundle/1/pg_data/grow-to-block-incr {s=16383}\n"
                "bundle/1/pg_data/normal-same {s=4}\n"
                "pg_data/backup_label {s=17, ts=+2}\n"
                "pg_data/block-incr-grow.pgbi {s=24576, m=0:{0,1,2}, ts=-100000}\n"
                "pg_data/block-incr-no-resume.pgbi {s=24576, m=0:{0,1,2}, ts=-100000}\n"
                "--------\n"
                "[backup:target]\n"
                "pg_data={\"path\":\"" TEST_PATH "/pg1\",\"type\":\"path\"}\n",
                "compare file list");

            HRN_STORAGE_REMOVE(storagePgWrite(), "block-incr-no-resume");
        }

        // -------------------------------------------------------------------------------------------------------------------------
        TEST_TITLE("online 11 diff backup with block incr");

        backupTimeStart = BACKUP_EPOCH + 3000000;

        {
            // Load the previous manifest and null out the checksum-page option to be sure it gets set to false in this backup
            const String *manifestPriorFile = STRDEF(STORAGE_REPO_BACKUP "/20191103-165320F/" BACKUP_MANIFEST_FILE);
            Manifest *manifestPrior = manifestNewLoad(storageReadIo(storageNewReadP(storageRepo(), manifestPriorFile)));
            ((ManifestData *)manifestData(manifestPrior))->backupOptionChecksumPage = NULL;
            manifestSave(manifestPrior, storageWriteIo(storageNewWriteP(storageRepoWrite(), manifestPriorFile)));

            // Load options
            StringList *argList = strLstNew();
            hrnCfgArgRawZ(argList, cfgOptStanza, "test1");
            hrnCfgArgRaw(argList, cfgOptRepoPath, repoPath);
            hrnCfgArgRaw(argList, cfgOptPgPath, pg1Path);
            hrnCfgArgRawZ(argList, cfgOptRepoRetentionFull, "1");
            hrnCfgArgRawStrId(argList, cfgOptType, backupTypeDiff);
            hrnCfgArgRawZ(argList, cfgOptCompressType, "none");
            hrnCfgArgRawBool(argList, cfgOptRepoBundle, true);
            hrnCfgArgRawZ(argList, cfgOptRepoBundleLimit, "23kB");
            hrnCfgArgRawBool(argList, cfgOptRepoBlock, true);
            hrnCfgArgRawZ(argList, cfgOptRepoBlockSizeMap, STRINGIFY(BLOCK_MAX_FILE_SIZE) "=" STRINGIFY(BLOCK_MAX_SIZE));
            hrnCfgArgRawZ(argList, cfgOptRepoBlockSizeMap, STRINGIFY(BLOCK_MIN_FILE_SIZE) "=" STRINGIFY(BLOCK_MIN_SIZE));
            hrnCfgArgRawZ(argList, cfgOptRepoBlockSizeMap, STRINGIFY(BLOCK_MID_FILE_SIZE) "=" STRINGIFY(BLOCK_MID_SIZE));
            hrnCfgArgRawZ(argList, cfgOptRepoBlockSizeSuper, "1MiB");
            HRN_CFG_LOAD(cfgCmdBackup, argList);

            // Grow file size to check block incr delta. This is large enough that it would get a new block size if it were a new
            // file rather than a delta. Also split the first super block.
            Buffer *file = bufNew(BLOCK_MID_FILE_SIZE);
            memset(bufPtr(file), 0, bufSize(file));
            memset(bufPtr(file) + BLOCK_MIN_SIZE, 1, BLOCK_MIN_SIZE);
            bufUsedSet(file, bufSize(file));

            HRN_STORAGE_PUT(storagePgWrite(), "block-incr-grow", file, .timeModified = backupTimeStart);

            // File that gets a larger block size and multiple super blocks
            file = bufNew(BLOCK_MAX_FILE_SIZE);
            memset(bufPtr(file), 0, bufSize(file));
            bufUsedSet(file, bufSize(file));

            HRN_STORAGE_PUT(storagePgWrite(), "block-incr-larger", file, .timeModified = backupTimeStart);

            // Shrink file below the limit where it would get block incremental if it were new
            file = bufNew(BLOCK_MIN_FILE_SIZE - 1);
            memset(bufPtr(file), 55, bufSize(file));
            bufUsedSet(file, bufSize(file));

            HRN_STORAGE_PUT(storagePgWrite(), "block-incr-shrink", file, .timeModified = backupTimeStart);

            // Shrink file to the size of a single block
            file = bufNew(BLOCK_MIN_SIZE);
            memset(bufPtr(file), 44, bufSize(file));
            bufUsedSet(file, bufSize(file));

            HRN_STORAGE_PUT(storagePgWrite(), "block-incr-shrink-block", file, .timeModified = backupTimeStart);

            // Shrinks file below the size of a single block
            file = bufNew(8);
            memset(bufPtr(file), 44, bufSize(file));
            bufUsedSet(file, bufSize(file));

            HRN_STORAGE_PUT(storagePgWrite(), "block-incr-shrink-below", file, .timeModified = backupTimeStart);

            // Update timestamps without changing contents of the files
            HRN_STORAGE_TIME(storagePgWrite(), "block-incr-same", backupTimeStart);
            HRN_STORAGE_TIME(storagePgWrite(), "normal-same", backupTimeStart);

            // Grow file above the limit
            file = bufNew(BLOCK_MIN_FILE_SIZE + 1);
            memset(bufPtr(file), 77, bufSize(file));
            bufUsedSet(file, bufSize(file));

            HRN_STORAGE_PUT(storagePgWrite(), "grow-to-block-incr", file, .timeModified = backupTimeStart);

            // File that gets truncated to zero during the backup
            HRN_STORAGE_PUT(storagePgWrite(), "truncate-to-zero", BUFSTRDEF("DATA"), .timeModified = backupTimeStart);

            // Run backup
            HRN_BACKUP_SCRIPT_SET(
                {.op = hrnBackupScriptOpUpdate, .file = storagePathP(storagePg(), STRDEF("truncate-to-zero")),
                 .time = backupTimeStart + 1});
            hrnBackupPqScriptP(PG_VERSION_11, backupTimeStart, .walCompressType = compressTypeGz, .walTotal = 2, .walSwitch = true);
            TEST_RESULT_VOID(hrnCmdBackup(), "backup");

            TEST_RESULT_LOG(
                "P00   INFO: last backup label = 20191103-165320F, version = " PROJECT_VERSION "\n"
                "P00   INFO: execute non-exclusive backup start: backup begins after the next regular checkpoint completes\n"
                "P00   INFO: backup start archive = 0000000105DC213000000000, lsn = 5dc2130/0\n"
                "P00   INFO: check archive for segment 0000000105DC213000000000\n"
                "P01 DETAIL: backup file " TEST_PATH "/pg1/block-incr-larger (1.4MB, [PCT]) checksum [SHA1]\n"
                "P01 DETAIL: backup file " TEST_PATH "/pg1/block-incr-grow (128KB, [PCT]) checksum [SHA1]\n"
                "P01 DETAIL: store truncated file " TEST_PATH "/pg1/truncate-to-zero (4B->0B, [PCT])\n"
                "P01 DETAIL: match file from prior backup " TEST_PATH "/pg1/normal-same (4B, [PCT]) checksum [SHA1]\n"
                "P01 DETAIL: backup file " TEST_PATH "/pg1/grow-to-block-incr (bundle 1/0, 16KB, [PCT]) checksum [SHA1]\n"
                "P01 DETAIL: backup file " TEST_PATH "/pg1/global/pg_control (bundle 1/16411, 8KB, [PCT]) checksum [SHA1]\n"
                "P01 DETAIL: backup file " TEST_PATH "/pg1/block-incr-shrink-block (bundle 1/24603, 8KB, [PCT]) checksum [SHA1]\n"
                "P01 DETAIL: backup file " TEST_PATH "/pg1/block-incr-shrink-below (bundle 1/24620, 8B, [PCT]) checksum [SHA1]\n"
                "P01 DETAIL: backup file " TEST_PATH "/pg1/block-incr-shrink (bundle 1/24628, 16.0KB, [PCT]) checksum [SHA1]\n"
                "P01 DETAIL: match file from prior backup " TEST_PATH "/pg1/block-incr-same (16KB, [PCT]) checksum [SHA1]\n"
                "P00 DETAIL: reference pg_data/PG_VERSION to 20191103-165320F\n"
                "P00 DETAIL: reference pg_data/block-incr-same to 20191103-165320F\n"
                "P00 DETAIL: reference pg_data/normal-same to 20191103-165320F\n"
                "P00   INFO: execute non-exclusive backup stop and wait for all WAL segments to archive\n"
                "P00   INFO: backup stop archive = 0000000105DC213000000001, lsn = 5dc2130/300000\n"
                "P00 DETAIL: wrote 'backup_label' file returned from backup stop function\n"
                "P00   INFO: check archive for segment(s) 0000000105DC213000000000:0000000105DC213000000001\n"
                "P00   INFO: new backup label = 20191103-165320F_20191106-002640D\n"
                "P00   INFO: diff backup size = [SIZE], file total = 12");

            TEST_RESULT_STR_Z(
                testBackupValidateP(storageRepo(), STRDEF(STORAGE_REPO_BACKUP "/latest")),
                ".> {d=20191103-165320F_20191106-002640D}\n"
                "bundle/1/pg_data/block-incr-shrink {s=16383, m=0:{0},1:{0}}\n"
                "bundle/1/pg_data/block-incr-shrink-below {s=8}\n"
                "bundle/1/pg_data/block-incr-shrink-block {s=8192, m=0:{0}}\n"
                "bundle/1/pg_data/global/pg_control {s=8192}\n"
                "bundle/1/pg_data/grow-to-block-incr {s=16385, m=1:{0,1,2}}\n"
                "pg_data/backup_label {s=17, ts=+2}\n"
                "pg_data/block-incr-grow.pgbi {s=131072, m=0:{0},1:{0},0:{2},1:{1,2,3,4,5,6,7,8,9,10,11,12,13}}\n"
                "pg_data/block-incr-larger.pgbi {s=1507328, m=1:{0,1,2,3,4,5,6,7,8,9,10,11,12,13,14,15},1:{0,1,2,3,4,5,6}}\n"
                "20191103-165320F/bundle/1/pg_data/PG_VERSION {s=2, ts=-200000}\n"
                "20191103-165320F/bundle/1/pg_data/block-incr-same {s=16384, m=0:{0,1}}\n"
                "20191103-165320F/bundle/1/pg_data/normal-same {s=4}\n"
                "--------\n"
                "[backup:target]\n"
                "pg_data={\"path\":\"" TEST_PATH "/pg1\",\"type\":\"path\"}\n",
                "compare file list");

            HRN_STORAGE_REMOVE(storagePgWrite(), "block-incr-grow");
            HRN_STORAGE_REMOVE(storagePgWrite(), "block-incr-larger");
            HRN_STORAGE_REMOVE(storagePgWrite(), "block-incr-same");
            HRN_STORAGE_REMOVE(storagePgWrite(), "block-incr-shrink");
            HRN_STORAGE_REMOVE(storagePgWrite(), "block-incr-shrink-below");
            HRN_STORAGE_REMOVE(storagePgWrite(), "block-incr-shrink-block");
            HRN_STORAGE_REMOVE(storagePgWrite(), "grow-to-block-incr");
            HRN_STORAGE_REMOVE(storagePgWrite(), "normal-same");
            HRN_STORAGE_REMOVE(storagePgWrite(), "truncate-to-zero");
        }

        // It is better to put as few tests here as possible because cmp/enc makes tests more expensive (especially with valgrind)
        // -------------------------------------------------------------------------------------------------------------------------
        TEST_TITLE("online 11 full backup with comp/enc");

        backupTimeStart = BACKUP_EPOCH + 3200000;

        {
            // Create encrypted stanza
            StringList *argList = strLstNew();
            hrnCfgArgRawZ(argList, cfgOptStanza, "test1");
            hrnCfgArgRaw(argList, cfgOptRepoPath, repoPath);
            hrnCfgArgRaw(argList, cfgOptPgPath, pg1Path);
            hrnCfgArgRawBool(argList, cfgOptOnline, false);
            hrnCfgArgRawZ(argList, cfgOptRepoCipherType, "aes-256-cbc");
            hrnCfgEnvRawZ(cfgOptRepoCipherPass, TEST_CIPHER_PASS);
            HRN_CFG_LOAD(cfgCmdStanzaCreate, argList);

            HRN_STORAGE_PATH_REMOVE(storageRepoIdxWrite(0), NULL, .recurse = true);

            cmdStanzaCreate();
            TEST_RESULT_LOG("P00   INFO: stanza-create for stanza 'test1' on repo1");

            // Load options
            argList = strLstNew();
            hrnCfgArgRawZ(argList, cfgOptStanza, "test1");
            hrnCfgArgRaw(argList, cfgOptRepoPath, repoPath);
            hrnCfgArgRaw(argList, cfgOptPgPath, pg1Path);
            hrnCfgArgRawZ(argList, cfgOptRepoRetentionFull, "1");
            hrnCfgArgRawStrId(argList, cfgOptType, backupTypeFull);
            hrnCfgArgRawBool(argList, cfgOptRepoBundle, true);
            hrnCfgArgRawZ(argList, cfgOptRepoBundleLimit, "8KiB");
            hrnCfgArgRawBool(argList, cfgOptRepoBlock, true);
            hrnCfgArgRawZ(argList, cfgOptRepoBlockSizeMap, STRINGIFY(BLOCK_MAX_FILE_SIZE) "=" STRINGIFY(BLOCK_MAX_SIZE));
            hrnCfgArgRawZ(argList, cfgOptRepoBlockSizeMap, STRINGIFY(BLOCK_MIN_FILE_SIZE) "=" STRINGIFY(BLOCK_MIN_SIZE));
            hrnCfgArgRawZ(argList, cfgOptRepoBlockSizeMap, STRINGIFY(BLOCK_MID_FILE_SIZE) "=" STRINGIFY(BLOCK_MID_SIZE));
            hrnCfgArgRawZ(argList, cfgOptBufferSize, "16KiB");
            hrnCfgArgRawZ(argList, cfgOptRepoCipherType, "aes-256-cbc");
            hrnCfgEnvRawZ(cfgOptRepoCipherPass, TEST_CIPHER_PASS);
            HRN_CFG_LOAD(cfgCmdBackup, argList);

            // File that uses block incr and will grow
            Buffer *file = bufNew((size_t)(BLOCK_MIN_FILE_SIZE * 1.5));
            memset(bufPtr(file), 0, bufSize(file));
            bufUsedSet(file, bufSize(file));

            HRN_STORAGE_PUT(storagePgWrite(), "block-incr-grow", file, .timeModified = backupTimeStart);

            // File that uses block incr and will not be resumed
            file = bufNew((size_t)(BLOCK_MIN_FILE_SIZE * 1.5));
            memset(bufPtr(file), 0, bufSize(file));
            bufUsedSet(file, bufSize(file));

            HRN_STORAGE_PUT(storagePgWrite(), "block-incr-no-resume", file, .timeModified = backupTimeStart);

            // Run backup
            hrnBackupPqScriptP(
                PG_VERSION_11, backupTimeStart, .walCompressType = compressTypeNone, .cipherType = cipherTypeAes256Cbc,
                .cipherPass = TEST_CIPHER_PASS, .walTotal = 2, .walSwitch = true);
            TEST_RESULT_VOID(hrnCmdBackup(), "backup");

            TEST_RESULT_LOG(
                "P00   INFO: execute non-exclusive backup start: backup begins after the next regular checkpoint completes\n"
                "P00   INFO: backup start archive = 0000000105DC520000000000, lsn = 5dc5200/0\n"
                "P00   INFO: check archive for segment 0000000105DC520000000000\n"
                "P01 DETAIL: backup file " TEST_PATH "/pg1/block-incr-no-resume (24KB, [PCT]) checksum [SHA1]\n"
                "P01 DETAIL: backup file " TEST_PATH "/pg1/block-incr-grow (24KB, [PCT]) checksum [SHA1]\n"
                "P01 DETAIL: backup file " TEST_PATH "/pg1/PG_VERSION (bundle 1/0, 2B, [PCT]) checksum [SHA1]\n"
                "P01 DETAIL: backup file " TEST_PATH "/pg1/global/pg_control (bundle 1/24, 8KB, [PCT]) checksum [SHA1]\n"
                "P00   INFO: execute non-exclusive backup stop and wait for all WAL segments to archive\n"
                "P00   INFO: backup stop archive = 0000000105DC520000000001, lsn = 5dc5200/300000\n"
                "P00 DETAIL: wrote 'backup_label' file returned from backup stop function\n"
                "P00   INFO: check archive for segment(s) 0000000105DC520000000000:0000000105DC520000000001\n"
                "P00   INFO: new backup label = 20191108-080000F\n"
                "P00   INFO: full backup size = [SIZE], file total = 5");

            TEST_RESULT_STR_Z(
                testBackupValidateP(
                    storageRepo(), STRDEF(STORAGE_REPO_BACKUP "/latest"), .cipherType = cipherTypeAes256Cbc,
                    .cipherPass = TEST_CIPHER_PASS),
                ".> {d=20191108-080000F}\n"
                "bundle/1/pg_data/PG_VERSION {s=2, ts=-400000}\n"
                "bundle/1/pg_data/global/pg_control {s=8192}\n"
                "pg_data/backup_label.gz {s=17, ts=+2}\n"
                "pg_data/block-incr-grow.pgbi {s=24576, m=0:{0,1,2}}\n"
                "pg_data/block-incr-no-resume.pgbi {s=24576, m=0:{0,1,2}}\n"
                "--------\n"
                "[backup:target]\n"
                "pg_data={\"path\":\"" TEST_PATH "/pg1\",\"type\":\"path\"}\n",
                "compare file list");
        }

        // -------------------------------------------------------------------------------------------------------------------------
        TEST_TITLE("online 11 full backup with comp/enc resume");

        backupTimeStart = BACKUP_EPOCH + 3300000;

        {
            // Load options
            StringList *argList = strLstNew();
            hrnCfgArgRawZ(argList, cfgOptStanza, "test1");
            hrnCfgArgRaw(argList, cfgOptRepoPath, repoPath);
            hrnCfgArgRaw(argList, cfgOptPgPath, pg1Path);
            hrnCfgArgRawZ(argList, cfgOptRepoRetentionFull, "1");
            hrnCfgArgRawStrId(argList, cfgOptType, backupTypeFull);
            hrnCfgArgRawBool(argList, cfgOptDelta, true);
            hrnCfgArgRawBool(argList, cfgOptRepoBundle, true);
            hrnCfgArgRawZ(argList, cfgOptRepoBundleLimit, "8KiB");
            hrnCfgArgRawBool(argList, cfgOptRepoBlock, true);
            hrnCfgArgRawZ(argList, cfgOptRepoBlockSizeMap, STRINGIFY(BLOCK_MAX_FILE_SIZE) "=" STRINGIFY(BLOCK_MAX_SIZE));
            hrnCfgArgRawZ(argList, cfgOptRepoBlockSizeMap, STRINGIFY(BLOCK_MIN_FILE_SIZE) "=" STRINGIFY(BLOCK_MIN_SIZE));
            hrnCfgArgRawZ(argList, cfgOptRepoBlockSizeMap, STRINGIFY(BLOCK_MID_FILE_SIZE) "=" STRINGIFY(BLOCK_MID_SIZE));
            hrnCfgArgRawZ(argList, cfgOptBufferSize, "16KiB");
            hrnCfgArgRawZ(argList, cfgOptRepoCipherType, "aes-256-cbc");
            hrnCfgEnvRawZ(cfgOptRepoCipherPass, TEST_CIPHER_PASS);
            HRN_CFG_LOAD(cfgCmdBackup, argList);

            // Make this backup look resumable
            HRN_STORAGE_REMOVE(storageTest, "repo/backup/test1/20191108-080000F/backup.manifest");

            // File that will later have a timestamp far enough in the past to make the block size zero
            Buffer *file = bufNew((size_t)(BLOCK_MIN_FILE_SIZE));
            memset(bufPtr(file), 0, bufSize(file));
            bufUsedSet(file, bufSize(file));

            HRN_STORAGE_PUT(storagePgWrite(), "block-incr-wayback", file, .timeModified = backupTimeStart);

            // Modify file that uses block incr and will not be resumed so it is caught by delta
            file = bufNew((size_t)(BLOCK_MIN_FILE_SIZE * 1.5));
            memset(bufPtr(file), 0xFE, bufSize(file));
            bufUsedSet(file, bufSize(file));

            HRN_STORAGE_PUT(storagePgWrite(), "block-incr-no-resume", file, .timeModified = backupTimeStart - 100000);

            // Run backup
            hrnBackupPqScriptP(
                PG_VERSION_11, backupTimeStart, .walCompressType = compressTypeNone, .cipherType = cipherTypeAes256Cbc,
                .cipherPass = TEST_CIPHER_PASS, .walTotal = 2, .walSwitch = true);
            TEST_RESULT_VOID(hrnCmdBackup(), "backup");

            TEST_RESULT_LOG(
                "P00   WARN: backup '20191108-080000F' missing manifest removed from backup.info\n"
                "P00   INFO: execute non-exclusive backup start: backup begins after the next regular checkpoint completes\n"
                "P00   INFO: backup start archive = 0000000105DC6A7000000000, lsn = 5dc6a70/0\n"
                "P00   INFO: check archive for segment 0000000105DC6A7000000000\n"
                "P00   WARN: resumable backup 20191108-080000F of same type exists -- invalid files will be removed then the backup"
                " will resume\n"
                "P00 DETAIL: remove path '" TEST_PATH "/repo/backup/test1/20191108-080000F/bundle' from resumed backup\n"
                "P00 DETAIL: remove file '" TEST_PATH "/repo/backup/test1/20191108-080000F/pg_data/backup_label.gz' from resumed"
                " backup (missing in manifest)\n"
                "P01 DETAIL: backup file " TEST_PATH "/pg1/block-incr-no-resume (24KB, [PCT]) checksum [SHA1]\n"
                "P01 DETAIL: checksum resumed file " TEST_PATH "/pg1/block-incr-grow (24KB, [PCT]) checksum [SHA1]\n"
                "P01 DETAIL: backup file " TEST_PATH "/pg1/block-incr-wayback (16KB, [PCT]) checksum [SHA1]\n"
                "P01 DETAIL: backup file " TEST_PATH "/pg1/PG_VERSION (bundle 1/0, 2B, [PCT]) checksum [SHA1]\n"
                "P01 DETAIL: backup file " TEST_PATH "/pg1/global/pg_control (bundle 1/24, 8KB, [PCT]) checksum [SHA1]\n"
                "P00   INFO: execute non-exclusive backup stop and wait for all WAL segments to archive\n"
                "P00   INFO: backup stop archive = 0000000105DC6A7000000001, lsn = 5dc6a70/300000\n"
                "P00 DETAIL: wrote 'backup_label' file returned from backup stop function\n"
                "P00   INFO: check archive for segment(s) 0000000105DC6A7000000000:0000000105DC6A7000000001\n"
                "P00   INFO: new backup label = 20191108-080000F\n"
                "P00   INFO: full backup size = [SIZE], file total = 6");

            TEST_RESULT_STR_Z(
                testBackupValidateP(
                    storageRepo(), STRDEF(STORAGE_REPO_BACKUP "/latest"), .cipherType = cipherTypeAes256Cbc,
                    .cipherPass = TEST_CIPHER_PASS),
                ".> {d=20191108-080000F}\n"
                "bundle/1/pg_data/PG_VERSION {s=2, ts=-500000}\n"
                "bundle/1/pg_data/global/pg_control {s=8192}\n"
                "pg_data/backup_label.gz {s=17, ts=+2}\n"
                "pg_data/block-incr-grow.pgbi {s=24576, m=0:{0,1,2}, ts=-100000}\n"
                "pg_data/block-incr-no-resume.pgbi {s=24576, m=0:{0,1,2}, ts=-100000}\n"
                "pg_data/block-incr-wayback.pgbi {s=16384, m=0:{0,1}}\n"
                "--------\n"
                "[backup:target]\n"
                "pg_data={\"path\":\"" TEST_PATH "/pg1\",\"type\":\"path\"}\n",
                "compare file list");

            HRN_STORAGE_REMOVE(storagePgWrite(), "block-incr-no-resume");
        }

        // -------------------------------------------------------------------------------------------------------------------------
        TEST_TITLE("online 11 diff backup with comp/enc and delta");

        backupTimeStart = BACKUP_EPOCH + 3400000;

        {
            // Load options
            StringList *argList = strLstNew();
            hrnCfgArgRawZ(argList, cfgOptStanza, "test1");
            hrnCfgArgRaw(argList, cfgOptRepoPath, repoPath);
            hrnCfgArgRaw(argList, cfgOptPgPath, pg1Path);
            hrnCfgArgRawZ(argList, cfgOptRepoRetentionFull, "1");
            hrnCfgArgRawStrId(argList, cfgOptType, backupTypeDiff);
            hrnCfgArgRawZ(argList, cfgOptCompressType, "bz2");
            hrnCfgArgRawBool(argList, cfgOptRepoBundle, true);
            hrnCfgArgRawZ(argList, cfgOptRepoBundleLimit, "4MiB");
            hrnCfgArgRawBool(argList, cfgOptRepoBlock, true);
            hrnCfgArgRawZ(argList, cfgOptRepoCipherType, "aes-256-cbc");
            hrnCfgArgRawZ(argList, cfgOptRepoBlockAgeMap, "1=2");
            hrnCfgArgRawZ(argList, cfgOptRepoBlockAgeMap, "2=0");
            hrnCfgArgRawZ(argList, cfgOptRepoBlockChecksumSizeMap, "16KiB=16");
            hrnCfgArgRawZ(argList, cfgOptRepoBlockChecksumSizeMap, "8KiB=12");
            hrnCfgEnvRawZ(cfgOptRepoCipherPass, TEST_CIPHER_PASS);
            HRN_CFG_LOAD(cfgCmdBackup, argList);

            // File that uses block incr and grows and overwrites last block of prior map
            Buffer *file = bufNew(BLOCK_MIN_FILE_SIZE * 3);
            memset(bufPtr(file), 0, bufSize(file));
            memset(bufPtr(file) + (BLOCK_MIN_SIZE * 2), 1, BLOCK_MIN_SIZE);
            bufUsedSet(file, bufSize(file));

            HRN_STORAGE_PUT(storagePgWrite(), "block-incr-grow", file, .timeModified = backupTimeStart - 200000);

            // File with age multiplier
            file = bufNew(BLOCK_MIN_FILE_SIZE * 2);
            memset(bufPtr(file), 0, bufSize(file));
            bufUsedSet(file, bufSize(file));

            HRN_STORAGE_PUT(storagePgWrite(), "block-age-multiplier", file, .timeModified = backupTimeStart - SEC_PER_DAY);

            // File with age old enough to not have block incr
            file = bufNew(BLOCK_MIN_FILE_SIZE);
            memset(bufPtr(file), 0, bufSize(file));
            bufUsedSet(file, bufSize(file));

            HRN_STORAGE_PUT(storagePgWrite(), "block-age-to-zero", file, .timeModified = backupTimeStart - 2 * SEC_PER_DAY);

            // File goes back in time far enough to not need block incr if it was new
            HRN_STORAGE_TIME(storagePgWrite(), "block-incr-wayback", backupTimeStart - 2 * SEC_PER_DAY);

            // Run backup
            hrnBackupPqScriptP(
                PG_VERSION_11, backupTimeStart, .walCompressType = compressTypeNone, .cipherType = cipherTypeAes256Cbc,
                .cipherPass = TEST_CIPHER_PASS, .walTotal = 2, .walSwitch = true);
            TEST_RESULT_VOID(hrnCmdBackup(), "backup");

            TEST_RESULT_LOG(
                "P00   INFO: last backup label = 20191108-080000F, version = " PROJECT_VERSION "\n"
                "P00   WARN: diff backup cannot alter compress-type option to 'bz2', reset to value in 20191108-080000F\n"
                "P00   INFO: execute non-exclusive backup start: backup begins after the next regular checkpoint completes\n"
                "P00   INFO: backup start archive = 0000000105DC82D000000000, lsn = 5dc82d0/0\n"
                "P00   INFO: check archive for segment 0000000105DC82D000000000\n"
                "P00   WARN: file 'block-incr-grow' has same timestamp (1573200000) as prior but different size (prior 24576,"
                " current 49152), enabling delta checksum\n"
                "P01 DETAIL: match file from prior backup " TEST_PATH "/pg1/PG_VERSION (2B, [PCT]) checksum [SHA1]\n"
                "P01 DETAIL: backup file " TEST_PATH "/pg1/block-incr-grow (bundle 1/0, 48KB, [PCT]) checksum [SHA1]\n"
                "P01 DETAIL: match file from prior backup " TEST_PATH "/pg1/block-incr-wayback (16KB, [PCT]) checksum [SHA1]\n"
                "P01 DETAIL: backup file " TEST_PATH "/pg1/block-age-to-zero (bundle 1/128, 16KB, [PCT]) checksum [SHA1]\n"
                "P01 DETAIL: backup file " TEST_PATH "/pg1/block-age-multiplier (bundle 1/184, 32KB, [PCT]) checksum [SHA1]\n"
                "P01 DETAIL: backup file " TEST_PATH "/pg1/global/pg_control (bundle 1/312, 8KB, [PCT]) checksum [SHA1]\n"
                "P00 DETAIL: reference pg_data/PG_VERSION to 20191108-080000F\n"
                "P00 DETAIL: reference pg_data/block-incr-wayback to 20191108-080000F\n"
                "P00   INFO: execute non-exclusive backup stop and wait for all WAL segments to archive\n"
                "P00   INFO: backup stop archive = 0000000105DC82D000000001, lsn = 5dc82d0/300000\n"
                "P00 DETAIL: wrote 'backup_label' file returned from backup stop function\n"
                "P00   INFO: check archive for segment(s) 0000000105DC82D000000000:0000000105DC82D000000001\n"
                "P00   INFO: new backup label = 20191108-080000F_20191110-153320D\n"
                "P00   INFO: diff backup size = [SIZE], file total = 7");

            TEST_RESULT_STR_Z(
                testBackupValidateP(
                    storageRepo(), STRDEF(STORAGE_REPO_BACKUP "/latest"), .cipherType = cipherTypeAes256Cbc,
                    .cipherPass = TEST_CIPHER_PASS),
                ".> {d=20191108-080000F_20191110-153320D}\n"
                "bundle/1/pg_data/block-age-multiplier {s=32768, m=1:{0,1}, ts=-86400}\n"
                "bundle/1/pg_data/block-age-to-zero {s=16384, ts=-172800}\n"
                "bundle/1/pg_data/block-incr-grow {s=49152, m=0:{0,1},1:{0,1,2,3}, ts=-200000}\n"
                "bundle/1/pg_data/global/pg_control {s=8192}\n"
                "pg_data/backup_label.gz {s=17, ts=+2}\n"
                "20191108-080000F/bundle/1/pg_data/PG_VERSION {s=2, ts=-600000}\n"
                "20191108-080000F/pg_data/block-incr-wayback.pgbi {s=16384, m=0:{0,1}, ts=-172800}\n"
                "--------\n"
                "[backup:target]\n"
                "pg_data={\"path\":\"" TEST_PATH "/pg1\",\"type\":\"path\"}\n",
                "compare file list");
        }

        // -------------------------------------------------------------------------------------------------------------------------
        TEST_TITLE("online 11 full backup with enc");

        backupTimeStart = BACKUP_EPOCH + 3500000;

        {
            // Remove old pg data
            HRN_STORAGE_PATH_REMOVE(storageTest, "pg1", .recurse = true);

            // Update pg_control
            HRN_PG_CONTROL_PUT(
                storagePgWrite(), PG_VERSION_11, .pageChecksumVersion = 1, .walSegmentSize = 2 * 1024 * 1024,
                .pageSize = pgPageSize4);

            // Update version
            HRN_STORAGE_PUT_Z(storagePgWrite(), PG_FILE_PGVERSION, PG_VERSION_11_Z, .timeModified = backupTimeStart);

            // Load options
            StringList *argList = strLstNew();
            hrnCfgArgRawZ(argList, cfgOptStanza, "test1");
            hrnCfgArgRaw(argList, cfgOptRepoPath, repoPath);
            hrnCfgArgRaw(argList, cfgOptPgPath, pg1Path);
            hrnCfgArgRawZ(argList, cfgOptRepoRetentionFull, "1");
            hrnCfgArgRawStrId(argList, cfgOptType, backupTypeFull);
            hrnCfgArgRawBool(argList, cfgOptRepoBundle, true);
            hrnCfgArgRawZ(argList, cfgOptRepoBundleLimit, "8KiB");
            hrnCfgArgRawZ(argList, cfgOptCompressType, "none");
            hrnCfgArgRawZ(argList, cfgOptRepoCipherType, "aes-256-cbc");
            hrnCfgEnvRawZ(cfgOptRepoCipherPass, TEST_CIPHER_PASS);
            HRN_CFG_LOAD(cfgCmdBackup, argList);

            // File that will grow during the backup
            Buffer *const fileGrow = bufNew(pgPageSize4 * 4);
            memset(bufPtr(fileGrow), 0, pgPageSize4 * 3);
            bufUsedSet(fileGrow, pgPageSize4 * 3);

            HRN_STORAGE_PUT(storagePgWrite(), "global/1", fileGrow, .timeModified = backupTimeStart);

            memset(bufPtr(fileGrow) + pgPageSize4 * 3, 0xFF, pgPageSize4);
            bufUsedSet(fileGrow, bufSize(fileGrow));

            // Also write a copy of it that will get a checksum error, just to be sure the read limit on global/1 is working
            HRN_STORAGE_PUT(storagePgWrite(), "global/2", fileGrow, .timeModified = backupTimeStart);

            // Run backup
            HRN_BACKUP_SCRIPT_SET(
                {.op = hrnBackupScriptOpUpdate, .file = storagePathP(storagePg(), STRDEF("global/1")),
                 .time = backupTimeStart + 1, .content = fileGrow});
            hrnBackupPqScriptP(
                PG_VERSION_11, backupTimeStart, .walCompressType = compressTypeNone, .cipherType = cipherTypeAes256Cbc,
                .cipherPass = TEST_CIPHER_PASS, .walTotal = 2, .walSwitch = true);
            TEST_RESULT_VOID(hrnCmdBackup(), "backup");

            // Make sure that global/1 grew as expected but the extra bytes were not copied
            TEST_RESULT_UINT(storageInfoP(storagePgWrite(), STRDEF("global/1")).size, 16384, "check global/1 grew");

            TEST_RESULT_LOG(
                "P00   INFO: execute non-exclusive backup start: backup begins after the next regular checkpoint completes\n"
                "P00   INFO: backup start archive = 0000000105DC9B4000000000, lsn = 5dc9b40/0\n"
                "P00   INFO: check archive for segment 0000000105DC9B4000000000\n"
                "P01 DETAIL: backup file " TEST_PATH "/pg1/global/2 (16KB, [PCT]) checksum [SHA1]\n"
                "P00   WARN: invalid page checksum found in file " TEST_PATH "/pg1/global/2 at page 3\n"
                "P01 DETAIL: backup file " TEST_PATH "/pg1/global/1 (12KB, [PCT]) checksum [SHA1]\n"
                "P01 DETAIL: backup file " TEST_PATH "/pg1/global/pg_control (bundle 1/0, 8KB, [PCT]) checksum [SHA1]\n"
                "P01 DETAIL: backup file " TEST_PATH "/pg1/PG_VERSION (bundle 1/8224, 2B, [PCT]) checksum [SHA1]\n"
                "P00   INFO: execute non-exclusive backup stop and wait for all WAL segments to archive\n"
                "P00   INFO: backup stop archive = 0000000105DC9B4000000001, lsn = 5dc9b40/300000\n"
                "P00 DETAIL: wrote 'backup_label' file returned from backup stop function\n"
                "P00   INFO: check archive for segment(s) 0000000105DC9B4000000000:0000000105DC9B4000000001\n"
                "P00   INFO: new backup label = 20191111-192000F\n"
                "P00   INFO: full backup size = [SIZE], file total = 5");

            TEST_RESULT_STR_Z(
                testBackupValidateP(
                    storageRepo(), STRDEF(STORAGE_REPO_BACKUP "/latest"), .cipherType = cipherTypeAes256Cbc,
                    .cipherPass = TEST_CIPHER_PASS),
                ".> {d=20191111-192000F}\n"
                "bundle/1/pg_data/PG_VERSION {s=2}\n"
                "bundle/1/pg_data/global/pg_control {s=8192}\n"
                "pg_data/backup_label {s=17, ts=+2}\n"
                "pg_data/global/1 {s=12288, ckp=t}\n"
                "pg_data/global/2 {s=16384, ckp=[3]}\n"
                "--------\n"
                "[backup:target]\n"
                "pg_data={\"path\":\"" TEST_PATH "/pg1\",\"type\":\"path\"}\n",
                "compare file list");
        }
    }

    FUNCTION_HARNESS_RETURN_VOID();
}<|MERGE_RESOLUTION|>--- conflicted
+++ resolved
@@ -1494,12 +1494,7 @@
         HRN_CFG_LOAD(cfgCmdBackup, argList);
 
         TEST_RESULT_VOID(
-<<<<<<< HEAD
-            backupInit(infoBackupNew(PG_VERSION_96, HRN_PG_SYSTEMID_96, hrnPgCatalogVersion(PG_VERSION_96), NULL)),
-            "backup init");
-=======
             backupInit(infoBackupNew(PG_VERSION_96, HRN_PG_SYSTEMID_96, hrnPgCatalogVersion(PG_VERSION_96), NULL)), "backup init");
->>>>>>> cec486b6
 
         TEST_RESULT_LOG(
             "P00   WARN: option backup-standby is enabled but backup is offline - backups will be performed from the primary");
