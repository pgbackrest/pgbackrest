--- conflicted
+++ resolved
@@ -3457,11 +3457,7 @@
 
             HRN_STORAGE_PUT(storagePgWrite(), "block-incr-shrink-block", file, .timeModified = backupTimeStart);
 
-<<<<<<< HEAD
-            // File that remains the same between backups
-=======
             // Block incremental file that remains the same between backups
->>>>>>> b998efc3
             file = bufNew(BLOCK_MIN_FILE_SIZE);
             memset(bufPtr(file), 33, bufSize(file));
             bufUsedSet(file, bufSize(file));
@@ -3508,14 +3504,6 @@
                 "P00   INFO: check archive for segment 0000000105DBF06000000000\n"
                 "P00   INFO: backup '20191103-165320F' cannot be resumed: partially deleted by prior resume or invalid\n"
                 "P01 DETAIL: backup file " TEST_PATH "/pg1/block-incr-grow (24KB, [PCT]) checksum [SHA1]\n"
-<<<<<<< HEAD
-                "P01 DETAIL: backup file " TEST_PATH "/pg1/grow-to-block-incr (bundle 1/0, 16.0KB, [PCT]) checksum [SHA1]\n"
-                "P01 DETAIL: backup file " TEST_PATH "/pg1/global/pg_control (bundle 1/16383, 8KB, [PCT]) checksum [SHA1]\n"
-                "P01 DETAIL: backup file " TEST_PATH "/pg1/block-incr-shrink-block (bundle 1/24575, 16KB, [PCT]) checksum [SHA1]\n"
-                "P01 DETAIL: backup file " TEST_PATH "/pg1/block-incr-shrink (bundle 1/40981, 16KB, [PCT]) checksum [SHA1]\n"
-                "P01 DETAIL: backup file " TEST_PATH "/pg1/block-incr-same (bundle 1/57395, 16KB, [PCT]) checksum [SHA1]\n"
-                "P01 DETAIL: backup file " TEST_PATH "/pg1/PG_VERSION (bundle 1/73801, 2B, [PCT]) checksum [SHA1]\n"
-=======
                 "P01 DETAIL: backup file " TEST_PATH "/pg1/normal-same (bundle 1/0, 4B, [PCT]) checksum [SHA1]\n"
                 "P01 DETAIL: backup file " TEST_PATH "/pg1/grow-to-block-incr (bundle 1/4, 16.0KB, [PCT]) checksum [SHA1]\n"
                 "P01 DETAIL: backup file " TEST_PATH "/pg1/global/pg_control (bundle 1/16387, 8KB, [PCT]) checksum [SHA1]\n"
@@ -3523,18 +3511,13 @@
                 "P01 DETAIL: backup file " TEST_PATH "/pg1/block-incr-shrink (bundle 1/40985, 16KB, [PCT]) checksum [SHA1]\n"
                 "P01 DETAIL: backup file " TEST_PATH "/pg1/block-incr-same (bundle 1/57399, 16KB, [PCT]) checksum [SHA1]\n"
                 "P01 DETAIL: backup file " TEST_PATH "/pg1/PG_VERSION (bundle 1/73805, 2B, [PCT]) checksum [SHA1]\n"
->>>>>>> b998efc3
                 "P00   INFO: execute non-exclusive backup stop and wait for all WAL segments to archive\n"
                 "P00   INFO: backup stop archive = 0000000105DBF06000000001, lsn = 5dbf060/300000\n"
                 "P00 DETAIL: wrote 'backup_label' file returned from backup stop function\n"
                 "P00 DETAIL: wrote 'tablespace_map' file returned from backup stop function\n"
                 "P00   INFO: check archive for segment(s) 0000000105DBF06000000000:0000000105DBF06000000001\n"
                 "P00   INFO: new backup label = 20191103-165320F\n"
-<<<<<<< HEAD
-                "P00   INFO: full backup size = [SIZE], file total = 9");
-=======
                 "P00   INFO: full backup size = [SIZE], file total = 10");
->>>>>>> b998efc3
 
             TEST_RESULT_STR_Z(
                 testBackupValidateP(storageRepo(), STRDEF(STORAGE_REPO_BACKUP "/latest")),
@@ -3635,11 +3618,7 @@
 
             HRN_STORAGE_PUT(storagePgWrite(), "block-incr-shrink-block", file, .timeModified = backupTimeStart);
 
-<<<<<<< HEAD
-            // Update timestamp without changing contents of the file
-=======
             // Update timestamps without changing contents of the files
->>>>>>> b998efc3
             HRN_STORAGE_TIME(storagePgWrite(), "block-incr-same", backupTimeStart);
             HRN_STORAGE_TIME(storagePgWrite(), "normal-same", backupTimeStart);
 
@@ -3670,20 +3649,12 @@
                 "P01 DETAIL: backup file " TEST_PATH "/pg1/block-incr-larger (1.4MB, [PCT]) checksum [SHA1]\n"
                 "P01 DETAIL: backup file " TEST_PATH "/pg1/block-incr-grow (128KB, [PCT]) checksum [SHA1]\n"
                 "P01 DETAIL: store truncated file " TEST_PATH "/pg1/truncate-to-zero (4B->0B, [PCT])\n"
-<<<<<<< HEAD
-                "P01 DETAIL: backup file " TEST_PATH "/pg1/grow-to-block-incr (bundle 1/0, 16KB, [PCT]) checksum [SHA1]\n"
-                "P01 DETAIL: backup file " TEST_PATH "/pg1/global/pg_control (bundle 1/16411, 8KB, [PCT]) checksum [SHA1]\n"
-                "P01 DETAIL: backup file " TEST_PATH "/pg1/block-incr-shrink-block (bundle 1/24603, 8KB, [PCT]) checksum [SHA1]\n"
-                "P01 DETAIL: backup file " TEST_PATH "/pg1/block-incr-shrink (bundle 1/32795, 16.0KB, [PCT]) checksum [SHA1]\n"
-                "P01 DETAIL: backup file " TEST_PATH "/pg1/block-incr-same (bundle 1/41021, 16KB, [PCT]) checksum [SHA1]\n"
-=======
                 "P01 DETAIL: backup file " TEST_PATH "/pg1/normal-same (bundle 1/0, 4B, [PCT]) checksum [SHA1]\n"
                 "P01 DETAIL: backup file " TEST_PATH "/pg1/grow-to-block-incr (bundle 1/4, 16KB, [PCT]) checksum [SHA1]\n"
                 "P01 DETAIL: backup file " TEST_PATH "/pg1/global/pg_control (bundle 1/16416, 8KB, [PCT]) checksum [SHA1]\n"
                 "P01 DETAIL: backup file " TEST_PATH "/pg1/block-incr-shrink-block (bundle 1/24608, 8KB, [PCT]) checksum [SHA1]\n"
                 "P01 DETAIL: backup file " TEST_PATH "/pg1/block-incr-shrink (bundle 1/32800, 16.0KB, [PCT]) checksum [SHA1]\n"
-                "P01 DETAIL: backup file " TEST_PATH "/pg1/block-incr-same (bundle 1/49183, 16KB, [PCT]) checksum [SHA1]\n"
->>>>>>> b998efc3
+                "P01 DETAIL: backup file " TEST_PATH "/pg1/block-incr-same (bundle 1/41026, 16KB, [PCT]) checksum [SHA1]\n"
                 "P00 DETAIL: reference pg_data/PG_VERSION to 20191103-165320F\n"
                 "P00   INFO: execute non-exclusive backup stop and wait for all WAL segments to archive\n"
                 "P00   INFO: backup stop archive = 0000000105DC213000000001, lsn = 5dc2130/300000\n"
@@ -3691,22 +3662,14 @@
                 "P00 DETAIL: wrote 'tablespace_map' file returned from backup stop function\n"
                 "P00   INFO: check archive for segment(s) 0000000105DC213000000000:0000000105DC213000000001\n"
                 "P00   INFO: new backup label = 20191103-165320F_20191106-002640D\n"
-<<<<<<< HEAD
-                "P00   INFO: diff backup size = [SIZE], file total = 11");
-=======
                 "P00   INFO: diff backup size = [SIZE], file total = 12");
->>>>>>> b998efc3
 
             TEST_RESULT_STR_Z(
                 testBackupValidateP(storageRepo(), STRDEF(STORAGE_REPO_BACKUP "/latest")),
                 ". {link, d=20191103-165320F_20191106-002640D}\n"
                 "bundle {path}\n"
                 "bundle/1/pg_data/block-incr-same {file, m=0:{0,1}, s=16384}\n"
-<<<<<<< HEAD
                 "bundle/1/pg_data/block-incr-shrink {file, m=0:{0},1:{0}, s=16383}\n"
-=======
-                "bundle/1/pg_data/block-incr-shrink {file, s=16383}\n"
->>>>>>> b998efc3
                 "bundle/1/pg_data/block-incr-shrink-block {file, s=8192}\n"
                 "bundle/1/pg_data/global/pg_control {file, s=8192}\n"
                 "bundle/1/pg_data/grow-to-block-incr {file, m=1:{0,1,2}, s=16385}\n"
@@ -3734,8 +3697,6 @@
                 ",\"size\":16384,\"timestamp\":1573000000}\n"
                 "pg_data/block-incr-shrink={\"bi\":1,\"bim\":35,\"checksum\":\"1c6a17f67562d8b3f64f1b5f2ee592a4c2809b3b\""
                 ",\"size\":16383,\"timestamp\":1573000000}\n"
-                "pg_data/block-incr-shrink-block={\"checksum\":\"b659cdc8436b0632a448ccf7492dfb5b2d366991\",\"size\":8192"
-                ",\"timestamp\":1573000000}\n"
                 "pg_data/block-incr-shrink-block={\"checksum\":\"b659cdc8436b0632a448ccf7492dfb5b2d366991\",\"size\":8192"
                 ",\"timestamp\":1573000000}\n"
                 "pg_data/global/pg_control={\"size\":8192,\"timestamp\":1573000000}\n"
