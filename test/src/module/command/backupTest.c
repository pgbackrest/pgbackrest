/***********************************************************************************************************************************
Test Backup Command
***********************************************************************************************************************************/
#include "command/stanza/create.h"
#include "command/stanza/upgrade.h"
#include "common/crypto/hash.h"
#include "common/io/bufferRead.h"
#include "common/io/bufferWrite.h"
#include "common/io/chunkedRead.h"
#include "postgres/interface/static.vendor.h"
#include "storage/helper.h"
#include "storage/posix/storage.h"

#include "common/harnessBackup.h"
#include "common/harnessConfig.h"
#include "common/harnessPostgres.h"
#include "common/harnessPq.h"
#include "common/harnessPack.h"
#include "common/harnessProtocol.h"
#include "common/harnessStorage.h"

/***********************************************************************************************************************************
Get a list of all files in the backup and a redacted version of the manifest that can be tested against a static string
***********************************************************************************************************************************/
static String *
testBackupValidateList(
    const Storage *const storage, const String *const path, Manifest *const manifest, const ManifestData *const manifestData,
    const CipherType cipherType, const String *const cipherPass, String *const result)
{
    FUNCTION_HARNESS_BEGIN();
        FUNCTION_HARNESS_PARAM(STORAGE, storage);
        FUNCTION_HARNESS_PARAM(STRING, path);
        FUNCTION_HARNESS_PARAM(MANIFEST, manifest);
        FUNCTION_HARNESS_PARAM_P(VOID, manifestData);
        FUNCTION_HARNESS_PARAM(STRING_ID, cipherType);
        FUNCTION_HARNESS_PARAM(STRING, cipherPass);
        FUNCTION_HARNESS_PARAM(STRING, result);
    FUNCTION_HARNESS_END();

    // Output root path if it is a link so we can verify the destination
    const StorageInfo dotInfo = storageInfoP(storage, path);

    if (dotInfo.type == storageTypeLink)
        strCatFmt(result, ". {link, d=%s}\n", strZ(dotInfo.linkDestination));

    // Output path contents
    StorageIterator *const storageItr = storageNewItrP(storage, path, .recurse = true, .sortOrder = sortOrderAsc);

    while (storageItrMore(storageItr))
    {
        const StorageInfo info = storageItrNext(storageItr);

        // Don't include backup.manifest or copy. We'll test that they are present elsewhere
        if (info.type == storageTypeFile &&
            (strEqZ(info.name, BACKUP_MANIFEST_FILE) || strEqZ(info.name, BACKUP_MANIFEST_FILE INFO_COPY_EXT)))
        {
            continue;
        }

        switch (info.type)
        {
            case storageTypeFile:
            {
                // Test mode, user, group. These values are not in the manifest but we know what they should be based on the default
                // mode and current user/group.
                // -----------------------------------------------------------------------------------------------------------------
                if (info.mode != 0640)
                    THROW_FMT(AssertError, "'%s' mode is not 0640", strZ(info.name));

                if (!strEq(info.user, TEST_USER_STR))
                    THROW_FMT(AssertError, "'%s' user should be '" TEST_USER "'", strZ(info.name));

                if (!strEq(info.group, TEST_GROUP_STR))
                    THROW_FMT(AssertError, "'%s' group should be '" TEST_GROUP "'", strZ(info.name));

                // Build file list (needed because bundles can contain multiple files)
                // -----------------------------------------------------------------------------------------------------------------
                List *const fileList = lstNewP(sizeof(ManifestFilePack **));
                bool bundle = strBeginsWithZ(info.name, "bundle/");

                if (bundle)
                {
                    const uint64_t bundleId = cvtZToUInt64(strZ(info.name) + sizeof("bundle"));

                    for (unsigned int fileIdx = 0; fileIdx < manifestFileTotal(manifest); fileIdx++)
                    {
                        ManifestFilePack **const filePack = lstGet(manifest->pub.fileList, fileIdx);
                        ManifestFile file = manifestFileUnpack(manifest, *filePack);

                        // File bundle is part of this backup
                        if (file.bundleId == bundleId && file.reference == NULL)
                            lstAdd(fileList, &filePack);
                    }
                }
                else
                {
                    const String *manifestName = info.name;

                    // Remove block incremental extension
                    if (strEndsWithZ(info.name, BACKUP_BLOCK_INCR_EXT))
                    {
                        manifestName = strSubN(info.name, 0, strSize(info.name) - (sizeof(BACKUP_BLOCK_INCR_EXT) - 1));
                    }
                    // Else remove compression extension
                    else if (manifestData->backupOptionCompressType != compressTypeNone)
                    {
                        manifestName = strSubN(
                            info.name, 0, strSize(info.name) - strSize(compressExtStr(manifestData->backupOptionCompressType)));
                    }

                    ManifestFilePack **const filePack = manifestFilePackFindInternal(manifest, manifestName);
                    lstAdd(fileList, &filePack);
                }

                // Check files
                // -----------------------------------------------------------------------------------------------------------------
                for (unsigned int fileIdx = 0; fileIdx < lstSize(fileList); fileIdx++)
                {
                    ManifestFilePack **const filePack = *(ManifestFilePack ***)lstGet(fileList, fileIdx);
                    ManifestFile file = manifestFileUnpack(manifest, *filePack);

                    if (bundle)
                        strCatFmt(result, "%s/%s {file", strZ(info.name), strZ(file.name));
                    else
                        strCatFmt(result, "%s {file", strZ(info.name));

                    // Calculate checksum/size and decompress if needed
                    // -------------------------------------------------------------------------------------------------------------
                    uint64_t size = 0;
                    const String *checksum = NULL;

<<<<<<< HEAD
                    if (file.blockIncrMapSize != 0)
=======
                    ioFilterGroupAdd(ioReadFilterGroup(storageReadIo(read)), cryptoHashNew(hashTypeSha1));

                    if (manifestData->backupOptionCompressType != compressTypeNone)
>>>>>>> 5e640e3c
                    {
                        StorageRead *read = storageNewReadP(
                            storage, strNewFmt("%s/%s", strZ(path), strZ(info.name)),
                            .offset = file.bundleOffset + file.sizeRepo - file.blockIncrMapSize,
                            .limit = VARUINT64(file.blockIncrMapSize));

                        if (cipherType != cipherTypeNone)
                        {
                            ioFilterGroupAdd(
                                ioReadFilterGroup(storageReadIo(read)),
                                cipherBlockNewP(cipherModeDecrypt, cipherType, BUFSTR(cipherPass), .raw = true));
                        }

                        ioReadOpen(storageReadIo(read));

                        const BlockMap *const blockMap = blockMapNewRead(storageReadIo(read));
                        IoFilter *const checksumFilter = cryptoHashNew(hashTypeSha1);
                        String *const mapLog = strNew();

                        for (unsigned int blockMapIdx = 0; blockMapIdx < blockMapSize(blockMap); blockMapIdx++)
                        {
                            const BlockMapItem *const blockMapItem = blockMapGet(blockMap, blockMapIdx);
                            const String *const blockName = strNewFmt(
                                "%s/%s/%s", strZ(strPath(path)),
                                strZ(strLstGet(manifestReferenceList(manifest), blockMapItem->reference)),
                                blockMapItem->bundleId != 0 ? zNewFmt("bundle/%" PRIu64, blockMapItem->bundleId) : strZ(info.name));

                            IoRead *blockRead = storageReadIo(
                                storageNewReadP(
                                    storage, blockName, .offset = blockMapItem->offset, .limit = VARUINT64(blockMapItem->size)));
                            ioReadOpen(blockRead);

                            IoRead *chunkRead = ioChunkedReadNew(blockRead);

                            if (cipherType != cipherTypeNone)
                            {
                                ioFilterGroupAdd(
                                    ioReadFilterGroup(chunkRead),
                                    cipherBlockNewP(cipherModeDecrypt, cipherType, BUFSTR(cipherPass), .raw = true));
                            }

                            if (manifestData->backupOptionCompressType != compressTypeNone)
                            {
                                ioFilterGroupAdd(
                                    ioReadFilterGroup(chunkRead), decompressFilter(manifestData->backupOptionCompressType));
                            }

                            ioReadOpen(chunkRead);
                            ioReadVarIntU64(chunkRead);

                            Buffer *block = bufNew(file.size);
                            IoWrite *blockWrite = ioBufferWriteNewOpen(block);

                            ioCopyP(chunkRead, blockWrite);
                            ioWriteClose(blockWrite);

                            // Add reference to log
                            if (!strEmpty(mapLog))
                                strCatChr(mapLog, ',');

                            strCatFmt(mapLog, "%u", blockMapItem->reference);

                            // Check block checksum
                            const String *const blockChecksum = strNewEncode(encodingHex, cryptoHashOne(hashTypeSha1, block));
                            const String *const mapChecksum = strNewEncode(
                                encodingHex, BUF(blockMapItem->checksum, HASH_TYPE_SHA1_SIZE));

                            if (!strEq(blockChecksum, mapChecksum))
                            {
                                THROW_FMT(
                                    AssertError, "'%s' block %u checksum (%s) does not match block incr map (%s)",
                                    strZ(file.name), blockMapIdx, strZ(blockChecksum), strZ(mapChecksum));
                            }

                            // Update size and checksum
                            size += bufUsed(block);
                            ioFilterProcessIn(checksumFilter, block);
                        }

                        strCatFmt(result, ", m={%s}", strZ(mapLog));

                        checksum = strNewEncode(encodingHex, pckReadBinP(pckReadNew(ioFilterResult(checksumFilter))));
                    }
                    else
                    {
                        StorageRead *read = storageNewReadP(
                            storage, strNewFmt("%s/%s", strZ(path), strZ(info.name)), .offset = file.bundleOffset,
                            .limit = VARUINT64(file.sizeRepo));

                        cipherBlockFilterGroupAdd(
                            ioReadFilterGroup(storageReadIo(read)), cipherType, cipherModeDecrypt, cipherPass);

<<<<<<< HEAD
                        if (manifestData->backupOptionCompressType != compressTypeNone)
                        {
                            ioFilterGroupAdd(
                                ioReadFilterGroup(storageReadIo(read)), decompressFilter(manifestData->backupOptionCompressType));
                        }
=======
                    uint64_t size = bufUsed(storageGetP(read));
>>>>>>> 5e640e3c

                        ioFilterGroupAdd(ioReadFilterGroup(storageReadIo(read)), cryptoHashNew(hashTypeSha1));

                        size = bufUsed(storageGetP(read));
                        checksum = strNewEncode(
                            encodingHex,
                            pckReadBinP(ioFilterGroupResultP(ioReadFilterGroup(storageReadIo(read)), CRYPTO_HASH_FILTER_TYPE)));
                    }

                    // Validate repo checksum
                    if (file.checksumRepoSha1 != NULL)
                    {
                        const Buffer *const checksum = pckReadBinP(
                            ioFilterGroupResultP(ioReadFilterGroup(storageReadIo(read)), CRYPTO_HASH_FILTER_TYPE));

                        if (!bufEq(checksum, BUF(file.checksumRepoSha1, HASH_TYPE_SHA1_SIZE)))
                            THROW_FMT(AssertError, "'%s' repo checksum does match manifest", strZ(file.name));
                    }

                    // Validate checksum
                    const Buffer *const checksum = pckReadBinP(
                        ioFilterGroupResultP(ioReadFilterGroup(storageReadIo(read)), CRYPTO_HASH_FILTER_TYPE, .idx = 1));

                    if (!bufEq(checksum, BUF(file.checksumSha1, HASH_TYPE_SHA1_SIZE)))
                        THROW_FMT(AssertError, "'%s' checksum does match manifest", strZ(file.name));

                    strCatFmt(result, ", s=%" PRIu64, size);

                    // Test size and repo-size
                    // -------------------------------------------------------------------------------------------------------------
                    if (size != file.size)
                        THROW_FMT(AssertError, "'%s' size does match manifest", strZ(file.name));

                    // Repo size can only be compared to file size when not bundled
                    if (!bundle)
                    {
                        if (info.size != file.sizeRepo)
                            THROW_FMT(AssertError, "'%s' repo size does match manifest", strZ(file.name));
                    }

                    // pg_control and WAL headers have different checksums depending on cpu architecture so remove the checksum from
                    // the test output.
                    // -------------------------------------------------------------------------------------------------------------
                    if (strEqZ(file.name, MANIFEST_TARGET_PGDATA "/" PG_PATH_GLOBAL "/" PG_FILE_PGCONTROL) ||
                        strBeginsWith(
                            file.name, strNewFmt(MANIFEST_TARGET_PGDATA "/%s/", strZ(pgWalPath(manifestData->pgVersion)))))
                    {
                        file.checksumSha1 = NULL;
                    }

                    strCatZ(result, "}\n");

                    // Update changes to manifest file
                    manifestFilePackUpdate(manifest, filePack, &file);
                }

                break;
            }

            case storageTypeLink:
                strCatFmt(result, "%s {link, d=%s}\n", strZ(info.name), strZ(info.linkDestination));
                break;

            case storageTypePath:
            {
                strCatFmt(result, "%s {path", strZ(info.name));

                // Check against the manifest
                // -----------------------------------------------------------------------------------------------------------------
                if (!strEq(info.name, STRDEF("bundle")))
                    manifestPathFind(manifest, info.name);

                // Test mode, user, group. These values are not in the manifest but we know what they should be based on the default
                // mode and current user/group.
                if (info.mode != 0750)
                    THROW_FMT(AssertError, "'%s' mode is not 00750", strZ(info.name));

                if (!strEq(info.user, TEST_USER_STR))
                    THROW_FMT(AssertError, "'%s' user should be '" TEST_USER "'", strZ(info.name));

                if (!strEq(info.group, TEST_GROUP_STR))
                    THROW_FMT(AssertError, "'%s' group should be '" TEST_GROUP "'", strZ(info.name));

                strCatZ(result, "}\n");
                break;
            }

            case storageTypeSpecial:
                THROW_FMT(AssertError, "unexpected special file '%s'", strZ(info.name));
        }
    }

    // Check all files in manifest. Since the scan above maps from files to the manifest, any referenced files will not be checked.
    // -----------------------------------------------------------------------------------------------------------------------------
    for (unsigned int fileIdx = 0; fileIdx < manifestFileTotal(manifest); fileIdx++)
    {
        ManifestFilePack **const filePack = lstGet(manifest->pub.fileList, fileIdx);
        ManifestFile file = manifestFileUnpack(manifest, *filePack);

        // If compressed or block incremental then set the repo-size to size so it will not be in test output. Even the same
        // compression algorithm can give slightly different results based on the version so repo-size is not deterministic for
        // compression. Block incremental maps increase repo-size in a non-obvious way.
        if (manifestData->backupOptionCompressType != compressTypeNone || file.blockIncrMapSize != 0)
            file.sizeRepo = file.size;

        // Bundle id/offset are too noisy so remove them. They are verified against size/checksum and listed with the files.
        file.bundleId = 0;
        file.bundleOffset = 0;

        // Remove repo checksum since it has been validated
        file.checksumRepoSha1 = NULL;

        // Update changes to manifest file
        manifestFilePackUpdate(manifest, filePack, &file);
    }

    FUNCTION_HARNESS_RETURN(STRING, result);
}

typedef struct TestBackupValidateParam
{
    VAR_PARAM_HEADER;
    CipherType cipherType;                                          // Cipher type
    const char *cipherPass;                                         // Cipher pass
} TestBackupValidateParam;

#define testBackupValidateP(storage, path, ...)                                                                       \
    testBackupValidate(storage, path, (TestBackupValidateParam){VAR_PARAM_INIT, __VA_ARGS__})

static String *
testBackupValidate(const Storage *const storage, const String *const path, TestBackupValidateParam param)
{
    FUNCTION_HARNESS_BEGIN();
        FUNCTION_HARNESS_PARAM(STORAGE, storage);
        FUNCTION_HARNESS_PARAM(STRING, path);
        FUNCTION_HARNESS_PARAM(UINT64, param.cipherType);
        FUNCTION_HARNESS_PARAM(STRINGZ, param.cipherPass);
    FUNCTION_HARNESS_END();

    ASSERT(storage != NULL);
    ASSERT(path != NULL);

    String *const result = strNew();

    MEM_CONTEXT_TEMP_BEGIN()
    {
        // Build a list of files in the backup path and verify against the manifest
        // -------------------------------------------------------------------------------------------------------------------------
        const InfoBackup *const infoBackup = infoBackupLoadFile(
            storageRepo(), INFO_BACKUP_PATH_FILE_STR, param.cipherType == 0 ? cipherTypeNone : param.cipherType,
            param.cipherPass == NULL ? NULL : STR(param.cipherPass));

        Manifest *manifest = manifestLoadFile(
            storage, strNewFmt("%s/" BACKUP_MANIFEST_FILE, strZ(path)), param.cipherType == 0 ? cipherTypeNone : param.cipherType,
            param.cipherPass == NULL ? NULL : infoBackupCipherPass(infoBackup));
        testBackupValidateList(
            storage, path, manifest, manifestData(manifest), param.cipherType == 0 ? cipherTypeNone : param.cipherType,
            param.cipherPass == NULL ? NULL : manifestCipherSubPass(manifest), result);

        // Make sure both backup.manifest files exist since we skipped them in the callback above
        if (!storageExistsP(storage, strNewFmt("%s/" BACKUP_MANIFEST_FILE, strZ(path))))
            THROW(AssertError, BACKUP_MANIFEST_FILE " is missing");

        if (!storageExistsP(storage, strNewFmt("%s/" BACKUP_MANIFEST_FILE INFO_COPY_EXT, strZ(path))))
            THROW(AssertError, BACKUP_MANIFEST_FILE INFO_COPY_EXT " is missing");

        // Output the manifest to a string and exclude sections that don't need validation. Note that each of these sections should
        // be considered from automatic validation but adding them to the output will make the tests too noisy. One good technique
        // would be to remove it from the output only after validation so new values will cause changes in the output.
        // -------------------------------------------------------------------------------------------------------------------------
        Buffer *manifestSaveBuffer = bufNew(0);
        manifestSave(manifest, ioBufferWriteNew(manifestSaveBuffer));

        String *manifestEdit = strNew();
        StringList *manifestLine = strLstNewSplitZ(strTrim(strNewBuf(manifestSaveBuffer)), "\n");
        bool bSkipSection = false;

        for (unsigned int lineIdx = 0; lineIdx < strLstSize(manifestLine); lineIdx++)
        {
            const String *line = strTrim(strLstGet(manifestLine, lineIdx));

            if (strChr(line, '[') == 0)
            {
                const String *section = strSubN(line, 1, strSize(line) - 2);

                if (strEqZ(section, INFO_SECTION_BACKREST) ||
                    strEqZ(section, INFO_SECTION_CIPHER) ||
                    strEqZ(section, MANIFEST_SECTION_BACKUP) ||
                    strEqZ(section, MANIFEST_SECTION_BACKUP_DB) ||
                    strEqZ(section, MANIFEST_SECTION_BACKUP_OPTION) ||
                    strEqZ(section, MANIFEST_SECTION_DB) ||
                    strEqZ(section, MANIFEST_SECTION_TARGET_FILE_DEFAULT) ||
                    strEqZ(section, MANIFEST_SECTION_TARGET_LINK_DEFAULT) ||
                    strEqZ(section, MANIFEST_SECTION_TARGET_PATH_DEFAULT))
                {
                    bSkipSection = true;
                }
                else
                    bSkipSection = false;
            }

            if (!bSkipSection)
                strCatFmt(manifestEdit, "%s\n", strZ(line));
        }

        strCatFmt(result, "--------\n%s\n", strZ(strTrim(manifestEdit)));
    }
    MEM_CONTEXT_TEMP_END();

    FUNCTION_HARNESS_RETURN(STRING, result);
}

/***********************************************************************************************************************************
Generate pq scripts for versions of PostgreSQL
***********************************************************************************************************************************/
typedef struct TestBackupPqScriptParam
{
    VAR_PARAM_HEADER;
    bool startFast;
    bool backupStandby;
    bool errorAfterStart;
    bool noWal;                                                     // Don't write test WAL segments
    bool noPriorWal;                                                // Don't write prior test WAL segments
    bool noArchiveCheck;                                            // Do not check archive
    CompressType walCompressType;                                   // Compress type for the archive files
    CipherType cipherType;                                          // Cipher type
    const char *cipherPass;                                         // Cipher pass
    unsigned int walTotal;                                          // Total WAL to write
    unsigned int timeline;                                          // Timeline to use for WAL files
} TestBackupPqScriptParam;

#define testBackupPqScriptP(pgVersion, backupStartTime, ...)                                                                       \
    testBackupPqScript(pgVersion, backupStartTime, (TestBackupPqScriptParam){VAR_PARAM_INIT, __VA_ARGS__})

static void
testBackupPqScript(unsigned int pgVersion, time_t backupTimeStart, TestBackupPqScriptParam param)
{
    const char *pg1Path = TEST_PATH "/pg1";
    const char *pg2Path = TEST_PATH "/pg2";

    // If no timeline specified then use timeline 1
    param.timeline = param.timeline == 0 ? 1 : param.timeline;

    // Read pg_control to get info about the cluster
    PgControl pgControl = pgControlFromFile(storagePg());

    // Set archive timeout really small to save time on errors
    cfgOptionSet(cfgOptArchiveTimeout, cfgSourceParam, varNewInt64(100));

    // Set LSN and WAL start/stop
    uint64_t lsnStart = ((uint64_t)backupTimeStart & 0xFFFFFF00) << 28;
    uint64_t lsnStop =
        lsnStart + ((param.walTotal == 0 ? 0 : param.walTotal - 1) * pgControl.walSegmentSize) + (pgControl.walSegmentSize / 2);

    const char *walSegmentPrior = strZ(
        pgLsnToWalSegment(param.timeline, lsnStart - pgControl.walSegmentSize, pgControl.walSegmentSize));
    const char *lsnStartStr = strZ(pgLsnToStr(lsnStart));
    const char *walSegmentStart = strZ(pgLsnToWalSegment(param.timeline, lsnStart, pgControl.walSegmentSize));
    const char *lsnStopStr = strZ(pgLsnToStr(lsnStop));
    const char *walSegmentStop = strZ(pgLsnToWalSegment(param.timeline, lsnStop, pgControl.walSegmentSize));

    // Save pg_control with updated info
    pgControl.checkpoint = lsnStart;
    pgControl.timeline = param.timeline;

    HRN_STORAGE_PUT(
        storagePgIdxWrite(0), PG_PATH_GLOBAL "/" PG_FILE_PGCONTROL, hrnPgControlToBuffer(pgControl),
        .timeModified = backupTimeStart);

    // Update pg_control on primary with the backup time
    HRN_PG_CONTROL_TIME(storagePgIdxWrite(0), backupTimeStart);

    // Write WAL segments to the archive
    // -----------------------------------------------------------------------------------------------------------------------------
    if (!param.noPriorWal)
    {
        InfoArchive *infoArchive = infoArchiveLoadFile(
            storageRepo(), INFO_ARCHIVE_PATH_FILE_STR, param.cipherType == 0 ? cipherTypeNone : param.cipherType,
            param.cipherPass == NULL ? NULL : STR(param.cipherPass));
        const String *archiveId = infoArchiveId(infoArchive);
        StringList *walSegmentList = pgLsnRangeToWalSegmentList(
            param.timeline, lsnStart - pgControl.walSegmentSize, param.noWal ? lsnStart - pgControl.walSegmentSize : lsnStop,
            pgControl.walSegmentSize);

        Buffer *walBuffer = bufNew((size_t)pgControl.walSegmentSize);
        bufUsedSet(walBuffer, bufSize(walBuffer));
        memset(bufPtr(walBuffer), 0, bufSize(walBuffer));
        hrnPgWalToBuffer((PgWal){.version = pgControl.version, .systemId = pgControl.systemId}, walBuffer);
        const String *walChecksum = strNewEncode(encodingHex, cryptoHashOne(hashTypeSha1, walBuffer));

        for (unsigned int walSegmentIdx = 0; walSegmentIdx < strLstSize(walSegmentList); walSegmentIdx++)
        {
            StorageWrite *write = storageNewWriteP(
                storageRepoWrite(),
                strNewFmt(
                    STORAGE_REPO_ARCHIVE "/%s/%s-%s%s", strZ(archiveId), strZ(strLstGet(walSegmentList, walSegmentIdx)),
                    strZ(walChecksum), strZ(compressExtStr(param.walCompressType))));

            if (param.walCompressType != compressTypeNone)
                ioFilterGroupAdd(ioWriteFilterGroup(storageWriteIo(write)), compressFilter(param.walCompressType, 1));

            storagePutP(write, walBuffer);
        }
    }

    // -----------------------------------------------------------------------------------------------------------------------------
    if (pgVersion == PG_VERSION_95)
    {
        ASSERT(!param.backupStandby);
        ASSERT(!param.errorAfterStart);

        if (param.noArchiveCheck)
        {
            harnessPqScriptSet((HarnessPq [])
            {
                // Connect to primary
                HRNPQ_MACRO_OPEN_GE_93(1, "dbname='postgres' port=5432", PG_VERSION_95, pg1Path, false, NULL, NULL),

                // Get start time
                HRNPQ_MACRO_TIME_QUERY(1, (int64_t)backupTimeStart * 1000),

                // Start backup
                HRNPQ_MACRO_ADVISORY_LOCK(1, true),
                HRNPQ_MACRO_IS_IN_BACKUP(1, false),
                HRNPQ_MACRO_START_BACKUP_LE_95(1, param.startFast, lsnStartStr, walSegmentStart),
                HRNPQ_MACRO_DATABASE_LIST_1(1, "test1"),
                HRNPQ_MACRO_TABLESPACE_LIST_0(1),

                // Get copy start time
                HRNPQ_MACRO_TIME_QUERY(1, (int64_t)backupTimeStart * 1000 + 999),
                HRNPQ_MACRO_TIME_QUERY(1, (int64_t)backupTimeStart * 1000 + 1000),

                // Ping
                HRNPQ_MACRO_IS_STANDBY_QUERY(1, false),
                HRNPQ_MACRO_IS_STANDBY_QUERY(1, false),

                // Stop backup
                HRNPQ_MACRO_STOP_BACKUP_LE_95(1, lsnStopStr, walSegmentStop),

                // Get stop time
                HRNPQ_MACRO_TIME_QUERY(1, (int64_t)backupTimeStart * 1000 + 2000),

                HRNPQ_MACRO_DONE()
            });
        }
        else
        {
            harnessPqScriptSet((HarnessPq [])
            {
                // Connect to primary
                HRNPQ_MACRO_OPEN_GE_93(1, "dbname='postgres' port=5432", PG_VERSION_95, pg1Path, false, NULL, NULL),

                // Get start time
                HRNPQ_MACRO_TIME_QUERY(1, (int64_t)backupTimeStart * 1000),

                // Start backup
                HRNPQ_MACRO_ADVISORY_LOCK(1, true),
                HRNPQ_MACRO_IS_IN_BACKUP(1, false),
                HRNPQ_MACRO_CURRENT_WAL_LE_96(1, walSegmentPrior),
                HRNPQ_MACRO_START_BACKUP_LE_95(1, param.startFast, lsnStartStr, walSegmentStart),
                HRNPQ_MACRO_DATABASE_LIST_1(1, "test1"),
                HRNPQ_MACRO_TABLESPACE_LIST_0(1),

                // Get copy start time
                HRNPQ_MACRO_TIME_QUERY(1, (int64_t)backupTimeStart * 1000 + 999),
                HRNPQ_MACRO_TIME_QUERY(1, (int64_t)backupTimeStart * 1000 + 1000),

                // Ping
                HRNPQ_MACRO_IS_STANDBY_QUERY(1, false),
                HRNPQ_MACRO_IS_STANDBY_QUERY(1, false),

                // Stop backup
                HRNPQ_MACRO_STOP_BACKUP_LE_95(1, lsnStopStr, walSegmentStop),

                // Get stop time
                HRNPQ_MACRO_TIME_QUERY(1, (int64_t)backupTimeStart * 1000 + 2000),

                HRNPQ_MACRO_DONE()
            });
        }
    }
    // -----------------------------------------------------------------------------------------------------------------------------
    else if (pgVersion == PG_VERSION_96)
    {
        ASSERT(param.backupStandby);
        ASSERT(!param.errorAfterStart);
        ASSERT(!param.noArchiveCheck);

        // Save pg_control with updated info
        HRN_STORAGE_PUT(storagePgIdxWrite(1), PG_PATH_GLOBAL "/" PG_FILE_PGCONTROL, hrnPgControlToBuffer(pgControl));

        if (param.noPriorWal)
        {
            harnessPqScriptSet((HarnessPq [])
            {
                // Connect to primary
                HRNPQ_MACRO_OPEN_GE_96(1, "dbname='postgres' port=5432", PG_VERSION_96, pg1Path, false, NULL, NULL),

                // Connect to standby
                HRNPQ_MACRO_OPEN_GE_96(2, "dbname='postgres' port=5433", PG_VERSION_96, pg2Path, true, NULL, NULL),

                // Get start time
                HRNPQ_MACRO_TIME_QUERY(1, (int64_t)backupTimeStart * 1000),

                // Start backup
                HRNPQ_MACRO_ADVISORY_LOCK(1, true),
                HRNPQ_MACRO_CURRENT_WAL_LE_96(1, walSegmentPrior),
                HRNPQ_MACRO_START_BACKUP_96(1, true, lsnStartStr, walSegmentStart),
                HRNPQ_MACRO_DATABASE_LIST_1(1, "test1"),
                HRNPQ_MACRO_TABLESPACE_LIST_0(1),

                // Wait for standby to sync
                HRNPQ_MACRO_REPLAY_WAIT_96(2, lsnStartStr),

                HRNPQ_MACRO_DONE()
            });
        }
        else
        {
            harnessPqScriptSet((HarnessPq [])
            {
                // Connect to primary
                HRNPQ_MACRO_OPEN_GE_96(1, "dbname='postgres' port=5432", PG_VERSION_96, pg1Path, false, NULL, NULL),

                // Connect to standby
                HRNPQ_MACRO_OPEN_GE_96(2, "dbname='postgres' port=5433", PG_VERSION_96, pg2Path, true, NULL, NULL),

                // Get start time
                HRNPQ_MACRO_TIME_QUERY(1, (int64_t)backupTimeStart * 1000),

                // Start backup
                HRNPQ_MACRO_ADVISORY_LOCK(1, true),
                HRNPQ_MACRO_CURRENT_WAL_LE_96(1, walSegmentPrior),
                HRNPQ_MACRO_START_BACKUP_96(1, true, lsnStartStr, walSegmentStart),
                HRNPQ_MACRO_DATABASE_LIST_1(1, "test1"),
                HRNPQ_MACRO_TABLESPACE_LIST_0(1),

                // Wait for standby to sync
                HRNPQ_MACRO_REPLAY_WAIT_96(2, lsnStartStr),

                // Get copy start time
                HRNPQ_MACRO_TIME_QUERY(1, (int64_t)backupTimeStart * 1000 + 999),
                HRNPQ_MACRO_TIME_QUERY(1, (int64_t)backupTimeStart * 1000 + 1000),

                // Ping
                HRNPQ_MACRO_IS_STANDBY_QUERY(1, false),
                HRNPQ_MACRO_IS_STANDBY_QUERY(2, true),
                HRNPQ_MACRO_IS_STANDBY_QUERY(1, false),
                HRNPQ_MACRO_IS_STANDBY_QUERY(2, true),

                // Stop backup
                HRNPQ_MACRO_STOP_BACKUP_96(1, lsnStopStr, walSegmentStop, false),

                // Get stop time
                HRNPQ_MACRO_TIME_QUERY(1, (int64_t)backupTimeStart * 1000 + 2000),

                HRNPQ_MACRO_DONE()
            });
        }
    }
    // -----------------------------------------------------------------------------------------------------------------------------
    else if (pgVersion == PG_VERSION_11)
    {
        ASSERT(!param.backupStandby);
        ASSERT(!param.noArchiveCheck);

        if (param.errorAfterStart)
        {
            harnessPqScriptSet((HarnessPq [])
            {
                // Connect to primary
                HRNPQ_MACRO_OPEN_GE_96(1, "dbname='postgres' port=5432", PG_VERSION_11, pg1Path, false, NULL, NULL),

                // Get start time
                HRNPQ_MACRO_TIME_QUERY(1, (int64_t)backupTimeStart * 1000),

                // Start backup
                HRNPQ_MACRO_ADVISORY_LOCK(1, true),
                HRNPQ_MACRO_CURRENT_WAL_GE_10(1, walSegmentPrior),
                HRNPQ_MACRO_START_BACKUP_GE_10(1, param.startFast, lsnStartStr, walSegmentStart),
                HRNPQ_MACRO_DATABASE_LIST_1(1, "test1"),
                HRNPQ_MACRO_TABLESPACE_LIST_1(1, 32768, "tblspc32768"),

                // Get copy start time
                HRNPQ_MACRO_TIME_QUERY(1, (int64_t)backupTimeStart * 1000 + 999),
                HRNPQ_MACRO_TIME_QUERY(1, (int64_t)backupTimeStart * 1000 + 1000),

                HRNPQ_MACRO_DONE()
            });
        }
        else
        {
            harnessPqScriptSet((HarnessPq [])
            {
                // Connect to primary
                HRNPQ_MACRO_OPEN_GE_96(1, "dbname='postgres' port=5432", PG_VERSION_11, pg1Path, false, NULL, NULL),

                // Get start time
                HRNPQ_MACRO_TIME_QUERY(1, (int64_t)backupTimeStart * 1000),

                // Start backup
                HRNPQ_MACRO_ADVISORY_LOCK(1, true),
                HRNPQ_MACRO_CURRENT_WAL_GE_10(1, walSegmentStart),
                HRNPQ_MACRO_START_BACKUP_GE_10(1, param.startFast, lsnStartStr, walSegmentStart),

                // Switch WAL segment so it can be checked
                HRNPQ_MACRO_CREATE_RESTORE_POINT(1, "X/X"),
                HRNPQ_MACRO_WAL_SWITCH(1, "wal", walSegmentStart),

                // Get database and tablespace list
                HRNPQ_MACRO_DATABASE_LIST_1(1, "test1"),
                HRNPQ_MACRO_TABLESPACE_LIST_1(1, 32768, "tblspc32768"),

                // Get copy start time
                HRNPQ_MACRO_TIME_QUERY(1, (int64_t)backupTimeStart * 1000 + 999),
                HRNPQ_MACRO_TIME_QUERY(1, (int64_t)backupTimeStart * 1000 + 1000),

                // Ping
                HRNPQ_MACRO_IS_STANDBY_QUERY(1, false),
                HRNPQ_MACRO_IS_STANDBY_QUERY(1, false),

                // Stop backup
                HRNPQ_MACRO_STOP_BACKUP_GE_10(1, lsnStopStr, walSegmentStop, true),

                // Get stop time
                HRNPQ_MACRO_TIME_QUERY(1, (int64_t)backupTimeStart * 1000 + 2000),

                HRNPQ_MACRO_DONE()
            });
        }
    }
    else
        THROW_FMT(AssertError, "unsupported test version %u", pgVersion);           // {uncoverable - no invalid versions in tests}
};

/***********************************************************************************************************************************
Test Run
***********************************************************************************************************************************/
static void
testRun(void)
{
    FUNCTION_HARNESS_VOID();

    // Install local command handler shim
    static const ProtocolServerHandler testLocalHandlerList[] = {PROTOCOL_SERVER_HANDLER_BACKUP_LIST};
    hrnProtocolLocalShimInstall(testLocalHandlerList, LENGTH_OF(testLocalHandlerList));

    // The tests expect the timezone to be UTC
    setenv("TZ", "UTC", true);

    Storage *storageTest = storagePosixNewP(TEST_PATH_STR, .write = true);

    // *****************************************************************************************************************************
    if (testBegin("backupRegExp()"))
    {
        const String *full = STRDEF("20181119-152138F");
        const String *incr = STRDEF("20181119-152138F_20181119-152152I");
        const String *diff = STRDEF("20181119-152138F_20181119-152152D");

        // -------------------------------------------------------------------------------------------------------------------------
        TEST_TITLE("regular expression - error");

        TEST_ERROR(
            backupRegExpP(0),
            AssertError, "assertion 'param.full || param.differential || param.incremental' failed");

        // -------------------------------------------------------------------------------------------------------------------------
        TEST_TITLE("regular expression - match full");

        String *filter = backupRegExpP(.full = true);
        TEST_RESULT_STR_Z(filter, "^[0-9]{8}\\-[0-9]{6}F$", "full backup regex with anchors");
        TEST_RESULT_BOOL(regExpMatchOne(filter, incr), false, "does not exactly match incr");
        TEST_RESULT_BOOL(regExpMatchOne(filter, diff), false, "does not exactly match diff");
        TEST_RESULT_BOOL(regExpMatchOne(filter, full), true, "exactly matches full");

        // -------------------------------------------------------------------------------------------------------------------------
        TEST_TITLE("regular expression - match full, incremental");

        filter = backupRegExpP(.full = true, .incremental = true);

        TEST_RESULT_STR_Z(
            filter, "^[0-9]{8}\\-[0-9]{6}F(\\_[0-9]{8}\\-[0-9]{6}I){0,1}$", "full and optional incr backup regex with anchors");
        TEST_RESULT_BOOL(regExpMatchOne(filter, incr), true, "match incr");
        TEST_RESULT_BOOL(regExpMatchOne(filter, diff), false, "does not match diff");
        TEST_RESULT_BOOL(regExpMatchOne(filter, full), true, "match full");
        TEST_RESULT_BOOL(
            regExpMatchOne(
                filter, STRDEF("12341234-123123F_12341234-123123IG")), false, "does not match with trailing character");
        TEST_RESULT_BOOL(
            regExpMatchOne(
                filter, STRDEF("A12341234-123123F_12341234-123123I")), false, "does not match with leading character");

        // -------------------------------------------------------------------------------------------------------------------------
        TEST_TITLE("regular expression - match full, differential");

        filter = backupRegExpP(.full = true, .differential = true);

        TEST_RESULT_STR_Z(
            filter, "^[0-9]{8}\\-[0-9]{6}F(\\_[0-9]{8}\\-[0-9]{6}D){0,1}$", "full and optional diff backup regex with anchors");
        TEST_RESULT_BOOL(regExpMatchOne(filter, incr), false, "does not match incr");
        TEST_RESULT_BOOL(regExpMatchOne(filter, diff), true, "match diff");
        TEST_RESULT_BOOL(regExpMatchOne(filter, full), true, "match full");

        // -------------------------------------------------------------------------------------------------------------------------
        TEST_TITLE("regular expression - match full, incremental, differential");

        filter = backupRegExpP(.full = true, .incremental = true, .differential = true);

        TEST_RESULT_STR_Z(
            filter, "^[0-9]{8}\\-[0-9]{6}F(\\_[0-9]{8}\\-[0-9]{6}(D|I)){0,1}$",
            "full, optional diff and incr backup regex with anchors");
        TEST_RESULT_BOOL(regExpMatchOne(filter, incr), true, "match incr");
        TEST_RESULT_BOOL(regExpMatchOne(filter, diff), true, "match diff");
        TEST_RESULT_BOOL(regExpMatchOne(filter, full), true, "match full");

        // -------------------------------------------------------------------------------------------------------------------------
        TEST_TITLE("regular expression - match incremental, differential without end anchor");

        filter = backupRegExpP(.incremental = true, .differential = true, .noAnchorEnd = true);

        TEST_RESULT_STR_Z(filter, "^[0-9]{8}\\-[0-9]{6}F\\_[0-9]{8}\\-[0-9]{6}(D|I)", "diff and incr backup regex with anchors");
        TEST_RESULT_BOOL(regExpMatchOne(filter, incr), true, "match incr");
        TEST_RESULT_BOOL(regExpMatchOne(filter, diff), true, "match diff");
        TEST_RESULT_BOOL(regExpMatchOne(filter, full), false, "does not match full");
        TEST_RESULT_BOOL(
            regExpMatchOne(
                filter, STRDEF("A12341234-123123F_12341234-123123I")), false, "does not match with leading character");

        // -------------------------------------------------------------------------------------------------------------------------
        TEST_TITLE("regular expression - match incremental");

        filter = backupRegExpP(.incremental = true);

        TEST_RESULT_STR_Z(filter, "^[0-9]{8}\\-[0-9]{6}F\\_[0-9]{8}\\-[0-9]{6}I$", "incr backup regex with anchors");
        TEST_RESULT_BOOL(regExpMatchOne(filter, incr), true, "match incr");
        TEST_RESULT_BOOL(regExpMatchOne(filter, diff), false, "does not match diff");
        TEST_RESULT_BOOL(regExpMatchOne(filter, full), false, "does not match full");

        // -------------------------------------------------------------------------------------------------------------------------
        TEST_TITLE("regular expression - match differential");

        filter = backupRegExpP(.differential = true);

        TEST_RESULT_STR_Z(filter, "^[0-9]{8}\\-[0-9]{6}F\\_[0-9]{8}\\-[0-9]{6}D$", "diff backup regex with anchors");
        TEST_RESULT_BOOL(regExpMatchOne(filter, incr), false, "does not match incr");
        TEST_RESULT_BOOL(regExpMatchOne(filter, diff), true, "match diff");
        TEST_RESULT_BOOL(regExpMatchOne(filter, full), false, "does not match full");
    }

    // *****************************************************************************************************************************
    if (testBegin("PageChecksum"))
    {
        // -------------------------------------------------------------------------------------------------------------------------
        TEST_TITLE("segment page default");

        TEST_RESULT_UINT(PG_SEGMENT_PAGE_DEFAULT, 131072, "check pages per segment");

        // -------------------------------------------------------------------------------------------------------------------------
        TEST_TITLE("two misaligned buffers in a row");

        Buffer *buffer = bufNew(513);
        bufUsedSet(buffer, bufSize(buffer));
        memset(bufPtr(buffer), 0, bufSize(buffer));

        *(PageHeaderData *)(bufPtr(buffer) + (PG_PAGE_SIZE_DEFAULT * 0x00)) = (PageHeaderData){.pd_upper = 0};

        Buffer *bufferOut = bufNew(513);
        IoWrite *write = ioBufferWriteNew(bufferOut);
        ioFilterGroupAdd(
            ioWriteFilterGroup(write),
            pageChecksumNewPack(ioFilterParamList(pageChecksumNew(0, PG_SEGMENT_PAGE_DEFAULT, STRDEF(BOGUS_STR)))));
        ioWriteOpen(write);
        ioWrite(write, buffer);
        TEST_ERROR(ioWrite(write, buffer), AssertError, "should not be possible to see two misaligned pages in a row");

        // -------------------------------------------------------------------------------------------------------------------------
        TEST_TITLE("retry a page with an invalid checksum");

        // Write to file with valid checksums
        buffer = bufNew(PG_PAGE_SIZE_DEFAULT * 4);
        memset(bufPtr(buffer), 0, bufSize(buffer));
        bufUsedSet(buffer, bufSize(buffer));

        *(PageHeaderData *)(bufPtr(buffer) + (PG_PAGE_SIZE_DEFAULT * 0x00)) = (PageHeaderData){.pd_upper = 0x00};
        *(PageHeaderData *)(bufPtr(buffer) + (PG_PAGE_SIZE_DEFAULT * 0x01)) = (PageHeaderData){.pd_upper = 0xFF};
        ((PageHeaderData *)(bufPtr(buffer) + (PG_PAGE_SIZE_DEFAULT * 0x01)))->pd_checksum = pgPageChecksum(
            bufPtr(buffer) + (PG_PAGE_SIZE_DEFAULT * 0x01), 1);
        *(PageHeaderData *)(bufPtr(buffer) + (PG_PAGE_SIZE_DEFAULT * 0x02)) = (PageHeaderData){.pd_upper = 0x00};
        *(PageHeaderData *)(bufPtr(buffer) + (PG_PAGE_SIZE_DEFAULT * 0x03)) = (PageHeaderData){.pd_upper = 0xFE};
        ((PageHeaderData *)(bufPtr(buffer) + (PG_PAGE_SIZE_DEFAULT * 0x03)))->pd_checksum = pgPageChecksum(
            bufPtr(buffer) + (PG_PAGE_SIZE_DEFAULT * 0x03), 3);

        HRN_STORAGE_PUT(storageTest, "relation", buffer);

        // Now break the checksum to force a retry
        ((PageHeaderData *)(bufPtr(buffer) + (PG_PAGE_SIZE_DEFAULT * 0x01)))->pd_checksum = 0;
        ((PageHeaderData *)(bufPtr(buffer) + (PG_PAGE_SIZE_DEFAULT * 0x03)))->pd_checksum = 0;

        write = ioBufferWriteNew(bufferOut);
        ioFilterGroupAdd(
            ioWriteFilterGroup(write), pageChecksumNew(0, PG_SEGMENT_PAGE_DEFAULT, storagePathP(storageTest, STRDEF("relation"))));
        ioWriteOpen(write);
        ioWrite(write, buffer);
        ioWriteClose(write);

        TEST_RESULT_STR_Z(
            hrnPackToStr(ioFilterGroupResultPackP(ioWriteFilterGroup(write), PAGE_CHECKSUM_FILTER_TYPE)),
            "2:bool:true, 3:bool:true", "valid on retry");
    }

    // *****************************************************************************************************************************
    if (testBegin("segmentNumber()"))
    {
        TEST_RESULT_UINT(segmentNumber(STRDEF("999")), 0, "No segment number");
        TEST_RESULT_UINT(segmentNumber(STRDEF("999.123")), 123, "Segment number");
    }

    // *****************************************************************************************************************************
    if (testBegin("BlockMap"))
    {
        TEST_TITLE("build map");

        BlockMap *blockMap = NULL;
        TEST_ASSIGN(blockMap, blockMapNew(), "new");

        BlockMapItem blockMapItem1 = {
            .reference = 128, .size = 3,
            .checksum = {255, 128, 14, 13, 12, 11, 10, 9, 8, 7, 7, 8, 9, 10, 11, 12, 13, 14, 255, 255}};
        TEST_RESULT_UINT(blockMapAdd(blockMap, &blockMapItem1)->reference, 128, "add");
        TEST_RESULT_UINT(blockMapGet(blockMap, 0)->reference, 128, "get");

        BlockMapItem blockMapItem2 = {
            .reference = 0, .bundleId = 56, .offset = 200000000, .size = 127,
            .checksum = {255, 0, 14, 13, 12, 11, 10, 9, 8, 7, 7, 8, 9, 10, 11, 12, 13, 14, 255, 255}};
        TEST_RESULT_UINT(blockMapAdd(blockMap, &blockMapItem2)->reference, blockMapItem2.reference, "add");

        BlockMapItem blockMapItem5 = {
            .reference = 1024, .bundleId = 1024, .offset = 1024, .size = 1024,
            .checksum = {255, 102, 14, 13, 12, 11, 10, 9, 8, 7, 7, 8, 9, 10, 11, 12, 13, 14, 255, 255}};
        TEST_RESULT_UINT(blockMapAdd(blockMap, &blockMapItem5)->reference, blockMapItem5.reference, "add");

        BlockMapItem blockMapItem3 = {
            .reference = blockMapItem1.reference, .bundleId = blockMapItem1.bundleId, .offset = blockMapItem1.offset + 129,
            .size = 9, .checksum = {255, 129, 14, 13, 12, 11, 10, 9, 8, 7, 7, 8, 9, 10, 11, 12, 13, 14, 255, 255}};
        TEST_RESULT_UINT(blockMapAdd(blockMap, &blockMapItem3)->reference, blockMapItem3.reference, "add");

        BlockMapItem blockMapItem4 = {
            .reference = blockMapItem2.reference, .bundleId = blockMapItem2.bundleId, .offset = blockMapItem2.offset + 129,
            .size = 10, .checksum = {255, 1, 14, 13, 12, 11, 10, 9, 8, 7, 7, 8, 9, 10, 11, 12, 13, 14, 255, 255}};
        TEST_RESULT_UINT(blockMapAdd(blockMap, &blockMapItem4)->reference, blockMapItem4.reference, "add");

        BlockMapItem blockMapItem6 = {
            .reference = blockMapItem4.reference, .bundleId = blockMapItem4.bundleId, .offset = blockMapItem4.offset + 10,
            .size = 11, .checksum = {255, 2, 14, 13, 12, 11, 10, 9, 8, 7, 7, 8, 9, 10, 11, 12, 13, 14, 255, 255}};
        TEST_RESULT_UINT(blockMapAdd(blockMap, &blockMapItem6)->reference, blockMapItem6.reference, "add");

        // -------------------------------------------------------------------------------------------------------------------------
        TEST_TITLE("write map");

        Buffer *buffer = bufNew(256);
        IoWrite *write = ioBufferWriteNewOpen(buffer);
        TEST_RESULT_VOID(blockMapWrite(blockMap, write), "save");
        ioWriteClose(write);

        TEST_RESULT_STR_Z(
            strNewEncode(encodingHex, buffer),
            "8101"                                      // reference 128
            "00"                                        // bundle id 0
            "00"                                        // offset 0
            "03"                                        // size 3
            "ff800e0d0c0b0a0908070708090a0b0c0d0effff"  // checksum
            "00"                                        // reference end

            "01"                                        // reference 0
            "38"                                        // bundle id 56
            "8084af5f"                                  // offset 200000000
            "f901"                                      // delta size 127
            "ff000e0d0c0b0a0908070708090a0b0c0d0effff"  // checksum
            "00"                                        // reference end

            "8108"                                      // reference 1024
            "8008"                                      // bundle id 1024
            "8008"                                      // offset 1024
            "830e"                                      // delta size 1024
            "ff660e0d0c0b0a0908070708090a0b0c0d0effff"  // checksum
            "00"                                        // reference end

            "8101"                                      // reference 128
            "7e"                                        // delta offset 126
            "ee0f"                                      // delta size 9
            "ff810e0d0c0b0a0908070708090a0b0c0d0effff"  // checksum
            "00"                                        // reference end

            "01"                                        // reference 0
            "02"                                        // delta offset 2
            "03"                                        // delta size 10
            "ff010e0d0c0b0a0908070708090a0b0c0d0effff"  // checksum
            "03"                                        // size 11
            "ff020e0d0c0b0a0908070708090a0b0c0d0effff"  // checksum
            "00"                                        // reference end

            "00",                                       // map end
            "compare");

        // -------------------------------------------------------------------------------------------------------------------------
        TEST_TITLE("read map");

        Buffer *bufferCompare = bufNew(256);
        write = ioBufferWriteNewOpen(bufferCompare);
        TEST_RESULT_VOID(blockMapWrite(blockMapNewRead(ioBufferReadNewOpen(buffer)), write), "read and save");
        ioWriteClose(write);

        TEST_RESULT_STR(strNewEncode(encodingHex, bufferCompare), strNewEncode(encodingHex, buffer), "compare");
    }

    // *****************************************************************************************************************************
    if (testBegin("BlockIncr"))
    {
        TEST_TITLE("full backup with zero block");

        ioBufferSizeSet(2);

        const Buffer *source = BUFSTRZ("");
        Buffer *destination = bufNew(256);
        IoWrite *write = ioBufferWriteNew(destination);

        TEST_RESULT_VOID(ioFilterGroupAdd(ioWriteFilterGroup(write), blockIncrNew(3, 0, 0, 0, NULL, NULL, NULL)), "block incr");
        TEST_RESULT_VOID(ioWriteOpen(write), "open");
        TEST_RESULT_VOID(ioWrite(write, source), "write");
        TEST_RESULT_VOID(ioWriteClose(write), "close");

        TEST_RESULT_UINT(pckReadU64P(ioFilterGroupResultP(ioWriteFilterGroup(write), BLOCK_INCR_FILTER_TYPE)), 0, "compare");
        TEST_RESULT_STR_Z(strNewEncode(encodingHex, destination), "", "compare");

        // -------------------------------------------------------------------------------------------------------------------------
        TEST_TITLE("full backup with partial block");

        source = BUFSTRZ("12");
        destination = bufNew(256);
        write = ioBufferWriteNew(destination);

        TEST_RESULT_VOID(ioFilterGroupAdd(ioWriteFilterGroup(write), blockIncrNew(3, 0, 0, 0, NULL, NULL, NULL)), "block incr");
        TEST_RESULT_VOID(ioWriteOpen(write), "open");
        TEST_RESULT_VOID(ioWrite(write, source), "write");
        TEST_RESULT_VOID(ioWriteClose(write), "close");

        uint64_t mapSize;
        TEST_ASSIGN(mapSize, pckReadU64P(ioFilterGroupResultP(ioWriteFilterGroup(write), BLOCK_INCR_FILTER_TYPE)), "map size");
        TEST_RESULT_UINT(mapSize, 26, "map size");

        TEST_RESULT_STR_Z(
            strNewEncode(encodingHex, BUF(bufPtr(destination), bufUsed(destination) - (size_t)mapSize)),
            "020031023200",                             // block 0
            "block list");

        const Buffer *map = BUF(bufPtr(destination) + (bufUsed(destination) - (size_t)mapSize), (size_t)mapSize);

        TEST_RESULT_STR_Z(
            strNewEncode(encodingHex, map),
            "01"                                        // reference
            "00"                                        // bundle id
            "00"                                        // offset
            "06"                                        // size
            "7b52009b64fd0a2a49e6d8a939753077792b0554"  // checksum
            "00"                                        // reference end

            "00",                                       // map end
            "block map");

        // -------------------------------------------------------------------------------------------------------------------------
        TEST_TITLE("full backup");

        source = BUFSTRZ("ABCXYZ123");
        destination = bufNew(256);
        write = ioBufferWriteNew(destination);

        TEST_RESULT_VOID(
            ioFilterGroupAdd(
                ioWriteFilterGroup(write), blockIncrNewPack(ioFilterParamList(blockIncrNew(3, 2, 4, 5, NULL, NULL, NULL)))),
            "block incr");
        TEST_RESULT_VOID(ioWriteOpen(write), "open");
        TEST_RESULT_VOID(ioWrite(write, source), "write");
        TEST_RESULT_VOID(ioWriteClose(write), "close");

        TEST_ASSIGN(mapSize, pckReadU64P(ioFilterGroupResultP(ioWriteFilterGroup(write), BLOCK_INCR_FILTER_TYPE)), "map size");
        TEST_RESULT_UINT(mapSize, 68, "map size");

        TEST_RESULT_STR_Z(
            strNewEncode(encodingHex, BUF(bufPtr(destination), bufUsed(destination) - (size_t)mapSize)),
            "02004101424300"                            // block 0
            "02015801595a00"                            // block 1
            "02013101323300",                           // block 2
            "block list");

        map = BUF(bufPtr(destination) + (bufUsed(destination) - (size_t)mapSize), (size_t)mapSize);

        TEST_RESULT_STR_Z(
            strNewEncode(encodingHex, map),
            "03"                                        // reference
            "04"                                        // bundle id
            "05"                                        // offset
            "07"                                        // size
            "3c01bdbb26f358bab27f267924aa2c9a03fcfdb8"  // checksum

            "01"                                        // size
            "717c4ecc723910edc13dd2491b0fae91442619da"  // checksum

            "01"                                        // size
            "40bd001563085fc35165329ea1ff5c5ecbdbbeef"  // checksum
            "00"                                        // reference end

            "00",                                       // map end
            "block map");

        // -------------------------------------------------------------------------------------------------------------------------
        TEST_TITLE("diff/incr backup");

        ioBufferSizeSet(3);

        source = BUFSTRZ("ACCXYZ123@");
        destination = bufNew(256);
        write = ioBufferWriteNew(destination);

        TEST_RESULT_VOID(
            ioFilterGroupAdd(
                ioWriteFilterGroup(write), blockIncrNewPack(ioFilterParamList(blockIncrNew(3, 3, 0, 0, map, NULL, NULL)))),
            "block incr");
        TEST_RESULT_VOID(ioWriteOpen(write), "open");
        TEST_RESULT_VOID(ioWrite(write, source), "write");
        TEST_RESULT_VOID(ioWriteClose(write), "close");

        TEST_ASSIGN(mapSize, pckReadU64P(ioFilterGroupResultP(ioWriteFilterGroup(write), BLOCK_INCR_FILTER_TYPE)), "map size");
        TEST_RESULT_UINT(mapSize, 96, "map size");

        TEST_RESULT_STR_Z(
            strNewEncode(encodingHex, BUF(bufPtr(destination), bufUsed(destination) - (size_t)mapSize)),
            "03004143044300"                            // block 0
            "02034000",                                 // block 3
            "block list");

        map = BUF(bufPtr(destination) + (bufUsed(destination) - (size_t)mapSize), (size_t)mapSize);

        TEST_RESULT_STR_Z(
            strNewEncode(encodingHex, map),
            "04"                                        // reference
            "00"                                        // bundle id
            "00"                                        // offset
            "07"                                        // size
            "7fd8c7d6fae707035347ded997e52837daa3aae2"  // checksum
            "00"                                        // reference end

            "03"                                        // reference
            "04"                                        // bundle id
            "0c"                                        // offset
            "01"                                        // size
            "717c4ecc723910edc13dd2491b0fae91442619da"  // checksum

            "01"                                        // delta size
            "40bd001563085fc35165329ea1ff5c5ecbdbbeef"  // checksum
            "00"                                        // reference end

            "04"                                        // reference
            "00"                                        // offset delta
            "06"                                        // delta size
            "9a78211436f6d425ec38f5c4e02270801f3524f8"  // checksum
            "00"                                        // reference end

            "00",                                       // map end
            "block map");

        // -------------------------------------------------------------------------------------------------------------------------
        TEST_TITLE("new filter from pack");

        TEST_RESULT_VOID(
            blockIncrNewPack(
                ioFilterParamList(
                    blockIncrNew(
                        3, 2, 4, 5, NULL, compressFilter(compressTypeGz, 1),
                        cipherBlockNewP(cipherModeEncrypt, cipherTypeAes256Cbc, BUFSTRDEF(TEST_CIPHER_PASS), .raw = true)))),
            "block incr pack");
    }

    // *****************************************************************************************************************************
    if (testBegin("backupFile()"))
    {
        const String *pgFile = STRDEF("testfile");
        const String *missingFile = STRDEF("missing");
        const String *backupLabel = STRDEF("20190718-155825F");
        const String *backupPathFile = strNewFmt(STORAGE_REPO_BACKUP "/%s/%s", strZ(backupLabel), strZ(pgFile));
        BackupFileResult result = {0};

        // Load Parameters
        StringList *argList = strLstNew();
        hrnCfgArgRawZ(argList, cfgOptStanza, "test1");
        hrnCfgArgRawZ(argList, cfgOptRepoPath, TEST_PATH "/repo");
        hrnCfgArgRawZ(argList, cfgOptPgPath, TEST_PATH "/pg");
        hrnCfgArgRawZ(argList, cfgOptRepoRetentionFull, "1");
        HRN_CFG_LOAD(cfgCmdBackup, argList);

        // Create the pg path
        HRN_STORAGE_PATH_CREATE(storagePgWrite(), NULL, .mode = 0700);

        // -------------------------------------------------------------------------------------------------------------------------
        TEST_TITLE("pg file missing - ignoreMissing=true");

        List *fileList = lstNewP(sizeof(BackupFile));

        BackupFile file =
        {
            .pgFile = missingFile,
            .pgFileIgnoreMissing = true,
            .pgFileSize = 0,
            .pgFileCopyExactSize = true,
            .pgFileChecksum = NULL,
            .pgFileChecksumPage = false,
            .manifestFile = missingFile,
            .manifestFileHasReference = false,
        };

        lstAdd(fileList, &file);

        const String *repoFile = strNewFmt(STORAGE_REPO_BACKUP "/%s/%s", strZ(backupLabel), strZ(file.manifestFile));

        TEST_ASSIGN(
            result,
            *(BackupFileResult *)lstGet(
                backupFile(repoFile, 0, 0, compressTypeNone, 1, cipherTypeNone, NULL, fileList), 0),
            "pg file missing, ignoreMissing=true, no delta");
        TEST_RESULT_UINT(result.copySize + result.repoSize, 0, "copy/repo size 0");
        TEST_RESULT_UINT(result.backupCopyResult, backupCopyResultSkip, "skip file");

        // -------------------------------------------------------------------------------------------------------------------------
        TEST_TITLE("pg file missing - ignoreMissing=false");

        fileList = lstNewP(sizeof(BackupFile));

        file = (BackupFile)
        {
            .pgFile = missingFile,
            .pgFileIgnoreMissing = false,
            .pgFileSize = 0,
            .pgFileCopyExactSize = true,
            .pgFileChecksum = NULL,
            .pgFileChecksumPage = false,
            .manifestFile = missingFile,
            .manifestFileHasReference = false,
        };

        lstAdd(fileList, &file);

        TEST_ERROR(
            backupFile(repoFile, 0, 0, compressTypeNone, 1, cipherTypeNone, NULL, fileList), FileMissingError,
            "unable to open missing file '" TEST_PATH "/pg/missing' for read");

        // Create a pg file to backup
        HRN_STORAGE_PUT_Z(storagePgWrite(), strZ(pgFile), "atestfile");

        // Remove repo file
        HRN_STORAGE_REMOVE(storageRepoWrite(), strZ(backupPathFile));

        // -------------------------------------------------------------------------------------------------------------------------
        TEST_TITLE("test pagechecksum while db file grows");

        // Increase the file size but most of the following tests will still treat the file as size 9.  This tests the common case
        // where a file grows while a backup is running.
        HRN_STORAGE_PUT_Z(storagePgWrite(), strZ(pgFile), "atestfile###");

        fileList = lstNewP(sizeof(BackupFile));

        file = (BackupFile)
        {
            .pgFile = pgFile,
            .pgFileIgnoreMissing = false,
            .pgFileSize = 9,
            .pgFileCopyExactSize = true,
            .pgFileChecksum = NULL,
            .pgFileChecksumPage = true,
            .manifestFile = pgFile,
            .manifestFileHasReference = false,
        };

        lstAdd(fileList, &file);

        repoFile = strNewFmt(STORAGE_REPO_BACKUP "/%s/%s", strZ(backupLabel), strZ(file.manifestFile));

        TEST_ASSIGN(
            result,
            *(BackupFileResult *)lstGet(
                backupFile(repoFile, 0, 0, compressTypeNone, 1, cipherTypeNone, NULL, fileList), 0),
            "file checksummed with pageChecksum enabled");
        TEST_RESULT_UINT(result.copySize, 9, "copy=pgFile size");
        TEST_RESULT_UINT(result.repoSize, 9, "repo=pgFile size");
        TEST_RESULT_UINT(result.backupCopyResult, backupCopyResultCopy, "copy file");
        TEST_RESULT_STR_Z(
            strNewEncode(encodingHex, result.copyChecksum), "9bc8ab2dda60ef4beed07d1e19ce0676d5edde67", "copy checksum matches");
        TEST_RESULT_STR_Z(hrnPackToStr(result.pageChecksumResult), "2:bool:false, 3:bool:false", "pageChecksumResult");
        TEST_STORAGE_EXISTS(storageRepoWrite(), strZ(backupPathFile), .remove = true, .comment = "check exists in repo, remove");

        // -------------------------------------------------------------------------------------------------------------------------
        TEST_TITLE("pgFileSize, ignoreMissing=false, backupLabel, pgFileChecksumPage");

        fileList = lstNewP(sizeof(BackupFile));

        file = (BackupFile)
        {
            .pgFile = pgFile,
            .pgFileIgnoreMissing = false,
            .pgFileSize = 8,
            .pgFileCopyExactSize = false,
            .pgFileChecksum = NULL,
            .pgFileChecksumPage = true,
            .manifestFile = pgFile,
            .manifestFileHasReference = false,
        };

        lstAdd(fileList, &file);

        TEST_ASSIGN(
            result,
            *(BackupFileResult *)lstGet(
                backupFile(repoFile, 0, 0, compressTypeNone, 1, cipherTypeNone, NULL, fileList), 0),
            "backup file");
        TEST_RESULT_UINT(result.copySize, 12, "copy size");
        TEST_RESULT_UINT(result.repoSize, 12, "repo size");
        TEST_RESULT_UINT(result.backupCopyResult, backupCopyResultCopy, "copy file");
        TEST_RESULT_STR_Z(strNewEncode(encodingHex, result.copyChecksum), "c3ae4687ea8ccd47bfdb190dbe7fd3b37545fdb9", "checksum");
        TEST_RESULT_STR_Z(hrnPackToStr(result.pageChecksumResult), "2:bool:false, 3:bool:false", "page checksum");
        TEST_STORAGE_GET(storageRepo(), strZ(backupPathFile), "atestfile###");

        // -------------------------------------------------------------------------------------------------------------------------
        TEST_TITLE("file exists in repo and db, checksum match - NOOP");

        fileList = lstNewP(sizeof(BackupFile));

        file = (BackupFile)
        {
            .pgFile = pgFile,
            .pgFileDelta = true,
            .pgFileIgnoreMissing = false,
            .pgFileSize = 9,
            .pgFileCopyExactSize = true,
            .pgFileChecksum = bufNewDecode(encodingHex, STRDEF("9bc8ab2dda60ef4beed07d1e19ce0676d5edde67")),
            .pgFileChecksumPage = false,
            .manifestFile = pgFile,
            .manifestFileHasReference = true,
        };

        lstAdd(fileList, &file);

        // File exists in repo and db, pg checksum match, delta set, ignoreMissing false, hasReference - NOOP
        TEST_ASSIGN(
            result,
            *(BackupFileResult *)lstGet(
                backupFile(repoFile, 0, 0, compressTypeNone, 1, cipherTypeNone, NULL, fileList), 0),
            "file in db and repo, checksum equal, no ignoreMissing, no pageChecksum, delta, hasReference");
        TEST_RESULT_UINT(result.copySize, 9, "copy size set");
        TEST_RESULT_UINT(result.repoSize, 0, "repo size not set since already exists in repo");
        TEST_RESULT_UINT(result.backupCopyResult, backupCopyResultNoOp, "noop file");
        TEST_RESULT_STR_Z(
            strNewEncode(encodingHex, result.copyChecksum), "9bc8ab2dda60ef4beed07d1e19ce0676d5edde67", "copy checksum matches");
        TEST_RESULT_PTR(result.pageChecksumResult, NULL, "page checksum result is NULL");
        TEST_STORAGE_GET(storageRepo(), strZ(backupPathFile), "atestfile###", .comment = "file not modified");

        // -------------------------------------------------------------------------------------------------------------------------
        TEST_TITLE("file exists in repo and db, checksum mismatch - COPY");

        fileList = lstNewP(sizeof(BackupFile));

        file = (BackupFile)
        {
            .pgFile = pgFile,
            .pgFileDelta = true,
            .pgFileIgnoreMissing = false,
            .pgFileSize = 9,
            .pgFileCopyExactSize = true,
            .pgFileChecksum = bufNewDecode(encodingHex, STRDEF("1234567890123456789012345678901234567890")),
            .pgFileChecksumPage = false,
            .manifestFile = pgFile,
            .manifestFileHasReference = true,
        };

        lstAdd(fileList, &file);

        // File exists in repo and db, pg checksum mismatch, delta set, ignoreMissing false, hasReference - COPY
        TEST_ASSIGN(
            result,
            *(BackupFileResult *)lstGet(
                backupFile(repoFile, 0, 0, compressTypeNone, 1, cipherTypeNone, NULL, fileList), 0),
            "file in db and repo, pg checksum not equal, no ignoreMissing, no pageChecksum, delta, hasReference");
        TEST_RESULT_UINT(result.copySize, 9, "copy 9 bytes");
        TEST_RESULT_UINT(result.repoSize, 9, "repo=copy size");
        TEST_RESULT_UINT(result.backupCopyResult, backupCopyResultCopy, "copy file");
        TEST_RESULT_STR_Z(
            strNewEncode(encodingHex, result.copyChecksum), "9bc8ab2dda60ef4beed07d1e19ce0676d5edde67",
            "copy checksum for file size 9");
        TEST_RESULT_PTR(result.pageChecksumResult, NULL, "page checksum result is NULL");
        TEST_STORAGE_GET(storageRepo(), strZ(backupPathFile), "atestfile", .comment = "9 bytes copied");

        // -------------------------------------------------------------------------------------------------------------------------
        TEST_TITLE("file exists in repo and pg, copy only exact file even if size passed is greater - COPY");

        fileList = lstNewP(sizeof(BackupFile));

        file = (BackupFile)
        {
            .pgFile = pgFile,
            .pgFileDelta = true,
            .pgFileIgnoreMissing = false,
            .pgFileSize = 9999999,
            .pgFileCopyExactSize = true,
            .pgFileChecksum = bufNewDecode(encodingHex, STRDEF("9bc8ab2dda60ef4beed07d1e19ce0676d5edde67")),
            .pgFileChecksumPage = false,
            .manifestFile = pgFile,
            .manifestFileHasReference = true,
        };

        lstAdd(fileList, &file);

        // File exists in repo and pg, pg checksum same, pg size passed is different, delta set, ignoreMissing false, hasReference
        TEST_ASSIGN(
            result,
            *(BackupFileResult *)lstGet(
                backupFile(repoFile, 0, 0, compressTypeNone, 1, cipherTypeNone, NULL, fileList), 0),
            "db & repo file, pg checksum same, pg size different, no ignoreMissing, no pageChecksum, delta, hasReference");
        TEST_RESULT_UINT(result.copySize, 12, "copy=pgFile size");
        TEST_RESULT_UINT(result.repoSize, 12, "repo=pgFile size");
        TEST_RESULT_UINT(result.backupCopyResult, backupCopyResultCopy, "copy file");
        TEST_RESULT_STR_Z(
            strNewEncode(encodingHex, result.copyChecksum), "c3ae4687ea8ccd47bfdb190dbe7fd3b37545fdb9", "copy checksum updated");
        TEST_RESULT_PTR(result.pageChecksumResult, NULL, "page checksum result is NULL");
        TEST_STORAGE_GET(storageRepo(), strZ(backupPathFile), "atestfile###", .comment = "confirm contents");

        TEST_STORAGE_LIST(
<<<<<<< HEAD
            storageRepo(), STORAGE_REPO_BACKUP "/20190718-155825F", "testfile\n", .comment = "resumed file is missing in repo");
        TEST_ASSIGN(
            result,
            *(BackupFileResult *)lstGet(
                backupFile(repoFile, 0, 0, compressTypeNone, 1, cipherTypeNone, NULL, fileList), 0),
            "backup 9 bytes of pgfile to file to resume in repo");
        TEST_RESULT_UINT(result.copySize, 9, "copy 9 bytes");
        TEST_RESULT_UINT(result.repoSize, 9, "repo=copy size");
        TEST_RESULT_UINT(result.backupCopyResult, backupCopyResultReCopy, "check recopy result");
        TEST_RESULT_STR_Z(result.copyChecksum, "9bc8ab2dda60ef4beed07d1e19ce0676d5edde67", "copy checksum for file size 9");
        TEST_RESULT_PTR(result.pageChecksumResult, NULL, "page checksum result is NULL");
        TEST_STORAGE_GET(
            storageRepo(), strZ(backupPathFile), "atestfile###", .comment = "existing file with same name as pgFile not modified");
        TEST_STORAGE_GET(
            storageRepo(), STORAGE_REPO_BACKUP "/20190718-155825F/" BOGUS_STR, "atestfile", .comment = "resumed file copied");

        // -------------------------------------------------------------------------------------------------------------------------
        TEST_TITLE("file exists in repo & db, checksum not same in repo - RECOPY");

        HRN_STORAGE_PUT_Z(
            storageRepoWrite(), strZ(backupPathFile), "adifferentfile",
            .comment = "create different file (size and checksum) with same name in repo");

        fileList = lstNewP(sizeof(BackupFile));

        file = (BackupFile)
        {
            .pgFile = pgFile,
            .pgFileDelta = true,
            .pgFileIgnoreMissing = false,
            .pgFileSize = 9,
            .pgFileCopyExactSize = true,
            .pgFileChecksum = STRDEF("9bc8ab2dda60ef4beed07d1e19ce0676d5edde67"),
            .pgFileChecksumPage = false,
            .manifestFile = pgFile,
            .manifestFileResume = true,
            .manifestFileHasReference = false,
        };

        lstAdd(fileList, &file);

        repoFile = strNewFmt(STORAGE_REPO_BACKUP "/%s/%s", strZ(backupLabel), strZ(file.manifestFile));

        // Delta set, ignoreMissing false, no hasReference
        TEST_ASSIGN(
            result,
            *(BackupFileResult *)lstGet(
                backupFile(repoFile, 0, 0, compressTypeNone, 1, cipherTypeNone, NULL, fileList), 0),
            "db & repo file, pgFileMatch, repo checksum no match, no ignoreMissing, no pageChecksum, delta, no hasReference");
        TEST_RESULT_UINT(result.copySize, 9, "copy 9 bytes");
        TEST_RESULT_UINT(result.repoSize, 9, "repo=copy size");
        TEST_RESULT_UINT(result.backupCopyResult, backupCopyResultReCopy, "recopy file");
        TEST_RESULT_STR_Z(result.copyChecksum, "9bc8ab2dda60ef4beed07d1e19ce0676d5edde67", "copy checksum for file size 9");
        TEST_RESULT_PTR(result.pageChecksumResult, NULL, "page checksum result is NULL");
        TEST_STORAGE_GET(storageRepo(), strZ(backupPathFile), "atestfile", .comment = "existing file recopied");
=======
            storageRepoWrite(), STORAGE_REPO_BACKUP "/20190718-155825F", "testfile\n", .remove = true,
            .comment = "resumed file is missing in repo");

>>>>>>> 5e640e3c

        // -------------------------------------------------------------------------------------------------------------------------
        TEST_TITLE("file exists in repo but missing from db, checksum same in repo - SKIP");

        fileList = lstNewP(sizeof(BackupFile));

        file = (BackupFile)
        {
            .pgFile = missingFile,
            .pgFileDelta = true,
            .pgFileIgnoreMissing = true,
            .pgFileSize = 9,
            .pgFileCopyExactSize = true,
            .pgFileChecksum = bufNewDecode(encodingHex, STRDEF("9bc8ab2dda60ef4beed07d1e19ce0676d5edde67")),
            .pgFileChecksumPage = false,
            .manifestFile = pgFile,
            .repoFileChecksum = bufNewDecode(encodingHex, STRDEF("9bc8ab2dda60ef4beed07d1e19ce0676d5edde67")),
            .repoFileSize = 9,
            .manifestFileResume = true,
            .manifestFileHasReference = false,
        };

        lstAdd(fileList, &file);

        TEST_ASSIGN(
            result,
            *(BackupFileResult *)lstGet(
                backupFile(repoFile, 0, 0, compressTypeNone, 1, cipherTypeNone, NULL, fileList), 0),
            "file in repo only, checksum in repo equal, ignoreMissing=true, no pageChecksum, delta, no hasReference");
        TEST_RESULT_UINT(result.copySize + result.repoSize, 0, "copy=repo=0 size");
        TEST_RESULT_UINT(result.backupCopyResult, backupCopyResultSkip, "skip file");
        TEST_RESULT_PTR(result.copyChecksum, NULL, "copy checksum NULL");
        TEST_RESULT_PTR(result.pageChecksumResult, NULL, "page checksum result is NULL");
        TEST_STORAGE_LIST(
            storageRepo(), STORAGE_REPO_BACKUP "/20190718-155825F", NULL, .comment = "file removed from repo");

        // -------------------------------------------------------------------------------------------------------------------------
        TEST_TITLE("compression set, all other boolean parameters false - COPY");

        fileList = lstNewP(sizeof(BackupFile));

        file = (BackupFile)
        {
            .pgFile = pgFile,
            .pgFileIgnoreMissing = false,
            .pgFileSize = 9,
            .pgFileCopyExactSize = true,
            .pgFileChecksum = NULL,
            .pgFileChecksumPage = false,
            .manifestFile = pgFile,
            .manifestFileHasReference = false,
        };

        lstAdd(fileList, &file);

        repoFile = strNewFmt(STORAGE_REPO_BACKUP "/%s/%s.gz", strZ(backupLabel), strZ(file.manifestFile));

        TEST_ASSIGN(
            result,
            *(BackupFileResult *)lstGet(
                backupFile(repoFile, 0, 0, compressTypeGz, 3, cipherTypeNone, NULL, fileList), 0),
            "pg file exists, no checksum, no ignoreMissing, compression, no pageChecksum, no delta, no hasReference");
        TEST_RESULT_UINT(result.copySize, 9, "copy=pgFile size");
        TEST_RESULT_UINT(result.repoSize, 29, "repo compress size");
        TEST_RESULT_UINT(result.backupCopyResult, backupCopyResultCopy, "copy file");
        TEST_RESULT_STR_Z(
            strNewEncode(encodingHex, result.copyChecksum), "9bc8ab2dda60ef4beed07d1e19ce0676d5edde67", "copy checksum");
        TEST_RESULT_PTR(result.pageChecksumResult, NULL, "page checksum result is NULL");
        TEST_STORAGE_EXISTS(
            storageRepo(), zNewFmt(STORAGE_REPO_BACKUP "/%s/%s.gz", strZ(backupLabel), strZ(pgFile)),
            .comment = "copy file to repo compress success");

        // -------------------------------------------------------------------------------------------------------------------------
<<<<<<< HEAD
        TEST_TITLE("pg and repo file exist & match, prior checksum, compression - COPY CHECKSUM");

        fileList = lstNewP(sizeof(BackupFile));

        file = (BackupFile)
        {
            .pgFile = pgFile,
            .pgFileIgnoreMissing = false,
            .pgFileSize = 9,
            .pgFileCopyExactSize = true,
            .pgFileChecksum = STRDEF("9bc8ab2dda60ef4beed07d1e19ce0676d5edde67"),
            .pgFileChecksumPage = false,
            .manifestFile = pgFile,
            .manifestFileResume = true,
            .manifestFileHasReference = false,
        };

        lstAdd(fileList, &file);

        TEST_ASSIGN(
            result,
            *(BackupFileResult *)lstGet(
                backupFile(repoFile, 0, 0, compressTypeGz, 3, cipherTypeNone, NULL, fileList), 0),
            "pg file & repo exists, match, checksum, no ignoreMissing, compression, no pageChecksum, no delta, no hasReference");
        TEST_RESULT_UINT(result.copySize, 9, "copy=pgFile size");
        TEST_RESULT_UINT(result.repoSize, 0, "repo size not calculated");
        TEST_RESULT_UINT(result.backupCopyResult, backupCopyResultChecksum, "checksum file");
        TEST_RESULT_STR_Z(result.copyChecksum, "9bc8ab2dda60ef4beed07d1e19ce0676d5edde67", "compressed repo file checksum matches");
        TEST_STORAGE_EXISTS(
            storageRepo(), zNewFmt(STORAGE_REPO_BACKUP "/%s/%s.gz", strZ(backupLabel), strZ(pgFile)),
            .comment = "compressed file exists");

        // -------------------------------------------------------------------------------------------------------------------------
=======
>>>>>>> 5e640e3c
        TEST_TITLE("create a zero sized file - checksum will be set but in backupManifestUpdate it will not be copied");

        // Create zero sized file in pg
        HRN_STORAGE_PUT_EMPTY(storagePgWrite(), "zerofile");

        fileList = lstNewP(sizeof(BackupFile));

        file = (BackupFile)
        {
            .pgFile = STRDEF("zerofile"),
            .pgFileIgnoreMissing = false,
            .pgFileSize = 0,
            .pgFileCopyExactSize = true,
            .pgFileChecksum = NULL,
            .pgFileChecksumPage = false,
            .manifestFile = STRDEF("zerofile"),
            .manifestFileHasReference = false,
        };

        lstAdd(fileList, &file);

        repoFile = strNewFmt(STORAGE_REPO_BACKUP "/%s/%s", strZ(backupLabel), strZ(file.manifestFile));

        // No prior checksum, no compression, no pageChecksum, no delta, no hasReference
        TEST_ASSIGN(
            result,
            *(BackupFileResult *)lstGet(
                backupFile(repoFile, 0, 0, compressTypeNone, 1, cipherTypeNone, NULL, fileList), 0),
            "zero-sized pg file exists, no repo file, no ignoreMissing, no pageChecksum, no delta, no hasReference");
        TEST_RESULT_UINT(result.copySize + result.repoSize, 0, "copy=repo=pgFile size 0");
        TEST_RESULT_UINT(result.backupCopyResult, backupCopyResultCopy, "copy file");
        TEST_RESULT_PTR_NE(result.copyChecksum, NULL, "checksum set");
        TEST_RESULT_PTR(result.pageChecksumResult, NULL, "page checksum result is NULL");
        TEST_STORAGE_LIST(
            storageRepo(), STORAGE_REPO_BACKUP "/20190718-155825F",
            "testfile.gz\n"
            "zerofile\n",
            .comment = "copy zero file to repo success");

        // -------------------------------------------------------------------------------------------------------------------------
        TEST_TITLE("copy file to encrypted repo");

        // Load Parameters
        argList = strLstNew();
        hrnCfgArgRawZ(argList, cfgOptStanza, "test1");
        hrnCfgArgRawZ(argList, cfgOptRepoPath, TEST_PATH "/repo");
        hrnCfgArgRawZ(argList, cfgOptPgPath, TEST_PATH "/pg");
        hrnCfgArgRawZ(argList, cfgOptRepoRetentionFull, "1");
        hrnCfgArgRawStrId(argList, cfgOptRepoCipherType, cipherTypeAes256Cbc);
        hrnCfgEnvRawZ(cfgOptRepoCipherPass, TEST_CIPHER_PASS);
        HRN_CFG_LOAD(cfgCmdBackup, argList);
        hrnCfgEnvRemoveRaw(cfgOptRepoCipherPass);

        // Create the pg path and pg file to backup
        HRN_STORAGE_PUT_Z(storagePgWrite(), strZ(pgFile), "atestfile");

        fileList = lstNewP(sizeof(BackupFile));

        file = (BackupFile)
        {
            .pgFile = pgFile,
            .pgFileIgnoreMissing = false,
            .pgFileSize = 9,
            .pgFileCopyExactSize = true,
            .pgFileChecksum = NULL,
            .pgFileChecksumPage = false,
            .manifestFile = pgFile,
            .manifestFileHasReference = false,
        };

        lstAdd(fileList, &file);

        repoFile = strNewFmt(STORAGE_REPO_BACKUP "/%s/%s", strZ(backupLabel), strZ(file.manifestFile));

        // No prior checksum, no compression, no pageChecksum, no delta, no hasReference
        TEST_ASSIGN(
            result,
            *(BackupFileResult *)lstGet(
                backupFile(repoFile, 0, 0, compressTypeNone, 1, cipherTypeAes256Cbc, STRDEF(TEST_CIPHER_PASS), fileList), 0),
            "pg file exists, no repo file, no ignoreMissing, no pageChecksum, no delta, no hasReference");
        TEST_RESULT_UINT(result.copySize, 9, "copy size set");
        TEST_RESULT_UINT(result.repoSize, 32, "repo size set");
        TEST_RESULT_UINT(result.backupCopyResult, backupCopyResultCopy, "copy file");
        TEST_RESULT_STR_Z(
            strNewEncode(encodingHex, result.copyChecksum), "9bc8ab2dda60ef4beed07d1e19ce0676d5edde67", "copy checksum");
        TEST_RESULT_PTR(result.pageChecksumResult, NULL, "page checksum NULL");
        TEST_STORAGE_GET(
            storageRepo(), strZ(backupPathFile), "atestfile", .cipherType = cipherTypeAes256Cbc,
            .comment = "copy file to encrypted repo success");
<<<<<<< HEAD

        // -------------------------------------------------------------------------------------------------------------------------
        TEST_TITLE("delta, copy file (size mismatch) to encrypted repo");

        fileList = lstNewP(sizeof(BackupFile));

        file = (BackupFile)
        {
            .pgFile = pgFile,
            .pgFileDelta = true,
            .pgFileIgnoreMissing = false,
            .pgFileSize = 8,
            .pgFileCopyExactSize = true,
            .pgFileChecksum = STRDEF("9bc8ab2dda60ef4beed07d1e19ce0676d5edde67"),
            .pgFileChecksumPage = false,
            .manifestFile = pgFile,
            .manifestFileResume = true,
            .manifestFileHasReference = false,
        };

        lstAdd(fileList, &file);

        // Delta but pgFile does not match size passed, prior checksum, no compression, no pageChecksum, delta, no hasReference
        TEST_ASSIGN(
            result,
            *(BackupFileResult *)lstGet(
                backupFile(repoFile, 0, 0, compressTypeNone, 1, cipherTypeAes256Cbc, STRDEF(TEST_CIPHER_PASS), fileList), 0),
            "pg and repo file exists, pgFileMatch false, no ignoreMissing, no pageChecksum, delta, no hasReference");
        TEST_RESULT_UINT(result.copySize, 8, "copy size set");
        TEST_RESULT_UINT(result.repoSize, 32, "repo size set");
        TEST_RESULT_UINT(result.backupCopyResult, backupCopyResultCopy, "copy file");
        TEST_RESULT_STR_Z(result.copyChecksum, "acc972a8319d4903b839c64ec217faa3e77b4fcb", "copy checksum for size passed");
        TEST_RESULT_PTR(result.pageChecksumResult, NULL, "page checksum NULL");
        TEST_STORAGE_GET(
            storageRepo(), strZ(backupPathFile), "atestfil", .cipherType = cipherTypeAes256Cbc,
            .comment = "delta, copy file (size missmatch) to encrypted repo success");

        // -------------------------------------------------------------------------------------------------------------------------
        TEST_TITLE("no delta, recopy (size mismatch) file to encrypted repo");

        fileList = lstNewP(sizeof(BackupFile));

        file = (BackupFile)
        {
            .pgFile = pgFile,
            .pgFileIgnoreMissing = false,
            .pgFileSize = 9,
            .pgFileCopyExactSize = true,
            .pgFileChecksum = STRDEF("9bc8ab2dda60ef4beed07d1e19ce0676d5edde67"),
            .pgFileChecksumPage = false,
            .manifestFile = pgFile,
            .manifestFileResume = true,
            .manifestFileHasReference = false,
        };

        lstAdd(fileList, &file);

        TEST_ASSIGN(
            result,
            *(BackupFileResult *)lstGet(
                backupFile(repoFile, 0, 0, compressTypeNone, 0, cipherTypeAes256Cbc, STRDEF(TEST_CIPHER_PASS), fileList), 0),
            "pg and repo file exists, checksum mismatch, no ignoreMissing, no pageChecksum, no delta, no hasReference");
        TEST_RESULT_UINT(result.copySize, 9, "copy size set");
        TEST_RESULT_UINT(result.repoSize, 32, "repo size set");
        TEST_RESULT_UINT(result.backupCopyResult, backupCopyResultReCopy, "recopy file");
        TEST_RESULT_STR_Z(result.copyChecksum, "9bc8ab2dda60ef4beed07d1e19ce0676d5edde67", "copy checksum");
        TEST_RESULT_PTR(result.pageChecksumResult, NULL, "page checksum NULL");
        TEST_STORAGE_GET(
            storageRepoWrite(), strZ(backupPathFile), "atestfile", .cipherType = cipherTypeAes256Cbc,
            .comment = "recopy file to encrypted repo success");

        // -------------------------------------------------------------------------------------------------------------------------
        TEST_TITLE("no delta, recopy (checksum mismatch), file to encrypted repo");

        fileList = lstNewP(sizeof(BackupFile));

        file = (BackupFile)
        {
            .pgFile = pgFile,
            .pgFileIgnoreMissing = false,
            .pgFileSize = 9,
            .pgFileCopyExactSize = true,
            .pgFileChecksum = STRDEF("1234567890123456789012345678901234567890"),
            .pgFileChecksumPage = false,
            .manifestFile = pgFile,
            .manifestFileResume = true,
            .manifestFileHasReference = false,
        };

        lstAdd(fileList, &file);

        TEST_ASSIGN(
            result,
            *(BackupFileResult *)lstGet(
                backupFile(repoFile, 0, 0, compressTypeNone, 0, cipherTypeAes256Cbc, STRDEF(TEST_CIPHER_PASS), fileList), 0),
            "backup file");

        TEST_RESULT_UINT(result.copySize, 9, "copy size set");
        TEST_RESULT_UINT(result.repoSize, 32, "repo size set");
        TEST_RESULT_UINT(result.backupCopyResult, backupCopyResultReCopy, "recopy file");
        TEST_RESULT_STR_Z(result.copyChecksum, "9bc8ab2dda60ef4beed07d1e19ce0676d5edde67", "copy checksum for size passed");
        TEST_RESULT_PTR(result.pageChecksumResult, NULL, "page checksum NULL");
        TEST_STORAGE_GET(
            storageRepo(), strZ(backupPathFile), "atestfile",
            .cipherType = cipherTypeAes256Cbc, .comment = "recopy file to encrypted repo, success");
=======
>>>>>>> 5e640e3c
    }

    // *****************************************************************************************************************************
    if (testBegin("backupLabelCreate()"))
    {
        StringList *argList = strLstNew();
        hrnCfgArgRawZ(argList, cfgOptStanza, "test1");
        hrnCfgArgRawZ(argList, cfgOptRepoPath, TEST_PATH "/repo");
        hrnCfgArgRawZ(argList, cfgOptPgPath, TEST_PATH "/pg1");
        hrnCfgArgRawZ(argList, cfgOptRepoRetentionFull, "1");
        HRN_CFG_LOAD(cfgCmdBackup, argList);

        time_t timestamp = 1575401652;
        String *backupLabel = backupLabelFormat(backupTypeFull, NULL, timestamp);

        // -------------------------------------------------------------------------------------------------------------------------
        TEST_TITLE("assign label when no history");

        HRN_STORAGE_PATH_CREATE(storageRepoWrite(), STORAGE_REPO_BACKUP "/backup.history/2019");

        TEST_RESULT_STR(backupLabelCreate(backupTypeFull, NULL, timestamp), backupLabel, "create label");

        // -------------------------------------------------------------------------------------------------------------------------
        TEST_TITLE("assign label when history is older");

        HRN_STORAGE_PUT_EMPTY(
            storageRepoWrite(),
            zNewFmt(
                STORAGE_REPO_BACKUP "/backup.history/2019/%s.manifest.gz",
                strZ(backupLabelFormat(backupTypeFull, NULL, timestamp - 4))));

        TEST_RESULT_STR(backupLabelCreate(backupTypeFull, NULL, timestamp), backupLabel, "create label");

        // -------------------------------------------------------------------------------------------------------------------------
        TEST_TITLE("assign label when backup is older");

        HRN_STORAGE_PUT_EMPTY(
            storageRepoWrite(), zNewFmt(STORAGE_REPO_BACKUP "/%s", strZ(backupLabelFormat(backupTypeFull, NULL, timestamp - 2))));

        TEST_RESULT_STR(backupLabelCreate(backupTypeFull, NULL, timestamp), backupLabel, "create label");

        // -------------------------------------------------------------------------------------------------------------------------
        TEST_TITLE("advance time when backup is same");

        HRN_STORAGE_PUT_EMPTY(
            storageRepoWrite(), zNewFmt(STORAGE_REPO_BACKUP "/%s", strZ(backupLabelFormat(backupTypeFull, NULL, timestamp))));

        TEST_RESULT_STR_Z(backupLabelCreate(backupTypeFull, NULL, timestamp), "20191203-193413F", "create label");

        // -------------------------------------------------------------------------------------------------------------------------
        TEST_TITLE("error when new label is in the past even with advanced time");

        HRN_STORAGE_PUT_EMPTY(
            storageRepoWrite(), zNewFmt(STORAGE_REPO_BACKUP "/%s", strZ(backupLabelFormat(backupTypeFull, NULL, timestamp + 1))));

        TEST_ERROR(
            backupLabelCreate(backupTypeFull, NULL, timestamp), ClockError,
            "new backup label '20191203-193413F' is not later than latest backup label '20191203-193413F'\n"
            "HINT: has the timezone changed?\n"
            "HINT: is there clock skew?");

        // -------------------------------------------------------------------------------------------------------------------------
        TEST_TITLE("error when new label is in the past even with advanced time (from history)");

        HRN_STORAGE_PUT_EMPTY(
            storageRepoWrite(),
            zNewFmt(
                STORAGE_REPO_BACKUP "/backup.history/2019/%s.manifest.gz",
                strZ(backupLabelFormat(backupTypeFull, NULL, timestamp + 3600))));

        TEST_ERROR(
            backupLabelCreate(backupTypeFull, NULL, timestamp), ClockError,
            "new backup label '20191203-193413F' is not later than latest backup label '20191203-203412F'\n"
            "HINT: has the timezone changed?\n"
            "HINT: is there clock skew?");
    }

    // *****************************************************************************************************************************
    if (testBegin("backupInit()"))
    {
        // Set log level to detail
        harnessLogLevelSet(logLevelDetail);

        // -------------------------------------------------------------------------------------------------------------------------
        TEST_TITLE("warn and reset when backup from standby used in offline mode");

        // Create pg_control
        HRN_PG_CONTROL_PUT(storagePgWrite(), PG_VERSION_96);

        StringList *argList = strLstNew();
        hrnCfgArgRawZ(argList, cfgOptStanza, "test1");
        hrnCfgArgRawZ(argList, cfgOptRepoPath, TEST_PATH "/repo");
        hrnCfgArgRawZ(argList, cfgOptPgPath, TEST_PATH "/pg1");
        hrnCfgArgRawZ(argList, cfgOptRepoRetentionFull, "1");
        hrnCfgArgRawBool(argList, cfgOptBackupStandby, true);
        hrnCfgArgRawBool(argList, cfgOptOnline, false);
        HRN_CFG_LOAD(cfgCmdBackup, argList);

        TEST_RESULT_VOID(
            backupInit(infoBackupNew(PG_VERSION_96, HRN_PG_SYSTEMID_96, hrnPgCatalogVersion(PG_VERSION_96), NULL)),
            "backup init");
        TEST_RESULT_BOOL(cfgOptionBool(cfgOptBackupStandby), false, "check backup-standby");

        TEST_RESULT_LOG(
            "P00   WARN: option backup-standby is enabled but backup is offline - backups will be performed from the primary");

        // -------------------------------------------------------------------------------------------------------------------------
        TEST_TITLE("error when pg_control does not match stanza");

        // Create pg_control
        HRN_PG_CONTROL_PUT(storagePgWrite(), PG_VERSION_10);

        argList = strLstNew();
        hrnCfgArgRawZ(argList, cfgOptStanza, "test1");
        hrnCfgArgRawZ(argList, cfgOptRepoPath, TEST_PATH "/repo");
        hrnCfgArgRawZ(argList, cfgOptPgPath, TEST_PATH "/pg1");
        hrnCfgArgRawZ(argList, cfgOptRepoRetentionFull, "1");
        hrnCfgArgRawBool(argList, cfgOptOnline, false);
        HRN_CFG_LOAD(cfgCmdBackup, argList);

        TEST_ERROR(
            backupInit(infoBackupNew(PG_VERSION_11, HRN_PG_SYSTEMID_11, hrnPgCatalogVersion(PG_VERSION_11), NULL)),
            BackupMismatchError,
            "PostgreSQL version 10, system-id " HRN_PG_SYSTEMID_10_Z " do not match stanza version 11, system-id"
                " " HRN_PG_SYSTEMID_11_Z "\n"
            "HINT: is this the correct stanza?");
        TEST_ERROR(
            backupInit(infoBackupNew(PG_VERSION_10, HRN_PG_SYSTEMID_11, hrnPgCatalogVersion(PG_VERSION_10), NULL)),
            BackupMismatchError,
            "PostgreSQL version 10, system-id " HRN_PG_SYSTEMID_10_Z " do not match stanza version 10, system-id"
                " " HRN_PG_SYSTEMID_11_Z "\n"
            "HINT: is this the correct stanza?");

        // -------------------------------------------------------------------------------------------------------------------------
        TEST_TITLE("reset checksum-page when the cluster does not have checksums enabled");

        // Create pg_control
        HRN_PG_CONTROL_PUT(storagePgWrite(), PG_VERSION_93);

        // Create stanza
        argList = strLstNew();
        hrnCfgArgRawZ(argList, cfgOptStanza, "test1");
        hrnCfgArgRawZ(argList, cfgOptRepoPath, TEST_PATH "/repo");
        hrnCfgArgRawZ(argList, cfgOptPgPath, TEST_PATH "/pg1");
        hrnCfgArgRawBool(argList, cfgOptOnline, false);
        HRN_CFG_LOAD(cfgCmdStanzaCreate, argList);

        cmdStanzaCreate();
        TEST_RESULT_LOG("P00   INFO: stanza-create for stanza 'test1' on repo1");

        argList = strLstNew();
        hrnCfgArgRawZ(argList, cfgOptStanza, "test1");
        hrnCfgArgRawZ(argList, cfgOptRepoPath, TEST_PATH "/repo");
        hrnCfgArgRawZ(argList, cfgOptPgPath, TEST_PATH "/pg1");
        hrnCfgArgRawZ(argList, cfgOptRepoRetentionFull, "1");
        hrnCfgArgRawBool(argList, cfgOptChecksumPage, true);
        HRN_CFG_LOAD(cfgCmdBackup, argList);

        harnessPqScriptSet((HarnessPq [])
        {
            // Connect to primary
            HRNPQ_MACRO_OPEN_GE_93(1, "dbname='postgres' port=5432", PG_VERSION_93, TEST_PATH "/pg1", false, NULL, NULL),

            HRNPQ_MACRO_DONE()
        });

        TEST_RESULT_VOID(
            dbFree(
                backupInit(infoBackupNew(PG_VERSION_93, HRN_PG_SYSTEMID_93, hrnPgCatalogVersion(PG_VERSION_93), NULL))->dbPrimary),
            "backup init");
        TEST_RESULT_BOOL(cfgOptionBool(cfgOptChecksumPage), false, "check checksum-page");

        TEST_RESULT_LOG(
            "P00   WARN: checksum-page option set to true but checksums are not enabled on the cluster, resetting to false");

        // -------------------------------------------------------------------------------------------------------------------------
        TEST_TITLE("ok if cluster checksums are enabled and checksum-page is any value");

        // Create pg_control with page checksums
        HRN_PG_CONTROL_PUT(storagePgWrite(), PG_VERSION_93, .pageChecksum = true);

        argList = strLstNew();
        hrnCfgArgRawZ(argList, cfgOptStanza, "test1");
        hrnCfgArgRawZ(argList, cfgOptRepoPath, TEST_PATH "/repo");
        hrnCfgArgRawZ(argList, cfgOptPgPath, TEST_PATH "/pg1");
        hrnCfgArgRawZ(argList, cfgOptRepoRetentionFull, "1");
        hrnCfgArgRawBool(argList, cfgOptChecksumPage, false);
        HRN_CFG_LOAD(cfgCmdBackup, argList);

        harnessPqScriptSet((HarnessPq [])
        {
            // Connect to primary
            HRNPQ_MACRO_OPEN_GE_93(1, "dbname='postgres' port=5432", PG_VERSION_93, TEST_PATH "/pg1", false, NULL, NULL),

            HRNPQ_MACRO_DONE()
        });

        TEST_RESULT_VOID(
            dbFree(
                backupInit(infoBackupNew(PG_VERSION_93, HRN_PG_SYSTEMID_93, hrnPgCatalogVersion(PG_VERSION_93), NULL))->dbPrimary),
            "backup init");
        TEST_RESULT_BOOL(cfgOptionBool(cfgOptChecksumPage), false, "check checksum-page");

        // Create pg_control without page checksums
        HRN_PG_CONTROL_PUT(storagePgWrite(), PG_VERSION_93);

        harnessPqScriptSet((HarnessPq [])
        {
            // Connect to primary
            HRNPQ_MACRO_OPEN_GE_93(1, "dbname='postgres' port=5432", PG_VERSION_93, TEST_PATH "/pg1", false, NULL, NULL),

            HRNPQ_MACRO_DONE()
        });

        TEST_RESULT_VOID(
            dbFree(
                backupInit(infoBackupNew(PG_VERSION_93, HRN_PG_SYSTEMID_93, hrnPgCatalogVersion(PG_VERSION_93), NULL))->dbPrimary),
            "backup init");
        TEST_RESULT_BOOL(cfgOptionBool(cfgOptChecksumPage), false, "check checksum-page");
    }

    // *****************************************************************************************************************************
    if (testBegin("backupTime()"))
    {
        // -------------------------------------------------------------------------------------------------------------------------
        TEST_TITLE("sleep retries and stall error");

        // Create pg_control
        HRN_PG_CONTROL_PUT(storagePgWrite(), PG_VERSION_93);

        // Create stanza
        StringList *argList = strLstNew();
        hrnCfgArgRawZ(argList, cfgOptStanza, "test1");
        hrnCfgArgRawZ(argList, cfgOptRepoPath, TEST_PATH "/repo");
        hrnCfgArgRawZ(argList, cfgOptPgPath, TEST_PATH "/pg1");
        hrnCfgArgRawBool(argList, cfgOptOnline, false);
        HRN_CFG_LOAD(cfgCmdStanzaCreate, argList);

        cmdStanzaCreate();
        TEST_RESULT_LOG("P00   INFO: stanza-create for stanza 'test1' on repo1");

        argList = strLstNew();
        hrnCfgArgRawZ(argList, cfgOptStanza, "test1");
        hrnCfgArgRawZ(argList, cfgOptRepoPath, TEST_PATH "/repo");
        hrnCfgArgRawZ(argList, cfgOptPgPath, TEST_PATH "/pg1");
        hrnCfgArgRawZ(argList, cfgOptRepoRetentionFull, "1");
        HRN_CFG_LOAD(cfgCmdBackup, argList);

        harnessPqScriptSet((HarnessPq [])
        {
            // Connect to primary
            HRNPQ_MACRO_OPEN_GE_93(1, "dbname='postgres' port=5432", PG_VERSION_93, TEST_PATH "/pg1", false, NULL, NULL),

            // Advance the time slowly to force retries
            HRNPQ_MACRO_TIME_QUERY(1, 1575392588998),
            HRNPQ_MACRO_TIME_QUERY(1, 1575392588999),
            HRNPQ_MACRO_TIME_QUERY(1, 1575392589001),

            // Stall time to force an error
            HRNPQ_MACRO_TIME_QUERY(1, 1575392589998),
            HRNPQ_MACRO_TIME_QUERY(1, 1575392589997),
            HRNPQ_MACRO_TIME_QUERY(1, 1575392589998),
            HRNPQ_MACRO_TIME_QUERY(1, 1575392589999),

            HRNPQ_MACRO_DONE()
        });

        BackupData *backupData = backupInit(
            infoBackupNew(PG_VERSION_93, HRN_PG_SYSTEMID_93, hrnPgCatalogVersion(PG_VERSION_93), NULL));

        TEST_RESULT_INT(backupTime(backupData, true), 1575392588, "multiple tries for sleep");
        TEST_ERROR(backupTime(backupData, true), KernelError, "PostgreSQL clock has not advanced to the next second after 3 tries");

        dbFree(backupData->dbPrimary);
    }

    // *****************************************************************************************************************************
    if (testBegin("backupResumeFind()"))
    {
        StringList *argList = strLstNew();
        hrnCfgArgRawZ(argList, cfgOptStanza, "test1");
        hrnCfgArgRawZ(argList, cfgOptRepoPath, TEST_PATH "/repo");
        hrnCfgArgRawZ(argList, cfgOptPgPath, "/pg");
        hrnCfgArgRawZ(argList, cfgOptRepoRetentionFull, "1");
        hrnCfgArgRawStrId(argList, cfgOptType, backupTypeFull);
        hrnCfgArgRawBool(argList, cfgOptCompress, false);
        HRN_CFG_LOAD(cfgCmdBackup, argList);

        // -------------------------------------------------------------------------------------------------------------------------
        TEST_TITLE("cannot resume when manifest and copy are missing");

        HRN_STORAGE_PATH_CREATE(storageRepoWrite(), STORAGE_REPO_BACKUP "/20191003-105320F");

        TEST_RESULT_PTR(backupResumeFind((Manifest *)1, NULL), NULL, "find resumable backup");

        TEST_RESULT_LOG(
            "P00   WARN: backup '20191003-105320F' cannot be resumed: partially deleted by prior resume or invalid");

        // -------------------------------------------------------------------------------------------------------------------------
        TEST_TITLE("cannot resume when resume is disabled");

        HRN_STORAGE_PATH_CREATE(storageRepoWrite(), STORAGE_REPO_BACKUP "/20191003-105320F");

        cfgOptionSet(cfgOptResume, cfgSourceParam, BOOL_FALSE_VAR);

        HRN_STORAGE_PUT_EMPTY(storageRepoWrite(), STORAGE_REPO_BACKUP "/20191003-105320F/" BACKUP_MANIFEST_FILE INFO_COPY_EXT);

        TEST_RESULT_PTR(backupResumeFind((Manifest *)1, NULL), NULL, "find resumable backup");

        TEST_RESULT_LOG("P00   INFO: backup '20191003-105320F' cannot be resumed: resume is disabled");

        TEST_STORAGE_LIST_EMPTY(storageRepo(), STORAGE_REPO_BACKUP, .comment = "check backup path removed");

        cfgOptionSet(cfgOptResume, cfgSourceParam, BOOL_TRUE_VAR);

        // -------------------------------------------------------------------------------------------------------------------------
        TEST_TITLE("cannot resume when error on manifest load");

        Manifest *manifest = NULL;

        OBJ_NEW_BEGIN(Manifest, .childQty = MEM_CONTEXT_QTY_MAX)
        {
            manifest = manifestNewInternal();
            manifest->pub.data.backupType = backupTypeFull;
            manifest->pub.data.backrestVersion = STRDEF("BOGUS");
        }
        OBJ_NEW_END();

        HRN_STORAGE_PUT_Z(storageRepoWrite(), STORAGE_REPO_BACKUP "/20191003-105320F/" BACKUP_MANIFEST_FILE INFO_COPY_EXT, "X");

        TEST_RESULT_PTR(backupResumeFind(manifest, NULL), NULL, "find resumable backup");

        TEST_RESULT_LOG(
            "P00   WARN: backup '20191003-105320F' cannot be resumed: unable to read"
                " <REPO:BACKUP>/20191003-105320F/backup.manifest.copy");

        // -------------------------------------------------------------------------------------------------------------------------
        TEST_TITLE("cannot resume when pgBackRest version has changed");

        Manifest *manifestResume = NULL;

        OBJ_NEW_BEGIN(Manifest, .childQty = MEM_CONTEXT_QTY_MAX)
        {
            manifestResume = manifestNewInternal();
            manifestResume->pub.info = infoNew(NULL);
            manifestResume->pub.data.backupType = backupTypeFull;
            manifestResume->pub.data.backupLabel = strNewZ("20191003-105320F");
            manifestResume->pub.data.pgVersion = PG_VERSION_12;
        }
        OBJ_NEW_END();

        manifestTargetAdd(manifestResume, &(ManifestTarget){.name = MANIFEST_TARGET_PGDATA_STR, .path = STRDEF("/pg")});
        manifestPathAdd(manifestResume, &(ManifestPath){.name = MANIFEST_TARGET_PGDATA_STR});
        manifestFileAdd(manifestResume, &(ManifestFile){.name = STRDEF("pg_data/" PG_FILE_PGVERSION)});

        manifestSave(
            manifestResume,
            storageWriteIo(
                storageNewWriteP(
                    storageRepoWrite(), STRDEF(STORAGE_REPO_BACKUP "/20191003-105320F/" BACKUP_MANIFEST_FILE INFO_COPY_EXT))));

        TEST_RESULT_PTR(backupResumeFind(manifest, NULL), NULL, "find resumable backup");

        TEST_RESULT_LOG(
            "P00   WARN: backup '20191003-105320F' cannot be resumed:"
                " new pgBackRest version 'BOGUS' does not match resumable pgBackRest version '" PROJECT_VERSION "'");

        TEST_STORAGE_LIST_EMPTY(storageRepo(), STORAGE_REPO_BACKUP, .comment = "check backup path removed");

        manifest->pub.data.backrestVersion = STRDEF(PROJECT_VERSION);

        // -------------------------------------------------------------------------------------------------------------------------
        TEST_TITLE("cannot resume when backup labels do not match (resumable is null)");

        manifest->pub.data.backupType = backupTypeFull;
        manifest->pub.data.backupLabelPrior = STRDEF("20191003-105320F");

        manifestSave(
            manifestResume,
            storageWriteIo(
                storageNewWriteP(
                    storageRepoWrite(), STRDEF(STORAGE_REPO_BACKUP "/20191003-105320F/" BACKUP_MANIFEST_FILE INFO_COPY_EXT))));

        TEST_RESULT_PTR(backupResumeFind(manifest, NULL), NULL, "find resumable backup");

        TEST_RESULT_LOG(
            "P00   WARN: backup '20191003-105320F' cannot be resumed:"
                " new prior backup label '<undef>' does not match resumable prior backup label '20191003-105320F'");

        TEST_STORAGE_LIST_EMPTY(storageRepo(), STORAGE_REPO_BACKUP, .comment = "check backup path removed");

        manifest->pub.data.backupLabelPrior = NULL;

        // -------------------------------------------------------------------------------------------------------------------------
        TEST_TITLE("cannot resume when backup labels do not match (new is null)");

        manifest->pub.data.backupType = backupTypeFull;
        manifestResume->pub.data.backupLabelPrior = STRDEF("20191003-105320F");

        manifestSave(
            manifestResume,
            storageWriteIo(
                storageNewWriteP(
                    storageRepoWrite(), STRDEF(STORAGE_REPO_BACKUP "/20191003-105320F/" BACKUP_MANIFEST_FILE INFO_COPY_EXT))));

        TEST_RESULT_PTR(backupResumeFind(manifest, NULL), NULL, "find resumable backup");

        TEST_RESULT_LOG(
            "P00   WARN: backup '20191003-105320F' cannot be resumed:"
                " new prior backup label '20191003-105320F' does not match resumable prior backup label '<undef>'");

        TEST_STORAGE_LIST_EMPTY(storageRepo(), STORAGE_REPO_BACKUP, .comment = "check backup path removed");

        manifestResume->pub.data.backupLabelPrior = NULL;

        // -------------------------------------------------------------------------------------------------------------------------
        TEST_TITLE("cannot resume when compression does not match");

        manifestResume->pub.data.backupOptionCompressType = compressTypeGz;

        manifestSave(
            manifestResume,
            storageWriteIo(
                storageNewWriteP(
                    storageRepoWrite(), STRDEF(STORAGE_REPO_BACKUP "/20191003-105320F/" BACKUP_MANIFEST_FILE INFO_COPY_EXT))));

        TEST_RESULT_PTR(backupResumeFind(manifest, NULL), NULL, "find resumable backup");

        TEST_RESULT_LOG(
            "P00   WARN: backup '20191003-105320F' cannot be resumed:"
                " new compression 'none' does not match resumable compression 'gz'");

        TEST_STORAGE_LIST_EMPTY(storageRepo(), STORAGE_REPO_BACKUP, .comment = "check backup path removed");

        manifestResume->pub.data.backupOptionCompressType = compressTypeNone;
    }

    // *****************************************************************************************************************************
    if (testBegin("backupJobResult()"))
    {
        // Set log level to detail
        harnessLogLevelSet(logLevelDetail);

        // -------------------------------------------------------------------------------------------------------------------------
        TEST_TITLE("report job error");

        ProtocolParallelJob *job = protocolParallelJobNew(VARSTRDEF("key"), protocolCommandNew(strIdFromZ("x")));
        protocolParallelJobErrorSet(job, errorTypeCode(&AssertError), STRDEF("error message"));

        unsigned int currentPercentComplete = 0;

        TEST_ERROR(
            backupJobResult((Manifest *)1, NULL, storageTest, strLstNew(), job, false, 0, NULL, &currentPercentComplete),
            AssertError, "error message");

        // -------------------------------------------------------------------------------------------------------------------------
        TEST_TITLE("report host/100% progress on noop result");

        // Create job that skips file
        job = protocolParallelJobNew(VARSTRDEF("pg_data/test"), protocolCommandNew(strIdFromZ("x")));

        PackWrite *const resultPack = protocolPackNew();
        pckWriteStrP(resultPack, STRDEF("pg_data/test"));
        pckWriteU32P(resultPack, backupCopyResultNoOp);
        pckWriteU64P(resultPack, 0);
        pckWriteU64P(resultPack, 0);
        pckWriteStrP(resultPack, NULL);
        pckWriteStrP(resultPack, NULL);
        pckWriteEndP(resultPack);

        protocolParallelJobResultSet(job, pckReadNew(pckWriteResult(resultPack)));

        // Create manifest with file
        Manifest *manifest = NULL;

        OBJ_NEW_BEGIN(Manifest, .childQty = MEM_CONTEXT_QTY_MAX)
        {
            manifest = manifestNewInternal();
            manifestFileAdd(manifest, &(ManifestFile){.name = STRDEF("pg_data/test")});
        }
        OBJ_NEW_END();

        uint64_t sizeProgress = 0;
        currentPercentComplete = 4567;

        TEST_RESULT_VOID(
            lockAcquire(TEST_PATH_STR, cfgOptionStr(cfgOptStanza), cfgOptionStr(cfgOptExecId), lockTypeBackup, 0, true),
            "acquire backup lock");
        TEST_RESULT_VOID(
            backupJobResult(manifest, STRDEF("host"), storageTest, strLstNew(), job, false, 0, &sizeProgress,
            &currentPercentComplete), "log noop result");
        TEST_RESULT_VOID(lockRelease(true), "release backup lock");

        TEST_RESULT_LOG("P00 DETAIL: match file from prior backup host:" TEST_PATH "/test (0B, 100.00%)");
    }

    // Offline tests should only be used to test offline functionality and errors easily tested in offline mode
    // *****************************************************************************************************************************
    if (testBegin("cmdBackup() offline"))
    {
        // Set log level to detail
        harnessLogLevelSet(logLevelDetail);

        // Replace backup labels since the times are not deterministic
        hrnLogReplaceAdd("[0-9]{8}-[0-9]{6}F_[0-9]{8}-[0-9]{6}I", NULL, "INCR", true);
        hrnLogReplaceAdd("[0-9]{8}-[0-9]{6}F_[0-9]{8}-[0-9]{6}D", NULL, "DIFF", true);
        hrnLogReplaceAdd("[0-9]{8}-[0-9]{6}F", NULL, "FULL", true);

        // Create stanza
        StringList *argList = strLstNew();
        hrnCfgArgRawZ(argList, cfgOptStanza, "test1");
        hrnCfgArgRawZ(argList, cfgOptRepoPath, TEST_PATH "/repo");
        hrnCfgArgRawZ(argList, cfgOptPgPath, TEST_PATH "/pg1");
        hrnCfgArgRawBool(argList, cfgOptOnline, false);
        HRN_CFG_LOAD(cfgCmdStanzaCreate, argList);

        // Create pg_control
        HRN_PG_CONTROL_PUT(storagePgWrite(), PG_VERSION_93);

        cmdStanzaCreate();
        TEST_RESULT_LOG("P00   INFO: stanza-create for stanza 'test1' on repo1");

        // -------------------------------------------------------------------------------------------------------------------------
        TEST_TITLE("error when pg appears to be running");

        argList = strLstNew();
        hrnCfgArgRawZ(argList, cfgOptStanza, "test1");
        hrnCfgArgRawZ(argList, cfgOptRepoPath, TEST_PATH "/repo");
        hrnCfgArgRawZ(argList, cfgOptPgPath, TEST_PATH "/pg1");
        hrnCfgArgRawZ(argList, cfgOptRepoRetentionFull, "1");
        hrnCfgArgRawBool(argList, cfgOptOnline, false);
        HRN_CFG_LOAD(cfgCmdBackup, argList);

        HRN_STORAGE_PUT_Z(storagePgWrite(), PG_FILE_POSTMTRPID, "PID");

        TEST_ERROR(
            hrnCmdBackup(), PgRunningError,
            "--no-online passed but " PG_FILE_POSTMTRPID " exists - looks like " PG_NAME " is running. Shut down " PG_NAME " and"
                " try again, or use --force.");

        TEST_RESULT_LOG("P00   WARN: no prior backup exists, incr backup has been changed to full");

        // -------------------------------------------------------------------------------------------------------------------------
        TEST_TITLE("offline full backup");

        argList = strLstNew();
        hrnCfgArgRawZ(argList, cfgOptStanza, "test1");
        hrnCfgArgRawZ(argList, cfgOptRepoPath, TEST_PATH "/repo");
        hrnCfgArgRawZ(argList, cfgOptPgPath, TEST_PATH "/pg1");
        hrnCfgArgRawZ(argList, cfgOptRepoRetentionFull, "1");
        hrnCfgArgRawBool(argList, cfgOptOnline, false);
        hrnCfgArgRawBool(argList, cfgOptCompress, false);
        hrnCfgArgRawBool(argList, cfgOptForce, true);
        HRN_CFG_LOAD(cfgCmdBackup, argList);

        HRN_STORAGE_PUT_Z(storagePgWrite(), "postgresql.conf", "CONFIGSTUFF");

        TEST_RESULT_VOID(hrnCmdBackup(), "backup");

        TEST_RESULT_LOG_FMT(
            "P00   WARN: no prior backup exists, incr backup has been changed to full\n"
            "P00   WARN: --no-online passed and " PG_FILE_POSTMTRPID " exists but --force was passed so backup will continue though"
                " it looks like " PG_NAME " is running and the backup will probably not be consistent\n"
            "P01 DETAIL: backup file " TEST_PATH "/pg1/global/pg_control (8KB, 99.86%%) checksum %s\n"
            "P01 DETAIL: backup file " TEST_PATH "/pg1/postgresql.conf (11B, 100.00%%) checksum"
                " e3db315c260e79211b7b52587123b7aa060f30ab\n"
            "P00   INFO: new backup label = [FULL-1]\n"
            "P00   INFO: full backup size = 8KB, file total = 2",
            TEST_64BIT() ?
                (TEST_BIG_ENDIAN() ? "542c539fabf827717812b872913d593766848434" : "cc603d502a8ecede30fa96b0b0dc35014950aba2") :
                "aca8af76589171a70c901e13080e359efedd7a08");

        // Make pg no longer appear to be running
        HRN_STORAGE_REMOVE(storagePgWrite(), PG_FILE_POSTMTRPID, .errorOnMissing = true);

        // -------------------------------------------------------------------------------------------------------------------------
        TEST_TITLE("error when no files have changed");

        argList = strLstNew();
        hrnCfgArgRawZ(argList, cfgOptStanza, "test1");
        hrnCfgArgRawZ(argList, cfgOptRepoPath, TEST_PATH "/repo");
        hrnCfgArgRawZ(argList, cfgOptPgPath, TEST_PATH "/pg1");
        hrnCfgArgRawZ(argList, cfgOptRepoRetentionFull, "1");
        hrnCfgArgRawBool(argList, cfgOptOnline, false);
        hrnCfgArgRawBool(argList, cfgOptCompress, true);
        hrnCfgArgRawStrId(argList, cfgOptType, backupTypeDiff);
        HRN_CFG_LOAD(cfgCmdBackup, argList);

        TEST_ERROR(hrnCmdBackup(), FileMissingError, "no files have changed since the last backup - this seems unlikely");

        TEST_RESULT_LOG(
            "P00   INFO: last backup label = [FULL-1], version = " PROJECT_VERSION "\n"
            "P00   WARN: diff backup cannot alter compress-type option to 'gz', reset to value in [FULL-1]");

        // -------------------------------------------------------------------------------------------------------------------------
        TEST_TITLE("offline incr backup to test unresumable backup");

        argList = strLstNew();
        hrnCfgArgRawZ(argList, cfgOptStanza, "test1");
        hrnCfgArgRawZ(argList, cfgOptRepoPath, TEST_PATH "/repo");
        hrnCfgArgRawZ(argList, cfgOptPgPath, TEST_PATH "/pg1");
        hrnCfgArgRawZ(argList, cfgOptRepoRetentionFull, "1");
        hrnCfgArgRawBool(argList, cfgOptOnline, false);
        hrnCfgArgRawBool(argList, cfgOptCompress, false);
        hrnCfgArgRawBool(argList, cfgOptChecksumPage, true);
        hrnCfgArgRawStrId(argList, cfgOptType, backupTypeIncr);
        HRN_CFG_LOAD(cfgCmdBackup, argList);

        HRN_STORAGE_PUT_Z(storagePgWrite(), PG_FILE_PGVERSION, "VER");

        TEST_RESULT_VOID(hrnCmdBackup(), "backup");

        TEST_RESULT_LOG(
            "P00   INFO: last backup label = [FULL-1], version = " PROJECT_VERSION "\n"
            "P00   WARN: incr backup cannot alter 'checksum-page' option to 'true', reset to 'false' from [FULL-1]\n"
            "P00   WARN: backup '[DIFF-1]' cannot be resumed: new backup type 'incr' does not match resumable backup type 'diff'\n"
            "P01 DETAIL: backup file " TEST_PATH "/pg1/PG_VERSION (3B, 100.00%) checksum c8663c2525f44b6d9c687fbceb4aafc63ed8b451\n"
            "P00 DETAIL: reference pg_data/global/pg_control to [FULL-1]\n"
            "P00 DETAIL: reference pg_data/postgresql.conf to [FULL-1]\n"
            "P00   INFO: new backup label = [INCR-1]\n"
            "P00   INFO: incr backup size = 3B, file total = 3");

        // -------------------------------------------------------------------------------------------------------------------------
        TEST_TITLE("offline diff backup to test prior backup must be full");

        argList = strLstNew();
        hrnCfgArgRawZ(argList, cfgOptStanza, "test1");
        hrnCfgArgRawZ(argList, cfgOptRepoPath, TEST_PATH "/repo");
        hrnCfgArgRawZ(argList, cfgOptPgPath, TEST_PATH "/pg1");
        hrnCfgArgRawZ(argList, cfgOptRepoRetentionFull, "1");
        hrnCfgArgRawBool(argList, cfgOptOnline, false);
        hrnCfgArgRawBool(argList, cfgOptCompress, false);
        hrnCfgArgRawStrId(argList, cfgOptType, backupTypeDiff);
        HRN_CFG_LOAD(cfgCmdBackup, argList);

        sleepMSec(MSEC_PER_SEC - (timeMSec() % MSEC_PER_SEC));
        HRN_STORAGE_PUT_Z(storagePgWrite(), PG_FILE_PGVERSION, "VR2");

        TEST_RESULT_VOID(hrnCmdBackup(), "backup");

        TEST_RESULT_LOG(
            "P00   INFO: last backup label = [FULL-1], version = " PROJECT_VERSION "\n"
            "P01 DETAIL: backup file " TEST_PATH "/pg1/PG_VERSION (3B, 100.00%) checksum 6f1894088c578e4f0b9888e8e8a997d93cbbc0c5\n"
            "P00 DETAIL: reference pg_data/global/pg_control to [FULL-1]\n"
            "P00 DETAIL: reference pg_data/postgresql.conf to [FULL-1]\n"
            "P00   INFO: new backup label = [DIFF-2]\n"
            "P00   INFO: diff backup size = 3B, file total = 3");

        // -------------------------------------------------------------------------------------------------------------------------
        TEST_TITLE("only repo2 configured");

        // Create stanza on a second repo
        argList = strLstNew();
        hrnCfgArgRawZ(argList, cfgOptStanza, "test1");
        hrnCfgArgKeyRawZ(argList, cfgOptRepoPath, 2, TEST_PATH "/repo2");
        hrnCfgArgKeyRawStrId(argList, cfgOptRepoCipherType, 2, cipherTypeAes256Cbc);
        hrnCfgEnvKeyRawZ(cfgOptRepoCipherPass, 2, TEST_CIPHER_PASS);
        hrnCfgArgRawZ(argList, cfgOptPgPath, TEST_PATH "/pg1");
        hrnCfgArgRawBool(argList, cfgOptOnline, false);
        HRN_CFG_LOAD(cfgCmdStanzaCreate, argList);

        cmdStanzaCreate();
        TEST_RESULT_LOG("P00   INFO: stanza-create for stanza 'test1' on repo2");

        // Set log level to warn
        harnessLogLevelSet(logLevelWarn);

        // With repo2 the only repo configured, ensure it is chosen by confirming diff is changed to full due to no prior backups
        hrnCfgArgKeyRawZ(argList, cfgOptRepoRetentionFull, 2, "1");
        hrnCfgArgRawStrId(argList, cfgOptType, backupTypeDiff);
        HRN_CFG_LOAD(cfgCmdBackup, argList);

        TEST_RESULT_VOID(hrnCmdBackup(), "backup");

        TEST_RESULT_LOG("P00   WARN: no prior backup exists, diff backup has been changed to full");

        // -------------------------------------------------------------------------------------------------------------------------
        TEST_TITLE("multi-repo");

        // Set log level to detail
        harnessLogLevelSet(logLevelDetail);

        // Add repo1 to the configuration
        hrnCfgArgKeyRawZ(argList, cfgOptRepoPath, 1, TEST_PATH "/repo");
        hrnCfgArgKeyRawZ(argList, cfgOptRepoRetentionFull, 1, "1");
        HRN_CFG_LOAD(cfgCmdBackup, argList);

        TEST_RESULT_VOID(hrnCmdBackup(), "backup");

        TEST_RESULT_LOG(
            "P00   INFO: repo option not specified, defaulting to repo1\n"
            "P00   INFO: last backup label = [FULL-1], version = " PROJECT_VERSION "\n"
            "P00   WARN: diff backup cannot alter compress-type option to 'gz', reset to value in [FULL-1]\n"
            "P01 DETAIL: backup file " TEST_PATH "/pg1/PG_VERSION (3B, 100.00%) checksum 6f1894088c578e4f0b9888e8e8a997d93cbbc0c5\n"
            "P00 DETAIL: reference pg_data/global/pg_control to [FULL-1]\n"
            "P00 DETAIL: reference pg_data/postgresql.conf to [FULL-1]\n"
            "P00   INFO: new backup label = [DIFF-3]\n"
            "P00   INFO: diff backup size = 3B, file total = 3");

        // -------------------------------------------------------------------------------------------------------------------------
        TEST_TITLE("multi-repo - specify repo");

        hrnCfgArgRawZ(argList, cfgOptRepo, "2");

        HRN_CFG_LOAD(cfgCmdBackup, argList);

        HRN_STORAGE_PUT_Z(storagePgWrite(), PG_FILE_PGVERSION, "VER");

        unsigned int backupCount = strLstSize(storageListP(storageRepoIdx(1), strNewFmt(STORAGE_PATH_BACKUP "/test1")));

        TEST_RESULT_VOID(hrnCmdBackup(), "backup");

        TEST_RESULT_LOG(
            "P00   INFO: last backup label = [FULL-2], version = " PROJECT_VERSION "\n"
            "P01 DETAIL: backup file " TEST_PATH "/pg1/PG_VERSION (3B, 100.00%) checksum c8663c2525f44b6d9c687fbceb4aafc63ed8b451\n"
            "P00 DETAIL: reference pg_data/global/pg_control to [FULL-2]\n"
            "P00 DETAIL: reference pg_data/postgresql.conf to [FULL-2]\n"
            "P00   INFO: new backup label = [DIFF-4]\n"
            "P00   INFO: diff backup size = 3B, file total = 3");
        TEST_RESULT_UINT(
            strLstSize(storageListP(storageRepoIdx(1), strNewFmt(STORAGE_PATH_BACKUP "/test1"))), backupCount + 1,
            "new backup repo2");

        // Cleanup
        hrnCfgEnvKeyRemoveRaw(cfgOptRepoCipherPass, 2);
        harnessLogLevelReset();
    }

    // *****************************************************************************************************************************
    if (testBegin("cmdBackup() online"))
    {
        const String *pg1Path = STRDEF(TEST_PATH "/pg1");
        const String *repoPath = STRDEF(TEST_PATH "/repo");
        const String *pg2Path = STRDEF(TEST_PATH "/pg2");

        // Set log level to detail
        harnessLogLevelSet(logLevelDetail);

        // Replace percent complete and backup size since they can cause a lot of churn when files are added/removed
        hrnLogReplaceAdd(", [0-9]{1,3}.[0-9]{1,2}%\\)", "[0-9].+%", "PCT", false);
        hrnLogReplaceAdd(" backup size = [0-9.]+[A-Z]+", "[^ ]+$", "SIZE", false);

        // Replace checksums since they can differ between architectures (e.g. 32/64 bit)
        hrnLogReplaceAdd("\\) checksum [a-f0-9]{40}", "[a-f0-9]{40}$", "SHA1", false);

        // Backup start time epoch.  The idea is to not have backup times (and therefore labels) ever change.  Each backup added
        // should be separated by 100,000 seconds (1,000,000 after stanza-upgrade) but after the initial assignments this will only
        // be possible at the beginning and the end, so new backups added in the middle will average the start times of the prior
        // and next backup to get their start time.  Backups added to the beginning of the test will need to subtract from the
        // epoch.
        #define BACKUP_EPOCH                                        1570000000

        // -------------------------------------------------------------------------------------------------------------------------
        TEST_TITLE("online 9.5 resume uncompressed full backup");

        time_t backupTimeStart = BACKUP_EPOCH;

        {
            // Create stanza
            StringList *argList = strLstNew();
            hrnCfgArgRawZ(argList, cfgOptStanza, "test1");
            hrnCfgArgRaw(argList, cfgOptRepoPath, repoPath);
            hrnCfgArgRaw(argList, cfgOptPgPath, pg1Path);
            hrnCfgArgRawBool(argList, cfgOptOnline, false);
            HRN_CFG_LOAD(cfgCmdStanzaCreate, argList);

            // Create pg_control
            HRN_PG_CONTROL_PUT(storagePgWrite(), PG_VERSION_95);

            cmdStanzaCreate();
            TEST_RESULT_LOG("P00   INFO: stanza-create for stanza 'test1' on repo1");

            // Load options
            argList = strLstNew();
            hrnCfgArgRawZ(argList, cfgOptStanza, "test1");
            hrnCfgArgRaw(argList, cfgOptRepoPath, repoPath);
            hrnCfgArgRaw(argList, cfgOptPgPath, pg1Path);
            hrnCfgArgRawZ(argList, cfgOptRepoRetentionFull, "1");
            hrnCfgArgRawStrId(argList, cfgOptType, backupTypeFull);
            hrnCfgArgRawBool(argList, cfgOptStopAuto, true);
            hrnCfgArgRawBool(argList, cfgOptCompress, false);
            hrnCfgArgRawBool(argList, cfgOptArchiveCheck, false);
            HRN_CFG_LOAD(cfgCmdBackup, argList);

            // Add files
            HRN_STORAGE_PUT_Z(storagePgWrite(), "postgresql.conf", "CONFIGSTUFF", .timeModified = backupTimeStart);
            HRN_STORAGE_PUT_Z(storagePgWrite(), PG_FILE_PGVERSION, PG_VERSION_95_STR, .timeModified = backupTimeStart);
            HRN_STORAGE_PATH_CREATE(storagePgWrite(), strZ(pgWalPath(PG_VERSION_95)), .noParentCreate = true);

            // Create a backup manifest that looks like a halted backup manifest
            Manifest *manifestResume = manifestNewBuild(
                storagePg(), PG_VERSION_95, hrnPgCatalogVersion(PG_VERSION_95), true, false, false, false, 0, NULL, NULL);
            ManifestData *manifestResumeData = (ManifestData *)manifestData(manifestResume);

            manifestResumeData->backupType = backupTypeFull;
            const String *resumeLabel = backupLabelCreate(backupTypeFull, NULL, backupTimeStart);
            manifestBackupLabelSet(manifestResume, resumeLabel);

            // Copy a file to be resumed that has not changed in the repo
            HRN_STORAGE_COPY(
                storagePg(), PG_FILE_PGVERSION, storageRepoWrite(),
                zNewFmt(STORAGE_REPO_BACKUP "/%s/pg_data/PG_VERSION", strZ(resumeLabel)));

            ManifestFilePack **const filePack = manifestFilePackFindInternal(manifestResume, STRDEF("pg_data/PG_VERSION"));
            ManifestFile file = manifestFileUnpack(manifestResume, *filePack);

            file.checksumSha1 = bufPtr(bufNewDecode(encodingHex, STRDEF("06d06bb31b570b94d7b4325f511f853dbe771c21")));
            file.checksumRepoSha1 = bufPtr(bufNewDecode(encodingHex, STRDEF("06d06bb31b570b94d7b4325f511f853dbe771c21")));

            manifestFilePackUpdate(manifestResume, filePack, &file);

            // Save the resume manifest
            manifestSave(
                manifestResume,
                storageWriteIo(
                    storageNewWriteP(
                        storageRepoWrite(),
                        strNewFmt(STORAGE_REPO_BACKUP "/%s/" BACKUP_MANIFEST_FILE INFO_COPY_EXT, strZ(resumeLabel)))));

            // Run backup
            testBackupPqScriptP(PG_VERSION_95, backupTimeStart, .noArchiveCheck = true, .noWal = true);

            TEST_RESULT_VOID(hrnCmdBackup(), "backup");

            TEST_RESULT_LOG(
                "P00   INFO: execute exclusive backup start: backup begins after the next regular checkpoint completes\n"
                "P00   INFO: backup start archive = 0000000105D944C000000000, lsn = 5d944c0/0\n"
                "P00   WARN: resumable backup 20191002-070640F of same type exists -- invalid files will be removed then the backup"
                    " will resume\n"
                "P01 DETAIL: backup file " TEST_PATH "/pg1/global/pg_control (8KB, [PCT]) checksum [SHA1]\n"
                "P01 DETAIL: backup file " TEST_PATH "/pg1/postgresql.conf (11B, [PCT]) checksum [SHA1]\n"
                "P01 DETAIL: checksum resumed file " TEST_PATH "/pg1/PG_VERSION (3B, [PCT]) checksum [SHA1]\n"
                "P00   INFO: execute exclusive backup stop and wait for all WAL segments to archive\n"
                "P00   INFO: backup stop archive = 0000000105D944C000000000, lsn = 5d944c0/800000\n"
                "P00   INFO: new backup label = 20191002-070640F\n"
                "P00   INFO: full backup size = [SIZE], file total = 3");

            TEST_RESULT_STR_Z(
                testBackupValidateP(storageRepo(), STRDEF(STORAGE_REPO_BACKUP "/latest")),
                ". {link, d=20191002-070640F}\n"
                "pg_data {path}\n"
                "pg_data/PG_VERSION {file, s=3}\n"
                "pg_data/global {path}\n"
                "pg_data/global/pg_control {file, s=8192}\n"
                "pg_data/pg_xlog {path}\n"
                "pg_data/postgresql.conf {file, s=11}\n"
                "--------\n"
                "[backup:target]\n"
                "pg_data={\"path\":\"" TEST_PATH "/pg1\",\"type\":\"path\"}\n"
                "\n"
                "[target:file]\n"
                "pg_data/PG_VERSION={\"checksum\":\"06d06bb31b570b94d7b4325f511f853dbe771c21\",\"size\":3"
                    ",\"timestamp\":1570000000}\n"
                "pg_data/global/pg_control={\"size\":8192,\"timestamp\":1570000000}\n"
                "pg_data/postgresql.conf={\"checksum\":\"e3db315c260e79211b7b52587123b7aa060f30ab\",\"size\":11"
                    ",\"timestamp\":1570000000}\n"
                "\n"
                "[target:path]\n"
                "pg_data={}\n"
                "pg_data/global={}\n"
                "pg_data/pg_xlog={}\n",
                "compare file list");
        }

        // -------------------------------------------------------------------------------------------------------------------------
        TEST_TITLE("online resumed compressed 9.5 full backup");

        // Backup start time
        backupTimeStart = BACKUP_EPOCH + 100000;

        {
            // Load options
            StringList *argList = strLstNew();
            hrnCfgArgRawZ(argList, cfgOptStanza, "test1");
            hrnCfgArgRaw(argList, cfgOptRepoPath, repoPath);
            hrnCfgArgRaw(argList, cfgOptPgPath, pg1Path);
            hrnCfgArgRawZ(argList, cfgOptRepoRetentionFull, "1");
            hrnCfgArgRawStrId(argList, cfgOptType, backupTypeFull);
            hrnCfgArgRawBool(argList, cfgOptStopAuto, true);
            hrnCfgArgRawBool(argList, cfgOptArchiveCopy, true);
            HRN_CFG_LOAD(cfgCmdBackup, argList);

            // Create a backup manifest that looks like a halted backup manifest
            Manifest *manifestResume = manifestNewBuild(
                storagePg(), PG_VERSION_95, hrnPgCatalogVersion(PG_VERSION_95), true, false, false, false, 0, NULL, NULL);
            ManifestData *manifestResumeData = (ManifestData *)manifestData(manifestResume);

            manifestResumeData->backupType = backupTypeFull;
            manifestResumeData->backupOptionCompressType = compressTypeGz;
            const String *resumeLabel = backupLabelCreate(backupTypeFull, NULL, backupTimeStart);
            manifestBackupLabelSet(manifestResume, resumeLabel);

            // File exists in cluster and repo but not in the resume manifest
            HRN_STORAGE_PUT_Z(storagePgWrite(), "not-in-resume", "TEST", .timeModified = backupTimeStart);
            HRN_STORAGE_PUT_EMPTY(
                storageRepoWrite(), zNewFmt(STORAGE_REPO_BACKUP "/%s/pg_data/not-in-resume.gz", strZ(resumeLabel)));

            // Remove checksum from file so it won't be resumed
            HRN_STORAGE_PUT_EMPTY(
                storageRepoWrite(), zNewFmt(STORAGE_REPO_BACKUP "/%s/pg_data/global/pg_control.gz", strZ(resumeLabel)));

            ManifestFilePack **const filePack = manifestFilePackFindInternal(manifestResume, STRDEF("pg_data/global/pg_control"));
            ManifestFile file = manifestFileUnpack(manifestResume, *filePack);

            file.checksumSha1 = NULL;

            manifestFilePackUpdate(manifestResume, filePack, &file);

            // Size does not match between cluster and resume manifest
            HRN_STORAGE_PUT_Z(storagePgWrite(), "size-mismatch", "TEST", .timeModified = backupTimeStart);
            HRN_STORAGE_PUT_EMPTY(
                storageRepoWrite(), zNewFmt(STORAGE_REPO_BACKUP "/%s/pg_data/size-mismatch.gz", strZ(resumeLabel)));
            manifestFileAdd(
                manifestResume, &(ManifestFile){
                    .name = STRDEF("pg_data/size-mismatch"),
                    .checksumSha1 = bufPtr(bufNewDecode(encodingHex, STRDEF("aaaaaaaaaaaaaaaaaaaaaaaaaaaaaaaaaaaaaaaa"))),
                    .checksumRepoSha1 = bufPtr(bufNewDecode(encodingHex, STRDEF("aaaaaaaaaaaaaaaaaaaaaaaaaaaaaaaaaaaaaaaa"))),
                    .size = 33});

            // Time does not match between cluster and resume manifest
            HRN_STORAGE_PUT_Z(storagePgWrite(), "time-mismatch", "TEST", .timeModified = backupTimeStart);
            HRN_STORAGE_PUT_EMPTY(
                storageRepoWrite(), zNewFmt(STORAGE_REPO_BACKUP "/%s/pg_data/time-mismatch.gz", strZ(resumeLabel)));
            manifestFileAdd(
                manifestResume, &(ManifestFile){
                    .name = STRDEF("pg_data/time-mismatch"),
                    .checksumSha1 = bufPtr(bufNewDecode(encodingHex, STRDEF("aaaaaaaaaaaaaaaaaaaaaaaaaaaaaaaaaaaaaaaa"))),
                    .checksumRepoSha1 = bufPtr(bufNewDecode(encodingHex, STRDEF("aaaaaaaaaaaaaaaaaaaaaaaaaaaaaaaaaaaaaaaa"))),
                    .size = 4, .timestamp = backupTimeStart - 1});

            // Size is zero in cluster and resume manifest. ??? We'd like to remove this requirement after the migration.
            HRN_STORAGE_PUT_EMPTY(storagePgWrite(), "zero-size", .timeModified = backupTimeStart);
            HRN_STORAGE_PUT_Z(
                storageRepoWrite(), zNewFmt(STORAGE_REPO_BACKUP "/%s/pg_data/zero-size.gz", strZ(resumeLabel)), "ZERO-SIZE");
            manifestFileAdd(
                manifestResume, &(ManifestFile){.name = STRDEF("pg_data/zero-size"), .size = 0, .timestamp = backupTimeStart});

            // Path is not in manifest
            HRN_STORAGE_PATH_CREATE(storageRepoWrite(), zNewFmt(STORAGE_REPO_BACKUP "/%s/pg_data/bogus_path", strZ(resumeLabel)));

            // File is not in manifest
            HRN_STORAGE_PUT_EMPTY(
                storageRepoWrite(), zNewFmt(STORAGE_REPO_BACKUP "/%s/pg_data/global/bogus.gz", strZ(resumeLabel)));

            // File has incorrect compression type
            HRN_STORAGE_PUT_EMPTY(storageRepoWrite(), zNewFmt(STORAGE_REPO_BACKUP "/%s/pg_data/global/bogus", strZ(resumeLabel)));

            // Save the resume manifest
            manifestSave(
                manifestResume,
                storageWriteIo(
                    storageNewWriteP(
                        storageRepoWrite(),
                        strNewFmt(STORAGE_REPO_BACKUP "/%s/" BACKUP_MANIFEST_FILE INFO_COPY_EXT, strZ(resumeLabel)))));

            // Disable storageFeaturePath so paths will not be created before files are copied
            ((Storage *)storageRepoWrite())->pub.interface.feature ^= 1 << storageFeaturePath;

            // Disable storageFeaturePathSync so paths will not be synced
            ((Storage *)storageRepoWrite())->pub.interface.feature ^= 1 << storageFeaturePathSync;

            // Run backup
            testBackupPqScriptP(PG_VERSION_95, backupTimeStart);
            TEST_RESULT_VOID(hrnCmdBackup(), "backup");

            // Enable storage features
            ((Storage *)storageRepoWrite())->pub.interface.feature |= 1 << storageFeaturePath;
            ((Storage *)storageRepoWrite())->pub.interface.feature |= 1 << storageFeaturePathSync;

            TEST_RESULT_LOG(
                "P00   INFO: execute exclusive backup start: backup begins after the next regular checkpoint completes\n"
                "P00   INFO: backup start archive = 0000000105D95D3000000000, lsn = 5d95d30/0\n"
                "P00   INFO: check archive for prior segment 0000000105D95D2F000000FF\n"
                "P00   WARN: resumable backup 20191003-105320F of same type exists -- invalid files will be removed then the backup"
                    " will resume\n"
                "P00 DETAIL: remove path '" TEST_PATH "/repo/backup/test1/20191003-105320F/pg_data/bogus_path' from resumed"
                    " backup\n"
                "P00 DETAIL: remove file '" TEST_PATH "/repo/backup/test1/20191003-105320F/pg_data/global/bogus' from resumed"
                    " backup (mismatched compression type)\n"
                "P00 DETAIL: remove file '" TEST_PATH "/repo/backup/test1/20191003-105320F/pg_data/global/bogus.gz' from resumed"
                    " backup (missing in manifest)\n"
                "P00 DETAIL: remove file '" TEST_PATH "/repo/backup/test1/20191003-105320F/pg_data/global/pg_control.gz' from"
                    " resumed backup (no checksum in resumed manifest)\n"
                "P00 DETAIL: remove file '" TEST_PATH "/repo/backup/test1/20191003-105320F/pg_data/not-in-resume.gz' from resumed"
                    " backup (missing in resumed manifest)\n"
                "P00 DETAIL: remove file '" TEST_PATH "/repo/backup/test1/20191003-105320F/pg_data/size-mismatch.gz' from resumed"
                    " backup (mismatched size)\n"
                "P00 DETAIL: remove file '" TEST_PATH "/repo/backup/test1/20191003-105320F/pg_data/time-mismatch.gz' from resumed"
                    " backup (mismatched timestamp)\n"
                "P00 DETAIL: remove file '" TEST_PATH "/repo/backup/test1/20191003-105320F/pg_data/zero-size.gz' from resumed"
                    " backup (zero size)\n"
                "P01 DETAIL: backup file " TEST_PATH "/pg1/global/pg_control (8KB, [PCT]) checksum [SHA1]\n"
                "P01 DETAIL: backup file " TEST_PATH "/pg1/postgresql.conf (11B, [PCT]) checksum [SHA1]\n"
                "P01 DETAIL: backup file " TEST_PATH "/pg1/time-mismatch (4B, [PCT]) checksum [SHA1]\n"
                "P01 DETAIL: backup file " TEST_PATH "/pg1/size-mismatch (4B, [PCT]) checksum [SHA1]\n"
                "P01 DETAIL: backup file " TEST_PATH "/pg1/not-in-resume (4B, [PCT]) checksum [SHA1]\n"
                "P01 DETAIL: backup file " TEST_PATH "/pg1/PG_VERSION (3B, [PCT]) checksum [SHA1]\n"
                "P01 DETAIL: backup file " TEST_PATH "/pg1/zero-size (0B, [PCT])\n"
                "P00   INFO: execute exclusive backup stop and wait for all WAL segments to archive\n"
                "P00   INFO: backup stop archive = 0000000105D95D3000000000, lsn = 5d95d30/800000\n"
                "P00   INFO: check archive for segment(s) 0000000105D95D3000000000:0000000105D95D3000000000\n"
                "P00 DETAIL: copy segment 0000000105D95D3000000000 to backup\n"
                "P00   INFO: new backup label = 20191003-105320F\n"
                "P00   INFO: full backup size = [SIZE], file total = 8");

            TEST_RESULT_STR_Z(
                testBackupValidateP(storageRepo(), STRDEF(STORAGE_REPO_BACKUP "/latest")),
                ". {link, d=20191003-105320F}\n"
                "pg_data {path}\n"
                "pg_data/PG_VERSION.gz {file, s=3}\n"
                "pg_data/global {path}\n"
                "pg_data/global/pg_control.gz {file, s=8192}\n"
                "pg_data/not-in-resume.gz {file, s=4}\n"
                "pg_data/pg_xlog {path}\n"
                "pg_data/pg_xlog/0000000105D95D3000000000.gz {file, s=16777216}\n"
                "pg_data/postgresql.conf.gz {file, s=11}\n"
                "pg_data/size-mismatch.gz {file, s=4}\n"
                "pg_data/time-mismatch.gz {file, s=4}\n"
                "pg_data/zero-size.gz {file, s=0}\n"
                "--------\n"
                "[backup:target]\n"
                "pg_data={\"path\":\"" TEST_PATH "/pg1\",\"type\":\"path\"}\n"
                "\n"
                "[target:file]\n"
                "pg_data/PG_VERSION={\"checksum\":\"06d06bb31b570b94d7b4325f511f853dbe771c21\",\"size\":3"
                    ",\"timestamp\":1570000000}\n"
                "pg_data/global/pg_control={\"size\":8192,\"timestamp\":1570100000}\n"
                "pg_data/not-in-resume={\"checksum\":\"984816fd329622876e14907634264e6f332e9fb3\",\"size\":4"
                    ",\"timestamp\":1570100000}\n"
                "pg_data/pg_xlog/0000000105D95D3000000000={\"size\":16777216,\"timestamp\":1570100002}\n"
                "pg_data/postgresql.conf={\"checksum\":\"e3db315c260e79211b7b52587123b7aa060f30ab\",\"size\":11"
                    ",\"timestamp\":1570000000}\n"
                "pg_data/size-mismatch={\"checksum\":\"984816fd329622876e14907634264e6f332e9fb3\",\"size\":4"
                    ",\"timestamp\":1570100000}\n"
                "pg_data/time-mismatch={\"checksum\":\"984816fd329622876e14907634264e6f332e9fb3\",\"size\":4"
                    ",\"timestamp\":1570100000}\n"
                "pg_data/zero-size={\"size\":0,\"timestamp\":1570100000}\n"
                "\n"
                "[target:path]\n"
                "pg_data={}\n"
                "pg_data/global={}\n"
                "pg_data/pg_xlog={}\n",
                "compare file list");

            // Remove test files
            HRN_STORAGE_REMOVE(storagePgWrite(), "not-in-resume", .errorOnMissing = true);
            HRN_STORAGE_REMOVE(storagePgWrite(), "size-mismatch", .errorOnMissing = true);
            HRN_STORAGE_REMOVE(storagePgWrite(), "time-mismatch", .errorOnMissing = true);
            HRN_STORAGE_REMOVE(storagePgWrite(), "zero-size", .errorOnMissing = true);
        }

        // -------------------------------------------------------------------------------------------------------------------------
        TEST_TITLE("online resumed compressed 9.5 diff backup");

        backupTimeStart = BACKUP_EPOCH + 200000;

        {
            StringList *argList = strLstNew();
            hrnCfgArgRawZ(argList, cfgOptStanza, "test1");
            hrnCfgArgRaw(argList, cfgOptRepoPath, repoPath);
            hrnCfgArgRaw(argList, cfgOptPgPath, pg1Path);
            hrnCfgArgRawZ(argList, cfgOptRepoRetentionFull, "1");
            hrnCfgArgRawStrId(argList, cfgOptType, backupTypeDiff);
            hrnCfgArgRawBool(argList, cfgOptCompress, false);
            hrnCfgArgRawBool(argList, cfgOptStopAuto, true);
            hrnCfgArgRawBool(argList, cfgOptRepoHardlink, true);
            HRN_CFG_LOAD(cfgCmdBackup, argList);

            // Load the previous manifest and null out the checksum-page option to be sure it gets set to false in this backup
            const String *manifestPriorFile = STRDEF(STORAGE_REPO_BACKUP "/latest/" BACKUP_MANIFEST_FILE);
            Manifest *manifestPrior = manifestNewLoad(storageReadIo(storageNewReadP(storageRepo(), manifestPriorFile)));
            ((ManifestData *)manifestData(manifestPrior))->backupOptionChecksumPage = NULL;
            manifestSave(manifestPrior, storageWriteIo(storageNewWriteP(storageRepoWrite(), manifestPriorFile)));

            // Create a backup manifest that looks like a halted backup manifest
            Manifest *manifestResume = manifestNewBuild(
                storagePg(), PG_VERSION_95, hrnPgCatalogVersion(PG_VERSION_95), true, false, false, false, 0, NULL, NULL);
            ManifestData *manifestResumeData = (ManifestData *)manifestData(manifestResume);

            manifestResumeData->backupType = backupTypeDiff;
            manifestResumeData->backupLabelPrior = manifestData(manifestPrior)->backupLabel;
            manifestResumeData->backupOptionCompressType = compressTypeGz;
            const String *resumeLabel = backupLabelCreate(
                backupTypeDiff, manifestData(manifestPrior)->backupLabel, backupTimeStart);
            manifestBackupLabelSet(manifestResume, resumeLabel);
            strLstAddZ(manifestResume->pub.referenceList, "BOGUS");

            // Reference in manifest
            HRN_STORAGE_PUT_EMPTY(storageRepoWrite(), zNewFmt(STORAGE_REPO_BACKUP "/%s/pg_data/PG_VERSION.gz", strZ(resumeLabel)));

            // Reference in resumed manifest
            HRN_STORAGE_PUT_EMPTY(storagePgWrite(), "resume-ref", .timeModified = backupTimeStart);
            HRN_STORAGE_PUT_EMPTY(storageRepoWrite(), zNewFmt(STORAGE_REPO_BACKUP "/%s/pg_data/resume-ref.gz", strZ(resumeLabel)));
            manifestFileAdd(
                manifestResume, &(ManifestFile){.name = STRDEF("pg_data/resume-ref"), .size = 0, .reference = STRDEF("BOGUS")});

            // Time does not match between cluster and resume manifest (but resume because time is in future so delta enabled). Note
            // also that the repo file is intentionally corrupt to generate a warning about corruption in the repository.
            HRN_STORAGE_PUT_Z(storagePgWrite(), "time-mismatch2", "TEST", .timeModified = backupTimeStart + 100);
            HRN_STORAGE_PUT_EMPTY(
                storageRepoWrite(), zNewFmt(STORAGE_REPO_BACKUP "/%s/pg_data/time-mismatch2.gz", strZ(resumeLabel)));
            manifestFileAdd(
                manifestResume, &(ManifestFile){
                    .name = STRDEF("pg_data/time-mismatch2"),
                    .checksumSha1 = bufPtr(bufNewDecode(encodingHex, STRDEF("984816fd329622876e14907634264e6f332e9fb3"))),
                    // .checksumRepoSha1 = bufPtr(bufNewDecode(encodingHex, STRDEF("984816fd329622876e14907634264e6f332e9fb3"))),
                    .size = 4, .timestamp = backupTimeStart});

            // File does not match what is in manifest
            HRN_STORAGE_PUT_Z(storagePgWrite(), "content-mismatch", "TEST", .timeModified = backupTimeStart);
            HRN_STORAGE_PUT_EMPTY(
                storageRepoWrite(), zNewFmt(STORAGE_REPO_BACKUP "/%s/pg_data/content-mismatch.gz", strZ(resumeLabel)));
            manifestFileAdd(
                manifestResume, &(ManifestFile){
                    .name = STRDEF("pg_data/content-mismatch"),
                    .checksumSha1 = bufPtr(bufNewDecode(encodingHex, STRDEF("aaaaaaaaaaaaaaaaaaaaaaaaaaaaaaaaaaaaaaaa"))),
                    .checksumRepoSha1 = bufPtr(bufNewDecode(encodingHex, STRDEF("aaaaaaaaaaaaaaaaaaaaaaaaaaaaaaaaaaaaaaaa"))),
                    .size = 4, .timestamp = backupTimeStart});

            // Repo size mismatch
            HRN_STORAGE_PUT_Z(storagePgWrite(), "repo-size-mismatch", "TEST", .timeModified = backupTimeStart);
            HRN_STORAGE_PUT_EMPTY(
                storageRepoWrite(), zNewFmt(STORAGE_REPO_BACKUP "/%s/pg_data/repo-size-mismatch.gz", strZ(resumeLabel)));
            manifestFileAdd(
                manifestResume, &(ManifestFile){
                    .name = STRDEF("pg_data/repo-size-mismatch"),
                    .checksumSha1 = bufPtr(bufNewDecode(encodingHex, STRDEF("984816fd329622876e14907634264e6f332e9fb3"))),
                    .checksumRepoSha1 = bufPtr(bufNewDecode(encodingHex, STRDEF("aaaaaaaaaaaaaaaaaaaaaaaaaaaaaaaaaaaaaaaa"))),
                    .size = 4, .sizeRepo = 4, .timestamp = backupTimeStart});

            // Links are always removed on resume
            THROW_ON_SYS_ERROR(
                symlink(
                    "..",
                    strZ(storagePathP(storageRepo(), strNewFmt(STORAGE_REPO_BACKUP "/%s/pg_data/link", strZ(resumeLabel))))) == -1,
                FileOpenError, "unable to create symlink");

            // Special files should not be in the repo
            HRN_SYSTEM_FMT(
                "mkfifo -m 666 %s",
                strZ(storagePathP(storageRepo(), strNewFmt(STORAGE_REPO_BACKUP "/%s/pg_data/pipe", strZ(resumeLabel)))));

            // Save the resume manifest
            manifestSave(
                manifestResume,
                storageWriteIo(
                    storageNewWriteP(
                        storageRepoWrite(),
                        strNewFmt(STORAGE_REPO_BACKUP "/%s/" BACKUP_MANIFEST_FILE INFO_COPY_EXT, strZ(resumeLabel)))));

            // Run backup
            testBackupPqScriptP(PG_VERSION_95, backupTimeStart);
            TEST_RESULT_VOID(hrnCmdBackup(), "backup");

            // Check log
            TEST_RESULT_LOG(
                "P00   INFO: last backup label = 20191003-105320F, version = " PROJECT_VERSION "\n"
                "P00   WARN: diff backup cannot alter compress-type option to 'none', reset to value in 20191003-105320F\n"
                "P00   INFO: execute exclusive backup start: backup begins after the next regular checkpoint completes\n"
                "P00   INFO: backup start archive = 0000000105D9759000000000, lsn = 5d97590/0\n"
                "P00   INFO: check archive for prior segment 0000000105D9758F000000FF\n"
                "P00   WARN: file 'time-mismatch2' has timestamp (1570200100) in the future (relative to copy start 1570200000),"
                    " enabling delta checksum\n"
                "P00   WARN: resumable backup 20191003-105320F_20191004-144000D of same type exists -- invalid files will be"
                    " removed then the backup will resume\n"
                "P00 DETAIL: remove file '" TEST_PATH "/repo/backup/test1/20191003-105320F_20191004-144000D/pg_data/PG_VERSION.gz'"
                    " from resumed backup (reference in manifest)\n"
                "P00   WARN: remove special file '" TEST_PATH "/repo/backup/test1/20191003-105320F_20191004-144000D/pg_data/pipe'"
                    " from resumed backup\n"
                "P00 DETAIL: remove file '" TEST_PATH "/repo/backup/test1/20191003-105320F_20191004-144000D/pg_data/resume-ref.gz'"
                    " from resumed backup (reference in resumed manifest)\n"
                "P01 DETAIL: backup file " TEST_PATH "/pg1/global/pg_control (8KB, [PCT]) checksum [SHA1]\n"
                "P01 DETAIL: match file from prior backup " TEST_PATH "/pg1/postgresql.conf (11B, [PCT]) checksum [SHA1]\n"
                "P00   WARN: resumed backup file pg_data/time-mismatch2 does not have expected checksum"
                    " 984816fd329622876e14907634264e6f332e9fb3. The file will be recopied and backup will continue but this may be"
                    " an issue unless the resumed backup path in the repository is known to be corrupted.\n"
                "            NOTE: this does not indicate a problem with the PostgreSQL page checksums.\n"
                "P01 DETAIL: backup file " TEST_PATH "/pg1/time-mismatch2 (4B, [PCT]) checksum [SHA1]\n"
                "P00   WARN: resumed backup file pg_data/repo-size-mismatch does not have expected checksum"
                    " 984816fd329622876e14907634264e6f332e9fb3. The file will be recopied and backup will continue but this may be"
                    " an issue unless the resumed backup path in the repository is known to be corrupted.\n"
                "            NOTE: this does not indicate a problem with the PostgreSQL page checksums.\n"
                "P01 DETAIL: backup file " TEST_PATH "/pg1/repo-size-mismatch (4B, [PCT]) checksum [SHA1]\n"
                "P01 DETAIL: backup file " TEST_PATH "/pg1/content-mismatch (4B, [PCT]) checksum [SHA1]\n"
                "P01 DETAIL: match file from prior backup " TEST_PATH "/pg1/PG_VERSION (3B, [PCT]) checksum [SHA1]\n"
                "P01 DETAIL: backup file " TEST_PATH "/pg1/resume-ref (0B, [PCT])\n"
                "P00 DETAIL: hardlink pg_data/PG_VERSION to 20191003-105320F\n"
                "P00 DETAIL: hardlink pg_data/postgresql.conf to 20191003-105320F\n"
                "P00   INFO: execute exclusive backup stop and wait for all WAL segments to archive\n"
                "P00   INFO: backup stop archive = 0000000105D9759000000000, lsn = 5d97590/800000\n"
                    "P00   INFO: check archive for segment(s) 0000000105D9759000000000:0000000105D9759000000000\n"
                "P00   INFO: new backup label = 20191003-105320F_20191004-144000D\n"
                "P00   INFO: diff backup size = [SIZE], file total = 7");

            // Check repo directory
            TEST_RESULT_STR_Z(
                testBackupValidateP(storageRepo(), STRDEF(STORAGE_REPO_BACKUP "/latest")),
                ". {link, d=20191003-105320F_20191004-144000D}\n"
                "pg_data {path}\n"
                "pg_data/PG_VERSION.gz {file, s=3}\n"
                "pg_data/content-mismatch.gz {file, s=4}\n"
                "pg_data/global {path}\n"
                "pg_data/global/pg_control.gz {file, s=8192}\n"
                "pg_data/pg_xlog {path}\n"
                "pg_data/postgresql.conf.gz {file, s=11}\n"
                "pg_data/repo-size-mismatch.gz {file, s=4}\n"
                "pg_data/resume-ref.gz {file, s=0}\n"
                "pg_data/time-mismatch2.gz {file, s=4}\n"
                "--------\n"
                "[backup:target]\n"
                "pg_data={\"path\":\"" TEST_PATH "/pg1\",\"type\":\"path\"}\n"
                "\n"
                "[target:file]\n"
                "pg_data/PG_VERSION={\"checksum\":\"06d06bb31b570b94d7b4325f511f853dbe771c21\",\"reference\":\"20191003-105320F\""
                    ",\"size\":3,\"timestamp\":1570000000}\n"
                "pg_data/content-mismatch={\"checksum\":\"984816fd329622876e14907634264e6f332e9fb3\",\"size\":4"
                    ",\"timestamp\":1570200000}\n"
                "pg_data/global/pg_control={\"size\":8192,\"timestamp\":1570200000}\n"
                "pg_data/postgresql.conf={\"checksum\":\"e3db315c260e79211b7b52587123b7aa060f30ab\""
                    ",\"reference\":\"20191003-105320F\",\"size\":11,\"timestamp\":1570000000}\n"
                "pg_data/repo-size-mismatch={\"checksum\":\"984816fd329622876e14907634264e6f332e9fb3\",\"size\":4"
                    ",\"timestamp\":1570200000}\n"
                "pg_data/resume-ref={\"size\":0,\"timestamp\":1570200000}\n"
                "pg_data/time-mismatch2={\"checksum\":\"984816fd329622876e14907634264e6f332e9fb3\",\"size\":4"
                    ",\"timestamp\":1570200100}\n"
                "\n"
                "[target:path]\n"
                "pg_data={}\n"
                "pg_data/global={}\n"
                "pg_data/pg_xlog={}\n",
                "compare file list");

            // Remove test files
            HRN_STORAGE_REMOVE(storagePgWrite(), "resume-ref", .errorOnMissing = true);
            HRN_STORAGE_REMOVE(storagePgWrite(), "time-mismatch2", .errorOnMissing = true);
            HRN_STORAGE_REMOVE(storagePgWrite(), "content-mismatch", .errorOnMissing = true);
            HRN_STORAGE_REMOVE(storagePgWrite(), "repo-size-mismatch", .errorOnMissing = true);
        }

        // -------------------------------------------------------------------------------------------------------------------------
        TEST_TITLE("online 9.6 backup-standby full backup");

        backupTimeStart = BACKUP_EPOCH + 1200000;

        {
            // Update pg_control
            HRN_PG_CONTROL_PUT(storagePgWrite(), PG_VERSION_96);

            // Update version
            HRN_STORAGE_PUT_Z(storagePgWrite(), PG_FILE_PGVERSION, PG_VERSION_96_STR, .timeModified = backupTimeStart);

            // Upgrade stanza
            StringList *argList = strLstNew();
            hrnCfgArgRawZ(argList, cfgOptStanza, "test1");
            hrnCfgArgRaw(argList, cfgOptRepoPath, repoPath);
            hrnCfgArgRaw(argList, cfgOptPgPath, pg1Path);
            hrnCfgArgRawBool(argList, cfgOptOnline, false);
            HRN_CFG_LOAD(cfgCmdStanzaUpgrade, argList);

            cmdStanzaUpgrade();
            TEST_RESULT_LOG("P00   INFO: stanza-upgrade for stanza 'test1' on repo1");

            // Load options
            argList = strLstNew();
            hrnCfgArgRawZ(argList, cfgOptStanza, "test1");
            hrnCfgArgRaw(argList, cfgOptRepoPath, repoPath);
            hrnCfgArgKeyRaw(argList, cfgOptPgPath, 1, pg1Path);
            hrnCfgArgKeyRaw(argList, cfgOptPgPath, 2, pg2Path);
            hrnCfgArgKeyRawZ(argList, cfgOptPgPort, 2, "5433");
            hrnCfgArgRawZ(argList, cfgOptRepoRetentionFull, "1");
            hrnCfgArgRawBool(argList, cfgOptCompress, false);
            hrnCfgArgRawBool(argList, cfgOptBackupStandby, true);
            hrnCfgArgRawBool(argList, cfgOptStartFast, true);
            hrnCfgArgRawBool(argList, cfgOptArchiveCopy, true);
            HRN_CFG_LOAD(cfgCmdBackup, argList);

            // Add pg_control to standby
            HRN_PG_CONTROL_PUT(storagePgIdxWrite(1), PG_VERSION_96);

            // Create file to copy from the standby. This file will be zero-length on the primary and non-zero-length on the standby
            // but no bytes will be copied.
            HRN_STORAGE_PUT_EMPTY(storagePgIdxWrite(0), PG_PATH_BASE "/1/1", .timeModified = backupTimeStart);
            HRN_STORAGE_PUT_Z(storagePgIdxWrite(1), PG_PATH_BASE "/1/1", "1234");

            // Create file to copy from the standby. This file will be smaller on the primary than the standby and have no common
            // data in the bytes that exist on primary and standby.  If the file is copied from the primary instead of the standby
            // the checksum will change but not the size.
            HRN_STORAGE_PUT_Z(storagePgIdxWrite(0), PG_PATH_BASE "/1/2", "DA", .timeModified = backupTimeStart);
            HRN_STORAGE_PUT_Z(storagePgIdxWrite(1), PG_PATH_BASE "/1/2", "5678");

            // Create file to copy from the standby. This file will be larger on the primary than the standby and have no common
            // data in the bytes that exist on primary and standby.  If the file is copied from the primary instead of the standby
            // the checksum and size will change.
            HRN_STORAGE_PUT_Z(storagePgIdxWrite(0), PG_PATH_BASE "/1/3", "TEST", .timeModified = backupTimeStart);
            HRN_STORAGE_PUT_Z(storagePgIdxWrite(1), PG_PATH_BASE "/1/3", "ABC");

            // Create a file on the primary that does not exist on the standby to test that the file is removed from the manifest
            HRN_STORAGE_PUT_Z(storagePgIdxWrite(0), PG_PATH_BASE "/1/0", "DATA", .timeModified = backupTimeStart);

            // Set log level to warn because the following test uses multiple processes so the log order will not be deterministic
            harnessLogLevelSet(logLevelWarn);

            // Run backup but error on first archive check
            testBackupPqScriptP(
                PG_VERSION_96, backupTimeStart, .noPriorWal = true, .backupStandby = true, .walCompressType = compressTypeGz);
            TEST_ERROR(
                hrnCmdBackup(), ArchiveTimeoutError,
                "WAL segment 0000000105DA69BF000000FF was not archived before the 100ms timeout\n"
                "HINT: check the archive_command to ensure that all options are correct (especially --stanza).\n"
                "HINT: check the PostgreSQL server log for errors.\n"
                "HINT: run the 'start' command if the stanza was previously stopped.");

            // Run backup but error on archive check
            testBackupPqScriptP(
                PG_VERSION_96, backupTimeStart, .noWal = true, .backupStandby = true, .walCompressType = compressTypeGz);
            TEST_ERROR(
                hrnCmdBackup(), ArchiveTimeoutError,
                "WAL segment 0000000105DA69C000000000 was not archived before the 100ms timeout\n"
                "HINT: check the archive_command to ensure that all options are correct (especially --stanza).\n"
                "HINT: check the PostgreSQL server log for errors.\n"
                "HINT: run the 'start' command if the stanza was previously stopped.");

            // Remove halted backup so there's no resume
            HRN_STORAGE_PATH_REMOVE(storageRepoWrite(), STORAGE_REPO_BACKUP "/20191016-042640F", .recurse = true);

            // Set archive.info/copy to an older timestamp so we can be sure it was updated as part of backup
            time_t archiveInfoOldTimestamp = 967746268;
            HRN_STORAGE_TIME(storageRepo(), INFO_ARCHIVE_PATH_FILE, archiveInfoOldTimestamp);
            HRN_STORAGE_TIME(storageRepo(), INFO_ARCHIVE_PATH_FILE_COPY, archiveInfoOldTimestamp);

            // Get a copy of archive.info
            const String *archiveInfoContent = strNewBuf(storageGetP(storageNewReadP(storageRepo(), INFO_ARCHIVE_PATH_FILE_STR)));

            // Run backup
            testBackupPqScriptP(PG_VERSION_96, backupTimeStart, .backupStandby = true, .walCompressType = compressTypeGz);
            TEST_RESULT_VOID(hrnCmdBackup(), "backup");

            // Check archive.info/copy timestamp was updated but contents were not
            TEST_RESULT_INT_NE(
                storageInfoP(storageRepo(), INFO_ARCHIVE_PATH_FILE_STR).timeModified, archiveInfoOldTimestamp, "time updated");
            TEST_STORAGE_GET(storageRepo(), INFO_ARCHIVE_PATH_FILE, strZ(archiveInfoContent));
            TEST_RESULT_INT_NE(
                storageInfoP(storageRepo(), INFO_ARCHIVE_PATH_FILE_COPY_STR).timeModified, archiveInfoOldTimestamp, "time updated");
            TEST_STORAGE_GET(storageRepo(), INFO_ARCHIVE_PATH_FILE_COPY, strZ(archiveInfoContent));

            // Set log level back to detail
            harnessLogLevelSet(logLevelDetail);

            TEST_RESULT_LOG(
                "P00   WARN: no prior backup exists, incr backup has been changed to full");

            TEST_RESULT_STR_Z(
                testBackupValidateP(storageRepo(), STRDEF(STORAGE_REPO_BACKUP "/latest")),
                ". {link, d=20191016-042640F}\n"
                "pg_data {path}\n"
                "pg_data/PG_VERSION {file, s=3}\n"
                "pg_data/backup_label {file, s=17}\n"
                "pg_data/base {path}\n"
                "pg_data/base/1 {path}\n"
                "pg_data/base/1/1 {file, s=0}\n"
                "pg_data/base/1/2 {file, s=2}\n"
                "pg_data/base/1/3 {file, s=3}\n"
                "pg_data/global {path}\n"
                "pg_data/global/pg_control {file, s=8192}\n"
                "pg_data/pg_xlog {path}\n"
                "pg_data/pg_xlog/0000000105DA69C000000000 {file, s=16777216}\n"
                "pg_data/postgresql.conf {file, s=11}\n"
                "--------\n"
                "[backup:target]\n"
                "pg_data={\"path\":\"" TEST_PATH "/pg1\",\"type\":\"path\"}\n"
                "\n"
                "[target:file]\n"
                "pg_data/PG_VERSION={\"checksum\":\"f5b7e6d36dc0113f61b36c700817d42b96f7b037\",\"size\":3"
                    ",\"timestamp\":1571200000}\n"
                "pg_data/backup_label={\"checksum\":\"8e6f41ac87a7514be96260d65bacbffb11be77dc\",\"size\":17"
                    ",\"timestamp\":1571200002}\n"
                "pg_data/base/1/1={\"size\":0,\"timestamp\":1571200000}\n"
                "pg_data/base/1/2={\"checksum\":\"54ceb91256e8190e474aa752a6e0650a2df5ba37\",\"size\":2,\"timestamp\":1571200000}\n"
                "pg_data/base/1/3={\"checksum\":\"3c01bdbb26f358bab27f267924aa2c9a03fcfdb8\",\"size\":3,\"timestamp\":1571200000}\n"
                "pg_data/global/pg_control={\"size\":8192,\"timestamp\":1571200000}\n"
                "pg_data/pg_xlog/0000000105DA69C000000000={\"size\":16777216,\"timestamp\":1571200002}\n"
                "pg_data/postgresql.conf={\"checksum\":\"e3db315c260e79211b7b52587123b7aa060f30ab\",\"size\":11"
                    ",\"timestamp\":1570000000}\n"
                "\n"
                "[target:path]\n"
                "pg_data={}\n"
                "pg_data/base={}\n"
                "pg_data/base/1={}\n"
                "pg_data/global={}\n"
                "pg_data/pg_xlog={}\n",
                "compare file list");

            // Remove test files
            HRN_STORAGE_PATH_REMOVE(storagePgIdxWrite(1), NULL, .recurse = true);
            HRN_STORAGE_PATH_REMOVE(storagePgWrite(), "base/1", .recurse = true);
        }

        // -------------------------------------------------------------------------------------------------------------------------
        TEST_TITLE("online 11 full backup with tablespaces and page checksums");

        backupTimeStart = BACKUP_EPOCH + 2200000;

        {
            // Update pg_control
            HRN_PG_CONTROL_PUT(storagePgWrite(), PG_VERSION_11, .pageChecksum = true, .walSegmentSize = 1024 * 1024);

            // Update version
            HRN_STORAGE_PUT_Z(storagePgWrite(), PG_FILE_PGVERSION, PG_VERSION_11_STR, .timeModified = backupTimeStart);

            // Update wal path
            HRN_STORAGE_PATH_REMOVE(storagePgWrite(), strZ(pgWalPath(PG_VERSION_95)));
            HRN_STORAGE_PATH_CREATE(storagePgWrite(), strZ(pgWalPath(PG_VERSION_11)), .noParentCreate = true);

            // Upgrade stanza
            StringList *argList = strLstNew();
            hrnCfgArgRawZ(argList, cfgOptStanza, "test1");
            hrnCfgArgRaw(argList, cfgOptRepoPath, repoPath);
            hrnCfgArgRaw(argList, cfgOptPgPath, pg1Path);
            hrnCfgArgRawBool(argList, cfgOptOnline, false);
            HRN_CFG_LOAD(cfgCmdStanzaUpgrade, argList);

            cmdStanzaUpgrade();
            TEST_RESULT_LOG("P00   INFO: stanza-upgrade for stanza 'test1' on repo1");

            // Load options
            argList = strLstNew();
            hrnCfgArgRawZ(argList, cfgOptStanza, "test1");
            hrnCfgArgRaw(argList, cfgOptRepoPath, repoPath);
            hrnCfgArgRaw(argList, cfgOptPgPath, pg1Path);
            hrnCfgArgRawZ(argList, cfgOptRepoRetentionFull, "1");
            hrnCfgArgRawStrId(argList, cfgOptType, backupTypeFull);
            hrnCfgArgRawBool(argList, cfgOptRepoHardlink, true);
            hrnCfgArgRawZ(argList, cfgOptManifestSaveThreshold, "1");
            hrnCfgArgRawBool(argList, cfgOptArchiveCopy, true);
            HRN_CFG_LOAD(cfgCmdBackup, argList);

            // Move pg1-path and put a link in its place. This tests that backup works when pg1-path is a symlink yet should be
            // completely invisible in the manifest and logging.
            HRN_SYSTEM_FMT("mv %s %s-data", strZ(pg1Path), strZ(pg1Path));
            HRN_SYSTEM_FMT("ln -s %s-data %s ", strZ(pg1Path), strZ(pg1Path));

            // Zeroed file which passes page checksums
            Buffer *relation = bufNew(PG_PAGE_SIZE_DEFAULT);
            memset(bufPtr(relation), 0, bufSize(relation));
            bufUsedSet(relation, bufSize(relation));

            *(PageHeaderData *)(bufPtr(relation) + (PG_PAGE_SIZE_DEFAULT * 0x00)) = (PageHeaderData){.pd_upper = 0};

            HRN_STORAGE_PUT(storagePgWrite(), PG_PATH_BASE "/1/1", relation, .timeModified = backupTimeStart);

            // File which will fail on alignment
            relation = bufNew(PG_PAGE_SIZE_DEFAULT + 512);
            memset(bufPtr(relation), 0, bufSize(relation));
            bufUsedSet(relation, bufSize(relation));

            *(PageHeaderData *)(bufPtr(relation) + (PG_PAGE_SIZE_DEFAULT * 0x00)) = (PageHeaderData){.pd_upper = 0xFE};
            ((PageHeaderData *)(bufPtr(relation) + (PG_PAGE_SIZE_DEFAULT * 0x00)))->pd_checksum = pgPageChecksum(
                bufPtr(relation) + (PG_PAGE_SIZE_DEFAULT * 0x00), 0);
            *(PageHeaderData *)(bufPtr(relation) + (PG_PAGE_SIZE_DEFAULT * 0x01)) = (PageHeaderData){.pd_upper = 0xFF};

            HRN_STORAGE_PUT(storagePgWrite(), PG_PATH_BASE "/1/2", relation, .timeModified = backupTimeStart);
            const char *rel1_2Sha1 = strZ(strNewEncode(encodingHex, cryptoHashOne(hashTypeSha1, relation)));

            // File with bad page checksums
            relation = bufNew(PG_PAGE_SIZE_DEFAULT * 5);
            memset(bufPtr(relation), 0, bufSize(relation));
            *(PageHeaderData *)(bufPtr(relation) + (PG_PAGE_SIZE_DEFAULT * 0x00)) = (PageHeaderData){.pd_upper = 0xFF};
            *(PageHeaderData *)(bufPtr(relation) + (PG_PAGE_SIZE_DEFAULT * 0x01)) = (PageHeaderData){.pd_upper = 0x00};
            *(PageHeaderData *)(bufPtr(relation) + (PG_PAGE_SIZE_DEFAULT * 0x02)) = (PageHeaderData){.pd_upper = 0xFE};
            *(PageHeaderData *)(bufPtr(relation) + (PG_PAGE_SIZE_DEFAULT * 0x03)) = (PageHeaderData){.pd_upper = 0xEF};
            *(PageHeaderData *)(bufPtr(relation) + (PG_PAGE_SIZE_DEFAULT * 0x04)) = (PageHeaderData){.pd_upper = 0x00};
            (bufPtr(relation) + (PG_PAGE_SIZE_DEFAULT * 0x04))[PG_PAGE_SIZE_DEFAULT - 1] = 0xFF;
            bufUsedSet(relation, bufSize(relation));

            HRN_STORAGE_PUT(storagePgWrite(), PG_PATH_BASE "/1/3", relation, .timeModified = backupTimeStart);
            const char *rel1_3Sha1 = strZ(strNewEncode(encodingHex, cryptoHashOne(hashTypeSha1, relation)));

            // File with bad page checksum
            relation = bufNew(PG_PAGE_SIZE_DEFAULT * 3);
            memset(bufPtr(relation), 0, bufSize(relation));
            *(PageHeaderData *)(bufPtr(relation) + (PG_PAGE_SIZE_DEFAULT * 0x00)) = (PageHeaderData){.pd_upper = 0x00};
            *(PageHeaderData *)(bufPtr(relation) + (PG_PAGE_SIZE_DEFAULT * 0x01)) = (PageHeaderData){.pd_upper = 0x08};
            *(PageHeaderData *)(bufPtr(relation) + (PG_PAGE_SIZE_DEFAULT * 0x02)) = (PageHeaderData){.pd_upper = 0xFF};
            ((PageHeaderData *)(bufPtr(relation) + (PG_PAGE_SIZE_DEFAULT * 0x02)))->pd_checksum = pgPageChecksum(
                bufPtr(relation) + (PG_PAGE_SIZE_DEFAULT * 0x02), 2);
            bufUsedSet(relation, bufSize(relation));

            HRN_STORAGE_PUT(storagePgWrite(), PG_PATH_BASE "/1/4", relation, .timeModified = backupTimeStart);
            const char *rel1_4Sha1 = strZ(strNewEncode(encodingHex, cryptoHashOne(hashTypeSha1, relation)));

            // Add a tablespace
            HRN_STORAGE_PATH_CREATE(storagePgWrite(), PG_PATH_PGTBLSPC);
            THROW_ON_SYS_ERROR(
                symlink("../../pg1-tblspc/32768", strZ(storagePathP(storagePg(), STRDEF(PG_PATH_PGTBLSPC "/32768")))) == -1,
                FileOpenError, "unable to create symlink");

            HRN_STORAGE_PUT_EMPTY(
                storageTest,
                zNewFmt("pg1-tblspc/32768/%s/1/5", strZ(pgTablespaceId(PG_VERSION_11, hrnPgCatalogVersion(PG_VERSION_11)))),
                .timeModified = backupTimeStart);

            // Disable storageFeatureSymLink so tablespace (and latest) symlinks will not be created
            ((Storage *)storageRepoWrite())->pub.interface.feature ^= 1 << storageFeatureSymLink;

            // Disable storageFeatureHardLink so hardlinks will not be created
            ((Storage *)storageRepoWrite())->pub.interface.feature ^= 1 << storageFeatureHardLink;

            // Run backup
            testBackupPqScriptP(PG_VERSION_11, backupTimeStart, .walCompressType = compressTypeGz, .walTotal = 3);
            TEST_RESULT_VOID(hrnCmdBackup(), "backup");

            // Reset storage features
            ((Storage *)storageRepoWrite())->pub.interface.feature |= 1 << storageFeatureSymLink;
            ((Storage *)storageRepoWrite())->pub.interface.feature |= 1 << storageFeatureHardLink;

            TEST_RESULT_LOG(
                "P00   INFO: execute non-exclusive backup start: backup begins after the next regular checkpoint completes\n"
                "P00   INFO: backup start archive = 0000000105DB5DE000000000, lsn = 5db5de0/0\n"
                "P00   INFO: check archive for segment 0000000105DB5DE000000000\n"
                "P01 DETAIL: backup file " TEST_PATH "/pg1/base/1/3 (40KB, [PCT]) checksum [SHA1]\n"
                "P00   WARN: invalid page checksums found in file " TEST_PATH "/pg1/base/1/3 at pages 0, 2-4\n"
                "P01 DETAIL: backup file " TEST_PATH "/pg1/base/1/4 (24KB, [PCT]) checksum [SHA1]\n"
                "P00   WARN: invalid page checksum found in file " TEST_PATH "/pg1/base/1/4 at page 1\n"
                "P01 DETAIL: backup file " TEST_PATH "/pg1/base/1/2 (8.5KB, [PCT]) checksum [SHA1]\n"
                "P00   WARN: page misalignment in file " TEST_PATH "/pg1/base/1/2: file size 8704 is not divisible by page size"
                    " 8192\n"
                "P01 DETAIL: backup file " TEST_PATH "/pg1/global/pg_control (8KB, [PCT]) checksum [SHA1]\n"
                "P01 DETAIL: backup file " TEST_PATH "/pg1/base/1/1 (8KB, [PCT]) checksum [SHA1]\n"
                "P01 DETAIL: backup file " TEST_PATH "/pg1/postgresql.conf (11B, [PCT]) checksum [SHA1]\n"
                "P01 DETAIL: backup file " TEST_PATH "/pg1/PG_VERSION (2B, [PCT]) checksum [SHA1]\n"
                "P01 DETAIL: backup file " TEST_PATH "/pg1/pg_tblspc/32768/PG_11_201809051/1/5 (0B, [PCT])\n"
                "P00   INFO: execute non-exclusive backup stop and wait for all WAL segments to archive\n"
                "P00   INFO: backup stop archive = 0000000105DB5DE000000002, lsn = 5db5de0/280000\n"
                "P00 DETAIL: wrote 'backup_label' file returned from backup stop function\n"
                "P00 DETAIL: wrote 'tablespace_map' file returned from backup stop function\n"
                "P00   INFO: check archive for segment(s) 0000000105DB5DE000000000:0000000105DB5DE000000002\n"
                "P00 DETAIL: copy segment 0000000105DB5DE000000000 to backup\n"
                "P00 DETAIL: copy segment 0000000105DB5DE000000001 to backup\n"
                "P00 DETAIL: copy segment 0000000105DB5DE000000002 to backup\n"
                "P00   INFO: new backup label = 20191027-181320F\n"
                "P00   INFO: full backup size = [SIZE], file total = 13");

            TEST_RESULT_STR(
                testBackupValidateP(storageRepo(), STRDEF(STORAGE_REPO_BACKUP "/20191027-181320F")),
                strNewFmt(
                    "pg_data {path}\n"
                    "pg_data/PG_VERSION.gz {file, s=2}\n"
                    "pg_data/backup_label.gz {file, s=17}\n"
                    "pg_data/base {path}\n"
                    "pg_data/base/1 {path}\n"
                    "pg_data/base/1/1.gz {file, s=8192}\n"
                    "pg_data/base/1/2.gz {file, s=8704}\n"
                    "pg_data/base/1/3.gz {file, s=40960}\n"
                    "pg_data/base/1/4.gz {file, s=24576}\n"
                    "pg_data/global {path}\n"
                    "pg_data/global/pg_control.gz {file, s=8192}\n"
                    "pg_data/pg_tblspc {path}\n"
                    "pg_data/pg_wal {path}\n"
                    "pg_data/pg_wal/0000000105DB5DE000000000.gz {file, s=1048576}\n"
                    "pg_data/pg_wal/0000000105DB5DE000000001.gz {file, s=1048576}\n"
                    "pg_data/pg_wal/0000000105DB5DE000000002.gz {file, s=1048576}\n"
                    "pg_data/postgresql.conf.gz {file, s=11}\n"
                    "pg_data/tablespace_map.gz {file, s=19}\n"
                    "pg_tblspc {path}\n"
                    "pg_tblspc/32768 {path}\n"
                    "pg_tblspc/32768/PG_11_201809051 {path}\n"
                    "pg_tblspc/32768/PG_11_201809051/1 {path}\n"
                    "pg_tblspc/32768/PG_11_201809051/1/5.gz {file, s=0}\n"
                    "--------\n"
                    "[backup:target]\n"
                    "pg_data={\"path\":\"" TEST_PATH "/pg1\",\"type\":\"path\"}\n"
                    "pg_tblspc/32768={\"path\":\"../../pg1-tblspc/32768\",\"tablespace-id\":\"32768\""
                        ",\"tablespace-name\":\"tblspc32768\",\"type\":\"link\"}\n"
                    "\n"
                    "[target:file]\n"
                    "pg_data/PG_VERSION={\"checksum\":\"17ba0791499db908433b80f37c5fbc89b870084b\",\"size\":2"
                        ",\"timestamp\":1572200000}\n"
                    "pg_data/backup_label={\"checksum\":\"8e6f41ac87a7514be96260d65bacbffb11be77dc\",\"size\":17"
                        ",\"timestamp\":1572200002}\n"
                    "pg_data/base/1/1={\"checksum\":\"0631457264ff7f8d5fb1edc2c0211992a67c73e6\",\"checksum-page\":true"
                        ",\"size\":8192,\"timestamp\":1572200000}\n"
                    "pg_data/base/1/2={\"checksum\":\"%s\",\"checksum-page\":false,\"size\":8704,\"timestamp\":1572200000}\n"
                    "pg_data/base/1/3={\"checksum\":\"%s\",\"checksum-page\":false,\"checksum-page-error\":[0,[2,4]]"
                        ",\"size\":40960,\"timestamp\":1572200000}\n"
                    "pg_data/base/1/4={\"checksum\":\"%s\",\"checksum-page\":false,\"checksum-page-error\":[1],\"size\":24576"
                        ",\"timestamp\":1572200000}\n"
                    "pg_data/global/pg_control={\"size\":8192,\"timestamp\":1572200000}\n"
                    "pg_data/pg_wal/0000000105DB5DE000000000={\"size\":1048576,\"timestamp\":1572200002}\n"
                    "pg_data/pg_wal/0000000105DB5DE000000001={\"size\":1048576,\"timestamp\":1572200002}\n"
                    "pg_data/pg_wal/0000000105DB5DE000000002={\"size\":1048576,\"timestamp\":1572200002}\n"
                    "pg_data/postgresql.conf={\"checksum\":\"e3db315c260e79211b7b52587123b7aa060f30ab\",\"size\":11"
                        ",\"timestamp\":1570000000}\n"
                    "pg_data/tablespace_map={\"checksum\":\"87fe624d7976c2144e10afcb7a9a49b071f35e9c\",\"size\":19"
                        ",\"timestamp\":1572200002}\n"
                    "pg_tblspc/32768/PG_11_201809051/1/5={\"checksum-page\":true,\"size\":0,\"timestamp\":1572200000}\n"
                    "\n"
                    "[target:link]\n"
                    "pg_data/pg_tblspc/32768={\"destination\":\"../../pg1-tblspc/32768\"}\n"
                    "\n"
                    "[target:path]\n"
                    "pg_data={}\n"
                    "pg_data/base={}\n"
                    "pg_data/base/1={}\n"
                    "pg_data/global={}\n"
                    "pg_data/pg_tblspc={}\n"
                    "pg_data/pg_wal={}\n"
                    "pg_tblspc={}\n"
                    "pg_tblspc/32768={}\n"
                    "pg_tblspc/32768/PG_11_201809051={}\n"
                    "pg_tblspc/32768/PG_11_201809051/1={}\n",
                    rel1_2Sha1, rel1_3Sha1, rel1_4Sha1),
                "compare file list");

            // Remove test files
            HRN_STORAGE_REMOVE(storagePgWrite(), "base/1/2", .errorOnMissing = true);
            HRN_STORAGE_REMOVE(storagePgWrite(), "base/1/3", .errorOnMissing = true);
            HRN_STORAGE_REMOVE(storagePgWrite(), "base/1/4", .errorOnMissing = true);
        }

        // -------------------------------------------------------------------------------------------------------------------------
        TEST_TITLE("error when pg_control not present");

        {
            // Load options
            StringList *argList = strLstNew();
            hrnCfgArgRawZ(argList, cfgOptStanza, "test1");
            hrnCfgArgRaw(argList, cfgOptRepoPath, repoPath);
            hrnCfgArgRaw(argList, cfgOptPgPath, pg1Path);
            hrnCfgArgRawZ(argList, cfgOptRepoRetentionFull, "1");
            hrnCfgArgRawStrId(argList, cfgOptType, backupTypeIncr);
            hrnCfgArgRawBool(argList, cfgOptRepoHardlink, true);
            HRN_CFG_LOAD(cfgCmdBackup, argList);

            // Preserve prior timestamp on pg_control
            testBackupPqScriptP(PG_VERSION_11, BACKUP_EPOCH + 2300000, .errorAfterStart = true);
            HRN_PG_CONTROL_TIME(storagePg(), backupTimeStart);

            // Run backup
            TEST_ERROR(
                hrnCmdBackup(), FileMissingError,
                "pg_control must be present in all online backups\n"
                "HINT: is something wrong with the clock or filesystem timestamps?");

            // Check log
            TEST_RESULT_LOG(
                "P00   INFO: last backup label = 20191027-181320F, version = " PROJECT_VERSION "\n"
                "P00   INFO: execute non-exclusive backup start: backup begins after the next regular checkpoint completes\n"
                "P00   INFO: backup start archive = 0000000105DB764000000000, lsn = 5db7640/0\n"
                "P00   INFO: check archive for prior segment 0000000105DB763F00000FFF");

            // Remove partial backup so it won't be resumed (since it errored before any checksums were written)
            HRN_STORAGE_PATH_REMOVE(storageRepoWrite(), STORAGE_REPO_BACKUP "/20191027-181320F_20191028-220000I", .recurse = true);
        }

        // -------------------------------------------------------------------------------------------------------------------------
        TEST_TITLE("online 11 incr backup with tablespaces");

        backupTimeStart = BACKUP_EPOCH + 2400000;

        {
            // Load options
            StringList *argList = strLstNew();
            hrnCfgArgRawZ(argList, cfgOptStanza, "test1");
            hrnCfgArgKeyRawZ(argList, cfgOptRepoPath, 1, "/repo-bogus");
            hrnCfgArgKeyRaw(argList, cfgOptRepoPath, 2, repoPath);
            hrnCfgArgKeyRawZ(argList, cfgOptRepoRetentionFull, 2, "1");
            hrnCfgArgKeyRawBool(argList, cfgOptRepoHardlink, 2, true);
            hrnCfgArgRawZ(argList, cfgOptRepo, "2");
            hrnCfgArgRaw(argList, cfgOptPgPath, pg1Path);
            hrnCfgArgRawZ(argList, cfgOptRepoRetentionFull, "1");
            hrnCfgArgRawStrId(argList, cfgOptType, backupTypeIncr);
            hrnCfgArgRawBool(argList, cfgOptDelta, true);
            hrnCfgArgRawBool(argList, cfgOptRepoHardlink, true);
            HRN_CFG_LOAD(cfgCmdBackup, argList);

            // Run backup.  Make sure that the timeline selected converts to hexdecimal that can't be interpreted as decimal.
            testBackupPqScriptP(PG_VERSION_11, backupTimeStart, .timeline = 0x2C, .walTotal = 2);
            TEST_RESULT_VOID(hrnCmdBackup(), "backup");

            TEST_RESULT_LOG(
                "P00   INFO: last backup label = 20191027-181320F, version = " PROJECT_VERSION "\n"
                "P00   INFO: execute non-exclusive backup start: backup begins after the next regular checkpoint completes\n"
                "P00   INFO: backup start archive = 0000002C05DB8EB000000000, lsn = 5db8eb0/0\n"
                "P00   INFO: check archive for segment 0000002C05DB8EB000000000\n"
                "P00   WARN: a timeline switch has occurred since the 20191027-181320F backup, enabling delta checksum\n"
                "            HINT: this is normal after restoring from backup or promoting a standby.\n"
                "P01 DETAIL: backup file " TEST_PATH "/pg1/global/pg_control (8KB, [PCT]) checksum [SHA1]\n"
                "P01 DETAIL: match file from prior backup " TEST_PATH "/pg1/base/1/1 (8KB, [PCT]) checksum [SHA1]\n"
                "P01 DETAIL: match file from prior backup " TEST_PATH "/pg1/postgresql.conf (11B, [PCT]) checksum [SHA1]\n"
                "P01 DETAIL: match file from prior backup " TEST_PATH "/pg1/PG_VERSION (2B, [PCT]) checksum [SHA1]\n"
                "P00 DETAIL: hardlink pg_data/PG_VERSION to 20191027-181320F\n"
                "P00 DETAIL: hardlink pg_data/base/1/1 to 20191027-181320F\n"
                "P00 DETAIL: hardlink pg_data/postgresql.conf to 20191027-181320F\n"
                "P00 DETAIL: hardlink pg_tblspc/32768/PG_11_201809051/1/5 to 20191027-181320F\n"
                "P00   INFO: execute non-exclusive backup stop and wait for all WAL segments to archive\n"
                "P00   INFO: backup stop archive = 0000002C05DB8EB000000001, lsn = 5db8eb0/180000\n"
                "P00 DETAIL: wrote 'backup_label' file returned from backup stop function\n"
                "P00 DETAIL: wrote 'tablespace_map' file returned from backup stop function\n"
                "P00   INFO: check archive for segment(s) 0000002C05DB8EB000000000:0000002C05DB8EB000000001\n"
                "P00   INFO: new backup label = 20191027-181320F_20191030-014640I\n"
                "P00   INFO: incr backup size = [SIZE], file total = 7");

            TEST_RESULT_STR_Z(
                testBackupValidateP(storageRepo(), STRDEF(STORAGE_REPO_BACKUP "/latest")),
                ". {link, d=20191027-181320F_20191030-014640I}\n"
                "pg_data {path}\n"
                "pg_data/PG_VERSION.gz {file, s=2}\n"
                "pg_data/backup_label.gz {file, s=17}\n"
                "pg_data/base {path}\n"
                "pg_data/base/1 {path}\n"
                "pg_data/base/1/1.gz {file, s=8192}\n"
                "pg_data/global {path}\n"
                "pg_data/global/pg_control.gz {file, s=8192}\n"
                "pg_data/pg_tblspc {path}\n"
                "pg_data/pg_tblspc/32768 {link, d=../../pg_tblspc/32768}\n"
                "pg_data/pg_wal {path}\n"
                "pg_data/postgresql.conf.gz {file, s=11}\n"
                "pg_data/tablespace_map.gz {file, s=19}\n"
                "pg_tblspc {path}\n"
                "pg_tblspc/32768 {path}\n"
                "pg_tblspc/32768/PG_11_201809051 {path}\n"
                "pg_tblspc/32768/PG_11_201809051/1 {path}\n"
                "pg_tblspc/32768/PG_11_201809051/1/5.gz {file, s=0}\n"
                "--------\n"
                "[backup:target]\n"
                "pg_data={\"path\":\"" TEST_PATH "/pg1\",\"type\":\"path\"}\n"
                "pg_tblspc/32768={\"path\":\"../../pg1-tblspc/32768\",\"tablespace-id\":\"32768\""
                    ",\"tablespace-name\":\"tblspc32768\",\"type\":\"link\"}\n"
                "\n"
                "[target:file]\n"
                "pg_data/PG_VERSION={\"checksum\":\"17ba0791499db908433b80f37c5fbc89b870084b\",\"reference\":\"20191027-181320F\""
                    ",\"size\":2,\"timestamp\":1572200000}\n"
                "pg_data/backup_label={\"checksum\":\"8e6f41ac87a7514be96260d65bacbffb11be77dc\",\"size\":17"
                    ",\"timestamp\":1572400002}\n"
                "pg_data/base/1/1={\"checksum\":\"0631457264ff7f8d5fb1edc2c0211992a67c73e6\",\"checksum-page\":true"
                    ",\"reference\":\"20191027-181320F\",\"size\":8192,\"timestamp\":1572200000}\n"
                "pg_data/global/pg_control={\"size\":8192,\"timestamp\":1572400000}\n"
                "pg_data/postgresql.conf={\"checksum\":\"e3db315c260e79211b7b52587123b7aa060f30ab\""
                    ",\"reference\":\"20191027-181320F\",\"size\":11,\"timestamp\":1570000000}\n"
                "pg_data/tablespace_map={\"checksum\":\"87fe624d7976c2144e10afcb7a9a49b071f35e9c\",\"size\":19"
                    ",\"timestamp\":1572400002}\n"
                "pg_tblspc/32768/PG_11_201809051/1/5={\"checksum-page\":true,\"reference\":\"20191027-181320F\",\"size\":0"
                    ",\"timestamp\":1572200000}\n"
                "\n"
                "[target:link]\n"
                "pg_data/pg_tblspc/32768={\"destination\":\"../../pg1-tblspc/32768\"}\n"
                "\n"
                "[target:path]\n"
                "pg_data={}\n"
                "pg_data/base={}\n"
                "pg_data/base/1={}\n"
                "pg_data/global={}\n"
                "pg_data/pg_tblspc={}\n"
                "pg_data/pg_wal={}\n"
                "pg_tblspc={}\n"
                "pg_tblspc/32768={}\n"
                "pg_tblspc/32768/PG_11_201809051={}\n"
                "pg_tblspc/32768/PG_11_201809051/1={}\n",
                "compare file list");
        }

        // -------------------------------------------------------------------------------------------------------------------------
        TEST_TITLE("online 11 full backup with tablespaces, bundles and annotations");

        backupTimeStart = BACKUP_EPOCH + 2400000;

        {
            // Load options
            StringList *argList = strLstNew();
            hrnCfgArgRawZ(argList, cfgOptStanza, "test1");
            hrnCfgArgRaw(argList, cfgOptRepoPath, repoPath);
            hrnCfgArgRaw(argList, cfgOptPgPath, pg1Path);
            hrnCfgArgRawZ(argList, cfgOptRepoRetentionFull, "1");
            hrnCfgArgRawStrId(argList, cfgOptType, backupTypeFull);
            hrnCfgArgRawZ(argList, cfgOptManifestSaveThreshold, "1");
            hrnCfgArgRawBool(argList, cfgOptArchiveCopy, true);
            hrnCfgArgRawZ(argList, cfgOptBufferSize, "16K");
            hrnCfgArgRawBool(argList, cfgOptRepoBundle, true);
            hrnCfgArgRawBool(argList, cfgOptResume, false);
            hrnCfgArgRawZ(argList, cfgOptAnnotation, "extra key=this is an annotation");
            hrnCfgArgRawZ(argList, cfgOptAnnotation, "source=this is another annotation");
            HRN_CFG_LOAD(cfgCmdBackup, argList);

            // Set to a smaller values than the defaults allow
            cfgOptionSet(cfgOptRepoBundleSize, cfgSourceParam, VARINT64(PG_PAGE_SIZE_DEFAULT));
            cfgOptionSet(cfgOptRepoBundleLimit, cfgSourceParam, VARINT64(PG_PAGE_SIZE_DEFAULT));

            // Zero-length file to be stored
            HRN_STORAGE_PUT_EMPTY(storagePgWrite(), "zero", .timeModified = backupTimeStart);

            // Zeroed file which passes page checksums
            Buffer *relation = bufNew(PG_PAGE_SIZE_DEFAULT * 3);
            memset(bufPtr(relation), 0, bufSize(relation));
            bufUsedSet(relation, bufSize(relation));

            HRN_STORAGE_PUT(storagePgWrite(), PG_PATH_BASE "/1/2", relation, .timeModified = backupTimeStart);

            // Old files
            HRN_STORAGE_PUT_Z(storagePgWrite(), "postgresql.auto.conf", "CONFIGSTUFF2", .timeModified = 1500000000);
            HRN_STORAGE_PUT_Z(storagePgWrite(), "stuff.conf", "CONFIGSTUFF3", .timeModified = 1500000000);

            // File that will get skipped while bundling smaller files and end up a bundle by itself
            Buffer *bigish = bufNew(PG_PAGE_SIZE_DEFAULT - 1);
            memset(bufPtr(bigish), 0, bufSize(bigish));
            bufUsedSet(bigish, bufSize(bigish));

            HRN_STORAGE_PUT(storagePgWrite(), "bigish.dat", bigish, .timeModified = 1500000001);

            // Run backup
            testBackupPqScriptP(PG_VERSION_11, backupTimeStart, .walCompressType = compressTypeGz, .walTotal = 2);
            TEST_RESULT_VOID(hrnCmdBackup(), "backup");

            TEST_RESULT_LOG(
                "P00   INFO: execute non-exclusive backup start: backup begins after the next regular checkpoint completes\n"
                "P00   INFO: backup start archive = 0000000105DB8EB000000000, lsn = 5db8eb0/0\n"
                "P00   INFO: check archive for segment 0000000105DB8EB000000000\n"
                "P00 DETAIL: store zero-length file " TEST_PATH "/pg1/zero\n"
                "P00 DETAIL: store zero-length file " TEST_PATH "/pg1/pg_tblspc/32768/PG_11_201809051/1/5\n"
                "P01 DETAIL: backup file " TEST_PATH "/pg1/base/1/2 (24KB, [PCT]) checksum [SHA1]\n"
                "P01 DETAIL: backup file " TEST_PATH "/pg1/stuff.conf (bundle 1/0, 12B, [PCT]) checksum [SHA1]\n"
                "P01 DETAIL: backup file " TEST_PATH "/pg1/postgresql.auto.conf (bundle 1/32, 12B, [PCT]) checksum [SHA1]\n"
                "P01 DETAIL: backup file " TEST_PATH "/pg1/postgresql.conf (bundle 1/64, 11B, [PCT]) checksum [SHA1]\n"
                "P01 DETAIL: backup file " TEST_PATH "/pg1/PG_VERSION (bundle 1/95, 2B, [PCT]) checksum [SHA1]\n"
                "P01 DETAIL: backup file " TEST_PATH "/pg1/bigish.dat (bundle 2/0, 8.0KB, [PCT]) checksum [SHA1]\n"
                "P01 DETAIL: backup file " TEST_PATH "/pg1/base/1/1 (bundle 3/0, 8KB, [PCT]) checksum [SHA1]\n"
                "P01 DETAIL: backup file " TEST_PATH "/pg1/global/pg_control (bundle 4/0, 8KB, [PCT]) checksum [SHA1]\n"
                "P00   INFO: execute non-exclusive backup stop and wait for all WAL segments to archive\n"
                "P00   INFO: backup stop archive = 0000000105DB8EB000000001, lsn = 5db8eb0/180000\n"
                "P00 DETAIL: wrote 'backup_label' file returned from backup stop function\n"
                "P00 DETAIL: wrote 'tablespace_map' file returned from backup stop function\n"
                "P00   INFO: check archive for segment(s) 0000000105DB8EB000000000:0000000105DB8EB000000001\n"
                "P00 DETAIL: copy segment 0000000105DB8EB000000000 to backup\n"
                "P00 DETAIL: copy segment 0000000105DB8EB000000001 to backup\n"
                "P00   INFO: new backup label = 20191030-014640F\n"
                "P00   INFO: full backup size = [SIZE], file total = 14");

            TEST_RESULT_STR_Z(
                testBackupValidateP(storageRepo(), STRDEF(STORAGE_REPO_BACKUP "/latest")),
                ". {link, d=20191030-014640F}\n"
                "bundle {path}\n"
                "bundle/1/pg_data/PG_VERSION {file, s=2}\n"
                "bundle/1/pg_data/postgresql.auto.conf {file, s=12}\n"
                "bundle/1/pg_data/postgresql.conf {file, s=11}\n"
                "bundle/1/pg_data/stuff.conf {file, s=12}\n"
                "bundle/2/pg_data/bigish.dat {file, s=8191}\n"
                "bundle/3/pg_data/base/1/1 {file, s=8192}\n"
                "bundle/4/pg_data/global/pg_control {file, s=8192}\n"
                "pg_data {path}\n"
                "pg_data/backup_label.gz {file, s=17}\n"
                "pg_data/base {path}\n"
                "pg_data/base/1 {path}\n"
                "pg_data/base/1/2.gz {file, s=24576}\n"
                "pg_data/pg_wal {path}\n"
                "pg_data/pg_wal/0000000105DB8EB000000000.gz {file, s=1048576}\n"
                "pg_data/pg_wal/0000000105DB8EB000000001.gz {file, s=1048576}\n"
                "pg_data/tablespace_map.gz {file, s=19}\n"
                "--------\n"
                "[backup:target]\n"
                "pg_data={\"path\":\"" TEST_PATH "/pg1\",\"type\":\"path\"}\n"
                "pg_tblspc/32768={\"path\":\"../../pg1-tblspc/32768\",\"tablespace-id\":\"32768\""
                    ",\"tablespace-name\":\"tblspc32768\",\"type\":\"link\"}\n"
                "\n"
                "[metadata]\n"
                "annotation={\"extra key\":\"this is an annotation\",\"source\":\"this is another annotation\"}\n"
                "\n"
                "[target:file]\n"
                "pg_data/PG_VERSION={\"checksum\":\"17ba0791499db908433b80f37c5fbc89b870084b\",\"size\":2"
                    ",\"timestamp\":1572200000}\n"
                "pg_data/backup_label={\"checksum\":\"8e6f41ac87a7514be96260d65bacbffb11be77dc\",\"size\":17"
                    ",\"timestamp\":1572400002}\n"
                "pg_data/base/1/1={\"checksum\":\"0631457264ff7f8d5fb1edc2c0211992a67c73e6\",\"checksum-page\":true,\"size\":8192"
                    ",\"timestamp\":1572200000}\n"
                "pg_data/base/1/2={\"checksum\":\"ebdd38b69cd5b9f2d00d273c981e16960fbbb4f7\",\"checksum-page\":true,\"size\":24576"
                    ",\"timestamp\":1572400000}\n"
                "pg_data/bigish.dat={\"checksum\":\"3e5175386be683d2f231f3fa3eab892a799082f7\",\"size\":8191"
                    ",\"timestamp\":1500000001}\n"
                "pg_data/global/pg_control={\"size\":8192,\"timestamp\":1572400000}\n"
                "pg_data/pg_wal/0000000105DB8EB000000000={\"size\":1048576,\"timestamp\":1572400002}\n"
                "pg_data/pg_wal/0000000105DB8EB000000001={\"size\":1048576,\"timestamp\":1572400002}\n"
                "pg_data/postgresql.auto.conf={\"checksum\":\"e873a5cb5a67e48761e7b619c531311404facdce\",\"size\":12"
                    ",\"timestamp\":1500000000}\n"
                "pg_data/postgresql.conf={\"checksum\":\"e3db315c260e79211b7b52587123b7aa060f30ab\",\"size\":11"
                    ",\"timestamp\":1570000000}\n"
                "pg_data/stuff.conf={\"checksum\":\"55a9d0d18b77789c7722abe72aa905e2dc85bb5d\",\"size\":12"
                    ",\"timestamp\":1500000000}\n"
                "pg_data/tablespace_map={\"checksum\":\"87fe624d7976c2144e10afcb7a9a49b071f35e9c\",\"size\":19"
                    ",\"timestamp\":1572400002}\n"
                "pg_data/zero={\"size\":0,\"timestamp\":1572400000}\n"
                "pg_tblspc/32768/PG_11_201809051/1/5={\"checksum-page\":true,\"size\":0,\"timestamp\":1572200000}\n"
                "\n"
                "[target:link]\n"
                "pg_data/pg_tblspc/32768={\"destination\":\"../../pg1-tblspc/32768\"}\n"
                "\n"
                "[target:path]\n"
                "pg_data={}\n"
                "pg_data/base={}\n"
                "pg_data/base/1={}\n"
                "pg_data/global={}\n"
                "pg_data/pg_tblspc={}\n"
                "pg_data/pg_wal={}\n"
                "pg_tblspc={}\n"
                "pg_tblspc/32768={}\n"
                "pg_tblspc/32768/PG_11_201809051={}\n"
                "pg_tblspc/32768/PG_11_201809051/1={}\n",
                "compare file list");
        }

        // -------------------------------------------------------------------------------------------------------------------------
        TEST_TITLE("online 11 diff backup with bundles");

        backupTimeStart = BACKUP_EPOCH + 2600000;

        {
            // Remove old pg data
            HRN_STORAGE_PATH_REMOVE(storageTest, "pg1-data", .recurse = true);
            HRN_STORAGE_PATH_REMOVE(storageTest, "pg1-tblspc", .recurse = true);
            HRN_STORAGE_REMOVE(storageTest, "pg1");

            // Update pg_control
            HRN_PG_CONTROL_PUT(storagePgWrite(), PG_VERSION_11, .pageChecksum = false, .walSegmentSize = 2 * 1024 * 1024);

            // Update version
            HRN_STORAGE_PUT_Z(storagePgWrite(), PG_FILE_PGVERSION, PG_VERSION_11_STR, .timeModified = backupTimeStart);

            // Load options
            StringList *argList = strLstNew();
            hrnCfgArgRawZ(argList, cfgOptStanza, "test1");
            hrnCfgArgRaw(argList, cfgOptRepoPath, repoPath);
            hrnCfgArgRaw(argList, cfgOptPgPath, pg1Path);
            hrnCfgArgRawZ(argList, cfgOptRepoRetentionFull, "1");
            hrnCfgArgRawStrId(argList, cfgOptType, backupTypeDiff);
            hrnCfgArgRawBool(argList, cfgOptRepoBundle, true);
            hrnCfgArgRawBool(argList, cfgOptDelta, true);
            HRN_CFG_LOAD(cfgCmdBackup, argList);

            // Zero-length file to be stored
            HRN_STORAGE_PUT_EMPTY(storagePgWrite(), "zero", .timeModified = backupTimeStart);

            // Run backup
            testBackupPqScriptP(PG_VERSION_11, backupTimeStart, .walCompressType = compressTypeGz, .walTotal = 2);
            TEST_RESULT_VOID(hrnCmdBackup(), "backup");

            TEST_RESULT_LOG(
                "P00   INFO: last backup label = 20191030-014640F, version = " PROJECT_VERSION "\n"
                "P00   WARN: diff backup cannot alter 'checksum-page' option to 'false', reset to 'true' from 20191030-014640F\n"
                "P00   INFO: execute non-exclusive backup start: backup begins after the next regular checkpoint completes\n"
                "P00   INFO: backup start archive = 0000000105DBBF8000000000, lsn = 5dbbf80/0\n"
                "P00   INFO: check archive for segment 0000000105DBBF8000000000\n"
                "P00 DETAIL: store zero-length file " TEST_PATH "/pg1/zero\n"
                "P01 DETAIL: backup file " TEST_PATH "/pg1/global/pg_control (bundle 1/0, 8KB, [PCT]) checksum [SHA1]\n"
                "P01 DETAIL: match file from prior backup " TEST_PATH "/pg1/PG_VERSION (2B, [PCT]) checksum [SHA1]\n"
                "P00 DETAIL: reference pg_data/PG_VERSION to 20191030-014640F\n"
                "P00   INFO: execute non-exclusive backup stop and wait for all WAL segments to archive\n"
                "P00   INFO: backup stop archive = 0000000105DBBF8000000001, lsn = 5dbbf80/300000\n"
                "P00 DETAIL: wrote 'backup_label' file returned from backup stop function\n"
                "P00 DETAIL: wrote 'tablespace_map' file returned from backup stop function\n"
                "P00   INFO: check archive for segment(s) 0000000105DBBF8000000000:0000000105DBBF8000000001\n"
                "P00   INFO: new backup label = 20191030-014640F_20191101-092000D\n"
                "P00   INFO: diff backup size = [SIZE], file total = 5");

            TEST_RESULT_STR_Z(
                testBackupValidateP(storageRepo(), STRDEF(STORAGE_REPO_BACKUP "/latest")),
                ". {link, d=20191030-014640F_20191101-092000D}\n"
                "bundle {path}\n"
                "bundle/1/pg_data/global/pg_control {file, s=8192}\n"
                "pg_data {path}\n"
                "pg_data/backup_label.gz {file, s=17}\n"
                "pg_data/tablespace_map.gz {file, s=19}\n"
                "--------\n"
                "[backup:target]\n"
                "pg_data={\"path\":\"" TEST_PATH "/pg1\",\"type\":\"path\"}\n"
                "\n"
                "[target:file]\n"
                "pg_data/PG_VERSION={\"checksum\":\"17ba0791499db908433b80f37c5fbc89b870084b\",\"reference\":\"20191030-014640F\""
                    ",\"size\":2,\"timestamp\":1572600000}\n"
                "pg_data/backup_label={\"checksum\":\"8e6f41ac87a7514be96260d65bacbffb11be77dc\",\"size\":17"
                    ",\"timestamp\":1572600002}\n"
                "pg_data/global/pg_control={\"size\":8192,\"timestamp\":1572600000}\n"
                "pg_data/tablespace_map={\"checksum\":\"87fe624d7976c2144e10afcb7a9a49b071f35e9c\",\"size\":19"
                    ",\"timestamp\":1572600002}\n"
                "pg_data/zero={\"size\":0,\"timestamp\":1572600000}\n"
                "\n"
                "[target:path]\n"
                "pg_data={}\n"
                "pg_data/global={}\n",
                "compare file list");
        }

<<<<<<< HEAD
        // -------------------------------------------------------------------------------------------------------------------------
        TEST_TITLE("online 11 full backup with block incr");

        backupTimeStart = BACKUP_EPOCH + 2800000;
=======
        // It is better to put as few tests here as possible because cmp/enc makes tests more expensive (especially with valgrind)
        // -------------------------------------------------------------------------------------------------------------------------
        TEST_TITLE("online 11 full backup with comp/enc");

        backupTimeStart = BACKUP_EPOCH + 3200000;
>>>>>>> 5e640e3c

        {
            // Remove old pg data
            HRN_STORAGE_PATH_REMOVE(storageTest, "pg1", .recurse = true);

            // Update pg_control
            HRN_PG_CONTROL_PUT(storagePgWrite(), PG_VERSION_11, .pageChecksum = false, .walSegmentSize = 2 * 1024 * 1024);

            // Update version
            HRN_STORAGE_PUT_Z(storagePgWrite(), PG_FILE_PGVERSION, PG_VERSION_11_STR, .timeModified = backupTimeStart);

<<<<<<< HEAD
            // Load options
            StringList *argList = strLstNew();
            hrnCfgArgRawZ(argList, cfgOptStanza, "test1");
            hrnCfgArgRaw(argList, cfgOptRepoPath, repoPath);
            hrnCfgArgRaw(argList, cfgOptPgPath, pg1Path);
            hrnCfgArgRawZ(argList, cfgOptRepoRetentionFull, "1");
            hrnCfgArgRawStrId(argList, cfgOptType, backupTypeFull);
            hrnCfgArgRawZ(argList, cfgOptCompressType, "none");
            hrnCfgArgRawBool(argList, cfgOptRepoBlock, true);
            HRN_CFG_LOAD(cfgCmdBackup, argList);

            // File that uses block incr and will grow
            Buffer *file = bufNew(manifestBuildBlockIncrSizeMap[LENGTH_OF(manifestBuildBlockIncrSizeMap) - 1].fileSize * 3);
            memset(bufPtr(file), 0, bufSize(file));
            bufUsedSet(file, bufSize(file));

            HRN_STORAGE_PUT(storagePgWrite(), "block-incr-grow", file, .timeModified = backupTimeStart);

            // File that shrinks below the limit
            file = bufNew(manifestBuildBlockIncrSizeMap[LENGTH_OF(manifestBuildBlockIncrSizeMap) - 1].fileSize + 1);
            memset(bufPtr(file), 55, bufSize(file));
            bufUsedSet(file, bufSize(file));

            HRN_STORAGE_PUT(storagePgWrite(), "block-incr-shrink", file, .timeModified = backupTimeStart);

            // File that grows above the limit
            file = bufNew(manifestBuildBlockIncrSizeMap[LENGTH_OF(manifestBuildBlockIncrSizeMap) - 1].fileSize - 1);
            memset(bufPtr(file), 77, bufSize(file));
            bufUsedSet(file, bufSize(file));

            HRN_STORAGE_PUT(storagePgWrite(), "grow-to-block-incr", file, .timeModified = backupTimeStart);

            // Run backup
            testBackupPqScriptP(PG_VERSION_11, backupTimeStart, .walCompressType = compressTypeGz, .walTotal = 2);
            TEST_RESULT_VOID(hrnCmdBackup(), "backup");

            TEST_RESULT_LOG(
                "P00   INFO: execute non-exclusive backup start: backup begins after the next regular checkpoint completes\n"
                "P00   INFO: backup start archive = 0000000105DBF06000000000, lsn = 5dbf060/0\n"
                "P00   INFO: check archive for segment 0000000105DBF06000000000\n"
                "P01 DETAIL: backup file " TEST_PATH "/pg1/block-incr-grow (384KB, [PCT]) checksum [SHA1]\n"
                "P01 DETAIL: backup file " TEST_PATH "/pg1/block-incr-shrink (128KB, [PCT]) checksum [SHA1]\n"
                "P01 DETAIL: backup file " TEST_PATH "/pg1/grow-to-block-incr (128.0KB, [PCT]) checksum [SHA1]\n"
                "P01 DETAIL: backup file " TEST_PATH "/pg1/global/pg_control (8KB, [PCT]) checksum [SHA1]\n"
                "P01 DETAIL: backup file " TEST_PATH "/pg1/PG_VERSION (2B, [PCT]) checksum [SHA1]\n"
                "P00   INFO: execute non-exclusive backup stop and wait for all WAL segments to archive\n"
                "P00   INFO: backup stop archive = 0000000105DBF06000000001, lsn = 5dbf060/300000\n"
                "P00 DETAIL: wrote 'backup_label' file returned from backup stop function\n"
                "P00 DETAIL: wrote 'tablespace_map' file returned from backup stop function\n"
                "P00   INFO: check archive for segment(s) 0000000105DBF06000000000:0000000105DBF06000000001\n"
                "P00   INFO: new backup label = 20191103-165320F\n"
                "P00   INFO: full backup size = [SIZE], file total = 7");

            TEST_RESULT_STR_Z(
                testBackupValidateP(storageRepo(), STRDEF(STORAGE_REPO_BACKUP "/latest")),
                ". {link, d=20191103-165320F}\n"
                "pg_data {path}\n"
                "pg_data/PG_VERSION {file, s=2}\n"
                "pg_data/backup_label {file, s=17}\n"
                "pg_data/block-incr-grow.pgbi {file, m={0,0,0}, s=393216}\n"
                "pg_data/block-incr-shrink.pgbi {file, m={0,0}, s=131073}\n"
                "pg_data/global {path}\n"
                "pg_data/global/pg_control {file, s=8192}\n"
                "pg_data/grow-to-block-incr {file, s=131071}\n"
                "pg_data/tablespace_map {file, s=19}\n"
                "--------\n"
                "[backup:target]\n"
                "pg_data={\"path\":\"" TEST_PATH "/pg1\",\"type\":\"path\"}\n"
                "\n"
                "[target:file]\n"
                "pg_data/PG_VERSION={\"checksum\":\"17ba0791499db908433b80f37c5fbc89b870084b\",\"size\":2"
                    ",\"timestamp\":1572800000}\n"
                "pg_data/backup_label={\"checksum\":\"8e6f41ac87a7514be96260d65bacbffb11be77dc\",\"size\":17"
                    ",\"timestamp\":1572800002}\n"
                "pg_data/block-incr-grow={\"bims\":70,\"bis\":16,\"checksum\":\"b0d82b7805e85aa6447b94de7c2aa07077734581\""
                    ",\"size\":393216,\"timestamp\":1572800000}\n"
                "pg_data/block-incr-shrink={\"bims\":51,\"bis\":16,\"checksum\":\"9c32e340aad633663fdc3a5b1151c46abbf927f0\""
                    ",\"size\":131073,\"timestamp\":1572800000}\n"
                "pg_data/global/pg_control={\"size\":8192,\"timestamp\":1572800000}\n"
                "pg_data/grow-to-block-incr={\"checksum\":\"f24ce50110bed53703bac93d9705d1e101c7cfeb\",\"size\":131071"
                    ",\"timestamp\":1572800000}\n"
                "pg_data/tablespace_map={\"checksum\":\"87fe624d7976c2144e10afcb7a9a49b071f35e9c\",\"size\":19"
                    ",\"timestamp\":1572800002}\n"
                "\n"
                "[target:path]\n"
                "pg_data={}\n"
                "pg_data/global={}\n",
                "compare file list");
        }

        // -------------------------------------------------------------------------------------------------------------------------
        TEST_TITLE("online 11 diff backup with block incr");

        backupTimeStart = BACKUP_EPOCH + 3000000;

        {
            // Load options
            StringList *argList = strLstNew();
            hrnCfgArgRawZ(argList, cfgOptStanza, "test1");
            hrnCfgArgRaw(argList, cfgOptRepoPath, repoPath);
            hrnCfgArgRaw(argList, cfgOptPgPath, pg1Path);
            hrnCfgArgRawZ(argList, cfgOptRepoRetentionFull, "1");
            hrnCfgArgRawStrId(argList, cfgOptType, backupTypeDiff);
            hrnCfgArgRawZ(argList, cfgOptCompressType, "none");
            hrnCfgArgRawBool(argList, cfgOptRepoBlock, true);
            HRN_CFG_LOAD(cfgCmdBackup, argList);

            // Grow file size to check block incr delta. This is also large enough that it would get a new block size if it were
            // and new file rather than a delta.
            Buffer *file = bufNew(manifestBuildBlockIncrSizeMap[LENGTH_OF(manifestBuildBlockIncrSizeMap) - 2].fileSize);
            memset(bufPtr(file), 0, bufSize(file));
            bufUsedSet(file, bufSize(file));

            HRN_STORAGE_PUT(storagePgWrite(), "block-incr-grow", file, .timeModified = backupTimeStart);

            // File that gets a large block size
            file = bufNew(manifestBuildBlockIncrSizeMap[LENGTH_OF(manifestBuildBlockIncrSizeMap) - 2].fileSize);
            memset(bufPtr(file), 0, bufSize(file));
            bufUsedSet(file, bufSize(file));

            HRN_STORAGE_PUT(storagePgWrite(), "block-incr-larger", file, .timeModified = backupTimeStart);

            // Shrink file below the limit
            file = bufNew(manifestBuildBlockIncrSizeMap[LENGTH_OF(manifestBuildBlockIncrSizeMap) - 1].fileSize - 1);
            memset(bufPtr(file), 55, bufSize(file));
            bufUsedSet(file, bufSize(file));

            HRN_STORAGE_PUT(storagePgWrite(), "block-incr-shrink", file, .timeModified = backupTimeStart);

            // Grow file above the limit
            file = bufNew(manifestBuildBlockIncrSizeMap[LENGTH_OF(manifestBuildBlockIncrSizeMap) - 1].fileSize + 1);
            memset(bufPtr(file), 77, bufSize(file));
            bufUsedSet(file, bufSize(file));

            HRN_STORAGE_PUT(storagePgWrite(), "grow-to-block-incr", file, .timeModified = backupTimeStart);

            // Run backup
            testBackupPqScriptP(PG_VERSION_11, backupTimeStart, .walCompressType = compressTypeGz, .walTotal = 2);
            TEST_RESULT_VOID(hrnCmdBackup(), "backup");

            TEST_RESULT_LOG(
                "P00   INFO: last backup label = 20191103-165320F, version = " PROJECT_VERSION "\n"
                "P00   INFO: execute non-exclusive backup start: backup begins after the next regular checkpoint completes\n"
                "P00   INFO: backup start archive = 0000000105DC213000000000, lsn = 5dc2130/0\n"
                "P00   INFO: check archive for segment 0000000105DC213000000000\n"
                "P01 DETAIL: backup file " TEST_PATH "/pg1/block-incr-larger (2MB, [PCT]) checksum [SHA1]\n"
                "P01 DETAIL: backup file " TEST_PATH "/pg1/block-incr-grow (2MB, [PCT]) checksum [SHA1]\n"
                "P01 DETAIL: backup file " TEST_PATH "/pg1/grow-to-block-incr (128KB, [PCT]) checksum [SHA1]\n"
                "P01 DETAIL: backup file " TEST_PATH "/pg1/block-incr-shrink (128.0KB, [PCT]) checksum [SHA1]\n"
                "P01 DETAIL: backup file " TEST_PATH "/pg1/global/pg_control (8KB, [PCT]) checksum [SHA1]\n"
                "P00 DETAIL: reference pg_data/PG_VERSION to 20191103-165320F\n"
                "P00   INFO: execute non-exclusive backup stop and wait for all WAL segments to archive\n"
                "P00   INFO: backup stop archive = 0000000105DC213000000001, lsn = 5dc2130/300000\n"
                "P00 DETAIL: wrote 'backup_label' file returned from backup stop function\n"
                "P00 DETAIL: wrote 'tablespace_map' file returned from backup stop function\n"
                "P00   INFO: check archive for segment(s) 0000000105DC213000000000:0000000105DC213000000001\n"
                "P00   INFO: new backup label = 20191103-165320F_20191106-002640D\n"
                "P00   INFO: diff backup size = [SIZE], file total = 8");

            TEST_RESULT_STR_Z(
                testBackupValidateP(storageRepo(), STRDEF(STORAGE_REPO_BACKUP "/latest")),
                ". {link, d=20191103-165320F_20191106-002640D}\n"
                "pg_data {path}\n"
                "pg_data/backup_label {file, s=17}\n"
                "pg_data/block-incr-grow.pgbi {file, m={0,0,0,1,1,1,1,1,1,1,1,1,1,1,1,1}, s=2097152}\n"
                "pg_data/block-incr-larger.pgbi {file, m={1,1,1,1,1,1,1,1,1,1,1}, s=2097152}\n"
                "pg_data/block-incr-shrink {file, s=131071}\n"
                "pg_data/global {path}\n"
                "pg_data/global/pg_control {file, s=8192}\n"
                "pg_data/grow-to-block-incr.pgbi {file, m={1,1}, s=131073}\n"
                "pg_data/tablespace_map {file, s=19}\n"
                "--------\n"
                "[backup:target]\n"
                "pg_data={\"path\":\"" TEST_PATH "/pg1\",\"type\":\"path\"}\n"
                "\n"
                "[target:file]\n"
                "pg_data/PG_VERSION={\"checksum\":\"17ba0791499db908433b80f37c5fbc89b870084b\",\"reference\":\"20191103-165320F\""
                    ",\"size\":2,\"timestamp\":1572800000}\n"
                "pg_data/backup_label={\"checksum\":\"8e6f41ac87a7514be96260d65bacbffb11be77dc\",\"size\":17"
                    ",\"timestamp\":1573000002}\n"
                "pg_data/block-incr-grow={\"bims\":347,\"bis\":16,\"checksum\":\"7d76d48d64d7ac5411d714a4bb83f37e3e5b8df6\""
                    ",\"size\":2097152,\"timestamp\":1573000000}\n"
                "pg_data/block-incr-larger={\"bims\":240,\"bis\":24,\"checksum\":\"7d76d48d64d7ac5411d714a4bb83f37e3e5b8df6\""
                    ",\"size\":2097152,\"timestamp\":1573000000}\n"
                "pg_data/block-incr-shrink={\"checksum\":\"a8a85be0079c68c5c5a6ee743c44d853d6be12bb\",\"size\":131071"
                    ",\"timestamp\":1573000000}\n"
                "pg_data/global/pg_control={\"size\":8192,\"timestamp\":1573000000}\n"
                "pg_data/grow-to-block-incr={\"bims\":51,\"bis\":16,\"checksum\":\"b616afbe703280742f9c6125b738d85c80fde971\""
                    ",\"size\":131073,\"timestamp\":1573000000}\n"
                "pg_data/tablespace_map={\"checksum\":\"87fe624d7976c2144e10afcb7a9a49b071f35e9c\",\"size\":19"
                    ",\"timestamp\":1573000002}\n"
                "\n"
                "[target:path]\n"
                "pg_data={}\n"
                "pg_data/global={}\n",
                "compare file list");

            HRN_STORAGE_REMOVE(storagePgWrite(), "block-incr-grow");
            HRN_STORAGE_REMOVE(storagePgWrite(), "block-incr-larger");
            HRN_STORAGE_REMOVE(storagePgWrite(), "block-incr-shrink");
            HRN_STORAGE_REMOVE(storagePgWrite(), "grow-to-block-incr");
        }

        // It is better to put as few tests here as possible because cmp/enc makes tests more expensive (especially with valgrind)
        // -------------------------------------------------------------------------------------------------------------------------
        TEST_TITLE("online 11 full backup with comp/enc");

        backupTimeStart = BACKUP_EPOCH + 3200000;

        {
=======
>>>>>>> 5e640e3c
            // Create encrypted stanza
            StringList *argList = strLstNew();
            hrnCfgArgRawZ(argList, cfgOptStanza, "test1");
            hrnCfgArgRaw(argList, cfgOptRepoPath, repoPath);
            hrnCfgArgRaw(argList, cfgOptPgPath, pg1Path);
            hrnCfgArgRawBool(argList, cfgOptOnline, false);
            hrnCfgArgRawZ(argList, cfgOptRepoCipherType, "aes-256-cbc");
            hrnCfgEnvRawZ(cfgOptRepoCipherPass, TEST_CIPHER_PASS);
            HRN_CFG_LOAD(cfgCmdStanzaCreate, argList);

            HRN_STORAGE_PATH_REMOVE(storageRepoIdxWrite(0), NULL, .recurse = true);

            cmdStanzaCreate();
            TEST_RESULT_LOG("P00   INFO: stanza-create for stanza 'test1' on repo1");

            // Load options
            argList = strLstNew();
            hrnCfgArgRawZ(argList, cfgOptStanza, "test1");
            hrnCfgArgRaw(argList, cfgOptRepoPath, repoPath);
            hrnCfgArgRaw(argList, cfgOptPgPath, pg1Path);
            hrnCfgArgRawZ(argList, cfgOptRepoRetentionFull, "1");
            hrnCfgArgRawStrId(argList, cfgOptType, backupTypeFull);
<<<<<<< HEAD
            hrnCfgArgRawBool(argList, cfgOptRepoBlock, true);
            hrnCfgArgRawZ(argList, cfgOptBufferSize, "16KiB");
=======
>>>>>>> 5e640e3c
            hrnCfgArgRawZ(argList, cfgOptRepoCipherType, "aes-256-cbc");
            hrnCfgEnvRawZ(cfgOptRepoCipherPass, TEST_CIPHER_PASS);
            HRN_CFG_LOAD(cfgCmdBackup, argList);

<<<<<<< HEAD
            // File that uses block incr and will grow
            Buffer *file = bufNew(manifestBuildBlockIncrSizeMap[LENGTH_OF(manifestBuildBlockIncrSizeMap) - 1].fileSize);
            memset(bufPtr(file), 0, bufSize(file));
            bufUsedSet(file, bufSize(file));

            HRN_STORAGE_PUT(storagePgWrite(), "block-incr-grow", file, .timeModified = backupTimeStart);

=======
>>>>>>> 5e640e3c
            // Run backup
            testBackupPqScriptP(
                PG_VERSION_11, backupTimeStart, .walCompressType = compressTypeNone, .cipherType = cipherTypeAes256Cbc,
                .cipherPass = TEST_CIPHER_PASS, .walTotal = 2);
            TEST_RESULT_VOID(hrnCmdBackup(), "backup");

            TEST_RESULT_LOG(
                "P00   INFO: execute non-exclusive backup start: backup begins after the next regular checkpoint completes\n"
                "P00   INFO: backup start archive = 0000000105DC520000000000, lsn = 5dc5200/0\n"
                "P00   INFO: check archive for segment 0000000105DC520000000000\n"
<<<<<<< HEAD
                "P01 DETAIL: backup file " TEST_PATH "/pg1/block-incr-grow (128KB, [PCT]) checksum [SHA1]\n"
=======
>>>>>>> 5e640e3c
                "P01 DETAIL: backup file " TEST_PATH "/pg1/global/pg_control (8KB, [PCT]) checksum [SHA1]\n"
                "P01 DETAIL: backup file " TEST_PATH "/pg1/PG_VERSION (2B, [PCT]) checksum [SHA1]\n"
                "P00   INFO: execute non-exclusive backup stop and wait for all WAL segments to archive\n"
                "P00   INFO: backup stop archive = 0000000105DC520000000001, lsn = 5dc5200/300000\n"
                "P00 DETAIL: wrote 'backup_label' file returned from backup stop function\n"
                "P00 DETAIL: wrote 'tablespace_map' file returned from backup stop function\n"
                "P00   INFO: check archive for segment(s) 0000000105DC520000000000:0000000105DC520000000001\n"
                "P00   INFO: new backup label = 20191108-080000F\n"
<<<<<<< HEAD
                "P00   INFO: full backup size = [SIZE], file total = 5");

            TEST_RESULT_STR_Z(
                testBackupValidateP(
                    storageRepo(), STRDEF(STORAGE_REPO_BACKUP "/latest"), .cipherType = cipherTypeAes256Cbc,
                    .cipherPass = TEST_CIPHER_PASS),
                ". {link, d=20191108-080000F}\n"
                "pg_data {path}\n"
                "pg_data/PG_VERSION.gz {file, s=2}\n"
                "pg_data/backup_label.gz {file, s=17}\n"
                "pg_data/block-incr-grow.pgbi {file, m={0}, s=131072}\n"
                "pg_data/global {path}\n"
                "pg_data/global/pg_control.gz {file, s=8192}\n"
                "pg_data/tablespace_map.gz {file, s=19}\n"
                "--------\n"
                "[backup:target]\n"
                "pg_data={\"path\":\"" TEST_PATH "/pg1\",\"type\":\"path\"}\n"
                "\n"
                "[target:file]\n"
                "pg_data/PG_VERSION={\"checksum\":\"17ba0791499db908433b80f37c5fbc89b870084b\",\"size\":2"
                    ",\"timestamp\":1572800000}\n"
                "pg_data/backup_label={\"checksum\":\"8e6f41ac87a7514be96260d65bacbffb11be77dc\",\"size\":17"
                    ",\"timestamp\":1573200002}\n"
                "pg_data/block-incr-grow={\"bims\":40,\"bis\":16,\"checksum\":\"67dfd19f3eb3649d6f3f6631e44d0bd36b8d8d19\""
                    ",\"size\":131072,\"timestamp\":1573200000}\n"
                "pg_data/global/pg_control={\"size\":8192,\"timestamp\":1573200000}\n"
                "pg_data/tablespace_map={\"checksum\":\"87fe624d7976c2144e10afcb7a9a49b071f35e9c\",\"size\":19"
                    ",\"timestamp\":1573200002}\n"
                "\n"
                "[target:path]\n"
                "pg_data={}\n"
                "pg_data/global={}\n",
                "compare file list");
        }

        // -------------------------------------------------------------------------------------------------------------------------
        TEST_TITLE("online 11 diff backup with comp/enc");

        backupTimeStart = BACKUP_EPOCH + 3400000;

        {
            // Load options
            StringList *argList = strLstNew();
            hrnCfgArgRawZ(argList, cfgOptStanza, "test1");
            hrnCfgArgRaw(argList, cfgOptRepoPath, repoPath);
            hrnCfgArgRaw(argList, cfgOptPgPath, pg1Path);
            hrnCfgArgRawZ(argList, cfgOptRepoRetentionFull, "1");
            hrnCfgArgRawStrId(argList, cfgOptType, backupTypeDiff);
            hrnCfgArgRawBool(argList, cfgOptRepoBlock, true);
            hrnCfgArgRawZ(argList, cfgOptRepoCipherType, "aes-256-cbc");
            hrnCfgEnvRawZ(cfgOptRepoCipherPass, TEST_CIPHER_PASS);
            HRN_CFG_LOAD(cfgCmdBackup, argList);

            // File that uses block incr and will grow
            Buffer *file = bufNew(manifestBuildBlockIncrSizeMap[LENGTH_OF(manifestBuildBlockIncrSizeMap) - 1].fileSize * 2);
            memset(bufPtr(file), 0, bufSize(file));
            bufUsedSet(file, bufSize(file));

            HRN_STORAGE_PUT(storagePgWrite(), "block-incr-grow", file, .timeModified = backupTimeStart);

            // Run backup
            testBackupPqScriptP(
                PG_VERSION_11, backupTimeStart, .walCompressType = compressTypeNone, .cipherType = cipherTypeAes256Cbc,
                .cipherPass = TEST_CIPHER_PASS, .walTotal = 2);
            TEST_RESULT_VOID(hrnCmdBackup(), "backup");

            TEST_RESULT_LOG(
                "P00   INFO: last backup label = 20191108-080000F, version = " PROJECT_VERSION "\n"
                "P00   INFO: execute non-exclusive backup start: backup begins after the next regular checkpoint completes\n"
                "P00   INFO: backup start archive = 0000000105DC82D000000000, lsn = 5dc82d0/0\n"
                "P00   INFO: check archive for segment 0000000105DC82D000000000\n"
                "P01 DETAIL: backup file " TEST_PATH "/pg1/block-incr-grow (256KB, [PCT]) checksum [SHA1]\n"
                "P01 DETAIL: backup file " TEST_PATH "/pg1/global/pg_control (8KB, [PCT]) checksum [SHA1]\n"
                "P00 DETAIL: reference pg_data/PG_VERSION to 20191108-080000F\n"
                "P00   INFO: execute non-exclusive backup stop and wait for all WAL segments to archive\n"
                "P00   INFO: backup stop archive = 0000000105DC82D000000001, lsn = 5dc82d0/300000\n"
                "P00 DETAIL: wrote 'backup_label' file returned from backup stop function\n"
                "P00 DETAIL: wrote 'tablespace_map' file returned from backup stop function\n"
                "P00   INFO: check archive for segment(s) 0000000105DC82D000000000:0000000105DC82D000000001\n"
                "P00   INFO: new backup label = 20191108-080000F_20191110-153320D\n"
                "P00   INFO: diff backup size = [SIZE], file total = 5");

            TEST_RESULT_STR_Z(
                testBackupValidateP(
                    storageRepo(), STRDEF(STORAGE_REPO_BACKUP "/latest"), .cipherType = cipherTypeAes256Cbc,
                    .cipherPass = TEST_CIPHER_PASS),
                ". {link, d=20191108-080000F_20191110-153320D}\n"
                "pg_data {path}\n"
                "pg_data/backup_label.gz {file, s=17}\n"
                "pg_data/block-incr-grow.pgbi {file, m={0,1}, s=262144}\n"
                "pg_data/global {path}\n"
                "pg_data/global/pg_control.gz {file, s=8192}\n"
                "pg_data/tablespace_map.gz {file, s=19}\n"
                "--------\n"
                "[backup:target]\n"
                "pg_data={\"path\":\"" TEST_PATH "/pg1\",\"type\":\"path\"}\n"
                "\n"
                "[target:file]\n"
                "pg_data/PG_VERSION={\"checksum\":\"17ba0791499db908433b80f37c5fbc89b870084b\",\"reference\":\"20191108-080000F\""
                    ",\"size\":2,\"timestamp\":1572800000}\n"
                "pg_data/backup_label={\"checksum\":\"8e6f41ac87a7514be96260d65bacbffb11be77dc\",\"size\":17"
                    ",\"timestamp\":1573400002}\n"
                "pg_data/block-incr-grow={\"bims\":72,\"bis\":16,\"checksum\":\"2e000fa7e85759c7f4c254d4d9c33ef481e459a7\","
                    "\"size\":262144,\"timestamp\":1573400000}\n"
                "pg_data/global/pg_control={\"size\":8192,\"timestamp\":1573400000}\n"
                "pg_data/tablespace_map={\"checksum\":\"87fe624d7976c2144e10afcb7a9a49b071f35e9c\",\"size\":19"
                    ",\"timestamp\":1573400002}\n"
                "\n"
                "[target:path]\n"
                "pg_data={}\n"
                "pg_data/global={}\n",
                "compare file list");
=======
                "P00   INFO: full backup size = [SIZE], file total = 4");
>>>>>>> 5e640e3c
        }
    }

    FUNCTION_HARNESS_RETURN_VOID();
}<|MERGE_RESOLUTION|>--- conflicted
+++ resolved
@@ -124,18 +124,25 @@
                     else
                         strCatFmt(result, "%s {file", strZ(info.name));
 
+                    // Validate repo checksum
+                    // -------------------------------------------------------------------------------------------------------------
+                    if (file.checksumRepoSha1 != NULL)
+                    {
+                        StorageRead *read = storageNewReadP(
+                            storage, strNewFmt("%s/%s", strZ(path), strZ(info.name)), .offset = file.bundleOffset,
+                            .limit = VARUINT64(file.sizeRepo));
+                        const Buffer *const checksum = cryptoHashOne(hashTypeSha1, storageGetP(read));
+
+                        if (!bufEq(checksum, BUF(file.checksumRepoSha1, HASH_TYPE_SHA1_SIZE)))
+                            THROW_FMT(AssertError, "'%s' repo checksum does match manifest", strZ(file.name));
+                    }
+
                     // Calculate checksum/size and decompress if needed
                     // -------------------------------------------------------------------------------------------------------------
                     uint64_t size = 0;
-                    const String *checksum = NULL;
-
-<<<<<<< HEAD
+                    const Buffer *checksum = NULL;
+
                     if (file.blockIncrMapSize != 0)
-=======
-                    ioFilterGroupAdd(ioReadFilterGroup(storageReadIo(read)), cryptoHashNew(hashTypeSha1));
-
-                    if (manifestData->backupOptionCompressType != compressTypeNone)
->>>>>>> 5e640e3c
                     {
                         StorageRead *read = storageNewReadP(
                             storage, strNewFmt("%s/%s", strZ(path), strZ(info.name)),
@@ -217,7 +224,7 @@
 
                         strCatFmt(result, ", m={%s}", strZ(mapLog));
 
-                        checksum = strNewEncode(encodingHex, pckReadBinP(pckReadNew(ioFilterResult(checksumFilter))));
+                        checksum = pckReadBinP(pckReadNew(ioFilterResult(checksumFilter)));
                     }
                     else
                     {
@@ -228,38 +235,20 @@
                         cipherBlockFilterGroupAdd(
                             ioReadFilterGroup(storageReadIo(read)), cipherType, cipherModeDecrypt, cipherPass);
 
-<<<<<<< HEAD
                         if (manifestData->backupOptionCompressType != compressTypeNone)
                         {
                             ioFilterGroupAdd(
                                 ioReadFilterGroup(storageReadIo(read)), decompressFilter(manifestData->backupOptionCompressType));
                         }
-=======
-                    uint64_t size = bufUsed(storageGetP(read));
->>>>>>> 5e640e3c
 
                         ioFilterGroupAdd(ioReadFilterGroup(storageReadIo(read)), cryptoHashNew(hashTypeSha1));
 
                         size = bufUsed(storageGetP(read));
-                        checksum = strNewEncode(
-                            encodingHex,
-                            pckReadBinP(ioFilterGroupResultP(ioReadFilterGroup(storageReadIo(read)), CRYPTO_HASH_FILTER_TYPE)));
+                        checksum = pckReadBinP(
+                            ioFilterGroupResultP(ioReadFilterGroup(storageReadIo(read)), CRYPTO_HASH_FILTER_TYPE));
                     }
 
-                    // Validate repo checksum
-                    if (file.checksumRepoSha1 != NULL)
-                    {
-                        const Buffer *const checksum = pckReadBinP(
-                            ioFilterGroupResultP(ioReadFilterGroup(storageReadIo(read)), CRYPTO_HASH_FILTER_TYPE));
-
-                        if (!bufEq(checksum, BUF(file.checksumRepoSha1, HASH_TYPE_SHA1_SIZE)))
-                            THROW_FMT(AssertError, "'%s' repo checksum does match manifest", strZ(file.name));
-                    }
-
                     // Validate checksum
-                    const Buffer *const checksum = pckReadBinP(
-                        ioFilterGroupResultP(ioReadFilterGroup(storageReadIo(read)), CRYPTO_HASH_FILTER_TYPE, .idx = 1));
-
                     if (!bufEq(checksum, BUF(file.checksumSha1, HASH_TYPE_SHA1_SIZE)))
                         THROW_FMT(AssertError, "'%s' checksum does match manifest", strZ(file.name));
 
@@ -1470,67 +1459,8 @@
         TEST_STORAGE_GET(storageRepo(), strZ(backupPathFile), "atestfile###", .comment = "confirm contents");
 
         TEST_STORAGE_LIST(
-<<<<<<< HEAD
-            storageRepo(), STORAGE_REPO_BACKUP "/20190718-155825F", "testfile\n", .comment = "resumed file is missing in repo");
-        TEST_ASSIGN(
-            result,
-            *(BackupFileResult *)lstGet(
-                backupFile(repoFile, 0, 0, compressTypeNone, 1, cipherTypeNone, NULL, fileList), 0),
-            "backup 9 bytes of pgfile to file to resume in repo");
-        TEST_RESULT_UINT(result.copySize, 9, "copy 9 bytes");
-        TEST_RESULT_UINT(result.repoSize, 9, "repo=copy size");
-        TEST_RESULT_UINT(result.backupCopyResult, backupCopyResultReCopy, "check recopy result");
-        TEST_RESULT_STR_Z(result.copyChecksum, "9bc8ab2dda60ef4beed07d1e19ce0676d5edde67", "copy checksum for file size 9");
-        TEST_RESULT_PTR(result.pageChecksumResult, NULL, "page checksum result is NULL");
-        TEST_STORAGE_GET(
-            storageRepo(), strZ(backupPathFile), "atestfile###", .comment = "existing file with same name as pgFile not modified");
-        TEST_STORAGE_GET(
-            storageRepo(), STORAGE_REPO_BACKUP "/20190718-155825F/" BOGUS_STR, "atestfile", .comment = "resumed file copied");
-
-        // -------------------------------------------------------------------------------------------------------------------------
-        TEST_TITLE("file exists in repo & db, checksum not same in repo - RECOPY");
-
-        HRN_STORAGE_PUT_Z(
-            storageRepoWrite(), strZ(backupPathFile), "adifferentfile",
-            .comment = "create different file (size and checksum) with same name in repo");
-
-        fileList = lstNewP(sizeof(BackupFile));
-
-        file = (BackupFile)
-        {
-            .pgFile = pgFile,
-            .pgFileDelta = true,
-            .pgFileIgnoreMissing = false,
-            .pgFileSize = 9,
-            .pgFileCopyExactSize = true,
-            .pgFileChecksum = STRDEF("9bc8ab2dda60ef4beed07d1e19ce0676d5edde67"),
-            .pgFileChecksumPage = false,
-            .manifestFile = pgFile,
-            .manifestFileResume = true,
-            .manifestFileHasReference = false,
-        };
-
-        lstAdd(fileList, &file);
-
-        repoFile = strNewFmt(STORAGE_REPO_BACKUP "/%s/%s", strZ(backupLabel), strZ(file.manifestFile));
-
-        // Delta set, ignoreMissing false, no hasReference
-        TEST_ASSIGN(
-            result,
-            *(BackupFileResult *)lstGet(
-                backupFile(repoFile, 0, 0, compressTypeNone, 1, cipherTypeNone, NULL, fileList), 0),
-            "db & repo file, pgFileMatch, repo checksum no match, no ignoreMissing, no pageChecksum, delta, no hasReference");
-        TEST_RESULT_UINT(result.copySize, 9, "copy 9 bytes");
-        TEST_RESULT_UINT(result.repoSize, 9, "repo=copy size");
-        TEST_RESULT_UINT(result.backupCopyResult, backupCopyResultReCopy, "recopy file");
-        TEST_RESULT_STR_Z(result.copyChecksum, "9bc8ab2dda60ef4beed07d1e19ce0676d5edde67", "copy checksum for file size 9");
-        TEST_RESULT_PTR(result.pageChecksumResult, NULL, "page checksum result is NULL");
-        TEST_STORAGE_GET(storageRepo(), strZ(backupPathFile), "atestfile", .comment = "existing file recopied");
-=======
             storageRepoWrite(), STORAGE_REPO_BACKUP "/20190718-155825F", "testfile\n", .remove = true,
             .comment = "resumed file is missing in repo");
-
->>>>>>> 5e640e3c
 
         // -------------------------------------------------------------------------------------------------------------------------
         TEST_TITLE("file exists in repo but missing from db, checksum same in repo - SKIP");
@@ -1604,42 +1534,6 @@
             .comment = "copy file to repo compress success");
 
         // -------------------------------------------------------------------------------------------------------------------------
-<<<<<<< HEAD
-        TEST_TITLE("pg and repo file exist & match, prior checksum, compression - COPY CHECKSUM");
-
-        fileList = lstNewP(sizeof(BackupFile));
-
-        file = (BackupFile)
-        {
-            .pgFile = pgFile,
-            .pgFileIgnoreMissing = false,
-            .pgFileSize = 9,
-            .pgFileCopyExactSize = true,
-            .pgFileChecksum = STRDEF("9bc8ab2dda60ef4beed07d1e19ce0676d5edde67"),
-            .pgFileChecksumPage = false,
-            .manifestFile = pgFile,
-            .manifestFileResume = true,
-            .manifestFileHasReference = false,
-        };
-
-        lstAdd(fileList, &file);
-
-        TEST_ASSIGN(
-            result,
-            *(BackupFileResult *)lstGet(
-                backupFile(repoFile, 0, 0, compressTypeGz, 3, cipherTypeNone, NULL, fileList), 0),
-            "pg file & repo exists, match, checksum, no ignoreMissing, compression, no pageChecksum, no delta, no hasReference");
-        TEST_RESULT_UINT(result.copySize, 9, "copy=pgFile size");
-        TEST_RESULT_UINT(result.repoSize, 0, "repo size not calculated");
-        TEST_RESULT_UINT(result.backupCopyResult, backupCopyResultChecksum, "checksum file");
-        TEST_RESULT_STR_Z(result.copyChecksum, "9bc8ab2dda60ef4beed07d1e19ce0676d5edde67", "compressed repo file checksum matches");
-        TEST_STORAGE_EXISTS(
-            storageRepo(), zNewFmt(STORAGE_REPO_BACKUP "/%s/%s.gz", strZ(backupLabel), strZ(pgFile)),
-            .comment = "compressed file exists");
-
-        // -------------------------------------------------------------------------------------------------------------------------
-=======
->>>>>>> 5e640e3c
         TEST_TITLE("create a zero sized file - checksum will be set but in backupManifestUpdate it will not be copied");
 
         // Create zero sized file in pg
@@ -1729,114 +1623,6 @@
         TEST_STORAGE_GET(
             storageRepo(), strZ(backupPathFile), "atestfile", .cipherType = cipherTypeAes256Cbc,
             .comment = "copy file to encrypted repo success");
-<<<<<<< HEAD
-
-        // -------------------------------------------------------------------------------------------------------------------------
-        TEST_TITLE("delta, copy file (size mismatch) to encrypted repo");
-
-        fileList = lstNewP(sizeof(BackupFile));
-
-        file = (BackupFile)
-        {
-            .pgFile = pgFile,
-            .pgFileDelta = true,
-            .pgFileIgnoreMissing = false,
-            .pgFileSize = 8,
-            .pgFileCopyExactSize = true,
-            .pgFileChecksum = STRDEF("9bc8ab2dda60ef4beed07d1e19ce0676d5edde67"),
-            .pgFileChecksumPage = false,
-            .manifestFile = pgFile,
-            .manifestFileResume = true,
-            .manifestFileHasReference = false,
-        };
-
-        lstAdd(fileList, &file);
-
-        // Delta but pgFile does not match size passed, prior checksum, no compression, no pageChecksum, delta, no hasReference
-        TEST_ASSIGN(
-            result,
-            *(BackupFileResult *)lstGet(
-                backupFile(repoFile, 0, 0, compressTypeNone, 1, cipherTypeAes256Cbc, STRDEF(TEST_CIPHER_PASS), fileList), 0),
-            "pg and repo file exists, pgFileMatch false, no ignoreMissing, no pageChecksum, delta, no hasReference");
-        TEST_RESULT_UINT(result.copySize, 8, "copy size set");
-        TEST_RESULT_UINT(result.repoSize, 32, "repo size set");
-        TEST_RESULT_UINT(result.backupCopyResult, backupCopyResultCopy, "copy file");
-        TEST_RESULT_STR_Z(result.copyChecksum, "acc972a8319d4903b839c64ec217faa3e77b4fcb", "copy checksum for size passed");
-        TEST_RESULT_PTR(result.pageChecksumResult, NULL, "page checksum NULL");
-        TEST_STORAGE_GET(
-            storageRepo(), strZ(backupPathFile), "atestfil", .cipherType = cipherTypeAes256Cbc,
-            .comment = "delta, copy file (size missmatch) to encrypted repo success");
-
-        // -------------------------------------------------------------------------------------------------------------------------
-        TEST_TITLE("no delta, recopy (size mismatch) file to encrypted repo");
-
-        fileList = lstNewP(sizeof(BackupFile));
-
-        file = (BackupFile)
-        {
-            .pgFile = pgFile,
-            .pgFileIgnoreMissing = false,
-            .pgFileSize = 9,
-            .pgFileCopyExactSize = true,
-            .pgFileChecksum = STRDEF("9bc8ab2dda60ef4beed07d1e19ce0676d5edde67"),
-            .pgFileChecksumPage = false,
-            .manifestFile = pgFile,
-            .manifestFileResume = true,
-            .manifestFileHasReference = false,
-        };
-
-        lstAdd(fileList, &file);
-
-        TEST_ASSIGN(
-            result,
-            *(BackupFileResult *)lstGet(
-                backupFile(repoFile, 0, 0, compressTypeNone, 0, cipherTypeAes256Cbc, STRDEF(TEST_CIPHER_PASS), fileList), 0),
-            "pg and repo file exists, checksum mismatch, no ignoreMissing, no pageChecksum, no delta, no hasReference");
-        TEST_RESULT_UINT(result.copySize, 9, "copy size set");
-        TEST_RESULT_UINT(result.repoSize, 32, "repo size set");
-        TEST_RESULT_UINT(result.backupCopyResult, backupCopyResultReCopy, "recopy file");
-        TEST_RESULT_STR_Z(result.copyChecksum, "9bc8ab2dda60ef4beed07d1e19ce0676d5edde67", "copy checksum");
-        TEST_RESULT_PTR(result.pageChecksumResult, NULL, "page checksum NULL");
-        TEST_STORAGE_GET(
-            storageRepoWrite(), strZ(backupPathFile), "atestfile", .cipherType = cipherTypeAes256Cbc,
-            .comment = "recopy file to encrypted repo success");
-
-        // -------------------------------------------------------------------------------------------------------------------------
-        TEST_TITLE("no delta, recopy (checksum mismatch), file to encrypted repo");
-
-        fileList = lstNewP(sizeof(BackupFile));
-
-        file = (BackupFile)
-        {
-            .pgFile = pgFile,
-            .pgFileIgnoreMissing = false,
-            .pgFileSize = 9,
-            .pgFileCopyExactSize = true,
-            .pgFileChecksum = STRDEF("1234567890123456789012345678901234567890"),
-            .pgFileChecksumPage = false,
-            .manifestFile = pgFile,
-            .manifestFileResume = true,
-            .manifestFileHasReference = false,
-        };
-
-        lstAdd(fileList, &file);
-
-        TEST_ASSIGN(
-            result,
-            *(BackupFileResult *)lstGet(
-                backupFile(repoFile, 0, 0, compressTypeNone, 0, cipherTypeAes256Cbc, STRDEF(TEST_CIPHER_PASS), fileList), 0),
-            "backup file");
-
-        TEST_RESULT_UINT(result.copySize, 9, "copy size set");
-        TEST_RESULT_UINT(result.repoSize, 32, "repo size set");
-        TEST_RESULT_UINT(result.backupCopyResult, backupCopyResultReCopy, "recopy file");
-        TEST_RESULT_STR_Z(result.copyChecksum, "9bc8ab2dda60ef4beed07d1e19ce0676d5edde67", "copy checksum for size passed");
-        TEST_RESULT_PTR(result.pageChecksumResult, NULL, "page checksum NULL");
-        TEST_STORAGE_GET(
-            storageRepo(), strZ(backupPathFile), "atestfile",
-            .cipherType = cipherTypeAes256Cbc, .comment = "recopy file to encrypted repo, success");
-=======
->>>>>>> 5e640e3c
     }
 
     // *****************************************************************************************************************************
@@ -3825,18 +3611,10 @@
                 "compare file list");
         }
 
-<<<<<<< HEAD
         // -------------------------------------------------------------------------------------------------------------------------
         TEST_TITLE("online 11 full backup with block incr");
 
         backupTimeStart = BACKUP_EPOCH + 2800000;
-=======
-        // It is better to put as few tests here as possible because cmp/enc makes tests more expensive (especially with valgrind)
-        // -------------------------------------------------------------------------------------------------------------------------
-        TEST_TITLE("online 11 full backup with comp/enc");
-
-        backupTimeStart = BACKUP_EPOCH + 3200000;
->>>>>>> 5e640e3c
 
         {
             // Remove old pg data
@@ -3848,7 +3626,6 @@
             // Update version
             HRN_STORAGE_PUT_Z(storagePgWrite(), PG_FILE_PGVERSION, PG_VERSION_11_STR, .timeModified = backupTimeStart);
 
-<<<<<<< HEAD
             // Load options
             StringList *argList = strLstNew();
             hrnCfgArgRawZ(argList, cfgOptStanza, "test1");
@@ -4059,8 +3836,6 @@
         backupTimeStart = BACKUP_EPOCH + 3200000;
 
         {
-=======
->>>>>>> 5e640e3c
             // Create encrypted stanza
             StringList *argList = strLstNew();
             hrnCfgArgRawZ(argList, cfgOptStanza, "test1");
@@ -4083,16 +3858,12 @@
             hrnCfgArgRaw(argList, cfgOptPgPath, pg1Path);
             hrnCfgArgRawZ(argList, cfgOptRepoRetentionFull, "1");
             hrnCfgArgRawStrId(argList, cfgOptType, backupTypeFull);
-<<<<<<< HEAD
             hrnCfgArgRawBool(argList, cfgOptRepoBlock, true);
             hrnCfgArgRawZ(argList, cfgOptBufferSize, "16KiB");
-=======
->>>>>>> 5e640e3c
             hrnCfgArgRawZ(argList, cfgOptRepoCipherType, "aes-256-cbc");
             hrnCfgEnvRawZ(cfgOptRepoCipherPass, TEST_CIPHER_PASS);
             HRN_CFG_LOAD(cfgCmdBackup, argList);
 
-<<<<<<< HEAD
             // File that uses block incr and will grow
             Buffer *file = bufNew(manifestBuildBlockIncrSizeMap[LENGTH_OF(manifestBuildBlockIncrSizeMap) - 1].fileSize);
             memset(bufPtr(file), 0, bufSize(file));
@@ -4100,8 +3871,6 @@
 
             HRN_STORAGE_PUT(storagePgWrite(), "block-incr-grow", file, .timeModified = backupTimeStart);
 
-=======
->>>>>>> 5e640e3c
             // Run backup
             testBackupPqScriptP(
                 PG_VERSION_11, backupTimeStart, .walCompressType = compressTypeNone, .cipherType = cipherTypeAes256Cbc,
@@ -4112,10 +3881,7 @@
                 "P00   INFO: execute non-exclusive backup start: backup begins after the next regular checkpoint completes\n"
                 "P00   INFO: backup start archive = 0000000105DC520000000000, lsn = 5dc5200/0\n"
                 "P00   INFO: check archive for segment 0000000105DC520000000000\n"
-<<<<<<< HEAD
                 "P01 DETAIL: backup file " TEST_PATH "/pg1/block-incr-grow (128KB, [PCT]) checksum [SHA1]\n"
-=======
->>>>>>> 5e640e3c
                 "P01 DETAIL: backup file " TEST_PATH "/pg1/global/pg_control (8KB, [PCT]) checksum [SHA1]\n"
                 "P01 DETAIL: backup file " TEST_PATH "/pg1/PG_VERSION (2B, [PCT]) checksum [SHA1]\n"
                 "P00   INFO: execute non-exclusive backup stop and wait for all WAL segments to archive\n"
@@ -4124,7 +3890,6 @@
                 "P00 DETAIL: wrote 'tablespace_map' file returned from backup stop function\n"
                 "P00   INFO: check archive for segment(s) 0000000105DC520000000000:0000000105DC520000000001\n"
                 "P00   INFO: new backup label = 20191108-080000F\n"
-<<<<<<< HEAD
                 "P00   INFO: full backup size = [SIZE], file total = 5");
 
             TEST_RESULT_STR_Z(
@@ -4237,9 +4002,6 @@
                 "pg_data={}\n"
                 "pg_data/global={}\n",
                 "compare file list");
-=======
-                "P00   INFO: full backup size = [SIZE], file total = 4");
->>>>>>> 5e640e3c
         }
     }
 
