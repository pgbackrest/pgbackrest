--- conflicted
+++ resolved
@@ -3153,12 +3153,9 @@
             hrnCfgArgRawBool(argList, cfgOptArchiveCopy, true);
             hrnCfgArgRawZ(argList, cfgOptBufferSize, "16K");
             hrnCfgArgRawBool(argList, cfgOptRepoBundle, true);
-<<<<<<< HEAD
+            hrnCfgArgRawBool(argList, cfgOptResume, false);
             hrnCfgArgRawZ(argList, cfgOptAnnotation, "extra key=this is an annotation");
             hrnCfgArgRawZ(argList, cfgOptAnnotation, "source=this is another annotation");
-=======
-            hrnCfgArgRawBool(argList, cfgOptResume, false);
->>>>>>> a16cf5ea
             HRN_CFG_LOAD(cfgCmdBackup, argList);
 
             // Set to a smaller values than the defaults allow
