--- conflicted
+++ resolved
@@ -2538,11 +2538,7 @@
                         storageRepoWrite(),
                         strNewFmt(STORAGE_REPO_BACKUP "/%s/" BACKUP_MANIFEST_FILE INFO_COPY_EXT, strZ(resumeLabel)))));
 
-<<<<<<< HEAD
             // Backup errors on backup type
-=======
-            // Back errors on backup type
->>>>>>> de55902f
             hrnBackupPqScriptP(PG_VERSION_95, backupTimeStart);
             TEST_RESULT_VOID(hrnCmdBackup(), "backup");
 
@@ -3273,7 +3269,7 @@
                 "P00   INFO: full/incr backup final copy\n"
                 "P01 DETAIL: backup file " TEST_PATH "/pg1/block-incr-no-resume (24KB, [PCT]) checksum [SHA1]");
 
-            HRN_PG_CONTROL_PUT(storagePgWrite(), PG_VERSION_11, .pageChecksum = false, .walSegmentSize = 2 * 1024 * 1024);
+            HRN_PG_CONTROL_PUT(storagePgWrite(), PG_VERSION_11, .pageChecksumVersion = 0, .walSegmentSize = 2 * 1024 * 1024);
 
             // File removed before final copy. This file will still end up in the final backup since it was not changed when the
             // final manifest was built. This is OK since it will be removed during replay.
@@ -3389,98 +3385,6 @@
 
             HRN_STORAGE_PUT(storageRepoWrite(), "backup/test1/20191103-165320F/pg_data/block-incr-no-resume.pgbi", file);
 
-            // File that uses block incr and will not be resumed
-            file = bufNew(BLOCK_MIN_SIZE * 3);
-            memset(bufPtr(file), 0, bufSize(file));
-            bufUsedSet(file, bufSize(file));
-
-            HRN_STORAGE_PUT(storagePgWrite(), "block-incr-no-resume", file, .timeModified = backupTimeStart);
-
-            // Error when pg_control is missing after backup start
-            HRN_BACKUP_SCRIPT_SET(
-                {.op = hrnBackupScriptOpRemove, .file = storagePathP(storagePg(), STRDEF("global/pg_control"))});
-            hrnBackupPqScriptP(
-                PG_VERSION_11, backupTimeStart, .walCompressType = compressTypeGz, .walTotal = 2, .walSwitch = true,
-                .errorAfterCopyStart = true);
-            TEST_ERROR(
-                hrnCmdBackup(), FileMissingError,
-                "raised from local-1 shim protocol: unable to open missing file '" TEST_PATH "/pg1/global/pg_control' for read");
-
-            TEST_RESULT_LOG(
-                "P00   INFO: execute non-exclusive backup start: backup begins after the next regular checkpoint completes\n"
-                "P00   INFO: backup start archive = 0000000105DBF06000000000, lsn = 5dbf060/0\n"
-                "P00   INFO: check archive for segment 0000000105DBF06000000000\n"
-                "P01 DETAIL: backup file " TEST_PATH "/pg1/block-incr-no-resume (24KB, [PCT]) checksum [SHA1]\n"
-                "P01 DETAIL: backup file " TEST_PATH "/pg1/block-incr-grow (24KB, [PCT]) checksum [SHA1]");
-
-            HRN_PG_CONTROL_PUT(storagePgWrite(), PG_VERSION_11, .pageChecksumVersion = 0, .walSegmentSize = 2 * 1024 * 1024);
-
-            // Run backup
-            hrnBackupPqScriptP(PG_VERSION_11, backupTimeStart, .walCompressType = compressTypeGz, .walTotal = 2, .walSwitch = true);
-            TEST_RESULT_VOID(hrnCmdBackup(), "backup");
-
-            TEST_RESULT_LOG(
-                "P00   INFO: execute non-exclusive backup start: backup begins after the next regular checkpoint completes\n"
-                "P00   INFO: backup start archive = 0000000105DBF06000000000, lsn = 5dbf060/0\n"
-                "P00   INFO: check archive for segment 0000000105DBF06000000000\n"
-                "P00   INFO: backup '20191103-165320F' cannot be resumed: partially deleted by prior resume or invalid\n"
-                "P01 DETAIL: backup file " TEST_PATH "/pg1/block-incr-no-resume (24KB, [PCT]) checksum [SHA1]\n"
-                "P01 DETAIL: backup file " TEST_PATH "/pg1/block-incr-grow (24KB, [PCT]) checksum [SHA1]\n"
-                "P01 DETAIL: backup file " TEST_PATH "/pg1/global/pg_control (bundle 1/0, 8KB, [PCT]) checksum [SHA1]\n"
-                "P01 DETAIL: backup file " TEST_PATH "/pg1/PG_VERSION (bundle 1/8192, 2B, [PCT]) checksum [SHA1]\n"
-                "P00   INFO: execute non-exclusive backup stop and wait for all WAL segments to archive\n"
-                "P00   INFO: backup stop archive = 0000000105DBF06000000001, lsn = 5dbf060/300000\n"
-                "P00 DETAIL: wrote 'backup_label' file returned from backup stop function\n"
-                "P00   INFO: check archive for segment(s) 0000000105DBF06000000000:0000000105DBF06000000001\n"
-                "P00   INFO: new backup label = 20191103-165320F\n"
-                "P00   INFO: full backup size = [SIZE], file total = 5");
-
-            TEST_RESULT_STR_Z(
-                testBackupValidateP(storageRepo(), STRDEF(STORAGE_REPO_BACKUP "/latest")),
-                ".> {d=20191103-165320F}\n"
-                "bundle/1/pg_data/PG_VERSION {s=2}\n"
-                "bundle/1/pg_data/global/pg_control {s=8192}\n"
-                "pg_data/backup_label {s=17, ts=+2}\n"
-                "pg_data/block-incr-grow.pgbi {s=24576, m=0:{0,1,2}}\n"
-                "pg_data/block-incr-no-resume.pgbi {s=24576, m=0:{0,1,2}}\n"
-                "--------\n"
-                "[backup:target]\n"
-                "pg_data={\"path\":\"" TEST_PATH "/pg1\",\"type\":\"path\"}\n",
-                "compare file list");
-        }
-
-        // -------------------------------------------------------------------------------------------------------------------------
-        TEST_TITLE("online 11 full backup with block incr resume");
-
-        backupTimeStart = BACKUP_EPOCH + 2900000;
-
-        {
-            // Load options
-            StringList *argList = strLstNew();
-            hrnCfgArgRawZ(argList, cfgOptStanza, "test1");
-            hrnCfgArgRaw(argList, cfgOptRepoPath, repoPath);
-            hrnCfgArgRaw(argList, cfgOptPgPath, pg1Path);
-            hrnCfgArgRawZ(argList, cfgOptRepoRetentionFull, "1");
-            hrnCfgArgRawStrId(argList, cfgOptType, backupTypeFull);
-            hrnCfgArgRawZ(argList, cfgOptCompressType, "none");
-            hrnCfgArgRawBool(argList, cfgOptRepoBundle, true);
-            hrnCfgArgRawZ(argList, cfgOptRepoBundleLimit, "23kB");
-            hrnCfgArgRawBool(argList, cfgOptRepoBlock, true);
-            hrnCfgArgRawZ(argList, cfgOptRepoBlockSizeMap, STRINGIFY(BLOCK_MAX_FILE_SIZE) "b=" STRINGIFY(BLOCK_MAX_SIZE) "b");
-            hrnCfgArgRawZ(argList, cfgOptRepoBlockSizeMap, STRINGIFY(BLOCK_MIN_FILE_SIZE) "=" STRINGIFY(BLOCK_MIN_SIZE));
-            hrnCfgArgRawZ(argList, cfgOptRepoBlockSizeMap, STRINGIFY(BLOCK_MID_FILE_SIZE) "=" STRINGIFY(BLOCK_MID_SIZE));
-            HRN_CFG_LOAD(cfgCmdBackup, argList);
-
-            // Make this backup look resumable
-            HRN_STORAGE_REMOVE(storageTest, "repo/backup/test1/20191103-165320F/backup.manifest");
-
-            // Corrupt file that uses block incr and will not be resumed
-            Buffer *file = bufNew(BLOCK_MIN_SIZE * 3);
-            memset(bufPtr(file), 99, bufSize(file));
-            bufUsedSet(file, bufSize(file));
-
-            HRN_STORAGE_PUT(storageRepoWrite(), "backup/test1/20191103-165320F/pg_data/block-incr-no-resume.pgbi", file);
-
             // File that shrinks below the limit where it would get block incremental if it were new
             file = bufNew(BLOCK_MIN_FILE_SIZE + 1);
             memset(bufPtr(file), 55, bufSize(file));
@@ -3519,12 +3423,9 @@
 
             HRN_STORAGE_PUT(storagePgWrite(), "grow-to-block-incr", file, .timeModified = backupTimeStart);
 
-<<<<<<< HEAD
             // Normal file that remains the same between backups
             HRN_STORAGE_PUT_Z(storagePgWrite(), "normal-same", "SAME", .timeModified = backupTimeStart);
 
-=======
->>>>>>> de55902f
             // Run backup
             hrnBackupPqScriptP(PG_VERSION_11, backupTimeStart, .walCompressType = compressTypeGz, .walTotal = 2, .walSwitch = true);
             TEST_RESULT_VOID(hrnCmdBackup(), "backup");
@@ -3539,13 +3440,10 @@
                 "P00 DETAIL: remove path '" TEST_PATH "/repo/backup/test1/20191103-165320F/bundle' from resumed backup\n"
                 "P00 DETAIL: remove file '" TEST_PATH "/repo/backup/test1/20191103-165320F/pg_data/backup_label' from resumed"
                 " backup (missing in manifest)\n"
-<<<<<<< HEAD
                 "P00 DETAIL: remove file '" TEST_PATH "/repo/backup/test1/20191103-165320F/pg_data/below-fi-limit' from resumed"
                 " backup (missing in manifest)\n"
                 "P00 DETAIL: remove file '" TEST_PATH "/repo/backup/test1/20191103-165320F/pg_data/rm-before-final-cp' from resumed"
                 " backup (missing in manifest)\n"
-=======
->>>>>>> de55902f
                 "P01 DETAIL: backup file " TEST_PATH "/pg1/block-incr-no-resume (24KB, [PCT]) checksum [SHA1]\n"
                 "P00   WARN: resumed backup file pg_data/block-incr-no-resume did not have expected checksum"
                 " ebdd38b69cd5b9f2d00d273c981e16960fbbb4f7. The file was recopied and backup will continue but this may be an issue"
@@ -3872,13 +3770,7 @@
 
             TEST_RESULT_LOG(
                 "P00   WARN: backup '20191108-080000F' missing manifest removed from backup.info\n"
-<<<<<<< HEAD
                 "P00   INFO: full/incr backup preliminary copy\n"
-=======
-                "P00   INFO: execute non-exclusive backup start: backup begins after the next regular checkpoint completes\n"
-                "P00   INFO: backup start archive = 0000000105DC6A7000000000, lsn = 5dc6a70/0\n"
-                "P00   INFO: check archive for segment 0000000105DC6A7000000000\n"
->>>>>>> de55902f
                 "P00   WARN: resumable backup 20191108-080000F of same type exists -- invalid files will be removed then the backup"
                 " will resume\n"
                 "P00 DETAIL: remove path '" TEST_PATH "/repo/backup/test1/20191108-080000F/bundle' from resumed backup\n"
@@ -3886,7 +3778,6 @@
                 " backup (missing in manifest)\n"
                 "P01 DETAIL: backup file " TEST_PATH "/pg1/block-incr-no-resume (24KB, [PCT]) checksum [SHA1]\n"
                 "P01 DETAIL: checksum resumed file " TEST_PATH "/pg1/block-incr-grow (24KB, [PCT]) checksum [SHA1]\n"
-<<<<<<< HEAD
                 "P00   INFO: execute non-exclusive backup start: backup begins after the next regular checkpoint completes\n"
                 "P00   INFO: backup start archive = 0000000105DC6A7000000000, lsn = 5dc6a70/0\n"
                 "P00   INFO: check archive for segment 0000000105DC6A7000000000\n"
@@ -3894,8 +3785,6 @@
                 "P00   INFO: full/incr backup final copy\n"
                 "P01 DETAIL: match file from prior backup " TEST_PATH "/pg1/block-incr-no-resume (24KB, [PCT]) checksum [SHA1]\n"
                 "P01 DETAIL: match file from prior backup " TEST_PATH "/pg1/block-incr-grow (24KB, [PCT]) checksum [SHA1]\n"
-=======
->>>>>>> de55902f
                 "P01 DETAIL: backup file " TEST_PATH "/pg1/block-incr-wayback (16KB, [PCT]) checksum [SHA1]\n"
                 "P01 DETAIL: backup file " TEST_PATH "/pg1/PG_VERSION (bundle 1/0, 2B, [PCT]) checksum [SHA1]\n"
                 "P01 DETAIL: backup file " TEST_PATH "/pg1/global/pg_control (bundle 1/24, 8KB, [PCT]) checksum [SHA1]\n"
