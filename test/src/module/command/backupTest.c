--- conflicted
+++ resolved
@@ -1892,12 +1892,8 @@
             backupJobResult(manifest, STRDEF("host"), storageTest, strLstNew(), job, false, 0, &sizeProgress,
             &currentPercentComplete), "log noop result");
 
-<<<<<<< HEAD
-        TEST_RESULT_LOG("P00 DETAIL: match file from prior backup host:" TEST_PATH "/test (0B, 100%)");
+        TEST_RESULT_LOG("P00 DETAIL: match file from prior backup host:" TEST_PATH "/test (0B, 100.00%)");
         TEST_RESULT_VOID(lockRelease(true), "release all locks");
-=======
-        TEST_RESULT_LOG("P00 DETAIL: match file from prior backup host:" TEST_PATH "/test (0B, 100.00%)");
->>>>>>> f7ab002a
     }
 
     // Offline tests should only be used to test offline functionality and errors easily tested in offline mode
