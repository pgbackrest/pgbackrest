/***********************************************************************************************************************************
Test Backup Command
***********************************************************************************************************************************/
#include "command/stanza/create.h"
#include "command/stanza/upgrade.h"
#include "common/crypto/hash.h"
#include "common/io/bufferWrite.h"
#include "postgres/interface/static.vendor.h"
#include "storage/helper.h"
#include "storage/posix/storage.h"

#include "common/harnessConfig.h"
#include "common/harnessPostgres.h"
#include "common/harnessPq.h"
#include "common/harnessPack.h"
#include "common/harnessProtocol.h"
#include "common/harnessStorage.h"

/***********************************************************************************************************************************
Get a list of all files in the backup and a redacted version of the manifest that can be tested against a static string
***********************************************************************************************************************************/
typedef struct TestBackupValidateCallbackData
{
    const Storage *storage;                                         // Storage object when needed (e.g. fileCompressed = true)
    const String *path;                                             // Subpath when storage is specified
    Manifest *manifest;                                             // Manifest to check for files/links/paths
    const ManifestData *manifestData;                               // Manifest data
    String *content;                                                // String where content should be added
} TestBackupValidateCallbackData;

static void
testBackupValidateCallback(void *callbackData, const StorageInfo *info)
{
    TestBackupValidateCallbackData *data = callbackData;

    // Don't include . when it is a path (we'll still include it when it is a link so we can see the destination)
    if (info->type == storageTypePath && strEq(info->name, DOT_STR))
        return;

    // Don't include backup.manifest or copy.  We'll test that they are present elsewhere
    if (info->type == storageTypeFile &&
        (strEqZ(info->name, BACKUP_MANIFEST_FILE) || strEqZ(info->name, BACKUP_MANIFEST_FILE INFO_COPY_EXT)))
        return;

    switch (info->type)
    {
        case storageTypeFile:
        {
            // Test mode, user, group. These values are not in the manifest but we know what they should be based on the default
            // mode and current user/group.
            // ---------------------------------------------------------------------------------------------------------------------
            if (info->mode != 0640)
                THROW_FMT(AssertError, "'%s' mode is not 0640", strZ(info->name));

            if (!strEq(info->user, TEST_USER_STR))
                THROW_FMT(AssertError, "'%s' user should be '" TEST_USER "'", strZ(info->name));

            if (!strEq(info->group, TEST_GROUP_STR))
                THROW_FMT(AssertError, "'%s' group should be '" TEST_GROUP "'", strZ(info->name));

            // Build file list (needed because bundles can contain multiple files)
            // ---------------------------------------------------------------------------------------------------------------------
            List *const fileList = lstNewP(sizeof(ManifestFile *));
            bool bundle = strBeginsWithZ(info->name, "bundle/");

            if (bundle)
            {
                const uint64_t bundleId = cvtZToUInt64(strZ(strSub(info->name, sizeof("bundle"))));

                for (unsigned int fileIdx = 0; fileIdx < manifestFileTotal(data->manifest); fileIdx++)
                {
                    const ManifestFile *const file = manifestFile(data->manifest, fileIdx);

                    if (file->bundleId == bundleId)
                        lstAdd(fileList, &file);
                }
            }
            else
            {
                const String *manifestName = info->name;

                if (data->manifestData->backupOptionCompressType != compressTypeNone)
                {
                    manifestName = strSubN(
                        info->name, 0, strSize(info->name) - strSize(compressExtStr(data->manifestData->backupOptionCompressType)));
                }

                const ManifestFile *const file = manifestFileFind(data->manifest, manifestName);
                lstAdd(fileList, &file);
            }

            // Check files
            // ---------------------------------------------------------------------------------------------------------------------
<<<<<<< HEAD
            for (unsigned int fileIdx = 0; fileIdx < lstSize(fileList); fileIdx++)
            {
                ManifestFile *const file = *(ManifestFile **)lstGet(fileList, fileIdx);

                if (bundle)
                    strCatFmt(data->content, "%s/%s {file", strZ(info->name), strZ(file->name));
                else
                    strCatFmt(data->content, "%s {file", strZ(info->name));

                // Calculate checksum/size and decompress if needed
                // -----------------------------------------------------------------------------------------------------------------
                StorageRead *read = storageNewReadP(
                    data->storage, strNewFmt("%s/%s", strZ(data->path), strZ(info->name)), .offset = file->bundleOffset,
                    .limit = VARUINT64(file->sizeRepo));

                if (data->manifestData->backupOptionCompressType != compressTypeNone)
                {
                    ioFilterGroupAdd(
                        ioReadFilterGroup(storageReadIo(read)), decompressFilter(data->manifestData->backupOptionCompressType));
                }

                ioFilterGroupAdd(ioReadFilterGroup(storageReadIo(read)), cryptoHashNew(HASH_TYPE_SHA1_STR));

                uint64_t size = bufUsed(storageGetP(read));
                const String *checksum = pckReadStrP(
                    ioFilterGroupResultP(ioReadFilterGroup(storageReadIo(read)), CRYPTO_HASH_FILTER_TYPE));
=======
            ManifestFilePack **const filePack = manifestFilePackFindInternal(data->manifest, manifestName);
            ManifestFile file = manifestFileUnpack(*filePack);

            // Test size and repo-size. If compressed then set the repo-size to size so it will not be in test output. Even the same
            // compression algorithm can give slightly different results based on the version so repo-size is not deterministic for
            // compression.
            if (size != file.size)
                THROW_FMT(AssertError, "'%s' size does match manifest", strZ(manifestName));

            if (info->size != file.sizeRepo)
                THROW_FMT(AssertError, "'%s' repo size does match manifest", strZ(manifestName));

            if (data->manifestData->backupOptionCompressType != compressTypeNone)
                file.sizeRepo = file.size;

            // Test the checksum. pg_control and WAL headers have different checksums depending on cpu architecture so remove
            // the checksum from the test output.
            if (!strEqZ(checksum, file.checksumSha1))
                THROW_FMT(AssertError, "'%s' checksum does match manifest", strZ(manifestName));

            if (strEqZ(manifestName, MANIFEST_TARGET_PGDATA "/" PG_PATH_GLOBAL "/" PG_FILE_PGCONTROL) ||
                strBeginsWith(
                    manifestName, strNewFmt(MANIFEST_TARGET_PGDATA "/%s/", strZ(pgWalPath(data->manifestData->pgVersion)))))
            {
                file.checksumSha1[0] = '\0';
            }
>>>>>>> 61ce5869

                strCatFmt(data->content, ", s=%" PRIu64, size);

                if (!strEqZ(checksum, file->checksumSha1))
                    THROW_FMT(AssertError, "'%s' checksum does match manifest", strZ(file->name));

                // Test size and repo-size. If compressed then set the repo-size to size so it will not be in test output. Even the
                // same compression algorithm can give slightly different results based on the version so repo-size is not
                // deterministic for compression.
                // -----------------------------------------------------------------------------------------------------------------
                if (size != file->size)
                    THROW_FMT(AssertError, "'%s' size does match manifest", strZ(file->name));

                // Repo size can only be compared to file size when not bundled
                if (!bundle)
                {
                    if (info->size != file->sizeRepo)
                        THROW_FMT(AssertError, "'%s' repo size does match manifest", strZ(file->name));
                }

                if (data->manifestData->backupOptionCompressType != compressTypeNone)
                    file->sizeRepo = file->size;

                // Bundle id/offset are too noisy so remove them. They are checked size/checksum and listed with the files.
                // -----------------------------------------------------------------------------------------------------------------
                file->bundleId = 0;
                file->bundleOffset = 0;

                // pg_control and WAL headers have different checksums depending on cpu architecture so remove the checksum from the
                // test output.
                // -----------------------------------------------------------------------------------------------------------------
                if (strEqZ(file->name, MANIFEST_TARGET_PGDATA "/" PG_PATH_GLOBAL "/" PG_FILE_PGCONTROL) ||
                    strBeginsWith(
                        file->name, strNewFmt(MANIFEST_TARGET_PGDATA "/%s/", strZ(pgWalPath(data->manifestData->pgVersion)))))
                {
                    file->checksumSha1[0] = '\0';
                }

                strCatZ(data->content, "}\n");
            }

            // Update changes to manifest file
            manifestFilePackUpdate(data->manifest, filePack, &file);

            break;
        }

        case storageTypeLink:
            strCatFmt(data->content, "%s {link, d=%s}\n", strZ(info->name), strZ(info->linkDestination));
            break;

        case storageTypePath:
        {
            strCatFmt(data->content, "%s {path", strZ(info->name));

            // Check against the manifest
            // ---------------------------------------------------------------------------------------------------------------------
            if (!strEq(info->name, STRDEF("bundle")))
                manifestPathFind(data->manifest, info->name);

            // Test mode, user, group. These values are not in the manifest but we know what they should be based on the default
            // mode and current user/group.
            if (info->mode != 0750)
                THROW_FMT(AssertError, "'%s' mode is not 00750", strZ(info->name));

            if (!strEq(info->user, TEST_USER_STR))
                THROW_FMT(AssertError, "'%s' user should be '" TEST_USER "'", strZ(info->name));

            if (!strEq(info->group, TEST_GROUP_STR))
                THROW_FMT(AssertError, "'%s' group should be '" TEST_GROUP "'", strZ(info->name));

            strCatZ(data->content, "}\n");
            break;
        }

        case storageTypeSpecial:
            THROW_FMT(AssertError, "unexpected special file '%s'", strZ(info->name));
    }

}

static String *
testBackupValidate(const Storage *storage, const String *path)
{
    FUNCTION_HARNESS_BEGIN();
        FUNCTION_HARNESS_PARAM(STORAGE, storage);
        FUNCTION_HARNESS_PARAM(STRING, path);
    FUNCTION_HARNESS_END();

    ASSERT(storage != NULL);
    ASSERT(path != NULL);

    String *result = strNew();

    MEM_CONTEXT_TEMP_BEGIN()
    {
        // Build a list of files in the backup path and verify against the manifest
        // -------------------------------------------------------------------------------------------------------------------------
        Manifest *manifest = manifestLoadFile(storage, strNewFmt("%s/" BACKUP_MANIFEST_FILE, strZ(path)), cipherTypeNone, NULL);

        TestBackupValidateCallbackData callbackData =
        {
            .storage = storage,
            .path = path,
            .content = result,
            .manifest = manifest,
            .manifestData = manifestData(manifest),
        };

        storageInfoListP(storage, path, testBackupValidateCallback, &callbackData, .recurse = true, .sortOrder = sortOrderAsc);

        // Make sure both backup.manifest files exist since we skipped them in the callback above
        if (!storageExistsP(storage, strNewFmt("%s/" BACKUP_MANIFEST_FILE, strZ(path))))
            THROW(AssertError, BACKUP_MANIFEST_FILE " is missing");

        if (!storageExistsP(storage, strNewFmt("%s/" BACKUP_MANIFEST_FILE INFO_COPY_EXT, strZ(path))))
            THROW(AssertError, BACKUP_MANIFEST_FILE INFO_COPY_EXT " is missing");

        // Output the manifest to a string and exclude sections that don't need validation. Note that each of these sections should
        // be considered from automatic validation but adding them to the output will make the tests too noisy. One good technique
        // would be to remove it from the output only after validation so new values will cause changes in the output.
        // -------------------------------------------------------------------------------------------------------------------------
        Buffer *manifestSaveBuffer = bufNew(0);
        manifestSave(manifest, ioBufferWriteNew(manifestSaveBuffer));

        String *manifestEdit = strNew();
        StringList *manifestLine = strLstNewSplitZ(strTrim(strNewBuf(manifestSaveBuffer)), "\n");
        bool bSkipSection = false;

        for (unsigned int lineIdx = 0; lineIdx < strLstSize(manifestLine); lineIdx++)
        {
            const String *line = strTrim(strLstGet(manifestLine, lineIdx));

            if (strChr(line, '[') == 0)
            {
                const String *section = strSubN(line, 1, strSize(line) - 2);

                if (strEq(section, INFO_SECTION_BACKREST_STR) ||
                    strEq(section, MANIFEST_SECTION_BACKUP_STR) ||
                    strEq(section, MANIFEST_SECTION_BACKUP_DB_STR) ||
                    strEq(section, MANIFEST_SECTION_BACKUP_OPTION_STR) ||
                    strEq(section, MANIFEST_SECTION_DB_STR) ||
                    strEq(section, MANIFEST_SECTION_TARGET_FILE_DEFAULT_STR) ||
                    strEq(section, MANIFEST_SECTION_TARGET_LINK_DEFAULT_STR) ||
                    strEq(section, MANIFEST_SECTION_TARGET_PATH_DEFAULT_STR))
                {
                    bSkipSection = true;
                }
                else
                    bSkipSection = false;
            }

            if (!bSkipSection)
                strCatFmt(manifestEdit, "%s\n", strZ(line));
        }

        strCatFmt(result, "--------\n%s\n", strZ(strTrim(manifestEdit)));
    }
    MEM_CONTEXT_TEMP_END();

    FUNCTION_HARNESS_RETURN(STRING, result);
}

/***********************************************************************************************************************************
Generate pq scripts for versions of PostgreSQL
***********************************************************************************************************************************/
typedef struct TestBackupPqScriptParam
{
    VAR_PARAM_HEADER;
    bool startFast;
    bool backupStandby;
    bool errorAfterStart;
    bool noWal;                                                     // Don't write test WAL segments
    bool noPriorWal;                                                // Don't write prior test WAL segments
    bool noArchiveCheck;                                            // Do not check archive
    CompressType walCompressType;                                   // Compress type for the archive files
    unsigned int walTotal;                                          // Total WAL to write
    unsigned int timeline;                                          // Timeline to use for WAL files
} TestBackupPqScriptParam;

#define testBackupPqScriptP(pgVersion, backupStartTime, ...)                                                                       \
    testBackupPqScript(pgVersion, backupStartTime, (TestBackupPqScriptParam){VAR_PARAM_INIT, __VA_ARGS__})

static void
testBackupPqScript(unsigned int pgVersion, time_t backupTimeStart, TestBackupPqScriptParam param)
{
    const char *pg1Path = TEST_PATH "/pg1";
    const char *pg2Path = TEST_PATH "/pg2";

    // If no timeline specified then use timeline 1
    param.timeline = param.timeline == 0 ? 1 : param.timeline;

    // Read pg_control to get info about the cluster
    PgControl pgControl = pgControlFromFile(storagePg());

    // Set archive timeout really small to save time on errors
    cfgOptionSet(cfgOptArchiveTimeout, cfgSourceParam, varNewInt64(100));

    // Set LSN and WAL start/stop
    uint64_t lsnStart = ((uint64_t)backupTimeStart & 0xFFFFFF00) << 28;
    uint64_t lsnStop =
        lsnStart + ((param.walTotal == 0 ? 0 : param.walTotal - 1) * pgControl.walSegmentSize) + (pgControl.walSegmentSize / 2);

    const char *walSegmentPrior = strZ(
        pgLsnToWalSegment(param.timeline, lsnStart - pgControl.walSegmentSize, pgControl.walSegmentSize));
    const char *lsnStartStr = strZ(pgLsnToStr(lsnStart));
    const char *walSegmentStart = strZ(pgLsnToWalSegment(param.timeline, lsnStart, pgControl.walSegmentSize));
    const char *lsnStopStr = strZ(pgLsnToStr(lsnStop));
    const char *walSegmentStop = strZ(pgLsnToWalSegment(param.timeline, lsnStop, pgControl.walSegmentSize));

    // Save pg_control with updated info
    pgControl.checkpoint = lsnStart;
    pgControl.timeline = param.timeline;

    HRN_STORAGE_PUT(
        storagePgIdxWrite(0), PG_PATH_GLOBAL "/" PG_FILE_PGCONTROL, hrnPgControlToBuffer(pgControl),
        .timeModified = backupTimeStart);

    // Update pg_control on primary with the backup time
    HRN_PG_CONTROL_TIME(storagePgIdxWrite(0), backupTimeStart);

    // Write WAL segments to the archive
    // -----------------------------------------------------------------------------------------------------------------------------
    if (!param.noPriorWal)
    {
        InfoArchive *infoArchive = infoArchiveLoadFile(storageRepo(), INFO_ARCHIVE_PATH_FILE_STR, cipherTypeNone, NULL);
        const String *archiveId = infoArchiveId(infoArchive);
        StringList *walSegmentList = pgLsnRangeToWalSegmentList(
            pgControl.version, param.timeline, lsnStart - pgControl.walSegmentSize,
            param.noWal ? lsnStart - pgControl.walSegmentSize : lsnStop,
            pgControl.walSegmentSize);

        Buffer *walBuffer = bufNew((size_t)pgControl.walSegmentSize);
        bufUsedSet(walBuffer, bufSize(walBuffer));
        memset(bufPtr(walBuffer), 0, bufSize(walBuffer));
        hrnPgWalToBuffer((PgWal){.version = pgControl.version, .systemId = pgControl.systemId}, walBuffer);
        const String *walChecksum = bufHex(cryptoHashOne(HASH_TYPE_SHA1_STR, walBuffer));

        for (unsigned int walSegmentIdx = 0; walSegmentIdx < strLstSize(walSegmentList); walSegmentIdx++)
        {
            StorageWrite *write = storageNewWriteP(
                storageRepoWrite(),
                strNewFmt(
                    STORAGE_REPO_ARCHIVE "/%s/%s-%s%s", strZ(archiveId), strZ(strLstGet(walSegmentList, walSegmentIdx)),
                    strZ(walChecksum), strZ(compressExtStr(param.walCompressType))));

            if (param.walCompressType != compressTypeNone)
                ioFilterGroupAdd(ioWriteFilterGroup(storageWriteIo(write)), compressFilter(param.walCompressType, 1));

            storagePutP(write, walBuffer);
        }
    }

    // -----------------------------------------------------------------------------------------------------------------------------
    if (pgVersion == PG_VERSION_95)
    {
        ASSERT(!param.backupStandby);
        ASSERT(!param.errorAfterStart);

        if (param.noArchiveCheck)
        {
            harnessPqScriptSet((HarnessPq [])
            {
                // Connect to primary
                HRNPQ_MACRO_OPEN_GE_92(1, "dbname='postgres' port=5432", PG_VERSION_95, pg1Path, false, NULL, NULL),

                // Get start time
                HRNPQ_MACRO_TIME_QUERY(1, (int64_t)backupTimeStart * 1000),

                // Start backup
                HRNPQ_MACRO_ADVISORY_LOCK(1, true),
                HRNPQ_MACRO_IS_IN_BACKUP(1, false),
                HRNPQ_MACRO_START_BACKUP_LE_95(1, param.startFast, lsnStartStr, walSegmentStart),
                HRNPQ_MACRO_DATABASE_LIST_1(1, "test1"),
                HRNPQ_MACRO_TABLESPACE_LIST_0(1),

                // Get copy start time
                HRNPQ_MACRO_TIME_QUERY(1, (int64_t)backupTimeStart * 1000 + 999),
                HRNPQ_MACRO_TIME_QUERY(1, (int64_t)backupTimeStart * 1000 + 1000),

                // Ping
                HRNPQ_MACRO_IS_STANDBY_QUERY(1, false),
                HRNPQ_MACRO_IS_STANDBY_QUERY(1, false),

                // Stop backup
                HRNPQ_MACRO_STOP_BACKUP_LE_95(1, lsnStopStr, walSegmentStop),

                // Get stop time
                HRNPQ_MACRO_TIME_QUERY(1, (int64_t)backupTimeStart * 1000 + 2000),

                HRNPQ_MACRO_DONE()
            });
        }
        else
        {
            harnessPqScriptSet((HarnessPq [])
            {
                // Connect to primary
                HRNPQ_MACRO_OPEN_GE_92(1, "dbname='postgres' port=5432", PG_VERSION_95, pg1Path, false, NULL, NULL),

                // Get start time
                HRNPQ_MACRO_TIME_QUERY(1, (int64_t)backupTimeStart * 1000),

                // Start backup
                HRNPQ_MACRO_ADVISORY_LOCK(1, true),
                HRNPQ_MACRO_IS_IN_BACKUP(1, false),
                HRNPQ_MACRO_CURRENT_WAL_LE_96(1, walSegmentPrior),
                HRNPQ_MACRO_START_BACKUP_LE_95(1, param.startFast, lsnStartStr, walSegmentStart),
                HRNPQ_MACRO_DATABASE_LIST_1(1, "test1"),
                HRNPQ_MACRO_TABLESPACE_LIST_0(1),

                // Get copy start time
                HRNPQ_MACRO_TIME_QUERY(1, (int64_t)backupTimeStart * 1000 + 999),
                HRNPQ_MACRO_TIME_QUERY(1, (int64_t)backupTimeStart * 1000 + 1000),

                // Ping
                HRNPQ_MACRO_IS_STANDBY_QUERY(1, false),
                HRNPQ_MACRO_IS_STANDBY_QUERY(1, false),

                // Stop backup
                HRNPQ_MACRO_STOP_BACKUP_LE_95(1, lsnStopStr, walSegmentStop),

                // Get stop time
                HRNPQ_MACRO_TIME_QUERY(1, (int64_t)backupTimeStart * 1000 + 2000),

                HRNPQ_MACRO_DONE()
            });
        }
    }
    // -----------------------------------------------------------------------------------------------------------------------------
    else if (pgVersion == PG_VERSION_96)
    {
        ASSERT(param.backupStandby);
        ASSERT(!param.errorAfterStart);
        ASSERT(!param.noArchiveCheck);

        // Save pg_control with updated info
        HRN_STORAGE_PUT(storagePgIdxWrite(1), PG_PATH_GLOBAL "/" PG_FILE_PGCONTROL, hrnPgControlToBuffer(pgControl));

        if (param.noPriorWal)
        {
            harnessPqScriptSet((HarnessPq [])
            {
                // Connect to primary
                HRNPQ_MACRO_OPEN_GE_96(1, "dbname='postgres' port=5432", PG_VERSION_96, pg1Path, false, NULL, NULL),

                // Connect to standby
                HRNPQ_MACRO_OPEN_GE_96(2, "dbname='postgres' port=5433", PG_VERSION_96, pg2Path, true, NULL, NULL),

                // Get start time
                HRNPQ_MACRO_TIME_QUERY(1, (int64_t)backupTimeStart * 1000),

                // Start backup
                HRNPQ_MACRO_ADVISORY_LOCK(1, true),
                HRNPQ_MACRO_CURRENT_WAL_LE_96(1, walSegmentPrior),
                HRNPQ_MACRO_START_BACKUP_96(1, true, lsnStartStr, walSegmentStart),
                HRNPQ_MACRO_DATABASE_LIST_1(1, "test1"),
                HRNPQ_MACRO_TABLESPACE_LIST_0(1),

                // Wait for standby to sync
                HRNPQ_MACRO_REPLAY_WAIT_96(2, lsnStartStr),

                HRNPQ_MACRO_DONE()
            });
        }
        else
        {
            harnessPqScriptSet((HarnessPq [])
            {
                // Connect to primary
                HRNPQ_MACRO_OPEN_GE_96(1, "dbname='postgres' port=5432", PG_VERSION_96, pg1Path, false, NULL, NULL),

                // Connect to standby
                HRNPQ_MACRO_OPEN_GE_96(2, "dbname='postgres' port=5433", PG_VERSION_96, pg2Path, true, NULL, NULL),

                // Get start time
                HRNPQ_MACRO_TIME_QUERY(1, (int64_t)backupTimeStart * 1000),

                // Start backup
                HRNPQ_MACRO_ADVISORY_LOCK(1, true),
                HRNPQ_MACRO_CURRENT_WAL_LE_96(1, walSegmentPrior),
                HRNPQ_MACRO_START_BACKUP_96(1, true, lsnStartStr, walSegmentStart),
                HRNPQ_MACRO_DATABASE_LIST_1(1, "test1"),
                HRNPQ_MACRO_TABLESPACE_LIST_0(1),

                // Wait for standby to sync
                HRNPQ_MACRO_REPLAY_WAIT_96(2, lsnStartStr),

                // Get copy start time
                HRNPQ_MACRO_TIME_QUERY(1, (int64_t)backupTimeStart * 1000 + 999),
                HRNPQ_MACRO_TIME_QUERY(1, (int64_t)backupTimeStart * 1000 + 1000),

                // Ping
                HRNPQ_MACRO_IS_STANDBY_QUERY(1, false),
                HRNPQ_MACRO_IS_STANDBY_QUERY(2, true),
                HRNPQ_MACRO_IS_STANDBY_QUERY(1, false),
                HRNPQ_MACRO_IS_STANDBY_QUERY(2, true),

                // Stop backup
                HRNPQ_MACRO_STOP_BACKUP_96(1, lsnStopStr, walSegmentStop, false),

                // Get stop time
                HRNPQ_MACRO_TIME_QUERY(1, (int64_t)backupTimeStart * 1000 + 2000),

                HRNPQ_MACRO_DONE()
            });
        }
    }
    // -----------------------------------------------------------------------------------------------------------------------------
    else if (pgVersion == PG_VERSION_11)
    {
        ASSERT(!param.backupStandby);
        ASSERT(!param.noArchiveCheck);

        if (param.errorAfterStart)
        {
            harnessPqScriptSet((HarnessPq [])
            {
                // Connect to primary
                HRNPQ_MACRO_OPEN_GE_96(1, "dbname='postgres' port=5432", PG_VERSION_11, pg1Path, false, NULL, NULL),

                // Get start time
                HRNPQ_MACRO_TIME_QUERY(1, (int64_t)backupTimeStart * 1000),

                // Start backup
                HRNPQ_MACRO_ADVISORY_LOCK(1, true),
                HRNPQ_MACRO_CURRENT_WAL_GE_10(1, walSegmentPrior),
                HRNPQ_MACRO_START_BACKUP_GE_10(1, param.startFast, lsnStartStr, walSegmentStart),
                HRNPQ_MACRO_DATABASE_LIST_1(1, "test1"),
                HRNPQ_MACRO_TABLESPACE_LIST_1(1, 32768, "tblspc32768"),

                // Get copy start time
                HRNPQ_MACRO_TIME_QUERY(1, (int64_t)backupTimeStart * 1000 + 999),
                HRNPQ_MACRO_TIME_QUERY(1, (int64_t)backupTimeStart * 1000 + 1000),

                HRNPQ_MACRO_DONE()
            });
        }
        else
        {
            harnessPqScriptSet((HarnessPq [])
            {
                // Connect to primary
                HRNPQ_MACRO_OPEN_GE_96(1, "dbname='postgres' port=5432", PG_VERSION_11, pg1Path, false, NULL, NULL),

                // Get start time
                HRNPQ_MACRO_TIME_QUERY(1, (int64_t)backupTimeStart * 1000),

                // Start backup
                HRNPQ_MACRO_ADVISORY_LOCK(1, true),
                HRNPQ_MACRO_CURRENT_WAL_GE_10(1, walSegmentStart),
                HRNPQ_MACRO_START_BACKUP_GE_10(1, param.startFast, lsnStartStr, walSegmentStart),

                // Switch WAL segment so it can be checked
                HRNPQ_MACRO_CREATE_RESTORE_POINT(1, "X/X"),
                HRNPQ_MACRO_WAL_SWITCH(1, "wal", walSegmentStart),

                // Get database and tablespace list
                HRNPQ_MACRO_DATABASE_LIST_1(1, "test1"),
                HRNPQ_MACRO_TABLESPACE_LIST_1(1, 32768, "tblspc32768"),

                // Get copy start time
                HRNPQ_MACRO_TIME_QUERY(1, (int64_t)backupTimeStart * 1000 + 999),
                HRNPQ_MACRO_TIME_QUERY(1, (int64_t)backupTimeStart * 1000 + 1000),

                // Ping
                HRNPQ_MACRO_IS_STANDBY_QUERY(1, false),
                HRNPQ_MACRO_IS_STANDBY_QUERY(1, false),

                // Stop backup
                HRNPQ_MACRO_STOP_BACKUP_GE_10(1, lsnStopStr, walSegmentStop, true),

                // Get stop time
                HRNPQ_MACRO_TIME_QUERY(1, (int64_t)backupTimeStart * 1000 + 2000),

                HRNPQ_MACRO_DONE()
            });
        }
    }
    else
        THROW_FMT(AssertError, "unsupported test version %u", pgVersion);           // {uncoverable - no invalid versions in tests}
};

/***********************************************************************************************************************************
Test Run
***********************************************************************************************************************************/
static void
testRun(void)
{
    FUNCTION_HARNESS_VOID();

    // Install local command handler shim
    static const ProtocolServerHandler testLocalHandlerList[] = {PROTOCOL_SERVER_HANDLER_BACKUP_LIST};
    hrnProtocolLocalShimInstall(testLocalHandlerList, PROTOCOL_SERVER_HANDLER_LIST_SIZE(testLocalHandlerList));

    // The tests expect the timezone to be UTC
    setenv("TZ", "UTC", true);

    Storage *storageTest = storagePosixNewP(TEST_PATH_STR, .write = true);

    // *****************************************************************************************************************************
    if (testBegin("segmentNumber()"))
    {
        TEST_RESULT_UINT(segmentNumber(STRDEF("999")), 0, "No segment number");
        TEST_RESULT_UINT(segmentNumber(STRDEF("999.123")), 123, "Segment number");
    }

    // *****************************************************************************************************************************
    if (testBegin("backupFile()"))
    {
        const String *pgFile = STRDEF("testfile");
        const String *missingFile = STRDEF("missing");
        const String *backupLabel = STRDEF("20190718-155825F");
        const String *backupPathFile = strNewFmt(STORAGE_REPO_BACKUP "/%s/%s", strZ(backupLabel), strZ(pgFile));
        BackupFileResult result = {0};

        // Load Parameters
        StringList *argList = strLstNew();
        hrnCfgArgRawZ(argList, cfgOptStanza, "test1");
        hrnCfgArgRawZ(argList, cfgOptRepoPath, TEST_PATH "/repo");
        hrnCfgArgRawZ(argList, cfgOptPgPath, TEST_PATH "/pg");
        hrnCfgArgRawZ(argList, cfgOptRepoRetentionFull, "1");
        HRN_CFG_LOAD(cfgCmdBackup, argList);

        // Create the pg path
        HRN_STORAGE_PATH_CREATE(storagePgWrite(), NULL, .mode = 0700);

        // -------------------------------------------------------------------------------------------------------------------------
        TEST_TITLE("pg file missing - ignoreMissing=true");

        List *fileList = lstNewP(sizeof(BackupFile));

        BackupFile file =
        {
            .pgFile = missingFile,
            .pgFileIgnoreMissing = true,
            .pgFileSize = 0,
            .pgFileCopyExactSize = true,
            .pgFileChecksum = NULL,
            .pgFileChecksumPage = false,
            .pgFileChecksumPageLsnLimit = 0,
            .repoFile = missingFile,
            .repoFileHasReference = false,
        };

        lstAdd(fileList, &file);

        TEST_ASSIGN(
            result,
            *(BackupFileResult *)lstGet(backupFile(0, compressTypeNone, 1, backupLabel, false, cipherTypeNone, NULL, fileList), 0),
            "pg file missing, ignoreMissing=true, no delta");
        TEST_RESULT_UINT(result.copySize + result.repoSize, 0, "copy/repo size 0");
        TEST_RESULT_UINT(result.backupCopyResult, backupCopyResultSkip, "skip file");

        // -------------------------------------------------------------------------------------------------------------------------
        TEST_TITLE("pg file missing - ignoreMissing=false");

        fileList = lstNewP(sizeof(BackupFile));

        file = (BackupFile)
        {
            .pgFile = missingFile,
            .pgFileIgnoreMissing = false,
            .pgFileSize = 0,
            .pgFileCopyExactSize = true,
            .pgFileChecksum = NULL,
            .pgFileChecksumPage = false,
            .pgFileChecksumPageLsnLimit = 0,
            .repoFile = missingFile,
            .repoFileHasReference = false,
        };

        lstAdd(fileList, &file);

        TEST_ERROR(
            backupFile(0, compressTypeNone, 1, backupLabel, false, cipherTypeNone, NULL, fileList), FileMissingError,
            "unable to open missing file '" TEST_PATH "/pg/missing' for read");

        // Create a pg file to backup
        HRN_STORAGE_PUT_Z(storagePgWrite(), strZ(pgFile), "atestfile");

        // -------------------------------------------------------------------------------------------------------------------------
        TEST_TITLE("copy file to repo success - no prior checksum, no compression, no pageChecksum, no delta, no hasReference");

        // With the expected backupCopyResultCopy, unset the storageFeatureCompress bit for the storageRepo for code coverage
        uint64_t feature = storageRepo()->pub.interface.feature;
        ((Storage *)storageRepo())->pub.interface.feature = feature & ((1 << storageFeatureCompress) ^ 0xFFFFFFFFFFFFFFFF);

        fileList = lstNewP(sizeof(BackupFile));

        file = (BackupFile)
        {
            .pgFile = pgFile,
            .pgFileIgnoreMissing = false,
            .pgFileSize = 9999999,
            .pgFileCopyExactSize = true,
            .pgFileChecksum = NULL,
            .pgFileChecksumPage = false,
            .pgFileChecksumPageLsnLimit = 0,
            .repoFile = pgFile,
            .repoFileHasReference = false,
        };

        lstAdd(fileList, &file);

        TEST_ASSIGN(
            result,
            *(BackupFileResult *)lstGet(backupFile(0, compressTypeNone, 1, backupLabel, false, cipherTypeNone, NULL, fileList), 0),
            "pg file exists and shrunk, no repo file, no ignoreMissing, no pageChecksum, no delta, no hasReference");

        ((Storage *)storageRepo())->pub.interface.feature = feature;

        TEST_RESULT_UINT(result.copySize, 9, "copy=pgFile size");
        TEST_RESULT_UINT(result.repoSize, 9, "repo=pgFile size");
        TEST_RESULT_UINT(result.backupCopyResult, backupCopyResultCopy, "copy file");
        TEST_RESULT_STR_Z(result.copyChecksum, "9bc8ab2dda60ef4beed07d1e19ce0676d5edde67", "copy checksum matches");
        TEST_RESULT_PTR(result.pageChecksumResult, NULL, "page checksum result is NULL");
        TEST_STORAGE_EXISTS(storageRepo(), strZ(backupPathFile));

        // Remove repo file
        HRN_STORAGE_REMOVE(storageRepoWrite(), strZ(backupPathFile));

        // -------------------------------------------------------------------------------------------------------------------------
        TEST_TITLE("test pagechecksum while db file grows");

        // Increase the file size but most of the following tests will still treat the file as size 9.  This tests the common case
        // where a file grows while a backup is running.
        HRN_STORAGE_PUT_Z(storagePgWrite(), strZ(pgFile), "atestfile###");

        fileList = lstNewP(sizeof(BackupFile));

        file = (BackupFile)
        {
            .pgFile = pgFile,
            .pgFileIgnoreMissing = false,
            .pgFileSize = 9,
            .pgFileCopyExactSize = true,
            .pgFileChecksum = NULL,
            .pgFileChecksumPage = true,
            .pgFileChecksumPageLsnLimit = 0xFFFFFFFFFFFFFFFF,
            .repoFile = pgFile,
            .repoFileHasReference = false,
        };

        lstAdd(fileList, &file);

        TEST_ASSIGN(
            result,
            *(BackupFileResult *)lstGet(backupFile(0, compressTypeNone, 1, backupLabel, false, cipherTypeNone, NULL, fileList), 0),
            "file checksummed with pageChecksum enabled");
        TEST_RESULT_UINT(result.copySize, 9, "copy=pgFile size");
        TEST_RESULT_UINT(result.repoSize, 9, "repo=pgFile size");
        TEST_RESULT_UINT(result.backupCopyResult, backupCopyResultCopy, "copy file");
        TEST_RESULT_STR_Z(result.copyChecksum, "9bc8ab2dda60ef4beed07d1e19ce0676d5edde67", "copy checksum matches");
        TEST_RESULT_STR_Z(hrnPackToStr(result.pageChecksumResult), "2:bool:false, 3:bool:false", "pageChecksumResult");
        TEST_STORAGE_EXISTS(storageRepoWrite(), strZ(backupPathFile), .remove = true, .comment = "check exists in repo, remove");

        // -------------------------------------------------------------------------------------------------------------------------
        TEST_TITLE("pgFileSize, ignoreMissing=false, backupLabel, pgFileChecksumPage, pgFileChecksumPageLsnLimit");

        fileList = lstNewP(sizeof(BackupFile));

        file = (BackupFile)
        {
            .pgFile = pgFile,
            .pgFileIgnoreMissing = false,
            .pgFileSize = 8,
            .pgFileCopyExactSize = false,
            .pgFileChecksum = NULL,
            .pgFileChecksumPage = true,
            .pgFileChecksumPageLsnLimit = 0xFFFFFFFFFFFFFFFF,
            .repoFile = pgFile,
            .repoFileHasReference = false,
        };

        lstAdd(fileList, &file);

        TEST_ASSIGN(
            result,
            *(BackupFileResult *)lstGet(backupFile(0, compressTypeNone, 1, backupLabel, false, cipherTypeNone, NULL, fileList), 0),
            "backup file");
        TEST_RESULT_UINT(result.copySize, 12, "copy size");
        TEST_RESULT_UINT(result.repoSize, 12, "repo size");
        TEST_RESULT_UINT(result.backupCopyResult, backupCopyResultCopy, "copy file");
        TEST_RESULT_STR_Z(result.copyChecksum, "c3ae4687ea8ccd47bfdb190dbe7fd3b37545fdb9", "checksum");
        TEST_RESULT_STR_Z(hrnPackToStr(result.pageChecksumResult), "2:bool:false, 3:bool:false", "page checksum");
        TEST_STORAGE_GET(storageRepo(), strZ(backupPathFile), "atestfile###");

        // -------------------------------------------------------------------------------------------------------------------------
        TEST_TITLE("file exists in repo and db, checksum match - NOOP");

        fileList = lstNewP(sizeof(BackupFile));

        file = (BackupFile)
        {
            .pgFile = pgFile,
            .pgFileIgnoreMissing = false,
            .pgFileSize = 9,
            .pgFileCopyExactSize = true,
            .pgFileChecksum = STRDEF("9bc8ab2dda60ef4beed07d1e19ce0676d5edde67"),
            .pgFileChecksumPage = false,
            .pgFileChecksumPageLsnLimit = 0,
            .repoFile = pgFile,
            .repoFileHasReference = true,
        };

        lstAdd(fileList, &file);

        // File exists in repo and db, pg checksum match, delta set, ignoreMissing false, hasReference - NOOP
        TEST_ASSIGN(
            result,
            *(BackupFileResult *)lstGet(backupFile(0, compressTypeNone, 1, backupLabel, true, cipherTypeNone, NULL, fileList), 0),
            "file in db and repo, checksum equal, no ignoreMissing, no pageChecksum, delta, hasReference");
        TEST_RESULT_UINT(result.copySize, 9, "copy size set");
        TEST_RESULT_UINT(result.repoSize, 0, "repo size not set since already exists in repo");
        TEST_RESULT_UINT(result.backupCopyResult, backupCopyResultNoOp, "noop file");
        TEST_RESULT_STR_Z(result.copyChecksum, "9bc8ab2dda60ef4beed07d1e19ce0676d5edde67", "copy checksum matches");
        TEST_RESULT_PTR(result.pageChecksumResult, NULL, "page checksum result is NULL");
        TEST_STORAGE_GET(storageRepo(), strZ(backupPathFile), "atestfile###", .comment = "file not modified");

        // -------------------------------------------------------------------------------------------------------------------------
        TEST_TITLE("file exists in repo and db, checksum mismatch - COPY");

        fileList = lstNewP(sizeof(BackupFile));

        file = (BackupFile)
        {
            .pgFile = pgFile,
            .pgFileIgnoreMissing = false,
            .pgFileSize = 9,
            .pgFileCopyExactSize = true,
            .pgFileChecksum = STRDEF("1234567890123456789012345678901234567890"),
            .pgFileChecksumPage = false,
            .pgFileChecksumPageLsnLimit = 0,
            .repoFile = pgFile,
            .repoFileHasReference = true,
        };

        lstAdd(fileList, &file);

        // File exists in repo and db, pg checksum mismatch, delta set, ignoreMissing false, hasReference - COPY
        TEST_ASSIGN(
            result,
            *(BackupFileResult *)lstGet(backupFile(0, compressTypeNone, 1, backupLabel, true, cipherTypeNone, NULL, fileList), 0),
            "file in db and repo, pg checksum not equal, no ignoreMissing, no pageChecksum, delta, hasReference");
        TEST_RESULT_UINT(result.copySize, 9, "copy 9 bytes");
        TEST_RESULT_UINT(result.repoSize, 9, "repo=copy size");
        TEST_RESULT_UINT(result.backupCopyResult, backupCopyResultCopy, "copy file");
        TEST_RESULT_STR_Z(result.copyChecksum, "9bc8ab2dda60ef4beed07d1e19ce0676d5edde67", "copy checksum for file size 9");
        TEST_RESULT_PTR(result.pageChecksumResult, NULL, "page checksum result is NULL");
        TEST_STORAGE_GET(storageRepo(), strZ(backupPathFile), "atestfile", .comment = "9 bytes copied");

        // -------------------------------------------------------------------------------------------------------------------------
        TEST_TITLE("file exists in repo and pg, copy only exact file even if size passed is greater - COPY");

        fileList = lstNewP(sizeof(BackupFile));

        file = (BackupFile)
        {
            .pgFile = pgFile,
            .pgFileIgnoreMissing = false,
            .pgFileSize = 9999999,
            .pgFileCopyExactSize = true,
            .pgFileChecksum = STRDEF("9bc8ab2dda60ef4beed07d1e19ce0676d5edde67"),
            .pgFileChecksumPage = false,
            .pgFileChecksumPageLsnLimit = 0,
            .repoFile = pgFile,
            .repoFileHasReference = true,
        };

        lstAdd(fileList, &file);

        // File exists in repo and pg, pg checksum same, pg size passed is different, delta set, ignoreMissing false, hasReference
        TEST_ASSIGN(
            result,
            *(BackupFileResult *)lstGet(backupFile(0, compressTypeNone, 1, backupLabel, true, cipherTypeNone, NULL, fileList), 0),
            "db & repo file, pg checksum same, pg size different, no ignoreMissing, no pageChecksum, delta, hasReference");
        TEST_RESULT_UINT(result.copySize, 12, "copy=pgFile size");
        TEST_RESULT_UINT(result.repoSize, 12, "repo=pgFile size");
        TEST_RESULT_UINT(result.backupCopyResult, backupCopyResultCopy, "copy file");
        TEST_RESULT_STR_Z(result.copyChecksum, "c3ae4687ea8ccd47bfdb190dbe7fd3b37545fdb9", "copy checksum updated");
        TEST_RESULT_PTR(result.pageChecksumResult, NULL, "page checksum result is NULL");
        TEST_STORAGE_GET(storageRepo(), strZ(backupPathFile), "atestfile###", .comment = "confirm contents");

        // -------------------------------------------------------------------------------------------------------------------------
        TEST_TITLE("resumed file is missing in repo but present in resumed manifest, file same name in repo - RECOPY");

        fileList = lstNewP(sizeof(BackupFile));

        file = (BackupFile)
        {
            .pgFile = pgFile,
            .pgFileIgnoreMissing = false,
            .pgFileSize = 9,
            .pgFileCopyExactSize = true,
            .pgFileChecksum = STRDEF("9bc8ab2dda60ef4beed07d1e19ce0676d5edde67"),
            .pgFileChecksumPage = false,
            .pgFileChecksumPageLsnLimit = 0,
            .repoFile = STRDEF(BOGUS_STR),
            .repoFileHasReference = false,
        };

        lstAdd(fileList, &file);

        TEST_STORAGE_LIST(
            storageRepo(), STORAGE_REPO_BACKUP "/20190718-155825F", "testfile\n", .comment = "resumed file is missing in repo");
        TEST_ASSIGN(
            result,
            *(BackupFileResult *)lstGet(backupFile(0, compressTypeNone, 1, backupLabel, true, cipherTypeNone, NULL, fileList), 0),
            "backup 9 bytes of pgfile to file to resume in repo");
        TEST_RESULT_UINT(result.copySize, 9, "copy 9 bytes");
        TEST_RESULT_UINT(result.repoSize, 9, "repo=copy size");
        TEST_RESULT_UINT(result.backupCopyResult, backupCopyResultReCopy, "check recopy result");
        TEST_RESULT_STR_Z(result.copyChecksum, "9bc8ab2dda60ef4beed07d1e19ce0676d5edde67", "copy checksum for file size 9");
        TEST_RESULT_PTR(result.pageChecksumResult, NULL, "page checksum result is NULL");
        TEST_STORAGE_GET(
            storageRepo(), strZ(backupPathFile), "atestfile###", .comment = "existing file with same name as pgFile not modified");
        TEST_STORAGE_GET(
            storageRepo(), STORAGE_REPO_BACKUP "/20190718-155825F/" BOGUS_STR, "atestfile", .comment = "resumed file copied");

        // -------------------------------------------------------------------------------------------------------------------------
        TEST_TITLE("file exists in repo & db, checksum not same in repo - RECOPY");

        HRN_STORAGE_PUT_Z(
            storageRepoWrite(), strZ(backupPathFile), "adifferentfile",
            .comment = "create different file (size and checksum) with same name in repo");

        fileList = lstNewP(sizeof(BackupFile));

        file = (BackupFile)
        {
            .pgFile = pgFile,
            .pgFileIgnoreMissing = false,
            .pgFileSize = 9,
            .pgFileCopyExactSize = true,
            .pgFileChecksum = STRDEF("9bc8ab2dda60ef4beed07d1e19ce0676d5edde67"),
            .pgFileChecksumPage = false,
            .pgFileChecksumPageLsnLimit = 0,
            .repoFile = pgFile,
            .repoFileHasReference = false,
        };

        lstAdd(fileList, &file);

        // Delta set, ignoreMissing false, no hasReference
        TEST_ASSIGN(
            result,
            *(BackupFileResult *)lstGet(backupFile(0, compressTypeNone, 1, backupLabel, true, cipherTypeNone, NULL, fileList), 0),
            "db & repo file, pgFileMatch, repo checksum no match, no ignoreMissing, no pageChecksum, delta, no hasReference");
        TEST_RESULT_UINT(result.copySize, 9, "copy 9 bytes");
        TEST_RESULT_UINT(result.repoSize, 9, "repo=copy size");
        TEST_RESULT_UINT(result.backupCopyResult, backupCopyResultReCopy, "recopy file");
        TEST_RESULT_STR_Z(result.copyChecksum, "9bc8ab2dda60ef4beed07d1e19ce0676d5edde67", "copy checksum for file size 9");
        TEST_RESULT_PTR(result.pageChecksumResult, NULL, "page checksum result is NULL");
        TEST_STORAGE_GET(storageRepo(), strZ(backupPathFile), "atestfile", .comment = "existing file recopied");

        // -------------------------------------------------------------------------------------------------------------------------
        TEST_TITLE("file exists in repo but missing from db, checksum same in repo - SKIP");

        fileList = lstNewP(sizeof(BackupFile));

        file = (BackupFile)
        {
            .pgFile = missingFile,
            .pgFileIgnoreMissing = true,
            .pgFileSize = 9,
            .pgFileCopyExactSize = true,
            .pgFileChecksum = STRDEF("9bc8ab2dda60ef4beed07d1e19ce0676d5edde67"),
            .pgFileChecksumPage = false,
            .pgFileChecksumPageLsnLimit = 0,
            .repoFile = pgFile,
            .repoFileHasReference = false,
        };

        lstAdd(fileList, &file);

        TEST_ASSIGN(
            result,
            *(BackupFileResult *)lstGet(backupFile(0, compressTypeNone, 1, backupLabel, true, cipherTypeNone, NULL, fileList), 0),
            "file in repo only, checksum in repo equal, ignoreMissing=true, no pageChecksum, delta, no hasReference");
        TEST_RESULT_UINT(result.copySize + result.repoSize, 0, "copy=repo=0 size");
        TEST_RESULT_UINT(result.backupCopyResult, backupCopyResultSkip, "skip file");
        TEST_RESULT_PTR(result.copyChecksum, NULL, "copy checksum NULL");
        TEST_RESULT_PTR(result.pageChecksumResult, NULL, "page checksum result is NULL");
        TEST_STORAGE_LIST(
            storageRepo(), STORAGE_REPO_BACKUP "/20190718-155825F", BOGUS_STR "\n", .comment = "file removed from repo");

        // -------------------------------------------------------------------------------------------------------------------------
        TEST_TITLE("compression set, all other boolean parameters false - COPY");

        fileList = lstNewP(sizeof(BackupFile));

        file = (BackupFile)
        {
            .pgFile = pgFile,
            .pgFileIgnoreMissing = false,
            .pgFileSize = 9,
            .pgFileCopyExactSize = true,
            .pgFileChecksum = NULL,
            .pgFileChecksumPage = false,
            .pgFileChecksumPageLsnLimit = 0,
            .repoFile = pgFile,
            .repoFileHasReference = false,
        };

        lstAdd(fileList, &file);

        TEST_ASSIGN(
            result,
            *(BackupFileResult *)lstGet(backupFile(0, compressTypeGz, 3, backupLabel, false, cipherTypeNone, NULL, fileList), 0),
            "pg file exists, no checksum, no ignoreMissing, compression, no pageChecksum, no delta, no hasReference");
        TEST_RESULT_UINT(result.copySize, 9, "copy=pgFile size");
        TEST_RESULT_UINT(result.repoSize, 29, "repo compress size");
        TEST_RESULT_UINT(result.backupCopyResult, backupCopyResultCopy, "copy file");
        TEST_RESULT_STR_Z(result.copyChecksum, "9bc8ab2dda60ef4beed07d1e19ce0676d5edde67", "copy checksum");
        TEST_RESULT_PTR(result.pageChecksumResult, NULL, "page checksum result is NULL");
        TEST_STORAGE_EXISTS(
            storageRepo(), strZ(strNewFmt(STORAGE_REPO_BACKUP "/%s/%s.gz", strZ(backupLabel), strZ(pgFile))),
            .comment = "copy file to repo compress success");

        // -------------------------------------------------------------------------------------------------------------------------
        TEST_TITLE("pg and repo file exist & match, prior checksum, compression - COPY CHECKSUM");

        fileList = lstNewP(sizeof(BackupFile));

        file = (BackupFile)
        {
            .pgFile = pgFile,
            .pgFileIgnoreMissing = false,
            .pgFileSize = 9,
            .pgFileCopyExactSize = true,
            .pgFileChecksum = STRDEF("9bc8ab2dda60ef4beed07d1e19ce0676d5edde67"),
            .pgFileChecksumPage = false,
            .pgFileChecksumPageLsnLimit = 0,
            .repoFile = pgFile,
            .repoFileHasReference = false,
        };

        lstAdd(fileList, &file);

        TEST_ASSIGN(
            result,
            *(BackupFileResult *)lstGet(backupFile(0, compressTypeGz, 3, backupLabel, false, cipherTypeNone, NULL, fileList), 0),
            "pg file & repo exists, match, checksum, no ignoreMissing, compression, no pageChecksum, no delta, no hasReference");
        TEST_RESULT_UINT(result.copySize, 9, "copy=pgFile size");
        TEST_RESULT_UINT(result.repoSize, 29, "repo compress size");
        TEST_RESULT_UINT(result.backupCopyResult, backupCopyResultChecksum, "checksum file");
        TEST_RESULT_STR_Z(result.copyChecksum, "9bc8ab2dda60ef4beed07d1e19ce0676d5edde67", "compressed repo file checksum matches");
        TEST_STORAGE_EXISTS(
            storageRepo(), strZ(strNewFmt(STORAGE_REPO_BACKUP "/%s/%s.gz", strZ(backupLabel), strZ(pgFile))),
            .comment = "compressed file exists");

        // -------------------------------------------------------------------------------------------------------------------------
        TEST_TITLE("create a zero sized file - checksum will be set but in backupManifestUpdate it will not be copied");

        // Create zero sized file in pg
        HRN_STORAGE_PUT_EMPTY(storagePgWrite(), "zerofile");

        fileList = lstNewP(sizeof(BackupFile));

        file = (BackupFile)
        {
            .pgFile = STRDEF("zerofile"),
            .pgFileIgnoreMissing = false,
            .pgFileSize = 0,
            .pgFileCopyExactSize = true,
            .pgFileChecksum = NULL,
            .pgFileChecksumPage = false,
            .pgFileChecksumPageLsnLimit = 0,
            .repoFile = STRDEF("zerofile"),
            .repoFileHasReference = false,
        };

        lstAdd(fileList, &file);

        // No prior checksum, no compression, no pageChecksum, no delta, no hasReference
        TEST_ASSIGN(
            result,
            *(BackupFileResult *)lstGet(backupFile(0, compressTypeNone, 1, backupLabel, false, cipherTypeNone, NULL, fileList), 0),
            "zero-sized pg file exists, no repo file, no ignoreMissing, no pageChecksum, no delta, no hasReference");
        TEST_RESULT_UINT(result.copySize + result.repoSize, 0, "copy=repo=pgFile size 0");
        TEST_RESULT_UINT(result.backupCopyResult, backupCopyResultCopy, "copy file");
        TEST_RESULT_PTR_NE(result.copyChecksum, NULL, "checksum set");
        TEST_RESULT_PTR(result.pageChecksumResult, NULL, "page checksum result is NULL");
        TEST_STORAGE_LIST(
            storageRepo(), STORAGE_REPO_BACKUP "/20190718-155825F",
            BOGUS_STR "\n"
            "testfile.gz\n"
            "zerofile\n",
            .comment = "copy zero file to repo success");

        // -------------------------------------------------------------------------------------------------------------------------
        TEST_TITLE("copy file to encrypted repo");

        // Load Parameters
        argList = strLstNew();
        hrnCfgArgRawZ(argList, cfgOptStanza, "test1");
        hrnCfgArgRawZ(argList, cfgOptRepoPath, TEST_PATH "/repo");
        hrnCfgArgRawZ(argList, cfgOptPgPath, TEST_PATH "/pg");
        hrnCfgArgRawZ(argList, cfgOptRepoRetentionFull, "1");
        hrnCfgArgRawStrId(argList, cfgOptRepoCipherType, cipherTypeAes256Cbc);
        hrnCfgEnvRawZ(cfgOptRepoCipherPass, TEST_CIPHER_PASS);
        HRN_CFG_LOAD(cfgCmdBackup, argList);
        hrnCfgEnvRemoveRaw(cfgOptRepoCipherPass);

        // Create the pg path and pg file to backup
        HRN_STORAGE_PUT_Z(storagePgWrite(), strZ(pgFile), "atestfile");

        fileList = lstNewP(sizeof(BackupFile));

        file = (BackupFile)
        {
            .pgFile = pgFile,
            .pgFileIgnoreMissing = false,
            .pgFileSize = 9,
            .pgFileCopyExactSize = true,
            .pgFileChecksum = NULL,
            .pgFileChecksumPage = false,
            .pgFileChecksumPageLsnLimit = 0,
            .repoFile = pgFile,
            .repoFileHasReference = false,
        };

        lstAdd(fileList, &file);

        // No prior checksum, no compression, no pageChecksum, no delta, no hasReference
        TEST_ASSIGN(
            result,
            *(BackupFileResult *)lstGet(
                backupFile(0, compressTypeNone, 1, backupLabel, false, cipherTypeAes256Cbc, STRDEF(TEST_CIPHER_PASS), fileList), 0),
            "pg file exists, no repo file, no ignoreMissing, no pageChecksum, no delta, no hasReference");
        TEST_RESULT_UINT(result.copySize, 9, "copy size set");
        TEST_RESULT_UINT(result.repoSize, 32, "repo size set");
        TEST_RESULT_UINT(result.backupCopyResult, backupCopyResultCopy, "copy file");
        TEST_RESULT_STR_Z(result.copyChecksum, "9bc8ab2dda60ef4beed07d1e19ce0676d5edde67", "copy checksum");
        TEST_RESULT_PTR(result.pageChecksumResult, NULL, "page checksum NULL");
        TEST_STORAGE_GET(
            storageRepo(), strZ(backupPathFile), "atestfile", .cipherType = cipherTypeAes256Cbc,
            .comment = "copy file to encrypted repo success");

        // -------------------------------------------------------------------------------------------------------------------------
        TEST_TITLE("delta, copy file (size mismatch) to encrypted repo");

        fileList = lstNewP(sizeof(BackupFile));

        file = (BackupFile)
        {
            .pgFile = pgFile,
            .pgFileIgnoreMissing = false,
            .pgFileSize = 8,
            .pgFileCopyExactSize = true,
            .pgFileChecksum = STRDEF("9bc8ab2dda60ef4beed07d1e19ce0676d5edde67"),
            .pgFileChecksumPage = false,
            .pgFileChecksumPageLsnLimit = 0,
            .repoFile = pgFile,
            .repoFileHasReference = false,
        };

        lstAdd(fileList, &file);

        // Delta but pgFile does not match size passed, prior checksum, no compression, no pageChecksum, delta, no hasReference
        TEST_ASSIGN(
            result,
            *(BackupFileResult *)lstGet(
                backupFile(0, compressTypeNone, 1, backupLabel, true, cipherTypeAes256Cbc, STRDEF(TEST_CIPHER_PASS), fileList), 0),
            "pg and repo file exists, pgFileMatch false, no ignoreMissing, no pageChecksum, delta, no hasReference");
        TEST_RESULT_UINT(result.copySize, 8, "copy size set");
        TEST_RESULT_UINT(result.repoSize, 32, "repo size set");
        TEST_RESULT_UINT(result.backupCopyResult, backupCopyResultCopy, "copy file");
        TEST_RESULT_STR_Z(result.copyChecksum, "acc972a8319d4903b839c64ec217faa3e77b4fcb", "copy checksum for size passed");
        TEST_RESULT_PTR(result.pageChecksumResult, NULL, "page checksum NULL");
        TEST_STORAGE_GET(
            storageRepo(), strZ(backupPathFile), "atestfil", .cipherType = cipherTypeAes256Cbc,
            .comment = "delta, copy file (size missmatch) to encrypted repo success");

        // -------------------------------------------------------------------------------------------------------------------------
        TEST_TITLE("no delta, recopy (size mismatch) file to encrypted repo");

        fileList = lstNewP(sizeof(BackupFile));

        file = (BackupFile)
        {
            .pgFile = pgFile,
            .pgFileIgnoreMissing = false,
            .pgFileSize = 9,
            .pgFileCopyExactSize = true,
            .pgFileChecksum = STRDEF("9bc8ab2dda60ef4beed07d1e19ce0676d5edde67"),
            .pgFileChecksumPage = false,
            .pgFileChecksumPageLsnLimit = 0,
            .repoFile = pgFile,
            .repoFileHasReference = false,
        };

        lstAdd(fileList, &file);

        TEST_ASSIGN(
            result,
            *(BackupFileResult *)lstGet(
                backupFile(0, compressTypeNone, 0, backupLabel, false, cipherTypeAes256Cbc, STRDEF(TEST_CIPHER_PASS), fileList), 0),
            "pg and repo file exists, checksum mismatch, no ignoreMissing, no pageChecksum, no delta, no hasReference");
        TEST_RESULT_UINT(result.copySize, 9, "copy size set");
        TEST_RESULT_UINT(result.repoSize, 32, "repo size set");
        TEST_RESULT_UINT(result.backupCopyResult, backupCopyResultReCopy, "recopy file");
        TEST_RESULT_STR_Z(result.copyChecksum, "9bc8ab2dda60ef4beed07d1e19ce0676d5edde67", "copy checksum");
        TEST_RESULT_PTR(result.pageChecksumResult, NULL, "page checksum NULL");
        TEST_STORAGE_GET(
            storageRepoWrite(), strZ(backupPathFile), "atestfile", .cipherType = cipherTypeAes256Cbc,
            .comment = "recopy file to encrypted repo success");

        // -------------------------------------------------------------------------------------------------------------------------
        TEST_TITLE("no delta, recopy (checksum mismatch), file to encrypted repo");

        fileList = lstNewP(sizeof(BackupFile));

        file = (BackupFile)
        {
            .pgFile = pgFile,
            .pgFileIgnoreMissing = false,
            .pgFileSize = 9,
            .pgFileCopyExactSize = true,
            .pgFileChecksum = STRDEF("1234567890123456789012345678901234567890"),
            .pgFileChecksumPage = false,
            .pgFileChecksumPageLsnLimit = 0,
            .repoFile = pgFile,
            .repoFileHasReference = false,
        };

        lstAdd(fileList, &file);

        TEST_ASSIGN(
            result,
            *(BackupFileResult *)lstGet(
                backupFile(0, compressTypeNone, 0, backupLabel, false, cipherTypeAes256Cbc, STRDEF(TEST_CIPHER_PASS), fileList), 0),
            "backup file");

        TEST_RESULT_UINT(result.copySize, 9, "copy size set");
        TEST_RESULT_UINT(result.repoSize, 32, "repo size set");
        TEST_RESULT_UINT(result.backupCopyResult, backupCopyResultReCopy, "recopy file");
        TEST_RESULT_STR_Z(result.copyChecksum, "9bc8ab2dda60ef4beed07d1e19ce0676d5edde67", "copy checksum for size passed");
        TEST_RESULT_PTR(result.pageChecksumResult, NULL, "page checksum NULL");
        TEST_STORAGE_GET(
            storageRepo(), strZ(backupPathFile), "atestfile",
            .cipherType = cipherTypeAes256Cbc, .comment = "recopy file to encrypted repo, success");
    }

    // *****************************************************************************************************************************
    if (testBegin("backupLabelCreate()"))
    {
        StringList *argList = strLstNew();
        hrnCfgArgRawZ(argList, cfgOptStanza, "test1");
        hrnCfgArgRawZ(argList, cfgOptRepoPath, TEST_PATH "/repo");
        hrnCfgArgRawZ(argList, cfgOptPgPath, TEST_PATH "/pg1");
        hrnCfgArgRawZ(argList, cfgOptRepoRetentionFull, "1");
        HRN_CFG_LOAD(cfgCmdBackup, argList);

        time_t timestamp = 1575401652;
        String *backupLabel = backupLabelFormat(backupTypeFull, NULL, timestamp);

        // -------------------------------------------------------------------------------------------------------------------------
        TEST_TITLE("assign label when no history");

        HRN_STORAGE_PATH_CREATE(storageRepoWrite(), STORAGE_REPO_BACKUP "/backup.history/2019");

        TEST_RESULT_STR(backupLabelCreate(backupTypeFull, NULL, timestamp), backupLabel, "create label");

        // -------------------------------------------------------------------------------------------------------------------------
        TEST_TITLE("assign label when history is older");

        HRN_STORAGE_PUT_EMPTY(
            storageRepoWrite(), strZ(
                strNewFmt(STORAGE_REPO_BACKUP "/backup.history/2019/%s.manifest.gz",
                strZ(backupLabelFormat(backupTypeFull, NULL, timestamp - 4)))));

        TEST_RESULT_STR(backupLabelCreate(backupTypeFull, NULL, timestamp), backupLabel, "create label");

        // -------------------------------------------------------------------------------------------------------------------------
        TEST_TITLE("assign label when backup is older");

        HRN_STORAGE_PUT_EMPTY(
            storageRepoWrite(), strZ(
                strNewFmt(STORAGE_REPO_BACKUP "/%s", strZ(backupLabelFormat(backupTypeFull, NULL, timestamp - 2)))));

        TEST_RESULT_STR(backupLabelCreate(backupTypeFull, NULL, timestamp), backupLabel, "create label");

        // -------------------------------------------------------------------------------------------------------------------------
        TEST_TITLE("advance time when backup is same");

        HRN_STORAGE_PUT_EMPTY(
            storageRepoWrite(), strZ(
                strNewFmt(STORAGE_REPO_BACKUP "/%s", strZ(backupLabelFormat(backupTypeFull, NULL, timestamp)))));

        TEST_RESULT_STR_Z(backupLabelCreate(backupTypeFull, NULL, timestamp), "20191203-193413F", "create label");

        // -------------------------------------------------------------------------------------------------------------------------
        TEST_TITLE("error when new label is in the past even with advanced time");

        HRN_STORAGE_PUT_EMPTY(
            storageRepoWrite(), strZ(
                strNewFmt(STORAGE_REPO_BACKUP "/%s", strZ(backupLabelFormat(backupTypeFull, NULL, timestamp + 1)))));

        TEST_ERROR(
            backupLabelCreate(backupTypeFull, NULL, timestamp), FormatError,
            "new backup label '20191203-193413F' is not later than latest backup label '20191203-193413F'\n"
            "HINT: has the timezone changed?\n"
            "HINT: is there clock skew?");
    }

    // *****************************************************************************************************************************
    if (testBegin("backupInit()"))
    {
        // Set log level to detail
        harnessLogLevelSet(logLevelDetail);

        // -------------------------------------------------------------------------------------------------------------------------
        TEST_TITLE("error when backup from standby is not supported");

        StringList *argList = strLstNew();
        hrnCfgArgRawZ(argList, cfgOptStanza, "test1");
        hrnCfgArgRawZ(argList, cfgOptRepoPath, TEST_PATH "/repo");
        hrnCfgArgRawZ(argList, cfgOptPgPath, TEST_PATH "/pg1");
        hrnCfgArgRawZ(argList, cfgOptRepoRetentionFull, "1");
        hrnCfgArgRawBool(argList, cfgOptBackupStandby, true);
        HRN_CFG_LOAD(cfgCmdBackup, argList);

        TEST_ERROR(
            backupInit(infoBackupNew(PG_VERSION_91, HRN_PG_SYSTEMID_91, hrnPgCatalogVersion(PG_VERSION_91), NULL)),
            ConfigError, "option 'backup-standby' not valid for PostgreSQL < 9.2");

        // -------------------------------------------------------------------------------------------------------------------------
        TEST_TITLE("warn and reset when backup from standby used in offline mode");

        // Create pg_control
        HRN_PG_CONTROL_PUT(storagePgWrite(), PG_VERSION_92);

        argList = strLstNew();
        hrnCfgArgRawZ(argList, cfgOptStanza, "test1");
        hrnCfgArgRawZ(argList, cfgOptRepoPath, TEST_PATH "/repo");
        hrnCfgArgRawZ(argList, cfgOptPgPath, TEST_PATH "/pg1");
        hrnCfgArgRawZ(argList, cfgOptRepoRetentionFull, "1");
        hrnCfgArgRawBool(argList, cfgOptBackupStandby, true);
        hrnCfgArgRawBool(argList, cfgOptOnline, false);
        HRN_CFG_LOAD(cfgCmdBackup, argList);

        TEST_RESULT_VOID(
            backupInit(infoBackupNew(PG_VERSION_92, HRN_PG_SYSTEMID_92, hrnPgCatalogVersion(PG_VERSION_92), NULL)),
            "backup init");
        TEST_RESULT_BOOL(cfgOptionBool(cfgOptBackupStandby), false, "check backup-standby");

        TEST_RESULT_LOG(
            "P00   WARN: option backup-standby is enabled but backup is offline - backups will be performed from the primary");

        // -------------------------------------------------------------------------------------------------------------------------
        TEST_TITLE("error when pg_control does not match stanza");

        // Create pg_control
        HRN_PG_CONTROL_PUT(storagePgWrite(), PG_VERSION_10);

        argList = strLstNew();
        hrnCfgArgRawZ(argList, cfgOptStanza, "test1");
        hrnCfgArgRawZ(argList, cfgOptRepoPath, TEST_PATH "/repo");
        hrnCfgArgRawZ(argList, cfgOptPgPath, TEST_PATH "/pg1");
        hrnCfgArgRawZ(argList, cfgOptRepoRetentionFull, "1");
        hrnCfgArgRawBool(argList, cfgOptOnline, false);
        HRN_CFG_LOAD(cfgCmdBackup, argList);

        TEST_ERROR(
            backupInit(infoBackupNew(PG_VERSION_11, HRN_PG_SYSTEMID_11, hrnPgCatalogVersion(PG_VERSION_11), NULL)),
            BackupMismatchError,
            "PostgreSQL version 10, system-id " HRN_PG_SYSTEMID_10_Z " do not match stanza version 11, system-id"
                " " HRN_PG_SYSTEMID_11_Z "\n"
            "HINT: is this the correct stanza?");
        TEST_ERROR(
            backupInit(infoBackupNew(PG_VERSION_10, HRN_PG_SYSTEMID_11, hrnPgCatalogVersion(PG_VERSION_10), NULL)),
            BackupMismatchError,
            "PostgreSQL version 10, system-id " HRN_PG_SYSTEMID_10_Z " do not match stanza version 10, system-id"
                " " HRN_PG_SYSTEMID_11_Z "\n"
            "HINT: is this the correct stanza?");

        // -------------------------------------------------------------------------------------------------------------------------
        TEST_TITLE("reset stop-auto when PostgreSQL < 9.3");

        // Create pg_control
        HRN_PG_CONTROL_PUT(storagePgWrite(), PG_VERSION_90);

        argList = strLstNew();
        hrnCfgArgRawZ(argList, cfgOptStanza, "test1");
        hrnCfgArgRawZ(argList, cfgOptRepoPath, TEST_PATH "/repo");
        hrnCfgArgRawZ(argList, cfgOptPgPath, TEST_PATH "/pg1");
        hrnCfgArgRawZ(argList, cfgOptRepoRetentionFull, "1");
        hrnCfgArgRawBool(argList, cfgOptOnline, false);
        hrnCfgArgRawBool(argList, cfgOptStopAuto, true);
        HRN_CFG_LOAD(cfgCmdBackup, argList);

        TEST_RESULT_VOID(
            backupInit(infoBackupNew(PG_VERSION_90, HRN_PG_SYSTEMID_90, hrnPgCatalogVersion(PG_VERSION_90), NULL)),
            "backup init");
        TEST_RESULT_BOOL(cfgOptionBool(cfgOptStopAuto), false, "check stop-auto");

        TEST_RESULT_LOG("P00   WARN: stop-auto option is only available in PostgreSQL >= 9.3");

        // -------------------------------------------------------------------------------------------------------------------------
        TEST_TITLE("reset checksum-page when the cluster does not have checksums enabled");

        // Create pg_control
        HRN_PG_CONTROL_PUT(storagePgWrite(), PG_VERSION_93);

        // Create stanza
        argList = strLstNew();
        hrnCfgArgRawZ(argList, cfgOptStanza, "test1");
        hrnCfgArgRawZ(argList, cfgOptRepoPath, TEST_PATH "/repo");
        hrnCfgArgRawZ(argList, cfgOptPgPath, TEST_PATH "/pg1");
        hrnCfgArgRawBool(argList, cfgOptOnline, false);
        HRN_CFG_LOAD(cfgCmdStanzaCreate, argList);

        cmdStanzaCreate();
        TEST_RESULT_LOG("P00   INFO: stanza-create for stanza 'test1' on repo1");

        argList = strLstNew();
        hrnCfgArgRawZ(argList, cfgOptStanza, "test1");
        hrnCfgArgRawZ(argList, cfgOptRepoPath, TEST_PATH "/repo");
        hrnCfgArgRawZ(argList, cfgOptPgPath, TEST_PATH "/pg1");
        hrnCfgArgRawZ(argList, cfgOptRepoRetentionFull, "1");
        hrnCfgArgRawBool(argList, cfgOptChecksumPage, true);
        HRN_CFG_LOAD(cfgCmdBackup, argList);

        harnessPqScriptSet((HarnessPq [])
        {
            // Connect to primary
            HRNPQ_MACRO_OPEN_GE_92(1, "dbname='postgres' port=5432", PG_VERSION_93, TEST_PATH "/pg1", false, NULL, NULL),

            HRNPQ_MACRO_DONE()
        });

        TEST_RESULT_VOID(
            dbFree(
                backupInit(infoBackupNew(PG_VERSION_93, HRN_PG_SYSTEMID_93, hrnPgCatalogVersion(PG_VERSION_93), NULL))->dbPrimary),
            "backup init");
        TEST_RESULT_BOOL(cfgOptionBool(cfgOptChecksumPage), false, "check checksum-page");

        TEST_RESULT_LOG(
            "P00   WARN: checksum-page option set to true but checksums are not enabled on the cluster, resetting to false");

        // -------------------------------------------------------------------------------------------------------------------------
        TEST_TITLE("ok if cluster checksums are enabled and checksum-page is any value");

        // Create pg_control with page checksums
        HRN_PG_CONTROL_PUT(storagePgWrite(), PG_VERSION_93, .pageChecksum = true);

        argList = strLstNew();
        hrnCfgArgRawZ(argList, cfgOptStanza, "test1");
        hrnCfgArgRawZ(argList, cfgOptRepoPath, TEST_PATH "/repo");
        hrnCfgArgRawZ(argList, cfgOptPgPath, TEST_PATH "/pg1");
        hrnCfgArgRawZ(argList, cfgOptRepoRetentionFull, "1");
        hrnCfgArgRawBool(argList, cfgOptChecksumPage, false);
        HRN_CFG_LOAD(cfgCmdBackup, argList);

        harnessPqScriptSet((HarnessPq [])
        {
            // Connect to primary
            HRNPQ_MACRO_OPEN_GE_92(1, "dbname='postgres' port=5432", PG_VERSION_93, TEST_PATH "/pg1", false, NULL, NULL),

            HRNPQ_MACRO_DONE()
        });

        TEST_RESULT_VOID(
            dbFree(
                backupInit(infoBackupNew(PG_VERSION_93, HRN_PG_SYSTEMID_93, hrnPgCatalogVersion(PG_VERSION_93), NULL))->dbPrimary),
            "backup init");
        TEST_RESULT_BOOL(cfgOptionBool(cfgOptChecksumPage), false, "check checksum-page");

        // Create pg_control without page checksums
        HRN_PG_CONTROL_PUT(storagePgWrite(), PG_VERSION_93);

        harnessPqScriptSet((HarnessPq [])
        {
            // Connect to primary
            HRNPQ_MACRO_OPEN_GE_92(1, "dbname='postgres' port=5432", PG_VERSION_93, TEST_PATH "/pg1", false, NULL, NULL),

            HRNPQ_MACRO_DONE()
        });

        TEST_RESULT_VOID(
            dbFree(
                backupInit(infoBackupNew(PG_VERSION_93, HRN_PG_SYSTEMID_93, hrnPgCatalogVersion(PG_VERSION_93), NULL))->dbPrimary),
            "backup init");
        TEST_RESULT_BOOL(cfgOptionBool(cfgOptChecksumPage), false, "check checksum-page");
    }

    // *****************************************************************************************************************************
    if (testBegin("backupTime()"))
    {
        // -------------------------------------------------------------------------------------------------------------------------
        TEST_TITLE("sleep retries and stall error");

        // Create pg_control
        HRN_PG_CONTROL_PUT(storagePgWrite(), PG_VERSION_93);

        // Create stanza
        StringList *argList = strLstNew();
        hrnCfgArgRawZ(argList, cfgOptStanza, "test1");
        hrnCfgArgRawZ(argList, cfgOptRepoPath, TEST_PATH "/repo");
        hrnCfgArgRawZ(argList, cfgOptPgPath, TEST_PATH "/pg1");
        hrnCfgArgRawBool(argList, cfgOptOnline, false);
        HRN_CFG_LOAD(cfgCmdStanzaCreate, argList);

        cmdStanzaCreate();
        TEST_RESULT_LOG("P00   INFO: stanza-create for stanza 'test1' on repo1");

        argList = strLstNew();
        hrnCfgArgRawZ(argList, cfgOptStanza, "test1");
        hrnCfgArgRawZ(argList, cfgOptRepoPath, TEST_PATH "/repo");
        hrnCfgArgRawZ(argList, cfgOptPgPath, TEST_PATH "/pg1");
        hrnCfgArgRawZ(argList, cfgOptRepoRetentionFull, "1");
        HRN_CFG_LOAD(cfgCmdBackup, argList);

        harnessPqScriptSet((HarnessPq [])
        {
            // Connect to primary
            HRNPQ_MACRO_OPEN_GE_92(1, "dbname='postgres' port=5432", PG_VERSION_93, TEST_PATH "/pg1", false, NULL, NULL),

            // Advance the time slowly to force retries
            HRNPQ_MACRO_TIME_QUERY(1, 1575392588998),
            HRNPQ_MACRO_TIME_QUERY(1, 1575392588999),
            HRNPQ_MACRO_TIME_QUERY(1, 1575392589001),

            // Stall time to force an error
            HRNPQ_MACRO_TIME_QUERY(1, 1575392589998),
            HRNPQ_MACRO_TIME_QUERY(1, 1575392589997),
            HRNPQ_MACRO_TIME_QUERY(1, 1575392589998),
            HRNPQ_MACRO_TIME_QUERY(1, 1575392589999),

            HRNPQ_MACRO_DONE()
        });

        BackupData *backupData = backupInit(
            infoBackupNew(PG_VERSION_93, HRN_PG_SYSTEMID_93, hrnPgCatalogVersion(PG_VERSION_93), NULL));

        TEST_RESULT_INT(backupTime(backupData, true), 1575392588, "multiple tries for sleep");
        TEST_ERROR(backupTime(backupData, true), KernelError, "PostgreSQL clock has not advanced to the next second after 3 tries");

        dbFree(backupData->dbPrimary);
    }

    // *****************************************************************************************************************************
    if (testBegin("backupResumeFind()"))
    {
        StringList *argList = strLstNew();
        hrnCfgArgRawZ(argList, cfgOptStanza, "test1");
        hrnCfgArgRawZ(argList, cfgOptRepoPath, TEST_PATH "/repo");
        hrnCfgArgRawZ(argList, cfgOptPgPath, "/pg");
        hrnCfgArgRawZ(argList, cfgOptRepoRetentionFull, "1");
        hrnCfgArgRawStrId(argList, cfgOptType, backupTypeFull);
        hrnCfgArgRawBool(argList, cfgOptCompress, false);
        HRN_CFG_LOAD(cfgCmdBackup, argList);

        // -------------------------------------------------------------------------------------------------------------------------
        TEST_TITLE("cannot resume when manifest and copy are missing");

        HRN_STORAGE_PATH_CREATE(storageRepoWrite(), STORAGE_REPO_BACKUP "/20191003-105320F");

        TEST_RESULT_PTR(backupResumeFind((Manifest *)1, NULL), NULL, "find resumable backup");

        TEST_RESULT_LOG(
            "P00   WARN: backup '20191003-105320F' cannot be resumed: partially deleted by prior resume or invalid");

        // -------------------------------------------------------------------------------------------------------------------------
        TEST_TITLE("cannot resume when resume is disabled");

        HRN_STORAGE_PATH_CREATE(storageRepoWrite(), STORAGE_REPO_BACKUP "/20191003-105320F");

        cfgOptionSet(cfgOptResume, cfgSourceParam, BOOL_FALSE_VAR);

        HRN_STORAGE_PUT_EMPTY(storageRepoWrite(), STORAGE_REPO_BACKUP "/20191003-105320F/" BACKUP_MANIFEST_FILE INFO_COPY_EXT);

        TEST_RESULT_PTR(backupResumeFind((Manifest *)1, NULL), NULL, "find resumable backup");

        TEST_RESULT_LOG("P00   INFO: backup '20191003-105320F' cannot be resumed: resume is disabled");

        TEST_STORAGE_LIST_EMPTY(storageRepo(), STORAGE_REPO_BACKUP, .comment = "check backup path removed");

        cfgOptionSet(cfgOptResume, cfgSourceParam, BOOL_TRUE_VAR);

        // -------------------------------------------------------------------------------------------------------------------------
        TEST_TITLE("cannot resume when error on manifest load");

        Manifest *manifest = NULL;

        OBJ_NEW_BEGIN(Manifest)
        {
            manifest = manifestNewInternal();
            manifest->pub.data.backupType = backupTypeFull;
            manifest->pub.data.backrestVersion = STRDEF("BOGUS");
        }
        OBJ_NEW_END();

        HRN_STORAGE_PUT_Z(storageRepoWrite(), STORAGE_REPO_BACKUP "/20191003-105320F/" BACKUP_MANIFEST_FILE INFO_COPY_EXT, "X");

        TEST_RESULT_PTR(backupResumeFind(manifest, NULL), NULL, "find resumable backup");

        TEST_RESULT_LOG(
            "P00   WARN: backup '20191003-105320F' cannot be resumed: unable to read"
                " <REPO:BACKUP>/20191003-105320F/backup.manifest.copy");

        // -------------------------------------------------------------------------------------------------------------------------
        TEST_TITLE("cannot resume when pgBackRest version has changed");

        Manifest *manifestResume = NULL;

        OBJ_NEW_BEGIN(Manifest)
        {
            manifestResume = manifestNewInternal();
            manifestResume->pub.info = infoNew(NULL);
            manifestResume->pub.data.backupType = backupTypeFull;
            manifestResume->pub.data.backupLabel = STRDEF("20191003-105320F");
            manifestResume->pub.data.pgVersion = PG_VERSION_12;
        }
        OBJ_NEW_END();

        manifestTargetAdd(manifestResume, &(ManifestTarget){.name = MANIFEST_TARGET_PGDATA_STR, .path = STRDEF("/pg")});
        manifestPathAdd(manifestResume, &(ManifestPath){.name = MANIFEST_TARGET_PGDATA_STR});
        manifestFileAdd(manifestResume, (ManifestFile){.name = STRDEF("pg_data/" PG_FILE_PGVERSION)});

        manifestSave(
            manifestResume,
            storageWriteIo(
                storageNewWriteP(
                    storageRepoWrite(), STRDEF(STORAGE_REPO_BACKUP "/20191003-105320F/" BACKUP_MANIFEST_FILE INFO_COPY_EXT))));

        TEST_RESULT_PTR(backupResumeFind(manifest, NULL), NULL, "find resumable backup");

        TEST_RESULT_LOG(
            "P00   WARN: backup '20191003-105320F' cannot be resumed:"
                " new pgBackRest version 'BOGUS' does not match resumable pgBackRest version '" PROJECT_VERSION "'");

        TEST_STORAGE_LIST_EMPTY(storageRepo(), STORAGE_REPO_BACKUP, .comment = "check backup path removed");

        manifest->pub.data.backrestVersion = STRDEF(PROJECT_VERSION);

        // -------------------------------------------------------------------------------------------------------------------------
        TEST_TITLE("cannot resume when backup labels do not match (resumable is null)");

        manifest->pub.data.backupType = backupTypeFull;
        manifest->pub.data.backupLabelPrior = STRDEF("20191003-105320F");

        manifestSave(
            manifestResume,
            storageWriteIo(
                storageNewWriteP(
                    storageRepoWrite(), STRDEF(STORAGE_REPO_BACKUP "/20191003-105320F/" BACKUP_MANIFEST_FILE INFO_COPY_EXT))));

        TEST_RESULT_PTR(backupResumeFind(manifest, NULL), NULL, "find resumable backup");

        TEST_RESULT_LOG(
            "P00   WARN: backup '20191003-105320F' cannot be resumed:"
                " new prior backup label '<undef>' does not match resumable prior backup label '20191003-105320F'");

        TEST_STORAGE_LIST_EMPTY(storageRepo(), STORAGE_REPO_BACKUP, .comment = "check backup path removed");

        manifest->pub.data.backupLabelPrior = NULL;

        // -------------------------------------------------------------------------------------------------------------------------
        TEST_TITLE("cannot resume when backup labels do not match (new is null)");

        manifest->pub.data.backupType = backupTypeFull;
        manifestResume->pub.data.backupLabelPrior = STRDEF("20191003-105320F");

        manifestSave(
            manifestResume,
            storageWriteIo(
                storageNewWriteP(
                    storageRepoWrite(), STRDEF(STORAGE_REPO_BACKUP "/20191003-105320F/" BACKUP_MANIFEST_FILE INFO_COPY_EXT))));

        TEST_RESULT_PTR(backupResumeFind(manifest, NULL), NULL, "find resumable backup");

        TEST_RESULT_LOG(
            "P00   WARN: backup '20191003-105320F' cannot be resumed:"
                " new prior backup label '20191003-105320F' does not match resumable prior backup label '<undef>'");

        TEST_STORAGE_LIST_EMPTY(storageRepo(), STORAGE_REPO_BACKUP, .comment = "check backup path removed");

        manifestResume->pub.data.backupLabelPrior = NULL;

        // -------------------------------------------------------------------------------------------------------------------------
        TEST_TITLE("cannot resume when compression does not match");

        manifestResume->pub.data.backupOptionCompressType = compressTypeGz;

        manifestSave(
            manifestResume,
            storageWriteIo(
                storageNewWriteP(
                    storageRepoWrite(), STRDEF(STORAGE_REPO_BACKUP "/20191003-105320F/" BACKUP_MANIFEST_FILE INFO_COPY_EXT))));

        TEST_RESULT_PTR(backupResumeFind(manifest, NULL), NULL, "find resumable backup");

        TEST_RESULT_LOG(
            "P00   WARN: backup '20191003-105320F' cannot be resumed:"
                " new compression 'none' does not match resumable compression 'gz'");

        TEST_STORAGE_LIST_EMPTY(storageRepo(), STORAGE_REPO_BACKUP, .comment = "check backup path removed");

        manifestResume->pub.data.backupOptionCompressType = compressTypeNone;

        // -------------------------------------------------------------------------------------------------------------------------
        TEST_TITLE("cannot resume when bundling");

        argList = strLstNew();
        hrnCfgArgRawZ(argList, cfgOptStanza, "test1");
        hrnCfgArgRawZ(argList, cfgOptRepoPath, TEST_PATH "/repo");
        hrnCfgArgRawZ(argList, cfgOptPgPath, "/pg");
        hrnCfgArgRawZ(argList, cfgOptRepoRetentionFull, "1");
        hrnCfgArgRawStrId(argList, cfgOptType, backupTypeFull);
        hrnCfgArgRawBool(argList, cfgOptBundle, true);
        HRN_CFG_LOAD(cfgCmdBackup, argList);

        manifestSave(
            manifestResume,
            storageWriteIo(
                storageNewWriteP(
                    storageRepoWrite(), STRDEF(STORAGE_REPO_BACKUP "/20191003-105320F/" BACKUP_MANIFEST_FILE INFO_COPY_EXT))));

        TEST_RESULT_PTR(backupResumeFind(manifest, NULL), NULL, "find resumable backup");

        TEST_RESULT_LOG("P00   INFO: backup '20191003-105320F' cannot be resumed: resume is disabled");

        TEST_STORAGE_LIST_EMPTY(storageRepo(), STORAGE_REPO_BACKUP, .comment = "check backup path removed");
    }

    // *****************************************************************************************************************************
    if (testBegin("backupJobResult()"))
    {
        // Set log level to detail
        harnessLogLevelSet(logLevelDetail);

        // -------------------------------------------------------------------------------------------------------------------------
        TEST_TITLE("report job error");

        ProtocolParallelJob *job = protocolParallelJobNew(VARSTRDEF("key"), protocolCommandNew(strIdFromZ("x")));
        protocolParallelJobErrorSet(job, errorTypeCode(&AssertError), STRDEF("error message"));

        TEST_ERROR(
            backupJobResult((Manifest *)1, NULL, storageTest, strLstNew(), job, false, 0, NULL), AssertError, "error message");

        // -------------------------------------------------------------------------------------------------------------------------
        TEST_TITLE("report host/100% progress on noop result");

        // Create job that skips file
        job = protocolParallelJobNew(VARSTRDEF("pg_data/test"), protocolCommandNew(strIdFromZ("x")));

        PackWrite *const resultPack = protocolPackNew();
        pckWriteStrP(resultPack, STRDEF("pg_data/test"));
        pckWriteU32P(resultPack, backupCopyResultNoOp);
        pckWriteU64P(resultPack, 0);
        pckWriteU64P(resultPack, 0);
        pckWriteStrP(resultPack, NULL);
        pckWriteStrP(resultPack, NULL);
        pckWriteEndP(resultPack);

        protocolParallelJobResultSet(job, pckReadNew(pckWriteResult(resultPack)));

        // Create manifest with file
        Manifest *manifest = NULL;

        OBJ_NEW_BEGIN(Manifest)
        {
            manifest = manifestNewInternal();
            manifestFileAdd(manifest, (ManifestFile){.name = STRDEF("pg_data/test")});
        }
        OBJ_NEW_END();

        uint64_t sizeProgress = 0;

        TEST_RESULT_VOID(
            backupJobResult(manifest, STRDEF("host"), storageTest, strLstNew(), job, false, 0, &sizeProgress), "log noop result");

        TEST_RESULT_LOG("P00 DETAIL: match file from prior backup host:" TEST_PATH "/test (0B, 100%)");
    }

    // Offline tests should only be used to test offline functionality and errors easily tested in offline mode
    // *****************************************************************************************************************************
    if (testBegin("cmdBackup() offline"))
    {
        // Set log level to detail
        harnessLogLevelSet(logLevelDetail);

        // Replace backup labels since the times are not deterministic
        hrnLogReplaceAdd("[0-9]{8}-[0-9]{6}F_[0-9]{8}-[0-9]{6}I", NULL, "INCR", true);
        hrnLogReplaceAdd("[0-9]{8}-[0-9]{6}F_[0-9]{8}-[0-9]{6}D", NULL, "DIFF", true);
        hrnLogReplaceAdd("[0-9]{8}-[0-9]{6}F", NULL, "FULL", true);

        // Create stanza
        StringList *argList = strLstNew();
        hrnCfgArgRawZ(argList, cfgOptStanza, "test1");
        hrnCfgArgRawZ(argList, cfgOptRepoPath, TEST_PATH "/repo");
        hrnCfgArgRawZ(argList, cfgOptPgPath, TEST_PATH "/pg1");
        hrnCfgArgRawBool(argList, cfgOptOnline, false);
        HRN_CFG_LOAD(cfgCmdStanzaCreate, argList);

        // Create pg_control
        HRN_PG_CONTROL_PUT(storagePgWrite(), PG_VERSION_90);

        cmdStanzaCreate();
        TEST_RESULT_LOG("P00   INFO: stanza-create for stanza 'test1' on repo1");

        // -------------------------------------------------------------------------------------------------------------------------
        TEST_TITLE("error when pg appears to be running");

        argList = strLstNew();
        hrnCfgArgRawZ(argList, cfgOptStanza, "test1");
        hrnCfgArgRawZ(argList, cfgOptRepoPath, TEST_PATH "/repo");
        hrnCfgArgRawZ(argList, cfgOptPgPath, TEST_PATH "/pg1");
        hrnCfgArgRawZ(argList, cfgOptRepoRetentionFull, "1");
        hrnCfgArgRawBool(argList, cfgOptOnline, false);
        HRN_CFG_LOAD(cfgCmdBackup, argList);

        HRN_STORAGE_PUT_Z(storagePgWrite(), PG_FILE_POSTMTRPID, "PID");

        TEST_ERROR(
            cmdBackup(), PgRunningError,
            "--no-online passed but " PG_FILE_POSTMTRPID " exists - looks like " PG_NAME " is running. Shut down " PG_NAME " and"
                " try again, or use --force.");

        TEST_RESULT_LOG("P00   WARN: no prior backup exists, incr backup has been changed to full");

        // -------------------------------------------------------------------------------------------------------------------------
        TEST_TITLE("offline full backup");

        argList = strLstNew();
        hrnCfgArgRawZ(argList, cfgOptStanza, "test1");
        hrnCfgArgRawZ(argList, cfgOptRepoPath, TEST_PATH "/repo");
        hrnCfgArgRawZ(argList, cfgOptPgPath, TEST_PATH "/pg1");
        hrnCfgArgRawZ(argList, cfgOptRepoRetentionFull, "1");
        hrnCfgArgRawBool(argList, cfgOptOnline, false);
        hrnCfgArgRawBool(argList, cfgOptCompress, false);
        hrnCfgArgRawBool(argList, cfgOptForce, true);
        HRN_CFG_LOAD(cfgCmdBackup, argList);

        HRN_STORAGE_PUT_Z(storagePgWrite(), "postgresql.conf", "CONFIGSTUFF");

        TEST_RESULT_VOID(cmdBackup(), "backup");

        TEST_RESULT_LOG_FMT(
            "P00   WARN: no prior backup exists, incr backup has been changed to full\n"
            "P00   WARN: --no-online passed and " PG_FILE_POSTMTRPID " exists but --force was passed so backup will continue though"
                " it looks like " PG_NAME " is running and the backup will probably not be consistent\n"
            "P01 DETAIL: backup file " TEST_PATH "/pg1/global/pg_control (8KB, 99%%) checksum %s\n"
            "P01 DETAIL: backup file " TEST_PATH "/pg1/postgresql.conf (11B, 100%%) checksum"
                " e3db315c260e79211b7b52587123b7aa060f30ab\n"
            "P00   INFO: new backup label = [FULL-1]\n"
            "P00   INFO: full backup size = 8KB, file total = 2",
            TEST_64BIT() ?
                (TEST_BIG_ENDIAN() ? "XXXXXXXXXXXXXXXXXXXXXXXXXXXXXXXXXXXXXXXX" : "b7ec43e4646f5d06c95881df0c572630a1221377") :
                "f21ff9abdcd1ec2f600d4ee8e5792c9b61eb2e37");

        // Make pg no longer appear to be running
        HRN_STORAGE_REMOVE(storagePgWrite(), PG_FILE_POSTMTRPID, .errorOnMissing = true);

        // -------------------------------------------------------------------------------------------------------------------------
        TEST_TITLE("error when no files have changed");

        argList = strLstNew();
        hrnCfgArgRawZ(argList, cfgOptStanza, "test1");
        hrnCfgArgRawZ(argList, cfgOptRepoPath, TEST_PATH "/repo");
        hrnCfgArgRawZ(argList, cfgOptPgPath, TEST_PATH "/pg1");
        hrnCfgArgRawZ(argList, cfgOptRepoRetentionFull, "1");
        hrnCfgArgRawBool(argList, cfgOptOnline, false);
        hrnCfgArgRawBool(argList, cfgOptCompress, true);
        hrnCfgArgRawBool(argList, cfgOptRepoHardlink, true);
        hrnCfgArgRawStrId(argList, cfgOptType, backupTypeDiff);
        HRN_CFG_LOAD(cfgCmdBackup, argList);

        TEST_ERROR(cmdBackup(), FileMissingError, "no files have changed since the last backup - this seems unlikely");

        TEST_RESULT_LOG(
            "P00   INFO: last backup label = [FULL-1], version = " PROJECT_VERSION "\n"
            "P00   WARN: diff backup cannot alter compress-type option to 'gz', reset to value in [FULL-1]\n"
            "P00   WARN: diff backup cannot alter hardlink option to 'true', reset to value in [FULL-1]");

        // -------------------------------------------------------------------------------------------------------------------------
        TEST_TITLE("offline incr backup to test unresumable backup");

        argList = strLstNew();
        hrnCfgArgRawZ(argList, cfgOptStanza, "test1");
        hrnCfgArgRawZ(argList, cfgOptRepoPath, TEST_PATH "/repo");
        hrnCfgArgRawZ(argList, cfgOptPgPath, TEST_PATH "/pg1");
        hrnCfgArgRawZ(argList, cfgOptRepoRetentionFull, "1");
        hrnCfgArgRawBool(argList, cfgOptOnline, false);
        hrnCfgArgRawBool(argList, cfgOptCompress, false);
        hrnCfgArgRawBool(argList, cfgOptChecksumPage, true);
        hrnCfgArgRawStrId(argList, cfgOptType, backupTypeIncr);
        HRN_CFG_LOAD(cfgCmdBackup, argList);

        HRN_STORAGE_PUT_Z(storagePgWrite(), PG_FILE_PGVERSION, "VER");

        TEST_RESULT_VOID(cmdBackup(), "backup");

        TEST_RESULT_LOG(
            "P00   INFO: last backup label = [FULL-1], version = " PROJECT_VERSION "\n"
            "P00   WARN: incr backup cannot alter 'checksum-page' option to 'true', reset to 'false' from [FULL-1]\n"
            "P00   WARN: backup '[DIFF-1]' cannot be resumed: new backup type 'incr' does not match resumable backup type 'diff'\n"
            "P01 DETAIL: backup file " TEST_PATH "/pg1/PG_VERSION (3B, 100%) checksum c8663c2525f44b6d9c687fbceb4aafc63ed8b451\n"
            "P00 DETAIL: reference pg_data/global/pg_control to [FULL-1]\n"
            "P00 DETAIL: reference pg_data/postgresql.conf to [FULL-1]\n"
            "P00   INFO: new backup label = [INCR-1]\n"
            "P00   INFO: incr backup size = 3B, file total = 3");

        // -------------------------------------------------------------------------------------------------------------------------
        TEST_TITLE("offline diff backup to test prior backup must be full");

        argList = strLstNew();
        hrnCfgArgRawZ(argList, cfgOptStanza, "test1");
        hrnCfgArgRawZ(argList, cfgOptRepoPath, TEST_PATH "/repo");
        hrnCfgArgRawZ(argList, cfgOptPgPath, TEST_PATH "/pg1");
        hrnCfgArgRawZ(argList, cfgOptRepoRetentionFull, "1");
        hrnCfgArgRawBool(argList, cfgOptOnline, false);
        hrnCfgArgRawBool(argList, cfgOptCompress, false);
        hrnCfgArgRawStrId(argList, cfgOptType, backupTypeDiff);
        HRN_CFG_LOAD(cfgCmdBackup, argList);

        sleepMSec(MSEC_PER_SEC - (timeMSec() % MSEC_PER_SEC));
        HRN_STORAGE_PUT_Z(storagePgWrite(), PG_FILE_PGVERSION, "VR2");

        TEST_RESULT_VOID(cmdBackup(), "backup");

        TEST_RESULT_LOG(
            "P00   INFO: last backup label = [FULL-1], version = " PROJECT_VERSION "\n"
            "P01 DETAIL: backup file " TEST_PATH "/pg1/PG_VERSION (3B, 100%) checksum 6f1894088c578e4f0b9888e8e8a997d93cbbc0c5\n"
            "P00 DETAIL: reference pg_data/global/pg_control to [FULL-1]\n"
            "P00 DETAIL: reference pg_data/postgresql.conf to [FULL-1]\n"
            "P00   INFO: new backup label = [DIFF-2]\n"
            "P00   INFO: diff backup size = 3B, file total = 3");

        // -------------------------------------------------------------------------------------------------------------------------
        TEST_TITLE("only repo2 configured");

        // Create stanza on a second repo
        argList = strLstNew();
        hrnCfgArgRawZ(argList, cfgOptStanza, "test1");
        hrnCfgArgKeyRawZ(argList, cfgOptRepoPath, 2, TEST_PATH "/repo2");
        hrnCfgArgKeyRawStrId(argList, cfgOptRepoCipherType, 2, cipherTypeAes256Cbc);
        hrnCfgEnvKeyRawZ(cfgOptRepoCipherPass, 2, TEST_CIPHER_PASS);
        hrnCfgArgRawZ(argList, cfgOptPgPath, TEST_PATH "/pg1");
        hrnCfgArgRawBool(argList, cfgOptOnline, false);
        HRN_CFG_LOAD(cfgCmdStanzaCreate, argList);

        cmdStanzaCreate();
        TEST_RESULT_LOG("P00   INFO: stanza-create for stanza 'test1' on repo2");

        // Set log level to warn
        harnessLogLevelSet(logLevelWarn);

        // With repo2 the only repo configured, ensure it is chosen by confirming diff is changed to full due to no prior backups
        hrnCfgArgKeyRawZ(argList, cfgOptRepoRetentionFull, 2, "1");
        hrnCfgArgRawStrId(argList, cfgOptType, backupTypeDiff);
        HRN_CFG_LOAD(cfgCmdBackup, argList);

        TEST_RESULT_VOID(cmdBackup(), "backup");
        TEST_RESULT_LOG("P00   WARN: no prior backup exists, diff backup has been changed to full");

        // -------------------------------------------------------------------------------------------------------------------------
        TEST_TITLE("multi-repo");

        // Set log level to detail
        harnessLogLevelSet(logLevelDetail);

        // Add repo1 to the configuration
        hrnCfgArgKeyRawZ(argList, cfgOptRepoPath, 1, TEST_PATH "/repo");
        hrnCfgArgKeyRawZ(argList, cfgOptRepoRetentionFull, 1, "1");
        HRN_CFG_LOAD(cfgCmdBackup, argList);

        TEST_RESULT_VOID(cmdBackup(), "backup");
        TEST_RESULT_LOG(
            "P00   INFO: repo option not specified, defaulting to repo1\n"
            "P00   INFO: last backup label = [FULL-1], version = " PROJECT_VERSION "\n"
            "P00   WARN: diff backup cannot alter compress-type option to 'gz', reset to value in [FULL-1]\n"
            "P01 DETAIL: backup file " TEST_PATH "/pg1/PG_VERSION (3B, 100%) checksum 6f1894088c578e4f0b9888e8e8a997d93cbbc0c5\n"
            "P00 DETAIL: reference pg_data/global/pg_control to [FULL-1]\n"
            "P00 DETAIL: reference pg_data/postgresql.conf to [FULL-1]\n"
            "P00   INFO: new backup label = [DIFF-3]\n"
            "P00   INFO: diff backup size = 3B, file total = 3");

        // -------------------------------------------------------------------------------------------------------------------------
        TEST_TITLE("multi-repo - specify repo");

        hrnCfgArgRawZ(argList, cfgOptRepo, "2");

        HRN_CFG_LOAD(cfgCmdBackup, argList);

        HRN_STORAGE_PUT_Z(storagePgWrite(), PG_FILE_PGVERSION, "VER");

        unsigned int backupCount = strLstSize(storageListP(storageRepoIdx(1), strNewFmt(STORAGE_PATH_BACKUP "/test1")));

        TEST_RESULT_VOID(cmdBackup(), "backup");
        TEST_RESULT_LOG(
            "P00   INFO: last backup label = [FULL-2], version = " PROJECT_VERSION "\n"
            "P01 DETAIL: backup file " TEST_PATH "/pg1/PG_VERSION (3B, 100%) checksum c8663c2525f44b6d9c687fbceb4aafc63ed8b451\n"
            "P00 DETAIL: reference pg_data/global/pg_control to [FULL-2]\n"
            "P00 DETAIL: reference pg_data/postgresql.conf to [FULL-2]\n"
            "P00   INFO: new backup label = [DIFF-4]\n"
            "P00   INFO: diff backup size = 3B, file total = 3");
        TEST_RESULT_UINT(
            strLstSize(storageListP(storageRepoIdx(1), strNewFmt(STORAGE_PATH_BACKUP "/test1"))), backupCount + 1,
            "new backup repo2");

        // Cleanup
        hrnCfgEnvKeyRemoveRaw(cfgOptRepoCipherPass, 2);
        harnessLogLevelReset();
    }

    // *****************************************************************************************************************************
    if (testBegin("cmdBackup() online"))
    {
        const String *pg1Path = STRDEF(TEST_PATH "/pg1");
        const String *repoPath = STRDEF(TEST_PATH "/repo");
        const String *pg2Path = STRDEF(TEST_PATH "/pg2");

        // Set log level to detail
        harnessLogLevelSet(logLevelDetail);

        // Replace percent complete and backup size since they can cause a lot of churn when files are added/removed
        hrnLogReplaceAdd(", [0-9]{1,3}%\\)", "[0-9]+%", "PCT", false);
        hrnLogReplaceAdd(" backup size = [0-9]+[A-Z]+", "[^ ]+$", "SIZE", false);

        // Replace checksums since they can differ between architectures (e.g. 32/64 bit)
        hrnLogReplaceAdd("\\) checksum [a-f0-9]{40}", "[a-f0-9]{40}$", "SHA1", false);

        // Backup start time epoch.  The idea is to not have backup times (and therefore labels) ever change.  Each backup added
        // should be separated by 100,000 seconds (1,000,000 after stanza-upgrade) but after the initial assignments this will only
        // be possible at the beginning and the end, so new backups added in the middle will average the start times of the prior
        // and next backup to get their start time.  Backups added to the beginning of the test will need to subtract from the
        // epoch.
        #define BACKUP_EPOCH                                        1570000000

        // -------------------------------------------------------------------------------------------------------------------------
        TEST_TITLE("online 9.5 resume uncompressed full backup");

        time_t backupTimeStart = BACKUP_EPOCH;

        {
            // Create stanza
            StringList *argList = strLstNew();
            hrnCfgArgRawZ(argList, cfgOptStanza, "test1");
            hrnCfgArgRaw(argList, cfgOptRepoPath, repoPath);
            hrnCfgArgRaw(argList, cfgOptPgPath, pg1Path);
            hrnCfgArgRawBool(argList, cfgOptOnline, false);
            HRN_CFG_LOAD(cfgCmdStanzaCreate, argList);

            // Create pg_control
            HRN_PG_CONTROL_PUT(storagePgWrite(), PG_VERSION_95);

            cmdStanzaCreate();
            TEST_RESULT_LOG("P00   INFO: stanza-create for stanza 'test1' on repo1");

            // Load options
            argList = strLstNew();
            hrnCfgArgRawZ(argList, cfgOptStanza, "test1");
            hrnCfgArgRaw(argList, cfgOptRepoPath, repoPath);
            hrnCfgArgRaw(argList, cfgOptPgPath, pg1Path);
            hrnCfgArgRawZ(argList, cfgOptRepoRetentionFull, "1");
            hrnCfgArgRawStrId(argList, cfgOptType, backupTypeFull);
            hrnCfgArgRawBool(argList, cfgOptStopAuto, true);
            hrnCfgArgRawBool(argList, cfgOptCompress, false);
            hrnCfgArgRawBool(argList, cfgOptArchiveCheck, false);
            HRN_CFG_LOAD(cfgCmdBackup, argList);

            // Add files
            HRN_STORAGE_PUT_Z(storagePgWrite(), "postgresql.conf", "CONFIGSTUFF", .timeModified = backupTimeStart);
            HRN_STORAGE_PUT_Z(storagePgWrite(), PG_FILE_PGVERSION, PG_VERSION_95_STR, .timeModified = backupTimeStart);
            HRN_STORAGE_PATH_CREATE(storagePgWrite(), strZ(pgWalPath(PG_VERSION_95)), .noParentCreate = true);

            // Create a backup manifest that looks like a halted backup manifest
            Manifest *manifestResume = manifestNewBuild(
                storagePg(), PG_VERSION_95, hrnPgCatalogVersion(PG_VERSION_95), true, false, false, NULL, NULL);
            ManifestData *manifestResumeData = (ManifestData *)manifestData(manifestResume);

            manifestResumeData->backupType = backupTypeFull;
            const String *resumeLabel = backupLabelCreate(backupTypeFull, NULL, backupTimeStart);
            manifestBackupLabelSet(manifestResume, resumeLabel);

            // Copy a file to be resumed that has not changed in the repo
            HRN_STORAGE_COPY(
                storagePg(), PG_FILE_PGVERSION, storageRepoWrite(),
                strZ(strNewFmt(STORAGE_REPO_BACKUP "/%s/pg_data/PG_VERSION", strZ(resumeLabel))));

            ManifestFilePack **const filePack = manifestFilePackFindInternal(manifestResume, STRDEF("pg_data/PG_VERSION"));
            ManifestFile file = manifestFileUnpack(*filePack);

            strcpy(file.checksumSha1, "06d06bb31b570b94d7b4325f511f853dbe771c21");

            manifestFilePackUpdate(manifestResume, filePack, &file);

            // Save the resume manifest
            manifestSave(
                manifestResume,
                storageWriteIo(
                    storageNewWriteP(
                        storageRepoWrite(),
                        strNewFmt(STORAGE_REPO_BACKUP "/%s/" BACKUP_MANIFEST_FILE INFO_COPY_EXT, strZ(resumeLabel)))));

            // Run backup
            testBackupPqScriptP(PG_VERSION_95, backupTimeStart, .noArchiveCheck = true, .noWal = true);
            TEST_RESULT_VOID(cmdBackup(), "backup");

            TEST_RESULT_LOG(
                "P00   INFO: execute exclusive pg_start_backup(): backup begins after the next regular checkpoint completes\n"
                "P00   INFO: backup start archive = 0000000105D944C000000000, lsn = 5d944c0/0\n"
                "P00   WARN: resumable backup 20191002-070640F of same type exists -- remove invalid files and resume\n"
                "P01 DETAIL: backup file " TEST_PATH "/pg1/global/pg_control (8KB, [PCT]) checksum [SHA1]\n"
                "P01 DETAIL: backup file " TEST_PATH "/pg1/postgresql.conf (11B, [PCT]) checksum [SHA1]\n"
                "P01 DETAIL: checksum resumed file " TEST_PATH "/pg1/PG_VERSION (3B, [PCT]) checksum [SHA1]\n"
                "P00   INFO: execute exclusive pg_stop_backup() and wait for all WAL segments to archive\n"
                "P00   INFO: backup stop archive = 0000000105D944C000000000, lsn = 5d944c0/800000\n"
                "P00   INFO: new backup label = 20191002-070640F\n"
                "P00   INFO: full backup size = [SIZE], file total = 3");

            TEST_RESULT_STR_Z(
                testBackupValidate(storageRepo(), STRDEF(STORAGE_REPO_BACKUP "/latest")),
                ". {link, d=20191002-070640F}\n"
                "pg_data {path}\n"
                "pg_data/PG_VERSION {file, s=3}\n"
                "pg_data/global {path}\n"
                "pg_data/global/pg_control {file, s=8192}\n"
                "pg_data/pg_xlog {path}\n"
                "pg_data/postgresql.conf {file, s=11}\n"
                "--------\n"
                "[backup:target]\n"
                "pg_data={\"path\":\"" TEST_PATH "/pg1\",\"type\":\"path\"}\n"
                "\n"
                "[target:file]\n"
                "pg_data/PG_VERSION={\"checksum\":\"06d06bb31b570b94d7b4325f511f853dbe771c21\",\"size\":3"
                    ",\"timestamp\":1570000000}\n"
                "pg_data/global/pg_control={\"size\":8192,\"timestamp\":1570000000}\n"
                "pg_data/postgresql.conf={\"checksum\":\"e3db315c260e79211b7b52587123b7aa060f30ab\",\"size\":11"
                    ",\"timestamp\":1570000000}\n"
                "\n"
                "[target:path]\n"
                "pg_data={}\n"
                "pg_data/global={}\n"
                "pg_data/pg_xlog={}\n",
                "compare file list");
        }

        // -------------------------------------------------------------------------------------------------------------------------
        TEST_TITLE("online resumed compressed 9.5 full backup");

        // Backup start time
        backupTimeStart = BACKUP_EPOCH + 100000;

        {
            // Load options
            StringList *argList = strLstNew();
            hrnCfgArgRawZ(argList, cfgOptStanza, "test1");
            hrnCfgArgRaw(argList, cfgOptRepoPath, repoPath);
            hrnCfgArgRaw(argList, cfgOptPgPath, pg1Path);
            hrnCfgArgRawZ(argList, cfgOptRepoRetentionFull, "1");
            hrnCfgArgRawStrId(argList, cfgOptType, backupTypeFull);
            hrnCfgArgRawBool(argList, cfgOptStopAuto, true);
            hrnCfgArgRawBool(argList, cfgOptRepoHardlink, true);
            hrnCfgArgRawBool(argList, cfgOptArchiveCopy, true);
            HRN_CFG_LOAD(cfgCmdBackup, argList);

            // Create a backup manifest that looks like a halted backup manifest
            Manifest *manifestResume = manifestNewBuild(
                storagePg(), PG_VERSION_95, hrnPgCatalogVersion(PG_VERSION_95), true, false, false, NULL, NULL);
            ManifestData *manifestResumeData = (ManifestData *)manifestData(manifestResume);

            manifestResumeData->backupType = backupTypeFull;
            manifestResumeData->backupOptionCompressType = compressTypeGz;
            const String *resumeLabel = backupLabelCreate(backupTypeFull, NULL, backupTimeStart);
            manifestBackupLabelSet(manifestResume, resumeLabel);

            // File exists in cluster and repo but not in the resume manifest
            HRN_STORAGE_PUT_Z(storagePgWrite(), "not-in-resume", "TEST", .timeModified = backupTimeStart);
            HRN_STORAGE_PUT_EMPTY(
                storageRepoWrite(), strZ(strNewFmt(STORAGE_REPO_BACKUP "/%s/pg_data/not-in-resume.gz", strZ(resumeLabel))));

            // Remove checksum from file so it won't be resumed
            HRN_STORAGE_PUT_EMPTY(
                storageRepoWrite(), strZ(strNewFmt(STORAGE_REPO_BACKUP "/%s/pg_data/global/pg_control.gz", strZ(resumeLabel))));

            ManifestFilePack **const filePack = manifestFilePackFindInternal(manifestResume, STRDEF("pg_data/global/pg_control"));
            ManifestFile file = manifestFileUnpack(*filePack);

            file.checksumSha1[0] = 0;

            manifestFilePackUpdate(manifestResume, filePack, &file);

            // Size does not match between cluster and resume manifest
            HRN_STORAGE_PUT_Z(storagePgWrite(), "size-mismatch", "TEST", .timeModified = backupTimeStart);
            HRN_STORAGE_PUT_EMPTY(
                storageRepoWrite(), strZ(strNewFmt(STORAGE_REPO_BACKUP "/%s/pg_data/size-mismatch.gz", strZ(resumeLabel))));
            manifestFileAdd(
                manifestResume, (ManifestFile){
                    .name = STRDEF("pg_data/size-mismatch"), .checksumSha1 = "xxxxxxxxxxxxxxxxxxxxxxxxxxxxxxxxxxxxxxxx",
                    .size = 33});

            // Time does not match between cluster and resume manifest
            HRN_STORAGE_PUT_Z(storagePgWrite(), "time-mismatch", "TEST", .timeModified = backupTimeStart);
            HRN_STORAGE_PUT_EMPTY(
                storageRepoWrite(), strZ(strNewFmt(STORAGE_REPO_BACKUP "/%s/pg_data/time-mismatch.gz", strZ(resumeLabel))));
            manifestFileAdd(
                manifestResume, (ManifestFile){
                    .name = STRDEF("pg_data/time-mismatch"), .checksumSha1 = "xxxxxxxxxxxxxxxxxxxxxxxxxxxxxxxxxxxxxxxx", .size = 4,
                    .timestamp = backupTimeStart - 1});

            // Size is zero in cluster and resume manifest. ??? We'd like to remove this requirement after the migration.
            HRN_STORAGE_PUT_EMPTY(storagePgWrite(), "zero-size", .timeModified = backupTimeStart);
            HRN_STORAGE_PUT_Z(
                storageRepoWrite(), strZ(strNewFmt(STORAGE_REPO_BACKUP "/%s/pg_data/zero-size.gz", strZ(resumeLabel))),
                "ZERO-SIZE");
            manifestFileAdd(
                manifestResume, (ManifestFile){.name = STRDEF("pg_data/zero-size"), .size = 0, .timestamp = backupTimeStart});

            // Path is not in manifest
            HRN_STORAGE_PATH_CREATE(
                storageRepoWrite(), strZ(strNewFmt(STORAGE_REPO_BACKUP "/%s/pg_data/bogus_path", strZ(resumeLabel))));

            // File is not in manifest
            HRN_STORAGE_PUT_EMPTY(
                storageRepoWrite(), strZ(strNewFmt(STORAGE_REPO_BACKUP "/%s/pg_data/global/bogus.gz", strZ(resumeLabel))));

            // File has incorrect compression type
            HRN_STORAGE_PUT_EMPTY(
                storageRepoWrite(), strZ(strNewFmt(STORAGE_REPO_BACKUP "/%s/pg_data/global/bogus", strZ(resumeLabel))));

            // Save the resume manifest
            manifestSave(
                manifestResume,
                storageWriteIo(
                    storageNewWriteP(
                        storageRepoWrite(),
                        strNewFmt(STORAGE_REPO_BACKUP "/%s/" BACKUP_MANIFEST_FILE INFO_COPY_EXT, strZ(resumeLabel)))));

            // Disable storageFeaturePath so paths will not be created before files are copied
            ((Storage *)storageRepoWrite())->pub.interface.feature ^= 1 << storageFeaturePath;

            // Disable storageFeaturePathSync so paths will not be synced
            ((Storage *)storageRepoWrite())->pub.interface.feature ^= 1 << storageFeaturePathSync;

            // Run backup
            testBackupPqScriptP(PG_VERSION_95, backupTimeStart);
            TEST_RESULT_VOID(cmdBackup(), "backup");

            // Enable storage features
            ((Storage *)storageRepoWrite())->pub.interface.feature |= 1 << storageFeaturePath;
            ((Storage *)storageRepoWrite())->pub.interface.feature |= 1 << storageFeaturePathSync;

            TEST_RESULT_LOG(
                "P00   INFO: execute exclusive pg_start_backup(): backup begins after the next regular checkpoint completes\n"
                "P00   INFO: backup start archive = 0000000105D95D3000000000, lsn = 5d95d30/0\n"
                "P00   INFO: check archive for prior segment 0000000105D95D2F000000FF\n"
                "P00   WARN: resumable backup 20191003-105320F of same type exists -- remove invalid files and resume\n"
                "P00 DETAIL: remove path '" TEST_PATH "/repo/backup/test1/20191003-105320F/pg_data/bogus_path' from resumed"
                    " backup\n"
                "P00 DETAIL: remove file '" TEST_PATH "/repo/backup/test1/20191003-105320F/pg_data/global/bogus' from resumed"
                    " backup (mismatched compression type)\n"
                "P00 DETAIL: remove file '" TEST_PATH "/repo/backup/test1/20191003-105320F/pg_data/global/bogus.gz' from resumed"
                    " backup (missing in manifest)\n"
                "P00 DETAIL: remove file '" TEST_PATH "/repo/backup/test1/20191003-105320F/pg_data/global/pg_control.gz' from"
                    " resumed backup (no checksum in resumed manifest)\n"
                "P00 DETAIL: remove file '" TEST_PATH "/repo/backup/test1/20191003-105320F/pg_data/not-in-resume.gz' from resumed"
                    " backup (missing in resumed manifest)\n"
                "P00 DETAIL: remove file '" TEST_PATH "/repo/backup/test1/20191003-105320F/pg_data/size-mismatch.gz' from resumed"
                    " backup (mismatched size)\n"
                "P00 DETAIL: remove file '" TEST_PATH "/repo/backup/test1/20191003-105320F/pg_data/time-mismatch.gz' from resumed"
                    " backup (mismatched timestamp)\n"
                "P00 DETAIL: remove file '" TEST_PATH "/repo/backup/test1/20191003-105320F/pg_data/zero-size.gz' from resumed"
                    " backup (zero size)\n"
                "P01 DETAIL: backup file " TEST_PATH "/pg1/global/pg_control (8KB, [PCT]) checksum [SHA1]\n"
                "P01 DETAIL: backup file " TEST_PATH "/pg1/postgresql.conf (11B, [PCT]) checksum [SHA1]\n"
                "P01 DETAIL: backup file " TEST_PATH "/pg1/time-mismatch (4B, [PCT]) checksum [SHA1]\n"
                "P01 DETAIL: backup file " TEST_PATH "/pg1/size-mismatch (4B, [PCT]) checksum [SHA1]\n"
                "P01 DETAIL: backup file " TEST_PATH "/pg1/not-in-resume (4B, [PCT]) checksum [SHA1]\n"
                "P01 DETAIL: backup file " TEST_PATH "/pg1/PG_VERSION (3B, [PCT]) checksum [SHA1]\n"
                "P01 DETAIL: backup file " TEST_PATH "/pg1/zero-size (0B, [PCT])\n"
                "P00   INFO: execute exclusive pg_stop_backup() and wait for all WAL segments to archive\n"
                "P00   INFO: backup stop archive = 0000000105D95D3000000000, lsn = 5d95d30/800000\n"
                "P00   INFO: check archive for segment(s) 0000000105D95D3000000000:0000000105D95D3000000000\n"
                "P00 DETAIL: copy segment 0000000105D95D3000000000 to backup\n"
                "P00   INFO: new backup label = 20191003-105320F\n"
                "P00   INFO: full backup size = [SIZE], file total = 8");

            TEST_RESULT_STR_Z(
                testBackupValidate(storageRepo(), STRDEF(STORAGE_REPO_BACKUP "/latest")),
                ". {link, d=20191003-105320F}\n"
                "pg_data {path}\n"
                "pg_data/PG_VERSION.gz {file, s=3}\n"
                "pg_data/global {path}\n"
                "pg_data/global/pg_control.gz {file, s=8192}\n"
                "pg_data/not-in-resume.gz {file, s=4}\n"
                "pg_data/pg_xlog {path}\n"
                "pg_data/pg_xlog/0000000105D95D3000000000.gz {file, s=16777216}\n"
                "pg_data/postgresql.conf.gz {file, s=11}\n"
                "pg_data/size-mismatch.gz {file, s=4}\n"
                "pg_data/time-mismatch.gz {file, s=4}\n"
                "pg_data/zero-size.gz {file, s=0}\n"
                "--------\n"
                "[backup:target]\n"
                "pg_data={\"path\":\"" TEST_PATH "/pg1\",\"type\":\"path\"}\n"
                "\n"
                "[target:file]\n"
                "pg_data/PG_VERSION={\"checksum\":\"06d06bb31b570b94d7b4325f511f853dbe771c21\",\"size\":3"
                    ",\"timestamp\":1570000000}\n"
                "pg_data/global/pg_control={\"size\":8192,\"timestamp\":1570100000}\n"
                "pg_data/not-in-resume={\"checksum\":\"984816fd329622876e14907634264e6f332e9fb3\",\"size\":4"
                    ",\"timestamp\":1570100000}\n"
                "pg_data/pg_xlog/0000000105D95D3000000000={\"size\":16777216,\"timestamp\":1570100002}\n"
                "pg_data/postgresql.conf={\"checksum\":\"e3db315c260e79211b7b52587123b7aa060f30ab\",\"size\":11"
                    ",\"timestamp\":1570000000}\n"
                "pg_data/size-mismatch={\"checksum\":\"984816fd329622876e14907634264e6f332e9fb3\",\"size\":4"
                    ",\"timestamp\":1570100000}\n"
                "pg_data/time-mismatch={\"checksum\":\"984816fd329622876e14907634264e6f332e9fb3\",\"size\":4"
                    ",\"timestamp\":1570100000}\n"
                "pg_data/zero-size={\"size\":0,\"timestamp\":1570100000}\n"
                "\n"
                "[target:path]\n"
                "pg_data={}\n"
                "pg_data/global={}\n"
                "pg_data/pg_xlog={}\n",
                "compare file list");

            // Remove test files
            HRN_STORAGE_REMOVE(storagePgWrite(), "not-in-resume", .errorOnMissing = true);
            HRN_STORAGE_REMOVE(storagePgWrite(), "size-mismatch", .errorOnMissing = true);
            HRN_STORAGE_REMOVE(storagePgWrite(), "time-mismatch", .errorOnMissing = true);
            HRN_STORAGE_REMOVE(storagePgWrite(), "zero-size", .errorOnMissing = true);
        }

        // -------------------------------------------------------------------------------------------------------------------------
        TEST_TITLE("online resumed compressed 9.5 diff backup");

        backupTimeStart = BACKUP_EPOCH + 200000;

        {
            StringList *argList = strLstNew();
            hrnCfgArgRawZ(argList, cfgOptStanza, "test1");
            hrnCfgArgRaw(argList, cfgOptRepoPath, repoPath);
            hrnCfgArgRaw(argList, cfgOptPgPath, pg1Path);
            hrnCfgArgRawZ(argList, cfgOptRepoRetentionFull, "1");
            hrnCfgArgRawStrId(argList, cfgOptType, backupTypeDiff);
            hrnCfgArgRawBool(argList, cfgOptCompress, false);
            hrnCfgArgRawBool(argList, cfgOptStopAuto, true);
            hrnCfgArgRawBool(argList, cfgOptRepoHardlink, true);
            HRN_CFG_LOAD(cfgCmdBackup, argList);

            // Load the previous manifest and null out the checksum-page option to be sure it gets set to false in this backup
            const String *manifestPriorFile = STRDEF(STORAGE_REPO_BACKUP "/latest/" BACKUP_MANIFEST_FILE);
            Manifest *manifestPrior = manifestNewLoad(storageReadIo(storageNewReadP(storageRepo(), manifestPriorFile)));
            ((ManifestData *)manifestData(manifestPrior))->backupOptionChecksumPage = NULL;
            manifestSave(manifestPrior, storageWriteIo(storageNewWriteP(storageRepoWrite(), manifestPriorFile)));

            // Create a backup manifest that looks like a halted backup manifest
            Manifest *manifestResume = manifestNewBuild(
                storagePg(), PG_VERSION_95, hrnPgCatalogVersion(PG_VERSION_95), true, false, false, NULL, NULL);
            ManifestData *manifestResumeData = (ManifestData *)manifestData(manifestResume);

            manifestResumeData->backupType = backupTypeDiff;
            manifestResumeData->backupLabelPrior = manifestData(manifestPrior)->backupLabel;
            manifestResumeData->backupOptionCompressType = compressTypeGz;
            const String *resumeLabel = backupLabelCreate(
                backupTypeDiff, manifestData(manifestPrior)->backupLabel, backupTimeStart);
            manifestBackupLabelSet(manifestResume, resumeLabel);

            // Reference in manifest
            HRN_STORAGE_PUT_EMPTY(
                storageRepoWrite(), strZ(strNewFmt(STORAGE_REPO_BACKUP "/%s/pg_data/PG_VERSION.gz", strZ(resumeLabel))));

            // Reference in resumed manifest
            HRN_STORAGE_PUT_EMPTY(storagePgWrite(), "resume-ref", .timeModified = backupTimeStart);
            HRN_STORAGE_PUT_EMPTY(
                storageRepoWrite(), strZ(strNewFmt(STORAGE_REPO_BACKUP "/%s/pg_data/resume-ref.gz", strZ(resumeLabel))));
            manifestFileAdd(
                manifestResume, (ManifestFile){.name = STRDEF("pg_data/resume-ref"), .size = 0, .reference = STRDEF("BOGUS")});

            // Time does not match between cluster and resume manifest (but resume because time is in future so delta enabled). Note
            // also that the repo file is intenionally corrupt to generate a warning about corruption in the repository.
            HRN_STORAGE_PUT_Z(storagePgWrite(), "time-mismatch2", "TEST", .timeModified = backupTimeStart + 100);
            HRN_STORAGE_PUT_EMPTY(
                storageRepoWrite(), strZ(strNewFmt(STORAGE_REPO_BACKUP "/%s/pg_data/time-mismatch2.gz", strZ(resumeLabel))));
            manifestFileAdd(
                manifestResume, (ManifestFile){
                    .name = STRDEF("pg_data/time-mismatch2"), .checksumSha1 = "984816fd329622876e14907634264e6f332e9fb3", .size = 4,
                    .timestamp = backupTimeStart});

            // Links are always removed on resume
            THROW_ON_SYS_ERROR(
                symlink(
                    "..",
                    strZ(storagePathP(storageRepo(), strNewFmt(STORAGE_REPO_BACKUP "/%s/pg_data/link", strZ(resumeLabel))))) == -1,
                FileOpenError, "unable to create symlink");

            // Special files should not be in the repo
            HRN_SYSTEM_FMT(
                "mkfifo -m 666 %s",
                strZ(storagePathP(storageRepo(), strNewFmt(STORAGE_REPO_BACKUP "/%s/pg_data/pipe", strZ(resumeLabel)))));

            // Save the resume manifest
            manifestSave(
                manifestResume,
                storageWriteIo(
                    storageNewWriteP(
                        storageRepoWrite(),
                        strNewFmt(STORAGE_REPO_BACKUP "/%s/" BACKUP_MANIFEST_FILE INFO_COPY_EXT, strZ(resumeLabel)))));

            // Run backup
            testBackupPqScriptP(PG_VERSION_95, backupTimeStart);
            TEST_RESULT_VOID(cmdBackup(), "backup");

            // Check log
            TEST_RESULT_LOG(
                "P00   INFO: last backup label = 20191003-105320F, version = " PROJECT_VERSION "\n"
                "P00   WARN: diff backup cannot alter compress-type option to 'none', reset to value in 20191003-105320F\n"
                "P00   INFO: execute exclusive pg_start_backup(): backup begins after the next regular checkpoint completes\n"
                "P00   INFO: backup start archive = 0000000105D9759000000000, lsn = 5d97590/0\n"
                "P00   INFO: check archive for prior segment 0000000105D9758F000000FF\n"
                "P00   WARN: file 'time-mismatch2' has timestamp in the future, enabling delta checksum\n"
                "P00   WARN: resumable backup 20191003-105320F_20191004-144000D of same type exists"
                    " -- remove invalid files and resume\n"
                "P00 DETAIL: remove file '" TEST_PATH "/repo/backup/test1/20191003-105320F_20191004-144000D/pg_data/PG_VERSION.gz'"
                    " from resumed backup (reference in manifest)\n"
                "P00   WARN: remove special file '" TEST_PATH "/repo/backup/test1/20191003-105320F_20191004-144000D/pg_data/pipe'"
                    " from resumed backup\n"
                "P00 DETAIL: remove file '" TEST_PATH "/repo/backup/test1/20191003-105320F_20191004-144000D/pg_data/resume-ref.gz'"
                    " from resumed backup (reference in resumed manifest)\n"
                "P01 DETAIL: backup file " TEST_PATH "/pg1/global/pg_control (8KB, [PCT]) checksum [SHA1]\n"
                "P01 DETAIL: match file from prior backup " TEST_PATH "/pg1/postgresql.conf (11B, [PCT]) checksum [SHA1]\n"
                "P00   WARN: resumed backup file pg_data/time-mismatch2 does not have expected checksum"
                    " 984816fd329622876e14907634264e6f332e9fb3. The file will be recopied and backup will continue but this may be"
                    " an issue unless the resumed backup path in the repository is known to be corrupted.\n"
                "            NOTE: this does not indicate a problem with the PostgreSQL page checksums.\n"
                "P01 DETAIL: backup file " TEST_PATH "/pg1/time-mismatch2 (4B, [PCT]) checksum [SHA1]\n"
                "P01 DETAIL: match file from prior backup " TEST_PATH "/pg1/PG_VERSION (3B, [PCT]) checksum [SHA1]\n"
                "P01 DETAIL: backup file " TEST_PATH "/pg1/resume-ref (0B, [PCT])\n"
                "P00 DETAIL: hardlink pg_data/PG_VERSION to 20191003-105320F\n"
                "P00 DETAIL: hardlink pg_data/postgresql.conf to 20191003-105320F\n"
                "P00   INFO: execute exclusive pg_stop_backup() and wait for all WAL segments to archive\n"
                "P00   INFO: backup stop archive = 0000000105D9759000000000, lsn = 5d97590/800000\n"
                    "P00   INFO: check archive for segment(s) 0000000105D9759000000000:0000000105D9759000000000\n"
                "P00   INFO: new backup label = 20191003-105320F_20191004-144000D\n"
                "P00   INFO: diff backup size = [SIZE], file total = 5");

            // Check repo directory
            TEST_RESULT_STR_Z(
                testBackupValidate(storageRepo(), STRDEF(STORAGE_REPO_BACKUP "/latest")),
                ". {link, d=20191003-105320F_20191004-144000D}\n"
                "pg_data {path}\n"
                "pg_data/PG_VERSION.gz {file, s=3}\n"
                "pg_data/global {path}\n"
                "pg_data/global/pg_control.gz {file, s=8192}\n"
                "pg_data/pg_xlog {path}\n"
                "pg_data/postgresql.conf.gz {file, s=11}\n"
                "pg_data/resume-ref.gz {file, s=0}\n"
                "pg_data/time-mismatch2.gz {file, s=4}\n"
                "--------\n"
                "[backup:target]\n"
                "pg_data={\"path\":\"" TEST_PATH "/pg1\",\"type\":\"path\"}\n"
                "\n"
                "[target:file]\n"
                "pg_data/PG_VERSION={\"checksum\":\"06d06bb31b570b94d7b4325f511f853dbe771c21\",\"reference\":\"20191003-105320F\""
                    ",\"size\":3,\"timestamp\":1570000000}\n"
                "pg_data/global/pg_control={\"size\":8192,\"timestamp\":1570200000}\n"
                "pg_data/postgresql.conf={\"checksum\":\"e3db315c260e79211b7b52587123b7aa060f30ab\""
                    ",\"reference\":\"20191003-105320F\",\"size\":11,\"timestamp\":1570000000}\n"
                "pg_data/resume-ref={\"size\":0,\"timestamp\":1570200000}\n"
                "pg_data/time-mismatch2={\"checksum\":\"984816fd329622876e14907634264e6f332e9fb3\",\"size\":4"
                    ",\"timestamp\":1570200100}\n"
                "\n"
                "[target:path]\n"
                "pg_data={}\n"
                "pg_data/global={}\n"
                "pg_data/pg_xlog={}\n",
                "compare file list");

            // Remove test files
            HRN_STORAGE_REMOVE(storagePgWrite(), "resume-ref", .errorOnMissing = true);
            HRN_STORAGE_REMOVE(storagePgWrite(), "time-mismatch2", .errorOnMissing = true);
        }

        // -------------------------------------------------------------------------------------------------------------------------
        TEST_TITLE("online 9.6 backup-standby full backup");

        backupTimeStart = BACKUP_EPOCH + 1200000;

        {
            // Update pg_control
            HRN_PG_CONTROL_PUT(storagePgWrite(), PG_VERSION_96);

            // Update version
            HRN_STORAGE_PUT_Z(storagePgWrite(), PG_FILE_PGVERSION, PG_VERSION_96_STR, .timeModified = backupTimeStart);

            // Upgrade stanza
            StringList *argList = strLstNew();
            hrnCfgArgRawZ(argList, cfgOptStanza, "test1");
            hrnCfgArgRaw(argList, cfgOptRepoPath, repoPath);
            hrnCfgArgRaw(argList, cfgOptPgPath, pg1Path);
            hrnCfgArgRawBool(argList, cfgOptOnline, false);
            HRN_CFG_LOAD(cfgCmdStanzaUpgrade, argList);

            cmdStanzaUpgrade();
            TEST_RESULT_LOG("P00   INFO: stanza-upgrade for stanza 'test1' on repo1");

            // Load options
            argList = strLstNew();
            hrnCfgArgRawZ(argList, cfgOptStanza, "test1");
            hrnCfgArgRaw(argList, cfgOptRepoPath, repoPath);
            hrnCfgArgKeyRaw(argList, cfgOptPgPath, 1, pg1Path);
            hrnCfgArgKeyRaw(argList, cfgOptPgPath, 2, pg2Path);
            hrnCfgArgKeyRawZ(argList, cfgOptPgPort, 2, "5433");
            hrnCfgArgRawZ(argList, cfgOptRepoRetentionFull, "1");
            hrnCfgArgRawBool(argList, cfgOptCompress, false);
            hrnCfgArgRawBool(argList, cfgOptBackupStandby, true);
            hrnCfgArgRawBool(argList, cfgOptStartFast, true);
            hrnCfgArgRawBool(argList, cfgOptArchiveCopy, true);
            HRN_CFG_LOAD(cfgCmdBackup, argList);

            // Add pg_control to standby
            HRN_PG_CONTROL_PUT(storagePgIdxWrite(1), PG_VERSION_96);

            // Create file to copy from the standby. This file will be zero-length on the primary and non-zero-length on the standby
            // but no bytes will be copied.
            HRN_STORAGE_PUT_EMPTY(storagePgIdxWrite(0), PG_PATH_BASE "/1/1", .timeModified = backupTimeStart);
            HRN_STORAGE_PUT_Z(storagePgIdxWrite(1), PG_PATH_BASE "/1/1", "1234");

            // Create file to copy from the standby. This file will be smaller on the primary than the standby and have no common
            // data in the bytes that exist on primary and standby.  If the file is copied from the primary instead of the standby
            // the checksum will change but not the size.
            HRN_STORAGE_PUT_Z(storagePgIdxWrite(0), PG_PATH_BASE "/1/2", "DA", .timeModified = backupTimeStart);
            HRN_STORAGE_PUT_Z(storagePgIdxWrite(1), PG_PATH_BASE "/1/2", "5678");

            // Create file to copy from the standby. This file will be larger on the primary than the standby and have no common
            // data in the bytes that exist on primary and standby.  If the file is copied from the primary instead of the standby
            // the checksum and size will change.
            HRN_STORAGE_PUT_Z(storagePgIdxWrite(0), PG_PATH_BASE "/1/3", "TEST", .timeModified = backupTimeStart);
            HRN_STORAGE_PUT_Z(storagePgIdxWrite(1), PG_PATH_BASE "/1/3", "ABC");

            // Create a file on the primary that does not exist on the standby to test that the file is removed from the manifest
            HRN_STORAGE_PUT_Z(storagePgIdxWrite(0), PG_PATH_BASE "/1/0", "DATA", .timeModified = backupTimeStart);

            // Set log level to warn because the following test uses multiple processes so the log order will not be deterministic
            harnessLogLevelSet(logLevelWarn);

            // Run backup but error on first archive check
            testBackupPqScriptP(
                PG_VERSION_96, backupTimeStart, .noPriorWal = true, .backupStandby = true, .walCompressType = compressTypeGz);
            TEST_ERROR(
                cmdBackup(), ArchiveTimeoutError,
                "WAL segment 0000000105DA69BF000000FF was not archived before the 100ms timeout\n"
                "HINT: check the archive_command to ensure that all options are correct (especially --stanza).\n"
                "HINT: check the PostgreSQL server log for errors.\n"
                "HINT: run the 'start' command if the stanza was previously stopped.");

            // Run backup but error on archive check
            testBackupPqScriptP(
                PG_VERSION_96, backupTimeStart, .noWal = true, .backupStandby = true, .walCompressType = compressTypeGz);
            TEST_ERROR(
                cmdBackup(), ArchiveTimeoutError,
                "WAL segment 0000000105DA69C000000000 was not archived before the 100ms timeout\n"
                "HINT: check the archive_command to ensure that all options are correct (especially --stanza).\n"
                "HINT: check the PostgreSQL server log for errors.\n"
                "HINT: run the 'start' command if the stanza was previously stopped.");

            // Remove halted backup so there's no resume
            HRN_STORAGE_PATH_REMOVE(storageRepoWrite(), STORAGE_REPO_BACKUP "/20191016-042640F", .recurse = true);

            // Run backup
            testBackupPqScriptP(PG_VERSION_96, backupTimeStart, .backupStandby = true, .walCompressType = compressTypeGz);
            TEST_RESULT_VOID(cmdBackup(), "backup");

            // Set log level back to detail
            harnessLogLevelSet(logLevelDetail);

            TEST_RESULT_LOG(
                "P00   WARN: no prior backup exists, incr backup has been changed to full");

            TEST_RESULT_STR_Z(
                testBackupValidate(storageRepo(), STRDEF(STORAGE_REPO_BACKUP "/latest")),
                ". {link, d=20191016-042640F}\n"
                "pg_data {path}\n"
                "pg_data/PG_VERSION {file, s=3}\n"
                "pg_data/backup_label {file, s=17}\n"
                "pg_data/base {path}\n"
                "pg_data/base/1 {path}\n"
                "pg_data/base/1/1 {file, s=0}\n"
                "pg_data/base/1/2 {file, s=2}\n"
                "pg_data/base/1/3 {file, s=3}\n"
                "pg_data/global {path}\n"
                "pg_data/global/pg_control {file, s=8192}\n"
                "pg_data/pg_xlog {path}\n"
                "pg_data/pg_xlog/0000000105DA69C000000000 {file, s=16777216}\n"
                "pg_data/postgresql.conf {file, s=11}\n"
                "--------\n"
                "[backup:target]\n"
                "pg_data={\"path\":\"" TEST_PATH "/pg1\",\"type\":\"path\"}\n"
                "\n"
                "[target:file]\n"
                "pg_data/PG_VERSION={\"checksum\":\"f5b7e6d36dc0113f61b36c700817d42b96f7b037\",\"size\":3"
                    ",\"timestamp\":1571200000}\n"
                "pg_data/backup_label={\"checksum\":\"8e6f41ac87a7514be96260d65bacbffb11be77dc\",\"size\":17"
                    ",\"timestamp\":1571200002}\n"
                "pg_data/base/1/1={\"size\":0,\"timestamp\":1571200000}\n"
                "pg_data/base/1/2={\"checksum\":\"54ceb91256e8190e474aa752a6e0650a2df5ba37\",\"size\":2,\"timestamp\":1571200000}\n"
                "pg_data/base/1/3={\"checksum\":\"3c01bdbb26f358bab27f267924aa2c9a03fcfdb8\",\"size\":3,\"timestamp\":1571200000}\n"
                "pg_data/global/pg_control={\"size\":8192,\"timestamp\":1571200000}\n"
                "pg_data/pg_xlog/0000000105DA69C000000000={\"size\":16777216,\"timestamp\":1571200002}\n"
                "pg_data/postgresql.conf={\"checksum\":\"e3db315c260e79211b7b52587123b7aa060f30ab\",\"size\":11"
                    ",\"timestamp\":1570000000}\n"
                "\n"
                "[target:path]\n"
                "pg_data={}\n"
                "pg_data/base={}\n"
                "pg_data/base/1={}\n"
                "pg_data/global={}\n"
                "pg_data/pg_xlog={}\n",
                "compare file list");

            // Remove test files
            HRN_STORAGE_PATH_REMOVE(storagePgIdxWrite(1), NULL, .recurse = true);
            HRN_STORAGE_PATH_REMOVE(storagePgWrite(), "base/1", .recurse = true);
        }

        // -------------------------------------------------------------------------------------------------------------------------
        TEST_TITLE("online 11 full backup with tablespaces and page checksums");

        backupTimeStart = BACKUP_EPOCH + 2200000;

        {
            // Update pg_control
            HRN_PG_CONTROL_PUT(storagePgWrite(), PG_VERSION_11, .pageChecksum = true, .walSegmentSize = 1024 * 1024);

            // Update version
            HRN_STORAGE_PUT_Z(storagePgWrite(), PG_FILE_PGVERSION, PG_VERSION_11_STR, .timeModified = backupTimeStart);

            // Update wal path
            HRN_STORAGE_PATH_REMOVE(storagePgWrite(), strZ(pgWalPath(PG_VERSION_95)));
            HRN_STORAGE_PATH_CREATE(storagePgWrite(), strZ(pgWalPath(PG_VERSION_11)), .noParentCreate = true);

            // Upgrade stanza
            StringList *argList = strLstNew();
            hrnCfgArgRawZ(argList, cfgOptStanza, "test1");
            hrnCfgArgRaw(argList, cfgOptRepoPath, repoPath);
            hrnCfgArgRaw(argList, cfgOptPgPath, pg1Path);
            hrnCfgArgRawBool(argList, cfgOptOnline, false);
            HRN_CFG_LOAD(cfgCmdStanzaUpgrade, argList);

            cmdStanzaUpgrade();
            TEST_RESULT_LOG("P00   INFO: stanza-upgrade for stanza 'test1' on repo1");

            // Load options
            argList = strLstNew();
            hrnCfgArgRawZ(argList, cfgOptStanza, "test1");
            hrnCfgArgRaw(argList, cfgOptRepoPath, repoPath);
            hrnCfgArgRaw(argList, cfgOptPgPath, pg1Path);
            hrnCfgArgRawZ(argList, cfgOptRepoRetentionFull, "1");
            hrnCfgArgRawStrId(argList, cfgOptType, backupTypeFull);
            hrnCfgArgRawBool(argList, cfgOptRepoHardlink, true);
            hrnCfgArgRawZ(argList, cfgOptManifestSaveThreshold, "1");
            hrnCfgArgRawBool(argList, cfgOptArchiveCopy, true);
            HRN_CFG_LOAD(cfgCmdBackup, argList);

            // Move pg1-path and put a link in its place. This tests that backup works when pg1-path is a symlink yet should be
            // completely invisible in the manifest and logging.
            HRN_SYSTEM_FMT("mv %s %s-data", strZ(pg1Path), strZ(pg1Path));
            HRN_SYSTEM_FMT("ln -s %s-data %s ", strZ(pg1Path), strZ(pg1Path));

            // Zeroed file which passes page checksums
            Buffer *relation = bufNew(PG_PAGE_SIZE_DEFAULT);
            memset(bufPtr(relation), 0, bufSize(relation));
            bufUsedSet(relation, bufSize(relation));

            *(PageHeaderData *)(bufPtr(relation) + (PG_PAGE_SIZE_DEFAULT * 0x00)) = (PageHeaderData){.pd_upper = 0};

            HRN_STORAGE_PUT(storagePgWrite(), PG_PATH_BASE "/1/1", relation, .timeModified = backupTimeStart);

            // Zeroed file which will fail on alignment
            relation = bufNew(PG_PAGE_SIZE_DEFAULT + 1);
            memset(bufPtr(relation), 0, bufSize(relation));
            bufUsedSet(relation, bufSize(relation));

            *(PageHeaderData *)(bufPtr(relation) + (PG_PAGE_SIZE_DEFAULT * 0x00)) = (PageHeaderData){.pd_upper = 0};

            HRN_STORAGE_PUT(storagePgWrite(), PG_PATH_BASE "/1/2", relation, .timeModified = backupTimeStart);

            // File with bad page checksums
            relation = bufNew(PG_PAGE_SIZE_DEFAULT * 4);
            memset(bufPtr(relation), 0, bufSize(relation));
            *(PageHeaderData *)(bufPtr(relation) + (PG_PAGE_SIZE_DEFAULT * 0x00)) = (PageHeaderData){.pd_upper = 0xFF};
            *(PageHeaderData *)(bufPtr(relation) + (PG_PAGE_SIZE_DEFAULT * 0x01)) = (PageHeaderData){.pd_upper = 0x00};
            *(PageHeaderData *)(bufPtr(relation) + (PG_PAGE_SIZE_DEFAULT * 0x02)) = (PageHeaderData){.pd_upper = 0xFE};
            *(PageHeaderData *)(bufPtr(relation) + (PG_PAGE_SIZE_DEFAULT * 0x03)) = (PageHeaderData){.pd_upper = 0xEF};
            bufUsedSet(relation, bufSize(relation));

            HRN_STORAGE_PUT(storagePgWrite(), PG_PATH_BASE "/1/3", relation, .timeModified = backupTimeStart);
            const char *rel1_3Sha1 = strZ(bufHex(cryptoHashOne(HASH_TYPE_SHA1_STR, relation)));

            // File with bad page checksum
            relation = bufNew(PG_PAGE_SIZE_DEFAULT * 3);
            memset(bufPtr(relation), 0, bufSize(relation));
            *(PageHeaderData *)(bufPtr(relation) + (PG_PAGE_SIZE_DEFAULT * 0x00)) = (PageHeaderData){.pd_upper = 0x00};
            *(PageHeaderData *)(bufPtr(relation) + (PG_PAGE_SIZE_DEFAULT * 0x01)) = (PageHeaderData){.pd_upper = 0x08};
            *(PageHeaderData *)(bufPtr(relation) + (PG_PAGE_SIZE_DEFAULT * 0x02)) = (PageHeaderData){.pd_upper = 0x00};
            bufUsedSet(relation, bufSize(relation));

            HRN_STORAGE_PUT(storagePgWrite(), PG_PATH_BASE "/1/4", relation, .timeModified = backupTimeStart);
            const char *rel1_4Sha1 = strZ(bufHex(cryptoHashOne(HASH_TYPE_SHA1_STR, relation)));

            // Add a tablespace
            HRN_STORAGE_PATH_CREATE(storagePgWrite(), PG_PATH_PGTBLSPC);
            THROW_ON_SYS_ERROR(
                symlink("../../pg1-tblspc/32768", strZ(storagePathP(storagePg(), STRDEF(PG_PATH_PGTBLSPC "/32768")))) == -1,
                FileOpenError, "unable to create symlink");

            HRN_STORAGE_PUT_EMPTY(
                storageTest,
                strZ(strNewFmt("pg1-tblspc/32768/%s/1/5", strZ(pgTablespaceId(PG_VERSION_11, hrnPgCatalogVersion(PG_VERSION_11))))),
                .timeModified = backupTimeStart);

            // Disable storageFeatureSymLink so tablespace (and latest) symlinks will not be created
            ((Storage *)storageRepoWrite())->pub.interface.feature ^= 1 << storageFeatureSymLink;

            // Disable storageFeatureHardLink so hardlinks will not be created
            ((Storage *)storageRepoWrite())->pub.interface.feature ^= 1 << storageFeatureHardLink;

            // Run backup
            testBackupPqScriptP(PG_VERSION_11, backupTimeStart, .walCompressType = compressTypeGz, .walTotal = 3);
            TEST_RESULT_VOID(cmdBackup(), "backup");

            // Reset storage features
            ((Storage *)storageRepoWrite())->pub.interface.feature |= 1 << storageFeatureSymLink;
            ((Storage *)storageRepoWrite())->pub.interface.feature |= 1 << storageFeatureHardLink;

            TEST_RESULT_LOG(
                "P00   INFO: execute non-exclusive pg_start_backup(): backup begins after the next regular checkpoint completes\n"
                "P00   INFO: backup start archive = 0000000105DB5DE000000000, lsn = 5db5de0/0\n"
                "P00   INFO: check archive for segment 0000000105DB5DE000000000\n"
                "P01 DETAIL: backup file " TEST_PATH "/pg1/base/1/3 (32KB, [PCT]) checksum [SHA1]\n"
                "P00   WARN: invalid page checksums found in file " TEST_PATH "/pg1/base/1/3 at pages 0, 2-3\n"
                "P01 DETAIL: backup file " TEST_PATH "/pg1/base/1/4 (24KB, [PCT]) checksum [SHA1]\n"
                "P00   WARN: invalid page checksum found in file " TEST_PATH "/pg1/base/1/4 at page 1\n"
                "P01 DETAIL: backup file " TEST_PATH "/pg1/base/1/2 (8KB, [PCT]) checksum [SHA1]\n"
                "P00   WARN: page misalignment in file " TEST_PATH "/pg1/base/1/2: file size 8193 is not divisible by page size"
                    " 8192\n"
                "P01 DETAIL: backup file " TEST_PATH "/pg1/global/pg_control (8KB, [PCT]) checksum [SHA1]\n"
                "P01 DETAIL: backup file " TEST_PATH "/pg1/base/1/1 (8KB, [PCT]) checksum [SHA1]\n"
                "P01 DETAIL: backup file " TEST_PATH "/pg1/postgresql.conf (11B, [PCT]) checksum [SHA1]\n"
                "P01 DETAIL: backup file " TEST_PATH "/pg1/PG_VERSION (2B, [PCT]) checksum [SHA1]\n"
                "P01 DETAIL: backup file " TEST_PATH "/pg1/pg_tblspc/32768/PG_11_201809051/1/5 (0B, [PCT])\n"
                "P00   INFO: execute non-exclusive pg_stop_backup() and wait for all WAL segments to archive\n"
                "P00   INFO: backup stop archive = 0000000105DB5DE000000002, lsn = 5db5de0/280000\n"
                "P00 DETAIL: wrote 'backup_label' file returned from pg_stop_backup()\n"
                "P00 DETAIL: wrote 'tablespace_map' file returned from pg_stop_backup()\n"
                "P00   INFO: check archive for segment(s) 0000000105DB5DE000000000:0000000105DB5DE000000002\n"
                "P00 DETAIL: copy segment 0000000105DB5DE000000000 to backup\n"
                "P00 DETAIL: copy segment 0000000105DB5DE000000001 to backup\n"
                "P00 DETAIL: copy segment 0000000105DB5DE000000002 to backup\n"
                "P00   INFO: new backup label = 20191027-181320F\n"
                "P00   INFO: full backup size = [SIZE], file total = 13");

            TEST_RESULT_STR(
                testBackupValidate(storageRepo(), STRDEF(STORAGE_REPO_BACKUP "/20191027-181320F")),
                strNewFmt(
                    "pg_data {path}\n"
                    "pg_data/PG_VERSION.gz {file, s=2}\n"
                    "pg_data/backup_label.gz {file, s=17}\n"
                    "pg_data/base {path}\n"
                    "pg_data/base/1 {path}\n"
                    "pg_data/base/1/1.gz {file, s=8192}\n"
                    "pg_data/base/1/2.gz {file, s=8193}\n"
                    "pg_data/base/1/3.gz {file, s=32768}\n"
                    "pg_data/base/1/4.gz {file, s=24576}\n"
                    "pg_data/global {path}\n"
                    "pg_data/global/pg_control.gz {file, s=8192}\n"
                    "pg_data/pg_tblspc {path}\n"
                    "pg_data/pg_wal {path}\n"
                    "pg_data/pg_wal/0000000105DB5DE000000000.gz {file, s=1048576}\n"
                    "pg_data/pg_wal/0000000105DB5DE000000001.gz {file, s=1048576}\n"
                    "pg_data/pg_wal/0000000105DB5DE000000002.gz {file, s=1048576}\n"
                    "pg_data/postgresql.conf.gz {file, s=11}\n"
                    "pg_data/tablespace_map.gz {file, s=19}\n"
                    "pg_tblspc {path}\n"
                    "pg_tblspc/32768 {path}\n"
                    "pg_tblspc/32768/PG_11_201809051 {path}\n"
                    "pg_tblspc/32768/PG_11_201809051/1 {path}\n"
                    "pg_tblspc/32768/PG_11_201809051/1/5.gz {file, s=0}\n"
                    "--------\n"
                    "[backup:target]\n"
                    "pg_data={\"path\":\"" TEST_PATH "/pg1\",\"type\":\"path\"}\n"
                    "pg_tblspc/32768={\"path\":\"../../pg1-tblspc/32768\",\"tablespace-id\":\"32768\""
                        ",\"tablespace-name\":\"tblspc32768\",\"type\":\"link\"}\n"
                    "\n"
                    "[target:file]\n"
                    "pg_data/PG_VERSION={\"checksum\":\"17ba0791499db908433b80f37c5fbc89b870084b\",\"size\":2"
                        ",\"timestamp\":1572200000}\n"
                    "pg_data/backup_label={\"checksum\":\"8e6f41ac87a7514be96260d65bacbffb11be77dc\",\"size\":17"
                        ",\"timestamp\":1572200002}\n"
                    "pg_data/base/1/1={\"checksum\":\"0631457264ff7f8d5fb1edc2c0211992a67c73e6\",\"checksum-page\":true"
                        ",\"size\":8192,\"timestamp\":1572200000}\n"
                    "pg_data/base/1/2={\"checksum\":\"8beb58e08394fe665fb04a17b4003faa3802760b\",\"checksum-page\":false"
                        ",\"size\":8193,\"timestamp\":1572200000}\n"
                    "pg_data/base/1/3={\"checksum\":\"%s\",\"checksum-page\":false,\"checksum-page-error\":[0,[2,3]]"
                        ",\"size\":32768,\"timestamp\":1572200000}\n"
                    "pg_data/base/1/4={\"checksum\":\"%s\",\"checksum-page\":false,\"checksum-page-error\":[1],\"size\":24576"
                        ",\"timestamp\":1572200000}\n"
                    "pg_data/global/pg_control={\"size\":8192,\"timestamp\":1572200000}\n"
                    "pg_data/pg_wal/0000000105DB5DE000000000={\"size\":1048576,\"timestamp\":1572200002}\n"
                    "pg_data/pg_wal/0000000105DB5DE000000001={\"size\":1048576,\"timestamp\":1572200002}\n"
                    "pg_data/pg_wal/0000000105DB5DE000000002={\"size\":1048576,\"timestamp\":1572200002}\n"
                    "pg_data/postgresql.conf={\"checksum\":\"e3db315c260e79211b7b52587123b7aa060f30ab\",\"size\":11"
                        ",\"timestamp\":1570000000}\n"
                    "pg_data/tablespace_map={\"checksum\":\"87fe624d7976c2144e10afcb7a9a49b071f35e9c\",\"size\":19"
                        ",\"timestamp\":1572200002}\n"
                    "pg_tblspc/32768/PG_11_201809051/1/5={\"checksum-page\":true,\"size\":0,\"timestamp\":1572200000}\n"
                    "\n"
                    "[target:link]\n"
                    "pg_data/pg_tblspc/32768={\"destination\":\"../../pg1-tblspc/32768\"}\n"
                    "\n"
                    "[target:path]\n"
                    "pg_data={}\n"
                    "pg_data/base={}\n"
                    "pg_data/base/1={}\n"
                    "pg_data/global={}\n"
                    "pg_data/pg_tblspc={}\n"
                    "pg_data/pg_wal={}\n"
                    "pg_tblspc={}\n"
                    "pg_tblspc/32768={}\n"
                    "pg_tblspc/32768/PG_11_201809051={}\n"
                    "pg_tblspc/32768/PG_11_201809051/1={}\n",
                    rel1_3Sha1, rel1_4Sha1),
                "compare file list");

            // Remove test files
            HRN_STORAGE_REMOVE(storagePgWrite(), "base/1/2", .errorOnMissing = true);
            HRN_STORAGE_REMOVE(storagePgWrite(), "base/1/3", .errorOnMissing = true);
            HRN_STORAGE_REMOVE(storagePgWrite(), "base/1/4", .errorOnMissing = true);
        }

        // -------------------------------------------------------------------------------------------------------------------------
        TEST_TITLE("error when pg_control not present");

        {
            // Load options
            StringList *argList = strLstNew();
            hrnCfgArgRawZ(argList, cfgOptStanza, "test1");
            hrnCfgArgRaw(argList, cfgOptRepoPath, repoPath);
            hrnCfgArgRaw(argList, cfgOptPgPath, pg1Path);
            hrnCfgArgRawZ(argList, cfgOptRepoRetentionFull, "1");
            hrnCfgArgRawStrId(argList, cfgOptType, backupTypeIncr);
            hrnCfgArgRawBool(argList, cfgOptRepoHardlink, true);
            HRN_CFG_LOAD(cfgCmdBackup, argList);

            // Preserve prior timestamp on pg_control
            testBackupPqScriptP(PG_VERSION_11, BACKUP_EPOCH + 2300000, .errorAfterStart = true);
            HRN_PG_CONTROL_TIME(storagePg(), backupTimeStart);

            // Run backup
            TEST_ERROR(
                cmdBackup(), FileMissingError,
                "pg_control must be present in all online backups\n"
                "HINT: is something wrong with the clock or filesystem timestamps?");

            // Check log
            TEST_RESULT_LOG(
                "P00   INFO: last backup label = 20191027-181320F, version = " PROJECT_VERSION "\n"
                "P00   INFO: execute non-exclusive pg_start_backup(): backup begins after the next regular checkpoint completes\n"
                "P00   INFO: backup start archive = 0000000105DB764000000000, lsn = 5db7640/0\n"
                "P00   INFO: check archive for prior segment 0000000105DB763F00000FFF");

            // Remove partial backup so it won't be resumed (since it errored before any checksums were written)
            HRN_STORAGE_PATH_REMOVE(storageRepoWrite(), STORAGE_REPO_BACKUP "/20191027-181320F_20191028-220000I", .recurse = true);
        }

        // -------------------------------------------------------------------------------------------------------------------------
        TEST_TITLE("online 11 incr backup with tablespaces");

        backupTimeStart = BACKUP_EPOCH + 2400000;

        {
            // Load options
            StringList *argList = strLstNew();
            hrnCfgArgRawZ(argList, cfgOptStanza, "test1");
            hrnCfgArgKeyRawZ(argList, cfgOptRepoPath, 1, "/repo-bogus");
            hrnCfgArgKeyRaw(argList, cfgOptRepoPath, 2, repoPath);
            hrnCfgArgKeyRawZ(argList, cfgOptRepoRetentionFull, 2, "1");
            hrnCfgArgKeyRawBool(argList, cfgOptRepoHardlink, 2, true);
            hrnCfgArgRawZ(argList, cfgOptRepo, "2");
            hrnCfgArgRaw(argList, cfgOptPgPath, pg1Path);
            hrnCfgArgRawZ(argList, cfgOptRepoRetentionFull, "1");
            hrnCfgArgRawStrId(argList, cfgOptType, backupTypeIncr);
            hrnCfgArgRawBool(argList, cfgOptDelta, true);
            hrnCfgArgRawBool(argList, cfgOptRepoHardlink, true);
            HRN_CFG_LOAD(cfgCmdBackup, argList);

            // Run backup.  Make sure that the timeline selected converts to hexdecimal that can't be interpreted as decimal.
            testBackupPqScriptP(PG_VERSION_11, backupTimeStart, .timeline = 0x2C, .walTotal = 2);
            TEST_RESULT_VOID(cmdBackup(), "backup");

            TEST_RESULT_LOG(
                "P00   INFO: last backup label = 20191027-181320F, version = " PROJECT_VERSION "\n"
                "P00   INFO: execute non-exclusive pg_start_backup(): backup begins after the next regular checkpoint completes\n"
                "P00   INFO: backup start archive = 0000002C05DB8EB000000000, lsn = 5db8eb0/0\n"
                "P00   INFO: check archive for segment 0000002C05DB8EB000000000\n"
                "P00   WARN: a timeline switch has occurred since the 20191027-181320F backup, enabling delta checksum\n"
                "            HINT: this is normal after restoring from backup or promoting a standby.\n"
                "P01 DETAIL: backup file " TEST_PATH "/pg1/global/pg_control (8KB, [PCT]) checksum [SHA1]\n"
                "P01 DETAIL: match file from prior backup " TEST_PATH "/pg1/base/1/1 (8KB, [PCT]) checksum [SHA1]\n"
                "P01 DETAIL: match file from prior backup " TEST_PATH "/pg1/postgresql.conf (11B, [PCT]) checksum [SHA1]\n"
                "P01 DETAIL: match file from prior backup " TEST_PATH "/pg1/PG_VERSION (2B, [PCT]) checksum [SHA1]\n"
                "P00 DETAIL: hardlink pg_data/PG_VERSION to 20191027-181320F\n"
                "P00 DETAIL: hardlink pg_data/base/1/1 to 20191027-181320F\n"
                "P00 DETAIL: hardlink pg_data/postgresql.conf to 20191027-181320F\n"
                "P00 DETAIL: hardlink pg_tblspc/32768/PG_11_201809051/1/5 to 20191027-181320F\n"
                "P00   INFO: execute non-exclusive pg_stop_backup() and wait for all WAL segments to archive\n"
                "P00   INFO: backup stop archive = 0000002C05DB8EB000000001, lsn = 5db8eb0/180000\n"
                "P00 DETAIL: wrote 'backup_label' file returned from pg_stop_backup()\n"
                "P00 DETAIL: wrote 'tablespace_map' file returned from pg_stop_backup()\n"
                "P00   INFO: check archive for segment(s) 0000002C05DB8EB000000000:0000002C05DB8EB000000001\n"
                "P00   INFO: new backup label = 20191027-181320F_20191030-014640I\n"
                "P00   INFO: incr backup size = [SIZE], file total = 7");

            TEST_RESULT_STR_Z(
                testBackupValidate(storageRepo(), STRDEF(STORAGE_REPO_BACKUP "/latest")),
                ". {link, d=20191027-181320F_20191030-014640I}\n"
                "pg_data {path}\n"
                "pg_data/PG_VERSION.gz {file, s=2}\n"
                "pg_data/backup_label.gz {file, s=17}\n"
                "pg_data/base {path}\n"
                "pg_data/base/1 {path}\n"
                "pg_data/base/1/1.gz {file, s=8192}\n"
                "pg_data/global {path}\n"
                "pg_data/global/pg_control.gz {file, s=8192}\n"
                "pg_data/pg_tblspc {path}\n"
                "pg_data/pg_tblspc/32768 {link, d=../../pg_tblspc/32768}\n"
                "pg_data/pg_wal {path}\n"
                "pg_data/postgresql.conf.gz {file, s=11}\n"
                "pg_data/tablespace_map.gz {file, s=19}\n"
                "pg_tblspc {path}\n"
                "pg_tblspc/32768 {path}\n"
                "pg_tblspc/32768/PG_11_201809051 {path}\n"
                "pg_tblspc/32768/PG_11_201809051/1 {path}\n"
                "pg_tblspc/32768/PG_11_201809051/1/5.gz {file, s=0}\n"
                "--------\n"
                "[backup:target]\n"
                "pg_data={\"path\":\"" TEST_PATH "/pg1\",\"type\":\"path\"}\n"
                "pg_tblspc/32768={\"path\":\"../../pg1-tblspc/32768\",\"tablespace-id\":\"32768\""
                    ",\"tablespace-name\":\"tblspc32768\",\"type\":\"link\"}\n"
                "\n"
                "[target:file]\n"
                "pg_data/PG_VERSION={\"checksum\":\"17ba0791499db908433b80f37c5fbc89b870084b\",\"reference\":\"20191027-181320F\""
                    ",\"size\":2,\"timestamp\":1572200000}\n"
                "pg_data/backup_label={\"checksum\":\"8e6f41ac87a7514be96260d65bacbffb11be77dc\",\"size\":17"
                    ",\"timestamp\":1572400002}\n"
                "pg_data/base/1/1={\"checksum\":\"0631457264ff7f8d5fb1edc2c0211992a67c73e6\",\"checksum-page\":true"
                    ",\"reference\":\"20191027-181320F\",\"size\":8192,\"timestamp\":1572200000}\n"
                "pg_data/global/pg_control={\"size\":8192,\"timestamp\":1572400000}\n"
                "pg_data/postgresql.conf={\"checksum\":\"e3db315c260e79211b7b52587123b7aa060f30ab\""
                    ",\"reference\":\"20191027-181320F\",\"size\":11,\"timestamp\":1570000000}\n"
                "pg_data/tablespace_map={\"checksum\":\"87fe624d7976c2144e10afcb7a9a49b071f35e9c\",\"size\":19"
                    ",\"timestamp\":1572400002}\n"
                "pg_tblspc/32768/PG_11_201809051/1/5={\"checksum-page\":true,\"reference\":\"20191027-181320F\",\"size\":0"
                    ",\"timestamp\":1572200000}\n"
                "\n"
                "[target:link]\n"
                "pg_data/pg_tblspc/32768={\"destination\":\"../../pg1-tblspc/32768\"}\n"
                "\n"
                "[target:path]\n"
                "pg_data={}\n"
                "pg_data/base={}\n"
                "pg_data/base/1={}\n"
                "pg_data/global={}\n"
                "pg_data/pg_tblspc={}\n"
                "pg_data/pg_wal={}\n"
                "pg_tblspc={}\n"
                "pg_tblspc/32768={}\n"
                "pg_tblspc/32768/PG_11_201809051={}\n"
                "pg_tblspc/32768/PG_11_201809051/1={}\n",
                "compare file list");
        }

        // -------------------------------------------------------------------------------------------------------------------------
        TEST_TITLE("online 11 full backup with tablespaces and bundles");

        backupTimeStart = BACKUP_EPOCH + 2400000;

        {
            // Load options
            StringList *argList = strLstNew();
            hrnCfgArgRawZ(argList, cfgOptStanza, "test1");
            hrnCfgArgRaw(argList, cfgOptRepoPath, repoPath);
            hrnCfgArgRaw(argList, cfgOptPgPath, pg1Path);
            hrnCfgArgRawZ(argList, cfgOptRepoRetentionFull, "1");
            hrnCfgArgRawStrId(argList, cfgOptType, backupTypeFull);
            hrnCfgArgRawZ(argList, cfgOptManifestSaveThreshold, "1");
            hrnCfgArgRawBool(argList, cfgOptArchiveCopy, true);
            hrnCfgArgRawZ(argList, cfgOptBufferSize, "16K");
            hrnCfgArgRawBool(argList, cfgOptBundle, true);
            HRN_CFG_LOAD(cfgCmdBackup, argList);

            // Set to a smaller values than the defaults allow
            cfgOptionSet(cfgOptBundleSize, cfgSourceParam, VARINT64(PG_PAGE_SIZE_DEFAULT));

            // Zeroed file which passes page checksums
            Buffer *relation = bufNew(PG_PAGE_SIZE_DEFAULT * 3);
            memset(bufPtr(relation), 0, bufSize(relation));
            bufUsedSet(relation, bufSize(relation));

            HRN_STORAGE_PUT(storagePgWrite(), PG_PATH_BASE "/1/2", relation, .timeModified = backupTimeStart);

            // Old files
            HRN_STORAGE_PUT_Z(storagePgWrite(), "postgresql.auto.conf", "CONFIGSTUFF2", .timeModified = 1500000000);
            HRN_STORAGE_PUT_Z(storagePgWrite(), "stuff.conf", "CONFIGSTUFF3", .timeModified = 1500000000);

            // File that will get skipped while bundling smaller files and end up a bundle by itself
            Buffer *bigish = bufNew(PG_PAGE_SIZE_DEFAULT - 1);
            memset(bufPtr(bigish), 0, bufSize(bigish));
            bufUsedSet(bigish, bufSize(bigish));

            HRN_STORAGE_PUT(storagePgWrite(), "bigish.dat", bigish, .timeModified = 1500000001);

            // Run backup
            testBackupPqScriptP(PG_VERSION_11, backupTimeStart, .walCompressType = compressTypeGz, .walTotal = 2);
            TEST_RESULT_VOID(cmdBackup(), "backup");

            TEST_RESULT_LOG(
                "P00   INFO: execute non-exclusive pg_start_backup(): backup begins after the next regular checkpoint completes\n"
                "P00   INFO: backup start archive = 0000000105DB8EB000000000, lsn = 5db8eb0/0\n"
                "P00   INFO: check archive for segment 0000000105DB8EB000000000\n"
                "P00 DETAIL: store zero-length file " TEST_PATH "/pg1/pg_tblspc/32768/PG_11_201809051/1/5\n"
                "P01 DETAIL: backup file " TEST_PATH "/pg1/base/1/2 (24KB, [PCT]) checksum [SHA1]\n"
                "P01 DETAIL: backup file " TEST_PATH "/pg1/base/1/1 (8KB, [PCT]) checksum [SHA1]\n"
                "P01 DETAIL: backup file " TEST_PATH "/pg1/global/pg_control (8KB, [PCT]) checksum [SHA1]\n"
                "P01 DETAIL: backup file " TEST_PATH "/pg1/stuff.conf (12B, [PCT]) checksum [SHA1]\n"
                "P01 DETAIL: backup file " TEST_PATH "/pg1/postgresql.auto.conf (12B, [PCT]) checksum [SHA1]\n"
                "P01 DETAIL: backup file " TEST_PATH "/pg1/postgresql.conf (11B, [PCT]) checksum [SHA1]\n"
                "P01 DETAIL: backup file " TEST_PATH "/pg1/PG_VERSION (2B, [PCT]) checksum [SHA1]\n"
                "P01 DETAIL: backup file " TEST_PATH "/pg1/bigish.dat (8.0KB, [PCT]) checksum [SHA1]\n"
                "P00   INFO: execute non-exclusive pg_stop_backup() and wait for all WAL segments to archive\n"
                "P00   INFO: backup stop archive = 0000000105DB8EB000000001, lsn = 5db8eb0/180000\n"
                "P00 DETAIL: wrote 'backup_label' file returned from pg_stop_backup()\n"
                "P00 DETAIL: wrote 'tablespace_map' file returned from pg_stop_backup()\n"
                "P00   INFO: check archive for segment(s) 0000000105DB8EB000000000:0000000105DB8EB000000001\n"
                "P00 DETAIL: copy segment 0000000105DB8EB000000000 to backup\n"
                "P00 DETAIL: copy segment 0000000105DB8EB000000001 to backup\n"
                "P00   INFO: new backup label = 20191030-014640F\n"
                "P00   INFO: full backup size = [SIZE], file total = 13");

            TEST_RESULT_STR_Z(
                testBackupValidate(storageRepo(), STRDEF(STORAGE_REPO_BACKUP "/latest")),
                ". {link, d=20191030-014640F}\n"
                "bundle {path}\n"
                "bundle/1/pg_data/base/1/2 {file, s=24576}\n"
                "bundle/2/pg_data/base/1/1 {file, s=8192}\n"
                "bundle/3/pg_data/global/pg_control {file, s=8192}\n"
                "bundle/4/pg_data/PG_VERSION {file, s=2}\n"
                "bundle/4/pg_data/postgresql.auto.conf {file, s=12}\n"
                "bundle/4/pg_data/postgresql.conf {file, s=11}\n"
                "bundle/4/pg_data/stuff.conf {file, s=12}\n"
                "bundle/5/pg_data/bigish.dat {file, s=8191}\n"
                "pg_data {path}\n"
                "pg_data/backup_label.gz {file, s=17}\n"
                "pg_data/pg_wal {path}\n"
                "pg_data/pg_wal/0000000105DB8EB000000000.gz {file, s=1048576}\n"
                "pg_data/pg_wal/0000000105DB8EB000000001.gz {file, s=1048576}\n"
                "pg_data/tablespace_map.gz {file, s=19}\n"
                "--------\n"
                "[backup:target]\n"
                "pg_data={\"path\":\"" TEST_PATH "/pg1\",\"type\":\"path\"}\n"
                "pg_tblspc/32768={\"path\":\"../../pg1-tblspc/32768\",\"tablespace-id\":\"32768\""
                    ",\"tablespace-name\":\"tblspc32768\",\"type\":\"link\"}\n"
                "\n"
                "[target:file]\n"
                "pg_data/PG_VERSION={\"checksum\":\"17ba0791499db908433b80f37c5fbc89b870084b\",\"size\":2"
                    ",\"timestamp\":1572200000}\n"
                "pg_data/backup_label={\"checksum\":\"8e6f41ac87a7514be96260d65bacbffb11be77dc\",\"size\":17"
                    ",\"timestamp\":1572400002}\n"
                "pg_data/base/1/1={\"checksum\":\"0631457264ff7f8d5fb1edc2c0211992a67c73e6\",\"checksum-page\":true"
                    ",\"mas""ter\":false,\"size\":8192,\"timestamp\":1572200000}\n"
                "pg_data/base/1/2={\"checksum\":\"ebdd38b69cd5b9f2d00d273c981e16960fbbb4f7\",\"checksum-page\":true"
                    ",\"mas""ter\":false,\"size\":24576,\"timestamp\":1572400000}\n"
                "pg_data/bigish.dat={\"checksum\":\"3e5175386be683d2f231f3fa3eab892a799082f7\",\"size\":8191"
                    ",\"timestamp\":1500000001}\n"
                "pg_data/global/pg_control={\"size\":8192,\"timestamp\":1572400000}\n"
                "pg_data/pg_wal/0000000105DB8EB000000000={\"size\":1048576,\"timestamp\":1572400002}\n"
                "pg_data/pg_wal/0000000105DB8EB000000001={\"size\":1048576,\"timestamp\":1572400002}\n"
                "pg_data/postgresql.auto.conf={\"checksum\":\"e873a5cb5a67e48761e7b619c531311404facdce\",\"size\":12"
                    ",\"timestamp\":1500000000}\n"
                "pg_data/postgresql.conf={\"checksum\":\"e3db315c260e79211b7b52587123b7aa060f30ab\",\"size\":11"
                    ",\"timestamp\":1570000000}\n"
                "pg_data/stuff.conf={\"checksum\":\"55a9d0d18b77789c7722abe72aa905e2dc85bb5d\",\"size\":12"
                    ",\"timestamp\":1500000000}\n"
                "pg_data/tablespace_map={\"checksum\":\"87fe624d7976c2144e10afcb7a9a49b071f35e9c\",\"size\":19"
                    ",\"timestamp\":1572400002}\n"
                "pg_tblspc/32768/PG_11_201809051/1/5={\"checksum-page\":true,\"mas""ter\":false,\"size\":0"
                    ",\"timestamp\":1572200000}\n"
                "\n"
                "[target:link]\n"
                "pg_data/pg_tblspc/32768={\"destination\":\"../../pg1-tblspc/32768\"}\n"
                "\n"
                "[target:path]\n"
                "pg_data={}\n"
                "pg_data/base={}\n"
                "pg_data/base/1={}\n"
                "pg_data/global={}\n"
                "pg_data/pg_tblspc={}\n"
                "pg_data/pg_wal={}\n"
                "pg_tblspc={}\n"
                "pg_tblspc/32768={}\n"
                "pg_tblspc/32768/PG_11_201809051={}\n"
                "pg_tblspc/32768/PG_11_201809051/1={}\n",
                "compare file list");
        }
    }

    FUNCTION_HARNESS_RETURN_VOID();
}<|MERGE_RESOLUTION|>--- conflicted
+++ resolved
@@ -60,7 +60,7 @@
 
             // Build file list (needed because bundles can contain multiple files)
             // ---------------------------------------------------------------------------------------------------------------------
-            List *const fileList = lstNewP(sizeof(ManifestFile *));
+            List *const fileList = lstNewP(sizeof(ManifestFilePack **));
             bool bundle = strBeginsWithZ(info->name, "bundle/");
 
             if (bundle)
@@ -69,10 +69,10 @@
 
                 for (unsigned int fileIdx = 0; fileIdx < manifestFileTotal(data->manifest); fileIdx++)
                 {
-                    const ManifestFile *const file = manifestFile(data->manifest, fileIdx);
-
-                    if (file->bundleId == bundleId)
-                        lstAdd(fileList, &file);
+                    ManifestFilePack **const filePack = lstGet(data->manifest->pub.fileList, fileIdx);
+
+                    if (manifestFileUnpack(*filePack).bundleId == bundleId)
+                        lstAdd(fileList, &filePack);
                 }
             }
             else
@@ -85,27 +85,27 @@
                         info->name, 0, strSize(info->name) - strSize(compressExtStr(data->manifestData->backupOptionCompressType)));
                 }
 
-                const ManifestFile *const file = manifestFileFind(data->manifest, manifestName);
-                lstAdd(fileList, &file);
+                ManifestFilePack **const filePack = manifestFilePackFindInternal(data->manifest, manifestName);
+                lstAdd(fileList, &filePack);
             }
 
             // Check files
             // ---------------------------------------------------------------------------------------------------------------------
-<<<<<<< HEAD
             for (unsigned int fileIdx = 0; fileIdx < lstSize(fileList); fileIdx++)
             {
-                ManifestFile *const file = *(ManifestFile **)lstGet(fileList, fileIdx);
+                ManifestFilePack **const filePack = *(ManifestFilePack ***)lstGet(fileList, fileIdx);
+                ManifestFile file = manifestFileUnpack(*filePack);
 
                 if (bundle)
-                    strCatFmt(data->content, "%s/%s {file", strZ(info->name), strZ(file->name));
+                    strCatFmt(data->content, "%s/%s {file", strZ(info->name), strZ(file.name));
                 else
                     strCatFmt(data->content, "%s {file", strZ(info->name));
 
                 // Calculate checksum/size and decompress if needed
                 // -----------------------------------------------------------------------------------------------------------------
                 StorageRead *read = storageNewReadP(
-                    data->storage, strNewFmt("%s/%s", strZ(data->path), strZ(info->name)), .offset = file->bundleOffset,
-                    .limit = VARUINT64(file->sizeRepo));
+                    data->storage, strNewFmt("%s/%s", strZ(data->path), strZ(info->name)), .offset = file.bundleOffset,
+                    .limit = VARUINT64(file.sizeRepo));
 
                 if (data->manifestData->backupOptionCompressType != compressTypeNone)
                 {
@@ -118,77 +118,49 @@
                 uint64_t size = bufUsed(storageGetP(read));
                 const String *checksum = pckReadStrP(
                     ioFilterGroupResultP(ioReadFilterGroup(storageReadIo(read)), CRYPTO_HASH_FILTER_TYPE));
-=======
-            ManifestFilePack **const filePack = manifestFilePackFindInternal(data->manifest, manifestName);
-            ManifestFile file = manifestFileUnpack(*filePack);
-
-            // Test size and repo-size. If compressed then set the repo-size to size so it will not be in test output. Even the same
-            // compression algorithm can give slightly different results based on the version so repo-size is not deterministic for
-            // compression.
-            if (size != file.size)
-                THROW_FMT(AssertError, "'%s' size does match manifest", strZ(manifestName));
-
-            if (info->size != file.sizeRepo)
-                THROW_FMT(AssertError, "'%s' repo size does match manifest", strZ(manifestName));
-
-            if (data->manifestData->backupOptionCompressType != compressTypeNone)
-                file.sizeRepo = file.size;
-
-            // Test the checksum. pg_control and WAL headers have different checksums depending on cpu architecture so remove
-            // the checksum from the test output.
-            if (!strEqZ(checksum, file.checksumSha1))
-                THROW_FMT(AssertError, "'%s' checksum does match manifest", strZ(manifestName));
-
-            if (strEqZ(manifestName, MANIFEST_TARGET_PGDATA "/" PG_PATH_GLOBAL "/" PG_FILE_PGCONTROL) ||
-                strBeginsWith(
-                    manifestName, strNewFmt(MANIFEST_TARGET_PGDATA "/%s/", strZ(pgWalPath(data->manifestData->pgVersion)))))
-            {
-                file.checksumSha1[0] = '\0';
-            }
->>>>>>> 61ce5869
 
                 strCatFmt(data->content, ", s=%" PRIu64, size);
 
-                if (!strEqZ(checksum, file->checksumSha1))
-                    THROW_FMT(AssertError, "'%s' checksum does match manifest", strZ(file->name));
+                if (!strEqZ(checksum, file.checksumSha1))
+                    THROW_FMT(AssertError, "'%s' checksum does match manifest", strZ(file.name));
 
                 // Test size and repo-size. If compressed then set the repo-size to size so it will not be in test output. Even the
                 // same compression algorithm can give slightly different results based on the version so repo-size is not
                 // deterministic for compression.
                 // -----------------------------------------------------------------------------------------------------------------
-                if (size != file->size)
-                    THROW_FMT(AssertError, "'%s' size does match manifest", strZ(file->name));
+                if (size != file.size)
+                    THROW_FMT(AssertError, "'%s' size does match manifest", strZ(file.name));
 
                 // Repo size can only be compared to file size when not bundled
                 if (!bundle)
                 {
-                    if (info->size != file->sizeRepo)
-                        THROW_FMT(AssertError, "'%s' repo size does match manifest", strZ(file->name));
+                    if (info->size != file.sizeRepo)
+                        THROW_FMT(AssertError, "'%s' repo size does match manifest", strZ(file.name));
                 }
 
                 if (data->manifestData->backupOptionCompressType != compressTypeNone)
-                    file->sizeRepo = file->size;
+                    file.sizeRepo = file.size;
 
                 // Bundle id/offset are too noisy so remove them. They are checked size/checksum and listed with the files.
                 // -----------------------------------------------------------------------------------------------------------------
-                file->bundleId = 0;
-                file->bundleOffset = 0;
+                file.bundleId = 0;
+                file.bundleOffset = 0;
 
                 // pg_control and WAL headers have different checksums depending on cpu architecture so remove the checksum from the
                 // test output.
                 // -----------------------------------------------------------------------------------------------------------------
-                if (strEqZ(file->name, MANIFEST_TARGET_PGDATA "/" PG_PATH_GLOBAL "/" PG_FILE_PGCONTROL) ||
+                if (strEqZ(file.name, MANIFEST_TARGET_PGDATA "/" PG_PATH_GLOBAL "/" PG_FILE_PGCONTROL) ||
                     strBeginsWith(
-                        file->name, strNewFmt(MANIFEST_TARGET_PGDATA "/%s/", strZ(pgWalPath(data->manifestData->pgVersion)))))
+                        file.name, strNewFmt(MANIFEST_TARGET_PGDATA "/%s/", strZ(pgWalPath(data->manifestData->pgVersion)))))
                 {
-                    file->checksumSha1[0] = '\0';
+                    file.checksumSha1[0] = '\0';
                 }
 
                 strCatZ(data->content, "}\n");
+
+                // Update changes to manifest file
+                manifestFilePackUpdate(data->manifest, filePack, &file);
             }
-
-            // Update changes to manifest file
-            manifestFilePackUpdate(data->manifest, filePack, &file);
 
             break;
         }
@@ -3119,10 +3091,10 @@
                     ",\"timestamp\":1572200000}\n"
                 "pg_data/backup_label={\"checksum\":\"8e6f41ac87a7514be96260d65bacbffb11be77dc\",\"size\":17"
                     ",\"timestamp\":1572400002}\n"
-                "pg_data/base/1/1={\"checksum\":\"0631457264ff7f8d5fb1edc2c0211992a67c73e6\",\"checksum-page\":true"
-                    ",\"mas""ter\":false,\"size\":8192,\"timestamp\":1572200000}\n"
-                "pg_data/base/1/2={\"checksum\":\"ebdd38b69cd5b9f2d00d273c981e16960fbbb4f7\",\"checksum-page\":true"
-                    ",\"mas""ter\":false,\"size\":24576,\"timestamp\":1572400000}\n"
+                "pg_data/base/1/1={\"checksum\":\"0631457264ff7f8d5fb1edc2c0211992a67c73e6\",\"checksum-page\":true,\"size\":8192"
+                    ",\"timestamp\":1572200000}\n"
+                "pg_data/base/1/2={\"checksum\":\"ebdd38b69cd5b9f2d00d273c981e16960fbbb4f7\",\"checksum-page\":true,\"size\":24576"
+                    ",\"timestamp\":1572400000}\n"
                 "pg_data/bigish.dat={\"checksum\":\"3e5175386be683d2f231f3fa3eab892a799082f7\",\"size\":8191"
                     ",\"timestamp\":1500000001}\n"
                 "pg_data/global/pg_control={\"size\":8192,\"timestamp\":1572400000}\n"
@@ -3136,8 +3108,7 @@
                     ",\"timestamp\":1500000000}\n"
                 "pg_data/tablespace_map={\"checksum\":\"87fe624d7976c2144e10afcb7a9a49b071f35e9c\",\"size\":19"
                     ",\"timestamp\":1572400002}\n"
-                "pg_tblspc/32768/PG_11_201809051/1/5={\"checksum-page\":true,\"mas""ter\":false,\"size\":0"
-                    ",\"timestamp\":1572200000}\n"
+                "pg_tblspc/32768/PG_11_201809051/1/5={\"checksum-page\":true,\"size\":0,\"timestamp\":1572200000}\n"
                 "\n"
                 "[target:link]\n"
                 "pg_data/pg_tblspc/32768={\"destination\":\"../../pg1-tblspc/32768\"}\n"
