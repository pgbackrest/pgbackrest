/***********************************************************************************************************************************
Test Expire Command

NOTE: references to 9.4 are intentionally included in this test to ensure that expire will work with no longer supported versions.
***********************************************************************************************************************************/
#include <unistd.h>

#include "command/backup/common.h"
#include "common/io/bufferRead.h"
#include "storage/posix/storage.h"

#include "common/harnessConfig.h"
#include "common/harnessInfo.h"
#include "common/harnessStorage.h"
#include "common/harnessTime.h"

/***********************************************************************************************************************************
Helper functions
***********************************************************************************************************************************/
static void
archiveGenerate(
    const Storage *storage, const char *const archiveStanzaPath, const unsigned int start, unsigned int end, const char *archiveId,
    const char *majorWal)
{
    // For simplicity, only allow 2 digits
    if (end > 99)
        end = 99;

    String *wal = NULL;

    for (unsigned int i = start; i <= end; i++)
    {
        if (i < 10)
            wal = strNewFmt("%s0000000%u-9baedd24b61aa15305732ac678c4e2c102435a09", majorWal, i);
        else
            wal = strNewFmt("%s000000%u-9baedd24b61aa15305732ac678c4e2c102435a09", majorWal, i);

        storagePutP(
            storageNewWriteP(storage, strNewFmt("%s/%s/%s/%s", archiveStanzaPath, archiveId, majorWal, strZ(wal))),
            BUFSTRDEF(BOGUS_STR));
    }
}

static const char *
archiveExpectList(const unsigned int start, unsigned int end, const char *majorWal)
{
    String *result = strNew();

    // For simplicity, only allow 2 digits
    if (end > 99)
        end = 99;

    String *wal = NULL;

    for (unsigned int i = start; i <= end; i++)
    {
        if (i < 10)
            wal = strNewFmt("%s0000000%u-9baedd24b61aa15305732ac678c4e2c102435a09", majorWal, i);
        else
            wal = strNewFmt("%s000000%u-9baedd24b61aa15305732ac678c4e2c102435a09", majorWal, i);

        strCatFmt(result, "%s\n", strZ(wal));
    }

    return strZ(result);
}

/***********************************************************************************************************************************
Test Run
***********************************************************************************************************************************/
static void
testRun(void)
{
    FUNCTION_HARNESS_VOID();

    StringList *argListBase = strLstNew();
    hrnCfgArgRawZ(argListBase, cfgOptStanza, "db");
    hrnCfgArgRawZ(argListBase, cfgOptRepoPath, TEST_PATH "/repo");

    // Initialize a configuration list that avoids the retention warning
    StringList *argListAvoidWarn = strLstDup(argListBase);
    hrnCfgArgRawZ(argListAvoidWarn, cfgOptRepoRetentionFull, "1");

    // Set time in seconds since Epoch
    uint64_t timeNow = (uint64_t)time(NULL);

    String *backupInfoContent = strNewFmt(
        "[backup:current]\n"
        "20181119-152138F={"
        "\"backrest-format\":5,\"backrest-version\":\"2.08dev\","
        "\"backup-archive-start\":\"000000010000000000000002\",\"backup-archive-stop\":\"000000010000000000000002\","
        "\"backup-info-repo-size\":2369186,\"backup-info-repo-size-delta\":2369186,"
        "\"backup-info-size\":20162900,\"backup-info-size-delta\":20162900,"
        "\"backup-timestamp-start\":%" PRIu64 ",\"backup-timestamp-stop\":%" PRIu64 ",\"backup-type\":\"full\","
        "\"db-id\":1,\"option-archive-check\":true,\"option-archive-copy\":false,\"option-backup-standby\":false,"
        "\"option-checksum-page\":true,\"option-compress\":true,\"option-hardlink\":false,\"option-online\":true}\n"
        "20181119-152800F={"
        "\"backrest-format\":5,\"backrest-version\":\"2.08dev\","
        "\"backup-archive-start\":\"000000010000000000000004\",\"backup-archive-stop\":\"000000010000000000000004\","
        "\"backup-info-repo-size\":2369186,\"backup-info-repo-size-delta\":2369186,"
        "\"backup-info-size\":20162900,\"backup-info-size-delta\":20162900,"
        "\"backup-timestamp-start\":%" PRIu64 ",\"backup-timestamp-stop\":%" PRIu64 ",\"backup-type\":\"full\","
        "\"db-id\":1,\"option-archive-check\":true,\"option-archive-copy\":false,\"option-backup-standby\":false,"
        "\"option-checksum-page\":true,\"option-compress\":true,\"option-hardlink\":false,\"option-online\":true}\n"
        "20181119-152800F_20181119-152152D={"
        "\"backrest-format\":5,\"backrest-version\":\"2.08dev\",\"backup-archive-start\":\"000000010000000000000006\","
        "\"backup-archive-stop\":\"000000010000000000000006\",\"backup-info-repo-size\":2369186,"
        "\"backup-info-repo-size-delta\":346,\"backup-info-size\":20162900,\"backup-info-size-delta\":8428,"
        "\"backup-prior\":\"20181119-152800F\",\"backup-reference\":[\"20181119-152800F\"],"
        "\"backup-timestamp-start\":%" PRIu64 ",\"backup-timestamp-stop\":%" PRIu64 ",\"backup-type\":\"diff\","
        "\"db-id\":1,\"option-archive-check\":true,\"option-archive-copy\":false,\"option-backup-standby\":false,"
        "\"option-checksum-page\":true,\"option-compress\":true,\"option-hardlink\":false,\"option-online\":true}\n"
        "20181119-152800F_20181119-152155I={"
        "\"backrest-format\":5,\"backrest-version\":\"2.08dev\",\"backup-archive-start\":\"000000010000000000000007\","
        "\"backup-archive-stop\":\"000000010000000000000007\",\"backup-info-repo-size\":2369186,"
        "\"backup-info-repo-size-delta\":346,\"backup-info-size\":20162900,\"backup-info-size-delta\":8428,"
        "\"backup-prior\":\"20181119-152800F_20181119-152152D\","
        "\"backup-reference\":[\"20181119-152800F\",\"20181119-152800F_20181119-152152D\"],"
        "\"backup-timestamp-start\":%" PRIu64 ",\"backup-timestamp-stop\":%" PRIu64 ",\"backup-type\":\"incr\","
        "\"db-id\":1,\"option-archive-check\":true,\"option-archive-copy\":false,\"option-backup-standby\":false,"
        "\"option-checksum-page\":true,\"option-compress\":true,\"option-hardlink\":false,\"option-online\":true}\n"
        "20181119-152900F={"
        "\"backrest-format\":5,\"backrest-version\":\"2.08dev\","
        "\"backup-archive-start\":\"000000010000000000000009\",\"backup-archive-stop\":\"000000010000000000000009\","
        "\"backup-info-repo-size\":2369186,\"backup-info-repo-size-delta\":2369186,"
        "\"backup-info-size\":20162900,\"backup-info-size-delta\":20162900,"
        "\"backup-timestamp-start\":%" PRIu64 ",\"backup-timestamp-stop\":%" PRIu64 ",\"backup-type\":\"full\","
        "\"db-id\":1,\"option-archive-check\":true,\"option-archive-copy\":false,\"option-backup-standby\":false,"
        "\"option-checksum-page\":true,\"option-compress\":true,\"option-hardlink\":false,\"option-online\":true}\n"
        "20181119-152900F_20181119-152600D={"
        "\"backrest-format\":5,\"backrest-version\":\"2.08dev\",\"backup-archive-start\":\"000000010000000000000011\","
        "\"backup-archive-stop\":\"000000010000000000000011\",\"backup-info-repo-size\":2369186,"
        "\"backup-info-repo-size-delta\":346,\"backup-info-size\":20162900,\"backup-info-size-delta\":8428,"
        "\"backup-prior\":\"20181119-152900F\",\"backup-reference\":[\"20181119-152900F\"],"
        "\"backup-timestamp-start\":%" PRIu64 ",\"backup-timestamp-stop\":%" PRIu64 ",\"backup-type\":\"diff\","
        "\"db-id\":1,\"option-archive-check\":true,\"option-archive-copy\":false,\"option-backup-standby\":false,"
        "\"option-checksum-page\":true,\"option-compress\":true,\"option-hardlink\":false,\"option-online\":true}\n"
        "\n"
        "[db]\n"
        "db-catalog-version=201409291\n"
        "db-control-version=942\n"
        "db-id=1\n"
        "db-system-id=6625592122879095702\n"
        "db-version=\"9.4\"\n"
        "\n"
        "[db:history]\n"
        "1={\"db-catalog-version\":201409291,\"db-control-version\":942,\"db-system-id\":6625592122879095702"
        ",\"db-version\":\"9.4\"}", timeNow - (41 * SEC_PER_DAY), timeNow - (40 * SEC_PER_DAY), timeNow - (30 * SEC_PER_DAY),
        timeNow - (30 * SEC_PER_DAY), timeNow - (25 * SEC_PER_DAY), timeNow - (25 * SEC_PER_DAY), timeNow - (20 * SEC_PER_DAY),
        timeNow - (20 * SEC_PER_DAY), timeNow - (10 * SEC_PER_DAY), timeNow - (10 * SEC_PER_DAY), timeNow - (5 * SEC_PER_DAY),
        timeNow - (5 * SEC_PER_DAY));

    const Buffer *backupInfoBase = harnessInfoChecksumZ(strZ(backupInfoContent));

    // Sleep the remainder of the current second. If cmdExpire() gets the same time as timeNow then expiration won't work as
    // expected in the tests.
    hrnSleepRemainder();

    // *****************************************************************************************************************************
    if (testBegin("expireBackup()"))
    {
        // -------------------------------------------------------------------------------------------------------------------------
        TEST_TITLE("manifest file removal");

        // Create backup.info
        InfoBackup *infoBackup = NULL;
        TEST_ASSIGN(infoBackup, infoBackupNewLoad(ioBufferReadNew(backupInfoBase)), "get backup.info");

        // Load Parameters
        StringList *argList = strLstDup(argListAvoidWarn);
        HRN_CFG_LOAD(cfgCmdExpire, argList);

        // Write out manifest files so they exist for full backup
        HRN_STORAGE_PUT_EMPTY(storageRepoWrite(), STORAGE_REPO_BACKUP "/20181119-152138F/" BACKUP_MANIFEST_FILE);
        HRN_STORAGE_PUT_EMPTY(storageRepoWrite(), STORAGE_REPO_BACKUP "/20181119-152138F/" BACKUP_MANIFEST_FILE INFO_COPY_EXT);

        // Put extra file in 20181119-152138F backup directory
        HRN_STORAGE_PUT_EMPTY(storageRepoWrite(), STORAGE_REPO_BACKUP "/20181119-152138F/" BOGUS_STR);
        TEST_RESULT_VOID(storagePathCreateP(storageRepoWrite(), STRDEF(STORAGE_REPO_BACKUP "/20181119-152800F")), "full2 empty");

        // Expire 20181119-152138F - only manifest files removed (extra file remains)
        TEST_RESULT_VOID(expireBackup(infoBackup, STRDEF("20181119-152138F"), 0), "expire backup with both manifest files");
        TEST_STORAGE_LIST(
            storageRepo(), STORAGE_REPO_BACKUP "/20181119-152138F", BOGUS_STR "\n",
            .comment = "file in backup remains - only manifest files removed");

        TEST_RESULT_VOID(
            expireBackup(infoBackup, STRDEF("20181119-152800F"), 0), "expire backup with no manifest - does not error");

        TEST_RESULT_STRLST_Z(
            infoBackupDataLabelList(infoBackup, NULL),
            "20181119-152900F\n20181119-152900F_20181119-152600D\n",
            "only backups in set passed to expireBackup are removed from backup:current (result is sorted)");
    }

    // *****************************************************************************************************************************
    if (testBegin("expireFullBackup()"))
    {
        // Create backup.info
        InfoBackup *infoBackup = NULL;
        TEST_ASSIGN(infoBackup, infoBackupNewLoad(ioBufferReadNew(backupInfoBase)), "get backup.info");

        // -------------------------------------------------------------------------------------------------------------------------
        TEST_TITLE("retention-full not set - nothing expired");

        // Load Parameters
        StringList *argList = strLstDup(argListBase);
        HRN_CFG_LOAD(cfgCmdExpire, argList);

        TEST_RESULT_UINT(expireFullBackup(infoBackup, 0), 0, "retention-full not set");
        TEST_RESULT_LOG(
            "P00   WARN: option 'repo1-retention-full' is not set for 'repo1-retention-full-type=count', the repository may run out"
            " of space\n"
            "            HINT: to retain full backups indefinitely (without warning), set option 'repo1-retention-full' to the"
            " maximum.");

        // -------------------------------------------------------------------------------------------------------------------------
        TEST_TITLE("retention-full set - full backup no dependencies expired");

        hrnCfgArgRawZ(argList, cfgOptRepoRetentionFull, "2");
        HRN_CFG_LOAD(cfgCmdExpire, argList);

        TEST_RESULT_UINT(expireFullBackup(infoBackup, 0), 1, "retention-full=2 - one full backup expired");
        TEST_RESULT_UINT(infoBackupDataTotal(infoBackup), 5, "current backups reduced by 1 full - no dependencies");
        TEST_RESULT_STRLST_Z(
            infoBackupDataLabelList(infoBackup, NULL),
            "20181119-152800F\n20181119-152800F_20181119-152152D\n20181119-152800F_20181119-152155I\n20181119-152900F\n"
            "20181119-152900F_20181119-152600D\n",
            "remaining backups correct");
        TEST_RESULT_LOG("P00   INFO: repo1: expire full backup 20181119-152138F");

        // -------------------------------------------------------------------------------------------------------------------------
        TEST_TITLE("retention-full set - full backup with dependencies expired");

        argList = strLstDup(argListBase);
        hrnCfgArgRawZ(argList, cfgOptRepoRetentionFull, "1");
        HRN_CFG_LOAD(cfgCmdExpire, argList);

        TEST_RESULT_UINT(expireFullBackup(infoBackup, 0), 3, "retention-full=1 - one full backup and dependencies expired");
        TEST_RESULT_UINT(infoBackupDataTotal(infoBackup), 2, "current backups reduced by 1 full and dependencies");
        TEST_RESULT_STRLST_Z(
            infoBackupDataLabelList(infoBackup, NULL), "20181119-152900F\n20181119-152900F_20181119-152600D\n",
            "remaining backups correct");
        TEST_RESULT_LOG(
            "P00   INFO: repo1: expire full backup set 20181119-152800F, 20181119-152800F_20181119-152152D"
            ", 20181119-152800F_20181119-152155I");

        // -------------------------------------------------------------------------------------------------------------------------
        TEST_TITLE("retention-full set - no backups expired");

        TEST_RESULT_UINT(expireFullBackup(infoBackup, 0), 0, "retention-full=1 - not enough backups to expire any");
        TEST_RESULT_STRLST_Z(
            infoBackupDataLabelList(infoBackup, NULL), "20181119-152900F\n20181119-152900F_20181119-152600D\n",
            "remaining backups correct");
    }

    // *****************************************************************************************************************************
    if (testBegin("expireDiffBackup()"))
    {
        // Create backup.info
        InfoBackup *infoBackup = NULL;
        TEST_ASSIGN(infoBackup, infoBackupNewLoad(ioBufferReadNew(backupInfoBase)), "get backup.info");

        // -------------------------------------------------------------------------------------------------------------------------
        TEST_TITLE("retention-diff not set - nothing expired");

        // Load Parameters
        StringList *argList = strLstDup(argListAvoidWarn);
        HRN_CFG_LOAD(cfgCmdExpire, argList);

        TEST_RESULT_UINT(expireDiffBackup(infoBackup, 0), 0, "retention-diff not set - nothing expired");
        TEST_RESULT_UINT(infoBackupDataTotal(infoBackup), 6, "current backups not expired");

        // -------------------------------------------------------------------------------------------------------------------------
        TEST_TITLE("retention-diff set - nothing yet to expire");

        // Add retention-diff
        StringList *argListTemp = strLstDup(argList);
        hrnCfgArgRawZ(argListTemp, cfgOptRepoRetentionDiff, "6");
        HRN_CFG_LOAD(cfgCmdExpire, argListTemp);

        TEST_RESULT_UINT(expireDiffBackup(infoBackup, 0), 0, "retention-diff set - too soon to expire");
        TEST_RESULT_UINT(infoBackupDataTotal(infoBackup), 6, "current backups not expired");

        // -------------------------------------------------------------------------------------------------------------------------
        TEST_TITLE("retention-diff set - diff and dependent incr expired");

        hrnCfgArgRawZ(argList, cfgOptRepoRetentionDiff, "2");
        HRN_CFG_LOAD(cfgCmdExpire, argList);

        TEST_RESULT_UINT(expireDiffBackup(infoBackup, 0), 2, "retention-diff=2 - full considered in diff");
        TEST_RESULT_UINT(infoBackupDataTotal(infoBackup), 4, "current backups reduced by 2 - one diff and its dependent increment");
        TEST_RESULT_STRLST_Z(
            infoBackupDataLabelList(infoBackup, NULL),
            "20181119-152138F\n20181119-152800F\n20181119-152900F\n20181119-152900F_20181119-152600D\n",
            "remaining backups correct");
        TEST_RESULT_LOG(
            "P00   INFO: repo1: expire diff backup set 20181119-152800F_20181119-152152D, 20181119-152800F_20181119-152155I");

        TEST_RESULT_UINT(expireDiffBackup(infoBackup, 0), 0, "retention-diff=2 but no more to expire");
        TEST_RESULT_UINT(infoBackupDataTotal(infoBackup), 4, "current backups not reduced");

        // -------------------------------------------------------------------------------------------------------------------------
        TEST_TITLE("retention-diff set - diff with no dependents expired");

        // Create backup.info with two diff - oldest to be expired - no "set:"
        const Buffer *backupInfoContent = harnessInfoChecksumZ(
            "[backup:current]\n"
            "20181119-152800F={"
            "\"backrest-format\":5,\"backrest-version\":\"2.08dev\","
            "\"backup-archive-start\":\"000000010000000000000002\",\"backup-archive-stop\":\"000000010000000000000002\","
            "\"backup-info-repo-size\":2369186,\"backup-info-repo-size-delta\":2369186,"
            "\"backup-info-size\":20162900,\"backup-info-size-delta\":20162900,"
            "\"backup-timestamp-start\":1542640898,\"backup-timestamp-stop\":1542640911,\"backup-type\":\"full\","
            "\"db-id\":1,\"option-archive-check\":true,\"option-archive-copy\":false,\"option-backup-standby\":false,"
            "\"option-checksum-page\":true,\"option-compress\":true,\"option-hardlink\":false,\"option-online\":true}\n"
            "20181119-152800F_20181119-152152D={"
            "\"backrest-format\":5,\"backrest-version\":\"2.08dev\",\"backup-archive-start\":\"000000010000000000000003\","
            "\"backup-archive-stop\":\"000000010000000000000003\",\"backup-info-repo-size\":2369186,"
            "\"backup-info-repo-size-delta\":346,\"backup-info-size\":20162900,\"backup-info-size-delta\":8428,"
            "\"backup-prior\":\"20181119-152800F\",\"backup-reference\":[\"20181119-152800F\"],"
            "\"backup-timestamp-start\":1542640912,\"backup-timestamp-stop\":1542640915,\"backup-type\":\"diff\","
            "\"db-id\":1,\"option-archive-check\":true,\"option-archive-copy\":false,\"option-backup-standby\":false,"
            "\"option-checksum-page\":true,\"option-compress\":true,\"option-hardlink\":false,\"option-online\":true}\n"
            "20181119-152800F_20181119-152155D={"
            "\"backrest-format\":5,\"backrest-version\":\"2.08dev\",\"backup-archive-start\":\"000000010000000000000004\","
            "\"backup-archive-stop\":\"000000010000000000000004\",\"backup-info-repo-size\":2369186,"
            "\"backup-info-repo-size-delta\":346,\"backup-info-size\":20162900,\"backup-info-size-delta\":8428,"
            "\"backup-prior\":\"20181119-152800F\",\"backup-reference\":[\"20181119-152800F\"],"
            "\"backup-timestamp-start\":1542640912,\"backup-timestamp-stop\":1542640915,\"backup-type\":\"diff\","
            "\"db-id\":1,\"option-archive-check\":true,\"option-archive-copy\":false,\"option-backup-standby\":false,"
            "\"option-checksum-page\":true,\"option-compress\":true,\"option-hardlink\":false,\"option-online\":true}\n"
            "\n"
            "[db]\n"
            "db-catalog-version=201409291\n"
            "db-control-version=942\n"
            "db-id=1\n"
            "db-system-id=6625592122879095702\n"
            "db-version=\"9.4\"\n"
            "\n"
            "[db:history]\n"
            "1={\"db-catalog-version\":201409291,\"db-control-version\":942,\"db-system-id\":6625592122879095702"
            ",\"db-version\":\"9.4\"}");

        TEST_ASSIGN(infoBackup, infoBackupNewLoad(ioBufferReadNew(backupInfoContent)), "get backup.info");

        // Load parameters
        argList = strLstDup(argListAvoidWarn);
        hrnCfgArgRawZ(argList, cfgOptRepoRetentionDiff, "1");
        HRN_CFG_LOAD(cfgCmdExpire, argList);

        TEST_RESULT_UINT(expireDiffBackup(infoBackup, 0), 1, "retention-diff set - only oldest diff expired");
        TEST_RESULT_UINT(infoBackupDataTotal(infoBackup), 2, "current backups reduced by one");
        TEST_RESULT_STRLST_Z(
            infoBackupDataLabelList(infoBackup, NULL), "20181119-152800F\n20181119-152800F_20181119-152155D\n",
            "remaining backups correct");
        TEST_RESULT_LOG("P00   INFO: repo1: expire diff backup 20181119-152800F_20181119-152152D");
    }

    // *****************************************************************************************************************************
    if (testBegin("removeExpiredBackup()"))
    {
        // -------------------------------------------------------------------------------------------------------------------------
        TEST_TITLE("remove expired backup from disk - backup not in current backup");

        // Load Parameters
        StringList *argList = strLstDup(argListBase);
        hrnCfgArgRawZ(argList, cfgOptRepoRetentionFull, "1");
        HRN_CFG_LOAD(cfgCmdExpire, argList);

        // Create backup.info
        HRN_INFO_PUT(
            storageRepoWrite(), INFO_BACKUP_PATH_FILE,
            "[backup:current]\n"
            "20181119-152138F={"
            "\"backrest-format\":5,\"backrest-version\":\"2.08dev\","
            "\"backup-archive-start\":\"000000010000000000000002\",\"backup-archive-stop\":\"000000010000000000000002\","
            "\"backup-info-repo-size\":2369186,\"backup-info-repo-size-delta\":2369186,"
            "\"backup-info-size\":20162900,\"backup-info-size-delta\":20162900,"
            "\"backup-timestamp-start\":1542640898,\"backup-timestamp-stop\":1542640911,\"backup-type\":\"full\","
            "\"db-id\":1,\"option-archive-check\":true,\"option-archive-copy\":false,\"option-backup-standby\":false,"
            "\"option-checksum-page\":true,\"option-compress\":true,\"option-hardlink\":false,\"option-online\":true}\n"
            "\n"
            "[db]\n"
            "db-catalog-version=201409291\n"
            "db-control-version=942\n"
            "db-id=1\n"
            "db-system-id=6625592122879095702\n"
            "db-version=\"9.4\"\n"
            "\n"
            "[db:history]\n"
            "1={\"db-catalog-version\":201409291,\"db-control-version\":942,\"db-system-id\":6625592122879095702"
            ",\"db-version\":\"9.4\"}");

        InfoBackup *infoBackup = NULL;
        TEST_ASSIGN(
            infoBackup, infoBackupLoadFile(storageRepo(), INFO_BACKUP_PATH_FILE_STR, cipherTypeNone, NULL), "get backup.info");

        // Put some files in the backup directories
        HRN_STORAGE_PUT_Z(storageRepoWrite(), STORAGE_REPO_BACKUP "/20181119-152100F/" BOGUS_STR, BOGUS_STR);
        HRN_STORAGE_PUT_Z(storageRepoWrite(), STORAGE_REPO_BACKUP "/20181119-152138F/" BOGUS_STR "2", BOGUS_STR);
        HRN_STORAGE_PATH_CREATE(
            storageRepoWrite(), STORAGE_REPO_BACKUP "/20181119-152100F_20181119-152152D",
            .comment = "empty backup directory must not error on delete");
        HRN_STORAGE_PATH_CREATE(
            storageRepoWrite(), STORAGE_REPO_BACKUP "/" BOGUS_STR, .comment = "other path must not be removed");
        HRN_STORAGE_PUT_Z(
            storageRepoWrite(), STORAGE_REPO_BACKUP "/20181118-152100F_20181119-152152D.save", BOGUS_STR,
            .comment = "directory look-alike file must not be removed");

        TEST_RESULT_VOID(removeExpiredBackup(infoBackup, NULL, 0), "remove backups not in backup.info current");

        TEST_RESULT_LOG(
            "P00   INFO: repo1: remove expired backup 20181119-152100F_20181119-152152D\n"
            "P00   INFO: repo1: remove expired backup 20181119-152100F");
        TEST_STORAGE_LIST(
            storageRepo(), STORAGE_REPO_BACKUP,
            "20181118-152100F_20181119-152152D.save\n"
            "20181119-152138F/\n"
            "20181119-152138F/BOGUS2\n"
            BOGUS_STR "/\n"
            "backup.info\n");

        // -------------------------------------------------------------------------------------------------------------------------
        TEST_TITLE("remove expired backup from disk - no current backups");

        // Create backup.info without current backups
        const Buffer *backupInfoContent = harnessInfoChecksumZ(
            "[db]\n"
            "db-catalog-version=201409291\n"
            "db-control-version=942\n"
            "db-id=1\n"
            "db-system-id=6625592122879095702\n"
            "db-version=\"9.4\"\n"
            "\n"
            "[db:history]\n"
            "1={\"db-catalog-version\":201409291,\"db-control-version\":942,\"db-system-id\":6625592122879095702"
            ",\"db-version\":\"9.4\"}");

        TEST_ASSIGN(infoBackup, infoBackupNewLoad(ioBufferReadNew(backupInfoContent)), "get backup.info");

        TEST_RESULT_VOID(removeExpiredBackup(infoBackup, NULL, 0), "remove backups - backup.info current empty");

        TEST_RESULT_LOG("P00   INFO: repo1: remove expired backup 20181119-152138F");
        TEST_STORAGE_LIST(
            storageRepo(), STORAGE_REPO_BACKUP,
            "20181118-152100F_20181119-152152D.save\n"
            BOGUS_STR "/\n"
            "backup.info\n");
    }

    // *****************************************************************************************************************************
    if (testBegin("removeExpiredArchive() & cmdExpire()"))
    {
        TEST_TITLE("check stop file");

        StringList *argList = strLstDup(argListAvoidWarn);
        HRN_CFG_LOAD(cfgCmdExpire, argList);

        // Create the stop file
        HRN_STORAGE_PUT_EMPTY(storagePosixNewP(HRN_PATH_STR, .write = true), strZ(lockStopFileName(cfgOptionStr(cfgOptStanza))));

        TEST_ERROR(cmdExpire(), StopError, "stop file exists for stanza db");

        // Remove the stop file
        HRN_STORAGE_REMOVE(storagePosixNewP(HRN_PATH_STR, .write = true), strZ(lockStopFileName(cfgOptionStr(cfgOptStanza))));

        // -------------------------------------------------------------------------------------------------------------------------
        TEST_TITLE("retention-archive not set");

        // Load Parameters
        argList = strLstDup(argListBase);
        HRN_CFG_LOAD(cfgCmdExpire, argList);

        // Create backup.info without current backups
        const Buffer *backupInfoContent = harnessInfoChecksumZ(
            "[db]\n"
            "db-catalog-version=201409291\n"
            "db-control-version=942\n"
            "db-id=1\n"
            "db-system-id=6625592122879095702\n"
            "db-version=\"9.4\"\n"
            "\n"
            "[db:history]\n"
            "1={\"db-catalog-version\":201409291,\"db-control-version\":942,\"db-system-id\":6625592122879095702"
            ",\"db-version\":\"9.4\"}");

        InfoBackup *infoBackup = NULL;
        TEST_ASSIGN(infoBackup, infoBackupNewLoad(ioBufferReadNew(backupInfoContent)), "get backup.info");

        TEST_RESULT_VOID(removeExpiredArchive(infoBackup, false, 0), "archive retention not set");
        TEST_RESULT_LOG(
            "P00   WARN: option 'repo1-retention-full' is not set for 'repo1-retention-full-type=count', the repository may run out"
            " of space\n"
            "            HINT: to retain full backups indefinitely (without warning), set option 'repo1-retention-full' to the"
            " maximum.\n"
            "P00   INFO: option 'repo1-retention-archive' is not set - archive logs will not be expired");

        TEST_RESULT_VOID(removeExpiredArchive(infoBackup, true, 0), "archive retention not set - retention-full-type=time");
        TEST_RESULT_LOG("P00   INFO: repo1: time-based archive retention not met - archive logs will not be expired");

        // -------------------------------------------------------------------------------------------------------------------------
        TEST_TITLE("retention-archive set - no current backups");

        // Set archive retention, archive retention type default but no current backups - code path test
        hrnCfgArgRawZ(argList, cfgOptRepoRetentionArchive, "4");
        HRN_CFG_LOAD(cfgCmdExpire, argList);

        TEST_RESULT_VOID(
            removeExpiredArchive(infoBackup, false, 0), "archive retention set, retention type default, no current backups");
        TEST_RESULT_LOG(
            "P00   WARN: option 'repo1-retention-full' is not set for 'repo1-retention-full-type=count', the repository may run out"
            " of space\n"
            "            HINT: to retain full backups indefinitely (without warning), set option 'repo1-retention-full' to the"
            " maximum.");

        // -------------------------------------------------------------------------------------------------------------------------
        TEST_TITLE("retention-archive set - no archive on disk");

        // Create backup.info with current backups spread over different timelines
        HRN_INFO_PUT(
            storageRepoWrite(), INFO_BACKUP_PATH_FILE,
            "[backup:current]\n"
            "20181119-152138F={"
            "\"backrest-format\":5,\"backrest-version\":\"2.08dev\","
            "\"backup-archive-start\":\"000000010000000000000002\",\"backup-archive-stop\":\"000000010000000000000002\","
            "\"backup-info-repo-size\":2369186,\"backup-info-repo-size-delta\":2369186,"
            "\"backup-info-size\":20162900,\"backup-info-size-delta\":20162900,"
            "\"backup-timestamp-start\":1542640898,\"backup-timestamp-stop\":1542640911,\"backup-type\":\"full\","
            "\"db-id\":1,\"option-archive-check\":true,\"option-archive-copy\":false,\"option-backup-standby\":false,"
            "\"option-checksum-page\":true,\"option-compress\":true,\"option-hardlink\":false,\"option-online\":true}\n"
            "20181119-152800F={"
            "\"backrest-format\":5,\"backrest-version\":\"2.08dev\","
            "\"backup-archive-start\":\"000000020000000000000002\",\"backup-archive-stop\":\"000000020000000000000002\","
            "\"backup-info-repo-size\":2369186,\"backup-info-repo-size-delta\":2369186,"
            "\"backup-info-size\":20162900,\"backup-info-size-delta\":20162900,"
            "\"backup-timestamp-start\":1542640898,\"backup-timestamp-stop\":1542640911,\"backup-type\":\"full\","
            "\"db-id\":1,\"option-archive-check\":true,\"option-archive-copy\":false,\"option-backup-standby\":false,"
            "\"option-checksum-page\":true,\"option-compress\":true,\"option-hardlink\":false,\"option-online\":true}\n"
            "20181119-152800F_20181119-152152D={"
            "\"backrest-format\":5,\"backrest-version\":\"2.08dev\",\"backup-archive-start\":\"000000020000000000000004\","
            "\"backup-archive-stop\":\"000000020000000000000005\",\"backup-info-repo-size\":2369186,"
            "\"backup-info-repo-size-delta\":346,\"backup-info-size\":20162900,\"backup-info-size-delta\":8428,"
            "\"backup-prior\":\"20181119-152800F\",\"backup-reference\":[\"20181119-152800F\"],"
            "\"backup-timestamp-start\":1542640912,\"backup-timestamp-stop\":1542640915,\"backup-type\":\"diff\","
            "\"db-id\":1,\"option-archive-check\":true,\"option-archive-copy\":false,\"option-backup-standby\":false,"
            "\"option-checksum-page\":true,\"option-compress\":true,\"option-hardlink\":false,\"option-online\":true}\n"
            "20181119-152800F_20181119-152155I={"
            "\"backrest-format\":5,\"backrest-version\":\"2.08dev\",\"backup-archive-start\":\"000000020000000000000007\","
            "\"backup-archive-stop\":\"000000020000000000000007\",\"backup-info-repo-size\":2369186,"
            "\"backup-info-repo-size-delta\":346,\"backup-info-size\":20162900,\"backup-info-size-delta\":8428,"
            "\"backup-prior\":\"20181119-152800F_20181119-152152D\","
            "\"backup-reference\":[\"20181119-152800F\",\"20181119-152800F_20181119-152152D\"],"
            "\"backup-timestamp-start\":1542640912,\"backup-timestamp-stop\":1542640915,\"backup-type\":\"incr\","
            "\"db-id\":1,\"option-archive-check\":true,\"option-archive-copy\":false,\"option-backup-standby\":false,"
            "\"option-checksum-page\":true,\"option-compress\":true,\"option-hardlink\":false,\"option-online\":true}\n"
            "20181119-152800F_20181119-152252D={"
            "\"backrest-format\":5,\"backrest-version\":\"2.08dev\",\"backup-archive-start\":\"000000020000000000000009\","
            "\"backup-archive-stop\":\"000000020000000000000009\",\"backup-info-repo-size\":2369186,"
            "\"backup-info-repo-size-delta\":346,\"backup-info-size\":20162900,\"backup-info-size-delta\":8428,"
            "\"backup-prior\":\"20181119-152800F\",\"backup-reference\":[\"20181119-152800F\"],"
            "\"backup-timestamp-start\":1542640912,\"backup-timestamp-stop\":1542640915,\"backup-type\":\"diff\","
            "\"db-id\":1,\"option-archive-check\":true,\"option-archive-copy\":false,\"option-backup-standby\":false,"
            "\"option-checksum-page\":true,\"option-compress\":true,\"option-hardlink\":false,\"option-online\":true}\n"
            "20181119-152900F={"
            "\"backrest-format\":5,\"backrest-version\":\"2.08dev\","
            "\"backup-archive-start\":\"000000010000000000000003\",\"backup-archive-stop\":\"000000010000000000000004\","
            "\"backup-info-repo-size\":2369186,\"backup-info-repo-size-delta\":2369186,"
            "\"backup-info-size\":20162900,\"backup-info-size-delta\":20162900,"
            "\"backup-timestamp-start\":1542640898,\"backup-timestamp-stop\":1542640911,\"backup-type\":\"full\","
            "\"db-id\":2,\"option-archive-check\":true,\"option-archive-copy\":false,\"option-backup-standby\":false,"
            "\"option-checksum-page\":true,\"option-compress\":true,\"option-hardlink\":false,\"option-online\":true}\n"
            "20181119-152900F_20181119-152500I={"
            "\"backrest-format\":5,\"backrest-version\":\"2.08dev\",\"backup-archive-start\":\"000000010000000000000006\","
            "\"backup-archive-stop\":\"000000010000000000000006\",\"backup-info-repo-size\":2369186,"
            "\"backup-info-repo-size-delta\":346,\"backup-info-size\":20162900,\"backup-info-size-delta\":8428,"
            "\"backup-prior\":\"20181119-152900F\",\"backup-reference\":[\"20181119-152900F\"],"
            "\"backup-timestamp-start\":1542640912,\"backup-timestamp-stop\":1542640915,\"backup-type\":\"incr\","
            "\"db-id\":2,\"option-archive-check\":true,\"option-archive-copy\":false,\"option-backup-standby\":false,"
            "\"option-checksum-page\":true,\"option-compress\":true,\"option-hardlink\":false,\"option-online\":true}\n"
            "\n"
            "[db]\n"
            "db-catalog-version=201707211\n"
            "db-control-version=1002\n"
            "db-id=2\n"
            "db-system-id=6626363367545678089\n"
            "db-version=\"10\"\n"
            "\n"
            "[db:history]\n"
            "1={\"db-catalog-version\":201409291,\"db-control-version\":942,\"db-system-id\":6625592122879095702"
            ",\"db-version\":\"9.4\"}\n"
            "2={\"db-catalog-version\":201707211,\"db-control-version\":1002,\"db-system-id\":6626363367545678089"
            ",\"db-version\":\"10\"}\n");

        TEST_ASSIGN(
            infoBackup, infoBackupLoadFile(storageRepo(), INFO_BACKUP_PATH_FILE_STR, cipherTypeNone, NULL), "get backup.info");

        HRN_INFO_PUT(
            storageRepoWrite(), INFO_ARCHIVE_PATH_FILE,
            "[db]\n"
            "db-id=2\n"
            "db-system-id=6626363367545678089\n"
            "db-version=\"10\"\n"
            "\n"
            "[db:history]\n"
            "1={\"db-id\":6625592122879095702,\"db-version\":\"9.4\"}\n"
            "2={\"db-id\":6626363367545678089,\"db-version\":\"10\"}");

        TEST_RESULT_VOID(removeExpiredArchive(infoBackup, true, 0), "no archive on disk");

        // -------------------------------------------------------------------------------------------------------------------------
        TEST_TITLE("retention-archive set - remove archives across timelines");

        archiveGenerate(storageRepoWrite(), STORAGE_REPO_ARCHIVE, 1, 10, "9.4-1", "0000000100000000");
        archiveGenerate(storageRepoWrite(), STORAGE_REPO_ARCHIVE, 1, 10, "9.4-1", "0000000200000000");
        archiveGenerate(storageRepoWrite(), STORAGE_REPO_ARCHIVE, 1, 10, "10-2", "0000000100000000");

        argList = strLstDup(argListAvoidWarn);
        hrnCfgArgRawZ(argList, cfgOptRepoRetentionArchive, "3");
        HRN_CFG_LOAD(cfgCmdExpire, argList);

        TEST_RESULT_VOID(
            removeExpiredArchive(infoBackup, false, 0), "archive retention type = full (default), repo1-retention-archive=3");

        TEST_STORAGE_LIST(
            storageRepo(), STORAGE_REPO_ARCHIVE "/9.4-1/0000000100000000", archiveExpectList(2, 10, "0000000100000000"),
            .comment = "only 9.4-1/0000000100000000/000000010000000000000001 removed");
        TEST_STORAGE_LIST(
            storageRepo(), STORAGE_REPO_ARCHIVE "/9.4-1/0000000200000000", archiveExpectList(1, 10, "0000000200000000"),
            .comment = "none removed from 9.4-1/0000000200000000 - crossing timelines to play through PITR");
        TEST_STORAGE_LIST(
            storageRepo(), STORAGE_REPO_ARCHIVE "/10-2/0000000100000000", archiveExpectList(3, 10, "0000000100000000"),
            .comment = "000000010000000000000001 and 000000010000000000000002 removed from 10-2/0000000100000000");
        TEST_RESULT_LOG(
            "P00   INFO: repo1: 9.4-1 remove archive, start = 000000010000000000000001, stop = 000000010000000000000001\n"
            "P00   INFO: repo1: 10-2 remove archive, start = 000000010000000000000001, stop = 000000010000000000000002");

        // -------------------------------------------------------------------------------------------------------------------------
        TEST_TITLE("retention-archive set - latest archive not expired");

        argList = strLstDup(argListAvoidWarn);
        hrnCfgArgRawZ(argList, cfgOptRepoRetentionArchive, "2");
        HRN_CFG_LOAD(cfgCmdExpire, argList);

        TEST_RESULT_VOID(
            removeExpiredArchive(infoBackup, false, 0), "archive retention type = full (default), repo1-retention-archive=2");

        TEST_STORAGE_LIST(
            storageRepo(), STORAGE_REPO_ARCHIVE "/9.4-1/0000000100000000", archiveExpectList(2, 2, "0000000100000000"),
            .comment = "only 9.4-1/0000000100000000/000000010000000000000002 remains in major wal 1");
        TEST_STORAGE_LIST(
            storageRepo(), STORAGE_REPO_ARCHIVE "/9.4-1/0000000200000000", archiveExpectList(2, 10, "0000000200000000"),
            .comment = "only 9.4-1/0000000200000000/000000010000000000000001 removed from major wal 2");
        TEST_STORAGE_LIST(
            storageRepo(), STORAGE_REPO_ARCHIVE "/10-2/0000000100000000", archiveExpectList(3, 10, "0000000100000000"),
            .comment = "none removed from 10-2/0000000100000000");
        // Only last 2 full backups and dependents are PITRable, first full backup is not
        TEST_RESULT_LOG(
            "P00   INFO: repo1: 9.4-1 remove archive, start = 000000010000000000000003, stop = 000000020000000000000001\n"
            "P00   INFO: repo1: 10-2 no archive to remove");

        // -------------------------------------------------------------------------------------------------------------------------
        TEST_TITLE("retention-archive set to lowest - keep PITR for each archiveId");

        argList = strLstDup(argListAvoidWarn);
        hrnCfgArgRawZ(argList, cfgOptRepoRetentionArchive, "1");
        HRN_CFG_LOAD(cfgCmdExpire, argList);

        TEST_RESULT_VOID(
            removeExpiredArchive(infoBackup, false, 0), "archive retention type = full (default), repo1-retention-archive=1");

        TEST_STORAGE_LIST(
            storageRepo(), STORAGE_REPO_ARCHIVE "/9.4-1/0000000100000000", archiveExpectList(2, 2, "0000000100000000"),
            .comment = "only 9.4-1/0000000100000000/000000010000000000000002 remains in major wal 1");
        TEST_STORAGE_LIST(
            storageRepo(), STORAGE_REPO_ARCHIVE "/9.4-1/0000000200000000", archiveExpectList(2, 10, "0000000200000000"),
            .comment =
                "nothing removed from 9.4-1/0000000200000000 major wal 2 - each archiveId must have one backup to play"
                " through PITR");
        TEST_STORAGE_LIST(
            storageRepo(), STORAGE_REPO_ARCHIVE "/10-2/0000000100000000", archiveExpectList(3, 10, "0000000100000000"),
            .comment = "none removed from 10-2/0000000100000000");
        TEST_RESULT_LOG(
            "P00   INFO: repo1: 9.4-1 no archive to remove\n"
            "P00   INFO: repo1: 10-2 no archive to remove");

        // -------------------------------------------------------------------------------------------------------------------------
        TEST_TITLE("retention-archive, retention-archive-type=diff, retention-diff set");

        argList = strLstDup(argListAvoidWarn);
        hrnCfgArgRawZ(argList, cfgOptRepoRetentionArchive, "2");
        hrnCfgArgRawZ(argList, cfgOptRepoRetentionArchiveType, "diff");
        hrnCfgArgRawZ(argList, cfgOptRepoRetentionDiff, "2");
        HRN_CFG_LOAD(cfgCmdExpire, argList);

        TEST_RESULT_VOID(
            removeExpiredArchive(infoBackup, false, 0),
            "full counts as differential and incremental associated with differential expires");

        String *result = strNewFmt(
            "%s%s%s%s", archiveExpectList(2, 2, "0000000200000000"), archiveExpectList(4, 5, "0000000200000000"),
            archiveExpectList(7, 7, "0000000200000000"), archiveExpectList(9, 10, "0000000200000000"));

        TEST_STORAGE_LIST(
            storageRepo(), STORAGE_REPO_ARCHIVE "/9.4-1/0000000100000000", archiveExpectList(2, 2, "0000000100000000"),
            .comment = "only 9.4-1/0000000100000000/000000010000000000000002 remains in major wal 1");
        TEST_STORAGE_LIST(
            storageRepo(), STORAGE_REPO_ARCHIVE "/9.4-1/0000000200000000", strZ(result),
            .comment = "all in-between removed from 9.4-1/0000000200000000 major wal 2 - last backup able to play through PITR");
        TEST_STORAGE_LIST(
            storageRepo(), STORAGE_REPO_ARCHIVE "/10-2/0000000100000000", archiveExpectList(3, 10, "0000000100000000"),
            .comment = "none removed from 10-2/0000000100000000");
        TEST_RESULT_LOG(
            "P00   INFO: repo1: 9.4-1 remove archive, start = 000000020000000000000003, stop = 000000020000000000000003\n"
            "P00   INFO: repo1: 9.4-1 remove archive, start = 000000020000000000000006, stop = 000000020000000000000006\n"
            "P00   INFO: repo1: 9.4-1 remove archive, start = 000000020000000000000008, stop = 000000020000000000000008\n"
            "P00   INFO: repo1: 10-2 no archive to remove");

        // -------------------------------------------------------------------------------------------------------------------------
        TEST_TITLE("retention-archive, retention-archive-type=incr");

        argList = strLstDup(argListAvoidWarn);
        hrnCfgArgRawZ(argList, cfgOptRepoRetentionArchive, "4");
        hrnCfgArgRawZ(argList, cfgOptRepoRetentionArchiveType, "incr");
        HRN_CFG_LOAD(cfgCmdExpire, argList);

        // Regenerate archive
        archiveGenerate(storageRepoWrite(), STORAGE_REPO_ARCHIVE, 1, 10, "9.4-1", "0000000200000000");

        TEST_RESULT_VOID(removeExpiredArchive(infoBackup, false, 0), "differential and full count as an incremental");

        result = strNewFmt(
            "%s%s%s", archiveExpectList(2, 2, "0000000200000000"), archiveExpectList(4, 5, "0000000200000000"),
            archiveExpectList(7, 10, "0000000200000000"));

        TEST_STORAGE_LIST(
            storageRepo(), STORAGE_REPO_ARCHIVE "/9.4-1/0000000100000000", archiveExpectList(2, 2, "0000000100000000"),
            .comment = "only 9.4-1/0000000100000000/000000010000000000000002 remains in major wal 1");
        TEST_STORAGE_LIST(
            storageRepo(), STORAGE_REPO_ARCHIVE "/9.4-1/0000000200000000", strZ(result),
            .comment = "incremental and after remain in 9.4-1/0000000200000000 major wal 2");
        TEST_STORAGE_LIST(
            storageRepo(), STORAGE_REPO_ARCHIVE "/10-2/0000000100000000", archiveExpectList(3, 10, "0000000100000000"),
            .comment = "none removed from 10-2/0000000100000000");
        TEST_RESULT_LOG(
            "P00   INFO: repo1: 9.4-1 remove archive, start = 000000020000000000000001, stop = 000000020000000000000001\n"
            "P00   INFO: repo1: 9.4-1 remove archive, start = 000000020000000000000003, stop = 000000020000000000000003\n"
            "P00   INFO: repo1: 9.4-1 remove archive, start = 000000020000000000000006, stop = 000000020000000000000006\n"
            "P00   INFO: repo1: 10-2 no archive to remove");

        // -------------------------------------------------------------------------------------------------------------------------
        TEST_TITLE("expire command - dry run");

        // Write backup.manifest so infoBackup reconstruct produces same results as backup.info on disk
        HRN_STORAGE_PUT_EMPTY(storageRepoWrite(), STORAGE_REPO_BACKUP "/20181119-152138F/" BACKUP_MANIFEST_FILE);
        HRN_STORAGE_PUT_EMPTY(storageRepoWrite(), STORAGE_REPO_BACKUP "/20181119-152800F/" BACKUP_MANIFEST_FILE);
        HRN_STORAGE_PUT_EMPTY(storageRepoWrite(), STORAGE_REPO_BACKUP "/20181119-152800F_20181119-152152D/" BACKUP_MANIFEST_FILE);
        HRN_STORAGE_PUT_EMPTY(storageRepoWrite(), STORAGE_REPO_BACKUP "/20181119-152800F_20181119-152155I/" BACKUP_MANIFEST_FILE);
        HRN_STORAGE_PUT_EMPTY(storageRepoWrite(), STORAGE_REPO_BACKUP "/20181119-152800F_20181119-152252D/" BACKUP_MANIFEST_FILE);
        HRN_STORAGE_PUT_EMPTY(storageRepoWrite(), STORAGE_REPO_BACKUP "/20181119-152900F/" BACKUP_MANIFEST_FILE);
        HRN_STORAGE_PUT_EMPTY(storageRepoWrite(), STORAGE_REPO_BACKUP "/20181119-152900F_20181119-152500I/" BACKUP_MANIFEST_FILE);

        archiveGenerate(storageRepoWrite(), STORAGE_REPO_ARCHIVE, 1, 10, "9.4-1", "0000000100000001");

        argList = strLstDup(argListBase);
        hrnCfgArgRawZ(argList, cfgOptRepoRetentionFull, "2");
        hrnCfgArgRawZ(argList, cfgOptRepoRetentionDiff, "3");
        hrnCfgArgRawZ(argList, cfgOptRepoRetentionArchive, "2");
        hrnCfgArgRawZ(argList, cfgOptRepoRetentionArchiveType, "diff");
        hrnCfgArgRawBool(argList, cfgOptDryRun, true);
        harnessLogLevelSet(logLevelDetail);
        HRN_CFG_LOAD(cfgCmdExpire, argList);

        harnessLogLevelSet(logLevelDetail);

        TEST_RESULT_VOID(cmdExpire(), "expire (dry-run) do not remove last backup in archive sub path or sub path");

        TEST_RESULT_BOOL(
            storagePathExistsP(storageRepo(), STRDEF(STORAGE_REPO_ARCHIVE "/9.4-1/0000000100000000")), true,
            "archive sub path not removed because of dry-run, else would be removed");
        TEST_STORAGE_EXISTS(
            storageRepo(), STORAGE_REPO_BACKUP "/20181119-152138F/" BACKUP_MANIFEST_FILE,
            .comment = "backup not removed because of dry-run, else would be removed");
        TEST_RESULT_LOG(
            "P00   INFO: [DRY-RUN] repo1: expire full backup 20181119-152138F\n"
            "P00   INFO: [DRY-RUN] repo1: remove expired backup 20181119-152138F\n"
            "P00 DETAIL: [DRY-RUN] repo1: 9.4-1 archive retention on backup 20181119-152800F, start = 000000020000000000000002,"
            " stop = 000000020000000000000002\n"
            "P00 DETAIL: [DRY-RUN] repo1: 9.4-1 archive retention on backup 20181119-152800F_20181119-152152D,"
            " start = 000000020000000000000004, stop = 000000020000000000000005\n"
            "P00 DETAIL: [DRY-RUN] repo1: 9.4-1 archive retention on backup 20181119-152800F_20181119-152155I,"
            " start = 000000020000000000000007, stop = 000000020000000000000007\n"
            "P00 DETAIL: [DRY-RUN] repo1: 9.4-1 archive retention on backup 20181119-152800F_20181119-152252D,"
            " start = 000000020000000000000009\n"
<<<<<<< HEAD
            "P00 DETAIL: [DRY-RUN] repo1: 9.4-1 remove archive path 0000000100000000\n"
            "P00 DETAIL: [DRY-RUN] repo1: 9.4-1 remove archive path 0000000100000001\n"
=======
>>>>>>> 4dcfa9ef
            "P00   INFO: [DRY-RUN] repo1: 9.4-1 remove archive, start = 0000000100000000, stop = 0000000100000001\n"
            "P00   INFO: [DRY-RUN] repo1: 9.4-1 remove archive, start = 000000020000000000000008, stop = 000000020000000000000008\n"
            "P00 DETAIL: [DRY-RUN] repo1: 10-2 archive retention on backup 20181119-152900F, start = 000000010000000000000003\n"
            "P00   INFO: [DRY-RUN] repo1: 10-2 no archive to remove");

        harnessLogLevelReset();

        // -------------------------------------------------------------------------------------------------------------------------
        TEST_TITLE("expire via backup command");

        // Copy the repo to another repo
        HRN_SYSTEM("mkdir " TEST_PATH "/repo2");
        HRN_SYSTEM("cp -r " TEST_PATH "/repo/* " TEST_PATH "/repo2/");

        // Configure multi-repo and set the repo option to expire the second repo (non-default) files
        argList = strLstDup(argListBase);
        hrnCfgArgKeyRawZ(argList, cfgOptRepoRetentionFull, 1, "2");
        hrnCfgArgKeyRawZ(argList, cfgOptRepoRetentionDiff, 1, "3");
        hrnCfgArgKeyRawZ(argList, cfgOptRepoRetentionArchive, 1, "2");
        hrnCfgArgKeyRawZ(argList, cfgOptRepoRetentionArchiveType, 1, "diff");
        hrnCfgArgKeyRawZ(argList, cfgOptRepoPath, 2, TEST_PATH "/repo2");
        hrnCfgArgKeyRawZ(argList, cfgOptRepoRetentionFull, 2, "2");
        hrnCfgArgKeyRawZ(argList, cfgOptRepoRetentionDiff, 2, "3");
        hrnCfgArgKeyRawZ(argList, cfgOptRepoRetentionArchive, 2, "2");
        hrnCfgArgKeyRawZ(argList, cfgOptRepoRetentionArchiveType, 2, "diff");

        StringList *argList2 = strLstDup(argList);
        hrnCfgArgRawZ(argList2, cfgOptRepo, "2");
        hrnCfgArgRawZ(argList2, cfgOptPgPath, TEST_PATH "/pg");
        HRN_CFG_LOAD(cfgCmdBackup, argList2);

        TEST_RESULT_VOID(cmdExpire(), "via backup command: expire last backup in archive sub path and remove sub path");

        TEST_RESULT_BOOL(
            storagePathExistsP(storageRepo(), STRDEF(STORAGE_REPO_ARCHIVE "/9.4-1/0000000100000000")), false,
            "archive sub path removed repo2 (default)");
        TEST_RESULT_BOOL(
            storagePathExistsP(storageRepoIdx(0), STRDEF(STORAGE_REPO_ARCHIVE "/9.4-1/0000000100000000")), true,
            "archive sub path repo1 not removed");

        TEST_ASSIGN(
            infoBackup, infoBackupLoadFile(storageRepoIdx(1), INFO_BACKUP_PATH_FILE_STR, cipherTypeNone, NULL),
            "get backup.info repo2");
        TEST_RESULT_BOOL(
            strLstExists(infoBackupDataLabelList(infoBackup, NULL), STRDEF("20181119-152138F")), false,
            "backup removed from repo2");
        TEST_ASSIGN(
            infoBackup, infoBackupLoadFile(storageRepoIdx(0), INFO_BACKUP_PATH_FILE_STR, cipherTypeNone, NULL),
            "get backup.info repo1");
        TEST_RESULT_BOOL(
            strLstExists(infoBackupDataLabelList(infoBackup, NULL), STRDEF("20181119-152138F")), true, "backup exists repo1");

        TEST_RESULT_LOG(
            "P00   INFO: repo2: expire full backup 20181119-152138F\n"
            "P00   INFO: repo2: remove expired backup 20181119-152138F\n"
            "P00   INFO: repo2: 9.4-1 remove archive, start = 0000000100000000, stop = 0000000100000001\n"
            "P00   INFO: repo2: 9.4-1 remove archive, start = 000000020000000000000008, stop = 000000020000000000000008\n"
            "P00   INFO: repo2: 10-2 no archive to remove");

        // -------------------------------------------------------------------------------------------------------------------------
        TEST_TITLE("expire command - no dry run");

        // Add to previous list and specify repo
        hrnCfgArgRawZ(argList, cfgOptRepo, "1");
        HRN_CFG_LOAD(cfgCmdExpire, argList);

        TEST_RESULT_VOID(cmdExpire(), "expire last backup in archive sub path and remove sub path");
        TEST_RESULT_BOOL(
            storagePathExistsP(storageRepo(), STRDEF(STORAGE_REPO_ARCHIVE "/9.4-1/0000000100000000")), false,
            "archive sub path removed repo1");

        TEST_RESULT_LOG(
            "P00   INFO: repo1: expire full backup 20181119-152138F\n"
            "P00   INFO: repo1: remove expired backup 20181119-152138F\n"
            "P00   INFO: repo1: 9.4-1 remove archive, start = 0000000100000000, stop = 0000000100000001\n"
            "P00   INFO: repo1: 9.4-1 remove archive, start = 000000020000000000000008, stop = 000000020000000000000008\n"
            "P00   INFO: repo1: 10-2 no archive to remove");

        // -------------------------------------------------------------------------------------------------------------------------
        TEST_TITLE("expire command - multi-repo errors, continue to next repo after error");

        argList = strLstDup(argListAvoidWarn);
        hrnCfgArgKeyRawZ(argList, cfgOptRepoRetentionArchive, 1, "1");
        hrnCfgArgKeyRawZ(argList, cfgOptRepoPath, 2, TEST_PATH "/repo2");
        hrnCfgArgKeyRawZ(argList, cfgOptRepoRetentionFull, 2, "3");
        hrnCfgArgKeyRawZ(argList, cfgOptRepoRetentionDiff, 2, "2");
        hrnCfgArgKeyRawZ(argList, cfgOptRepoRetentionArchive, 2, "1");
        hrnCfgArgKeyRawZ(argList, cfgOptRepoRetentionArchiveType, 2, "diff");

        // Create default storage object for dry-run testing
        Storage *storageTest = storagePosixNewP(TEST_PATH_STR, .write = true);

        harnessLogLevelSet(logLevelDetail);

        // Rename backup.info files on repo1 to cause error
        HRN_STORAGE_MOVE(
            storageTest, TEST_PATH "/repo/backup/db/" INFO_BACKUP_FILE, TEST_PATH "/repo/backup/db/" INFO_BACKUP_FILE ".save");
        HRN_STORAGE_MOVE(
            storageTest, TEST_PATH "/repo/backup/db/" INFO_BACKUP_FILE INFO_COPY_EXT,
            TEST_PATH "/repo/backup/db/" INFO_BACKUP_FILE INFO_COPY_EXT ".save");

        // Rename archive.info file on repo2 to cause error
        HRN_STORAGE_MOVE(
            storageTest, TEST_PATH "/repo2/archive/db/" INFO_ARCHIVE_FILE,
            TEST_PATH "/repo2/archive/db/" INFO_ARCHIVE_FILE ".save");

        // Configure dry-run
        argList2 = strLstDup(argList);
        hrnCfgArgRawBool(argList2, cfgOptDryRun, true);
        HRN_CFG_LOAD(cfgCmdExpire, argList2);

        TEST_ERROR(
            cmdExpire(), CommandError, CFGCMD_EXPIRE " command encountered 2 error(s), check the log file for details");
        TEST_RESULT_LOG(
            "P00  ERROR: [055]: [DRY-RUN] repo1: unable to load info file '" TEST_PATH "/repo/backup/db/backup.info' or"
            " '" TEST_PATH "/repo/backup/db/backup.info.copy':\n"
            "            FileMissingError: unable to open missing file '" TEST_PATH "/repo/backup/db/backup.info' for read\n"
            "            FileMissingError: unable to open missing file '" TEST_PATH "/repo/backup/db/backup.info.copy' for read\n"
            "            HINT: backup.info cannot be opened and is required to perform a backup.\n"
            "            HINT: has a stanza-create been performed?\n"
            "P00   INFO: [DRY-RUN] repo2: expire diff backup set 20181119-152800F_20181119-152152D"
            ", 20181119-152800F_20181119-152155I\n"
            "P00   INFO: [DRY-RUN] repo2: remove expired backup 20181119-152800F_20181119-152155I\n"
            "P00   INFO: [DRY-RUN] repo2: remove expired backup 20181119-152800F_20181119-152152D\n"
            "P00  ERROR: [055]: [DRY-RUN] repo2: unable to load info file '" TEST_PATH "/repo2/archive/db/archive.info' or"
            " '" TEST_PATH "/repo2/archive/db/archive.info.copy':\n"
            "            FileMissingError: unable to open missing file '" TEST_PATH "/repo2/archive/db/archive.info' for read\n"
            "            FileMissingError: unable to open missing file '" TEST_PATH "/repo2/archive/db/archive.info.copy'"
            " for read\n"
            "            HINT: archive.info cannot be opened but is required to push/get WAL segments.\n"
            "            HINT: is archive_command configured correctly in postgresql.conf?\n"
            "            HINT: has a stanza-create been performed?\n"
            "            HINT: use --no-archive-check to disable archive checks during backup if you have an alternate"
            " archiving scheme.");

        // Restore saved archive.info file
        HRN_STORAGE_MOVE(storageTest, "repo2/archive/db/" INFO_ARCHIVE_FILE ".save", "repo2/archive/db/" INFO_ARCHIVE_FILE);

        // -------------------------------------------------------------------------------------------------------------------------
        TEST_TITLE("expire command - multi-repo, continue to next repo after error");

        TEST_ERROR(
            cmdExpire(), CommandError, CFGCMD_EXPIRE " command encountered 1 error(s), check the log file for details");
        TEST_RESULT_LOG(
            "P00  ERROR: [055]: [DRY-RUN] repo1: unable to load info file '" TEST_PATH "/repo/backup/db/backup.info' or"
            " '" TEST_PATH "/repo/backup/db/backup.info.copy':\n"
            "            FileMissingError: unable to open missing file '" TEST_PATH "/repo/backup/db/backup.info' for read\n"
            "            FileMissingError: unable to open missing file '" TEST_PATH "/repo/backup/db/backup.info.copy' for read\n"
            "            HINT: backup.info cannot be opened and is required to perform a backup.\n"
            "            HINT: has a stanza-create been performed?\n"
            "P00   INFO: [DRY-RUN] repo2: expire diff backup set 20181119-152800F_20181119-152152D"
            ", 20181119-152800F_20181119-152155I\n"
            "P00   INFO: [DRY-RUN] repo2: remove expired backup 20181119-152800F_20181119-152155I\n"
            "P00   INFO: [DRY-RUN] repo2: remove expired backup 20181119-152800F_20181119-152152D\n"
            "P00 DETAIL: [DRY-RUN] repo2: 9.4-1 archive retention on backup 20181119-152800F, start = 000000020000000000000002"
            ", stop = 000000020000000000000002\n"
            "P00 DETAIL: [DRY-RUN] repo2: 9.4-1 archive retention on backup 20181119-152800F_20181119-152252D"
            ", start = 000000020000000000000009\n"
            "P00   INFO: [DRY-RUN] repo2: 9.4-1 remove archive, start = 000000020000000000000004"
            ", stop = 000000020000000000000007\n"
            "P00 DETAIL: [DRY-RUN] repo2: 10-2 archive retention on backup 20181119-152900F, start = 000000010000000000000003\n"
            "P00   INFO: [DRY-RUN] repo2: 10-2 no archive to remove");

        // Restore saved backup.info files
        HRN_STORAGE_MOVE(
            storageTest, TEST_PATH "/repo/backup/db/" INFO_BACKUP_FILE ".save", TEST_PATH "/repo/backup/db/" INFO_BACKUP_FILE);
        HRN_STORAGE_MOVE(
            storageTest, TEST_PATH "/repo/backup/db/" INFO_BACKUP_FILE INFO_COPY_EXT ".save",
            TEST_PATH "/repo/backup/db/" INFO_BACKUP_FILE INFO_COPY_EXT);

        // -------------------------------------------------------------------------------------------------------------------------
        TEST_TITLE("expire command - multi-repo, dry run: archive and backups not removed");

        TEST_RESULT_VOID(cmdExpire(), "expire (dry-run) - log expired backups and archive path to remove");

        TEST_STORAGE_LIST(
            storageRepo(), STORAGE_REPO_ARCHIVE, "10-2/\n9.4-1/\narchive.info\n", .noRecurse = true,
            .comment = "repo1: 9.4-1 archive path not removed");
        TEST_STORAGE_LIST(
            storageRepoIdx(1), STORAGE_REPO_ARCHIVE, "10-2/\n9.4-1/\narchive.info\n", .noRecurse = true,
            .comment = "repo2: 9.4-1 archive path not removed");
        TEST_STORAGE_LIST(
            storageRepoIdx(1), STORAGE_REPO_ARCHIVE "/9.4-1/",
            "0000000200000000/\n"
            "0000000200000000/000000020000000000000002-9baedd24b61aa15305732ac678c4e2c102435a09\n"
            "0000000200000000/000000020000000000000004-9baedd24b61aa15305732ac678c4e2c102435a09\n"
            "0000000200000000/000000020000000000000005-9baedd24b61aa15305732ac678c4e2c102435a09\n"
            "0000000200000000/000000020000000000000007-9baedd24b61aa15305732ac678c4e2c102435a09\n"
            "0000000200000000/000000020000000000000009-9baedd24b61aa15305732ac678c4e2c102435a09\n"
            "0000000200000000/000000020000000000000010-9baedd24b61aa15305732ac678c4e2c102435a09\n",
            .comment = "repo2: 9.4-1 nothing removed");

        TEST_STORAGE_LIST(
            storageRepo(), STORAGE_REPO_BACKUP,
            "20181119-152800F/\n"
            "20181119-152800F_20181119-152152D/\n"
            "20181119-152800F_20181119-152155I/\n"
            "20181119-152800F_20181119-152252D/\n"
            "20181119-152900F/\n"
            "20181119-152900F_20181119-152500I/\n"
            "backup.info\n"
            "backup.info.copy\n", .noRecurse = true, .comment = "repo1: backups not removed");
        TEST_STORAGE_LIST(
            storageRepoIdx(1), STORAGE_REPO_BACKUP,
            "20181119-152800F/\n"
            "20181119-152800F_20181119-152152D/\n"
            "20181119-152800F_20181119-152155I/\n"
            "20181119-152800F_20181119-152252D/\n"
            "20181119-152900F/\n"
            "20181119-152900F_20181119-152500I/\n"
            "backup.info\n"
            "backup.info.copy\n", .noRecurse = true, .comment = "repo2: backups not removed");

        TEST_RESULT_LOG(
            "P00   INFO: [DRY-RUN] repo1: expire full backup set 20181119-152800F, 20181119-152800F_20181119-152152D"
            ", 20181119-152800F_20181119-152155I, 20181119-152800F_20181119-152252D\n"
            "P00   INFO: [DRY-RUN] repo1: remove expired backup 20181119-152800F_20181119-152252D\n"
            "P00   INFO: [DRY-RUN] repo1: remove expired backup 20181119-152800F_20181119-152155I\n"
            "P00   INFO: [DRY-RUN] repo1: remove expired backup 20181119-152800F_20181119-152152D\n"
            "P00   INFO: [DRY-RUN] repo1: remove expired backup 20181119-152800F\n"
            "P00   INFO: [DRY-RUN] repo1: remove archive path " TEST_PATH "/repo/archive/db/9.4-1\n"
            "P00 DETAIL: [DRY-RUN] repo1: 10-2 archive retention on backup 20181119-152900F, start = 000000010000000000000003\n"
            "P00   INFO: [DRY-RUN] repo1: 10-2 no archive to remove\n"
            "P00   INFO: [DRY-RUN] repo2: expire diff backup set 20181119-152800F_20181119-152152D"
            ", 20181119-152800F_20181119-152155I\n"
            "P00   INFO: [DRY-RUN] repo2: remove expired backup 20181119-152800F_20181119-152155I\n"
            "P00   INFO: [DRY-RUN] repo2: remove expired backup 20181119-152800F_20181119-152152D\n"
            "P00 DETAIL: [DRY-RUN] repo2: 9.4-1 archive retention on backup 20181119-152800F, start = 000000020000000000000002"
            ", stop = 000000020000000000000002\n"
            "P00 DETAIL: [DRY-RUN] repo2: 9.4-1 archive retention on backup 20181119-152800F_20181119-152252D"
            ", start = 000000020000000000000009\n"
            "P00   INFO: [DRY-RUN] repo2: 9.4-1 remove archive, start = 000000020000000000000004"
            ", stop = 000000020000000000000007\n"
            "P00 DETAIL: [DRY-RUN] repo2: 10-2 archive retention on backup 20181119-152900F, start = 000000010000000000000003\n"
            "P00   INFO: [DRY-RUN] repo2: 10-2 no archive to remove");

        // -------------------------------------------------------------------------------------------------------------------------
        TEST_TITLE("expire command - multi-repo, archive and backups removed");

        // Rerun previous test without dry-run
        HRN_CFG_LOAD(cfgCmdExpire, argList);

        TEST_RESULT_VOID(cmdExpire(), "expire backups and remove archive path");

        TEST_STORAGE_LIST(
            storageRepo(), STORAGE_REPO_ARCHIVE, "10-2/\narchive.info\n", .noRecurse = true,
            .comment = "repo1: retention-archive-type=full so 9.4-1 archive path removed");
        TEST_STORAGE_LIST(
            storageRepoIdx(1), STORAGE_REPO_ARCHIVE, "10-2/\n9.4-1/\narchive.info\n", .noRecurse = true,
            .comment = "repo2: retention-archive-type=diff so 9.4-1 archive path not removed");
        TEST_STORAGE_LIST(
            storageRepoIdx(1), STORAGE_REPO_ARCHIVE "/9.4-1/",
            "0000000200000000/\n"
            "0000000200000000/000000020000000000000002-9baedd24b61aa15305732ac678c4e2c102435a09\n"
            "0000000200000000/000000020000000000000009-9baedd24b61aa15305732ac678c4e2c102435a09\n"
            "0000000200000000/000000020000000000000010-9baedd24b61aa15305732ac678c4e2c102435a09\n",
            .comment = "repo2: 9.4-1 only archives not meeting retention for archive-retention-type=diff are removed");

        TEST_RESULT_LOG(
            "P00   INFO: repo1: expire full backup set 20181119-152800F, 20181119-152800F_20181119-152152D"
            ", 20181119-152800F_20181119-152155I, 20181119-152800F_20181119-152252D\n"
            "P00   INFO: repo1: remove expired backup 20181119-152800F_20181119-152252D\n"
            "P00   INFO: repo1: remove expired backup 20181119-152800F_20181119-152155I\n"
            "P00   INFO: repo1: remove expired backup 20181119-152800F_20181119-152152D\n"
            "P00   INFO: repo1: remove expired backup 20181119-152800F\n"
            "P00   INFO: repo1: remove archive path " TEST_PATH "/repo/archive/db/9.4-1\n"
            "P00 DETAIL: repo1: 10-2 archive retention on backup 20181119-152900F, start = 000000010000000000000003\n"
            "P00   INFO: repo1: 10-2 no archive to remove\n"
            "P00   INFO: repo2: expire diff backup set 20181119-152800F_20181119-152152D"
            ", 20181119-152800F_20181119-152155I\n"
            "P00   INFO: repo2: remove expired backup 20181119-152800F_20181119-152155I\n"
            "P00   INFO: repo2: remove expired backup 20181119-152800F_20181119-152152D\n"
            "P00 DETAIL: repo2: 9.4-1 archive retention on backup 20181119-152800F, start = 000000020000000000000002"
            ", stop = 000000020000000000000002\n"
            "P00 DETAIL: repo2: 9.4-1 archive retention on backup 20181119-152800F_20181119-152252D"
            ", start = 000000020000000000000009\n"
            "P00   INFO: repo2: 9.4-1 remove archive, start = 000000020000000000000004, stop = 000000020000000000000007\n"
            "P00 DETAIL: repo2: 10-2 archive retention on backup 20181119-152900F, start = 000000010000000000000003\n"
            "P00   INFO: repo2: 10-2 no archive to remove");

        TEST_ASSIGN(
            infoBackup, infoBackupLoadFile(storageRepo(), INFO_BACKUP_PATH_FILE_STR, cipherTypeNone, NULL),
            "repo1: get backup.info");
        TEST_RESULT_UINT(infoBackupDataTotal(infoBackup), 2, "repo1: backup.info updated on disk");
        TEST_RESULT_STRLST_Z(
            strLstSort(infoBackupDataLabelList(infoBackup, NULL), sortOrderAsc),
            "20181119-152900F\n20181119-152900F_20181119-152500I\n", "repo1: remaining current backups correct");

        TEST_ASSIGN(
            infoBackup, infoBackupLoadFile(storageRepoIdx(1), INFO_BACKUP_PATH_FILE_STR, cipherTypeNone, NULL),
            "repo2: get backup.info");
        TEST_RESULT_UINT(infoBackupDataTotal(infoBackup), 4, "repo2: backup.info updated on disk");
        TEST_RESULT_STRLST_Z(
            strLstSort(infoBackupDataLabelList(infoBackup, NULL), sortOrderAsc),
            "20181119-152800F\n20181119-152800F_20181119-152252D\n20181119-152900F\n20181119-152900F_20181119-152500I\n",
            "repo2: remaining current backups correct");

        harnessLogLevelReset();

        // -------------------------------------------------------------------------------------------------------------------------
        TEST_TITLE("expire command - multi-repo, adhoc");

        // With multi-repo config from previous test, adhoc expire on backup that doesn't exist
        argList2 = strLstDup(argList);
        hrnCfgArgRawZ(argList2, cfgOptSet, "20201119-123456F_20201119-234567I");
        HRN_CFG_LOAD(cfgCmdExpire, argList2);

        // Update backup.info timestamp to the past so we can detect if it is updated
        const time_t timeBeforeExpire = time(NULL) - 1;
        HRN_STORAGE_TIME(storageRepo(), INFO_BACKUP_PATH_FILE, timeBeforeExpire);

        TEST_RESULT_VOID(cmdExpire(), "label format OK but backup does not exist on any repo");
        TEST_RESULT_LOG(
            "P00   INFO: repo1: 10-2 no archive to remove\n"
            "P00   WARN: backup 20201119-123456F_20201119-234567I does not exist\n"
            "            HINT: run the info command and confirm the backup is listed\n"
            "P00   INFO: repo2: 9.4-1 no archive to remove\n"
            "P00   INFO: repo2: 10-2 no archive to remove");

        TEST_RESULT_INT(
            storageInfoP(storageRepo(), INFO_BACKUP_PATH_FILE_STR).timeModified, timeBeforeExpire, "backup.info was not updated");

        // Rerun on single repo
        hrnCfgArgRawZ(argList2, cfgOptRepo, "1");
        HRN_CFG_LOAD(cfgCmdExpire, argList2);

        TEST_RESULT_VOID(cmdExpire(), "label format OK but backup does not exist on requested repo");
        TEST_RESULT_LOG(
            "P00   WARN: backup 20201119-123456F_20201119-234567I does not exist\n"
            "            HINT: run the info command and confirm the backup is listed\n"
            "P00   INFO: repo1: 10-2 no archive to remove");

        // With multiple repos, adhoc expire backup only on one repo
        hrnCfgArgRawZ(argList, cfgOptSet, "20181119-152900F_20181119-152500I");
        hrnCfgArgRawZ(argList, cfgOptRepo, "1");
        hrnCfgArgRawBool(argList, cfgOptDryRun, true);
        HRN_CFG_LOAD(cfgCmdExpire, argList);

        // Incremental removed but no archives expired because the only remaining full backups must be able to play through PITR
        TEST_RESULT_VOID(cmdExpire(), "label format OK and expired on specified repo");
        TEST_RESULT_LOG(
            "P00   WARN: [DRY-RUN] repo1: expiring latest backup 20181119-152900F_20181119-152500I - the ability to perform"
            " point-in-time-recovery (PITR) may be affected\n"
            "            HINT: non-default settings for 'repo1-retention-archive'/'repo1-retention-archive-type' (even in prior"
            " expires) can cause gaps in the WAL.\n"
            "P00   INFO: [DRY-RUN] repo1: expire adhoc backup 20181119-152900F_20181119-152500I\n"
            "P00   INFO: [DRY-RUN] repo1: remove expired backup 20181119-152900F_20181119-152500I\n"
            "P00   INFO: [DRY-RUN] repo1: 10-2 no archive to remove");

        // Incorrect backup label format provided
        argList = strLstDup(argListAvoidWarn);
        hrnCfgArgRawZ(argList, cfgOptSet, BOGUS_STR);

        HRN_CFG_LOAD(cfgCmdExpire, argList);
        TEST_ERROR(cmdExpire(), OptionInvalidValueError, "'" BOGUS_STR "' is not a valid backup label format");

        // -------------------------------------------------------------------------------------------------------------------------
        TEST_TITLE("expire command - archive removed");

        archiveGenerate(storageRepoWrite(), STORAGE_REPO_ARCHIVE, 1, 1, "9.4-1", "0000000100000000");
        argList = strLstDup(argListAvoidWarn);
        hrnCfgArgRawZ(argList, cfgOptRepoRetentionArchive, "1");
        hrnCfgArgRawZ(argList, cfgOptPgPath, TEST_PATH "/pg");
        HRN_CFG_LOAD(cfgCmdBackup, argList);

        TEST_RESULT_VOID(cmdExpire(), "expire remove archive path");
        TEST_RESULT_LOG(
            "P00   INFO: repo1: remove archive path " TEST_PATH "/repo/archive/db/9.4-1\n"
            "P00   INFO: repo1: 10-2 no archive to remove");

        // -------------------------------------------------------------------------------------------------------------------------
        HRN_INFO_PUT(
            storageRepoWrite(), INFO_BACKUP_PATH_FILE,
            "[backup:current]\n"
            "20181119-152138F={"
            "\"backrest-format\":5,\"backrest-version\":\"2.08dev\","
            "\"backup-archive-start\":\"000000010000000000000002\",\"backup-archive-stop\":\"000000010000000000000002\","
            "\"backup-info-repo-size\":2369186,\"backup-info-repo-size-delta\":2369186,"
            "\"backup-info-size\":20162900,\"backup-info-size-delta\":20162900,"
            "\"backup-timestamp-start\":1542640898,\"backup-timestamp-stop\":1542640911,\"backup-type\":\"full\","
            "\"db-id\":1,\"option-archive-check\":true,\"option-archive-copy\":false,\"option-backup-standby\":false,"
            "\"option-checksum-page\":true,\"option-compress\":true,\"option-hardlink\":false,\"option-online\":true}\n"
            "20181119-152800F={"
            "\"backrest-format\":5,\"backrest-version\":\"2.08dev\","
            "\"backup-info-repo-size\":2369186,\"backup-info-repo-size-delta\":2369186,"
            "\"backup-info-size\":20162900,\"backup-info-size-delta\":20162900,"
            "\"backup-timestamp-start\":1542640898,\"backup-timestamp-stop\":1542640911,\"backup-type\":\"full\","
            "\"db-id\":1,\"option-archive-check\":true,\"option-archive-copy\":false,\"option-backup-standby\":false,"
            "\"option-checksum-page\":true,\"option-compress\":true,\"option-hardlink\":false,\"option-online\":true}\n"
            "20181119-152900F={"
            "\"backrest-format\":5,\"backrest-version\":\"2.08dev\","
            "\"backup-archive-start\":\"000000010000000000000004\",\"backup-archive-stop\":\"000000010000000000000004\","
            "\"backup-info-repo-size\":2369186,\"backup-info-repo-size-delta\":2369186,"
            "\"backup-info-size\":20162900,\"backup-info-size-delta\":20162900,"
            "\"backup-timestamp-start\":1542640898,\"backup-timestamp-stop\":1542640911,\"backup-type\":\"full\","
            "\"db-id\":1,\"option-archive-check\":true,\"option-archive-copy\":false,\"option-backup-standby\":false,"
            "\"option-checksum-page\":true,\"option-compress\":true,\"option-hardlink\":false,\"option-online\":true}\n"
            "\n"
            "[db]\n"
            "db-catalog-version=201707211\n"
            "db-control-version=1002\n"
            "db-id=2\n"
            "db-system-id=6626363367545678089\n"
            "db-version=\"10\"\n"
            "\n"
            "[db:history]\n"
            "1={\"db-catalog-version\":201409291,\"db-control-version\":942,\"db-system-id\":6625592122879095702"
            ",\"db-version\":\"9.4\"}\n"
            "2={\"db-catalog-version\":201707211,\"db-control-version\":1002,\"db-system-id\":6626363367545678089"
            ",\"db-version\":\"10\"}\n");

        TEST_ASSIGN(
            infoBackup, infoBackupLoadFile(storageRepo(), INFO_BACKUP_PATH_FILE_STR, cipherTypeNone, NULL), "get backup.info");

        archiveGenerate(storageRepoWrite(), STORAGE_REPO_ARCHIVE, 1, 5, "9.4-1", "0000000100000000");

        // -------------------------------------------------------------------------------------------------------------------------
        TEST_TITLE("retention backup no archive-start");

        argList = strLstDup(argListAvoidWarn);
        hrnCfgArgRawZ(argList, cfgOptRepoRetentionArchive, "2");
        hrnCfgArgRawZ(argList, cfgOptRepoRetentionArchiveType, "full");
        HRN_CFG_LOAD(cfgCmdExpire, argList);

        TEST_RESULT_VOID(
            removeExpiredArchive(infoBackup, false, 0), "backup selected for retention does not have archive-start so do nothing");
        TEST_STORAGE_LIST(
            storageRepo(), STORAGE_REPO_ARCHIVE "/9.4-1/0000000100000000", archiveExpectList(1, 5, "0000000100000000"),
            .comment = "nothing removed from 9.4-1/0000000100000000");

        // -------------------------------------------------------------------------------------------------------------------------
        TEST_TITLE("prior backup has no archive-start");

        argList = strLstDup(argListAvoidWarn);
        hrnCfgArgRawZ(argList, cfgOptRepoRetentionArchive, "1");
        hrnCfgArgRawZ(argList, cfgOptRepoRetentionArchiveType, "full");
        HRN_CFG_LOAD(cfgCmdExpire, argList);
        harnessLogLevelSet(logLevelDetail);

        TEST_RESULT_VOID(
            removeExpiredArchive(infoBackup, false, 0), "backup earlier than selected for retention does not have archive-start");
        TEST_RESULT_LOG(
            "P00 DETAIL: repo1: 9.4-1 archive retention on backup 20181119-152138F, start = 000000010000000000000002"
            ", stop = 000000010000000000000002\n"
            "P00 DETAIL: repo1: 9.4-1 archive retention on backup 20181119-152900F, start = 000000010000000000000004\n"
            "P00   INFO: repo1: 9.4-1 remove archive, start = 000000010000000000000001, stop = 000000010000000000000001\n"
            "P00   INFO: repo1: 9.4-1 remove archive, start = 000000010000000000000003, stop = 000000010000000000000003");

        // -------------------------------------------------------------------------------------------------------------------------
        TEST_TITLE("expire history files - dry run");

        // Create backup.info and archives spread over different timelines
        HRN_INFO_PUT(
            storageRepoWrite(), INFO_BACKUP_PATH_FILE,
            "[backup:current]\n"
            "20181119-152138F={"
            "\"backrest-format\":5,\"backrest-version\":\"2.08dev\","
            "\"backup-archive-start\":\"000000010000000000000002\",\"backup-archive-stop\":\"000000010000000000000002\","
            "\"backup-info-repo-size\":2369186,\"backup-info-repo-size-delta\":2369186,"
            "\"backup-info-size\":20162900,\"backup-info-size-delta\":20162900,"
            "\"backup-timestamp-start\":1542640898,\"backup-timestamp-stop\":1542640911,\"backup-type\":\"full\","
            "\"db-id\":1,\"option-archive-check\":true,\"option-archive-copy\":false,\"option-backup-standby\":false,"
            "\"option-checksum-page\":true,\"option-compress\":true,\"option-hardlink\":false,\"option-online\":true}\n"
            "20181119-152900F={"
            "\"backrest-format\":5,\"backrest-version\":\"2.08dev\","
            "\"backup-archive-start\":\"000000030000000000000006\",\"backup-archive-stop\":\"000000030000000000000006\","
            "\"backup-info-repo-size\":2369186,\"backup-info-repo-size-delta\":2369186,"
            "\"backup-info-size\":20162900,\"backup-info-size-delta\":20162900,"
            "\"backup-timestamp-start\":1542640898,\"backup-timestamp-stop\":1542640911,\"backup-type\":\"full\","
            "\"db-id\":2,\"option-archive-check\":true,\"option-archive-copy\":false,\"option-backup-standby\":false,"
            "\"option-checksum-page\":true,\"option-compress\":true,\"option-hardlink\":false,\"option-online\":true}\n"
            "20181119-152900F_20181119-152500I={"
            "\"backrest-format\":5,\"backrest-version\":\"2.08dev\",\"backup-archive-start\":\"000000030000000000000008\","
            "\"backup-archive-stop\":\"000000030000000000000008\",\"backup-info-repo-size\":2369186,"
            "\"backup-info-repo-size-delta\":346,\"backup-info-size\":20162900,\"backup-info-size-delta\":8428,"
            "\"backup-prior\":\"20181119-152900F\",\"backup-reference\":[\"20181119-152900F\"],"
            "\"backup-timestamp-start\":1542640912,\"backup-timestamp-stop\":1542640915,\"backup-type\":\"incr\","
            "\"db-id\":2,\"option-archive-check\":true,\"option-archive-copy\":false,\"option-backup-standby\":false,"
            "\"option-checksum-page\":true,\"option-compress\":true,\"option-hardlink\":false,\"option-online\":true}\n"
            "\n"
            "[db]\n"
            "db-catalog-version=201707211\n"
            "db-control-version=1002\n"
            "db-id=2\n"
            "db-system-id=6626363367545678089\n"
            "db-version=\"10\"\n"
            "\n"
            "[db:history]\n"
            "1={\"db-catalog-version\":201409291,\"db-control-version\":942,\"db-system-id\":6625592122879095702"
            ",\"db-version\":\"9.4\"}\n"
            "2={\"db-catalog-version\":201707211,\"db-control-version\":1002,\"db-system-id\":6626363367545678089"
            ",\"db-version\":\"10\"}\n");

        TEST_ASSIGN(
            infoBackup, infoBackupLoadFile(storageRepo(), INFO_BACKUP_PATH_FILE_STR, cipherTypeNone, NULL), "get backup.info");

        HRN_STORAGE_PUT_EMPTY(storageRepoWrite(), STORAGE_REPO_BACKUP "/20181119-152138F/" BACKUP_MANIFEST_FILE);

        HRN_INFO_PUT(
            storageRepoWrite(), INFO_ARCHIVE_PATH_FILE,
            "[db]\n"
            "db-id=2\n"
            "db-system-id=6626363367545678089\n"
            "db-version=\"10\"\n"
            "\n"
            "[db:history]\n"
            "1={\"db-id\":6625592122879095702,\"db-version\":\"9.4\"}\n"
            "2={\"db-id\":6626363367545678089,\"db-version\":\"10\"}");

        HRN_STORAGE_PATH_REMOVE(storageRepoWrite(), STORAGE_REPO_ARCHIVE "/10-2/0000000100000000", .recurse = true);
        archiveGenerate(storageRepoWrite(), STORAGE_REPO_ARCHIVE, 2, 2, "9.4-1", "0000000100000000");
        archiveGenerate(storageRepoWrite(), STORAGE_REPO_ARCHIVE, 6, 10, "10-2", "0000000300000000");

        HRN_STORAGE_PUT_EMPTY(storageRepoWrite(), STORAGE_REPO_ARCHIVE "/10-2/00000002.history");
        HRN_STORAGE_PUT_EMPTY(storageRepoWrite(), STORAGE_REPO_ARCHIVE "/10-2/00000003.history");

        // Load Parameters
        argList = strLstDup(argListBase);
        hrnCfgArgRawZ(argList, cfgOptRepoRetentionFull, "2");
        hrnCfgArgRawBool(argList, cfgOptDryRun, true);
        HRN_CFG_LOAD(cfgCmdExpire, argList);

        TEST_RESULT_VOID(cmdExpire(), "expire (dry-run) do not remove 00000002.history file");

        TEST_STORAGE_EXISTS(storageRepo(), STORAGE_REPO_ARCHIVE "/10-2/00000002.history", .comment = "history file not removed");
        TEST_RESULT_LOG(
            "P00 DETAIL: [DRY-RUN] repo1: 9.4-1 archive retention on backup 20181119-152138F, start = 000000010000000000000002\n"
            "P00   INFO: [DRY-RUN] repo1: 9.4-1 no archive to remove\n"
            "P00 DETAIL: [DRY-RUN] repo1: 10-2 archive retention on backup 20181119-152900F, start = 000000030000000000000006\n"
            "P00   INFO: [DRY-RUN] repo1: 10-2 no archive to remove\n"
            "P00   INFO: [DRY-RUN] repo1: 10-2 remove history file 00000002.history");

        // -------------------------------------------------------------------------------------------------------------------------
        TEST_TITLE("expire history files - no dry run");

        // Load Parameters
        argList = strLstDup(argListBase);
        hrnCfgArgRawZ(argList, cfgOptRepoRetentionFull, "2");
        HRN_CFG_LOAD(cfgCmdExpire, argList);

        TEST_RESULT_VOID(cmdExpire(), "expire remove 00000002.history file");

        TEST_RESULT_BOOL(
            storageExistsP(storageRepo(), STRDEF(STORAGE_REPO_ARCHIVE "/10-2/00000002.history")), false, "history file removed");
        TEST_STORAGE_EXISTS(storageRepo(), STORAGE_REPO_ARCHIVE "/10-2/00000003.history", .comment = "history file not removed");
        TEST_RESULT_LOG(
            "P00 DETAIL: repo1: 9.4-1 archive retention on backup 20181119-152138F, start = 000000010000000000000002\n"
            "P00   INFO: repo1: 9.4-1 no archive to remove\n"
            "P00 DETAIL: repo1: 10-2 archive retention on backup 20181119-152900F, start = 000000030000000000000006\n"
            "P00   INFO: repo1: 10-2 no archive to remove\n"
            "P00   INFO: repo1: 10-2 remove history file 00000002.history");

        // -------------------------------------------------------------------------------------------------------------------------
        TEST_TITLE("expire history files via backup command");

        // Load Parameters
        argList = strLstDup(argListBase);
        hrnCfgArgRawZ(argList, cfgOptRepoRetentionFull, "2");
        hrnCfgArgRawZ(argList, cfgOptPgPath, TEST_PATH "/pg");
        HRN_CFG_LOAD(cfgCmdBackup, argList);

        // Restore the history file
        HRN_STORAGE_PUT_EMPTY(storageRepoWrite(), STORAGE_REPO_ARCHIVE "/10-2/00000002.history");

        TEST_RESULT_VOID(cmdExpire(), "expire history files via backup command");

        TEST_RESULT_BOOL(
            storageExistsP(storageRepo(), STRDEF(STORAGE_REPO_ARCHIVE "/10-2/00000002.history")), false, "history file removed");
        TEST_STORAGE_EXISTS(storageRepo(), STORAGE_REPO_ARCHIVE "/10-2/00000003.history", .comment = "history file not removed");
        TEST_RESULT_LOG(
            "P00 DETAIL: repo1: 9.4-1 archive retention on backup 20181119-152138F, start = 000000010000000000000002\n"
            "P00   INFO: repo1: 9.4-1 no archive to remove\n"
            "P00 DETAIL: repo1: 10-2 archive retention on backup 20181119-152900F, start = 000000030000000000000006\n"
            "P00   INFO: repo1: 10-2 no archive to remove\n"
            "P00   INFO: repo1: 10-2 remove history file 00000002.history");

        harnessLogLevelReset();

        // -------------------------------------------------------------------------------------------------------------------------
        TEST_TITLE("expire backup history manifests older than 20 days - dry run");

        // Get number of days since latest unexpired backup 20181119-152138F
        unsigned int historyRetentionDays = (unsigned int)((timeNow - 1542640898) / SEC_PER_DAY) + 20;

        // Add history manifests for unexpired backups
        HRN_STORAGE_PUT_EMPTY(storageRepoWrite(), STORAGE_REPO_BACKUP "/backup.history/2018/20181119-152138F.manifest.gz");
        HRN_STORAGE_PUT_EMPTY(storageRepoWrite(), STORAGE_REPO_BACKUP "/backup.history/2018/20181119-152900F.manifest.gz");
        HRN_STORAGE_PUT_EMPTY(
            storageRepoWrite(), STORAGE_REPO_BACKUP "/backup.history/2018/20181119-152900F_20181119-152500I.manifest.gz");

        // Add 21 day-old full backup
        HRN_STORAGE_PUT_EMPTY(storageRepoWrite(), STORAGE_REPO_BACKUP "/backup.history/2018/20181029-152138F.manifest.gz");

        // Add 15 day-old incr backup
        HRN_STORAGE_PUT_EMPTY(
            storageRepoWrite(), STORAGE_REPO_BACKUP "/backup.history/2018/20181029-152138F_20181104-152138I.manifest.gz");

        // Add 14 day-old full backup
        HRN_STORAGE_PUT_EMPTY(storageRepoWrite(), STORAGE_REPO_BACKUP "/backup.history/2018/20181105-152138F.manifest.gz");

        // Add one year old full backup
        HRN_STORAGE_PUT_EMPTY(storageRepoWrite(), STORAGE_REPO_BACKUP "/backup.history/2017/20171119-152138F.manifest.gz");

        // Load Parameters
        argList = strLstDup(argListBase);
        hrnCfgArgRawZ(argList, cfgOptRepoRetentionFull, "2");
        hrnCfgArgRawFmt(argList, cfgOptRepoRetentionHistory, "%u", historyRetentionDays);
        hrnCfgArgRawBool(argList, cfgOptDryRun, true);
        HRN_CFG_LOAD(cfgCmdExpire, argList);

        TEST_RESULT_VOID(cmdExpire(), "expire");

        TEST_STORAGE_LIST(
            storageRepo(), STORAGE_REPO_BACKUP "/backup.history",
            "2017/\n"
            // Previous year history
            "2017/20171119-152138F.manifest.gz\n"
            "2018/\n"
            // 21 day-old history manifest
            "2018/20181029-152138F.manifest.gz\n"
            // 15 day-old history manifest
            "2018/20181029-152138F_20181104-152138I.manifest.gz\n"
            // 14 day-old history manifest
            "2018/20181105-152138F.manifest.gz\n"
            // Manifests for current backups
            "2018/20181119-152138F.manifest.gz\n"
            "2018/20181119-152900F.manifest.gz\n"
            "2018/20181119-152900F_20181119-152500I.manifest.gz\n");

        TEST_RESULT_LOG(
            "P00   INFO: [DRY-RUN] repo1: 9.4-1 no archive to remove\n"
            "P00   INFO: [DRY-RUN] repo1: 10-2 no archive to remove\n"
            "P00   INFO: [DRY-RUN] repo1: remove expired backup history path 2017\n"
            "P00   INFO: [DRY-RUN] repo1: remove expired backup history manifest 20181029-152138F_20181104-152138I.manifest.gz\n"
            "P00   INFO: [DRY-RUN] repo1: remove expired backup history manifest 20181029-152138F.manifest.gz");

        // -------------------------------------------------------------------------------------------------------------------------
        TEST_TITLE("expire backup history manifests older than 20 days");

        // Load config with the backup command to be sure repo-retention-history is valid
        argList = strLstDup(argListBase);
        hrnCfgArgRawZ(argList, cfgOptRepoRetentionFull, "2");
        hrnCfgArgRawFmt(argList, cfgOptRepoRetentionHistory, "%u", historyRetentionDays);
        HRN_CFG_LOAD(cfgCmdExpire, argList);

        HRN_STORAGE_PUT_EMPTY(storageRepoWrite(), STORAGE_REPO_BACKUP "/backup.history/2019/20191119-152138F.manifest.gz");

        TEST_RESULT_VOID(cmdExpire(), "expire");

        TEST_STORAGE_LIST(
            storageRepo(), STORAGE_REPO_BACKUP "/backup.history",
            "2018/\n"
            // 14 day-old history manifest
            "2018/20181105-152138F.manifest.gz\n"
            // Manifests for current backups
            "2018/20181119-152138F.manifest.gz\n"
            "2018/20181119-152900F.manifest.gz\n"
            "2018/20181119-152900F_20181119-152500I.manifest.gz\n"
            "2019/\n"
            "2019/20191119-152138F.manifest.gz\n");

        TEST_RESULT_LOG(
            "P00   INFO: repo1: 9.4-1 no archive to remove\n"
            "P00   INFO: repo1: 10-2 no archive to remove\n"
            "P00   INFO: repo1: remove expired backup history path 2017\n"
            "P00   INFO: repo1: remove expired backup history manifest 20181029-152138F_20181104-152138I.manifest.gz\n"
            "P00   INFO: repo1: remove expired backup history manifest 20181029-152138F.manifest.gz");

        // -------------------------------------------------------------------------------------------------------------------------
        TEST_TITLE("expire backup history manifests older than 20 days using backup config");

        // Add 21 day-old full backup
        HRN_STORAGE_PUT_EMPTY(storageRepoWrite(), STORAGE_REPO_BACKUP "/backup.history/2018/20181029-152138F.manifest.gz");

        // Add one year old full backup
        HRN_STORAGE_PUT_EMPTY(storageRepoWrite(), STORAGE_REPO_BACKUP "/backup.history/2017/20171119-152138F.manifest.gz");

        hrnCfgArgRawZ(argList, cfgOptPgPath, TEST_PATH "/pg");
        HRN_CFG_LOAD(cfgCmdBackup, argList);

        TEST_RESULT_VOID(cmdExpire(), "expire");

        TEST_STORAGE_LIST(
            storageRepo(), STORAGE_REPO_BACKUP "/backup.history",
            "2018/\n"
            // 14 day-old history manifest
            "2018/20181105-152138F.manifest.gz\n"
            // Manifests for current backups are kept
            "2018/20181119-152138F.manifest.gz\n"
            "2018/20181119-152900F.manifest.gz\n"
            "2018/20181119-152900F_20181119-152500I.manifest.gz\n"
            "2019/\n"
            "2019/20191119-152138F.manifest.gz\n");

        TEST_RESULT_LOG(
            "P00   INFO: repo1: 9.4-1 no archive to remove\n"
            "P00   INFO: repo1: 10-2 no archive to remove\n"
            "P00   INFO: repo1: remove expired backup history path 2017\n"
            "P00   INFO: repo1: remove expired backup history manifest 20181029-152138F.manifest.gz");
    }

    // *****************************************************************************************************************************
    if (testBegin("info files mismatch"))
    {
        // -------------------------------------------------------------------------------------------------------------------------
        TEST_TITLE("archive.info has only current db with different db history id as backup.info");

        // Load Parameters
        StringList *argList = strLstDup(argListBase);
        hrnCfgArgRawZ(argList, cfgOptRepoRetentionFull, "2");
        HRN_CFG_LOAD(cfgCmdExpire, argList);

        HRN_INFO_PUT(
            storageRepoWrite(), INFO_BACKUP_PATH_FILE,
            "[backup:current]\n"
            "20181119-152138F={"
            "\"backrest-format\":5,\"backrest-version\":\"2.08dev\","
            "\"backup-archive-start\":\"000000010000000000000002\",\"backup-archive-stop\":\"000000010000000000000002\","
            "\"backup-info-repo-size\":2369186,\"backup-info-repo-size-delta\":2369186,"
            "\"backup-info-size\":20162900,\"backup-info-size-delta\":20162900,"
            "\"backup-timestamp-start\":1542640898,\"backup-timestamp-stop\":1542640911,\"backup-type\":\"full\","
            "\"db-id\":1,\"option-archive-check\":true,\"option-archive-copy\":false,\"option-backup-standby\":false,"
            "\"option-checksum-page\":true,\"option-compress\":true,\"option-hardlink\":false,\"option-online\":true}\n"
            "20181119-152800F={"
            "\"backrest-format\":5,\"backrest-version\":\"2.08dev\","
            "\"backup-archive-start\":\"000000010000000000000004\",\"backup-archive-stop\":\"000000010000000000000004\","
            "\"backup-info-repo-size\":2369186,\"backup-info-repo-size-delta\":2369186,"
            "\"backup-info-size\":20162900,\"backup-info-size-delta\":20162900,"
            "\"backup-timestamp-start\":1542640898,\"backup-timestamp-stop\":1542640911,\"backup-type\":\"full\","
            "\"db-id\":2,\"option-archive-check\":true,\"option-archive-copy\":false,\"option-backup-standby\":false,"
            "\"option-checksum-page\":true,\"option-compress\":true,\"option-hardlink\":false,\"option-online\":true}\n"
            "20181119-152900F={"
            "\"backrest-format\":5,\"backrest-version\":\"2.08dev\","
            "\"backup-archive-start\":\"000000010000000000000006\",\"backup-archive-stop\":\"000000010000000000000006\","
            "\"backup-info-repo-size\":2369186,\"backup-info-repo-size-delta\":2369186,"
            "\"backup-info-size\":20162900,\"backup-info-size-delta\":20162900,"
            "\"backup-timestamp-start\":1542640898,\"backup-timestamp-stop\":1542640911,\"backup-type\":\"full\","
            "\"db-id\":2,\"option-archive-check\":true,\"option-archive-copy\":false,\"option-backup-standby\":false,"
            "\"option-checksum-page\":true,\"option-compress\":true,\"option-hardlink\":false,\"option-online\":true}\n"
            "\n"
            "[db]\n"
            "db-catalog-version=201707211\n"
            "db-control-version=1002\n"
            "db-id=2\n"
            "db-system-id=6626363367545678089\n"
            "db-version=\"10\"\n"
            "\n"
            "[db:history]\n"
            "1={\"db-catalog-version\":201409291,\"db-control-version\":1002,\"db-system-id\":6625592122879095702"
            ",\"db-version\":\"10\"}\n"
            "2={\"db-catalog-version\":201707211,\"db-control-version\":1002,\"db-system-id\":6626363367545678089"
            ",\"db-version\":\"10\"}\n");

        // Write backup.manifest so infoBackup reconstruct produces same results as backup.info on disk and removeExpiredBackup
        // will find backup directories to remove
        HRN_STORAGE_PUT_EMPTY(storageRepoWrite(), STORAGE_REPO_BACKUP "/20181119-152138F/" BACKUP_MANIFEST_FILE);
        HRN_STORAGE_PUT_EMPTY(storageRepoWrite(), STORAGE_REPO_BACKUP "/20181119-152800F/" BACKUP_MANIFEST_FILE);
        HRN_STORAGE_PUT_EMPTY(storageRepoWrite(), STORAGE_REPO_BACKUP "/20181119-152900F/" BACKUP_MANIFEST_FILE);

        HRN_INFO_PUT(
            storageRepoWrite(), INFO_ARCHIVE_PATH_FILE,
            "[db]\n"
            "db-id=1\n"
            "db-system-id=6626363367545678089\n"
            "db-version=\"10\"\n"
            "\n"
            "[db:history]\n"
            "1={\"db-id\":6626363367545678089,\"db-version\":\"10\"}");

        // Create 10-1 and 10-2 although 10-2 is not realistic since the archive.info knows nothing about it - it is just to
        // confirm that nothing from disk is removed and it will also be used for the next test.
        archiveGenerate(storageRepoWrite(), STORAGE_REPO_ARCHIVE, 1, 7, "10-1", "0000000100000000");
        archiveGenerate(storageRepoWrite(), STORAGE_REPO_ARCHIVE, 1, 7, "10-2", "0000000100000000");

        TEST_ERROR(
            cmdExpire(), CommandError, CFGCMD_EXPIRE " command encountered 1 error(s), check the log file for details");

        TEST_RESULT_LOG(
            "P00   INFO: repo1: expire full backup 20181119-152138F\n"
            "P00   INFO: repo1: remove expired backup 20181119-152138F\n"
            "P00  ERROR: [029]: repo1: archive expiration cannot continue - archive and backup history lists do not match");
        TEST_STORAGE_LIST(
            storageRepo(), STORAGE_REPO_ARCHIVE "/10-1/0000000100000000", archiveExpectList(1, 7, "0000000100000000"),
            .comment = "none removed from 10-1/0000000100000000");
        TEST_STORAGE_LIST(
            storageRepo(), STORAGE_REPO_ARCHIVE "/10-2/0000000100000000", archiveExpectList(1, 7, "0000000100000000"),
            .comment = "none removed from 10-2/0000000100000000");

        // -------------------------------------------------------------------------------------------------------------------------
        TEST_TITLE("archive.info old history db system id not the same as backup.info");

        HRN_INFO_PUT(
            storageRepoWrite(), INFO_ARCHIVE_PATH_FILE,
            "[db]\n"
            "db-id=2\n"
            "db-system-id=6626363367545678089\n"
            "db-version=\"10\"\n"
            "\n"
            "[db:history]\n"
            "1={\"db-id\":6626363367545671234,\"db-version\":\"10\"}\n"
            "2={\"db-id\":6626363367545678089,\"db-version\":\"10\"}");

        TEST_ERROR(
            cmdExpire(), CommandError, CFGCMD_EXPIRE " command encountered 1 error(s), check the log file for details");

        TEST_RESULT_LOG(
            "P00  ERROR: [029]: repo1: archive expiration cannot continue - archive and backup history lists do not match");

        // -------------------------------------------------------------------------------------------------------------------------
        TEST_TITLE("archive.info old history db version not the same as backup.info");

        HRN_INFO_PUT(
            storageRepoWrite(), INFO_ARCHIVE_PATH_FILE,
            "[db]\n"
            "db-id=2\n"
            "db-system-id=6626363367545678089\n"
            "db-version=\"10\"\n"
            "\n"
            "[db:history]\n"
            "1={\"db-id\":6625592122879095702,\"db-version\":\"9.4\"}\n"
            "2={\"db-id\":6626363367545678089,\"db-version\":\"10\"}");

        TEST_ERROR(
            cmdExpire(), CommandError, CFGCMD_EXPIRE " command encountered 1 error(s), check the log file for details");

        TEST_RESULT_LOG(
            "P00  ERROR: [029]: repo1: archive expiration cannot continue - archive and backup history lists do not match");

        // -------------------------------------------------------------------------------------------------------------------------
        TEST_TITLE("archive.info has only current db with same db history id as backup.info");

        HRN_INFO_PUT(
            storageRepoWrite(), INFO_BACKUP_PATH_FILE,
            "[backup:current]\n"
            "20181119-152138F={"
            "\"backrest-format\":5,\"backrest-version\":\"2.08dev\","
            "\"backup-archive-start\":\"000000010000000000000002\",\"backup-archive-stop\":\"000000010000000000000002\","
            "\"backup-info-repo-size\":2369186,\"backup-info-repo-size-delta\":2369186,"
            "\"backup-info-size\":20162900,\"backup-info-size-delta\":20162900,"
            "\"backup-timestamp-start\":1542640898,\"backup-timestamp-stop\":1542640911,\"backup-type\":\"full\","
            "\"db-id\":1,\"option-archive-check\":true,\"option-archive-copy\":false,\"option-backup-standby\":false,"
            "\"option-checksum-page\":true,\"option-compress\":true,\"option-hardlink\":false,\"option-online\":true}\n"
            "20181119-152800F={"
            "\"backrest-format\":5,\"backrest-version\":\"2.08dev\","
            "\"backup-archive-start\":\"000000010000000000000004\",\"backup-archive-stop\":\"000000010000000000000004\","
            "\"backup-info-repo-size\":2369186,\"backup-info-repo-size-delta\":2369186,"
            "\"backup-info-size\":20162900,\"backup-info-size-delta\":20162900,"
            "\"backup-timestamp-start\":1542640898,\"backup-timestamp-stop\":1542640911,\"backup-type\":\"full\","
            "\"db-id\":2,\"option-archive-check\":true,\"option-archive-copy\":false,\"option-backup-standby\":false,"
            "\"option-checksum-page\":true,\"option-compress\":true,\"option-hardlink\":false,\"option-online\":true}\n"
            "20181119-152900F={"
            "\"backrest-format\":5,\"backrest-version\":\"2.08dev\","
            "\"backup-archive-start\":\"000000010000000000000006\",\"backup-archive-stop\":\"000000010000000000000006\","
            "\"backup-info-repo-size\":2369186,\"backup-info-repo-size-delta\":2369186,"
            "\"backup-info-size\":20162900,\"backup-info-size-delta\":20162900,"
            "\"backup-timestamp-start\":1542640898,\"backup-timestamp-stop\":1542640911,\"backup-type\":\"full\","
            "\"db-id\":2,\"option-archive-check\":true,\"option-archive-copy\":false,\"option-backup-standby\":false,"
            "\"option-checksum-page\":true,\"option-compress\":true,\"option-hardlink\":false,\"option-online\":true}\n"
            "\n"
            "[db]\n"
            "db-catalog-version=201707211\n"
            "db-control-version=1002\n"
            "db-id=2\n"
            "db-system-id=6626363367545678089\n"
            "db-version=\"10\"\n"
            "\n"
            "[db:history]\n"
            "1={\"db-catalog-version\":201409291,\"db-control-version\":1002,\"db-system-id\":6625592122879095702"
            ",\"db-version\":\"10\"}\n"
            "2={\"db-catalog-version\":201707211,\"db-control-version\":1002,\"db-system-id\":6626363367545678089"
            ",\"db-version\":\"10\"}\n");

        // Write backup.manifest so infoBackup reconstruct produces same results as backup.info on disk and removeExpiredBackup
        // will find backup directories to remove
        HRN_STORAGE_PUT_EMPTY(storageRepoWrite(), STORAGE_REPO_BACKUP "/20181119-152138F/" BACKUP_MANIFEST_FILE);
        HRN_STORAGE_PUT_EMPTY(storageRepoWrite(), STORAGE_REPO_BACKUP "/20181119-152800F/" BACKUP_MANIFEST_FILE);
        HRN_STORAGE_PUT_EMPTY(storageRepoWrite(), STORAGE_REPO_BACKUP "/20181119-152900F/" BACKUP_MANIFEST_FILE);

        HRN_INFO_PUT(
            storageRepoWrite(), INFO_ARCHIVE_PATH_FILE,
            "[db]\n"
            "db-id=2\n"
            "db-system-id=6626363367545678089\n"
            "db-version=\"10\"\n"
            "\n"
            "[db:history]\n"
            "2={\"db-id\":6626363367545678089,\"db-version\":\"10\"}");

        argList = strLstDup(argListAvoidWarn);
        HRN_CFG_LOAD(cfgCmdExpire, argList);

        // Here, although backup 20181119-152138F of 10-1 will be expired, the WAL in 10-1 will not since the archive.info
        // does not know about that dir. Again, not really realistic since if it is on disk and reconstructed it would have. So
        // here we are testing that things on disk that we are not aware of are not touched.
        TEST_RESULT_VOID(cmdExpire(), "expire archive that archive.info is aware of");

        TEST_RESULT_LOG(
            "P00   INFO: repo1: expire full backup 20181119-152138F\n"
            "P00   INFO: repo1: expire full backup 20181119-152800F\n"
            "P00   INFO: repo1: remove expired backup 20181119-152800F\n"
            "P00   INFO: repo1: remove expired backup 20181119-152138F\n"
            "P00   INFO: repo1: 10-2 remove archive, start = 000000010000000000000001, stop = 000000010000000000000005");

        TEST_STORAGE_LIST(
            storageRepo(), STORAGE_REPO_ARCHIVE "/10-1/0000000100000000", archiveExpectList(1, 7, "0000000100000000"),
            .comment = "none removed from 10-1/0000000100000000");
        TEST_STORAGE_LIST(
            storageRepo(), STORAGE_REPO_ARCHIVE "/10-2/0000000100000000", archiveExpectList(6, 7, "0000000100000000"),
            .comment = "all prior to 000000010000000000000006 removed from 10-2/0000000100000000");
    }

    // *****************************************************************************************************************************
    if (testBegin("expireAdhocBackup()"))
    {
        // Test setup for this section
        StringList *argList = strLstDup(argListAvoidWarn);
        HRN_CFG_LOAD(cfgCmdExpire, argList);

        // Create backup.info
        HRN_INFO_PUT(
            storageRepoWrite(), INFO_BACKUP_PATH_FILE,
            "[backup:current]\n"
            "20181119-152138F={"
            "\"backrest-format\":5,\"backrest-version\":\"2.08dev\","
            "\"backup-archive-start\":\"000000020000000000000001\",\"backup-archive-stop\":\"000000020000000000000001\","
            "\"backup-info-repo-size\":2369186,\"backup-info-repo-size-delta\":2369186,"
            "\"backup-info-size\":20162900,\"backup-info-size-delta\":20162900,"
            "\"backup-timestamp-start\":1542640898,\"backup-timestamp-stop\":1542640911,\"backup-type\":\"full\","
            "\"db-id\":1,\"option-archive-check\":true,\"option-archive-copy\":false,\"option-backup-standby\":false,"
            "\"option-checksum-page\":true,\"option-compress\":true,\"option-hardlink\":false,\"option-online\":true}\n"
            "20181119-152800F={"
            "\"backrest-format\":5,\"backrest-version\":\"2.08dev\","
            "\"backup-archive-start\":\"000000020000000000000002\",\"backup-archive-stop\":\"000000020000000000000002\","
            "\"backup-info-repo-size\":2369186,\"backup-info-repo-size-delta\":2369186,"
            "\"backup-info-size\":20162900,\"backup-info-size-delta\":20162900,"
            "\"backup-timestamp-start\":1542640898,\"backup-timestamp-stop\":1542640911,\"backup-type\":\"full\","
            "\"db-id\":1,\"option-archive-check\":true,\"option-archive-copy\":false,\"option-backup-standby\":false,"
            "\"option-checksum-page\":true,\"option-compress\":true,\"option-hardlink\":false,\"option-online\":true}\n"
            "20181119-152800F_20181119-152152D={"
            "\"backrest-format\":5,\"backrest-version\":\"2.08dev\",\"backup-archive-start\":\"000000020000000000000004\","
            "\"backup-archive-stop\":\"000000020000000000000005\",\"backup-info-repo-size\":2369186,"
            "\"backup-info-repo-size-delta\":346,\"backup-info-size\":20162900,\"backup-info-size-delta\":8428,"
            "\"backup-prior\":\"20181119-152800F\",\"backup-reference\":[\"20181119-152800F\"],"
            "\"backup-timestamp-start\":1542640912,\"backup-timestamp-stop\":1542640915,\"backup-type\":\"diff\","
            "\"db-id\":1,\"option-archive-check\":true,\"option-archive-copy\":false,\"option-backup-standby\":false,"
            "\"option-checksum-page\":true,\"option-compress\":true,\"option-hardlink\":false,\"option-online\":true}\n"
            "20181119-152800F_20181119-152155I={"
            "\"backrest-format\":5,\"backrest-version\":\"2.08dev\",\"backup-archive-start\":\"000000020000000000000007\","
            "\"backup-archive-stop\":\"000000020000000000000007\",\"backup-info-repo-size\":2369186,"
            "\"backup-info-repo-size-delta\":346,\"backup-info-size\":20162900,\"backup-info-size-delta\":8428,"
            "\"backup-prior\":\"20181119-152800F_20181119-152152D\","
            "\"backup-reference\":[\"20181119-152800F\",\"20181119-152800F_20181119-152152D\"],"
            "\"backup-timestamp-start\":1542640912,\"backup-timestamp-stop\":1542640915,\"backup-type\":\"incr\","
            "\"db-id\":1,\"option-archive-check\":true,\"option-archive-copy\":false,\"option-backup-standby\":false,"
            "\"option-checksum-page\":true,\"option-compress\":true,\"option-hardlink\":false,\"option-online\":true}\n"
            "20181119-152800F_20181119-152252D={"
            "\"backrest-format\":5,\"backrest-version\":\"2.08dev\",\"backup-archive-start\":\"000000020000000000000009\","
            "\"backup-archive-stop\":\"000000020000000000000009\",\"backup-info-repo-size\":2369186,"
            "\"backup-info-repo-size-delta\":346,\"backup-info-size\":20162900,\"backup-info-size-delta\":8428,"
            "\"backup-prior\":\"20181119-152800F\",\"backup-reference\":[\"20181119-152800F\"],"
            "\"backup-timestamp-start\":1542640912,\"backup-timestamp-stop\":1542640915,\"backup-type\":\"diff\","
            "\"db-id\":1,\"option-archive-check\":true,\"option-archive-copy\":false,\"option-backup-standby\":false,"
            "\"option-checksum-page\":true,\"option-compress\":true,\"option-hardlink\":false,\"option-online\":true}\n"
            "20181119-152850F={"
            "\"backrest-format\":5,\"backrest-version\":\"2.08dev\","
            "\"backup-archive-start\":\"000000010000000000000002\",\"backup-archive-stop\":\"000000010000000000000004\","
            "\"backup-info-repo-size\":2369186,\"backup-info-repo-size-delta\":2369186,"
            "\"backup-info-size\":20162900,\"backup-info-size-delta\":20162900,"
            "\"backup-timestamp-start\":1542640898,\"backup-timestamp-stop\":1542640911,\"backup-type\":\"full\","
            "\"db-id\":2,\"option-archive-check\":true,\"option-archive-copy\":false,\"option-backup-standby\":false,"
            "\"option-checksum-page\":true,\"option-compress\":true,\"option-hardlink\":false,\"option-online\":true}\n"
            "20181119-152900F={"
            "\"backrest-format\":5,\"backrest-version\":\"2.08dev\","
            "\"backup-archive-start\":\"000000010000000000000006\",\"backup-archive-stop\":\"000000010000000000000007\","
            "\"backup-info-repo-size\":2369186,\"backup-info-repo-size-delta\":2369186,"
            "\"backup-info-size\":20162900,\"backup-info-size-delta\":20162900,"
            "\"backup-timestamp-start\":1542640898,\"backup-timestamp-stop\":1542640911,\"backup-type\":\"full\","
            "\"db-id\":2,\"option-archive-check\":true,\"option-archive-copy\":false,\"option-backup-standby\":false,"
            "\"option-checksum-page\":true,\"option-compress\":true,\"option-hardlink\":false,\"option-online\":true}\n"
            "\n"
            "[db]\n"
            "db-catalog-version=201909212\n"
            "db-control-version=1201\n"
            "db-id=2\n"
            "db-system-id=6626363367545678089\n"
            "db-version=\"12\"\n"
            "\n"
            "[db:history]\n"
            "1={\"db-catalog-version\":201409291,\"db-control-version\":942,\"db-system-id\":6625592122879095702"
            ",\"db-version\":\"9.4\"}\n"
            "2={\"db-catalog-version\":201909212,\"db-control-version\":1201,\"db-system-id\":6626363367545678089"
            ",\"db-version\":\"12\"}\n");

        // Add backup directories with manifest file including a resumable backup dependent on last backup
        HRN_STORAGE_PUT_EMPTY(storageRepoWrite(), STORAGE_REPO_BACKUP "/20181119-152138F/" BACKUP_MANIFEST_FILE);
        HRN_STORAGE_PUT_EMPTY(storageRepoWrite(), STORAGE_REPO_BACKUP "/20181119-152800F/" BACKUP_MANIFEST_FILE);
        HRN_STORAGE_PUT_EMPTY(storageRepoWrite(), STORAGE_REPO_BACKUP "/20181119-152800F_20181119-152152D/" BACKUP_MANIFEST_FILE);
        HRN_STORAGE_PUT_EMPTY(storageRepoWrite(), STORAGE_REPO_BACKUP "/20181119-152800F_20181119-152155I/" BACKUP_MANIFEST_FILE);
        HRN_STORAGE_PUT_EMPTY(storageRepoWrite(), STORAGE_REPO_BACKUP "/20181119-152800F_20181119-152252D/" BACKUP_MANIFEST_FILE);
        HRN_STORAGE_PUT_EMPTY(storageRepoWrite(), STORAGE_REPO_BACKUP "/20181119-152850F/" BACKUP_MANIFEST_FILE);
        HRN_STORAGE_PUT_EMPTY(storageRepoWrite(), STORAGE_REPO_BACKUP "/20181119-152900F/" BACKUP_MANIFEST_FILE);

        // Resumable backup
        HRN_INFO_PUT(
            storageRepoWrite(), STORAGE_REPO_BACKUP "/20181119-152900F_20181119-153000I/" BACKUP_MANIFEST_FILE INFO_COPY_EXT,
            "[backup]\n"
            "backup-archive-start=\"000000010000000000000008\"\n"
            "backup-label=null\n"
            "backup-prior=\"20181119-152900F\"\n"
            "backup-timestamp-copy-start=0\n"
            "backup-timestamp-start=0\n"
            "backup-timestamp-stop=0\n"
            "backup-type=\"incr\"\n"
            "\n"
            "[backup:db]\n"
            "db-catalog-version=201909212\n"
            "db-control-version=1201\n"
            "db-id=2\n"
            "db-system-id=6626363367545678089\n"
            "db-version=\"12\"\n"
            "\n"
            "[backup:option]\n"
            "option-archive-check=false\n"
            "option-archive-copy=false\n"
            "option-checksum-page=false\n"
            "option-compress=false\n"
            "option-compress-type=\"none\"\n"
            "option-hardlink=false\n"
            "option-online=false\n"
            "\n"
            "[backup:target]\n"
            "pg_data={\"path\":\"" TEST_PATH "/pg\",\"type\":\"path\"}\n"
            "\n"
            "[db]\n"
            "postgres={\"db-id\":12980,\"db-last-system-id\":12979}\n"
            "\n"
            "[target:file]\n"
            "pg_data/PG_VERSION={\"size\":3,\"timestamp\":1565282100}\n"
            "\n"
            "[target:file:default]\n"
            "group=\"postgres\"\n"
            "mode=\"0600\"\n"
            "user=\"postgres\"\n"
            "\n"
            "[target:path]\n"
            "pg_data={}\n"
            "\n"
            "[target:path:default]\n"
            "group=\"postgres\"\n"
            "mode=\"0700\"\n"
            "user=\"postgres\"\n");

        InfoBackup *infoBackup = NULL;
        TEST_ASSIGN(
            infoBackup, infoBackupLoadFile(storageRepo(), INFO_BACKUP_PATH_FILE_STR, cipherTypeNone, NULL), "get backup.info");

        // Create "latest" symlink
        const String *latestLink = storagePathP(storageRepo(), STRDEF(STORAGE_REPO_BACKUP "/latest"));
        THROW_ON_SYS_ERROR_FMT(
            symlink(strZ(infoBackupData(infoBackup, infoBackupDataTotal(infoBackup) - 1).backupLabel), strZ(latestLink)) == -1,
            FileOpenError, "unable to create symlink '%s' to '%s'", strZ(latestLink),
            strZ(infoBackupData(infoBackup, infoBackupDataTotal(infoBackup) - 1).backupLabel));

        // Create archive info
        HRN_INFO_PUT(
            storageRepoWrite(), INFO_ARCHIVE_PATH_FILE,
            "[db]\n"
            "db-id=2\n"
            "db-system-id=6626363367545678089\n"
            "db-version=\"12\"\n"
            "\n"
            "[db:history]\n"
            "1={\"db-id\":6625592122879095702,\"db-version\":\"9.4\"}\n"
            "2={\"db-id\":6626363367545678089,\"db-version\":\"12\"}");

        // Create archive directories and generate archive
        archiveGenerate(storageRepoWrite(), STORAGE_REPO_ARCHIVE, 1, 10, "9.4-1", "0000000200000000");
        archiveGenerate(storageRepoWrite(), STORAGE_REPO_ARCHIVE, 1, 10, "12-2", "0000000100000000");

        // -------------------------------------------------------------------------------------------------------------------------
        TEST_TITLE("expire backup and dependent");

        hrnCfgArgRawZ(argList, cfgOptSet, "20181119-152800F_20181119-152152D");
        HRN_CFG_LOAD(cfgCmdExpire, argList);

        // Set the log level to detail so archive expiration messages are seen
        harnessLogLevelSet(logLevelDetail);

        TEST_RESULT_VOID(cmdExpire(), "adhoc expire only backup and dependent");

        TEST_STORAGE_LIST(
            storageRepo(), STORAGE_REPO_BACKUP,
            "20181119-152138F/\n"
            "20181119-152138F/backup.manifest\n"
            "20181119-152800F/\n"
            "20181119-152800F/backup.manifest\n"
            "20181119-152800F_20181119-152252D/\n"
            "20181119-152800F_20181119-152252D/backup.manifest\n"
            "20181119-152850F/\n"
            "20181119-152850F/backup.manifest\n"
            "20181119-152900F/\n"
            "20181119-152900F/backup.manifest\n"
            "20181119-152900F_20181119-153000I/\n"
            "20181119-152900F_20181119-153000I/backup.manifest.copy\n"
            "backup.info\n"
            "backup.info.copy\n"
            "latest>\n",
            .comment = "only adhoc and dependents removed - resumable and all other backups remain");
        TEST_RESULT_STR(
            storageInfoP(storageRepo(), STRDEF(STORAGE_REPO_BACKUP "/latest")).linkDestination, STRDEF("20181119-152900F"),
            "latest link not updated");
        TEST_RESULT_LOG(
            "P00   INFO: repo1: expire adhoc backup set 20181119-152800F_20181119-152152D, 20181119-152800F_20181119-152155I\n"
            "P00   INFO: repo1: remove expired backup 20181119-152800F_20181119-152155I\n"
            "P00   INFO: repo1: remove expired backup 20181119-152800F_20181119-152152D\n"
            "P00 DETAIL: repo1: 9.4-1 archive retention on backup 20181119-152138F, start = 000000020000000000000001"
            ", stop = 000000020000000000000001\n"
            "P00 DETAIL: repo1: 9.4-1 archive retention on backup 20181119-152800F, start = 000000020000000000000002\n"
            "P00   INFO: repo1: 9.4-1 no archive to remove\n"
            "P00 DETAIL: repo1: 12-2 archive retention on backup 20181119-152850F, start = 000000010000000000000002"
            ", stop = 000000010000000000000004\n"
            "P00 DETAIL: repo1: 12-2 archive retention on backup 20181119-152900F, start = 000000010000000000000006\n"
            "P00   INFO: repo1: 12-2 remove archive, start = 000000010000000000000001, stop = 000000010000000000000001\n"
            "P00   INFO: repo1: 12-2 remove archive, start = 000000010000000000000005, stop = 000000010000000000000005");

        // -------------------------------------------------------------------------------------------------------------------------
        TEST_TITLE("expire full and archive (no dependents)");

        argList = strLstDup(argListAvoidWarn);
        hrnCfgArgRawZ(argList, cfgOptSet, "20181119-152138F");
        HRN_CFG_LOAD(cfgCmdExpire, argList);

        TEST_RESULT_VOID(cmdExpire(), "adhoc expire full backup");

        TEST_STORAGE_LIST(
            storageRepo(), STORAGE_REPO_BACKUP,
            "20181119-152800F/\n"
            "20181119-152800F/backup.manifest\n"
            "20181119-152800F_20181119-152252D/\n"
            "20181119-152800F_20181119-152252D/backup.manifest\n"
            "20181119-152850F/\n"
            "20181119-152850F/backup.manifest\n"
            "20181119-152900F/\n"
            "20181119-152900F/backup.manifest\n"
            "20181119-152900F_20181119-153000I/\n"
            "20181119-152900F_20181119-153000I/backup.manifest.copy\n"
            "backup.info\n"
            "backup.info.copy\n"
            "latest>\n",
            .comment = "only adhoc full removed");
        TEST_RESULT_LOG(
            "P00   INFO: repo1: expire adhoc backup 20181119-152138F\n"
            "P00   INFO: repo1: remove expired backup 20181119-152138F\n"
            "P00 DETAIL: repo1: 9.4-1 archive retention on backup 20181119-152800F, start = 000000020000000000000002\n"
            "P00   INFO: repo1: 9.4-1 remove archive, start = 000000020000000000000001, stop = 000000020000000000000001\n"
            "P00 DETAIL: repo1: 12-2 archive retention on backup 20181119-152850F, start = 000000010000000000000002"
            ", stop = 000000010000000000000004\n"
            "P00 DETAIL: repo1: 12-2 archive retention on backup 20181119-152900F, start = 000000010000000000000006\n"
            "P00   INFO: repo1: 12-2 no archive to remove");

        // -------------------------------------------------------------------------------------------------------------------------
        TEST_TITLE("expire latest and resumable");

        argList = strLstDup(argListAvoidWarn);
        hrnCfgArgRawZ(argList, cfgOptSet, "20181119-152900F");
        HRN_CFG_LOAD(cfgCmdExpire, argList);

        TEST_RESULT_VOID(cmdExpire(), "adhoc expire latest backup");

        TEST_STORAGE_LIST(
            storageRepo(), STORAGE_REPO_BACKUP,
            "20181119-152800F/\n"
            "20181119-152800F/backup.manifest\n"
            "20181119-152800F_20181119-152252D/\n"
            "20181119-152800F_20181119-152252D/backup.manifest\n"
            "20181119-152850F/\n"
            "20181119-152850F/backup.manifest\n"
            "backup.info\n"
            "backup.info.copy\n"
            "latest>\n",
            .comment = "latest backup and resumable removed");
        TEST_RESULT_LOG(
            "P00   WARN: repo1: expiring latest backup 20181119-152900F - the ability to perform point-in-time-recovery (PITR) may"
            " be affected\n"
            "            HINT: non-default settings for 'repo1-retention-archive'/'repo1-retention-archive-type' (even in prior"
            " expires) can cause gaps in the WAL.\n"
            "P00   INFO: repo1: expire adhoc backup 20181119-152900F\n"
            "P00   INFO: repo1: remove expired backup 20181119-152900F_20181119-153000I\n"
            "P00   INFO: repo1: remove expired backup 20181119-152900F\n"
            "P00 DETAIL: repo1: 9.4-1 archive retention on backup 20181119-152800F, start = 000000020000000000000002\n"
            "P00   INFO: repo1: 9.4-1 no archive to remove\n"
            "P00 DETAIL: repo1: 12-2 archive retention on backup 20181119-152850F, start = 000000010000000000000002\n"
            "P00   INFO: repo1: 12-2 no archive to remove");
        TEST_RESULT_STR(
            storageInfoP(storageRepo(), STRDEF(STORAGE_REPO_BACKUP "/latest")).linkDestination, STRDEF("20181119-152850F"),
            "latest link updated");
        TEST_STORAGE_LIST(
            storageRepo(), STORAGE_REPO_ARCHIVE "/12-2/0000000100000000",
            zNewFmt("%s%s", archiveExpectList(2, 4, "0000000100000000"), archiveExpectList(6, 10, "0000000100000000")),
            .comment = "no archives removed from latest except what was already removed");

        // -------------------------------------------------------------------------------------------------------------------------
        TEST_TITLE("error on expire last full backup in current db-id");

        argList = strLstDup(argListAvoidWarn);
        hrnCfgArgRawZ(argList, cfgOptSet, "20181119-152850F");
        HRN_CFG_LOAD(cfgCmdExpire, argList);

        TEST_ERROR(
            cmdExpire(), CommandError, CFGCMD_EXPIRE " command encountered 1 error(s), check the log file for details");

        TEST_RESULT_LOG(
            "P00  ERROR: [075]: repo1: full backup 20181119-152850F cannot be expired until another full backup has been created on"
            " this repo");

        // -------------------------------------------------------------------------------------------------------------------------
        TEST_TITLE("allow adhoc expire on last full backup in prior db-id");

        argList = strLstDup(argListAvoidWarn);
        hrnCfgArgRawZ(argList, cfgOptSet, "20181119-152800F");
        HRN_CFG_LOAD(cfgCmdExpire, argList);

        TEST_RESULT_VOID(cmdExpire(), "adhoc expire last prior db-id backup");

        TEST_STORAGE_LIST(
            storageRepo(), STORAGE_REPO_BACKUP,
            "20181119-152850F/\n"
            "20181119-152850F/backup.manifest\n"
            "backup.info\n"
            "backup.info.copy\n"
            "latest>\n",
            .comment = "only last prior backup removed");
        TEST_RESULT_LOG(
            "P00   INFO: repo1: expire adhoc backup set 20181119-152800F, 20181119-152800F_20181119-152252D\n"
            "P00   INFO: repo1: remove expired backup 20181119-152800F_20181119-152252D\n"
            "P00   INFO: repo1: remove expired backup 20181119-152800F\n"
            "P00   INFO: repo1: remove archive path " TEST_PATH "/repo/archive/db/9.4-1\n"
            "P00 DETAIL: repo1: 12-2 archive retention on backup 20181119-152850F, start = 000000010000000000000002\n"
            "P00   INFO: repo1: 12-2 no archive to remove");

        // -------------------------------------------------------------------------------------------------------------------------
        TEST_TITLE("error on expire last full backup on disk");

        argList = strLstDup(argListAvoidWarn);
        hrnCfgArgRawZ(argList, cfgOptSet, "20181119-152850F");
        HRN_CFG_LOAD(cfgCmdExpire, argList);

        TEST_ERROR(
            cmdExpire(), CommandError, CFGCMD_EXPIRE " command encountered 1 error(s), check the log file for details");
        TEST_RESULT_LOG(
            "P00  ERROR: [075]: repo1: full backup 20181119-152850F cannot be expired until another full backup has been created on"
            " this repo");

        // -------------------------------------------------------------------------------------------------------------------------
        TEST_TITLE("adhoc dry-run");

        // Create backup.info
        HRN_INFO_PUT(
            storageRepoWrite(), INFO_BACKUP_PATH_FILE,
            "[backup:current]\n"
            "20181119-152850F={"
            "\"backrest-format\":5,\"backrest-version\":\"2.08dev\","
            "\"backup-archive-start\":\"000000010000000000000002\",\"backup-archive-stop\":\"000000010000000000000004\","
            "\"backup-info-repo-size\":2369186,\"backup-info-repo-size-delta\":2369186,"
            "\"backup-info-size\":20162900,\"backup-info-size-delta\":20162900,"
            "\"backup-timestamp-start\":1542640898,\"backup-timestamp-stop\":1542640911,\"backup-type\":\"full\","
            "\"db-id\":2,\"option-archive-check\":true,\"option-archive-copy\":false,\"option-backup-standby\":false,"
            "\"option-checksum-page\":true,\"option-compress\":true,\"option-hardlink\":false,\"option-online\":true}\n"
            "20181119-152850F_20181119-152252D={"
            "\"backrest-format\":5,\"backrest-version\":\"2.08dev\",\"backup-archive-start\":\"000000010000000000000006\","
            "\"backup-archive-stop\":\"000000010000000000000007\",\"backup-info-repo-size\":2369186,"
            "\"backup-info-repo-size-delta\":346,\"backup-info-size\":20162900,\"backup-info-size-delta\":8428,"
            "\"backup-prior\":\"20181119-152850F\",\"backup-reference\":[\"20181119-152850F\"],"
            "\"backup-timestamp-start\":1542640912,\"backup-timestamp-stop\":1542640915,\"backup-type\":\"diff\","
            "\"db-id\":2,\"option-archive-check\":true,\"option-archive-copy\":false,\"option-backup-standby\":false,"
            "\"option-checksum-page\":true,\"option-compress\":true,\"option-hardlink\":false,\"option-online\":true}\n"
            "\n"
            "[db]\n"
            "db-catalog-version=201909212\n"
            "db-control-version=1201\n"
            "db-id=2\n"
            "db-system-id=6626363367545678089\n"
            "db-version=\"12\"\n"
            "\n"
            "[db:history]\n"
            "1={\"db-catalog-version\":201409291,\"db-control-version\":942,\"db-system-id\":6625592122879095702"
            ",\"db-version\":\"9.4\"}\n"
            "2={\"db-catalog-version\":201909212,\"db-control-version\":1201,\"db-system-id\":6626363367545678089"
            ",\"db-version\":\"12\"}\n");

        // Load the backup info. Do not store a manifest file for the adhoc backup for code coverage
        TEST_ASSIGN(
            infoBackup, infoBackupLoadFile(storageRepo(), INFO_BACKUP_PATH_FILE_STR, cipherTypeNone, NULL), "get backup.info");

        HRN_STORAGE_PATH_CREATE(
            storageRepoWrite(), STORAGE_REPO_BACKUP "/20181119-152850F_20181119-152252D",
            .comment = "create empty backup directory for code coverage");

        argList = strLstDup(argListAvoidWarn);
        hrnCfgArgRawZ(argList, cfgOptSet, "20181119-152850F_20181119-152252D");
        hrnCfgArgRawBool(argList, cfgOptDryRun, true);
        HRN_CFG_LOAD(cfgCmdExpire, argList);

        const String *adhocBackupLabel = STRDEF("20181119-152850F_20181119-152252D");
        TEST_RESULT_UINT(expireAdhocBackup(infoBackup, adhocBackupLabel, 0), 1, "adhoc expire last dependent backup");
        TEST_RESULT_VOID(
            removeExpiredBackup(infoBackup, adhocBackupLabel, 0), "code coverage: removeExpireBackup with no manifests");
        TEST_RESULT_LOG(
            "P00   WARN: [DRY-RUN] repo1: expiring latest backup 20181119-152850F_20181119-152252D - the ability to perform"
            " point-in-time-recovery (PITR) may be affected\n"
            "            HINT: non-default settings for 'repo1-retention-archive'/'repo1-retention-archive-type' (even in prior"
            " expires) can cause gaps in the WAL.\n"
            "P00   INFO: [DRY-RUN] repo1: expire adhoc backup 20181119-152850F_20181119-152252D\n"
            "P00   INFO: [DRY-RUN] repo1: remove expired backup 20181119-152850F_20181119-152252D");

        // -------------------------------------------------------------------------------------------------------------------------
        TEST_TITLE("resumable possibly based on adhoc expire backup, multi-repo, encryption");

        argList = strLstDup(argListAvoidWarn);
        hrnCfgArgRawZ(argList, cfgOptSet, "20181119-152850F_20181119-152252D");
        hrnCfgArgKeyRawZ(argList, cfgOptRepoPath, 2, TEST_PATH "/repo2");
        hrnCfgArgKeyRawZ(argList, cfgOptRepoRetentionFull, 2, "1");
        hrnCfgArgKeyRawStrId(argList, cfgOptRepoCipherType, 2, cipherTypeAes256Cbc);
        hrnCfgEnvKeyRawZ(cfgOptRepoCipherPass, 2, TEST_CIPHER_PASS);
        HRN_CFG_LOAD(cfgCmdExpire, argList);

        // Create backup.info
        #define TEST_BACKUP_CURRENT                                                                                                \
            "[backup:current]\n"                                                                                                   \
            "20181119-152850F={"                                                                                                   \
            "\"backrest-format\":5,\"backrest-version\":\"2.08dev\","                                                              \
            "\"backup-archive-start\":\"000000010000000000000002\",\"backup-archive-stop\":\"000000010000000000000004\","          \
            "\"backup-info-repo-size\":2369186,\"backup-info-repo-size-delta\":2369186,"                                           \
            "\"backup-info-size\":20162900,\"backup-info-size-delta\":20162900,"                                                   \
            "\"backup-timestamp-start\":1542640898,\"backup-timestamp-stop\":1542640911,\"backup-type\":\"full\","                 \
            "\"db-id\":2,\"option-archive-check\":true,\"option-archive-copy\":false,\"option-backup-standby\":false,"             \
            "\"option-checksum-page\":true,\"option-compress\":true,\"option-hardlink\":false,\"option-online\":true}\n"           \
            "20181119-152850F_20181119-152252D={"                                                                                  \
            "\"backrest-format\":5,\"backrest-version\":\"2.08dev\",\"backup-archive-start\":\"000000010000000000000006\","        \
            "\"backup-archive-stop\":\"000000010000000000000007\",\"backup-info-repo-size\":2369186,"                              \
            "\"backup-info-repo-size-delta\":346,\"backup-info-size\":20162900,\"backup-info-size-delta\":8428,"                   \
            "\"backup-prior\":\"20181119-152850F\",\"backup-reference\":[\"20181119-152850F\"],"                                   \
            "\"backup-timestamp-start\":1542640912,\"backup-timestamp-stop\":1542640915,\"backup-type\":\"diff\","                 \
            "\"db-id\":2,\"option-archive-check\":true,\"option-archive-copy\":false,\"option-backup-standby\":false,"             \
            "\"option-checksum-page\":true,\"option-compress\":true,\"option-hardlink\":false,\"option-online\":false}\n"

        #define TEST_BACKUP_DB                                                                                                     \
            "\n"                                                                                                                   \
            "[db]\n"                                                                                                               \
            "db-catalog-version=201909212\n"                                                                                       \
            "db-control-version=1201\n"                                                                                            \
            "db-id=2\n"                                                                                                            \
            "db-system-id=6626363367545678089\n"                                                                                   \
            "db-version=\"12\"\n"                                                                                                  \
            "\n"                                                                                                                   \
            "[db:history]\n"                                                                                                       \
            "1={\"db-catalog-version\":201409291,\"db-control-version\":942,\"db-system-id\":6625592122879095702"                  \
            ",\"db-version\":\"9.4\"}\n"                                                                                           \
            "2={\"db-catalog-version\":201909212,\"db-control-version\":1201,\"db-system-id\":6626363367545678089"                 \
            ",\"db-version\":\"12\"}\n"

        HRN_INFO_PUT(
            storageRepoWrite(), INFO_BACKUP_PATH_FILE,
            TEST_BACKUP_CURRENT
            TEST_BACKUP_DB);
        HRN_STORAGE_COPY(storageRepo(), INFO_BACKUP_PATH_FILE, storageRepoWrite(), INFO_BACKUP_PATH_FILE INFO_COPY_EXT);

        // Adhoc backup and resumable backup manifests
        const String *manifestContent = STRDEF(
            "[backup]\n"
            "backup-archive-start=\"000000010000000000000009\"\n"
            "backup-label=null\n"
            "backup-prior=\"20181119-152850F\"\n"
            "backup-timestamp-copy-start=0\n"
            "backup-timestamp-start=0\n"
            "backup-timestamp-stop=0\n"
            "backup-type=\"diff\"\n"
            "\n"
            "[backup:db]\n"
            "db-catalog-version=201909212\n"
            "db-control-version=1201\n"
            "db-id=2\n"
            "db-system-id=6626363367545678089\n"
            "db-version=\"12\"\n"
            "\n"
            "[backup:option]\n"
            "option-archive-check=false\n"
            "option-archive-copy=false\n"
            "option-checksum-page=false\n"
            "option-compress=false\n"
            "option-compress-type=\"none\"\n"
            "option-hardlink=false\n"
            "option-online=false\n"
            "\n"
            "[backup:target]\n"
            "pg_data={\"path\":\"" TEST_PATH "/pg\",\"type\":\"path\"}\n"
            "\n"
            "[db]\n"
            "postgres={\"db-id\":12980,\"db-last-system-id\":12979}\n"
            "\n"
            "[target:file]\n"
            "pg_data/PG_VERSION={\"size\":3,\"timestamp\":1565282100}\n"
            "\n"
            "[target:file:default]\n"
            "group=\"postgres\"\n"
            "mode=\"0600\"\n"
            "user=\"postgres\"\n"
            "\n"
            "[target:path]\n"
            "pg_data={}\n"
            "\n"
            "[target:path:default]\n"
            "group=\"postgres\"\n"
            "mode=\"0700\"\n"
            "user=\"postgres\"\n");

        HRN_INFO_PUT(
            storageRepoWrite(), STORAGE_REPO_BACKUP "/20181119-152850F_20181119-152252D/" BACKUP_MANIFEST_FILE,
            strZ(manifestContent));
        HRN_INFO_PUT(
            storageRepoWrite(), STORAGE_REPO_BACKUP "/20181119-152850F_20181119-152252D/" BACKUP_MANIFEST_FILE INFO_COPY_EXT,
            strZ(manifestContent));

        // archives to repo1
        archiveGenerate(storageRepoWrite(), STORAGE_REPO_ARCHIVE, 2, 10, "12-2", "0000000100000000");

        // Create encrypted repo2 with same data from repo1 and ensure results are reported the same. This will test that the
        // manifest can be read on encrypted repos.
        HRN_INFO_PUT(
            storageRepoIdxWrite(1), INFO_ARCHIVE_PATH_FILE,
            "[cipher]\n"
            "cipher-pass=\"" TEST_CIPHER_PASS_ARCHIVE "\"\n"
            "\n"
            "[db]\n"
            "db-id=2\n"
            "db-system-id=6626363367545678089\n"
            "db-version=\"12\"\n"
            "\n"
            "[db:history]\n"
            "1={\"db-id\":6625592122879095702,\"db-version\":\"9.4\"}\n"
            "2={\"db-id\":6626363367545678089,\"db-version\":\"12\"}",
            .cipherType = cipherTypeAes256Cbc);

        const String *backupInfoContent = STRDEF(
            TEST_BACKUP_CURRENT
            "\n"
            "[cipher]\n"
            "cipher-pass=\"somepass\"\n"
            TEST_BACKUP_DB);

        HRN_INFO_PUT(storageRepoIdxWrite(1), INFO_BACKUP_PATH_FILE, strZ(backupInfoContent), .cipherType = cipherTypeAes256Cbc);
        HRN_INFO_PUT(
            storageRepoIdxWrite(1), STORAGE_REPO_BACKUP "/20181119-152850F/" BACKUP_MANIFEST_FILE,
            "[backup]\nbackup-type=\"full\"\n", .cipherType = cipherTypeAes256Cbc, .cipherPass = "somepass");
        HRN_INFO_PUT(
            storageRepoIdxWrite(1), STORAGE_REPO_BACKUP "/20181119-152850F_20181119-152252D/" BACKUP_MANIFEST_FILE,
            "[backup]\nbackup-type=\"diff\"\n", .cipherType = cipherTypeAes256Cbc, .cipherPass = "somepass");
        HRN_INFO_PUT(
            storageRepoIdxWrite(1), STORAGE_REPO_BACKUP "/20181119-152850F_20181200-152252D/" BACKUP_MANIFEST_FILE INFO_COPY_EXT,
            strZ(manifestContent), .cipherType = cipherTypeAes256Cbc, .cipherPass = "somepass", .comment = "resumable backup");

        // archives to repo2
        archiveGenerate(storageRepoIdxWrite(1), STORAGE_REPO_ARCHIVE, 2, 10, "12-2", "0000000100000000");

        // Create "latest" symlink, repo2
        latestLink = storagePathP(storageRepoIdx(1), STRDEF(STORAGE_REPO_BACKUP "/latest"));
        THROW_ON_SYS_ERROR_FMT(
            symlink("20181119-152850F_20181200-152252D", strZ(latestLink)) == -1,
            FileOpenError, "unable to create symlink '%s' to '%s'", strZ(latestLink), "20181119-152850F_20181200-152252D");

        TEST_RESULT_VOID(cmdExpire(), "adhoc expire latest with resumable possibly based on it");

        TEST_RESULT_LOG(
            "P00   WARN: repo1: expiring latest backup 20181119-152850F_20181119-152252D - the ability to perform"
            " point-in-time-recovery (PITR) may be affected\n"
            "            HINT: non-default settings for 'repo1-retention-archive'/'repo1-retention-archive-type' (even in prior"
            " expires) can cause gaps in the WAL.\n"
            "P00   INFO: repo1: expire adhoc backup 20181119-152850F_20181119-152252D\n"
            "P00   INFO: repo1: remove expired backup 20181119-152850F_20181119-152252D\n"
            "P00 DETAIL: repo1: 12-2 archive retention on backup 20181119-152850F, start = 000000010000000000000002\n"
            "P00   INFO: repo1: 12-2 no archive to remove\n"
            "P00   WARN: repo2: expiring latest backup 20181119-152850F_20181119-152252D - the ability to perform"
            " point-in-time-recovery (PITR) may be affected\n"
            "            HINT: non-default settings for 'repo2-retention-archive'/'repo2-retention-archive-type' (even in prior"
            " expires) can cause gaps in the WAL.\n"
            "P00   INFO: repo2: expire adhoc backup 20181119-152850F_20181119-152252D\n"
            "P00   INFO: repo2: remove expired backup 20181119-152850F_20181119-152252D\n"
            "P00 DETAIL: repo2: 12-2 archive retention on backup 20181119-152850F, start = 000000010000000000000002\n"
            "P00   INFO: repo2: 12-2 no archive to remove");

        TEST_RESULT_STR(
            storageInfoP(storageRepoIdx(1), STRDEF(STORAGE_REPO_BACKUP "/latest")).linkDestination, STRDEF("20181119-152850F"),
            "latest link updated, repo2");

        // Cleanup
        hrnCfgEnvKeyRemoveRaw(cfgOptRepoCipherPass, 2);
        harnessLogLevelReset();
    }

    // *****************************************************************************************************************************
    if (testBegin("expireTimeBasedBackup()"))
    {
        // -------------------------------------------------------------------------------------------------------------------------
        TEST_TITLE("no current backups");

        InfoBackup *infoBackup = NULL;
        TEST_ASSIGN(
            infoBackup,
            infoBackupNewLoad(
                ioBufferReadNew(
                    harnessInfoChecksumZ(
                        "[db]\n"
                        "db-catalog-version=201409291\n"
                        "db-control-version=942\n"
                        "db-id=1\n"
                        "db-system-id=6625592122879095702\n"
                        "db-version=\"9.4\"\n"
                        "\n"
                        "[db:history]\n"
                        "1={\"db-catalog-version\":201409291,\"db-control-version\":942,\"db-system-id\":6625592122879095702"
                        ",\"db-version\":\"9.4\"}"))),
            "empty backup.info");

        TEST_RESULT_UINT(expireTimeBasedBackup(infoBackup, (time_t)(timeNow - (40 * SEC_PER_DAY)), 0), 0, "no backups to expire");

        // -------------------------------------------------------------------------------------------------------------------------
        TEST_TITLE("retention not set");

        // Set up
        StringList *argListTime = strLstDup(argListBase);
        hrnCfgArgRawZ(argListTime, cfgOptRepoRetentionFullType, "time");
        HRN_CFG_LOAD(cfgCmdExpire, argListTime);

        // Create backup.info and archive.info
        HRN_INFO_PUT(storageRepoWrite(), INFO_BACKUP_PATH_FILE, strZ(backupInfoContent));
        HRN_INFO_PUT(
            storageRepoWrite(), INFO_ARCHIVE_PATH_FILE,
            "[db]\n"
            "db-id=1\n"
            "db-system-id=6625592122879095702\n"
            "db-version=\"9.4\"\n"
            "\n"
            "[db:history]\n"
            "1={\"db-id\":6625592122879095702,\"db-version\":\"9.4\"}");

        // Write backup.manifest so infoBackup reconstruct produces same results as backup.info on disk
        HRN_STORAGE_PUT_EMPTY(storageRepoWrite(), STORAGE_REPO_BACKUP "/20181119-152138F/" BACKUP_MANIFEST_FILE);
        HRN_STORAGE_PUT_EMPTY(storageRepoWrite(), STORAGE_REPO_BACKUP "/20181119-152800F/" BACKUP_MANIFEST_FILE);
        HRN_STORAGE_PUT_EMPTY(storageRepoWrite(), STORAGE_REPO_BACKUP "/20181119-152800F_20181119-152152D/" BACKUP_MANIFEST_FILE);
        HRN_STORAGE_PUT_EMPTY(storageRepoWrite(), STORAGE_REPO_BACKUP "/20181119-152800F_20181119-152155I/" BACKUP_MANIFEST_FILE);
        HRN_STORAGE_PUT_EMPTY(storageRepoWrite(), STORAGE_REPO_BACKUP "/20181119-152900F/" BACKUP_MANIFEST_FILE);
        HRN_STORAGE_PUT_EMPTY(storageRepoWrite(), STORAGE_REPO_BACKUP "/20181119-152900F_20181119-152600D/" BACKUP_MANIFEST_FILE);

        // Generate archive for backups in backup.info
        archiveGenerate(storageRepoWrite(), STORAGE_REPO_ARCHIVE, 1, 11, "9.4-1", "0000000100000000");

        // Set the log level to detail so archive expiration messages are seen
        harnessLogLevelSet(logLevelDetail);

        TEST_ASSIGN(infoBackup, infoBackupNewLoad(ioBufferReadNew(backupInfoBase)), "get backup.info");
        TEST_RESULT_VOID(cmdExpire(), "repo-retention-full not set for time-based");
        TEST_RESULT_LOG(
            "P00   WARN: option 'repo1-retention-full' is not set for 'repo1-retention-full-type=time', the repository may run out"
            " of space\n"
            "            HINT: to retain full backups indefinitely (without warning), set option 'repo1-retention-full' to the"
            " maximum.\n"
            "P00   INFO: repo1: time-based archive retention not met - archive logs will not be expired");

        // Stop time equals retention time
        TEST_RESULT_UINT(
            expireTimeBasedBackup(infoBackup, (time_t)(timeNow - (40 * SEC_PER_DAY)), 0), 0,
            "oldest backup stop time equals retention time");
        TEST_RESULT_STRLST_Z(
            infoBackupDataLabelList(infoBackup, NULL),
            "20181119-152138F\n20181119-152800F\n20181119-152800F_20181119-152152D\n20181119-152800F_20181119-152155I\n"
            "20181119-152900F\n20181119-152900F_20181119-152600D\n", "no backups expired");

        // -------------------------------------------------------------------------------------------------------------------------
        TEST_TITLE("retention not met");

        StringList *argList = strLstDup(argListTime);
        hrnCfgArgRawZ(argList, cfgOptRepoRetentionFull, "99");
        HRN_CFG_LOAD(cfgCmdExpire, argList);

        TEST_RESULT_VOID(cmdExpire(), "oldest backup not old enough for retention");

        TEST_STORAGE_LIST(
            storageRepo(), STORAGE_REPO_ARCHIVE "/9.4-1/0000000100000000", archiveExpectList(1, 11, "0000000100000000"),
            .comment = "no archives expired");
        TEST_RESULT_LOG("P00   INFO: repo1: time-based archive retention not met - archive logs will not be expired");

        // -------------------------------------------------------------------------------------------------------------------------
        TEST_TITLE("oldest backup not expired (but WAL before it is)");

        argList = strLstDup(argListTime);
        hrnCfgArgRawZ(argList, cfgOptRepoRetentionFull, "35");
        HRN_CFG_LOAD(cfgCmdExpire, argList);

        TEST_RESULT_VOID(cmdExpire(), "oldest backup older but other backups too young");

        TEST_STORAGE_LIST(
            storageRepo(), STORAGE_REPO_ARCHIVE "/9.4-1/0000000100000000", archiveExpectList(2, 11, "0000000100000000"),
            .comment = "no archives expired");
        TEST_RESULT_LOG(
            "P00 DETAIL: repo1: 9.4-1 archive retention on backup 20181119-152138F, start = 000000010000000000000002\n"
            "P00   INFO: repo1: 9.4-1 remove archive, start = 000000010000000000000001, stop = 000000010000000000000001");

        // -------------------------------------------------------------------------------------------------------------------------
        TEST_TITLE("oldest backup not expired (and no WAL before it)");

        TEST_RESULT_VOID(cmdExpire(), "oldest backup older but other backups too young");

        TEST_STORAGE_LIST(
            storageRepo(), STORAGE_REPO_ARCHIVE "/9.4-1/0000000100000000", archiveExpectList(2, 11, "0000000100000000"),
            .comment = "no archives expired");
        TEST_RESULT_LOG(
            "P00 DETAIL: repo1: 9.4-1 archive retention on backup 20181119-152138F, start = 000000010000000000000002\n"
            "P00   INFO: repo1: 9.4-1 no archive to remove");

        // -------------------------------------------------------------------------------------------------------------------------
        TEST_TITLE("oldest backup expired");

        argList = strLstDup(argListTime);
        hrnCfgArgRawZ(argList, cfgOptRepoRetentionFull, "30");
        hrnCfgArgRawBool(argList, cfgOptDryRun, true);
        HRN_CFG_LOAD(cfgCmdExpire, argList);
        TEST_RESULT_VOID(cmdExpire(), "only oldest backup expired - dry-run");
        TEST_RESULT_LOG(
            "P00   INFO: [DRY-RUN] repo1: expire time-based backup 20181119-152138F\n"
            "P00   INFO: [DRY-RUN] repo1: remove expired backup 20181119-152138F\n"
            "P00 DETAIL: [DRY-RUN] repo1: 9.4-1 archive retention on backup 20181119-152800F, start = 000000010000000000000004\n"
            "P00   INFO: [DRY-RUN] repo1: 9.4-1 remove archive, start = 000000010000000000000002, stop = 000000010000000000000003");

        hrnCfgArgRawZ(argList, cfgOptRepoRetentionArchive, "9999999");
        HRN_CFG_LOAD(cfgCmdExpire, argList);
        TEST_RESULT_VOID(cmdExpire(), "only oldest backup expired - dry-run, retention-archive set to max, no archives expired");
        TEST_RESULT_LOG(
            "P00   INFO: [DRY-RUN] repo1: expire time-based backup 20181119-152138F\n"
            "P00   INFO: [DRY-RUN] repo1: remove expired backup 20181119-152138F");

        argList = strLstDup(argListTime);
        hrnCfgArgRawZ(argList, cfgOptRepoRetentionFull, "30");
        hrnCfgArgRawZ(argList, cfgOptRepoRetentionArchive, "1"); // 1-day: expire non-essential archive prior to newest full backup
        hrnCfgArgRawBool(argList, cfgOptDryRun, true);
        HRN_CFG_LOAD(cfgCmdExpire, argList);
        TEST_RESULT_VOID(cmdExpire(), "only oldest backup expired but retention archive set lower - dry-run");
        TEST_RESULT_LOG(
            "P00   INFO: [DRY-RUN] repo1: expire time-based backup 20181119-152138F\n"
            "P00   INFO: [DRY-RUN] repo1: remove expired backup 20181119-152138F\n"
            "P00 DETAIL: [DRY-RUN] repo1: 9.4-1 archive retention on backup 20181119-152800F, start = 000000010000000000000004"
            ", stop = 000000010000000000000004\n"
            "P00 DETAIL: [DRY-RUN] repo1: 9.4-1 archive retention on backup 20181119-152800F_20181119-152152D"
            ", start = 000000010000000000000006, stop = 000000010000000000000006\n"
            "P00 DETAIL: [DRY-RUN] repo1: 9.4-1 archive retention on backup 20181119-152800F_20181119-152155I"
            ", start = 000000010000000000000007, stop = 000000010000000000000007\n"
            "P00 DETAIL: [DRY-RUN] repo1: 9.4-1 archive retention on backup 20181119-152900F, start = 000000010000000000000009\n"
            "P00   INFO: [DRY-RUN] repo1: 9.4-1 remove archive, start = 000000010000000000000002, stop = 000000010000000000000003\n"
            "P00   INFO: [DRY-RUN] repo1: 9.4-1 remove archive, start = 000000010000000000000005, stop = 000000010000000000000005\n"
            "P00   INFO: [DRY-RUN] repo1: 9.4-1 remove archive, start = 000000010000000000000008, stop = 000000010000000000000008");

        // -------------------------------------------------------------------------------------------------------------------------
        TEST_TITLE("repo1-retention-archive-type=diff");

        argList = strLstDup(argListTime);
        hrnCfgArgRawZ(argList, cfgOptRepoRetentionFull, "30");
        hrnCfgArgRawZ(argList, cfgOptRepoRetentionArchiveType, "diff");
        hrnCfgArgRawZ(argList, cfgOptRepoRetentionArchive, "1"); // 1-day: expire non-essential archive prior to newest diff backup
        hrnCfgArgRawBool(argList, cfgOptDryRun, true);
        HRN_CFG_LOAD(cfgCmdExpire, argList);

        TEST_RESULT_VOID(cmdExpire(), "only oldest backup expired, retention archive is DIFF - dry-run");
        TEST_RESULT_LOG(
            "P00   WARN: [DRY-RUN] option 'repo1-retention-diff' is not set for 'repo1-retention-archive-type=diff'\n"
            "            HINT: to retain differential backups indefinitely (without warning), set option 'repo1-retention-diff'"
            " to the maximum.\n"
            "P00   INFO: [DRY-RUN] repo1: expire time-based backup 20181119-152138F\n"
            "P00   INFO: [DRY-RUN] repo1: remove expired backup 20181119-152138F\n"
            "P00 DETAIL: [DRY-RUN] repo1: 9.4-1 archive retention on backup 20181119-152800F, start = 000000010000000000000004"
            ", stop = 000000010000000000000004\n"
            "P00 DETAIL: [DRY-RUN] repo1: 9.4-1 archive retention on backup 20181119-152800F_20181119-152152D"
            ", start = 000000010000000000000006, stop = 000000010000000000000006\n"
            "P00 DETAIL: [DRY-RUN] repo1: 9.4-1 archive retention on backup 20181119-152800F_20181119-152155I"
            ", start = 000000010000000000000007, stop = 000000010000000000000007\n"
            "P00 DETAIL: [DRY-RUN] repo1: 9.4-1 archive retention on backup 20181119-152900F, start = 000000010000000000000009"
            ", stop = 000000010000000000000009\n"
            "P00 DETAIL: [DRY-RUN] repo1: 9.4-1 archive retention on backup 20181119-152900F_20181119-152600D"
            ", start = 000000010000000000000011\n"
            "P00   INFO: [DRY-RUN] repo1: 9.4-1 remove archive, start = 000000010000000000000002, stop = 000000010000000000000003\n"
            "P00   INFO: [DRY-RUN] repo1: 9.4-1 remove archive, start = 000000010000000000000005, stop = 000000010000000000000005\n"
            "P00   INFO: [DRY-RUN] repo1: 9.4-1 remove archive, start = 000000010000000000000008, stop = 000000010000000000000008\n"
            "P00   INFO: [DRY-RUN] repo1: 9.4-1 remove archive, start = 000000010000000000000010, stop = 000000010000000000000010");

        // -------------------------------------------------------------------------------------------------------------------------
        TEST_TITLE("expire oldest full");

        argList = strLstDup(argListTime);
        hrnCfgArgRawZ(argList, cfgOptRepoRetentionFull, "25");
        HRN_CFG_LOAD(cfgCmdExpire, argList);

        // Expire oldest from backup.info only, leaving the backup and archives on disk then save backup.info without oldest backup
        TEST_RESULT_UINT(expireTimeBasedBackup(infoBackup, (time_t)(timeNow - (25 * SEC_PER_DAY)), 0), 1, "expire oldest backup");
        TEST_RESULT_VOID(
            infoBackupSaveFile(infoBackup, storageRepoWrite(), INFO_BACKUP_PATH_FILE_STR, cipherTypeNone, NULL),
            "save backup.info without oldest");
        TEST_RESULT_LOG("P00   INFO: repo1: expire time-based backup 20181119-152138F");
        TEST_RESULT_VOID(cmdExpire(), "only oldest backup expired");
        TEST_RESULT_LOG(
            "P00   INFO: repo1: remove expired backup 20181119-152138F\n"
            "P00 DETAIL: repo1: 9.4-1 archive retention on backup 20181119-152800F, start = 000000010000000000000004\n"
            "P00   INFO: repo1: 9.4-1 remove archive, start = 000000010000000000000002, stop = 000000010000000000000003");

        // -------------------------------------------------------------------------------------------------------------------------
        TEST_TITLE("newest backup - retention met but must keep one");

        argList = strLstDup(argListTime);
        hrnCfgArgRawZ(argList, cfgOptRepoRetentionFull, "1");
        HRN_CFG_LOAD(cfgCmdExpire, argList);

        TEST_RESULT_VOID(cmdExpire(), "expire all but newest");
        TEST_RESULT_LOG(
            "P00   INFO: repo1: expire time-based backup set 20181119-152800F, 20181119-152800F_20181119-152152D"
            ", 20181119-152800F_20181119-152155I\n"
            "P00   INFO: repo1: remove expired backup 20181119-152800F_20181119-152155I\n"
            "P00   INFO: repo1: remove expired backup 20181119-152800F_20181119-152152D\n"
            "P00   INFO: repo1: remove expired backup 20181119-152800F\n"
            "P00 DETAIL: repo1: 9.4-1 archive retention on backup 20181119-152900F, start = 000000010000000000000009\n"
            "P00   INFO: repo1: 9.4-1 remove archive, start = 000000010000000000000004, stop = 000000010000000000000008");

        // -------------------------------------------------------------------------------------------------------------------------
        TEST_TITLE("add repo2 to ensure options are applied correctly");

        argList = strLstDup(argListTime);
        hrnCfgArgKeyRawZ(argList, cfgOptRepoRetentionFull, 1, "1");
        hrnCfgArgKeyRawZ(argList, cfgOptRepoPath, 2, TEST_PATH "/repo2");
        hrnCfgArgKeyRawZ(argList, cfgOptRepoRetentionFullType, 2, "time");
        hrnCfgArgKeyRawZ(argList, cfgOptRepoRetentionFull, 2, "30");
        HRN_CFG_LOAD(cfgCmdExpire, argList);

        // Create backup.info and archive.info for repo2
        HRN_INFO_PUT(storageRepoIdxWrite(1), INFO_BACKUP_PATH_FILE, strZ(backupInfoContent));
        HRN_INFO_PUT(
            storageRepoIdxWrite(1), INFO_ARCHIVE_PATH_FILE,
            "[db]\n"
            "db-id=1\n"
            "db-system-id=6625592122879095702\n"
            "db-version=\"9.4\"\n"
            "\n"
            "[db:history]\n"
            "1={\"db-id\":6625592122879095702,\"db-version\":\"9.4\"}");

        // Write backup.manifest for repo2 so infoBackup reconstruct produces same results as backup.info on disk
        HRN_STORAGE_PUT_EMPTY(storageRepoIdxWrite(1), STORAGE_REPO_BACKUP "/20181119-152138F/" BACKUP_MANIFEST_FILE);
        HRN_STORAGE_PUT_EMPTY(storageRepoIdxWrite(1), STORAGE_REPO_BACKUP "/20181119-152800F/" BACKUP_MANIFEST_FILE);
        HRN_STORAGE_PUT_EMPTY(
            storageRepoIdxWrite(1), STORAGE_REPO_BACKUP "/20181119-152800F_20181119-152152D/" BACKUP_MANIFEST_FILE);
        HRN_STORAGE_PUT_EMPTY(
            storageRepoIdxWrite(1), STORAGE_REPO_BACKUP "/20181119-152800F_20181119-152155I/" BACKUP_MANIFEST_FILE);
        HRN_STORAGE_PUT_EMPTY(storageRepoIdxWrite(1), STORAGE_REPO_BACKUP "/20181119-152900F/" BACKUP_MANIFEST_FILE);
        HRN_STORAGE_PUT_EMPTY(
            storageRepoIdxWrite(1), STORAGE_REPO_BACKUP "/20181119-152900F_20181119-152600D/" BACKUP_MANIFEST_FILE);

        // Generate archive for backups in backup.info in repo2
        archiveGenerate(storageRepoIdxWrite(1), STORAGE_REPO_ARCHIVE, 1, 11, "9.4-1", "0000000100000000");

        TEST_RESULT_VOID(cmdExpire(), "expire all but newest");
        TEST_RESULT_LOG(
            "P00 DETAIL: repo1: 9.4-1 archive retention on backup 20181119-152900F, start = 000000010000000000000009\n"
            "P00   INFO: repo1: 9.4-1 no archive to remove\n"
            "P00   INFO: repo2: expire time-based backup 20181119-152138F\n"
            "P00   INFO: repo2: remove expired backup 20181119-152138F\n"
            "P00 DETAIL: repo2: 9.4-1 archive retention on backup 20181119-152800F, start = 000000010000000000000004\n"
            "P00   INFO: repo2: 9.4-1 remove archive, start = 000000010000000000000001, stop = 000000010000000000000003");

        harnessLogLevelReset();
    }

    FUNCTION_HARNESS_RETURN_VOID();
}<|MERGE_RESOLUTION|>--- conflicted
+++ resolved
@@ -768,7 +768,6 @@
         hrnCfgArgRawZ(argList, cfgOptRepoRetentionArchive, "2");
         hrnCfgArgRawZ(argList, cfgOptRepoRetentionArchiveType, "diff");
         hrnCfgArgRawBool(argList, cfgOptDryRun, true);
-        harnessLogLevelSet(logLevelDetail);
         HRN_CFG_LOAD(cfgCmdExpire, argList);
 
         harnessLogLevelSet(logLevelDetail);
@@ -792,11 +791,8 @@
             " start = 000000020000000000000007, stop = 000000020000000000000007\n"
             "P00 DETAIL: [DRY-RUN] repo1: 9.4-1 archive retention on backup 20181119-152800F_20181119-152252D,"
             " start = 000000020000000000000009\n"
-<<<<<<< HEAD
             "P00 DETAIL: [DRY-RUN] repo1: 9.4-1 remove archive path 0000000100000000\n"
             "P00 DETAIL: [DRY-RUN] repo1: 9.4-1 remove archive path 0000000100000001\n"
-=======
->>>>>>> 4dcfa9ef
             "P00   INFO: [DRY-RUN] repo1: 9.4-1 remove archive, start = 0000000100000000, stop = 0000000100000001\n"
             "P00   INFO: [DRY-RUN] repo1: 9.4-1 remove archive, start = 000000020000000000000008, stop = 000000020000000000000008\n"
             "P00 DETAIL: [DRY-RUN] repo1: 10-2 archive retention on backup 20181119-152900F, start = 000000010000000000000003\n"
