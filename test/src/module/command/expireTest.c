/***********************************************************************************************************************************
Test Expire Command
***********************************************************************************************************************************/
#include <unistd.h>

#include "common/io/bufferRead.h"
#include "storage/posix/storage.h"

#include "common/harnessConfig.h"
#include "common/harnessInfo.h"

/***********************************************************************************************************************************
Helper functions
***********************************************************************************************************************************/
void
archiveGenerate(
    Storage *storageTest, String *archiveStanzaPath, const unsigned int start, unsigned int end, const char *archiveId,
    const char *majorWal)
{
    // For simplicity, only allow 2 digits
    if (end > 99)
        end = 99;

    String *wal = NULL;

    for (unsigned int i = start; i <= end; i++)
    {
        if (i < 10)
            wal = strNewFmt("%s0000000%u-9baedd24b61aa15305732ac678c4e2c102435a09", majorWal, i);
        else
            wal = strNewFmt("%s000000%u-9baedd24b61aa15305732ac678c4e2c102435a09", majorWal, i);

        storagePutP(
            storageNewWriteP(storageTest, strNewFmt("%s/%s/%s/%s", strPtr(archiveStanzaPath), archiveId, majorWal, strPtr(wal))),
            BUFSTRDEF(BOGUS_STR));
    }
}

String *
archiveExpectList(const unsigned int start, unsigned int end, const char *majorWal)
{
    String *result = strNew("");

    // For simplicity, only allow 2 digits
    if (end > 99)
        end = 99;

    String *wal = NULL;

    for (unsigned int i = start; i <= end; i++)
    {
        if (i < 10)
            wal = strNewFmt("%s0000000%u-9baedd24b61aa15305732ac678c4e2c102435a09", majorWal, i);
        else
            wal = strNewFmt("%s000000%u-9baedd24b61aa15305732ac678c4e2c102435a09", majorWal, i);

        if (strSize(result) == 0)
            strCat(result, strPtr(wal));
        else
            strCatFmt(result, ", %s", strPtr(wal));
    }

    return result;
}

/***********************************************************************************************************************************
Test Run
***********************************************************************************************************************************/
void
testRun(void)
{
    FUNCTION_HARNESS_VOID();

    Storage *storageTest = storagePosixNew(
        strNew(testPath()), STORAGE_MODE_FILE_DEFAULT, STORAGE_MODE_PATH_DEFAULT, true, NULL);

    String *backupStanzaPath = strNew("repo/backup/db");
    String *backupInfoFileName = strNewFmt("%s/backup.info", strPtr(backupStanzaPath));
    String *archiveStanzaPath = strNew("repo/archive/db");
    String *archiveInfoFileName = strNewFmt("%s/archive.info", strPtr(archiveStanzaPath));

    StringList *argListBase = strLstNew();
    strLstAddZ(argListBase, "--stanza=db");
    strLstAdd(argListBase, strNewFmt("--repo1-path=%s/repo", testPath()));

    StringList *argListAvoidWarn = strLstDup(argListBase);
    strLstAddZ(argListAvoidWarn, "--repo1-retention-full=1");  // avoid warning

    time_t timeNow = time(NULL); // time in seconds since Epoch
    unsigned int secPerDay = 24 * 3600;

    String *backupInfoContent = strNewFmt(
        "[backup:current]\n"
        "20181119-152138F={"
        "\"backrest-format\":5,\"backrest-version\":\"2.08dev\","
        "\"backup-archive-start\":\"000000010000000000000002\",\"backup-archive-stop\":\"000000010000000000000002\","
        "\"backup-info-repo-size\":2369186,\"backup-info-repo-size-delta\":2369186,"
        "\"backup-info-size\":20162900,\"backup-info-size-delta\":20162900,"
        "\"backup-timestamp-start\":%" PRId64 ",\"backup-timestamp-stop\":1542640911,\"backup-type\":\"full\","
        "\"db-id\":1,\"option-archive-check\":true,\"option-archive-copy\":false,\"option-backup-standby\":false,"
        "\"option-checksum-page\":true,\"option-compress\":true,\"option-hardlink\":false,\"option-online\":true}\n"
        "20181119-152800F={"
        "\"backrest-format\":5,\"backrest-version\":\"2.08dev\","
        "\"backup-archive-start\":\"000000010000000000000004\",\"backup-archive-stop\":\"000000010000000000000004\","
        "\"backup-info-repo-size\":2369186,\"backup-info-repo-size-delta\":2369186,"
        "\"backup-info-size\":20162900,\"backup-info-size-delta\":20162900,"
        "\"backup-timestamp-start\":%" PRId64 ",\"backup-timestamp-stop\":1542640911,\"backup-type\":\"full\","
        "\"db-id\":1,\"option-archive-check\":true,\"option-archive-copy\":false,\"option-backup-standby\":false,"
        "\"option-checksum-page\":true,\"option-compress\":true,\"option-hardlink\":false,\"option-online\":true}\n"
        "20181119-152800F_20181119-152152D={"
        "\"backrest-format\":5,\"backrest-version\":\"2.08dev\",\"backup-archive-start\":\"000000010000000000000005\","
        "\"backup-archive-stop\":\"000000010000000000000005\",\"backup-info-repo-size\":2369186,"
        "\"backup-info-repo-size-delta\":346,\"backup-info-size\":20162900,\"backup-info-size-delta\":8428,"
        "\"backup-prior\":\"20181119-152800F\",\"backup-reference\":[\"20181119-152800F\"],"
        "\"backup-timestamp-start\":%" PRId64 ",\"backup-timestamp-stop\":1542640915,\"backup-type\":\"diff\","
        "\"db-id\":1,\"option-archive-check\":true,\"option-archive-copy\":false,\"option-backup-standby\":false,"
        "\"option-checksum-page\":true,\"option-compress\":true,\"option-hardlink\":false,\"option-online\":true}\n"
        "20181119-152800F_20181119-152155I={"
        "\"backrest-format\":5,\"backrest-version\":\"2.08dev\",\"backup-archive-start\":\"000000010000000000000006\","
        "\"backup-archive-stop\":\"000000010000000000000006\",\"backup-info-repo-size\":2369186,"
        "\"backup-info-repo-size-delta\":346,\"backup-info-size\":20162900,\"backup-info-size-delta\":8428,"
        "\"backup-prior\":\"20181119-152800F_20181119-152152D\","
        "\"backup-reference\":[\"20181119-152800F\",\"20181119-152800F_20181119-152152D\"],"
        "\"backup-timestamp-start\":%" PRId64 ",\"backup-timestamp-stop\":1542640915,\"backup-type\":\"incr\","
        "\"db-id\":1,\"option-archive-check\":true,\"option-archive-copy\":false,\"option-backup-standby\":false,"
        "\"option-checksum-page\":true,\"option-compress\":true,\"option-hardlink\":false,\"option-online\":true}\n"
        "20181119-152900F={"
        "\"backrest-format\":5,\"backrest-version\":\"2.08dev\","
        "\"backup-archive-start\":\"000000010000000000000007\",\"backup-archive-stop\":\"000000010000000000000007\","
        "\"backup-info-repo-size\":2369186,\"backup-info-repo-size-delta\":2369186,"
        "\"backup-info-size\":20162900,\"backup-info-size-delta\":20162900,"
        "\"backup-timestamp-start\":%" PRId64 ",\"backup-timestamp-stop\":1542640911,\"backup-type\":\"full\","
        "\"db-id\":1,\"option-archive-check\":true,\"option-archive-copy\":false,\"option-backup-standby\":false,"
        "\"option-checksum-page\":true,\"option-compress\":true,\"option-hardlink\":false,\"option-online\":true}\n"
        "20181119-152900F_20181119-152600D={"
        "\"backrest-format\":5,\"backrest-version\":\"2.08dev\",\"backup-archive-start\":\"000000010000000000000008\","
        "\"backup-archive-stop\":\"000000010000000000000008\",\"backup-info-repo-size\":2369186,"
        "\"backup-info-repo-size-delta\":346,\"backup-info-size\":20162900,\"backup-info-size-delta\":8428,"
        "\"backup-prior\":\"20181119-152900F\",\"backup-reference\":[\"20181119-152900F\"],"
        "\"backup-timestamp-start\":%" PRId64 ",\"backup-timestamp-stop\":1542640915,\"backup-type\":\"diff\","
        "\"db-id\":1,\"option-archive-check\":true,\"option-archive-copy\":false,\"option-backup-standby\":false,"
        "\"option-checksum-page\":true,\"option-compress\":true,\"option-hardlink\":false,\"option-online\":true}\n"
        "\n"
        "[db]\n"
        "db-catalog-version=201409291\n"
        "db-control-version=942\n"
        "db-id=1\n"
        "db-system-id=6625592122879095702\n"
        "db-version=\"9.4\"\n"
        "\n"
        "[db:history]\n"
        "1={\"db-catalog-version\":201409291,\"db-control-version\":942,\"db-system-id\":6625592122879095702,"
            "\"db-version\":\"9.4\"}", timeNow - (40 * secPerDay), timeNow - (30 * secPerDay), timeNow - (25 * secPerDay),
        timeNow - (20 * secPerDay), timeNow - (10 * secPerDay), timeNow - (5 * secPerDay));

    const Buffer *backupInfoBase = harnessInfoChecksumZ(strPtr(backupInfoContent));

    // *****************************************************************************************************************************
    if (testBegin("expireBackup()"))
    {
        //--------------------------------------------------------------------------------------------------------------------------
        TEST_TITLE("manifest file removal");

        // Create backup.info
        InfoBackup *infoBackup = NULL;
        TEST_ASSIGN(infoBackup, infoBackupNewLoad(ioBufferReadNew(backupInfoBase)), "get backup.info");

        // Create backup directories and manifest files
        String *full1 = strNew("20181119-152138F");
        String *full2 = strNew("20181119-152800F");
        String *full1Path = strNewFmt("%s/%s", strPtr(backupStanzaPath), strPtr(full1));
        String *full2Path = strNewFmt("%s/%s", strPtr(backupStanzaPath), strPtr(full2));

        // Load Parameters
        StringList *argList = strLstDup(argListAvoidWarn);
        harnessCfgLoad(cfgCmdExpire, argList);

        TEST_RESULT_VOID(
            storagePutP(
                storageNewWriteP(storageTest, strNewFmt("%s/%s", strPtr(full1Path), BACKUP_MANIFEST_FILE)), BUFSTRDEF(BOGUS_STR)),
                "full1 put manifest");
        TEST_RESULT_VOID(
            storagePutP(
                storageNewWriteP(
                    storageTest, strNewFmt("%s/%s", strPtr(full1Path), BACKUP_MANIFEST_FILE ".copy")), BUFSTRDEF(BOGUS_STR)),
            "full1 put manifest copy");
        TEST_RESULT_VOID(
            storagePutP(storageNewWriteP(storageTest, strNewFmt("%s/%s", strPtr(full1Path), "bogus")),
                BUFSTRDEF(BOGUS_STR)), "full1 put extra file");
        TEST_RESULT_VOID(storagePathCreateP(storageTest, full2Path), "full2 empty");


        TEST_RESULT_VOID(expireBackup(infoBackup, full1), "expire backup with both manifest files");
        TEST_RESULT_BOOL(
            (strLstSize(storageListP(storageTest, full1Path)) && strLstExistsZ(storageListP(storageTest, full1Path), "bogus")),
            true, "full1 - only manifest files removed");

        TEST_RESULT_VOID(expireBackup(infoBackup, full2), "expire backup with no manifest - does not error");

        TEST_RESULT_STR_Z(
            strLstJoin(infoBackupDataLabelList(infoBackup, NULL), ", "),
            "20181119-152900F, 20181119-152900F_20181119-152600D",
            "only backups in set passed to expireBackup are removed from backup:current (result is sorted)");
    }

    // *****************************************************************************************************************************
    if (testBegin("expireFullBackup()"))
    {
        // Create backup.info
        InfoBackup *infoBackup = NULL;
        TEST_ASSIGN(infoBackup, infoBackupNewLoad(ioBufferReadNew(backupInfoBase)), "get backup.info");

        //--------------------------------------------------------------------------------------------------------------------------
        TEST_TITLE("retention-full not set - nothing expired");

        // Load Parameters
        StringList *argList = strLstDup(argListBase);
        harnessCfgLoad(cfgCmdExpire, argList);

        TEST_RESULT_UINT(expireFullBackup(infoBackup), 0, "retention-full not set");
        harnessLogResult(
            "P00   WARN: neither option repo1-retention-full nor repo1-retention-full-period is set, the repository may run out of"
            " space\n"
            "            HINT: to retain full backups indefinitely (without warning), set option 'repo1-retention-full' or option"
            " 'repo1-retention-full-period' to the maximum.");

        //--------------------------------------------------------------------------------------------------------------------------
        TEST_TITLE("retention-full set - full backup no dependencies expired");

        strLstAddZ(argList, "--repo1-retention-full=2");
        harnessCfgLoad(cfgCmdExpire, argList);

        TEST_RESULT_UINT(expireFullBackup(infoBackup), 1, "retention-full=2 - one full backup expired");
        TEST_RESULT_UINT(infoBackupDataTotal(infoBackup), 5, "current backups reduced by 1 full - no dependencies");
        TEST_RESULT_STR_Z(
            strLstJoin(infoBackupDataLabelList(infoBackup, NULL), ", "),
            "20181119-152800F, 20181119-152800F_20181119-152152D, 20181119-152800F_20181119-152155I"
                ", 20181119-152900F, 20181119-152900F_20181119-152600D",
            "remaining backups correct");
        harnessLogResult("P00   INFO: expire full backup 20181119-152138F");

        //--------------------------------------------------------------------------------------------------------------------------
        TEST_TITLE("retention-full set - full backup with dependencies expired");

        argList = strLstDup(argListBase);
        strLstAddZ(argList, "--repo1-retention-full=1");
        harnessCfgLoad(cfgCmdExpire, argList);

        TEST_RESULT_UINT(expireFullBackup(infoBackup), 3, "retention-full=1 - one full backup and dependencies expired");
        TEST_RESULT_UINT(infoBackupDataTotal(infoBackup), 2, "current backups reduced by 1 full and dependencies");
        TEST_RESULT_STR_Z(
            strLstJoin(infoBackupDataLabelList(infoBackup, NULL), ", "), "20181119-152900F, 20181119-152900F_20181119-152600D",
            "remaining backups correct");
        harnessLogResult(
            "P00   INFO: expire full backup set: 20181119-152800F, 20181119-152800F_20181119-152152D, "
            "20181119-152800F_20181119-152155I");

        //--------------------------------------------------------------------------------------------------------------------------
        TEST_TITLE("retention-full set - no backups expired");

        TEST_RESULT_UINT(expireFullBackup(infoBackup), 0, "retention-full=1 - not enough backups to expire any");
        TEST_RESULT_STR_Z(
            strLstJoin(infoBackupDataLabelList(infoBackup, NULL), ", "), "20181119-152900F, 20181119-152900F_20181119-152600D",
            "  remaining backups correct");
    }

    // *****************************************************************************************************************************
    if (testBegin("expireDiffBackup()"))
    {
        // Create backup.info
        InfoBackup *infoBackup = NULL;
        TEST_ASSIGN(infoBackup, infoBackupNewLoad(ioBufferReadNew(backupInfoBase)), "get backup.info");

        //--------------------------------------------------------------------------------------------------------------------------
        TEST_TITLE("retention-diff not set");

        // Load Parameters
        StringList *argList = strLstDup(argListAvoidWarn);
        harnessCfgLoad(cfgCmdExpire, argList);

        TEST_RESULT_UINT(expireDiffBackup(infoBackup), 0, "retention-diff not set - nothing expired");
        TEST_RESULT_UINT(infoBackupDataTotal(infoBackup), 6, "current backups not expired");

        //--------------------------------------------------------------------------------------------------------------------------
        TEST_TITLE("retention-diff set - nothing yet to expire");

        // Add retention-diff
        StringList *argListTemp = strLstDup(argList);
        strLstAddZ(argListTemp, "--repo1-retention-diff=6");
        harnessCfgLoad(cfgCmdExpire, argListTemp);

        TEST_RESULT_UINT(expireDiffBackup(infoBackup), 0, "retention-diff set - too soon to expire");
        TEST_RESULT_UINT(infoBackupDataTotal(infoBackup), 6, "current backups not expired");

        //--------------------------------------------------------------------------------------------------------------------------
        TEST_TITLE("retention-diff set - diff and dependent incr expired");

        strLstAddZ(argList, "--repo1-retention-diff=2");
        harnessCfgLoad(cfgCmdExpire, argList);

        TEST_RESULT_UINT(expireDiffBackup(infoBackup), 2, "retention-diff=2 - full considered in diff");
        TEST_RESULT_UINT(infoBackupDataTotal(infoBackup), 4, "current backups reduced by 1 diff and dependent increment");
        TEST_RESULT_STR_Z(
            strLstJoin(infoBackupDataLabelList(infoBackup, NULL), ", "),
            "20181119-152138F, 20181119-152800F, 20181119-152900F, 20181119-152900F_20181119-152600D",
            "remaining backups correct");
        harnessLogResult(
            "P00   INFO: expire diff backup set: 20181119-152800F_20181119-152152D, 20181119-152800F_20181119-152155I");

        TEST_RESULT_UINT(expireDiffBackup(infoBackup), 0, "retention-diff=2 but no more to expire");
        TEST_RESULT_UINT(infoBackupDataTotal(infoBackup), 4, "current backups not reduced");

        //--------------------------------------------------------------------------------------------------------------------------
        argList = strLstDup(argListAvoidWarn);
        strLstAddZ(argList, "--repo1-retention-diff=1");
        harnessCfgLoad(cfgCmdExpire, argList);

        TEST_ASSIGN(infoBackup, infoBackupNewLoad(ioBufferReadNew(backupInfoBase)), "get backup.info");
        TEST_RESULT_UINT(expireDiffBackup(infoBackup), 2, "retention-diff set to 1 - full considered in diff");
        TEST_RESULT_STR_Z(
            strLstJoin(infoBackupDataLabelList(infoBackup, NULL), ", "),
            "20181119-152138F, 20181119-152800F, 20181119-152900F, 20181119-152900F_20181119-152600D",
            "  remaining backups correct");
        harnessLogResult(
            "P00   INFO: expire diff backup set: 20181119-152800F_20181119-152152D, 20181119-152800F_20181119-152155I");

        //--------------------------------------------------------------------------------------------------------------------------
        TEST_TITLE("retention-diff set - diff with no dependents expired");

        // Create backup.info with two diff - oldest to be expired - no "set:"
        const Buffer *backupInfoContent = harnessInfoChecksumZ
        (
            "[backup:current]\n"
            "20181119-152800F={"
            "\"backrest-format\":5,\"backrest-version\":\"2.08dev\","
            "\"backup-archive-start\":\"000000010000000000000002\",\"backup-archive-stop\":\"000000010000000000000002\","
            "\"backup-info-repo-size\":2369186,\"backup-info-repo-size-delta\":2369186,"
            "\"backup-info-size\":20162900,\"backup-info-size-delta\":20162900,"
            "\"backup-timestamp-start\":1542640898,\"backup-timestamp-stop\":1542640911,\"backup-type\":\"full\","
            "\"db-id\":1,\"option-archive-check\":true,\"option-archive-copy\":false,\"option-backup-standby\":false,"
            "\"option-checksum-page\":true,\"option-compress\":true,\"option-hardlink\":false,\"option-online\":true}\n"
            "20181119-152800F_20181119-152152D={"
            "\"backrest-format\":5,\"backrest-version\":\"2.08dev\",\"backup-archive-start\":\"000000010000000000000003\","
            "\"backup-archive-stop\":\"000000010000000000000003\",\"backup-info-repo-size\":2369186,"
            "\"backup-info-repo-size-delta\":346,\"backup-info-size\":20162900,\"backup-info-size-delta\":8428,"
            "\"backup-prior\":\"20181119-152800F\",\"backup-reference\":[\"20181119-152800F\"],"
            "\"backup-timestamp-start\":1542640912,\"backup-timestamp-stop\":1542640915,\"backup-type\":\"diff\","
            "\"db-id\":1,\"option-archive-check\":true,\"option-archive-copy\":false,\"option-backup-standby\":false,"
            "\"option-checksum-page\":true,\"option-compress\":true,\"option-hardlink\":false,\"option-online\":true}\n"
            "20181119-152800F_20181119-152155D={"
            "\"backrest-format\":5,\"backrest-version\":\"2.08dev\",\"backup-archive-start\":\"000000010000000000000004\","
            "\"backup-archive-stop\":\"000000010000000000000004\",\"backup-info-repo-size\":2369186,"
            "\"backup-info-repo-size-delta\":346,\"backup-info-size\":20162900,\"backup-info-size-delta\":8428,"
            "\"backup-prior\":\"20181119-152800F\",\"backup-reference\":[\"20181119-152800F\"],"
            "\"backup-timestamp-start\":1542640912,\"backup-timestamp-stop\":1542640915,\"backup-type\":\"diff\","
            "\"db-id\":1,\"option-archive-check\":true,\"option-archive-copy\":false,\"option-backup-standby\":false,"
            "\"option-checksum-page\":true,\"option-compress\":true,\"option-hardlink\":false,\"option-online\":true}\n"
            "\n"
            "[db]\n"
            "db-catalog-version=201409291\n"
            "db-control-version=942\n"
            "db-id=1\n"
            "db-system-id=6625592122879095702\n"
            "db-version=\"9.4\"\n"
            "\n"
            "[db:history]\n"
            "1={\"db-catalog-version\":201409291,\"db-control-version\":942,\"db-system-id\":6625592122879095702,"
                "\"db-version\":\"9.4\"}"
        );

        TEST_ASSIGN(infoBackup, infoBackupNewLoad(ioBufferReadNew(backupInfoContent)), "get backup.info");

        // Load parameters
        argList = strLstDup(argListAvoidWarn);
        strLstAddZ(argList, "--repo1-retention-diff=1");
        harnessCfgLoad(cfgCmdExpire, argList);

        TEST_RESULT_UINT(expireDiffBackup(infoBackup), 1, "retention-diff set - only oldest diff expired");
        TEST_RESULT_UINT(infoBackupDataTotal(infoBackup), 2, "current backups reduced by one");
        TEST_RESULT_STR_Z(
            strLstJoin(infoBackupDataLabelList(infoBackup, NULL), ", "), "20181119-152800F, 20181119-152800F_20181119-152155D",
            "remaining backups correct");
        harnessLogResult(
            "P00   INFO: expire diff backup 20181119-152800F_20181119-152152D");
    }

    // *****************************************************************************************************************************
    if (testBegin("removeExpiredBackup()"))
    {
        //--------------------------------------------------------------------------------------------------------------------------
        TEST_TITLE("remove expired backup from disk - backup not in current backup");

        // Create backup.info
        storagePutP(
            storageNewWriteP(storageTest, backupInfoFileName),
            harnessInfoChecksumZ(
            "[backup:current]\n"
            "20181119-152138F={"
            "\"backrest-format\":5,\"backrest-version\":\"2.08dev\","
            "\"backup-archive-start\":\"000000010000000000000002\",\"backup-archive-stop\":\"000000010000000000000002\","
            "\"backup-info-repo-size\":2369186,\"backup-info-repo-size-delta\":2369186,"
            "\"backup-info-size\":20162900,\"backup-info-size-delta\":20162900,"
            "\"backup-timestamp-start\":1542640898,\"backup-timestamp-stop\":1542640911,\"backup-type\":\"full\","
            "\"db-id\":1,\"option-archive-check\":true,\"option-archive-copy\":false,\"option-backup-standby\":false,"
            "\"option-checksum-page\":true,\"option-compress\":true,\"option-hardlink\":false,\"option-online\":true}\n"
            "\n"
            "[db]\n"
            "db-catalog-version=201409291\n"
            "db-control-version=942\n"
            "db-id=1\n"
            "db-system-id=6625592122879095702\n"
            "db-version=\"9.4\"\n"
            "\n"
            "[db:history]\n"
            "1={\"db-catalog-version\":201409291,\"db-control-version\":942,\"db-system-id\":6625592122879095702,"
                    "\"db-version\":\"9.4\"}"));

        InfoBackup *infoBackup = NULL;
        TEST_ASSIGN(infoBackup, infoBackupLoadFile(storageTest, backupInfoFileName, cipherTypeNone, NULL), "get backup.info");

        // Create backup directories, manifest files and other path/file
        String *full = strNewFmt("%s/%s", strPtr(backupStanzaPath), "20181119-152100F");
        String *diff = strNewFmt("%s/%s", strPtr(backupStanzaPath), "20181119-152100F_20181119-152152D");
        String *otherPath = strNewFmt("%s/%s", strPtr(backupStanzaPath), "bogus");
        String *otherFile = strNewFmt("%s/%s", strPtr(backupStanzaPath), "20181118-152100F_20181119-152152D.save");
        String *full1 = strNewFmt("%s/%s", strPtr(backupStanzaPath), "20181119-152138F");

        TEST_RESULT_VOID(
            storagePutP(storageNewWriteP(storageTest, strNewFmt("%s/%s", strPtr(full), "bogus")),
                BUFSTRDEF(BOGUS_STR)), "put file");
        TEST_RESULT_VOID(
            storagePutP(storageNewWriteP(storageTest, strNewFmt("%s/%s", strPtr(full1), "somefile")),
                BUFSTRDEF(BOGUS_STR)), "put file");
        TEST_RESULT_VOID(storagePathCreateP(storageTest, diff), "empty backup directory must not error on delete");
        TEST_RESULT_VOID(storagePathCreateP(storageTest, otherPath), "other path must not be removed");
        TEST_RESULT_VOID(
            storagePutP(storageNewWriteP(storageTest, otherFile),
                BUFSTRDEF(BOGUS_STR)), "directory look-alike file must not be removed");

        // Load Parameters
        StringList *argList = strLstDup(argListBase);
        strLstAddZ(argList, "--repo1-retention-full=1");
        harnessCfgLoad(cfgCmdExpire, argList);

        TEST_RESULT_VOID(removeExpiredBackup(infoBackup, NULL), "remove backups not in backup.info current");

        harnessLogResult(
            "P00   INFO: remove expired backup 20181119-152100F_20181119-152152D\n"
            "P00   INFO: remove expired backup 20181119-152100F");

        TEST_RESULT_STR_Z(
            strLstJoin(strLstSort(storageListP(storageTest, backupStanzaPath), sortOrderAsc), ", "),
            "20181118-152100F_20181119-152152D.save, 20181119-152138F, backup.info, bogus",
            "remaining file/directories correct");

        //--------------------------------------------------------------------------------------------------------------------------
        TEST_TITLE("remove expired backup from disk - no current backups");

        // Create backup.info without current backups
        const Buffer *backupInfoContent = harnessInfoChecksumZ
        (
            "[db]\n"
            "db-catalog-version=201409291\n"
            "db-control-version=942\n"
            "db-id=1\n"
            "db-system-id=6625592122879095702\n"
            "db-version=\"9.4\"\n"
            "\n"
            "[db:history]\n"
            "1={\"db-catalog-version\":201409291,\"db-control-version\":942,\"db-system-id\":6625592122879095702,"
                "\"db-version\":\"9.4\"}"
        );

        TEST_ASSIGN(infoBackup, infoBackupNewLoad(ioBufferReadNew(backupInfoContent)), "get backup.info");

        TEST_RESULT_VOID(removeExpiredBackup(infoBackup, NULL), "remove backups - backup.info current empty");

        harnessLogResult("P00   INFO: remove expired backup 20181119-152138F");
        TEST_RESULT_STR_Z(
            strLstJoin(strLstSort(storageListP(storageTest, backupStanzaPath), sortOrderAsc), ", "),
            "20181118-152100F_20181119-152152D.save, backup.info, bogus", "remaining file/directories correct");
    }

    // *****************************************************************************************************************************
    if (testBegin("removeExpiredArchive() & cmdExpire()"))
    {
        TEST_TITLE("check repo local");

        // Load Parameters
        StringList *argList = strLstNew();
        strLstAddZ(argList, "--stanza=db");
        strLstAddZ(argList, "--repo1-retention-full=1");  // avoid warning
        strLstAddZ(argList, "--repo1-host=/repo/not/local");
        harnessCfgLoad(cfgCmdExpire, argList);

        TEST_ERROR_FMT(
            cmdExpire(), HostInvalidError, "expire command must be run on the repository host");

        //--------------------------------------------------------------------------------------------------------------------------
        TEST_TITLE("check stop file");

        argList = strLstDup(argListAvoidWarn);
        harnessCfgLoad(cfgCmdExpire, argList);

        // Create the stop file
        TEST_RESULT_VOID(
            storagePutP(
                storageNewWriteP(storageLocalWrite(), lockStopFileName(cfgOptionStr(cfgOptStanza))), BUFSTRDEF("")),
                "create stop file");
        TEST_ERROR_FMT(cmdExpire(), StopError, "stop file exists for stanza db");
        TEST_RESULT_VOID(
            storageRemoveP(storageLocalWrite(), lockStopFileName(cfgOptionStr(cfgOptStanza))), "remove the stop file");

        //--------------------------------------------------------------------------------------------------------------------------
        TEST_TITLE("retention-archive not set");

        // Load Parameters
        argList = strLstDup(argListBase);
        harnessCfgLoad(cfgCmdExpire, argList);

        // Create backup.info without current backups
        const Buffer *backupInfoContent = harnessInfoChecksumZ
        (
            "[db]\n"
            "db-catalog-version=201409291\n"
            "db-control-version=942\n"
            "db-id=1\n"
            "db-system-id=6625592122879095702\n"
            "db-version=\"9.4\"\n"
            "\n"
            "[db:history]\n"
            "1={\"db-catalog-version\":201409291,\"db-control-version\":942,\"db-system-id\":6625592122879095702,"
                "\"db-version\":\"9.4\"}"
        );

        InfoBackup *infoBackup = NULL;
        TEST_ASSIGN(infoBackup, infoBackupNewLoad(ioBufferReadNew(backupInfoContent)), "get backup.info");

        TEST_RESULT_VOID(removeExpiredArchive(infoBackup), "archive retention not set");
        harnessLogResult(
            "P00   WARN: neither option repo1-retention-full nor repo1-retention-full-period is set, the repository may run out of"
            " space\n"
            "            HINT: to retain full backups indefinitely (without warning), set option 'repo1-retention-full' or option"
            " 'repo1-retention-full-period' to the maximum.\n"
            "P00   INFO: option 'repo1-retention-archive' is not set - archive logs will not be expired");

        //--------------------------------------------------------------------------------------------------------------------------
        TEST_TITLE("retention-archive set - no current backups");

        // Set archive retention, archive retention type default but no current backups - code path test
        strLstAddZ(argList, "--repo1-retention-archive=4");
        harnessCfgLoad(cfgCmdExpire, argList);

        TEST_RESULT_VOID(removeExpiredArchive(infoBackup), "archive retention set, retention type default, no current backups");
        harnessLogResult(
            "P00   WARN: neither option repo1-retention-full nor repo1-retention-full-period is set, the repository may run out of"
            " space\n"
            "            HINT: to retain full backups indefinitely (without warning), set option 'repo1-retention-full' or option"
            " 'repo1-retention-full-period' to the maximum.");

        //--------------------------------------------------------------------------------------------------------------------------
        TEST_TITLE("retention-archive set - no archive on disk");

        // Create backup.info with current backups spread over different timelines
        storagePutP(storageNewWriteP(storageTest, backupInfoFileName),
            harnessInfoChecksumZ(
                "[backup:current]\n"
                "20181119-152138F={"
                "\"backrest-format\":5,\"backrest-version\":\"2.08dev\","
                "\"backup-archive-start\":\"000000010000000000000002\",\"backup-archive-stop\":\"000000010000000000000002\","
                "\"backup-info-repo-size\":2369186,\"backup-info-repo-size-delta\":2369186,"
                "\"backup-info-size\":20162900,\"backup-info-size-delta\":20162900,"
                "\"backup-timestamp-start\":1542640898,\"backup-timestamp-stop\":1542640911,\"backup-type\":\"full\","
                "\"db-id\":1,\"option-archive-check\":true,\"option-archive-copy\":false,\"option-backup-standby\":false,"
                "\"option-checksum-page\":true,\"option-compress\":true,\"option-hardlink\":false,\"option-online\":true}\n"
                "20181119-152800F={"
                "\"backrest-format\":5,\"backrest-version\":\"2.08dev\","
                "\"backup-archive-start\":\"000000020000000000000002\",\"backup-archive-stop\":\"000000020000000000000002\","
                "\"backup-info-repo-size\":2369186,\"backup-info-repo-size-delta\":2369186,"
                "\"backup-info-size\":20162900,\"backup-info-size-delta\":20162900,"
                "\"backup-timestamp-start\":1542640898,\"backup-timestamp-stop\":1542640911,\"backup-type\":\"full\","
                "\"db-id\":1,\"option-archive-check\":true,\"option-archive-copy\":false,\"option-backup-standby\":false,"
                "\"option-checksum-page\":true,\"option-compress\":true,\"option-hardlink\":false,\"option-online\":true}\n"
                "20181119-152800F_20181119-152152D={"
                "\"backrest-format\":5,\"backrest-version\":\"2.08dev\",\"backup-archive-start\":\"000000020000000000000004\","
                "\"backup-archive-stop\":\"000000020000000000000005\",\"backup-info-repo-size\":2369186,"
                "\"backup-info-repo-size-delta\":346,\"backup-info-size\":20162900,\"backup-info-size-delta\":8428,"
                "\"backup-prior\":\"20181119-152800F\",\"backup-reference\":[\"20181119-152800F\"],"
                "\"backup-timestamp-start\":1542640912,\"backup-timestamp-stop\":1542640915,\"backup-type\":\"diff\","
                "\"db-id\":1,\"option-archive-check\":true,\"option-archive-copy\":false,\"option-backup-standby\":false,"
                "\"option-checksum-page\":true,\"option-compress\":true,\"option-hardlink\":false,\"option-online\":true}\n"
                "20181119-152800F_20181119-152155I={"
                "\"backrest-format\":5,\"backrest-version\":\"2.08dev\",\"backup-archive-start\":\"000000020000000000000007\","
                "\"backup-archive-stop\":\"000000020000000000000007\",\"backup-info-repo-size\":2369186,"
                "\"backup-info-repo-size-delta\":346,\"backup-info-size\":20162900,\"backup-info-size-delta\":8428,"
                "\"backup-prior\":\"20181119-152800F_20181119-152152D\","
                "\"backup-reference\":[\"20181119-152800F\",\"20181119-152800F_20181119-152152D\"],"
                "\"backup-timestamp-start\":1542640912,\"backup-timestamp-stop\":1542640915,\"backup-type\":\"incr\","
                "\"db-id\":1,\"option-archive-check\":true,\"option-archive-copy\":false,\"option-backup-standby\":false,"
                "\"option-checksum-page\":true,\"option-compress\":true,\"option-hardlink\":false,\"option-online\":true}\n"
                "20181119-152800F_20181119-152252D={"
                "\"backrest-format\":5,\"backrest-version\":\"2.08dev\",\"backup-archive-start\":\"000000020000000000000009\","
                "\"backup-archive-stop\":\"000000020000000000000009\",\"backup-info-repo-size\":2369186,"
                "\"backup-info-repo-size-delta\":346,\"backup-info-size\":20162900,\"backup-info-size-delta\":8428,"
                "\"backup-prior\":\"20181119-152800F\",\"backup-reference\":[\"20181119-152800F\"],"
                "\"backup-timestamp-start\":1542640912,\"backup-timestamp-stop\":1542640915,\"backup-type\":\"diff\","
                "\"db-id\":1,\"option-archive-check\":true,\"option-archive-copy\":false,\"option-backup-standby\":false,"
                "\"option-checksum-page\":true,\"option-compress\":true,\"option-hardlink\":false,\"option-online\":true}\n"
                "20181119-152900F={"
                "\"backrest-format\":5,\"backrest-version\":\"2.08dev\","
                "\"backup-archive-start\":\"000000010000000000000003\",\"backup-archive-stop\":\"000000010000000000000004\","
                "\"backup-info-repo-size\":2369186,\"backup-info-repo-size-delta\":2369186,"
                "\"backup-info-size\":20162900,\"backup-info-size-delta\":20162900,"
                "\"backup-timestamp-start\":1542640898,\"backup-timestamp-stop\":1542640911,\"backup-type\":\"full\","
                "\"db-id\":2,\"option-archive-check\":true,\"option-archive-copy\":false,\"option-backup-standby\":false,"
                "\"option-checksum-page\":true,\"option-compress\":true,\"option-hardlink\":false,\"option-online\":true}\n"
                "20181119-152900F_20181119-152500I={"
                "\"backrest-format\":5,\"backrest-version\":\"2.08dev\",\"backup-archive-start\":\"000000010000000000000006\","
                "\"backup-archive-stop\":\"000000010000000000000006\",\"backup-info-repo-size\":2369186,"
                "\"backup-info-repo-size-delta\":346,\"backup-info-size\":20162900,\"backup-info-size-delta\":8428,"
                "\"backup-prior\":\"20181119-152900F\",\"backup-reference\":[\"20181119-152900F\"],"
                "\"backup-timestamp-start\":1542640912,\"backup-timestamp-stop\":1542640915,\"backup-type\":\"diff\","
                "\"db-id\":2,\"option-archive-check\":true,\"option-archive-copy\":false,\"option-backup-standby\":false,"
                "\"option-checksum-page\":true,\"option-compress\":true,\"option-hardlink\":false,\"option-online\":true}\n"
                "\n"
                "[db]\n"
                "db-catalog-version=201707211\n"
                "db-control-version=1002\n"
                "db-id=2\n"
                "db-system-id=6626363367545678089\n"
                "db-version=\"10\"\n"
                "\n"
                "[db:history]\n"
                "1={\"db-catalog-version\":201409291,\"db-control-version\":942,\"db-system-id\":6625592122879095702,"
                    "\"db-version\":\"9.4\"}\n"
                "2={\"db-catalog-version\":201707211,\"db-control-version\":1002,\"db-system-id\":6626363367545678089,"
                    "\"db-version\":\"10\"}\n"));

        TEST_ASSIGN(infoBackup, infoBackupLoadFile(storageTest, backupInfoFileName, cipherTypeNone, NULL), "get backup.info");

        storagePutP(
            storageNewWriteP(storageTest, archiveInfoFileName),
            harnessInfoChecksumZ(
                "[db]\n"
                "db-id=2\n"
                "db-system-id=6626363367545678089\n"
                "db-version=\"10\"\n"
                "\n"
                "[db:history]\n"
                "1={\"db-id\":6625592122879095702,\"db-version\":\"9.4\"}\n"
                "2={\"db-id\":6626363367545678089,\"db-version\":\"10\"}"));

        TEST_RESULT_VOID(removeExpiredArchive(infoBackup), "no archive on disk");

        //--------------------------------------------------------------------------------------------------------------------------
        TEST_TITLE("retention-archive set - remove archives across timelines");

        archiveGenerate(storageTest, archiveStanzaPath, 1, 10, "9.4-1", "0000000100000000");
        archiveGenerate(storageTest, archiveStanzaPath, 1, 10, "9.4-1", "0000000200000000");
        archiveGenerate(storageTest, archiveStanzaPath, 1, 10, "10-2", "0000000100000000");

        argList = strLstDup(argListAvoidWarn);
        strLstAddZ(argList, "--repo1-retention-archive=3");
        harnessCfgLoad(cfgCmdExpire, argList);

        TEST_RESULT_VOID(removeExpiredArchive(infoBackup), "archive retention type = full (default), repo1-retention-archive=3");

        TEST_RESULT_STR(
            strLstJoin(strLstSort(storageListP(
                storageTest, strNewFmt("%s/%s/%s", strPtr(archiveStanzaPath), "9.4-1", "0000000100000000")), sortOrderAsc), ", "),
            archiveExpectList(2, 10, "0000000100000000"), "only 9.4-1/0000000100000000/000000010000000000000001 removed");
        TEST_RESULT_STR(
            strLstJoin(strLstSort(storageListP(
                storageTest, strNewFmt("%s/%s/%s", strPtr(archiveStanzaPath), "9.4-1", "0000000200000000")), sortOrderAsc), ", "),
            archiveExpectList(1, 10, "0000000200000000"),
            "none removed from 9.4-1/0000000200000000 - crossing timelines to play through PITR");
        TEST_RESULT_STR(
            strLstJoin(strLstSort(storageListP(
                storageTest, strNewFmt("%s/%s/%s", strPtr(archiveStanzaPath), "10-2", "0000000100000000")), sortOrderAsc), ", "),
            archiveExpectList(3, 10, "0000000100000000"),
            "000000010000000000000001 and 000000010000000000000002 removed from 10-2/0000000100000000");

        //--------------------------------------------------------------------------------------------------------------------------
        TEST_TITLE("retention-archive set - latest archive not expired");

        argList = strLstDup(argListAvoidWarn);
        strLstAddZ(argList, "--repo1-retention-archive=2");
        harnessCfgLoad(cfgCmdExpire, argList);

        TEST_RESULT_VOID(removeExpiredArchive(infoBackup), "archive retention type = full (default), repo1-retention-archive=2");

        TEST_RESULT_STR(
            strLstJoin(strLstSort(storageListP(
                storageTest, strNewFmt("%s/%s/%s", strPtr(archiveStanzaPath), "9.4-1", "0000000100000000")), sortOrderAsc), ", "),
            archiveExpectList(2, 2, "0000000100000000"),
            "only 9.4-1/0000000100000000/000000010000000000000002 remains in major wal 1");
        TEST_RESULT_STR(
            strLstJoin(strLstSort(storageListP(
                storageTest, strNewFmt("%s/%s/%s", strPtr(archiveStanzaPath), "9.4-1", "0000000200000000")), sortOrderAsc), ", "),
            archiveExpectList(2, 10, "0000000200000000"),
            "only 9.4-1/0000000200000000/000000010000000000000001 removed from major wal 2");
        TEST_RESULT_STR(
            strLstJoin(strLstSort(storageListP(
                storageTest, strNewFmt("%s/%s/%s", strPtr(archiveStanzaPath), "10-2", "0000000100000000")), sortOrderAsc), ", "),
            archiveExpectList(3, 10, "0000000100000000"),
            "none removed from 10-2/0000000100000000");

        //--------------------------------------------------------------------------------------------------------------------------
        TEST_TITLE("retention-archive set to lowest - keep PITR for each archiveId");

        argList = strLstDup(argListAvoidWarn);
        strLstAddZ(argList, "--repo1-retention-archive=1");
        harnessCfgLoad(cfgCmdExpire, argList);

        TEST_RESULT_VOID(removeExpiredArchive(infoBackup), "archive retention type = full (default), repo1-retention-archive=1");

        TEST_RESULT_STR(
            strLstJoin(strLstSort(storageListP(
                storageTest, strNewFmt("%s/%s/%s", strPtr(archiveStanzaPath), "9.4-1", "0000000100000000")), sortOrderAsc), ", "),
            archiveExpectList(2, 2, "0000000100000000"),
            "only 9.4-1/0000000100000000/000000010000000000000002 remains in major wal 1");
        TEST_RESULT_STR(
            strLstJoin(strLstSort(storageListP(
                storageTest, strNewFmt("%s/%s/%s", strPtr(archiveStanzaPath), "9.4-1", "0000000200000000")), sortOrderAsc), ", "),
            archiveExpectList(2, 10, "0000000200000000"),
            "nothing removed from 9.4-1/0000000200000000 major wal 2 - each archiveId must have one backup to play through PITR");
        TEST_RESULT_STR(
            strLstJoin(strLstSort(storageListP(
                storageTest, strNewFmt("%s/%s/%s", strPtr(archiveStanzaPath), "10-2", "0000000100000000")), sortOrderAsc), ", "),
            archiveExpectList(3, 10, "0000000100000000"), "none removed from 10-2/0000000100000000");

        //--------------------------------------------------------------------------------------------------------------------------
        TEST_TITLE("retention-archive, retention-archive-type=diff, retention-diff set");

        argList = strLstDup(argListAvoidWarn);
        strLstAddZ(argList, "--repo1-retention-archive=2");
        strLstAddZ(argList, "--repo1-retention-archive-type=diff");
        strLstAddZ(argList, "--repo1-retention-diff=2");
        harnessCfgLoad(cfgCmdExpire, argList);

        TEST_RESULT_VOID(
            removeExpiredArchive(infoBackup),
            "full counts as differential and incremental associated with differential expires");

        String *result = strNew("");
        strCatFmt(
            result,
            "%s, %s, %s, %s",
            strPtr(archiveExpectList(2, 2, "0000000200000000")),
            strPtr(archiveExpectList(4, 5, "0000000200000000")),
            strPtr(archiveExpectList(7, 7, "0000000200000000")),
            strPtr(archiveExpectList(9, 10, "0000000200000000")));

        TEST_RESULT_STR(
            strLstJoin(strLstSort(storageListP(
                storageTest, strNewFmt("%s/%s/%s", strPtr(archiveStanzaPath), "9.4-1", "0000000100000000")), sortOrderAsc), ", "),
            archiveExpectList(2, 2, "0000000100000000"),
            "only 9.4-1/0000000100000000/000000010000000000000002 remains in major wal 1");
        TEST_RESULT_STR(
            strLstJoin(strLstSort(storageListP(
                storageTest, strNewFmt("%s/%s/%s", strPtr(archiveStanzaPath), "9.4-1", "0000000200000000")), sortOrderAsc), ", "),
            result, "all in-between removed from 9.4-1/0000000200000000 major wal 2 - last backup able to play through PITR");
        TEST_RESULT_STR(
            strLstJoin(strLstSort(storageListP(
                storageTest, strNewFmt("%s/%s/%s", strPtr(archiveStanzaPath), "10-2", "0000000100000000")), sortOrderAsc), ", "),
            archiveExpectList(3, 10, "0000000100000000"), "none removed from 10-2/0000000100000000");

        //--------------------------------------------------------------------------------------------------------------------------
        TEST_TITLE("retention-archive, retention-archive-type=incr");

        argList = strLstDup(argListAvoidWarn);
        strLstAddZ(argList, "--repo1-retention-archive=4");
        strLstAddZ(argList, "--repo1-retention-archive-type=incr");
        harnessCfgLoad(cfgCmdExpire, argList);

        // Regenerate archive
        archiveGenerate(storageTest, archiveStanzaPath, 1, 10, "9.4-1", "0000000200000000");

        TEST_RESULT_VOID(removeExpiredArchive(infoBackup), "differential and full count as an incremental");

        result = strNew("");
        strCatFmt(
            result,
            "%s, %s, %s",
            strPtr(archiveExpectList(2, 2, "0000000200000000")),
            strPtr(archiveExpectList(4, 5, "0000000200000000")),
            strPtr(archiveExpectList(7, 10, "0000000200000000")));

        TEST_RESULT_STR(
            strLstJoin(strLstSort(storageListP(
                storageTest, strNewFmt("%s/%s/%s", strPtr(archiveStanzaPath), "9.4-1", "0000000100000000")), sortOrderAsc), ", "),
            archiveExpectList(2, 2, "0000000100000000"),
            "only 9.4-1/0000000100000000/000000010000000000000002 remains in major wal 1");
        TEST_RESULT_STR(
            strLstJoin(strLstSort(storageListP(
                storageTest, strNewFmt("%s/%s/%s", strPtr(archiveStanzaPath), "9.4-1", "0000000200000000")), sortOrderAsc), ", "),
            result, "incremental and after remain in 9.4-1/0000000200000000 major wal 2");
        TEST_RESULT_STR(
            strLstJoin(strLstSort(storageListP(
                storageTest, strNewFmt("%s/%s/%s", strPtr(archiveStanzaPath), "10-2", "0000000100000000")), sortOrderAsc), ", "),
            archiveExpectList(3, 10, "0000000100000000"), "none removed from 10-2/0000000100000000");

        //--------------------------------------------------------------------------------------------------------------------------
        TEST_TITLE("expire command - dry run");

        argList = strLstDup(argListBase);
        strLstAddZ(argList, "--repo1-retention-full=2");
        strLstAddZ(argList, "--repo1-retention-diff=3");
        strLstAddZ(argList, "--repo1-retention-archive=2");
        strLstAddZ(argList, "--repo1-retention-archive-type=diff");
        strLstAddZ(argList, "--dry-run");
        harnessCfgLoad(cfgCmdExpire, argList);

        // Write backup.manifest so infoBackup reconstruct produces same results as backup.info on disk
        storagePutP(
            storageNewWriteP(storageTest, strNewFmt("%s/20181119-152138F/" BACKUP_MANIFEST_FILE, strPtr(backupStanzaPath))),
            BUFSTRDEF("tmp"));
        storagePutP(
            storageNewWriteP(storageTest, strNewFmt("%s/20181119-152800F/" BACKUP_MANIFEST_FILE, strPtr(backupStanzaPath))),
            BUFSTRDEF("tmp"));
        storagePutP(
            storageNewWriteP(storageTest, strNewFmt("%s/20181119-152800F_20181119-152152D/" BACKUP_MANIFEST_FILE,
            strPtr(backupStanzaPath))), BUFSTRDEF("tmp"));
        storagePutP(
            storageNewWriteP(storageTest, strNewFmt("%s/20181119-152800F_20181119-152155I/" BACKUP_MANIFEST_FILE,
            strPtr(backupStanzaPath))), BUFSTRDEF("tmp"));
        storagePutP(
            storageNewWriteP(storageTest, strNewFmt("%s/20181119-152800F_20181119-152252D/" BACKUP_MANIFEST_FILE,
            strPtr(backupStanzaPath))), BUFSTRDEF("tmp"));
        storagePutP(
            storageNewWriteP(storageTest, strNewFmt("%s/20181119-152900F/" BACKUP_MANIFEST_FILE, strPtr(backupStanzaPath))),
            BUFSTRDEF("tmp"));
        storagePutP(
            storageNewWriteP(storageTest, strNewFmt("%s/20181119-152900F_20181119-152500I/" BACKUP_MANIFEST_FILE,
            strPtr(backupStanzaPath))), BUFSTRDEF("tmp"));

        TEST_RESULT_VOID(cmdExpire(), "expire (dry-run) do not remove last backup in archive sub path or sub path");
        TEST_RESULT_BOOL(
            storagePathExistsP(storageTest, strNewFmt("%s/%s", strPtr(archiveStanzaPath), "9.4-1/0000000100000000")),
            true, "archive sub path not removed");
        TEST_RESULT_BOOL(
            storageExistsP(storageTest, strNewFmt("%s/20181119-152138F/" BACKUP_MANIFEST_FILE, strPtr(backupStanzaPath))),
            true, "backup not removed");
        harnessLogResult(
            "P00   INFO: [DRY-RUN] expire full backup 20181119-152138F\n"
            "P00   INFO: [DRY-RUN] remove expired backup 20181119-152138F");

        // Save a copy of the info files for a later test
        storageCopy(
            storageNewReadP(storageTest, backupInfoFileName),
            storageNewWriteP(storageTest, strNewFmt("%s%s", strPtr(backupInfoFileName), ".save")));
        storageCopy(
            storageNewReadP(storageTest, archiveInfoFileName),
            storageNewWriteP(storageTest, strNewFmt("%s%s", strPtr(archiveInfoFileName), ".save")));

        //--------------------------------------------------------------------------------------------------------------------------
        TEST_TITLE("expire via backup command");

        argList = strLstDup(argListBase);
        strLstAddZ(argList, "--repo1-retention-full=2");
        strLstAddZ(argList, "--repo1-retention-diff=3");
        strLstAddZ(argList, "--repo1-retention-archive=2");
        strLstAddZ(argList, "--repo1-retention-archive-type=diff");
        strLstAdd(argList, strNewFmt("--pg1-path=%s/pg", testPath()));
        harnessCfgLoad(cfgCmdBackup, argList);

        TEST_RESULT_VOID(cmdExpire(), "via backup command: expire last backup in archive sub path and remove sub path");
        TEST_RESULT_BOOL(
            storagePathExistsP(storageTest, strNewFmt("%s/%s", strPtr(archiveStanzaPath), "9.4-1/0000000100000000")),
            false, "archive sub path removed");
        harnessLogResult(
            "P00   INFO: expire full backup 20181119-152138F\n"
            "P00   INFO: remove expired backup 20181119-152138F");

        //--------------------------------------------------------------------------------------------------------------------------
        TEST_TITLE("expire command - no dry run");

        argList = strLstDup(argListBase);
        strLstAddZ(argList, "--repo1-retention-full=2");
        strLstAddZ(argList, "--repo1-retention-diff=3");
        strLstAddZ(argList, "--repo1-retention-archive=2");
        strLstAddZ(argList, "--repo1-retention-archive-type=diff");
        harnessCfgLoad(cfgCmdExpire, argList);

        // Restore info files from a previous test
        storageCopy(
            storageNewReadP(storageTest, strNewFmt("%s%s", strPtr(backupInfoFileName), ".save")),
            storageNewWriteP(storageTest, backupInfoFileName));
        storageCopy(
            storageNewReadP(storageTest,  strNewFmt("%s%s", strPtr(archiveInfoFileName), ".save")),
            storageNewWriteP(storageTest, archiveInfoFileName));

        // Write out manifest and archive that will be removed
        storagePutP(
            storageNewWriteP(storageTest, strNewFmt("%s/20181119-152138F/" BACKUP_MANIFEST_FILE, strPtr(backupStanzaPath))),
            BUFSTRDEF("tmp"));
        archiveGenerate(storageTest, archiveStanzaPath, 2, 2, "9.4-1", "0000000100000000");

        TEST_RESULT_VOID(cmdExpire(), "expire last backup in archive sub path and remove sub path");
        TEST_RESULT_BOOL(
            storagePathExistsP(storageTest, strNewFmt("%s/%s", strPtr(archiveStanzaPath), "9.4-1/0000000100000000")),
            false, "archive sub path removed");
        harnessLogResult(
            "P00   INFO: expire full backup 20181119-152138F\n"
            "P00   INFO: remove expired backup 20181119-152138F");

        //--------------------------------------------------------------------------------------------------------------------------
        TEST_TITLE("expire command - dry run: archive and backups not removed");

        argList = strLstDup(argListAvoidWarn);
        strLstAddZ(argList, "--repo1-retention-archive=1");
        strLstAddZ(argList, "--dry-run");
        harnessCfgLoad(cfgCmdExpire, argList);

        TEST_RESULT_VOID(cmdExpire(), "expire (dry-run) - log expired backups and archive path to remove");
        TEST_RESULT_BOOL(
            storagePathExistsP(storageTest, strNewFmt("%s/%s", strPtr(archiveStanzaPath), "9.4-1")),
            true, "archive path not removed");
        TEST_RESULT_BOOL(
            (storageExistsP(storageTest, strNewFmt("%s/20181119-152800F/" BACKUP_MANIFEST_FILE, strPtr(backupStanzaPath))) &&
            storageExistsP(
                storageTest, strNewFmt("%s/20181119-152800F_20181119-152152D/" BACKUP_MANIFEST_FILE, strPtr(backupStanzaPath))) &&
            storageExistsP(
                storageTest, strNewFmt("%s/20181119-152800F_20181119-152155I/" BACKUP_MANIFEST_FILE, strPtr(backupStanzaPath))) &&
            storageExistsP(
                storageTest, strNewFmt("%s/20181119-152800F_20181119-152252D/" BACKUP_MANIFEST_FILE, strPtr(backupStanzaPath)))),
            true, "backup not removed");
        harnessLogResult(strPtr(strNewFmt(
            "P00   INFO: [DRY-RUN] expire full backup set: 20181119-152800F, 20181119-152800F_20181119-152152D, "
            "20181119-152800F_20181119-152155I, 20181119-152800F_20181119-152252D\n"
            "P00   INFO: [DRY-RUN] remove expired backup 20181119-152800F_20181119-152252D\n"
            "P00   INFO: [DRY-RUN] remove expired backup 20181119-152800F_20181119-152155I\n"
            "P00   INFO: [DRY-RUN] remove expired backup 20181119-152800F_20181119-152152D\n"
            "P00   INFO: [DRY-RUN] remove expired backup 20181119-152800F\n"
            "P00   INFO: [DRY-RUN] remove archive path: %s/%s/9.4-1", testPath(), strPtr(archiveStanzaPath))));

        //--------------------------------------------------------------------------------------------------------------------------
        TEST_TITLE("expire via backup command - archive and backups removed");

        argList = strLstDup(argListAvoidWarn);
        strLstAddZ(argList, "--repo1-retention-archive=1");
        strLstAdd(argList, strNewFmt("--pg1-path=%s/pg", testPath()));
        harnessCfgLoad(cfgCmdBackup, argList);

        TEST_RESULT_VOID(cmdExpire(), "via backup command: expire backups and remove archive path");
        TEST_RESULT_BOOL(
            storagePathExistsP(storageTest, strNewFmt("%s/%s", strPtr(archiveStanzaPath), "9.4-1")),
            false, "archive path removed");

        harnessLogResult(strPtr(strNewFmt(
            "P00   INFO: expire full backup set: 20181119-152800F, 20181119-152800F_20181119-152152D, "
            "20181119-152800F_20181119-152155I, 20181119-152800F_20181119-152252D\n"
            "P00   INFO: remove expired backup 20181119-152800F_20181119-152252D\n"
            "P00   INFO: remove expired backup 20181119-152800F_20181119-152155I\n"
            "P00   INFO: remove expired backup 20181119-152800F_20181119-152152D\n"
            "P00   INFO: remove expired backup 20181119-152800F\n"
            "P00   INFO: remove archive path: %s/%s/9.4-1", testPath(), strPtr(archiveStanzaPath))));

        TEST_ASSIGN(infoBackup, infoBackupLoadFile(storageTest, backupInfoFileName, cipherTypeNone, NULL), "get backup.info");
        TEST_RESULT_UINT(infoBackupDataTotal(infoBackup), 2, "backup.info updated on disk");
        TEST_RESULT_STR_Z(
            strLstJoin(strLstSort(infoBackupDataLabelList(infoBackup, NULL), sortOrderAsc), ", "),
            "20181119-152900F, 20181119-152900F_20181119-152500I", "remaining current backups correct");

        //--------------------------------------------------------------------------------------------------------------------------
        TEST_TITLE("expire command - archive removed");

        archiveGenerate(storageTest, archiveStanzaPath, 1, 1, "9.4-1", "0000000100000000");
        argList = strLstDup(argListAvoidWarn);
        strLstAddZ(argList, "--repo1-retention-archive=1");
        harnessCfgLoad(cfgCmdExpire, argList);

        TEST_RESULT_VOID(cmdExpire(), "expire remove archive path");
        harnessLogResult(
            strPtr(strNewFmt("P00   INFO: remove archive path: %s/%s/9.4-1", testPath(), strPtr(archiveStanzaPath))));

        //--------------------------------------------------------------------------------------------------------------------------
        storagePutP(storageNewWriteP(storageTest, backupInfoFileName),
            harnessInfoChecksumZ(
                "[backup:current]\n"
                "20181119-152138F={"
                "\"backrest-format\":5,\"backrest-version\":\"2.08dev\","
                "\"backup-archive-start\":\"000000010000000000000002\",\"backup-archive-stop\":\"000000010000000000000002\","
                "\"backup-info-repo-size\":2369186,\"backup-info-repo-size-delta\":2369186,"
                "\"backup-info-size\":20162900,\"backup-info-size-delta\":20162900,"
                "\"backup-timestamp-start\":1542640898,\"backup-timestamp-stop\":1542640911,\"backup-type\":\"full\","
                "\"db-id\":1,\"option-archive-check\":true,\"option-archive-copy\":false,\"option-backup-standby\":false,"
                "\"option-checksum-page\":true,\"option-compress\":true,\"option-hardlink\":false,\"option-online\":true}\n"
                "20181119-152800F={"
                "\"backrest-format\":5,\"backrest-version\":\"2.08dev\","
                "\"backup-info-repo-size\":2369186,\"backup-info-repo-size-delta\":2369186,"
                "\"backup-info-size\":20162900,\"backup-info-size-delta\":20162900,"
                "\"backup-timestamp-start\":1542640898,\"backup-timestamp-stop\":1542640911,\"backup-type\":\"full\","
                "\"db-id\":1,\"option-archive-check\":true,\"option-archive-copy\":false,\"option-backup-standby\":false,"
                "\"option-checksum-page\":true,\"option-compress\":true,\"option-hardlink\":false,\"option-online\":true}\n"
                "20181119-152900F={"
                "\"backrest-format\":5,\"backrest-version\":\"2.08dev\","
                "\"backup-archive-start\":\"000000010000000000000004\",\"backup-archive-stop\":\"000000010000000000000004\","
                "\"backup-info-repo-size\":2369186,\"backup-info-repo-size-delta\":2369186,"
                "\"backup-info-size\":20162900,\"backup-info-size-delta\":20162900,"
                "\"backup-timestamp-start\":1542640898,\"backup-timestamp-stop\":1542640911,\"backup-type\":\"full\","
                "\"db-id\":1,\"option-archive-check\":true,\"option-archive-copy\":false,\"option-backup-standby\":false,"
                "\"option-checksum-page\":true,\"option-compress\":true,\"option-hardlink\":false,\"option-online\":true}\n"
                "\n"
                "[db]\n"
                "db-catalog-version=201707211\n"
                "db-control-version=1002\n"
                "db-id=2\n"
                "db-system-id=6626363367545678089\n"
                "db-version=\"10\"\n"
                "\n"
                "[db:history]\n"
                "1={\"db-catalog-version\":201409291,\"db-control-version\":942,\"db-system-id\":6625592122879095702,"
                    "\"db-version\":\"9.4\"}\n"
                "2={\"db-catalog-version\":201707211,\"db-control-version\":1002,\"db-system-id\":6626363367545678089,"
                    "\"db-version\":\"10\"}\n"));

        TEST_ASSIGN(infoBackup, infoBackupLoadFile(storageTest, backupInfoFileName, cipherTypeNone, NULL), "get backup.info");

        archiveGenerate(storageTest, archiveStanzaPath, 1, 5, "9.4-1", "0000000100000000");

        //--------------------------------------------------------------------------------------------------------------------------
        TEST_TITLE("retention backup no archive-start");

        argList = strLstDup(argListAvoidWarn);
        strLstAddZ(argList, "--repo1-retention-archive=2");
        strLstAddZ(argList, "--repo1-retention-archive-type=full");
        harnessCfgLoad(cfgCmdExpire, argList);

        TEST_RESULT_VOID(
            removeExpiredArchive(infoBackup), "backup selected for retention does not have archive-start so do nothing");
        TEST_RESULT_STR(
            strLstJoin(strLstSort(storageListP(
                storageTest, strNewFmt("%s/%s/%s", strPtr(archiveStanzaPath), "9.4-1", "0000000100000000")), sortOrderAsc), ", "),
            archiveExpectList(1, 5, "0000000100000000"), "nothing removed from 9.4-1/0000000100000000");

        //--------------------------------------------------------------------------------------------------------------------------
        TEST_TITLE("prior backup has no archive-start");

        argList = strLstDup(argListAvoidWarn);
        strLstAddZ(argList, "--repo1-retention-archive=1");
        strLstAddZ(argList, "--repo1-retention-archive-type=full");
        harnessCfgLoad(cfgCmdExpire, argList);
        harnessLogLevelSet(logLevelDetail);

        TEST_RESULT_VOID(
            removeExpiredArchive(infoBackup), "backup earlier than selected for retention does not have archive-start");
        harnessLogResult(
            "P00 DETAIL: archive retention on backup 20181119-152138F, archiveId = 9.4-1, start = 000000010000000000000002,"
            " stop = 000000010000000000000002\n"
            "P00 DETAIL: archive retention on backup 20181119-152900F, archiveId = 9.4-1, start = 000000010000000000000004\n"
            "P00 DETAIL: remove archive: archiveId = 9.4-1, start = 000000010000000000000001, stop = 000000010000000000000001\n"
            "P00 DETAIL: remove archive: archiveId = 9.4-1, start = 000000010000000000000003, stop = 000000010000000000000003");

        harnessLogLevelReset();
    }
    // *****************************************************************************************************************************
    if (testBegin("info files mismatch"))
    {
        //--------------------------------------------------------------------------------------------------------------------------
        TEST_TITLE("archive.info has only current db with different db history id as backup.info");

        // Load Parameters
        StringList *argList = strLstDup(argListBase);
        strLstAddZ(argList, "--repo1-retention-full=2");
        harnessCfgLoad(cfgCmdExpire, argList);

        storagePutP(storageNewWriteP(storageTest, backupInfoFileName),
            harnessInfoChecksumZ(
                "[backup:current]\n"
                "20181119-152138F={"
                "\"backrest-format\":5,\"backrest-version\":\"2.08dev\","
                "\"backup-archive-start\":\"000000010000000000000002\",\"backup-archive-stop\":\"000000010000000000000002\","
                "\"backup-info-repo-size\":2369186,\"backup-info-repo-size-delta\":2369186,"
                "\"backup-info-size\":20162900,\"backup-info-size-delta\":20162900,"
                "\"backup-timestamp-start\":1542640898,\"backup-timestamp-stop\":1542640911,\"backup-type\":\"full\","
                "\"db-id\":1,\"option-archive-check\":true,\"option-archive-copy\":false,\"option-backup-standby\":false,"
                "\"option-checksum-page\":true,\"option-compress\":true,\"option-hardlink\":false,\"option-online\":true}\n"
                "20181119-152800F={"
                "\"backrest-format\":5,\"backrest-version\":\"2.08dev\","
                "\"backup-archive-start\":\"000000010000000000000004\",\"backup-archive-stop\":\"000000010000000000000004\","
                "\"backup-info-repo-size\":2369186,\"backup-info-repo-size-delta\":2369186,"
                "\"backup-info-size\":20162900,\"backup-info-size-delta\":20162900,"
                "\"backup-timestamp-start\":1542640898,\"backup-timestamp-stop\":1542640911,\"backup-type\":\"full\","
                "\"db-id\":2,\"option-archive-check\":true,\"option-archive-copy\":false,\"option-backup-standby\":false,"
                "\"option-checksum-page\":true,\"option-compress\":true,\"option-hardlink\":false,\"option-online\":true}\n"
                "20181119-152900F={"
                "\"backrest-format\":5,\"backrest-version\":\"2.08dev\","
                "\"backup-archive-start\":\"000000010000000000000006\",\"backup-archive-stop\":\"000000010000000000000006\","
                "\"backup-info-repo-size\":2369186,\"backup-info-repo-size-delta\":2369186,"
                "\"backup-info-size\":20162900,\"backup-info-size-delta\":20162900,"
                "\"backup-timestamp-start\":1542640898,\"backup-timestamp-stop\":1542640911,\"backup-type\":\"full\","
                "\"db-id\":2,\"option-archive-check\":true,\"option-archive-copy\":false,\"option-backup-standby\":false,"
                "\"option-checksum-page\":true,\"option-compress\":true,\"option-hardlink\":false,\"option-online\":true}\n"
                "\n"
                "[db]\n"
                "db-catalog-version=201707211\n"
                "db-control-version=1002\n"
                "db-id=2\n"
                "db-system-id=6626363367545678089\n"
                "db-version=\"10\"\n"
                "\n"
                "[db:history]\n"
                "1={\"db-catalog-version\":201409291,\"db-control-version\":1002,\"db-system-id\":6625592122879095702,"
                    "\"db-version\":\"10\"}\n"
                "2={\"db-catalog-version\":201707211,\"db-control-version\":1002,\"db-system-id\":6626363367545678089,"
                    "\"db-version\":\"10\"}\n"));

        // Write backup.manifest so infoBackup reconstruct produces same results as backup.info on disk and removeExpiredBackup
        // will find backup directories to remove
        storagePutP(
            storageNewWriteP(storageTest, strNewFmt("%s/20181119-152138F/" BACKUP_MANIFEST_FILE, strPtr(backupStanzaPath))),
            BUFSTRDEF("tmp"));
        storagePutP(
            storageNewWriteP(storageTest, strNewFmt("%s/20181119-152800F/" BACKUP_MANIFEST_FILE, strPtr(backupStanzaPath))),
            BUFSTRDEF("tmp"));
        storagePutP(
            storageNewWriteP(storageTest, strNewFmt("%s/20181119-152900F/" BACKUP_MANIFEST_FILE, strPtr(backupStanzaPath))),
            BUFSTRDEF("tmp"));

        storagePutP(
            storageNewWriteP(storageTest, archiveInfoFileName),
            harnessInfoChecksumZ(
                "[db]\n"
                "db-id=1\n"
                "db-system-id=6626363367545678089\n"
                "db-version=\"10\"\n"
                "\n"
                "[db:history]\n"
                "1={\"db-id\":6626363367545678089,\"db-version\":\"10\"}"));

        // Create 10-1 and 10-2 although 10-2 is not realistic since the archive.info knows nothing about it - it is just to
        // confirm that nothing from disk is removed and it will also be used for the next test.
        archiveGenerate(storageTest, archiveStanzaPath, 1, 7, "10-1", "0000000100000000");
        archiveGenerate(storageTest, archiveStanzaPath, 1, 7, "10-2", "0000000100000000");

        TEST_ERROR(cmdExpire(), FormatError, "archive expiration cannot continue - archive and backup history lists do not match");
        harnessLogResult(
            "P00   INFO: expire full backup 20181119-152138F\n"
            "P00   INFO: remove expired backup 20181119-152138F");
        TEST_RESULT_STR(
            strLstJoin(strLstSort(storageListP(
                storageTest, strNewFmt("%s/%s/%s", strPtr(archiveStanzaPath), "10-1", "0000000100000000")), sortOrderAsc), ", "),
            archiveExpectList(1, 7, "0000000100000000"), "none removed from 10-1/0000000100000000");
        TEST_RESULT_STR(
            strLstJoin(strLstSort(storageListP(
                storageTest, strNewFmt("%s/%s/%s", strPtr(archiveStanzaPath), "10-2", "0000000100000000")), sortOrderAsc), ", "),
            archiveExpectList(1, 7, "0000000100000000"), "none removed from 10-2/0000000100000000");

        //--------------------------------------------------------------------------------------------------------------------------
        TEST_TITLE("archive.info old history db system id not the same as backup.info");

        storagePutP(
            storageNewWriteP(storageTest, archiveInfoFileName),
            harnessInfoChecksumZ(
                "[db]\n"
                "db-id=2\n"
                "db-system-id=6626363367545678089\n"
                "db-version=\"10\"\n"
                "\n"
                "[db:history]\n"
                "1={\"db-id\":6626363367545671234,\"db-version\":\"10\"}\n"
                "2={\"db-id\":6626363367545678089,\"db-version\":\"10\"}"));

        TEST_ERROR(cmdExpire(), FormatError, "archive expiration cannot continue - archive and backup history lists do not match");

        //--------------------------------------------------------------------------------------------------------------------------
        TEST_TITLE("archive.info old history db version not the same as backup.info");

        storagePutP(
            storageNewWriteP(storageTest, archiveInfoFileName),
            harnessInfoChecksumZ(
                "[db]\n"
                "db-id=2\n"
                "db-system-id=6626363367545678089\n"
                "db-version=\"10\"\n"
                "\n"
                "[db:history]\n"
                "1={\"db-id\":6625592122879095702,\"db-version\":\"9.4\"}\n"
                "2={\"db-id\":6626363367545678089,\"db-version\":\"10\"}"));

        TEST_ERROR(cmdExpire(), FormatError, "archive expiration cannot continue - archive and backup history lists do not match");

        //--------------------------------------------------------------------------------------------------------------------------
        TEST_TITLE("archive.info has only current db with same db history id as backup.info");

        storagePutP(storageNewWriteP(storageTest, backupInfoFileName),
            harnessInfoChecksumZ(
                "[backup:current]\n"
                "20181119-152138F={"
                "\"backrest-format\":5,\"backrest-version\":\"2.08dev\","
                "\"backup-archive-start\":\"000000010000000000000002\",\"backup-archive-stop\":\"000000010000000000000002\","
                "\"backup-info-repo-size\":2369186,\"backup-info-repo-size-delta\":2369186,"
                "\"backup-info-size\":20162900,\"backup-info-size-delta\":20162900,"
                "\"backup-timestamp-start\":1542640898,\"backup-timestamp-stop\":1542640911,\"backup-type\":\"full\","
                "\"db-id\":1,\"option-archive-check\":true,\"option-archive-copy\":false,\"option-backup-standby\":false,"
                "\"option-checksum-page\":true,\"option-compress\":true,\"option-hardlink\":false,\"option-online\":true}\n"
                "20181119-152800F={"
                "\"backrest-format\":5,\"backrest-version\":\"2.08dev\","
                "\"backup-archive-start\":\"000000010000000000000004\",\"backup-archive-stop\":\"000000010000000000000004\","
                "\"backup-info-repo-size\":2369186,\"backup-info-repo-size-delta\":2369186,"
                "\"backup-info-size\":20162900,\"backup-info-size-delta\":20162900,"
                "\"backup-timestamp-start\":1542640898,\"backup-timestamp-stop\":1542640911,\"backup-type\":\"full\","
                "\"db-id\":2,\"option-archive-check\":true,\"option-archive-copy\":false,\"option-backup-standby\":false,"
                "\"option-checksum-page\":true,\"option-compress\":true,\"option-hardlink\":false,\"option-online\":true}\n"
                "20181119-152900F={"
                "\"backrest-format\":5,\"backrest-version\":\"2.08dev\","
                "\"backup-archive-start\":\"000000010000000000000006\",\"backup-archive-stop\":\"000000010000000000000006\","
                "\"backup-info-repo-size\":2369186,\"backup-info-repo-size-delta\":2369186,"
                "\"backup-info-size\":20162900,\"backup-info-size-delta\":20162900,"
                "\"backup-timestamp-start\":1542640898,\"backup-timestamp-stop\":1542640911,\"backup-type\":\"full\","
                "\"db-id\":2,\"option-archive-check\":true,\"option-archive-copy\":false,\"option-backup-standby\":false,"
                "\"option-checksum-page\":true,\"option-compress\":true,\"option-hardlink\":false,\"option-online\":true}\n"
                "\n"
                "[db]\n"
                "db-catalog-version=201707211\n"
                "db-control-version=1002\n"
                "db-id=2\n"
                "db-system-id=6626363367545678089\n"
                "db-version=\"10\"\n"
                "\n"
                "[db:history]\n"
                "1={\"db-catalog-version\":201409291,\"db-control-version\":1002,\"db-system-id\":6625592122879095702,"
                    "\"db-version\":\"10\"}\n"
                "2={\"db-catalog-version\":201707211,\"db-control-version\":1002,\"db-system-id\":6626363367545678089,"
                    "\"db-version\":\"10\"}\n"));

        // Write backup.manifest so infoBackup reconstruct produces same results as backup.info on disk and removeExpiredBackup
        // will find backup directories to remove
        storagePutP(
            storageNewWriteP(storageTest, strNewFmt("%s/20181119-152138F/" BACKUP_MANIFEST_FILE, strPtr(backupStanzaPath))),
            BUFSTRDEF("tmp"));
        storagePutP(
            storageNewWriteP(storageTest, strNewFmt("%s/20181119-152800F/" BACKUP_MANIFEST_FILE, strPtr(backupStanzaPath))),
            BUFSTRDEF("tmp"));
        storagePutP(
            storageNewWriteP(storageTest, strNewFmt("%s/20181119-152900F/" BACKUP_MANIFEST_FILE, strPtr(backupStanzaPath))),
            BUFSTRDEF("tmp"));

        storagePutP(
            storageNewWriteP(storageTest, archiveInfoFileName),
            harnessInfoChecksumZ(
                "[db]\n"
                "db-id=2\n"
                "db-system-id=6626363367545678089\n"
                "db-version=\"10\"\n"
                "\n"
                "[db:history]\n"
                "2={\"db-id\":6626363367545678089,\"db-version\":\"10\"}"));

        argList = strLstDup(argListBase);
        strLstAddZ(argList, "--repo1-retention-full=1");
        harnessCfgLoad(cfgCmdExpire, argList);

        // Here, although backup 20181119-152138F of 10-1 will be expired, the WAL in 10-1 will not since the archive.info
        // does not know about that dir. Again, not really realistic since if it is on disk and reconstructed it would have. So
        // here we are testing that things on disk that we are not aware of are not touched.
        TEST_RESULT_VOID(cmdExpire(), "Expire archive that archive.info is aware of");

        harnessLogResult(
            "P00   INFO: expire full backup 20181119-152138F\n"
            "P00   INFO: expire full backup 20181119-152800F\n"
            "P00   INFO: remove expired backup 20181119-152800F\n"
            "P00   INFO: remove expired backup 20181119-152138F");
        TEST_RESULT_STR(
            strLstJoin(strLstSort(storageListP(
                storageTest, strNewFmt("%s/%s/%s", strPtr(archiveStanzaPath), "10-1", "0000000100000000")), sortOrderAsc), ", "),
            archiveExpectList(1, 7, "0000000100000000"), "none removed from 10-1/0000000100000000");
        TEST_RESULT_STR(
            strLstJoin(strLstSort(storageListP(
                storageTest, strNewFmt("%s/%s/%s", strPtr(archiveStanzaPath), "10-2", "0000000100000000")), sortOrderAsc), ", "),
            archiveExpectList(6, 7, "0000000100000000"),
            "all prior to 000000010000000000000006 removed from 10-2/0000000100000000");
    }

    // *****************************************************************************************************************************
<<<<<<< HEAD
    if (testBegin("expireTimeBasedFullBackup()"))
    {
        //--------------------------------------------------------------------------------------------------------------------------
        TEST_TITLE("PLACEHOLDER");

        // TimeMSec minDateToKeepMSec = timeMSec();
        // time_t minDateToKeepSec = (time_t)(minDateToKeepMSec / MSEC_PER_SEC - backupRetentionDays * 24 * 3600);
=======
    if (testBegin("expireAdhocBackup()"))
    {
        // Create backup.info
        storagePutP(storageNewWriteP(storageTest, backupInfoFileName),
            harnessInfoChecksumZ(
                "[backup:current]\n"
                "20181119-152138F={"
                "\"backrest-format\":5,\"backrest-version\":\"2.08dev\","
                "\"backup-archive-start\":\"000000020000000000000001\",\"backup-archive-stop\":\"000000020000000000000001\","
                "\"backup-info-repo-size\":2369186,\"backup-info-repo-size-delta\":2369186,"
                "\"backup-info-size\":20162900,\"backup-info-size-delta\":20162900,"
                "\"backup-timestamp-start\":1542640898,\"backup-timestamp-stop\":1542640911,\"backup-type\":\"full\","
                "\"db-id\":1,\"option-archive-check\":true,\"option-archive-copy\":false,\"option-backup-standby\":false,"
                "\"option-checksum-page\":true,\"option-compress\":true,\"option-hardlink\":false,\"option-online\":true}\n"
                "20181119-152800F={"
                "\"backrest-format\":5,\"backrest-version\":\"2.08dev\","
                "\"backup-archive-start\":\"000000020000000000000002\",\"backup-archive-stop\":\"000000020000000000000002\","
                "\"backup-info-repo-size\":2369186,\"backup-info-repo-size-delta\":2369186,"
                "\"backup-info-size\":20162900,\"backup-info-size-delta\":20162900,"
                "\"backup-timestamp-start\":1542640898,\"backup-timestamp-stop\":1542640911,\"backup-type\":\"full\","
                "\"db-id\":1,\"option-archive-check\":true,\"option-archive-copy\":false,\"option-backup-standby\":false,"
                "\"option-checksum-page\":true,\"option-compress\":true,\"option-hardlink\":false,\"option-online\":true}\n"
                "20181119-152800F_20181119-152152D={"
                "\"backrest-format\":5,\"backrest-version\":\"2.08dev\",\"backup-archive-start\":\"000000020000000000000004\","
                "\"backup-archive-stop\":\"000000020000000000000005\",\"backup-info-repo-size\":2369186,"
                "\"backup-info-repo-size-delta\":346,\"backup-info-size\":20162900,\"backup-info-size-delta\":8428,"
                "\"backup-prior\":\"20181119-152800F\",\"backup-reference\":[\"20181119-152800F\"],"
                "\"backup-timestamp-start\":1542640912,\"backup-timestamp-stop\":1542640915,\"backup-type\":\"diff\","
                "\"db-id\":1,\"option-archive-check\":true,\"option-archive-copy\":false,\"option-backup-standby\":false,"
                "\"option-checksum-page\":true,\"option-compress\":true,\"option-hardlink\":false,\"option-online\":true}\n"
                "20181119-152800F_20181119-152155I={"
                "\"backrest-format\":5,\"backrest-version\":\"2.08dev\",\"backup-archive-start\":\"000000020000000000000007\","
                "\"backup-archive-stop\":\"000000020000000000000007\",\"backup-info-repo-size\":2369186,"
                "\"backup-info-repo-size-delta\":346,\"backup-info-size\":20162900,\"backup-info-size-delta\":8428,"
                "\"backup-prior\":\"20181119-152800F_20181119-152152D\","
                "\"backup-reference\":[\"20181119-152800F\",\"20181119-152800F_20181119-152152D\"],"
                "\"backup-timestamp-start\":1542640912,\"backup-timestamp-stop\":1542640915,\"backup-type\":\"incr\","
                "\"db-id\":1,\"option-archive-check\":true,\"option-archive-copy\":false,\"option-backup-standby\":false,"
                "\"option-checksum-page\":true,\"option-compress\":true,\"option-hardlink\":false,\"option-online\":true}\n"
                "20181119-152800F_20181119-152252D={"
                "\"backrest-format\":5,\"backrest-version\":\"2.08dev\",\"backup-archive-start\":\"000000020000000000000009\","
                "\"backup-archive-stop\":\"000000020000000000000009\",\"backup-info-repo-size\":2369186,"
                "\"backup-info-repo-size-delta\":346,\"backup-info-size\":20162900,\"backup-info-size-delta\":8428,"
                "\"backup-prior\":\"20181119-152800F\",\"backup-reference\":[\"20181119-152800F\"],"
                "\"backup-timestamp-start\":1542640912,\"backup-timestamp-stop\":1542640915,\"backup-type\":\"diff\","
                "\"db-id\":1,\"option-archive-check\":true,\"option-archive-copy\":false,\"option-backup-standby\":false,"
                "\"option-checksum-page\":true,\"option-compress\":true,\"option-hardlink\":false,\"option-online\":true}\n"
                "20181119-152850F={"
                "\"backrest-format\":5,\"backrest-version\":\"2.08dev\","
                "\"backup-archive-start\":\"000000010000000000000002\",\"backup-archive-stop\":\"000000010000000000000004\","
                "\"backup-info-repo-size\":2369186,\"backup-info-repo-size-delta\":2369186,"
                "\"backup-info-size\":20162900,\"backup-info-size-delta\":20162900,"
                "\"backup-timestamp-start\":1542640898,\"backup-timestamp-stop\":1542640911,\"backup-type\":\"full\","
                "\"db-id\":2,\"option-archive-check\":true,\"option-archive-copy\":false,\"option-backup-standby\":false,"
                "\"option-checksum-page\":true,\"option-compress\":true,\"option-hardlink\":false,\"option-online\":true}\n"
                "20181119-152900F={"
                "\"backrest-format\":5,\"backrest-version\":\"2.08dev\","
                "\"backup-archive-start\":\"000000010000000000000006\",\"backup-archive-stop\":\"000000010000000000000007\","
                "\"backup-info-repo-size\":2369186,\"backup-info-repo-size-delta\":2369186,"
                "\"backup-info-size\":20162900,\"backup-info-size-delta\":20162900,"
                "\"backup-timestamp-start\":1542640898,\"backup-timestamp-stop\":1542640911,\"backup-type\":\"full\","
                "\"db-id\":2,\"option-archive-check\":true,\"option-archive-copy\":false,\"option-backup-standby\":false,"
                "\"option-checksum-page\":true,\"option-compress\":true,\"option-hardlink\":false,\"option-online\":true}\n"
                "\n"
                "[db]\n"
                "db-catalog-version=201909212\n"
                "db-control-version=1201\n"
                "db-id=2\n"
                "db-system-id=6626363367545678089\n"
                "db-version=\"12\"\n"
                "\n"
                "[db:history]\n"
                "1={\"db-catalog-version\":201409291,\"db-control-version\":942,\"db-system-id\":6625592122879095702,"
                    "\"db-version\":\"9.4\"}\n"
                "2={\"db-catalog-version\":201909212,\"db-control-version\":1201,\"db-system-id\":6626363367545678089,"
                    "\"db-version\":\"12\"}\n"));

        // Add backup directories with manifest file including a resumable backup dependent on last backup
        storagePutP(
            storageNewWriteP(storageTest, strNewFmt("%s/20181119-152138F/" BACKUP_MANIFEST_FILE,
            strPtr(backupStanzaPath))), BUFSTRDEF("tmp"));
        storagePutP(
            storageNewWriteP(storageTest, strNewFmt("%s/20181119-152800F/" BACKUP_MANIFEST_FILE,
            strPtr(backupStanzaPath))), BUFSTRDEF("tmp"));
        storagePutP(
            storageNewWriteP(storageTest, strNewFmt("%s/20181119-152800F_20181119-152152D/" BACKUP_MANIFEST_FILE,
            strPtr(backupStanzaPath))), BUFSTRDEF("tmp"));
        storagePutP(
            storageNewWriteP(storageTest, strNewFmt("%s/20181119-152800F_20181119-152155I/" BACKUP_MANIFEST_FILE,
            strPtr(backupStanzaPath))), BUFSTRDEF("tmp"));
        storagePutP(
            storageNewWriteP(storageTest, strNewFmt("%s/20181119-152800F_20181119-152252D/" BACKUP_MANIFEST_FILE,
            strPtr(backupStanzaPath))), BUFSTRDEF("tmp"));
        storagePutP(
            storageNewWriteP(storageTest, strNewFmt("%s/20181119-152850F/" BACKUP_MANIFEST_FILE,
            strPtr(backupStanzaPath))), BUFSTRDEF("tmp"));
        storagePutP(
            storageNewWriteP(storageTest, strNewFmt("%s/20181119-152900F/" BACKUP_MANIFEST_FILE,
            strPtr(backupStanzaPath))), BUFSTRDEF("tmp"));
        // Resumable backup
        storagePutP(
            storageNewWriteP(storageTest, strNewFmt("%s/20181119-152900F_20181119-153000I/" BACKUP_MANIFEST_FILE INFO_COPY_EXT,
            strPtr(backupStanzaPath))),
            harnessInfoChecksumZ(
                "[backup]\n"
                "backup-archive-start=\"000000010000000000000008\"\n"
                "backup-label=null\n"
                "backup-prior=\"20181119-152900F\"\n"
                "backup-timestamp-copy-start=0\n"
                "backup-timestamp-start=0\n"
                "backup-timestamp-stop=0\n"
                "backup-type=\"incr\"\n"
                "\n"
                "[backup:db]\n"
                "db-catalog-version=201909212\n"
                "db-control-version=1201\n"
                "db-id=2\n"
                "db-system-id=6626363367545678089\n"
                "db-version=\"12\"\n"
                "\n"
                "[backup:option]\n"
                "option-archive-check=false\n"
                "option-archive-copy=false\n"
                "option-checksum-page=false\n"
                "option-compress=false\n"
                "option-compress-type=\"none\"\n"
                "option-hardlink=false\n"
                "option-online=false\n"
                "\n"
                "[backup:target]\n"
                "pg_data={\"path\":\"{[path]}/pg\",\"type\":\"path\"}\n"
                "\n"
                "[db]\n"
                "postgres={\"db-id\":12980,\"db-last-system-id\":12979}\n"
                "\n"
                "[target:file]\n"
                "pg_data/PG_VERSION={\"size\":3,\"timestamp\":1565282100}\n"
                "\n"
                "[target:file:default]\n"
                "group=\"postgres\"\n"
                "master=false\n"
                "mode=\"0600\"\n"
                "user=\"postgres\"\n"
                "\n"
                "[target:path]\n"
                "pg_data={}\n"
                "\n"
                "[target:path:default]\n"
                "group=\"postgres\"\n"
                "mode=\"0700\"\n"
                "user=\"postgres\"\n"));

        InfoBackup *infoBackup = NULL;
        TEST_ASSIGN(infoBackup, infoBackupLoadFile(storageTest, backupInfoFileName, cipherTypeNone, NULL), "get backup.info");

        // Create "latest" symlink
        const String *latestLink = storagePathP(storageTest, strNewFmt("%s/latest", strPtr(backupStanzaPath)));
        THROW_ON_SYS_ERROR_FMT(
            symlink(strPtr(infoBackupData(infoBackup, infoBackupDataTotal(infoBackup) - 1).backupLabel), strPtr(latestLink)) == -1,
            FileOpenError, "unable to create symlink '%s' to '%s'", strPtr(latestLink),
            strPtr(infoBackupData(infoBackup, infoBackupDataTotal(infoBackup) - 1).backupLabel));

        // Create archive info
        storagePutP(
            storageNewWriteP(storageTest, archiveInfoFileName),
            harnessInfoChecksumZ(
            "[db]\n"
            "db-id=2\n"
            "db-system-id=6626363367545678089\n"
            "db-version=\"12\"\n"
            "\n"
            "[db:history]\n"
            "1={\"db-id\":6625592122879095702,\"db-version\":\"9.4\"}\n"
            "2={\"db-id\":6626363367545678089,\"db-version\":\"12\"}"));

        // Create archive directories and generate archive
        archiveGenerate(storageTest, archiveStanzaPath, 1, 10, "9.4-1", "0000000200000000");
        archiveGenerate(storageTest, archiveStanzaPath, 1, 10, "12-2", "0000000100000000");

        //--------------------------------------------------------------------------------------------------------------------------
        TEST_TITLE("invalid backup label");

        TEST_RESULT_UINT(
            expireAdhocBackup(infoBackup, STRDEF("20201119-123456F_20201119-234567I")), 0,
            "label format OK but backup does not exist");
        harnessLogResult(
            "P00   WARN: backup 20201119-123456F_20201119-234567I does not exist\n"
            "            HINT: run the info command and confirm the backup is listed");

        TEST_ERROR(
            expireAdhocBackup(infoBackup, STRDEF(BOGUS_STR)), OptionInvalidValueError,
            "'" BOGUS_STR "' is not a valid backup label format");

        //--------------------------------------------------------------------------------------------------------------------------
        TEST_TITLE("expire backup and dependent");

        StringList *argList = strLstDup(argListBase);
        strLstAddZ(argList, "--repo1-retention-full=1");
        strLstAddZ(argList, "--set=20181119-152800F_20181119-152152D");
        harnessCfgLoad(cfgCmdExpire, argList);

        // Set the log level to detail so archive expiration messages are seen
        harnessLogLevelSet(logLevelDetail);

        TEST_RESULT_VOID(cmdExpire(), "adhoc expire only backup and dependent");
        TEST_RESULT_BOOL(
            (storageExistsP(storageTest, strNewFmt("%s/20181119-152138F/" BACKUP_MANIFEST_FILE, strPtr(backupStanzaPath))) &&
            storageExistsP(storageTest, strNewFmt("%s/20181119-152800F/" BACKUP_MANIFEST_FILE, strPtr(backupStanzaPath))) &&
            storageExistsP(
                storageTest, strNewFmt("%s/20181119-152800F_20181119-152252D/" BACKUP_MANIFEST_FILE, strPtr(backupStanzaPath))) &&
            storageExistsP(
                storageTest, strNewFmt("%s/20181119-152850F/" BACKUP_MANIFEST_FILE, strPtr(backupStanzaPath))) &&
            storageExistsP(
                storageTest, strNewFmt("%s/20181119-152900F/" BACKUP_MANIFEST_FILE, strPtr(backupStanzaPath))) &&
            storageExistsP(
                storageTest, strNewFmt("%s/20181119-152900F_20181119-153000I/" BACKUP_MANIFEST_FILE INFO_COPY_EXT,
                strPtr(backupStanzaPath))) &&
            !storageExistsP(
                storageTest, strNewFmt("%s/20181119-152800F_20181119-152152D/" BACKUP_MANIFEST_FILE, strPtr(backupStanzaPath))) &&
            !storageExistsP(
                storageTest, strNewFmt("%s/20181119-152800F_20181119-152155I/" BACKUP_MANIFEST_FILE, strPtr(backupStanzaPath)))),
            true, "only adhoc and dependents removed - resumable and all other backups remain");
        TEST_RESULT_STR(storageInfoP(storageRepo(), STRDEF(STORAGE_REPO_BACKUP "/latest")).linkDestination,
            STRDEF("20181119-152900F"), "latest link not updated");
        harnessLogResult(
            "P00   INFO: expire adhoc backup set: 20181119-152800F_20181119-152152D, 20181119-152800F_20181119-152155I\n"
            "P00   INFO: remove expired backup 20181119-152800F_20181119-152155I\n"
            "P00   INFO: remove expired backup 20181119-152800F_20181119-152152D\n"
            "P00 DETAIL: archive retention on backup 20181119-152138F, archiveId = 9.4-1, start = 000000020000000000000001,"
            " stop = 000000020000000000000001\n"
            "P00 DETAIL: archive retention on backup 20181119-152800F, archiveId = 9.4-1, start = 000000020000000000000002\n"
            "P00 DETAIL: no archive to remove, archiveId = 9.4-1\n"
            "P00 DETAIL: archive retention on backup 20181119-152850F, archiveId = 12-2, start = 000000010000000000000002,"
            " stop = 000000010000000000000004\n"
            "P00 DETAIL: archive retention on backup 20181119-152900F, archiveId = 12-2, start = 000000010000000000000006\n"
            "P00 DETAIL: remove archive: archiveId = 12-2, start = 000000010000000000000001, stop = 000000010000000000000001\n"
            "P00 DETAIL: remove archive: archiveId = 12-2, start = 000000010000000000000005, stop = 000000010000000000000005");

        //--------------------------------------------------------------------------------------------------------------------------
        TEST_TITLE("expire full and archive (no dependents)");

        argList = strLstDup(argListBase);
        strLstAddZ(argList, "--repo1-retention-full=1");
        strLstAddZ(argList, "--set=20181119-152138F");
        harnessCfgLoad(cfgCmdExpire, argList);

        TEST_RESULT_VOID(cmdExpire(), "adhoc expire full backup");
        TEST_RESULT_BOOL(
            (storageExistsP(storageTest, strNewFmt("%s/20181119-152800F/" BACKUP_MANIFEST_FILE, strPtr(backupStanzaPath))) &&
            storageExistsP(
                storageTest, strNewFmt("%s/20181119-152800F_20181119-152252D/" BACKUP_MANIFEST_FILE, strPtr(backupStanzaPath))) &&
            storageExistsP(
                storageTest, strNewFmt("%s/20181119-152850F/" BACKUP_MANIFEST_FILE, strPtr(backupStanzaPath))) &&
            storageExistsP(
                storageTest, strNewFmt("%s/20181119-152900F/" BACKUP_MANIFEST_FILE, strPtr(backupStanzaPath))) &&
            storageExistsP(
                storageTest, strNewFmt("%s/20181119-152900F_20181119-153000I/" BACKUP_MANIFEST_FILE INFO_COPY_EXT,
                strPtr(backupStanzaPath))) &&
            !storageExistsP(
                storageTest, strNewFmt("%s/20181119-152138F/" BACKUP_MANIFEST_FILE, strPtr(backupStanzaPath)))),
            true, "only adhoc full removed");
        harnessLogResult(
            "P00   INFO: expire adhoc backup 20181119-152138F\n"
            "P00   INFO: remove expired backup 20181119-152138F\n"
            "P00 DETAIL: archive retention on backup 20181119-152800F, archiveId = 9.4-1, start = 000000020000000000000002\n"
            "P00 DETAIL: remove archive: archiveId = 9.4-1, start = 000000020000000000000001, stop = 000000020000000000000001\n"
            "P00 DETAIL: archive retention on backup 20181119-152850F, archiveId = 12-2, start = 000000010000000000000002,"
            " stop = 000000010000000000000004\n"
            "P00 DETAIL: archive retention on backup 20181119-152900F, archiveId = 12-2, start = 000000010000000000000006\n"
            "P00 DETAIL: no archive to remove, archiveId = 12-2");

        //--------------------------------------------------------------------------------------------------------------------------
        TEST_TITLE("expire latest and resumable");

        argList = strLstDup(argListBase);
        strLstAddZ(argList, "--repo1-retention-full=1");
        strLstAddZ(argList, "--set=20181119-152900F");
        harnessCfgLoad(cfgCmdExpire, argList);

        String *archiveRemaining = strNew("");
        strCatFmt(
            archiveRemaining, "%s, %s",
            strPtr(archiveExpectList(2, 4, "0000000100000000")),
            strPtr(archiveExpectList(6, 10, "0000000100000000")));

        TEST_RESULT_VOID(cmdExpire(), "adhoc expire latest backup");
        TEST_RESULT_BOOL(
            (storageExistsP(storageTest, strNewFmt("%s/20181119-152800F/" BACKUP_MANIFEST_FILE, strPtr(backupStanzaPath))) &&
            storageExistsP(
                storageTest, strNewFmt("%s/20181119-152800F_20181119-152252D/" BACKUP_MANIFEST_FILE, strPtr(backupStanzaPath))) &&
            !storageExistsP(
                storageTest, strNewFmt("%s/20181119-152900F/" BACKUP_MANIFEST_FILE, strPtr(backupStanzaPath))) &&
            !storageExistsP(
                storageTest, strNewFmt("%s/20181119-152900F_20181119-153000I/" BACKUP_MANIFEST_FILE INFO_COPY_EXT,
                strPtr(backupStanzaPath)))),
            true, "latest and resumable removed");
        harnessLogResult(
            "P00   WARN: expiring latest backup 20181119-152900F - the ability to perform point-in-time-recovery (PITR) may be"
            " affected\n"
            "            HINT: non-default settings for 'repo1-retention-archive'/'repo1-retention-archive-type'"
            " (even in prior expires) can cause gaps in the WAL.\n"
            "P00   INFO: expire adhoc backup 20181119-152900F\n"
            "P00   INFO: remove expired backup 20181119-152900F_20181119-153000I\n"
            "P00   INFO: remove expired backup 20181119-152900F\n"
            "P00 DETAIL: archive retention on backup 20181119-152800F, archiveId = 9.4-1, start = 000000020000000000000002\n"
            "P00 DETAIL: no archive to remove, archiveId = 9.4-1\n"
            "P00 DETAIL: archive retention on backup 20181119-152850F, archiveId = 12-2, start = 000000010000000000000002\n"
            "P00 DETAIL: no archive to remove, archiveId = 12-2");
        TEST_RESULT_STR(storageInfoP(storageRepo(), STRDEF(STORAGE_REPO_BACKUP "/latest")).linkDestination,
            STRDEF("20181119-152850F"), "latest link updated");
        TEST_RESULT_STR(
            strLstJoin(strLstSort(storageListP(
                storageTest, strNewFmt("%s/%s/%s", strPtr(archiveStanzaPath), "12-2", "0000000100000000")), sortOrderAsc), ", "),
            archiveRemaining,
            "no archives removed from latest except what was already removed");

        //--------------------------------------------------------------------------------------------------------------------------
        TEST_TITLE("error on expire last full backup in current db-id");

        argList = strLstDup(argListAvoidWarn);
        strLstAddZ(argList, "--set=20181119-152850F");
        harnessCfgLoad(cfgCmdExpire, argList);

        TEST_ERROR(
            cmdExpire(), BackupSetInvalidError,
            "full backup 20181119-152850F cannot be expired until another full backup has been created");

        //--------------------------------------------------------------------------------------------------------------------------
        TEST_TITLE("allow adhoc expire on last full backup in prior db-id");

        argList = strLstDup(argListAvoidWarn);
        strLstAddZ(argList, "--set=20181119-152800F");
        harnessCfgLoad(cfgCmdExpire, argList);

        TEST_RESULT_VOID(cmdExpire(), "adhoc expire last prior db-id backup");
        TEST_RESULT_BOOL(
            (storageExistsP(storageTest, strNewFmt("%s/20181119-152850F/" BACKUP_MANIFEST_FILE, strPtr(backupStanzaPath))) &&
            !storageExistsP(
                storageTest, strNewFmt("%s/20181119-152800F/" BACKUP_MANIFEST_FILE, strPtr(backupStanzaPath))) &&
            !storageExistsP(
                storageTest, strNewFmt("%s/20181119-152800F_20181119-152252D/" BACKUP_MANIFEST_FILE, strPtr(backupStanzaPath)))),
            true, "only last prior backup removed");
        harnessLogResult(
            strPtr(strNewFmt(
            "P00   INFO: expire adhoc backup set: 20181119-152800F, 20181119-152800F_20181119-152252D\n"
            "P00   INFO: remove expired backup 20181119-152800F_20181119-152252D\n"
            "P00   INFO: remove expired backup 20181119-152800F\n"
            "P00   INFO: remove archive path: %s/repo/archive/db/9.4-1\n"
            "P00 DETAIL: archive retention on backup 20181119-152850F, archiveId = 12-2, start = 000000010000000000000002\n"
            "P00 DETAIL: no archive to remove, archiveId = 12-2", testPath())));

        //--------------------------------------------------------------------------------------------------------------------------
        TEST_TITLE("error on expire last full backup on disk");

        argList = strLstDup(argListAvoidWarn);
        strLstAddZ(argList, "--set=20181119-152850F");
        harnessCfgLoad(cfgCmdExpire, argList);

        TEST_ERROR(
            cmdExpire(), BackupSetInvalidError,
            "full backup 20181119-152850F cannot be expired until another full backup has been created");

        //--------------------------------------------------------------------------------------------------------------------------
        TEST_TITLE("adhoc dry-run");

        // Create backup.info
        storagePutP(storageNewWriteP(storageTest, backupInfoFileName),
            harnessInfoChecksumZ(
                "[backup:current]\n"
                "20181119-152850F={"
                "\"backrest-format\":5,\"backrest-version\":\"2.08dev\","
                "\"backup-archive-start\":\"000000010000000000000002\",\"backup-archive-stop\":\"000000010000000000000004\","
                "\"backup-info-repo-size\":2369186,\"backup-info-repo-size-delta\":2369186,"
                "\"backup-info-size\":20162900,\"backup-info-size-delta\":20162900,"
                "\"backup-timestamp-start\":1542640898,\"backup-timestamp-stop\":1542640911,\"backup-type\":\"full\","
                "\"db-id\":2,\"option-archive-check\":true,\"option-archive-copy\":false,\"option-backup-standby\":false,"
                "\"option-checksum-page\":true,\"option-compress\":true,\"option-hardlink\":false,\"option-online\":true}\n"
                "20181119-152850F_20181119-152252D={"
                "\"backrest-format\":5,\"backrest-version\":\"2.08dev\",\"backup-archive-start\":\"000000010000000000000006\","
                "\"backup-archive-stop\":\"000000010000000000000007\",\"backup-info-repo-size\":2369186,"
                "\"backup-info-repo-size-delta\":346,\"backup-info-size\":20162900,\"backup-info-size-delta\":8428,"
                "\"backup-prior\":\"20181119-152850F\",\"backup-reference\":[\"20181119-152850F\"],"
                "\"backup-timestamp-start\":1542640912,\"backup-timestamp-stop\":1542640915,\"backup-type\":\"diff\","
                "\"db-id\":2,\"option-archive-check\":true,\"option-archive-copy\":false,\"option-backup-standby\":false,"
                "\"option-checksum-page\":true,\"option-compress\":true,\"option-hardlink\":false,\"option-online\":true}\n"
                "\n"
                "[db]\n"
                "db-catalog-version=201909212\n"
                "db-control-version=1201\n"
                "db-id=2\n"
                "db-system-id=6626363367545678089\n"
                "db-version=\"12\"\n"
                "\n"
                "[db:history]\n"
                "1={\"db-catalog-version\":201409291,\"db-control-version\":942,\"db-system-id\":6625592122879095702,"
                    "\"db-version\":\"9.4\"}\n"
                "2={\"db-catalog-version\":201909212,\"db-control-version\":1201,\"db-system-id\":6626363367545678089,"
                    "\"db-version\":\"12\"}\n"));

        argList = strLstDup(argListAvoidWarn);
        strLstAddZ(argList, "--set=20181119-152850F_20181119-152252D");
        strLstAddZ(argList, "--dry-run");
        harnessCfgLoad(cfgCmdExpire, argList);

        // Load the backup info. Do not store a manifest file for the adhoc backup for code coverage
        TEST_ASSIGN(infoBackup, infoBackupLoadFile(storageTest, backupInfoFileName, cipherTypeNone, NULL), "get backup.info");

        // Create the manifest file to create the directory then remove the file for code coverage
        storagePutP(
            storageNewWriteP(storageTest, strNewFmt("%s/20181119-152850F_20181119-152252D/" BACKUP_MANIFEST_FILE,
            strPtr(backupStanzaPath))), BUFSTRDEF("tmp"));
        storageRemoveP(
            storageTest, strNewFmt("%s/20181119-152850F_20181119-152252D/" BACKUP_MANIFEST_FILE, strPtr(backupStanzaPath)));

        String *adhocBackupLabel = strNew("20181119-152850F_20181119-152252D");
        TEST_RESULT_UINT(expireAdhocBackup(infoBackup, adhocBackupLabel), 1, "adhoc expire last dependent backup");
        TEST_RESULT_VOID(removeExpiredBackup(infoBackup, adhocBackupLabel), "code coverage: removeExpireBackup with no manifests");
        harnessLogResult(
            "P00   WARN: [DRY-RUN] expiring latest backup 20181119-152850F_20181119-152252D - the ability to perform"
            " point-in-time-recovery (PITR) may be affected\n"
            "            HINT: non-default settings for 'repo1-retention-archive'/'repo1-retention-archive-type'"
            " (even in prior expires) can cause gaps in the WAL.\n"
            "P00   INFO: [DRY-RUN] expire adhoc backup 20181119-152850F_20181119-152252D\n"
            "P00   INFO: [DRY-RUN] remove expired backup 20181119-152850F_20181119-152252D");

        //--------------------------------------------------------------------------------------------------------------------------
        TEST_TITLE("resumable possibly based on adhoc expire backup");

        argList = strLstDup(argListAvoidWarn);
        strLstAddZ(argList, "--set=20181119-152850F_20181119-152252D");
        harnessCfgLoad(cfgCmdExpire, argList);

        // Create backup.info
        storagePutP(storageNewWriteP(storageTest, backupInfoFileName),
            harnessInfoChecksumZ(
                "[backup:current]\n"
                "20181119-152850F={"
                "\"backrest-format\":5,\"backrest-version\":\"2.08dev\","
                "\"backup-archive-start\":\"000000010000000000000002\",\"backup-archive-stop\":\"000000010000000000000004\","
                "\"backup-info-repo-size\":2369186,\"backup-info-repo-size-delta\":2369186,"
                "\"backup-info-size\":20162900,\"backup-info-size-delta\":20162900,"
                "\"backup-timestamp-start\":1542640898,\"backup-timestamp-stop\":1542640911,\"backup-type\":\"full\","
                "\"db-id\":2,\"option-archive-check\":true,\"option-archive-copy\":false,\"option-backup-standby\":false,"
                "\"option-checksum-page\":true,\"option-compress\":true,\"option-hardlink\":false,\"option-online\":true}\n"
                "20181119-152850F_20181119-152252D={"
                "\"backrest-format\":5,\"backrest-version\":\"2.08dev\",\"backup-archive-start\":\"000000010000000000000006\","
                "\"backup-archive-stop\":\"000000010000000000000007\",\"backup-info-repo-size\":2369186,"
                "\"backup-info-repo-size-delta\":346,\"backup-info-size\":20162900,\"backup-info-size-delta\":8428,"
                "\"backup-prior\":\"20181119-152850F\",\"backup-reference\":[\"20181119-152850F\"],"
                "\"backup-timestamp-start\":1542640912,\"backup-timestamp-stop\":1542640915,\"backup-type\":\"diff\","
                "\"db-id\":2,\"option-archive-check\":true,\"option-archive-copy\":false,\"option-backup-standby\":false,"
                "\"option-checksum-page\":true,\"option-compress\":true,\"option-hardlink\":false,\"option-online\":true}\n"
                "\n"
                "[db]\n"
                "db-catalog-version=201909212\n"
                "db-control-version=1201\n"
                "db-id=2\n"
                "db-system-id=6626363367545678089\n"
                "db-version=\"12\"\n"
                "\n"
                "[db:history]\n"
                "1={\"db-catalog-version\":201409291,\"db-control-version\":942,\"db-system-id\":6625592122879095702,"
                    "\"db-version\":\"9.4\"}\n"
                "2={\"db-catalog-version\":201909212,\"db-control-version\":1201,\"db-system-id\":6626363367545678089,"
                    "\"db-version\":\"12\"}\n"));

        // Adhoc backup and resumable backup manifests
        storagePutP(
            storageNewWriteP(storageTest, strNewFmt("%s/20181119-152850F_20181119-152252D/" BACKUP_MANIFEST_FILE,
            strPtr(backupStanzaPath))), BUFSTRDEF("tmp"));
        storagePutP(
            storageNewWriteP(storageTest, strNewFmt("%s/20181119-152850F_20181200-152252D/" BACKUP_MANIFEST_FILE INFO_COPY_EXT,
            strPtr(backupStanzaPath))),
            harnessInfoChecksumZ(
                "[backup]\n"
                "backup-archive-start=\"000000010000000000000009\"\n"
                "backup-label=null\n"
                "backup-prior=\"20181119-152850F\"\n"
                "backup-timestamp-copy-start=0\n"
                "backup-timestamp-start=0\n"
                "backup-timestamp-stop=0\n"
                "backup-type=\"incr\"\n"
                "\n"
                "[backup:db]\n"
                "db-catalog-version=201909212\n"
                "db-control-version=1201\n"
                "db-id=2\n"
                "db-system-id=6626363367545678089\n"
                "db-version=\"12\"\n"
                "\n"
                "[backup:option]\n"
                "option-archive-check=false\n"
                "option-archive-copy=false\n"
                "option-checksum-page=false\n"
                "option-compress=false\n"
                "option-compress-type=\"none\"\n"
                "option-hardlink=false\n"
                "option-online=false\n"
                "\n"
                "[backup:target]\n"
                "pg_data={\"path\":\"{[path]}/pg\",\"type\":\"path\"}\n"
                "\n"
                "[db]\n"
                "postgres={\"db-id\":12980,\"db-last-system-id\":12979}\n"
                "\n"
                "[target:file]\n"
                "pg_data/PG_VERSION={\"size\":3,\"timestamp\":1565282100}\n"
                "\n"
                "[target:file:default]\n"
                "group=\"postgres\"\n"
                "master=false\n"
                "mode=\"0600\"\n"
                "user=\"postgres\"\n"
                "\n"
                "[target:path]\n"
                "pg_data={}\n"
                "\n"
                "[target:path:default]\n"
                "group=\"postgres\"\n"
                "mode=\"0700\"\n"
                "user=\"postgres\"\n"));

        archiveGenerate(storageTest, archiveStanzaPath, 2, 10, "12-2", "0000000100000000");

        TEST_RESULT_VOID(cmdExpire(), "adhoc expire latest with resumable possibly based on it");
        harnessLogResult(
            "P00   WARN: expiring latest backup 20181119-152850F_20181119-152252D - the ability to perform point-in-time-recovery"
            " (PITR) may be affected\n"
            "            HINT: non-default settings for 'repo1-retention-archive'/'repo1-retention-archive-type'"
            " (even in prior expires) can cause gaps in the WAL.\n"
            "P00   INFO: expire adhoc backup 20181119-152850F_20181119-152252D\n"
            "P00   INFO: remove expired backup 20181119-152850F_20181119-152252D\n"
            "P00 DETAIL: archive retention on backup 20181119-152850F, archiveId = 12-2, start = 000000010000000000000002\n"
            "P00 DETAIL: no archive to remove, archiveId = 12-2");

        harnessLogLevelReset();
>>>>>>> 1158e7d6
    }

    // *****************************************************************************************************************************
    if (testBegin("archiveIdComparator()"))
    {
        //--------------------------------------------------------------------------------------------------------------------------
        TEST_TITLE("archiveId comparator sorting");

        StringList *list = strLstNewParam(archiveIdComparator);

        strLstAddZ(list, "10-4");
        strLstAddZ(list, "11-10");
        strLstAddZ(list, "9.6-1");

        TEST_RESULT_STR_Z(strLstJoin(strLstSort(list, sortOrderAsc), ", "), "9.6-1, 10-4, 11-10", "sort ascending");

        strLstAddZ(list, "9.4-2");
        TEST_RESULT_STR_Z(strLstJoin(strLstSort(list, sortOrderDesc), ", "), "11-10, 10-4, 9.4-2, 9.6-1", "sort descending");
    }

    FUNCTION_HARNESS_RESULT_VOID();
}<|MERGE_RESOLUTION|>--- conflicted
+++ resolved
@@ -1274,15 +1274,6 @@
     }
 
     // *****************************************************************************************************************************
-<<<<<<< HEAD
-    if (testBegin("expireTimeBasedFullBackup()"))
-    {
-        //--------------------------------------------------------------------------------------------------------------------------
-        TEST_TITLE("PLACEHOLDER");
-
-        // TimeMSec minDateToKeepMSec = timeMSec();
-        // time_t minDateToKeepSec = (time_t)(minDateToKeepMSec / MSEC_PER_SEC - backupRetentionDays * 24 * 3600);
-=======
     if (testBegin("expireAdhocBackup()"))
     {
         // Create backup.info
@@ -1819,7 +1810,6 @@
             "P00 DETAIL: no archive to remove, archiveId = 12-2");
 
         harnessLogLevelReset();
->>>>>>> 1158e7d6
     }
 
     // *****************************************************************************************************************************
