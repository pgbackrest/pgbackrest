--- conflicted
+++ resolved
@@ -168,13 +168,6 @@
         harnessCfgLoad(strLstSize(argList), strLstPtr(argList));
 
         TEST_RESULT_VOID(
-<<<<<<< HEAD
-            storagePutNP(storageNewWriteNP(storageTest, strNewFmt("%s/%s", strPtr(full1Path), MANIFEST_FILE)),
-                BUFSTRDEF(BOGUS_STR)), "full1 put manifest");
-        TEST_RESULT_VOID(
-            storagePutNP(storageNewWriteNP(storageTest, strNewFmt("%s/%s", strPtr(full1Path), MANIFEST_FILE ".copy")),
-                BUFSTRDEF(BOGUS_STR)), "full1 put manifest copy");
-=======
             storagePutNP(
                 storageNewWriteNP(storageTest, strNewFmt("%s/%s", strPtr(full1Path), MANIFEST_FILE)), BUFSTRDEF(BOGUS_STR)),
                 "full1 put manifest");
@@ -183,7 +176,6 @@
                 storageNewWriteNP(
                     storageTest, strNewFmt("%s/%s", strPtr(full1Path), MANIFEST_FILE ".copy")), BUFSTRDEF(BOGUS_STR)),
             "full1 put manifest copy");
->>>>>>> dde0c2b0
         TEST_RESULT_VOID(
             storagePutNP(storageNewWriteNP(storageTest, strNewFmt("%s/%s", strPtr(full1Path), "bogus")),
                 BUFSTRDEF(BOGUS_STR)), "full1 put extra file");
