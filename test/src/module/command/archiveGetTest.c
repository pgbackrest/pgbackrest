/***********************************************************************************************************************************
Test Archive Get Command
***********************************************************************************************************************************/
#include "common/compress/helper.h"
#include "common/harnessConfig.h"
#include "common/harnessFork.h"
#include "common/io/bufferRead.h"
#include "common/io/bufferWrite.h"
#include "postgres/interface.h"
#include "postgres/version.h"
#include "storage/posix/storage.h"

#include "common/harnessInfo.h"
#include "common/harnessStorage.h"

/***********************************************************************************************************************************
Test Run
***********************************************************************************************************************************/
void
testRun(void)
{
    FUNCTION_HARNESS_VOID();

    Storage *storageTest = storagePosixNewP(strNew(testPath()), .write = true);

    // *****************************************************************************************************************************
    if (testBegin("archiveGetCheck()"))
    {
        // Load Parameters
        StringList *argList = strLstNew();
        strLstAddZ(argList, "--stanza=test1");
        strLstAdd(argList, strNewFmt("--repo1-path=%s/repo", testPath()));
        strLstAdd(argList, strNewFmt("--pg1-path=%s/pg", testPath()));
        harnessCfgLoad(cfgCmdArchiveGet, argList);

        // Create pg_control file
        storagePutP(
            storageNewWriteP(storageTest, strNew("pg/" PG_PATH_GLOBAL "/" PG_FILE_PGCONTROL)),
            pgControlTestToBuffer((PgControl){.version = PG_VERSION_10, .systemId = 0xFACEFACEFACEFACE}));

        // Control and archive info mismatch
        // -------------------------------------------------------------------------------------------------------------------------
        storagePutP(
            storageNewWriteP(storageTest, strNew("repo/archive/test1/archive.info")),
            harnessInfoChecksumZ(
                "[db]\n"
                "db-id=1\n"
                "\n"
                "[db:history]\n"
                "1={\"db-id\":5555555555555555555,\"db-version\":\"9.4\"}\n"));

        TEST_ERROR(
            archiveGetCheck(strNew("876543218765432187654321"), cipherTypeNone, NULL), ArchiveMismatchError,
            "unable to retrieve the archive id for database version '10' and system-id '18072658121562454734'");

        // Nothing to find in empty archive dir
        // -------------------------------------------------------------------------------------------------------------------------
        storagePutP(
            storageNewWriteP(storageTest, strNew("repo/archive/test1/archive.info")),
            harnessInfoChecksumZ(
                "[db]\n"
                "db-id=3\n"
                "\n"
                "[db:history]\n"
                "1={\"db-id\":5555555555555555555,\"db-version\":\"9.4\"}\n"
                "2={\"db-id\":18072658121562454734,\"db-version\":\"10\"}\n"
                "3={\"db-id\":18072658121562454734,\"db-version\":\"9.6\"}\n"
                "4={\"db-id\":18072658121562454734,\"db-version\":\"10\"}"));

        TEST_RESULT_STR(
            archiveGetCheck(strNew("876543218765432187654321"), cipherTypeNone, NULL).archiveFileActual, NULL, "no segment found");

        // Write segment into an older archive path
        // -------------------------------------------------------------------------------------------------------------------------
        storagePutP(
            storageNewWriteP(
                storageTest,
                strNew(
                    "repo/archive/test1/10-2/8765432187654321/876543218765432187654321-aaaaaaaaaaaaaaaaaaaaaaaaaaaaaaaaaaaaaaaa")),
            NULL);

        TEST_RESULT_STR_Z(
            archiveGetCheck(strNew("876543218765432187654321"), cipherTypeNone, NULL).archiveFileActual,
            "10-2/8765432187654321/876543218765432187654321-aaaaaaaaaaaaaaaaaaaaaaaaaaaaaaaaaaaaaaaa", "segment found");

        // Write segment into an newer archive path
        // -------------------------------------------------------------------------------------------------------------------------
        storagePutP(
            storageNewWriteP(
                storageTest,
                strNew(
                    "repo/archive/test1/10-4/8765432187654321/876543218765432187654321-bbbbbbbbbbbbbbbbbbbbbbbbbbbbbbbbbbbbbbbb")),
            NULL);

        TEST_RESULT_STR_Z(
            archiveGetCheck(strNew("876543218765432187654321"), cipherTypeNone, NULL).archiveFileActual,
            "10-4/8765432187654321/876543218765432187654321-bbbbbbbbbbbbbbbbbbbbbbbbbbbbbbbbbbbbbbbb", "newer segment found");

        // Get history file
        // -------------------------------------------------------------------------------------------------------------------------
        TEST_RESULT_STR(
            archiveGetCheck(strNew("00000009.history"), cipherTypeNone, NULL).archiveFileActual, NULL, "history file not found");

        storagePutP(storageNewWriteP(storageTest, strNew("repo/archive/test1/10-4/00000009.history")), NULL);

        TEST_RESULT_STR_Z(
            archiveGetCheck(strNew("00000009.history"), cipherTypeNone, NULL).archiveFileActual, "10-4/00000009.history",
            "history file found");
    }

    // *****************************************************************************************************************************
<<<<<<< HEAD
    if (testBegin("archiveGetFile()"))
    {
        // Load Parameters
        StringList *argList = strLstNew();
        strLstAddZ(argList, "--stanza=test1");
        hrnCfgArgKeyRawZ(argList, cfgOptRepoPath, 1, "/repo-bogus");
        hrnCfgArgKeyRawFmt(argList, cfgOptRepoPath, 2, "%s/repo", testPath());
        hrnCfgArgRawZ(argList, cfgOptRepo, "2");
        strLstAdd(argList, strNewFmt("--pg1-path=%s/db", testPath()));
        harnessCfgLoad(cfgCmdArchiveGet, argList);

        // Create pg_control file
        storagePutP(
            storageNewWriteP(storageTest, strNew("db/" PG_PATH_GLOBAL "/" PG_FILE_PGCONTROL)),
            pgControlTestToBuffer((PgControl){.version = PG_VERSION_10, .systemId = 0xFACEFACEFACEFACE}));

        // Create archive.info
        storagePutP(
            storageNewWriteP(storageTest, strNew("repo/archive/test1/archive.info")),
            harnessInfoChecksumZ(
                "[db]\n"
                "db-id=1\n"
                "\n"
                "[db:history]\n"
                "1={\"db-id\":18072658121562454734,\"db-version\":\"10\"}"));

        // Nothing to copy
        // -------------------------------------------------------------------------------------------------------------------------
        String *archiveFile = strNew("01ABCDEF01ABCDEF01ABCDEF");
        String *walDestination = strNewFmt("%s/db/pg_wal/RECOVERYXLOG", testPath());
        storagePathCreateP(storageTest, strPath(walDestination));

        TEST_RESULT_INT(
            archiveGetFile(storageTest, archiveFile, walDestination, false, cipherTypeNone, NULL), 1, "WAL segment missing");

        // Create a WAL segment to copy
        // -------------------------------------------------------------------------------------------------------------------------
        Buffer *buffer = bufNew(16 * 1024 * 1024);
        memset(bufPtr(buffer), 0, bufSize(buffer));
        bufUsedSet(buffer, bufSize(buffer));

        storagePutP(
            storageNewWriteP(
                storageTest,
                strNew(
                    "repo/archive/test1/10-1/01ABCDEF01ABCDEF/01ABCDEF01ABCDEF01ABCDEF-aaaaaaaaaaaaaaaaaaaaaaaaaaaaaaaaaaaaaaaa")),
            buffer);

        TEST_RESULT_INT(
            archiveGetFile(storageTest, archiveFile, walDestination, false, cipherTypeNone, NULL), 0, "WAL segment copied");
        TEST_RESULT_BOOL(storageExistsP(storageTest, walDestination), true, "  check exists");
        TEST_RESULT_UINT(storageInfoP(storageTest, walDestination).size, 16 * 1024 * 1024, "  check size");

        storageRemoveP(
            storageTest,
            strNew("repo/archive/test1/10-1/01ABCDEF01ABCDEF/01ABCDEF01ABCDEF01ABCDEF-aaaaaaaaaaaaaaaaaaaaaaaaaaaaaaaaaaaaaaaa"),
            .errorOnMissing = true);
        storageRemoveP(storageTest, walDestination, .errorOnMissing = true);

        // Create a compressed WAL segment to copy
        // -------------------------------------------------------------------------------------------------------------------------
        StorageWrite *infoWrite = storageNewWriteP(storageTest, strNew("repo/archive/test1/archive.info"));

        ioFilterGroupAdd(
            ioWriteFilterGroup(storageWriteIo(infoWrite)), cipherBlockNew(cipherModeEncrypt, cipherTypeAes256Cbc,
            BUFSTRDEF("12345678"), NULL));

        storagePutP(
            infoWrite,
            harnessInfoChecksumZ(
                "[cipher]\n"
                "cipher-pass=\"worstpassphraseever\"\n"
                "\n"
                "[db]\n"
                "db-id=1\n"
                "\n"
                "[db:history]\n"
                "1={\"db-id\":18072658121562454734,\"db-version\":\"10\"}"));

        StorageWrite *destination = storageNewWriteP(
            storageTest,
            strNew(
                "repo/archive/test1/10-1/01ABCDEF01ABCDEF/01ABCDEF01ABCDEF01ABCDEF-aaaaaaaaaaaaaaaaaaaaaaaaaaaaaaaaaaaaaaaa.gz"));

        IoFilterGroup *filterGroup = ioWriteFilterGroup(storageWriteIo(destination));
        ioFilterGroupAdd(filterGroup, compressFilter(compressTypeGz, 3));
        ioFilterGroupAdd(
            filterGroup, cipherBlockNew(cipherModeEncrypt, cipherTypeAes256Cbc, BUFSTRDEF("worstpassphraseever"), NULL));
        storagePutP(destination, buffer);

        TEST_RESULT_INT(
            archiveGetFile(
                storageTest, archiveFile, walDestination, false, cipherTypeAes256Cbc, strNew("12345678")), 0, "WAL segment copied");
        TEST_RESULT_BOOL(storageExistsP(storageTest, walDestination), true, "  check exists");
        TEST_RESULT_UINT(storageInfoP(storageTest, walDestination).size, 16 * 1024 * 1024, "  check size");

        // Check protocol function directly
        // -------------------------------------------------------------------------------------------------------------------------
        argList = strLstNew();
        strLstAddZ(argList, "--stanza=test1");
        strLstAdd(argList, strNewFmt("--repo1-path=%s/repo", testPath()));
        strLstAdd(argList, strNewFmt("--pg1-path=%s/db", testPath()));
        strLstAdd(argList, strNewFmt("--spool-path=%s/spool", testPath()));
        strLstAddZ(argList, "--" CFGOPT_ARCHIVE_ASYNC);
        strLstAddZ(argList, "--repo1-cipher-type=aes-256-cbc");
        setenv("PGBACKREST_REPO1_CIPHER_PASS", "12345678", true);
        harnessCfgLoadRole(cfgCmdArchiveGet, cfgCmdRoleAsync, argList);
        unsetenv("PGBACKREST_REPO1_CIPHER_PASS");

        storagePathCreateP(storageTest, strNew("spool/archive/test1/in"));

        VariantList *paramList = varLstNew();
        varLstAdd(paramList, varNewStr(archiveFile));

        TEST_RESULT_BOOL(
            archiveGetProtocol(PROTOCOL_COMMAND_ARCHIVE_GET_STR, paramList, server), true, "protocol archive get");
        TEST_RESULT_STR_Z(strNewBuf(serverWrite), "{\"out\":0}\n", "check result");
        TEST_RESULT_BOOL(
            storageExistsP(storageTest, strNewFmt("spool/archive/test1/in/%s", strZ(archiveFile))), true, "  check exists");

        bufUsedSet(serverWrite, 0);

        // Check invalid protocol function
        // -------------------------------------------------------------------------------------------------------------------------
        TEST_RESULT_BOOL(archiveGetProtocol(strNew(BOGUS_STR), paramList, server), false, "invalid function");
    }

    // *****************************************************************************************************************************
=======
>>>>>>> f35d69c1
    if (testBegin("queueNeed()"))
    {
        StringList *argList = strLstNew();
        strLstAddZ(argList, "--stanza=test1");
        strLstAddZ(argList, "--archive-async");
        hrnCfgArgRawZ(argList, cfgOptPgPath, "/unused");
        strLstAdd(argList, strNewFmt("--spool-path=%s/spool", testPath()));
        harnessCfgLoad(cfgCmdArchiveGet, argList);

        size_t queueSize = 16 * 1024 * 1024;
        size_t walSegmentSize = 16 * 1024 * 1024;

        TEST_ERROR_FMT(
            queueNeed(strNew("000000010000000100000001"), false, queueSize, walSegmentSize, PG_VERSION_92),
            PathMissingError, "unable to list file info for missing path '%s/spool/archive/test1/in'", testPath());

        // -------------------------------------------------------------------------------------------------------------------------
        storagePathCreateP(storageSpoolWrite(), strNew(STORAGE_SPOOL_ARCHIVE_IN));

        TEST_RESULT_STRLST_Z(
            queueNeed(STRDEF("000000010000000100000001"), false, queueSize, walSegmentSize, PG_VERSION_92),
            "000000010000000100000001\n000000010000000100000002\n", "queue size smaller than min");

        // -------------------------------------------------------------------------------------------------------------------------
        queueSize = (16 * 1024 * 1024) * 3;

        TEST_RESULT_STRLST_Z(
            queueNeed(strNew("000000010000000100000001"), false, queueSize, walSegmentSize, PG_VERSION_92),
            "000000010000000100000001\n000000010000000100000002\n000000010000000100000003\n", "empty queue");

        // -------------------------------------------------------------------------------------------------------------------------
        Buffer *walSegmentBuffer = bufNew(walSegmentSize);
        memset(bufPtr(walSegmentBuffer), 0, walSegmentSize);

        HRN_STORAGE_PUT(storageSpoolWrite(), STORAGE_SPOOL_ARCHIVE_IN "/0000000100000001000000FE", walSegmentBuffer);
        HRN_STORAGE_PUT(storageSpoolWrite(), STORAGE_SPOOL_ARCHIVE_IN "/0000000100000001000000FF", walSegmentBuffer);

        TEST_RESULT_STRLST_Z(
            queueNeed(strNew("0000000100000001000000FE"), false, queueSize, walSegmentSize, PG_VERSION_92),
            "000000010000000200000000\n000000010000000200000001\n", "queue has wal < 9.3");

        TEST_RESULT_STRLST_Z(
            storageListP(storageSpoolWrite(), strNew(STORAGE_SPOOL_ARCHIVE_IN)), "0000000100000001000000FE\n", "check queue");

        // -------------------------------------------------------------------------------------------------------------------------
        walSegmentSize = 1024 * 1024;
        queueSize = walSegmentSize * 5;

        HRN_STORAGE_PUT_Z(storageSpoolWrite(), STORAGE_SPOOL_ARCHIVE_IN "/junk", "JUNK");
        HRN_STORAGE_PUT(storageSpoolWrite(), STORAGE_SPOOL_ARCHIVE_IN "/000000010000000A00000FFE", walSegmentBuffer);
        HRN_STORAGE_PUT(storageSpoolWrite(), STORAGE_SPOOL_ARCHIVE_IN "/000000010000000A00000FFF", walSegmentBuffer);

        TEST_RESULT_STRLST_Z(
            queueNeed(strNew("000000010000000A00000FFD"), true, queueSize, walSegmentSize, PG_VERSION_11),
            "000000010000000B00000000\n000000010000000B00000001\n000000010000000B00000002\n", "queue has wal >= 9.3");

        TEST_STORAGE_LIST(storageSpool(), STORAGE_SPOOL_ARCHIVE_IN, "000000010000000A00000FFE\n000000010000000A00000FFF\n");
    }

    // *****************************************************************************************************************************
    if (testBegin("cmdArchiveGetAsync()"))
    {
        harnessLogLevelSet(logLevelDetail);

        // Arguments that must be included
        StringList *argBaseList = strLstNew();
        hrnCfgArgRawZ(argBaseList, cfgOptPgPath, TEST_PATH_PG);
        hrnCfgArgRawZ(argBaseList, cfgOptRepoPath, TEST_PATH_REPO);
        hrnCfgArgRawZ(argBaseList, cfgOptSpoolPath, TEST_PATH_SPOOL);
        hrnCfgArgRawBool(argBaseList, cfgOptArchiveAsync, true);
        hrnCfgArgRawZ(argBaseList, cfgOptStanza, "test2");

        // -------------------------------------------------------------------------------------------------------------------------
        TEST_TITLE("command must be run on the pg host");

        StringList *argList = strLstDup(argBaseList);
        hrnCfgArgRawZ(argList, cfgOptPgHost, BOGUS_STR);
        harnessCfgLoadRole(cfgCmdArchiveGet, cfgCmdRoleAsync, argList);

        TEST_ERROR(cmdArchiveGetAsync(), HostInvalidError, "archive-get command must be run on the PostgreSQL host");

        TEST_STORAGE_LIST(storageSpoolWrite(), STORAGE_SPOOL_ARCHIVE_IN, "global.error\n", .remove = true);

        // -------------------------------------------------------------------------------------------------------------------------
        TEST_TITLE("error on no segments");

        argList = strLstDup(argBaseList);
        harnessCfgLoadRole(cfgCmdArchiveGet, cfgCmdRoleAsync, argList);

        TEST_ERROR(cmdArchiveGetAsync(), ParamInvalidError, "at least one wal segment is required");

        TEST_STORAGE_LIST(storageSpoolWrite(), STORAGE_SPOOL_ARCHIVE_IN, "global.error\n", .remove = true);

        // -------------------------------------------------------------------------------------------------------------------------
        TEST_TITLE("no segments to find");

        HRN_STORAGE_PUT(
            storagePgWrite(), PG_PATH_GLOBAL "/" PG_FILE_PGCONTROL,
            pgControlTestToBuffer((PgControl){.version = PG_VERSION_10, .systemId = 0xFACEFACEFACEFACE}));

        HRN_INFO_PUT(
            storageRepoWrite(), INFO_ARCHIVE_PATH_FILE,
            "[db]\n"
            "db-id=1\n"
            "\n"
            "[db:history]\n"
            "1={\"db-id\":18072658121562454734,\"db-version\":\"10\"}\n");

        strLstAddZ(argList, "000000010000000100000001");
        harnessCfgLoadRole(cfgCmdArchiveGet, cfgCmdRoleAsync, argList);

        TEST_RESULT_VOID(cmdArchiveGetAsync(), "get async");

        harnessLogResult(
            "P00   INFO: get 1 WAL file(s) from archive: 000000010000000100000001\n"
            "P01 DETAIL: unable to find 000000010000000100000001 in the archive");

        TEST_STORAGE_LIST(storageSpoolWrite(), STORAGE_SPOOL_ARCHIVE_IN, "000000010000000100000001.ok\n", .remove = true);

        // -------------------------------------------------------------------------------------------------------------------------
        TEST_TITLE("error on invalid compressed segment");

        HRN_STORAGE_PUT_EMPTY(
            storageRepoWrite(), STORAGE_REPO_ARCHIVE "/10-1/000000010000000100000001-abcdabcdabcdabcdabcdabcdabcdabcdabcdabcd.gz");

        TEST_RESULT_VOID(cmdArchiveGetAsync(), "get async");

        harnessLogResult(
            "P00   INFO: get 1 WAL file(s) from archive: 000000010000000100000001\n"
            "P01   WARN: could not get 000000010000000100000001 from the archive (will be retried):"
                " [29] raised from local-1 protocol: unexpected eof in compressed data");

        TEST_STORAGE_LIST(
            storageSpool(), STORAGE_SPOOL_ARCHIVE_IN, "000000010000000100000001.error\n000000010000000100000001.pgbackrest.tmp\n");
        TEST_STORAGE_REMOVE(storageSpoolWrite(), STORAGE_SPOOL_ARCHIVE_IN "/000000010000000100000001.error");

        TEST_STORAGE_REMOVE(
            storageRepoWrite(), STORAGE_REPO_ARCHIVE "/10-1/000000010000000100000001-abcdabcdabcdabcdabcdabcdabcdabcdabcdabcd.gz");

        // -------------------------------------------------------------------------------------------------------------------------
        TEST_TITLE("single segment");

        HRN_STORAGE_PUT_EMPTY(
            storageRepoWrite(), STORAGE_REPO_ARCHIVE "/10-1/000000010000000100000001-abcdabcdabcdabcdabcdabcdabcdabcdabcdabcd");

        // There should be a temp file left over. Make sure it still exists to test that temp files are removed on retry.
        TEST_STORAGE_EXISTS(storageSpool(), STORAGE_SPOOL_ARCHIVE_IN "/000000010000000100000001.pgbackrest.tmp");

        TEST_RESULT_VOID(cmdArchiveGetAsync(), "archive async");

        harnessLogResult(
            "P00   INFO: get 1 WAL file(s) from archive: 000000010000000100000001\n"
            "P01 DETAIL: found 000000010000000100000001 in the archive");

        TEST_STORAGE_LIST(storageSpoolWrite(), STORAGE_SPOOL_ARCHIVE_IN, "000000010000000100000001\n", .remove = true);

        // -------------------------------------------------------------------------------------------------------------------------
        TEST_TITLE("multiple segments where some are missing or errored");

        argList = strLstDup(argBaseList);
        strLstAddZ(argList, "000000010000000100000001");
        strLstAddZ(argList, "000000010000000100000002");
        strLstAddZ(argList, "000000010000000100000003");
        harnessCfgLoadRole(cfgCmdArchiveGet, cfgCmdRoleAsync, argList);

        // Create segment duplicates
        HRN_STORAGE_PUT_EMPTY(
            storageRepoWrite(), STORAGE_REPO_ARCHIVE "/10-1/000000010000000100000003-aaaaaaaaaaaaaaaaaaaaaaaaaaaaaaaaaaaaaaaa");
        HRN_STORAGE_PUT_EMPTY(
            storageRepoWrite(), STORAGE_REPO_ARCHIVE "/10-1/000000010000000100000003-bbbbbbbbbbbbbbbbbbbbbbbbbbbbbbbbbbbbbbbb");

        TEST_RESULT_VOID(cmdArchiveGetAsync(), "archive async");

        harnessLogResult(
            "P00   INFO: get 3 WAL file(s) from archive: 000000010000000100000001...000000010000000100000003\n"
            "P01 DETAIL: found 000000010000000100000001 in the archive\n"
            "P01 DETAIL: unable to find 000000010000000100000002 in the archive\n"
            "P01   WARN: could not get 000000010000000100000003 from the archive (will be retried): "
                "[45] raised from local-1 protocol: duplicates found in archive for WAL segment 000000010000000100000003: "
                "000000010000000100000003-aaaaaaaaaaaaaaaaaaaaaaaaaaaaaaaaaaaaaaaa, "
                "000000010000000100000003-bbbbbbbbbbbbbbbbbbbbbbbbbbbbbbbbbbbbbbbb\n"
            "            HINT: are multiple primaries archiving to this stanza?");

        TEST_STORAGE_LIST(
            storageSpoolWrite(), STORAGE_SPOOL_ARCHIVE_IN,
            "000000010000000100000001\n000000010000000100000002.ok\n000000010000000100000003.error\n",
            .remove = true);

        // -------------------------------------------------------------------------------------------------------------------------
        TEST_TITLE("global error on invalid executable");

        argList = strLstNew();
        strLstAddZ(argList, "pgbackrest-bogus");
        hrnCfgArgRawZ(argList, cfgOptPgPath, TEST_PATH_PG);
        hrnCfgArgRawZ(argList, cfgOptRepoPath, TEST_PATH_REPO);
        hrnCfgArgRawZ(argList, cfgOptSpoolPath, TEST_PATH_SPOOL);
        hrnCfgArgRawBool(argList, cfgOptArchiveAsync, true);
        hrnCfgArgRawZ(argList, cfgOptStanza, "test2");
        strLstAddZ(argList, CFGCMD_ARCHIVE_GET ":" CONFIG_COMMAND_ROLE_ASYNC);
        strLstAddZ(argList, "000000010000000100000001");
        strLstAddZ(argList, "000000010000000100000002");
        strLstAddZ(argList, "000000010000000100000003");
        harnessCfgLoadRaw(strLstSize(argList), strLstPtr(argList));

        TEST_ERROR(
            cmdArchiveGetAsync(), ExecuteError,
            "local-1 process terminated unexpectedly [102]: unable to execute 'pgbackrest-bogus': [2] No such file or directory");

        harnessLogResult(
            "P00   INFO: get 3 WAL file(s) from archive: 000000010000000100000001...000000010000000100000003");

        TEST_RESULT_STR_Z(
            strNewBuf(storageGetP(storageNewReadP(storageSpool(), strNew(STORAGE_SPOOL_ARCHIVE_IN "/global.error")))),
            "102\nlocal-1 process terminated unexpectedly [102]: unable to execute 'pgbackrest-bogus': "
                "[2] No such file or directory",
            "check global error");

        TEST_STORAGE_LIST(storageSpoolWrite(), STORAGE_SPOOL_ARCHIVE_IN, "global.error\n", .remove = true);
    }

    // *****************************************************************************************************************************
    if (testBegin("cmdArchiveGet()"))
    {
        harnessLogLevelSet(logLevelDetail);

        // Arguments that must be included. Use raw config here because we need to keep the
        StringList *argBaseList = strLstNew();
        strLstAddZ(argBaseList, "pgbackrest-bogus");
        hrnCfgArgRawZ(argBaseList, cfgOptPgPath, TEST_PATH_PG);
        hrnCfgArgRawZ(argBaseList, cfgOptRepoPath, TEST_PATH_REPO);
        hrnCfgArgRawZ(argBaseList, cfgOptStanza, "test1");
        hrnCfgArgRawZ(argBaseList, cfgOptArchiveTimeout, "1");
        strLstAddZ(argBaseList, CFGCMD_ARCHIVE_GET);

        // -------------------------------------------------------------------------------------------------------------------------
        TEST_TITLE("command must be run on the pg host");

        StringList *argList = strLstDup(argBaseList);
        hrnCfgArgRawZ(argList, cfgOptPgHost, BOGUS_STR);
        harnessCfgLoadRaw(strLstSize(argList), strLstPtr(argList));

        TEST_ERROR(cmdArchiveGet(), HostInvalidError, "archive-get command must be run on the PostgreSQL host");

        // -------------------------------------------------------------------------------------------------------------------------
        argList = strLstDup(argBaseList);
        harnessCfgLoadRaw(strLstSize(argList), strLstPtr(argList));

        TEST_ERROR(cmdArchiveGet(), ParamRequiredError, "WAL segment to get required");

        // -------------------------------------------------------------------------------------------------------------------------
        argList = strLstDup(argBaseList);
        strLstAddZ(argList, "000000010000000100000001");
        harnessCfgLoadRaw(strLstSize(argList), strLstPtr(argList));

        TEST_ERROR(cmdArchiveGet(), ParamRequiredError, "path to copy WAL segment required");

        // -------------------------------------------------------------------------------------------------------------------------
        HRN_STORAGE_PUT(
            storagePgWrite(), PG_PATH_GLOBAL "/" PG_FILE_PGCONTROL,
            pgControlTestToBuffer((PgControl){.version = PG_VERSION_10, .systemId = 0xFACEFACEFACEFACE}));

        storagePathCreateP(storageTest, strNewFmt("%s/pg/pg_wal", testPath()));

        strLstAddZ(argList, TEST_PATH_PG "/pg_wal/RECOVERYXLOG");
        harnessCfgLoadRaw(strLstSize(argList), strLstPtr(argList));

        TEST_ERROR_FMT(
            cmdArchiveGet(), FileMissingError,
            "unable to load info file '%s/archive/test1/archive.info' or '%s/archive/test1/archive.info.copy':\n"
            "FileMissingError: " STORAGE_ERROR_READ_MISSING "\n"
            "FileMissingError: " STORAGE_ERROR_READ_MISSING "\n"
            "HINT: archive.info cannot be opened but is required to push/get WAL segments.\n"
            "HINT: is archive_command configured correctly in postgresql.conf?\n"
            "HINT: has a stanza-create been performed?\n"
            "HINT: use --no-archive-check to disable archive checks during backup if you have an alternate archiving"
                " scheme.",
            strZ(cfgOptionStr(cfgOptRepoPath)), strZ(cfgOptionStr(cfgOptRepoPath)),
            strZ(strNewFmt("%s/archive/test1/archive.info", strZ(cfgOptionStr(cfgOptRepoPath)))),
            strZ(strNewFmt("%s/archive/test1/archive.info.copy", strZ(cfgOptionStr(cfgOptRepoPath)))));

        // -------------------------------------------------------------------------------------------------------------------------
        // !!! IS THIS TEST NEEDED
        argList = strLstDup(argBaseList);
        strLstAddZ(argList, "00000001.history");
        strLstAddZ(argList, TEST_PATH_PG "/pg_wal/RECOVERYHISTORY");
        strLstAddZ(argList, "--archive-async");
        harnessCfgLoadRaw(strLstSize(argList), strLstPtr(argList));

        TEST_ERROR_FMT(
            cmdArchiveGet(), FileMissingError,
            "unable to load info file '%s/archive/test1/archive.info' or '%s/archive/test1/archive.info.copy':\n"
            "FileMissingError: " STORAGE_ERROR_READ_MISSING "\n"
            "FileMissingError: " STORAGE_ERROR_READ_MISSING "\n"
            "HINT: archive.info cannot be opened but is required to push/get WAL segments.\n"
            "HINT: is archive_command configured correctly in postgresql.conf?\n"
            "HINT: has a stanza-create been performed?\n"
            "HINT: use --no-archive-check to disable archive checks during backup if you have an alternate archiving"
                " scheme.",
            strZ(cfgOptionStr(cfgOptRepoPath)), strZ(cfgOptionStr(cfgOptRepoPath)),
            strZ(strNewFmt("%s/archive/test1/archive.info", strZ(cfgOptionStr(cfgOptRepoPath)))),
            strZ(strNewFmt("%s/archive/test1/archive.info.copy", strZ(cfgOptionStr(cfgOptRepoPath)))));

        // Make sure the process times out when there is nothing to get
        // -------------------------------------------------------------------------------------------------------------------------
        argList = strLstDup(argBaseList);
        hrnCfgArgRawZ(argList, cfgOptSpoolPath, TEST_PATH_SPOOL);
        hrnCfgArgRawBool(argList, cfgOptArchiveAsync, true);
        strLstAddZ(argList, "000000010000000100000001");
        strLstAddZ(argList, "pg_wal/RECOVERYXLOG");
        harnessCfgLoadRaw(strLstSize(argList), strLstPtr(argList));

        THROW_ON_SYS_ERROR(chdir(strZ(cfgOptionStr(cfgOptPgPath))) != 0, PathMissingError, "unable to chdir()");

        TEST_RESULT_INT(cmdArchiveGet(), 1, "timeout getting WAL segment");

        harnessLogResult("P00   INFO: unable to find 000000010000000100000001 in the archive");

        // Check for missing WAL
        // -------------------------------------------------------------------------------------------------------------------------
        HRN_STORAGE_PUT_EMPTY(storageSpoolWrite(), STORAGE_SPOOL_ARCHIVE_IN "/000000010000000100000001.ok");

        TEST_RESULT_INT(cmdArchiveGet(), 1, "successful get of missing WAL");

        harnessLogResult("P00   INFO: unable to find 000000010000000100000001 in the archive");

        TEST_RESULT_BOOL(
            storageExistsP(storageSpool(), STRDEF(STORAGE_SPOOL_ARCHIVE_IN "/000000010000000100000001.ok")), false,
            "check OK file was removed");

        // Write out a WAL segment for success
        // -------------------------------------------------------------------------------------------------------------------------
        HRN_STORAGE_PUT_Z(storageSpoolWrite(), STORAGE_SPOOL_ARCHIVE_IN "/000000010000000100000001", "SHOULD-BE-A-REAL-WAL-FILE");

        TEST_RESULT_INT(cmdArchiveGet(), 0, "successful get");

        TEST_RESULT_VOID(harnessLogResult("P00   INFO: found 000000010000000100000001 in the archive"), "check log");

        TEST_STORAGE_LIST_EMPTY(storageSpool(), STORAGE_SPOOL_ARCHIVE_IN);
        TEST_STORAGE_LIST(storageTest, TEST_PATH_PG "/pg_wal", "RECOVERYXLOG\n", .remove = true);

        // Write more WAL segments (in this case queue should be full)
        // -------------------------------------------------------------------------------------------------------------------------
        strLstAddZ(argList, "--archive-get-queue-max=48");
        harnessCfgLoadRaw(strLstSize(argList), strLstPtr(argList));

        HRN_STORAGE_PUT_Z(storageSpoolWrite(), STORAGE_SPOOL_ARCHIVE_IN "/000000010000000100000001", "SHOULD-BE-A-REAL-WAL-FILE");
        HRN_STORAGE_PUT_Z(storageSpoolWrite(), STORAGE_SPOOL_ARCHIVE_IN "/000000010000000100000002", "SHOULD-BE-A-REAL-WAL-FILE");

        TEST_RESULT_INT(cmdArchiveGet(), 0, "successful get");

        TEST_RESULT_VOID(harnessLogResult("P00   INFO: found 000000010000000100000001 in the archive"), "check log");

        TEST_STORAGE_LIST(storageTest, TEST_PATH_PG "/pg_wal", "RECOVERYXLOG\n", .remove = true);

        // Make sure the process times out when it can't get a lock
        // -------------------------------------------------------------------------------------------------------------------------
        TEST_RESULT_VOID(
            lockAcquire(
                cfgOptionStr(cfgOptLockPath), cfgOptionStr(cfgOptStanza), STRDEF("999-dededede"), cfgLockType(), 30000, true),
            "acquire lock");
        TEST_RESULT_VOID(lockClear(true), "clear lock");

        TEST_RESULT_INT(cmdArchiveGet(), 1, "timeout waiting for lock");

        harnessLogResult("P00   INFO: unable to find 000000010000000100000001 in the archive");

        // -------------------------------------------------------------------------------------------------------------------------
        strLstAddZ(argList, BOGUS_STR);
        harnessCfgLoadRaw(strLstSize(argList), strLstPtr(argList));

        TEST_ERROR(cmdArchiveGet(), ParamInvalidError, "extra parameters found");

        // -------------------------------------------------------------------------------------------------------------------------
        TEST_TITLE("file is missing");

        HRN_STORAGE_PUT(
            storagePgWrite(), PG_PATH_GLOBAL "/" PG_FILE_PGCONTROL,
            pgControlTestToBuffer((PgControl){.version = PG_VERSION_10, .systemId = 0xFACEFACEFACEFACE}));

        HRN_INFO_PUT(
            storageRepoWrite(), INFO_ARCHIVE_PATH_FILE,
            "[db]\n"
            "db-id=1\n"
            "\n"
            "[db:history]\n"
            "1={\"db-id\":18072658121562454734,\"db-version\":\"10\"}");

        argList = strLstNew();
        hrnCfgArgRawZ(argList, cfgOptPgPath, TEST_PATH_PG);
        hrnCfgArgRawZ(argList, cfgOptRepoPath, TEST_PATH_REPO);
        hrnCfgArgRawZ(argList, cfgOptStanza, "test1");
        strLstAddZ(argList, "01ABCDEF01ABCDEF01ABCDEF");
        strLstAddZ(argList, TEST_PATH_PG "/pg_wal/RECOVERYXLOG");
        harnessCfgLoad(cfgCmdArchiveGet, argList);

        TEST_RESULT_INT(cmdArchiveGet(), 1, "get");

        harnessLogResult("P00   INFO: unable to find 01ABCDEF01ABCDEF01ABCDEF in the archive");

        TEST_STORAGE_LIST_EMPTY(storageTest, TEST_PATH_PG "/pg_wal");

        // -------------------------------------------------------------------------------------------------------------------------
        TEST_TITLE("get WAL segment");

        Buffer *buffer = bufNew(16 * 1024 * 1024);
        memset(bufPtr(buffer), 0, bufSize(buffer));
        bufUsedSet(buffer, bufSize(buffer));

        HRN_STORAGE_PUT(
            storageRepoWrite(), STORAGE_REPO_ARCHIVE "/10-1/01ABCDEF01ABCDEF01ABCDEF-aaaaaaaaaaaaaaaaaaaaaaaaaaaaaaaaaaaaaaaa",
            buffer);

        TEST_RESULT_INT(cmdArchiveGet(), 0, "get");

        harnessLogResult("P00   INFO: found 01ABCDEF01ABCDEF01ABCDEF in the archive");

        TEST_RESULT_UINT(
            storageInfoP(storageTest, STRDEF(TEST_PATH_PG "/pg_wal/RECOVERYXLOG")).size, 16 * 1024 * 1024, "check size");
        TEST_STORAGE_LIST(storageTest, TEST_PATH_PG "/pg_wal", "RECOVERYXLOG\n", .remove = true);

        TEST_STORAGE_REMOVE(
            storageRepoWrite(), STORAGE_REPO_ARCHIVE "/10-1/01ABCDEF01ABCDEF01ABCDEF-aaaaaaaaaaaaaaaaaaaaaaaaaaaaaaaaaaaaaaaa");

        // -------------------------------------------------------------------------------------------------------------------------
        TEST_TITLE("get compressed and encrypted WAL segment");

        HRN_INFO_PUT(
            storageRepoWrite(), INFO_ARCHIVE_PATH_FILE,
            "[cipher]\n"
            "cipher-pass=\"" TEST_CIPHER_PASS_ARCHIVE "\"\n"
            "\n"
            "[db]\n"
            "db-id=1\n"
            "\n"
            "[db:history]\n"
            "1={\"db-id\":18072658121562454734,\"db-version\":\"10\"}",
            .cipherType = cipherTypeAes256Cbc);

        HRN_STORAGE_PUT(
            storageRepoWrite(), STORAGE_REPO_ARCHIVE "/10-1/01ABCDEF01ABCDEF01ABCDEF-aaaaaaaaaaaaaaaaaaaaaaaaaaaaaaaaaaaaaaaa",
            buffer, .compressType = compressTypeGz, .cipherType = cipherTypeAes256Cbc, .cipherPass = TEST_CIPHER_PASS_ARCHIVE);

        // Add encryption options
        hrnCfgArgRawZ(argList, cfgOptRepoCipherType, CIPHER_TYPE_AES_256_CBC);
        hrnCfgEnvRawZ(cfgOptRepoCipherPass, TEST_CIPHER_PASS);
        harnessCfgLoad(cfgCmdArchiveGet, argList);
        hrnCfgEnvRemoveRaw(cfgOptRepoCipherPass);

        TEST_RESULT_INT(cmdArchiveGet(), 0, "get");

        harnessLogResult("P00   INFO: found 01ABCDEF01ABCDEF01ABCDEF in the archive");

        TEST_STORAGE_LIST(storageTest, TEST_PATH_PG "/pg_wal", "RECOVERYXLOG\n");
        TEST_RESULT_UINT(
            storageInfoP(storageTest, STRDEF(TEST_PATH_PG "/pg_wal/RECOVERYXLOG")).size, 16 * 1024 * 1024, "check size");

        // -------------------------------------------------------------------------------------------------------------------------
        TEST_TITLE("call protocol function directly");

        // Start a protocol server
        Buffer *serverWrite = bufNew(8192);
        IoWrite *serverWriteIo = ioBufferWriteNew(serverWrite);
        ioWriteOpen(serverWriteIo);

        ProtocolServer *server = protocolServerNew(
            strNew("test"), strNew("test"), ioBufferReadNew(bufNew(0)), serverWriteIo);

        bufUsedSet(serverWrite, 0);

        // Add spool path
        argList = strLstNew();
        hrnCfgArgRawZ(argList, cfgOptPgPath, TEST_PATH_PG);
        hrnCfgArgRawZ(argList, cfgOptRepoPath, TEST_PATH_REPO);
        hrnCfgArgRawZ(argList, cfgOptStanza, "test1");
        hrnCfgArgRawZ(argList, cfgOptRepoCipherType, CIPHER_TYPE_AES_256_CBC);
        hrnCfgArgRawZ(argList, cfgOptSpoolPath, TEST_PATH_SPOOL);
        hrnCfgArgRawBool(argList, cfgOptArchiveAsync, true);
        hrnCfgEnvRawZ(cfgOptRepoCipherPass, TEST_CIPHER_PASS);
        harnessCfgLoadRole(cfgCmdArchiveGet, cfgCmdRoleLocal, argList);
        hrnCfgEnvRemoveRaw(cfgOptRepoCipherPass);

        // Setup protocol command
        VariantList *paramList = varLstNew();
        varLstAdd(paramList, varNewStrZ("01ABCDEF01ABCDEF01ABCDEF"));

        TEST_RESULT_BOOL(
            archiveGetProtocol(PROTOCOL_COMMAND_ARCHIVE_GET_STR, paramList, server), true, "protocol archive get");

        TEST_RESULT_STR_Z(strNewBuf(serverWrite), "{\"out\":0}\n", "check result");
        TEST_STORAGE_LIST(storageSpool(), STORAGE_SPOOL_ARCHIVE_IN, "000000010000000100000002\n01ABCDEF01ABCDEF01ABCDEF\n");

        bufUsedSet(serverWrite, 0);

        // -------------------------------------------------------------------------------------------------------------------------
        TEST_TITLE("invalid protocol command");

        TEST_RESULT_BOOL(archiveGetProtocol(strNew(BOGUS_STR), paramList, server), false, "invalid function");
    }

    FUNCTION_HARNESS_RESULT_VOID();
}<|MERGE_RESOLUTION|>--- conflicted
+++ resolved
@@ -109,137 +109,6 @@
     }
 
     // *****************************************************************************************************************************
-<<<<<<< HEAD
-    if (testBegin("archiveGetFile()"))
-    {
-        // Load Parameters
-        StringList *argList = strLstNew();
-        strLstAddZ(argList, "--stanza=test1");
-        hrnCfgArgKeyRawZ(argList, cfgOptRepoPath, 1, "/repo-bogus");
-        hrnCfgArgKeyRawFmt(argList, cfgOptRepoPath, 2, "%s/repo", testPath());
-        hrnCfgArgRawZ(argList, cfgOptRepo, "2");
-        strLstAdd(argList, strNewFmt("--pg1-path=%s/db", testPath()));
-        harnessCfgLoad(cfgCmdArchiveGet, argList);
-
-        // Create pg_control file
-        storagePutP(
-            storageNewWriteP(storageTest, strNew("db/" PG_PATH_GLOBAL "/" PG_FILE_PGCONTROL)),
-            pgControlTestToBuffer((PgControl){.version = PG_VERSION_10, .systemId = 0xFACEFACEFACEFACE}));
-
-        // Create archive.info
-        storagePutP(
-            storageNewWriteP(storageTest, strNew("repo/archive/test1/archive.info")),
-            harnessInfoChecksumZ(
-                "[db]\n"
-                "db-id=1\n"
-                "\n"
-                "[db:history]\n"
-                "1={\"db-id\":18072658121562454734,\"db-version\":\"10\"}"));
-
-        // Nothing to copy
-        // -------------------------------------------------------------------------------------------------------------------------
-        String *archiveFile = strNew("01ABCDEF01ABCDEF01ABCDEF");
-        String *walDestination = strNewFmt("%s/db/pg_wal/RECOVERYXLOG", testPath());
-        storagePathCreateP(storageTest, strPath(walDestination));
-
-        TEST_RESULT_INT(
-            archiveGetFile(storageTest, archiveFile, walDestination, false, cipherTypeNone, NULL), 1, "WAL segment missing");
-
-        // Create a WAL segment to copy
-        // -------------------------------------------------------------------------------------------------------------------------
-        Buffer *buffer = bufNew(16 * 1024 * 1024);
-        memset(bufPtr(buffer), 0, bufSize(buffer));
-        bufUsedSet(buffer, bufSize(buffer));
-
-        storagePutP(
-            storageNewWriteP(
-                storageTest,
-                strNew(
-                    "repo/archive/test1/10-1/01ABCDEF01ABCDEF/01ABCDEF01ABCDEF01ABCDEF-aaaaaaaaaaaaaaaaaaaaaaaaaaaaaaaaaaaaaaaa")),
-            buffer);
-
-        TEST_RESULT_INT(
-            archiveGetFile(storageTest, archiveFile, walDestination, false, cipherTypeNone, NULL), 0, "WAL segment copied");
-        TEST_RESULT_BOOL(storageExistsP(storageTest, walDestination), true, "  check exists");
-        TEST_RESULT_UINT(storageInfoP(storageTest, walDestination).size, 16 * 1024 * 1024, "  check size");
-
-        storageRemoveP(
-            storageTest,
-            strNew("repo/archive/test1/10-1/01ABCDEF01ABCDEF/01ABCDEF01ABCDEF01ABCDEF-aaaaaaaaaaaaaaaaaaaaaaaaaaaaaaaaaaaaaaaa"),
-            .errorOnMissing = true);
-        storageRemoveP(storageTest, walDestination, .errorOnMissing = true);
-
-        // Create a compressed WAL segment to copy
-        // -------------------------------------------------------------------------------------------------------------------------
-        StorageWrite *infoWrite = storageNewWriteP(storageTest, strNew("repo/archive/test1/archive.info"));
-
-        ioFilterGroupAdd(
-            ioWriteFilterGroup(storageWriteIo(infoWrite)), cipherBlockNew(cipherModeEncrypt, cipherTypeAes256Cbc,
-            BUFSTRDEF("12345678"), NULL));
-
-        storagePutP(
-            infoWrite,
-            harnessInfoChecksumZ(
-                "[cipher]\n"
-                "cipher-pass=\"worstpassphraseever\"\n"
-                "\n"
-                "[db]\n"
-                "db-id=1\n"
-                "\n"
-                "[db:history]\n"
-                "1={\"db-id\":18072658121562454734,\"db-version\":\"10\"}"));
-
-        StorageWrite *destination = storageNewWriteP(
-            storageTest,
-            strNew(
-                "repo/archive/test1/10-1/01ABCDEF01ABCDEF/01ABCDEF01ABCDEF01ABCDEF-aaaaaaaaaaaaaaaaaaaaaaaaaaaaaaaaaaaaaaaa.gz"));
-
-        IoFilterGroup *filterGroup = ioWriteFilterGroup(storageWriteIo(destination));
-        ioFilterGroupAdd(filterGroup, compressFilter(compressTypeGz, 3));
-        ioFilterGroupAdd(
-            filterGroup, cipherBlockNew(cipherModeEncrypt, cipherTypeAes256Cbc, BUFSTRDEF("worstpassphraseever"), NULL));
-        storagePutP(destination, buffer);
-
-        TEST_RESULT_INT(
-            archiveGetFile(
-                storageTest, archiveFile, walDestination, false, cipherTypeAes256Cbc, strNew("12345678")), 0, "WAL segment copied");
-        TEST_RESULT_BOOL(storageExistsP(storageTest, walDestination), true, "  check exists");
-        TEST_RESULT_UINT(storageInfoP(storageTest, walDestination).size, 16 * 1024 * 1024, "  check size");
-
-        // Check protocol function directly
-        // -------------------------------------------------------------------------------------------------------------------------
-        argList = strLstNew();
-        strLstAddZ(argList, "--stanza=test1");
-        strLstAdd(argList, strNewFmt("--repo1-path=%s/repo", testPath()));
-        strLstAdd(argList, strNewFmt("--pg1-path=%s/db", testPath()));
-        strLstAdd(argList, strNewFmt("--spool-path=%s/spool", testPath()));
-        strLstAddZ(argList, "--" CFGOPT_ARCHIVE_ASYNC);
-        strLstAddZ(argList, "--repo1-cipher-type=aes-256-cbc");
-        setenv("PGBACKREST_REPO1_CIPHER_PASS", "12345678", true);
-        harnessCfgLoadRole(cfgCmdArchiveGet, cfgCmdRoleAsync, argList);
-        unsetenv("PGBACKREST_REPO1_CIPHER_PASS");
-
-        storagePathCreateP(storageTest, strNew("spool/archive/test1/in"));
-
-        VariantList *paramList = varLstNew();
-        varLstAdd(paramList, varNewStr(archiveFile));
-
-        TEST_RESULT_BOOL(
-            archiveGetProtocol(PROTOCOL_COMMAND_ARCHIVE_GET_STR, paramList, server), true, "protocol archive get");
-        TEST_RESULT_STR_Z(strNewBuf(serverWrite), "{\"out\":0}\n", "check result");
-        TEST_RESULT_BOOL(
-            storageExistsP(storageTest, strNewFmt("spool/archive/test1/in/%s", strZ(archiveFile))), true, "  check exists");
-
-        bufUsedSet(serverWrite, 0);
-
-        // Check invalid protocol function
-        // -------------------------------------------------------------------------------------------------------------------------
-        TEST_RESULT_BOOL(archiveGetProtocol(strNew(BOGUS_STR), paramList, server), false, "invalid function");
-    }
-
-    // *****************************************************************************************************************************
-=======
->>>>>>> f35d69c1
     if (testBegin("queueNeed()"))
     {
         StringList *argList = strLstNew();
@@ -629,7 +498,9 @@
 
         argList = strLstNew();
         hrnCfgArgRawZ(argList, cfgOptPgPath, TEST_PATH_PG);
-        hrnCfgArgRawZ(argList, cfgOptRepoPath, TEST_PATH_REPO);
+        hrnCfgArgKeyRawZ(argList, cfgOptRepoPath, 1, "/repo-bogus");
+        hrnCfgArgKeyRawFmt(argList, cfgOptRepoPath, 2, TEST_PATH_REPO);
+        hrnCfgArgRawZ(argList, cfgOptRepo, "2");
         hrnCfgArgRawZ(argList, cfgOptStanza, "test1");
         strLstAddZ(argList, "01ABCDEF01ABCDEF01ABCDEF");
         strLstAddZ(argList, TEST_PATH_PG "/pg_wal/RECOVERYXLOG");
@@ -683,10 +554,10 @@
             buffer, .compressType = compressTypeGz, .cipherType = cipherTypeAes256Cbc, .cipherPass = TEST_CIPHER_PASS_ARCHIVE);
 
         // Add encryption options
-        hrnCfgArgRawZ(argList, cfgOptRepoCipherType, CIPHER_TYPE_AES_256_CBC);
-        hrnCfgEnvRawZ(cfgOptRepoCipherPass, TEST_CIPHER_PASS);
+        hrnCfgArgKeyRawZ(argList, cfgOptRepoCipherType, 2, CIPHER_TYPE_AES_256_CBC);
+        hrnCfgEnvKeyRawZ(cfgOptRepoCipherPass, 2, TEST_CIPHER_PASS);
         harnessCfgLoad(cfgCmdArchiveGet, argList);
-        hrnCfgEnvRemoveRaw(cfgOptRepoCipherPass);
+        hrnCfgEnvKeyRemoveRaw(cfgOptRepoCipherPass, 2);
 
         TEST_RESULT_INT(cmdArchiveGet(), 0, "get");
 
@@ -709,17 +580,12 @@
 
         bufUsedSet(serverWrite, 0);
 
-        // Add spool path
-        argList = strLstNew();
-        hrnCfgArgRawZ(argList, cfgOptPgPath, TEST_PATH_PG);
-        hrnCfgArgRawZ(argList, cfgOptRepoPath, TEST_PATH_REPO);
-        hrnCfgArgRawZ(argList, cfgOptStanza, "test1");
-        hrnCfgArgRawZ(argList, cfgOptRepoCipherType, CIPHER_TYPE_AES_256_CBC);
+        // Add archive-async and spool path
         hrnCfgArgRawZ(argList, cfgOptSpoolPath, TEST_PATH_SPOOL);
         hrnCfgArgRawBool(argList, cfgOptArchiveAsync, true);
-        hrnCfgEnvRawZ(cfgOptRepoCipherPass, TEST_CIPHER_PASS);
+        hrnCfgEnvKeyRawZ(cfgOptRepoCipherPass, 2, TEST_CIPHER_PASS);
         harnessCfgLoadRole(cfgCmdArchiveGet, cfgCmdRoleLocal, argList);
-        hrnCfgEnvRemoveRaw(cfgOptRepoCipherPass);
+        hrnCfgEnvKeyRemoveRaw(cfgOptRepoCipherPass, 2);
 
         // Setup protocol command
         VariantList *paramList = varLstNew();
