/***********************************************************************************************************************************
Test Help Command
***********************************************************************************************************************************/
#include "config/load.h"
#include "config/parse.h"
#include "storage/helper.h"
#include "storage/posix/storage.h"
#include "version.h"

#include "common/harnessConfig.h"
#include "common/harnessStorage.h"

/***********************************************************************************************************************************
Configuration load with just enough funcionality to test help
***********************************************************************************************************************************/
static void
testCfgLoad(const StringList *const argList)
{
    FUNCTION_HARNESS_BEGIN();
        FUNCTION_HARNESS_PARAM(STRING_LIST, argList);
    FUNCTION_HARNESS_END();

    // Parse config
    configParse(storageLocal(), strLstSize(argList), strLstPtr(argList), false);

    // Apply special option rules
    cfgLoadUpdateOption();

    FUNCTION_HARNESS_RETURN_VOID();
}

/***********************************************************************************************************************************
Test Run
***********************************************************************************************************************************/
static void
testRun(void)
{
    FUNCTION_HARNESS_VOID();

    // Create help data
    const BldCfg bldCfg = bldCfgParse(storagePosixNewP(HRN_PATH_REPO_STR));
    const Buffer *const helpData = bldHlpRenderHelpAutoCCmp(bldCfg, bldHlpParse(storagePosixNewP(HRN_PATH_REPO_STR), bldCfg));

    // Program name a version are used multiple times
    const char *helpVersion = PROJECT_NAME " " PROJECT_VERSION;

    // General help text is used in more than one test
    const char *generalHelp = strZ(strNewFmt(
        "%s - General help\n"
        "\n"
        "Usage:\n"
        "    pgbackrest [options] [command]\n"
        "\n"
        "Commands:\n"
        "    archive-get     Get a WAL segment from the archive.\n"
        "    archive-push    Push a WAL segment to the archive.\n"
        "    backup          Backup a database cluster.\n"
        "    check           Check the configuration.\n"
        "    expire          Expire backups that exceed retention.\n"
        "    help            Get help.\n"
        "    info            Retrieve information about backups.\n"
        "    repo-get        Get a file from a repository.\n"
        "    repo-ls         List files in a repository.\n"
        "    restore         Restore a database cluster.\n"
        "    server-ping     Ping pgBackRest server.\n"
        "    server-start    Start pgBackRest server.\n"
        "    stanza-create   Create the required stanza data.\n"
        "    stanza-delete   Delete a stanza.\n"
        "    stanza-upgrade  Upgrade a stanza.\n"
        "    start           Allow pgBackRest processes to run.\n"
        "    stop            Stop pgBackRest processes from running.\n"
        "    version         Get version.\n"
        "\n"
        "Use 'pgbackrest help [command]' for more information.\n",
        helpVersion));

    // *****************************************************************************************************************************
    if (testBegin("helpRenderSplitSize()"))
    {
        TEST_RESULT_STRLST_Z(helpRenderSplitSize(STRDEF("abc def"), " ", 3), "abc\ndef\n", "two items");
        TEST_RESULT_STRLST_Z(helpRenderSplitSize(STRDEF("abc def"), " ", 4), "abc\ndef\n", "two items, size > each item");
        TEST_RESULT_STRLST_Z(helpRenderSplitSize(STRDEF("abc def ghi"), " ", 4), "abc\ndef\nghi\n", "three items");
        TEST_RESULT_STRLST_Z(helpRenderSplitSize(STRDEF("abc def ghi"), " ", 8), "abc def\nghi\n", "three items, size > first two");
        TEST_RESULT_STRLST_Z(helpRenderSplitSize(STRDEF("abc def "), " ", 4), "abc\ndef \n", "two items, size includes space");
        TEST_RESULT_STRLST_Z(helpRenderSplitSize(STRDEF(""), " ", 1), "\n", "empty list");

        TEST_RESULT_STRLST_Z(
            helpRenderSplitSize(STRDEF("this is a short sentence"), " ", 10),
            "this is a\n"
            "short\n"
            "sentence\n",
            "variable word sizes");
    }

    // *****************************************************************************************************************************
    if (testBegin("helpRenderText()"))
    {
        TEST_RESULT_STR_Z(
            helpRenderText(STRDEF("this is a short sentence"), false, 0, false, 80), "this is a short sentence", "one line");

        TEST_RESULT_STR_Z(
            helpRenderText(STRDEF("this is a short sentence"), false, 4, false, 14),
            "this is a\n"
            "    short\n"
            "    sentence",
            "three lines, no indent first");

        TEST_RESULT_STR_Z(
            helpRenderText(STRDEF("This is a short paragraph.\n\nHere is another one."), true, 2, true, 16),
            "  This is a\n"
            "  short\n"
            "  paragraph.\n"
            "\n"
            "  Here is\n"
            "  another one.\n"
            "\n"
            "  FOR INTERNAL\n"
            "  USE ONLY. DO\n"
            "  NOT USE IN\n"
            "  PRODUCTION.",
            "two paragraphs, indent first, internal");
    }

    // *****************************************************************************************************************************
    if (testBegin("helpRenderValue()"))
    {
        TEST_RESULT_STR_Z(helpRenderValue(varNewBool(true), cfgOptTypeBoolean), "y", "boolean y");
        TEST_RESULT_STR_Z(helpRenderValue(varNewBool(false), cfgOptTypeBoolean), "n", "boolean n");
        TEST_RESULT_STR_Z(helpRenderValue(varNewStrZ("test-string"), cfgOptTypeString), "test-string", "string");
        TEST_RESULT_STR_Z(helpRenderValue(varNewInt64(1234), cfgOptTypeInteger), "1234", "int");
        TEST_RESULT_STR_Z(helpRenderValue(varNewInt64(1234000), cfgOptTypeTime), "1234", "time");
        TEST_RESULT_STR_Z(helpRenderValue(NULL, cfgOptTypeString), NULL, "null");
    }

    // *****************************************************************************************************************************
    if (testBegin("helpRender()"))
    {
        StringList *argList = NULL;

        // -------------------------------------------------------------------------------------------------------------------------
        TEST_TITLE("general invocation");

        argList = strLstNew();
        strLstAddZ(argList, "/path/to/pgbackrest");
        TEST_RESULT_VOID(testCfgLoad(argList), "help from empty command line");
        TEST_RESULT_STR_Z(helpRender(helpData), generalHelp, "check text");

        argList = strLstNew();
        strLstAddZ(argList, "/path/to/pgbackrest");
        strLstAddZ(argList, "help");
        TEST_RESULT_VOID(testCfgLoad(argList), "help from help command");
        TEST_RESULT_STR_Z(helpRender(helpData), generalHelp, "check text");

        // -------------------------------------------------------------------------------------------------------------------------
        TEST_TITLE("version command");

        const char *commandHelp = strZ(strNewFmt(
            "%s%s",
            helpVersion,
            " - 'version' command help\n"
            "\n"
            "Get version.\n"
            "\n"
            "Displays installed pgBackRest version.\n"));

        argList = strLstNew();
        strLstAddZ(argList, "/path/to/pgbackrest");
        strLstAddZ(argList, "help");
        strLstAddZ(argList, "version");
        TEST_RESULT_VOID(testCfgLoad(argList), "help for version command");
        TEST_RESULT_STR_Z(helpRender(helpData), commandHelp, "check text");

        // This test is broken up into multiple strings because C99 does not require compilers to support const strings > 4095 bytes
        // -------------------------------------------------------------------------------------------------------------------------
        TEST_TITLE("restore command");

        commandHelp = strZ(strNewFmt(
            "%s%s%s",
            helpVersion,
            " - 'restore' command help\n"
            "\n"
            "Restore a database cluster.\n"
            "\n"
            "The restore command automatically defaults to selecting the latest backup from\n"
            "the first repository where backups exist (see Quick Start - Restore a Backup).\n"
            "The order in which the repositories are checked is dictated by the\n"
            "pgbackrest.conf (e.g. repo1 will be checked before repo2). To select from a\n"
            "specific repository, the --repo option can be passed (e.g. --repo=1). The --set\n"
            "option can be passed if a backup other than the latest is desired.\n"
            "\n"
            "When PITR of --type=time is specified, then the target time must be specified\n"
            "with the --target option. If a backup is not specified via the --set option,\n"
            "then the configured repositories will be checked, in order, for a backup that\n"
            "contains the requested time. If no backup can be found, the latest backup from\n"
            "the first repository containing backups will be used. For other types of PITR,\n"
            "e.g. xid, the --set option must be provided if the target is prior to the\n"
            "latest backup. See Point-in-Time Recovery for more details and examples.\n"
            "\n"
            "Command Options:\n"
            "\n"
            "  --archive-mode                   preserve or disable archiving on restored\n"
            "                                   cluster [default=preserve]\n"
            "  --db-exclude                     restore excluding the specified databases\n"
            "  --db-include                     restore only specified databases\n"
            "                                   [current=db1, db2]\n"
            "  --force                          force a restore [default=n]\n"
            "  --link-all                       restore all symlinks [default=n]\n"
            "  --link-map                       modify the destination of a symlink\n"
            "                                   [current=/link1=/dest1, /link2=/dest2]\n"
            "  --recovery-option                set an option in recovery.conf\n"
            "  --set                            backup set to restore [default=latest]\n"
            "  --tablespace-map                 restore a tablespace into the specified\n"
            "                                   directory\n"
            "  --tablespace-map-all             restore all tablespaces into the specified\n"
            "                                   directory\n"
            "  --target                         recovery target\n"
            "  --target-action                  action to take when recovery target is\n"
            "                                   reached [default=pause]\n"
            "  --target-exclusive               stop just before the recovery target is\n"
            "                                   reached [default=n]\n"
            "  --target-timeline                recover along a timeline\n"
            "  --type                           recovery type [default=default]\n"
            "\n"
            "General Options:\n"
            "\n"
            "  --buffer-size                    buffer size for I/O operations\n"
            "                                   [current=32768, default=1048576]\n"
            "  --cmd-ssh                        SSH client command [default=ssh]\n"
            "  --compress-level-network         network compression level [default=3]\n"
            "  --config                         pgBackRest configuration file\n"
            "                                   [default=/etc/pgbackrest/pgbackrest.conf]\n"
            "  --config-include-path            path to additional pgBackRest configuration\n"
            "                                   files [default=/etc/pgbackrest/conf.d]\n"
            "  --config-path                    base path of pgBackRest configuration files\n"
            "                                   [default=/etc/pgbackrest]\n"
            "  --delta                          restore or backup using checksums [default=n]\n"
            "  --io-timeout                     I/O timeout [default=60]\n"
            "  --lock-path                      path where lock files are stored\n"
            "                                   [default=/tmp/pgbackrest]\n"
            "  --neutral-umask                  use a neutral umask [default=y]\n"
            "  --process-max                    max processes to use for compress/transfer\n"
            "                                   [default=1]\n"
            "  --protocol-timeout               protocol timeout [default=1830]\n"
            "  --sck-keep-alive                 keep-alive enable [default=y]\n"
            "  --stanza                         defines the stanza\n"
            "  --tcp-keep-alive-count           keep-alive count\n"
            "  --tcp-keep-alive-idle            keep-alive idle time\n"
            "  --tcp-keep-alive-interval        keep-alive interval time\n"
            "\n"
            "Log Options:\n"
            "\n"
            "  --log-level-console              level for console logging [default=warn]\n"
            "  --log-level-file                 level for file logging [default=info]\n"
            "  --log-level-stderr               level for stderr logging [default=warn]\n"
            "  --log-path                       path where log files are stored\n"
            "                                   [default=/var/log/pgbackrest]\n"
            "  --log-subprocess                 enable logging in subprocesses [default=n]\n"
            "  --log-timestamp                  enable timestamp in logging [default=y]\n"
            "\n",
            "Repository Options:\n"
            "\n"
            "  --repo                           set repository\n"
            "  --repo-azure-account             azure repository account\n"
            "  --repo-azure-container           azure repository container\n"
            "  --repo-azure-endpoint            azure repository endpoint\n"
            "                                   [default=blob.core.windows.net]\n"
            "  --repo-azure-key                 azure repository key\n"
            "  --repo-azure-key-type            azure repository key type [default=shared]\n"
            "  --repo-azure-uri-style           azure URI Style [default=host]\n"
            "  --repo-cipher-pass               repository cipher passphrase\n"
            "                                   [current=<redacted>]\n"
            "  --repo-cipher-type               cipher used to encrypt the repository\n"
            "                                   [current=aes-256-cbc, default=none]\n"
            "  --repo-gcs-bucket                GCS repository bucket\n"
            "  --repo-gcs-endpoint              GCS repository endpoint\n"
            "                                   [default=storage.googleapis.com]\n"
            "  --repo-gcs-key                   GCS repository key\n"
            "  --repo-gcs-key-type              GCS repository key type [default=service]\n"
            "  --repo-host                      repository host when operating remotely via\n"
            "                                   SSH [current=backup.example.net]\n"
<<<<<<< HEAD
            "  --repo-host-ca-file              repository host certificate authority file\n"
            "  --repo-host-ca-path              repository host certificate authority path\n"
            "  --repo-host-cert-file            repository host certificate file\n"
            "  --repo-host-cmd                  pgBackRest exe path on the repository host\n"
=======
            "  --repo-host-cmd                  repository host pgBackRest command\n"
>>>>>>> b1384408
            "                                   [default=/path/to/pgbackrest]\n"
            "  --repo-host-config               pgBackRest repository host configuration\n"
            "                                   file\n"
            "                                   [default=/etc/pgbackrest/pgbackrest.conf]\n"
            "  --repo-host-config-include-path  pgBackRest repository host configuration\n"
            "                                   include path [default=/etc/pgbackrest/conf.d]\n"
            "  --repo-host-config-path          pgBackRest repository host configuration\n"
            "                                   path [default=/etc/pgbackrest]\n"
            "  --repo-host-crl-file             repository host certificate revocation file\n"
            "  --repo-host-key-file             repository host key file\n"
            "  --repo-host-port                 repository host port when repo-host is set\n"
            "  --repo-host-type                 repository host protocol type [default=ssh]\n"
            "  --repo-host-user                 repository host user when repo-host is set\n"
            "                                   [default=pgbackrest]\n"
            "  --repo-path                      path where backups and archive are stored\n"
            "                                   [default=/var/lib/pgbackrest]\n"
            "  --repo-s3-bucket                 S3 repository bucket\n"
            "  --repo-s3-endpoint               S3 repository endpoint\n"
            "  --repo-s3-key                    S3 repository access key\n"
            "  --repo-s3-key-secret             S3 repository secret access key\n"
            "  --repo-s3-key-type               S3 repository key type [default=shared]\n"
            "  --repo-s3-region                 S3 repository region\n"
            "  --repo-s3-role                   S3 repository role\n"
            "  --repo-s3-token                  S3 repository security token\n"
            "  --repo-s3-uri-style              S3 URI Style [default=host]\n"
            "  --repo-storage-ca-file           repository storage CA file\n"
            "  --repo-storage-ca-path           repository storage CA path\n"
            "  --repo-storage-host              repository storage host\n"
            "  --repo-storage-port              repository storage port [default=443]\n"
            "  --repo-storage-verify-tls        repository storage certificate verify\n"
            "                                   [default=y]\n"
            "  --repo-type                      type of storage used for the repository\n"
            "                                   [default=posix]\n"
            "\n"
            "Stanza Options:\n"
            "\n"
            "  --pg-path                        postgreSQL data directory\n"
            "\n"
            "Use 'pgbackrest help restore [option]' for more information.\n"));

        argList = strLstNew();
        strLstAddZ(argList, "/path/to/pgbackrest");
        strLstAddZ(argList, "help");
        strLstAddZ(argList, "restore");
        hrnCfgArgRawZ(argList, cfgOptBufferSize, "32768");
        hrnCfgArgRawZ(argList, cfgOptRepoCipherType, "aes-256-cbc");
        hrnCfgEnvRawZ(cfgOptRepoCipherPass, TEST_CIPHER_PASS);
        hrnCfgArgRawZ(argList, cfgOptRepoHost, "backup.example.net");
        hrnCfgArgRawZ(argList, cfgOptLinkMap, "/link1=/dest1");
        hrnCfgArgRawZ(argList, cfgOptLinkMap, "/link2=/dest2");
        hrnCfgArgRawZ(argList, cfgOptDbInclude, "db1");
        hrnCfgArgRawZ(argList, cfgOptDbInclude, "db2");
        TEST_RESULT_VOID(testCfgLoad(argList), "help for restore command");
        TEST_RESULT_STR_Z(helpRender(helpData), commandHelp, "check text");
        hrnCfgEnvRemoveRaw(cfgOptRepoCipherPass);

        // -------------------------------------------------------------------------------------------------------------------------
        TEST_TITLE("errors with specified options");

        argList = strLstNew();
        strLstAddZ(argList, "/path/to/pgbackrest");
        strLstAddZ(argList, "help");
        strLstAddZ(argList, "archive-push");
        strLstAddZ(argList, "buffer-size");
        strLstAddZ(argList, "buffer-size");
        TEST_RESULT_VOID(testCfgLoad(argList), "parse too many options");
        TEST_ERROR(helpRender(helpData), ParamInvalidError, "only one option allowed for option help");

        argList = strLstNew();
        strLstAddZ(argList, "/path/to/pgbackrest");
        strLstAddZ(argList, "help");
        strLstAddZ(argList, "archive-push");
        strLstAddZ(argList, BOGUS_STR);
        TEST_RESULT_VOID(testCfgLoad(argList), "parse bogus option");
        TEST_ERROR(helpRender(helpData), OptionInvalidError, "option 'BOGUS' is not valid for command 'archive-push'");

        argList = strLstNew();
        strLstAddZ(argList, "/path/to/pgbackrest");
        strLstAddZ(argList, CFGCMD_HELP);
        strLstAddZ(argList, CFGCMD_ARCHIVE_PUSH);
        strLstAddZ(argList, CFGOPT_PROCESS);
        TEST_RESULT_VOID(testCfgLoad(argList), "parse option invalid for command");
        TEST_ERROR(helpRender(helpData), OptionInvalidError, "option 'process' is not valid for command 'archive-push'");

        // -------------------------------------------------------------------------------------------------------------------------
        TEST_TITLE("default and current option value");

        const char *optionHelp = strZ(strNewFmt(
            "%s - 'archive-push' command - 'buffer-size' option help\n"
            "\n"
            "Buffer size for I/O operations.\n"
            "\n"
            "Buffer size used for copy, compress, encrypt, and other operations. The number\n"
            "of buffers used depends on options and each operation may use additional\n"
            "memory, e.g. gz compression may use an additional 256KiB of memory.\n"
            "\n"
            "Size can be entered in bytes (default) or KB, MB, GB, TB, or PB where the\n"
            "multiplier is a power of 1024. For example, the case-insensitive value 32k (or\n"
            "32KB) can be used instead of 32768.\n"
            "\n"
            "Allowed values, in bytes, are 16384, 32768, 65536, 131072, 262144, 524288,\n"
            "1048576, 2097152, 4194304, 8388608, and 16777216.\n",
            helpVersion));

        argList = strLstNew();
        strLstAddZ(argList, "/path/to/pgbackrest");
        strLstAddZ(argList, "help");
        strLstAddZ(argList, "archive-push");
        strLstAddZ(argList, "buffer-size");
        TEST_RESULT_VOID(testCfgLoad(argList), "help for archive-push command, buffer-size option");
        TEST_RESULT_STR(helpRender(helpData), strNewFmt("%s\ndefault: 1048576\n", optionHelp), "check text");

        // Set a current value
        hrnCfgArgRawZ(argList, cfgOptBufferSize, "32768");
        TEST_RESULT_VOID(testCfgLoad(argList), "help for archive-push command, buffer-size option");
        TEST_RESULT_STR(
            helpRender(helpData), strNewFmt("%s\ncurrent: 32768\ndefault: 1048576\n", optionHelp), "check text, current value");

        // -------------------------------------------------------------------------------------------------------------------------
        TEST_TITLE("deprecated host option names");

        #define HELP_OPTION                                                                                                        \
            "%s - 'archive-push' command - 'repo-storage-host' option help\n"                                                      \
            "\n"                                                                                                                   \
            "Repository storage host.\n"                                                                                           \
            "\n"                                                                                                                   \
            "Connect to a host other than the storage (e.g. S3, Azure) endpoint. This is\n"                                        \
            "typically used for testing.\n"                                                                                        \
            "\n"

        #define HELP_OPTION_DEPRECATED_NAMES                                                                                       \
            "deprecated names: repo-azure-host, repo-s3-host\n"

        optionHelp = strZ(strNewFmt(
            HELP_OPTION
            HELP_OPTION_DEPRECATED_NAMES,
            helpVersion));

        argList = strLstNew();
        strLstAddZ(argList, "/path/to/pgbackrest");
        strLstAddZ(argList, "help");
        strLstAddZ(argList, "archive-push");
        strLstAddZ(argList, "repo1-s3-host");
        TEST_RESULT_VOID(testCfgLoad(argList), "help for archive-push command, repo1-s3-host option");
        TEST_RESULT_STR_Z(helpRender(helpData), optionHelp, "check text");

        optionHelp = strZ(strNewFmt(
            HELP_OPTION
            "current: s3-host\n"
            "\n"
            HELP_OPTION_DEPRECATED_NAMES,
            helpVersion));

        // Set a current value for deprecated option name
        hrnCfgArgRawZ(argList, cfgOptRepoType, "s3");
        strLstAddZ(argList, "--repo1-s3-host=s3-host");
        TEST_RESULT_VOID(testCfgLoad(argList), "help for archive-push command, repo1-s3-host option");
        TEST_RESULT_STR_Z(helpRender(helpData), optionHelp, "check text, current value");

        // -------------------------------------------------------------------------------------------------------------------------
        TEST_TITLE("cipher pass redacted");

        optionHelp = strZ(strNewFmt(
            "%s - 'archive-push' command - 'repo-cipher-pass' option help\n"
            "\n"
            "Repository cipher passphrase.\n"
            "\n"
            "Passphrase used to encrypt/decrypt files of the repository.\n"
            "\n"
            "current: <redacted>\n",
            helpVersion));

        argList = strLstNew();
        strLstAddZ(argList, "/path/to/pgbackrest");
        strLstAddZ(argList, "help");
        hrnCfgArgRawZ(argList, cfgOptRepoCipherType, "aes-256-cbc");
        hrnCfgEnvRawZ(cfgOptRepoCipherPass, TEST_CIPHER_PASS);
        strLstAddZ(argList, "archive-push");
        strLstAddZ(argList, "repo-cipher-pass");
        TEST_RESULT_VOID(testCfgLoad(argList), "help for archive-push command, repo1-s3-host option");
        TEST_RESULT_STR_Z(helpRender(helpData), optionHelp, "check text");
        hrnCfgEnvRemoveRaw(cfgOptRepoCipherPass);

        // -------------------------------------------------------------------------------------------------------------------------
        TEST_TITLE("deprecated and new option name produce same results");

        optionHelp = strZ(strNewFmt(
            "%s - 'backup' command - 'repo-hardlink' option help\n"
            "\n"
            "Hardlink files between backups in the repository.\n"
            "\n"
            "Enable hard-linking of files in differential and incremental backups to their\n"
            "full backups. This gives the appearance that each backup is a full backup at\n"
            "the file-system level. Be careful, though, because modifying files that are\n"
            "hard-linked can affect all the backups in the set.\n"
            "\n"
            "default: n\n"
            "\n"
            "deprecated name: hardlink\n",
            helpVersion));

        argList = strLstNew();
        strLstAddZ(argList, "/path/to/pgbackrest");
        strLstAddZ(argList, "help");
        strLstAddZ(argList, "backup");
        strLstAddZ(argList, "repo-hardlink");
        TEST_RESULT_VOID(testCfgLoad(argList), "help for backup command, repo-hardlink option");
        TEST_RESULT_STR_Z(helpRender(helpData), optionHelp, "check text");

        argList = strLstNew();
        strLstAddZ(argList, "/path/to/pgbackrest");
        strLstAddZ(argList, "help");
        strLstAddZ(argList, "backup");
        strLstAddZ(argList, "hardlink");
        TEST_RESULT_VOID(testCfgLoad(argList), "help for backup command, deprecated hardlink option");
        TEST_RESULT_STR_Z(helpRender(helpData), optionHelp, "check text");

        // -------------------------------------------------------------------------------------------------------------------------
        TEST_TITLE("check admonition");

        optionHelp = strZ(strNewFmt(
            "%s - 'backup' command - 'repo-retention-archive' option help\n"
            "\n"
            "Number of backups worth of continuous WAL to retain.\n"
            "\n"
            "NOTE: WAL segments required to make a backup consistent are always retained\n"
            "until the backup is expired regardless of how this option is configured.\n"
            "\n"
            "If this value is not set and repo-retention-full-type is count (default), then\n"
            "the archive to expire will default to the repo-retention-full (or\n"
            "repo-retention-diff) value corresponding to the repo-retention-archive-type if\n"
            "set to full (or diff). This will ensure that WAL is only expired for backups\n"
            "that are already expired. If repo-retention-full-type is time, then this value\n"
            "will default to removing archives that are earlier than the oldest full backup\n"
            "retained after satisfying the repo-retention-full setting.\n"
            "\n"
            "This option must be set if repo-retention-archive-type is set to incr. If disk\n"
            "space is at a premium, then this setting, in conjunction with\n"
            "repo-retention-archive-type, can be used to aggressively expire WAL segments.\n"
            "However, doing so negates the ability to perform PITR from the backups with\n"
            "expired WAL and is therefore not recommended.\n"
            "\n"
            "deprecated name: retention-archive\n",
            helpVersion));

        argList = strLstNew();
        strLstAddZ(argList, "/path/to/pgbackrest");
        strLstAddZ(argList, "help");
        strLstAddZ(argList, "backup");
        strLstAddZ(argList, "repo-retention-archive");
        TEST_RESULT_VOID(testCfgLoad(argList), "help for backup command, repo-retention-archive option");
        TEST_RESULT_STR_Z(helpRender(helpData), optionHelp, "check admonition text");
    }

    // *****************************************************************************************************************************
    if (testBegin("cmdHelp() to file"))
    {
        StringList *argList = strLstNew();
        strLstAddZ(argList, "/path/to/pgbackrest");
        TEST_RESULT_VOID(testCfgLoad(argList), "parse help from empty command line");

        // Redirect stdout to a file
        int stdoutSave = dup(STDOUT_FILENO);

        THROW_ON_SYS_ERROR(freopen(TEST_PATH "/stdout.help", "w", stdout) == NULL, FileWriteError, "unable to reopen stdout");

        // Not in a test wrapper to avoid writing to stdout
        cmdHelp(helpData);

        // Restore normal stdout
        dup2(stdoutSave, STDOUT_FILENO);

        Storage *storage = storagePosixNewP(TEST_PATH_STR);
        TEST_STORAGE_GET(storage, TEST_PATH "/stdout.help", generalHelp, .comment = "check text sent to file");
    }

    FUNCTION_HARNESS_RETURN_VOID();
}<|MERGE_RESOLUTION|>--- conflicted
+++ resolved
@@ -278,14 +278,10 @@
             "  --repo-gcs-key-type              GCS repository key type [default=service]\n"
             "  --repo-host                      repository host when operating remotely via\n"
             "                                   SSH [current=backup.example.net]\n"
-<<<<<<< HEAD
             "  --repo-host-ca-file              repository host certificate authority file\n"
             "  --repo-host-ca-path              repository host certificate authority path\n"
             "  --repo-host-cert-file            repository host certificate file\n"
-            "  --repo-host-cmd                  pgBackRest exe path on the repository host\n"
-=======
             "  --repo-host-cmd                  repository host pgBackRest command\n"
->>>>>>> b1384408
             "                                   [default=/path/to/pgbackrest]\n"
             "  --repo-host-config               pgBackRest repository host configuration\n"
             "                                   file\n"
