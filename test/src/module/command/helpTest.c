/***********************************************************************************************************************************
Test Help Command
***********************************************************************************************************************************/
#include "config/load.h"
#include "config/parse.h"
#include "storage/helper.h"
#include "storage/posix/storage.h"
#include "version.h"

#include "common/harnessConfig.h"
#include "common/harnessStorage.h"

/***********************************************************************************************************************************
Configuration load with just enough funcionality to test help
***********************************************************************************************************************************/
static void
testCfgLoad(const StringList *const argList)
{
    FUNCTION_HARNESS_BEGIN();
        FUNCTION_HARNESS_PARAM(STRING_LIST, argList);
    FUNCTION_HARNESS_END();

    // Parse config
    configParse(storageLocal(), strLstSize(argList), strLstPtr(argList), false);

    // Apply special option rules
    cfgLoadUpdateOption();

    FUNCTION_HARNESS_RETURN_VOID();
}

/***********************************************************************************************************************************
Test Run
***********************************************************************************************************************************/
static void
testRun(void)
{
    FUNCTION_HARNESS_VOID();

    // Create help data
    const BldCfg bldCfg = bldCfgParse(storagePosixNewP(HRN_PATH_REPO_STR));
    const Buffer *const helpData = bldHlpRenderHelpAutoCCmp(bldCfg, bldHlpParse(storagePosixNewP(HRN_PATH_REPO_STR), bldCfg));

    // Program name a version are used multiple times
    const char *helpVersion = PROJECT_NAME " " PROJECT_VERSION;

    // General help text is used in more than one test
    const char *generalHelp = strZ(strNewFmt(
        "%s - General help\n"
        "\n"
        "Usage:\n"
        "    pgbackrest [options] [command]\n"
        "\n"
        "Commands:\n"
        "    archive-get     Get a WAL segment from the archive.\n"
        "    archive-push    Push a WAL segment to the archive.\n"
        "    backup          Backup a database cluster.\n"
        "    check           Check the configuration.\n"
        "    expire          Expire backups that exceed retention.\n"
        "    help            Get help.\n"
        "    info            Retrieve information about backups.\n"
        "    repo-get        Get a file from a repository.\n"
        "    repo-ls         List files in a repository.\n"
        "    restore         Restore a database cluster.\n"
        "    stanza-create   Create the required stanza data.\n"
        "    stanza-delete   Delete a stanza.\n"
        "    stanza-upgrade  Upgrade a stanza.\n"
        "    start           Allow pgBackRest processes to run.\n"
        "    stop            Stop pgBackRest processes from running.\n"
        "    version         Get version.\n"
        "\n"
        "Use 'pgbackrest help [command]' for more information.\n",
        helpVersion));

    // *****************************************************************************************************************************
    if (testBegin("helpRenderSplitSize()"))
    {
        TEST_RESULT_STRLST_Z(helpRenderSplitSize(STRDEF("abc def"), " ", 3), "abc\ndef\n", "two items");
        TEST_RESULT_STRLST_Z(helpRenderSplitSize(STRDEF("abc def"), " ", 4), "abc\ndef\n", "two items, size > each item");
        TEST_RESULT_STRLST_Z(helpRenderSplitSize(STRDEF("abc def ghi"), " ", 4), "abc\ndef\nghi\n", "three items");
        TEST_RESULT_STRLST_Z(helpRenderSplitSize(STRDEF("abc def ghi"), " ", 8), "abc def\nghi\n", "three items, size > first two");
        TEST_RESULT_STRLST_Z(helpRenderSplitSize(STRDEF("abc def "), " ", 4), "abc\ndef \n", "two items, size includes space");
        TEST_RESULT_STRLST_Z(helpRenderSplitSize(STRDEF(""), " ", 1), "\n", "empty list");

        TEST_RESULT_STRLST_Z(
            helpRenderSplitSize(STRDEF("this is a short sentence"), " ", 10),
            "this is a\n"
            "short\n"
            "sentence\n",
            "variable word sizes");
    }

    // *****************************************************************************************************************************
    if (testBegin("helpRenderText()"))
    {
        TEST_RESULT_STR_Z(
            helpRenderText(STRDEF("this is a short sentence"), false, 0, false, 80), "this is a short sentence", "one line");

        TEST_RESULT_STR_Z(
            helpRenderText(STRDEF("this is a short sentence"), false, 4, false, 14),
            "this is a\n"
            "    short\n"
            "    sentence",
            "three lines, no indent first");

        TEST_RESULT_STR_Z(
            helpRenderText(STRDEF("This is a short paragraph.\n\nHere is another one."), true, 2, true, 16),
            "  This is a\n"
            "  short\n"
            "  paragraph.\n"
            "\n"
            "  Here is\n"
            "  another one.\n"
            "\n"
            "  FOR INTERNAL\n"
            "  USE ONLY. DO\n"
            "  NOT USE IN\n"
            "  PRODUCTION.",
            "two paragraphs, indent first, internal");
    }

    // *****************************************************************************************************************************
    if (testBegin("helpRender()"))
    {
        StringList *argList = NULL;

        // -------------------------------------------------------------------------------------------------------------------------
        TEST_TITLE("general invocation");

        argList = strLstNew();
        strLstAddZ(argList, "/path/to/pgbackrest");
        TEST_RESULT_VOID(testCfgLoad(argList), "help from empty command line");
        TEST_RESULT_STR_Z(helpRender(helpData), generalHelp, "check text");

        argList = strLstNew();
        strLstAddZ(argList, "/path/to/pgbackrest");
        strLstAddZ(argList, "help");
        TEST_RESULT_VOID(testCfgLoad(argList), "help from help command");
        TEST_RESULT_STR_Z(helpRender(helpData), generalHelp, "check text");

        // -------------------------------------------------------------------------------------------------------------------------
        TEST_TITLE("version command");

        const char *commandHelp = strZ(strNewFmt(
            "%s%s",
            helpVersion,
            " - 'version' command help\n"
            "\n"
            "Get version.\n"
            "\n"
            "Displays installed pgBackRest version.\n"));

        argList = strLstNew();
        strLstAddZ(argList, "/path/to/pgbackrest");
        strLstAddZ(argList, "help");
        strLstAddZ(argList, "version");
        TEST_RESULT_VOID(testCfgLoad(argList), "help for version command");
        TEST_RESULT_STR_Z(helpRender(helpData), commandHelp, "check text");

        // This test is broken up into multiple strings because C99 does not require compilers to support const strings > 4095 bytes
        // -------------------------------------------------------------------------------------------------------------------------
        TEST_TITLE("restore command");

        commandHelp = strZ(strNewFmt(
            "%s%s%s",
            helpVersion,
            " - 'restore' command help\n"
            "\n"
            "Restore a database cluster.\n"
            "\n"
            "The restore command automatically defaults to selecting the latest backup from\n"
            "the first repository where backups exist (see Quick Start - Restore a Backup).\n"
            "The order in which the repositories are checked is dictated by the\n"
            "pgbackrest.conf (e.g. repo1 will be checked before repo2). To select from a\n"
            "specific repository, the --repo option can be passed (e.g. --repo=1). The --set\n"
            "option can be passed if a backup other than the latest is desired.\n"
            "\n"
            "When PITR of --type=time is specified, then the target time must be specified\n"
            "with the --target option. If a backup is not specified via the --set option,\n"
            "then the configured repositories will be checked, in order, for a backup that\n"
            "contains the requested time. If no backup can be found, the latest backup from\n"
            "the first repository containing backups will be used. For other types of PITR,\n"
            "e.g. xid, the --set option must be provided if the target is prior to the\n"
            "latest backup. See Point-in-Time Recovery for more details and examples.\n"
            "\n"
            "Command Options:\n"
            "\n"
            "  --archive-mode                   preserve or disable archiving on restored\n"
            "                                   cluster [default=preserve]\n"
            "  --db-exclude                     restore excluding the specified databases\n"
            "  --db-include                     restore only specified databases\n"
            "                                   [current=db1, db2]\n"
            "  --force                          force a restore [default=n]\n"
            "  --link-all                       restore all symlinks [default=n]\n"
            "  --link-map                       modify the destination of a symlink\n"
            "                                   [current=/link1=/dest1, /link2=/dest2]\n"
            "  --recovery-option                set an option in recovery.conf\n"
            "  --set                            backup set to restore [default=latest]\n"
            "  --tablespace-map                 restore a tablespace into the specified\n"
            "                                   directory\n"
            "  --tablespace-map-all             restore all tablespaces into the specified\n"
            "                                   directory\n"
            "  --target                         recovery target\n"
            "  --target-action                  action to take when recovery target is\n"
            "                                   reached [default=pause]\n"
            "  --target-exclusive               stop just before the recovery target is\n"
            "                                   reached [default=n]\n"
            "  --target-timeline                recover along a timeline\n"
            "  --type                           recovery type [default=default]\n"
            "\n"
            "General Options:\n"
            "\n"
            "  --buffer-size                    buffer size for I/O operations\n"
<<<<<<< HEAD
            "                                   [current=32768, default=1MiB]\n"
=======
            "                                   [current=32768, default=1048576]\n"
            "  --cmd                            pgBackRest command\n"
            "                                   [default=/path/to/pgbackrest]\n"
>>>>>>> 1b93a772
            "  --cmd-ssh                        SSH client command [default=ssh]\n"
            "  --compress-level-network         network compression level [default=3]\n"
            "  --config                         pgBackRest configuration file\n"
            "                                   [default=/etc/pgbackrest/pgbackrest.conf]\n"
            "  --config-include-path            path to additional pgBackRest configuration\n"
            "                                   files [default=/etc/pgbackrest/conf.d]\n"
            "  --config-path                    base path of pgBackRest configuration files\n"
            "                                   [default=/etc/pgbackrest]\n"
            "  --delta                          restore or backup using checksums [default=n]\n"
            "  --io-timeout                     I/O timeout [default=60]\n"
            "  --lock-path                      path where lock files are stored\n"
            "                                   [default=/tmp/pgbackrest]\n"
            "  --neutral-umask                  use a neutral umask [default=y]\n"
            "  --process-max                    max processes to use for compress/transfer\n"
            "                                   [default=1]\n"
            "  --protocol-timeout               protocol timeout [default=1830]\n"
            "  --sck-keep-alive                 keep-alive enable [default=y]\n"
            "  --stanza                         defines the stanza\n"
            "  --tcp-keep-alive-count           keep-alive count\n"
            "  --tcp-keep-alive-idle            keep-alive idle time\n"
            "  --tcp-keep-alive-interval        keep-alive interval time\n"
            "\n"
            "Log Options:\n"
            "\n"
            "  --log-level-console              level for console logging [default=warn]\n"
            "  --log-level-file                 level for file logging [default=info]\n"
            "  --log-level-stderr               level for stderr logging [default=warn]\n"
            "  --log-path                       path where log files are stored\n"
            "                                   [default=/var/log/pgbackrest]\n"
            "  --log-subprocess                 enable logging in subprocesses [default=n]\n"
            "  --log-timestamp                  enable timestamp in logging [default=y]\n"
            "\n",
            "Repository Options:\n"
            "\n"
            "  --repo                           set repository\n"
            "  --repo-azure-account             azure repository account\n"
            "  --repo-azure-container           azure repository container\n"
            "  --repo-azure-endpoint            azure repository endpoint\n"
            "                                   [default=blob.core.windows.net]\n"
            "  --repo-azure-key                 azure repository key\n"
            "  --repo-azure-key-type            azure repository key type [default=shared]\n"
            "  --repo-azure-uri-style           azure URI Style [default=host]\n"
            "  --repo-cipher-pass               repository cipher passphrase\n"
            "                                   [current=<redacted>]\n"
            "  --repo-cipher-type               cipher used to encrypt the repository\n"
            "                                   [current=aes-256-cbc, default=none]\n"
            "  --repo-gcs-bucket                GCS repository bucket\n"
            "  --repo-gcs-endpoint              GCS repository endpoint\n"
            "                                   [default=storage.googleapis.com]\n"
            "  --repo-gcs-key                   GCS repository key\n"
            "  --repo-gcs-key-type              GCS repository key type [default=service]\n"
            "  --repo-host                      repository host when operating remotely via\n"
            "                                   SSH [current=backup.example.net]\n"
            "  --repo-host-cmd                  repository host pgBackRest command\n"
            "                                   [default=/path/to/pgbackrest]\n"
            "  --repo-host-config               pgBackRest repository host configuration\n"
            "                                   file\n"
            "                                   [default=/etc/pgbackrest/pgbackrest.conf]\n"
            "  --repo-host-config-include-path  pgBackRest repository host configuration\n"
            "                                   include path [default=/etc/pgbackrest/conf.d]\n"
            "  --repo-host-config-path          pgBackRest repository host configuration\n"
            "                                   path [default=/etc/pgbackrest]\n"
            "  --repo-host-port                 repository host port when repo-host is set\n"
            "  --repo-host-user                 repository host user when repo-host is set\n"
            "                                   [default=pgbackrest]\n"
            "  --repo-path                      path where backups and archive are stored\n"
            "                                   [default=/var/lib/pgbackrest]\n"
            "  --repo-s3-bucket                 S3 repository bucket\n"
            "  --repo-s3-endpoint               S3 repository endpoint\n"
            "  --repo-s3-key                    S3 repository access key\n"
            "  --repo-s3-key-secret             S3 repository secret access key\n"
            "  --repo-s3-key-type               S3 repository key type [default=shared]\n"
            "  --repo-s3-region                 S3 repository region\n"
            "  --repo-s3-role                   S3 repository role\n"
            "  --repo-s3-token                  S3 repository security token\n"
            "  --repo-s3-uri-style              S3 URI Style [default=host]\n"
            "  --repo-storage-ca-file           repository storage CA file\n"
            "  --repo-storage-ca-path           repository storage CA path\n"
            "  --repo-storage-host              repository storage host\n"
            "  --repo-storage-port              repository storage port [default=443]\n"
            "  --repo-storage-verify-tls        repository storage certificate verify\n"
            "                                   [default=y]\n"
            "  --repo-type                      type of storage used for the repository\n"
            "                                   [default=posix]\n"
            "\n"
            "Stanza Options:\n"
            "\n"
            "  --pg-path                        postgreSQL data directory\n"
            "\n"
            "Use 'pgbackrest help restore [option]' for more information.\n"));

        argList = strLstNew();
        strLstAddZ(argList, "/path/to/pgbackrest");
        strLstAddZ(argList, "help");
        strLstAddZ(argList, "restore");
        hrnCfgArgRawZ(argList, cfgOptBufferSize, "32768");
        hrnCfgArgRawZ(argList, cfgOptRepoCipherType, "aes-256-cbc");
        hrnCfgEnvRawZ(cfgOptRepoCipherPass, TEST_CIPHER_PASS);
        hrnCfgArgRawZ(argList, cfgOptRepoHost, "backup.example.net");
        hrnCfgArgRawZ(argList, cfgOptLinkMap, "/link1=/dest1");
        hrnCfgArgRawZ(argList, cfgOptLinkMap, "/link2=/dest2");
        hrnCfgArgRawZ(argList, cfgOptDbInclude, "db1");
        hrnCfgArgRawZ(argList, cfgOptDbInclude, "db2");
        TEST_RESULT_VOID(testCfgLoad(argList), "help for restore command");
        TEST_RESULT_STR_Z(helpRender(helpData), commandHelp, "check text");
        hrnCfgEnvRemoveRaw(cfgOptRepoCipherPass);

        // -------------------------------------------------------------------------------------------------------------------------
        TEST_TITLE("errors with specified options");

        argList = strLstNew();
        strLstAddZ(argList, "/path/to/pgbackrest");
        strLstAddZ(argList, "help");
        strLstAddZ(argList, "archive-push");
        strLstAddZ(argList, "buffer-size");
        strLstAddZ(argList, "buffer-size");
        TEST_RESULT_VOID(testCfgLoad(argList), "parse too many options");
        TEST_ERROR(helpRender(helpData), ParamInvalidError, "only one option allowed for option help");

        argList = strLstNew();
        strLstAddZ(argList, "/path/to/pgbackrest");
        strLstAddZ(argList, "help");
        strLstAddZ(argList, "archive-push");
        strLstAddZ(argList, BOGUS_STR);
        TEST_RESULT_VOID(testCfgLoad(argList), "parse bogus option");
        TEST_ERROR(helpRender(helpData), OptionInvalidError, "option 'BOGUS' is not valid for command 'archive-push'");

        argList = strLstNew();
        strLstAddZ(argList, "/path/to/pgbackrest");
        strLstAddZ(argList, CFGCMD_HELP);
        strLstAddZ(argList, CFGCMD_ARCHIVE_PUSH);
        strLstAddZ(argList, CFGOPT_PROCESS);
        TEST_RESULT_VOID(testCfgLoad(argList), "parse option invalid for command");
        TEST_ERROR(helpRender(helpData), OptionInvalidError, "option 'process' is not valid for command 'archive-push'");

        // -------------------------------------------------------------------------------------------------------------------------
        TEST_TITLE("default and current option value");

        const char *optionHelp = strZ(strNewFmt(
            "%s - 'archive-push' command - 'buffer-size' option help\n"
            "\n"
            "Buffer size for I/O operations.\n"
            "\n"
            "Buffer size used for copy, compress, encrypt, and other operations. The number\n"
            "of buffers used depends on options and each operation may use additional\n"
            "memory, e.g. gz compression may use an additional 256KiB of memory.\n"
            "\n"
            "Size can be entered in bytes (default) or KiB, MiB, GiB, TiB, or PiB where the\n"
            "multiplier is a power of 1024. For example, the case-insensitive value 5GiB (or\n"
            "5GB, 5g) can be used instead of 5368709120. Fractional values such as 2.5GiB\n"
            "are not allowed, use 2560MiB instead.\n"
            "\n"
            "Allowed values are 16KiB, 32KiB, 64KiB, 128KiB, 256KiB, 512KiB, 1MiB, 2MiB,\n"
            "4MiB, 8MiB, and 16MiB.\n",
            helpVersion));

        argList = strLstNew();
        strLstAddZ(argList, "/path/to/pgbackrest");
        strLstAddZ(argList, "help");
        strLstAddZ(argList, "archive-push");
        strLstAddZ(argList, "buffer-size");
        TEST_RESULT_VOID(testCfgLoad(argList), "help for archive-push command, buffer-size option");
        TEST_RESULT_STR(helpRender(helpData), strNewFmt("%s\ndefault: 1MiB\n", optionHelp), "check text");

        // Set a current value
        hrnCfgArgRawZ(argList, cfgOptBufferSize, "32k");
        TEST_RESULT_VOID(testCfgLoad(argList), "help for archive-push command, buffer-size option");
        TEST_RESULT_STR(
            helpRender(helpData), strNewFmt("%s\ncurrent: 32k\ndefault: 1MiB\n", optionHelp), "check text, current value");

        // -------------------------------------------------------------------------------------------------------------------------
        TEST_TITLE("deprecated host option names");

        #define HELP_OPTION                                                                                                        \
            "%s - 'archive-push' command - 'repo-storage-host' option help\n"                                                      \
            "\n"                                                                                                                   \
            "Repository storage host.\n"                                                                                           \
            "\n"                                                                                                                   \
            "Connect to a host other than the storage (e.g. S3, Azure) endpoint. This is\n"                                        \
            "typically used for testing.\n"                                                                                        \
            "\n"

        #define HELP_OPTION_DEPRECATED_NAMES                                                                                       \
            "deprecated names: repo-azure-host, repo-s3-host\n"

        optionHelp = strZ(strNewFmt(
            HELP_OPTION
            HELP_OPTION_DEPRECATED_NAMES,
            helpVersion));

        argList = strLstNew();
        strLstAddZ(argList, "/path/to/pgbackrest");
        strLstAddZ(argList, "help");
        strLstAddZ(argList, "archive-push");
        strLstAddZ(argList, "repo1-s3-host");
        TEST_RESULT_VOID(testCfgLoad(argList), "help for archive-push command, repo1-s3-host option");
        TEST_RESULT_STR_Z(helpRender(helpData), optionHelp, "check text");

        optionHelp = strZ(strNewFmt(
            HELP_OPTION
            "current: s3-host\n"
            "\n"
            HELP_OPTION_DEPRECATED_NAMES,
            helpVersion));

        // Set a current value for deprecated option name
        hrnCfgArgRawZ(argList, cfgOptRepoType, "s3");
        strLstAddZ(argList, "--repo1-s3-host=s3-host");
        TEST_RESULT_VOID(testCfgLoad(argList), "help for archive-push command, repo1-s3-host option");
        TEST_RESULT_STR_Z(helpRender(helpData), optionHelp, "check text, current value");

        // -------------------------------------------------------------------------------------------------------------------------
        TEST_TITLE("cipher pass redacted");

        optionHelp = strZ(strNewFmt(
            "%s - 'archive-push' command - 'repo-cipher-pass' option help\n"
            "\n"
            "Repository cipher passphrase.\n"
            "\n"
            "Passphrase used to encrypt/decrypt files of the repository.\n"
            "\n"
            "current: <redacted>\n",
            helpVersion));

        argList = strLstNew();
        strLstAddZ(argList, "/path/to/pgbackrest");
        strLstAddZ(argList, "help");
        hrnCfgArgRawZ(argList, cfgOptRepoCipherType, "aes-256-cbc");
        hrnCfgEnvRawZ(cfgOptRepoCipherPass, TEST_CIPHER_PASS);
        strLstAddZ(argList, "archive-push");
        strLstAddZ(argList, "repo-cipher-pass");
        TEST_RESULT_VOID(testCfgLoad(argList), "help for archive-push command, repo1-s3-host option");
        TEST_RESULT_STR_Z(helpRender(helpData), optionHelp, "check text");
        hrnCfgEnvRemoveRaw(cfgOptRepoCipherPass);

        // -------------------------------------------------------------------------------------------------------------------------
        TEST_TITLE("deprecated and new option name produce same results");

        optionHelp = strZ(strNewFmt(
            "%s - 'backup' command - 'repo-hardlink' option help\n"
            "\n"
            "Hardlink files between backups in the repository.\n"
            "\n"
            "Enable hard-linking of files in differential and incremental backups to their\n"
            "full backups. This gives the appearance that each backup is a full backup at\n"
            "the file-system level. Be careful, though, because modifying files that are\n"
            "hard-linked can affect all the backups in the set.\n"
            "\n"
            "default: n\n"
            "\n"
            "deprecated name: hardlink\n",
            helpVersion));

        argList = strLstNew();
        strLstAddZ(argList, "/path/to/pgbackrest");
        strLstAddZ(argList, "help");
        strLstAddZ(argList, "backup");
        strLstAddZ(argList, "repo-hardlink");
        TEST_RESULT_VOID(testCfgLoad(argList), "help for backup command, repo-hardlink option");
        TEST_RESULT_STR_Z(helpRender(helpData), optionHelp, "check text");

        argList = strLstNew();
        strLstAddZ(argList, "/path/to/pgbackrest");
        strLstAddZ(argList, "help");
        strLstAddZ(argList, "backup");
        strLstAddZ(argList, "hardlink");
        TEST_RESULT_VOID(testCfgLoad(argList), "help for backup command, deprecated hardlink option");
        TEST_RESULT_STR_Z(helpRender(helpData), optionHelp, "check text");

        // -------------------------------------------------------------------------------------------------------------------------
        TEST_TITLE("check admonition");

        optionHelp = strZ(strNewFmt(
            "%s - 'backup' command - 'repo-retention-archive' option help\n"
            "\n"
            "Number of backups worth of continuous WAL to retain.\n"
            "\n"
            "NOTE: WAL segments required to make a backup consistent are always retained\n"
            "until the backup is expired regardless of how this option is configured.\n"
            "\n"
            "If this value is not set and repo-retention-full-type is count (default), then\n"
            "the archive to expire will default to the repo-retention-full (or\n"
            "repo-retention-diff) value corresponding to the repo-retention-archive-type if\n"
            "set to full (or diff). This will ensure that WAL is only expired for backups\n"
            "that are already expired. If repo-retention-full-type is time, then this value\n"
            "will default to removing archives that are earlier than the oldest full backup\n"
            "retained after satisfying the repo-retention-full setting.\n"
            "\n"
            "This option must be set if repo-retention-archive-type is set to incr. If disk\n"
            "space is at a premium, then this setting, in conjunction with\n"
            "repo-retention-archive-type, can be used to aggressively expire WAL segments.\n"
            "However, doing so negates the ability to perform PITR from the backups with\n"
            "expired WAL and is therefore not recommended.\n"
            "\n"
            "deprecated name: retention-archive\n",
            helpVersion));

        argList = strLstNew();
        strLstAddZ(argList, "/path/to/pgbackrest");
        strLstAddZ(argList, "help");
        strLstAddZ(argList, "backup");
        strLstAddZ(argList, "repo-retention-archive");
        TEST_RESULT_VOID(testCfgLoad(argList), "help for backup command, repo-retention-archive option");
        TEST_RESULT_STR_Z(helpRender(helpData), optionHelp, "check admonition text");
    }

    // *****************************************************************************************************************************
    if (testBegin("cmdHelp() to file"))
    {
        StringList *argList = strLstNew();
        strLstAddZ(argList, "/path/to/pgbackrest");
        TEST_RESULT_VOID(testCfgLoad(argList), "parse help from empty command line");

        // Redirect stdout to a file
        int stdoutSave = dup(STDOUT_FILENO);

        THROW_ON_SYS_ERROR(freopen(TEST_PATH "/stdout.help", "w", stdout) == NULL, FileWriteError, "unable to reopen stdout");

        // Not in a test wrapper to avoid writing to stdout
        cmdHelp(helpData);

        // Restore normal stdout
        dup2(stdoutSave, STDOUT_FILENO);

        Storage *storage = storagePosixNewP(TEST_PATH_STR);
        TEST_STORAGE_GET(storage, TEST_PATH "/stdout.help", generalHelp, .comment = "check text sent to file");
    }

    FUNCTION_HARNESS_RETURN_VOID();
}<|MERGE_RESOLUTION|>--- conflicted
+++ resolved
@@ -211,13 +211,9 @@
             "General Options:\n"
             "\n"
             "  --buffer-size                    buffer size for I/O operations\n"
-<<<<<<< HEAD
             "                                   [current=32768, default=1MiB]\n"
-=======
-            "                                   [current=32768, default=1048576]\n"
             "  --cmd                            pgBackRest command\n"
             "                                   [default=/path/to/pgbackrest]\n"
->>>>>>> 1b93a772
             "  --cmd-ssh                        SSH client command [default=ssh]\n"
             "  --compress-level-network         network compression level [default=3]\n"
             "  --config                         pgBackRest configuration file\n"
