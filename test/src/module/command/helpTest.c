--- conflicted
+++ resolved
@@ -222,13 +222,8 @@
             "General Options:\n"
             "\n"
             "  --buffer-size                    buffer size for I/O operations\n"
-<<<<<<< HEAD
             "                                   [current=32768, default=1MiB]\n"
-            "  --cmd-ssh                        path to ssh client executable [default=ssh]\n"
-=======
-            "                                   [current=32768, default=1048576]\n"
             "  --cmd-ssh                        SSH client command [default=ssh]\n"
->>>>>>> 45d96624
             "  --compress-level-network         network compression level [default=3]\n"
             "  --config                         pgBackRest configuration file\n"
             "                                   [default=/etc/pgbackrest/pgbackrest.conf]\n"
