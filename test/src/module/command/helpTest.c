--- conflicted
+++ resolved
@@ -223,13 +223,7 @@
             "\n"
             "  --buffer-size                    buffer size for I/O operations\n"
             "                                   [current=32768, default=1048576]\n"
-<<<<<<< HEAD
-            "  --cmd                            utilize provided command when generating\n"
-            "                                   internal command invocations\n"
-            "  --cmd-ssh                        path to ssh client executable [default=ssh]\n"
-=======
             "  --cmd-ssh                        SSH client command [default=ssh]\n"
->>>>>>> fa564ee1
             "  --compress-level-network         network compression level [default=3]\n"
             "  --config                         pgBackRest configuration file\n"
             "                                   [default=/etc/pgbackrest/pgbackrest.conf]\n"
