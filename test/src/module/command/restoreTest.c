/***********************************************************************************************************************************
Test Restore Command
***********************************************************************************************************************************/
#include "common/compress/helper.h"
#include "common/crypto/cipherBlock.h"
#include "postgres/version.h"
#include "storage/posix/storage.h"
#include "storage/helper.h"

#include "common/harnessConfig.h"
#include "common/harnessInfo.h"
#include "common/harnessPostgres.h"
#include "common/harnessProtocol.h"
#include "common/harnessStorage.h"

/***********************************************************************************************************************************
Special string constants
***********************************************************************************************************************************/
#define UTF8_DB_NAME                                                "这个用汉语怎么说"

/***********************************************************************************************************************************
Test data for backup.info
***********************************************************************************************************************************/
#define TEST_RESTORE_BACKUP_INFO_DB                                                                                                \
    "[db]\n"                                                                                                                       \
    "db-catalog-version=201409291\n"                                                                                               \
    "db-control-version=942\n"                                                                                                     \
    "db-id=1\n"                                                                                                                    \
    "db-system-id=6569239123849665679\n"                                                                                           \
    "db-version=\"9.4\"\n"                                                                                                         \
    "\n"                                                                                                                           \
    "[db:history]\n"                                                                                                               \
    "1={\"db-catalog-version\":201409291,\"db-control-version\":942,\"db-system-id\":6569239123849665679,"                         \
        "\"db-version\":\"9.4\"}\n"

#define TEST_RESTORE_BACKUP_INFO                                                                                                   \
    "[backup:current]\n"                                                                                                           \
    "20161219-212741F={\"backrest-format\":5,\"backrest-version\":\"2.04\","                                                       \
    "\"backup-archive-start\":\"00000007000000000000001C\",\"backup-archive-stop\":\"00000007000000000000001C\","                  \
    "\"backup-info-repo-size\":3159776,\"backup-info-repo-size-delta\":3159776,\"backup-info-size\":26897030,"                     \
    "\"backup-info-size-delta\":26897030,\"backup-timestamp-start\":1482182846,\"backup-timestamp-stop\":1482182861,"              \
    "\"backup-type\":\"full\",\"db-id\":1,\"option-archive-check\":true,\"option-archive-copy\":false,"                            \
    "\"option-backup-standby\":false,\"option-checksum-page\":false,\"option-compress\":true,\"option-hardlink\":false,"           \
    "\"option-online\":true}\n"                                                                                                    \
    "20161219-212741F_20161219-212803D={\"backrest-format\":5,\"backrest-version\":\"2.04\","                                      \
    "\"backup-archive-start\":\"00000008000000000000001E\",\"backup-archive-stop\":\"00000008000000000000001E\","                  \
    "\"backup-info-repo-size\":3159811,\"backup-info-repo-size-delta\":15765,\"backup-info-size\":26897030,"                       \
    "\"backup-info-size-delta\":163866,\"backup-prior\":\"20161219-212741F\",\"backup-reference\":[\"20161219-212741F\"],"         \
    "\"backup-timestamp-start\":1482182877,\"backup-timestamp-stop\":1482182883,\"backup-type\":\"diff\",\"db-id\":1,"             \
    "\"option-archive-check\":true,\"option-archive-copy\":false,\"option-backup-standby\":false,"                                 \
    "\"option-checksum-page\":false,\"option-compress\":true,\"option-hardlink\":false,\"option-online\":true}\n"                  \
    "20161219-212741F_20161219-212918I={\"backrest-format\":5,\"backrest-version\":\"2.04\","                                      \
    "\"backup-archive-start\":null,\"backup-archive-stop\":null,"                                                                  \
    "\"backup-info-repo-size\":3159811,\"backup-info-repo-size-delta\":15765,\"backup-info-size\":26897030,"                       \
    "\"backup-info-size-delta\":163866,\"backup-prior\":\"20161219-212741F\",\"backup-reference\":[\"20161219-212741F\","          \
    "\"20161219-212741F_20161219-212803D\"],"                                                                                      \
    "\"backup-timestamp-start\":1482182884,\"backup-timestamp-stop\":1482182985,\"backup-type\":\"incr\",\"db-id\":1,"             \
    "\"option-archive-check\":true,\"option-archive-copy\":false,\"option-backup-standby\":false,"                                 \
    "\"option-checksum-page\":false,\"option-compress\":true,\"option-hardlink\":false,\"option-online\":true}\n"

/***********************************************************************************************************************************
Test restores to be sure they match the manifest
***********************************************************************************************************************************/
static void
testRestoreCompare(const Storage *storage, const String *pgPath, const Manifest *manifest, const char *compare)
{
    FUNCTION_HARNESS_BEGIN();
        FUNCTION_HARNESS_PARAM(STORAGE, storage);
        FUNCTION_HARNESS_PARAM(STRING, pgPath);
        FUNCTION_HARNESS_PARAM(MANIFEST, manifest);
        FUNCTION_HARNESS_PARAM(STRINGZ, compare);
    FUNCTION_HARNESS_END();

    // Get the pg-path as a string
    HarnessStorageInfoListCallbackData callbackData =
    {
        .content = strNew(),
        .modeOmit = true,
        .modePath = 0700,
        .modeFile = 0600,
        .userOmit = true,
        .groupOmit = true,
    };

    TEST_RESULT_VOID(
        storageInfoListP(storage, pgPath, hrnStorageInfoListCallback, &callbackData, .recurse = true, .sortOrder = sortOrderAsc),
        "pg path info list for restore compare");

    // Compare
    TEST_RESULT_STR_Z(callbackData.content, compare, "    compare result manifest");

    FUNCTION_HARNESS_RETURN_VOID();
}

/***********************************************************************************************************************************
Build a simple manifest for testing
***********************************************************************************************************************************/
static Manifest *
testManifestMinimal(const String *label, unsigned int pgVersion, const String *pgPath)
{
    FUNCTION_HARNESS_BEGIN();
        FUNCTION_HARNESS_PARAM(STRING, label);
        FUNCTION_HARNESS_PARAM(UINT, pgVersion);
        FUNCTION_HARNESS_PARAM(STRING, pgPath);
    FUNCTION_HARNESS_END();

    ASSERT(label != NULL);
    ASSERT(pgVersion != 0);
    ASSERT(pgPath != NULL);

    Manifest *result = NULL;

    MEM_CONTEXT_NEW_BEGIN("Manifest")
    {
        result = manifestNewInternal();
        result->pub.info = infoNew(NULL);

        result->pub.data.backupLabel = strDup(label);
        result->pub.data.pgVersion = pgVersion;

        if (strEndsWithZ(label, "I"))
            result->pub.data.backupType = backupTypeIncr;
        else if (strEndsWithZ(label, "D"))
            result->pub.data.backupType = backupTypeDiff;
        else
            result->pub.data.backupType = backupTypeFull;

        ManifestTarget targetBase = {.name = MANIFEST_TARGET_PGDATA_STR, .path = pgPath};
        manifestTargetAdd(result, &targetBase);
        ManifestPath pathBase = {.name = MANIFEST_TARGET_PGDATA_STR, .mode = 0700, .group = groupName(), .user = userName()};
        manifestPathAdd(result, &pathBase);
        ManifestFile fileVersion = {
            .name = STRDEF("pg_data/" PG_FILE_PGVERSION), .mode = 0600, .group = groupName(), .user = userName()};
        manifestFileAdd(result, &fileVersion);
    }
    MEM_CONTEXT_NEW_END();

    FUNCTION_HARNESS_RETURN(MANIFEST, result);
}

/***********************************************************************************************************************************
Test Run
***********************************************************************************************************************************/
void
testRun(void)
{
    FUNCTION_HARNESS_VOID();

    // Install local command handler shim
    static const ProtocolServerHandler testLocalHandlerList[] = {PROTOCOL_SERVER_HANDLER_RESTORE_LIST};
    hrnProtocolLocalShimInstall(testLocalHandlerList, PROTOCOL_SERVER_HANDLER_LIST_SIZE(testLocalHandlerList));

    // Create default storage object for testing
    Storage *storageTest = storagePosixNewP(TEST_PATH_STR, .write = true);

    // *****************************************************************************************************************************
    if (testBegin("restoreFile()"))
    {
        const String *repoFileReferenceFull = STRDEF("20190509F");
        const String *repoFile1 = STRDEF("pg_data/testfile");
        unsigned int repoIdx = 0;

        // Load Parameters
        StringList *argList = strLstNew();
        strLstAddZ(argList, "--stanza=test1");
        strLstAddZ(argList, "--repo1-path=" TEST_PATH "/repo");
        strLstAddZ(argList, "--pg1-path=" TEST_PATH "/pg");
        harnessCfgLoad(cfgCmdRestore, argList);

        // Create the pg path
        storagePathCreateP(storagePgWrite(), NULL, .mode = 0700);

        TEST_RESULT_BOOL(
            restoreFile(
                repoFile1, repoIdx, repoFileReferenceFull, compressTypeNone, STRDEF("sparse-zero"),
                STRDEF("9bc8ab2dda60ef4beed07d1e19ce0676d5edde67"), true, 0x10000000000UL, 1557432154, 0600, TEST_USER_STR,
                TEST_GROUP_STR, 0, true, false, NULL),
            false, "zero sparse 1TB file");
        TEST_RESULT_UINT(storageInfoP(storagePg(), STRDEF("sparse-zero")).size, 0x10000000000UL, "    check size");

        TEST_RESULT_BOOL(
            restoreFile(
                repoFile1, repoIdx, repoFileReferenceFull, compressTypeNone, STRDEF("normal-zero"),
                STRDEF("9bc8ab2dda60ef4beed07d1e19ce0676d5edde67"), false, 0, 1557432154, 0600, TEST_USER_STR, TEST_GROUP_STR, 0,
                false, false, NULL),
            true, "zero-length file");
        TEST_RESULT_UINT(storageInfoP(storagePg(), STRDEF("normal-zero")).size, 0, "    check size");

        // -------------------------------------------------------------------------------------------------------------------------
        // Create a compressed encrypted repo file
        StorageWrite *ceRepoFile = storageNewWriteP(
            storageRepoWrite(), strNewFmt(STORAGE_REPO_BACKUP "/%s/%s.gz", strZ(repoFileReferenceFull), strZ(repoFile1)));
        IoFilterGroup *filterGroup = ioWriteFilterGroup(storageWriteIo(ceRepoFile));
        ioFilterGroupAdd(filterGroup, compressFilter(compressTypeGz, 3));
        ioFilterGroupAdd(filterGroup, cipherBlockNew(cipherModeEncrypt, cipherTypeAes256Cbc, BUFSTRDEF("badpass"), NULL));

        storagePutP(ceRepoFile, BUFSTRDEF("acefile"));

        TEST_ERROR(
            restoreFile(
                repoFile1, repoIdx, repoFileReferenceFull, compressTypeGz, STRDEF("normal"),
                STRDEF("ffffffffffffffffffffffffffffffffffffffff"), false, 7, 1557432154, 0600, TEST_USER_STR, TEST_GROUP_STR, 0,
                false, false, STRDEF("badpass")),
            ChecksumError,
            "error restoring 'normal': actual checksum 'd1cd8a7d11daa26814b93eb604e1d49ab4b43770' does not match expected checksum"
                " 'ffffffffffffffffffffffffffffffffffffffff'");

        // Create normal file to make it look like a prior restore file failed partway through to ensure that retries work. It will
        // be clear if the file was overwritten when checking the info below since the size and timestamp will be changed.
        TEST_RESULT_VOID(
            storagePutP(storageNewWriteP(storagePgWrite(), STRDEF("normal"), .modeFile = 0600), BUFSTRDEF("PRT")),
            "    create normal file");

        TEST_RESULT_BOOL(
            restoreFile(
                repoFile1, repoIdx, repoFileReferenceFull, compressTypeGz, STRDEF("normal"),
                STRDEF("d1cd8a7d11daa26814b93eb604e1d49ab4b43770"), false, 7, 1557432154, 0600, TEST_USER_STR, TEST_GROUP_STR, 0,
                false, false, STRDEF("badpass")),
            true, "copy file");

        StorageInfo info = storageInfoP(storagePg(), STRDEF("normal"));
        TEST_RESULT_BOOL(info.exists, true, "    check exists");
        TEST_RESULT_UINT(info.size, 7, "    check size");
        TEST_RESULT_UINT(info.mode, 0600, "    check mode");
        TEST_RESULT_INT(info.timeModified, 1557432154, "    check time");
        TEST_RESULT_STR(info.user, TEST_USER_STR, "    check user");
        TEST_RESULT_STR(info.group, TEST_GROUP_STR, "    check group");
        TEST_RESULT_STR_Z(strNewBuf(storageGetP(storageNewReadP(storagePg(), STRDEF("normal")))), "acefile", "    check contents");

        // -------------------------------------------------------------------------------------------------------------------------
        // Create a repo file
        storagePutP(
            storageNewWriteP(
                storageRepoWrite(), strNewFmt(STORAGE_REPO_BACKUP "/%s/%s", strZ(repoFileReferenceFull), strZ(repoFile1))),
            BUFSTRDEF("atestfile"));

        TEST_RESULT_BOOL(
            restoreFile(
                repoFile1, repoIdx, repoFileReferenceFull, compressTypeNone, STRDEF("delta"),
                STRDEF("9bc8ab2dda60ef4beed07d1e19ce0676d5edde67"), false, 9, 1557432154, 0600, TEST_USER_STR, TEST_GROUP_STR, 0,
                true, false, NULL),
            true, "sha1 delta missing");
        TEST_RESULT_STR_Z(
            strNewBuf(storageGetP(storageNewReadP(storagePg(), STRDEF("delta")))), "atestfile", "    check contents");

        size_t oldBufferSize = ioBufferSize();
        ioBufferSizeSet(4);

        TEST_RESULT_BOOL(
            restoreFile(
                repoFile1, repoIdx, repoFileReferenceFull, compressTypeNone, STRDEF("delta"),
                STRDEF("9bc8ab2dda60ef4beed07d1e19ce0676d5edde67"), false, 9, 1557432154, 0600, TEST_USER_STR, TEST_GROUP_STR, 0,
                true, false, NULL),
            false, "sha1 delta existing");

        ioBufferSizeSet(oldBufferSize);

        TEST_RESULT_BOOL(
            restoreFile(
                repoFile1, repoIdx, repoFileReferenceFull, compressTypeNone, STRDEF("delta"),
                STRDEF("9bc8ab2dda60ef4beed07d1e19ce0676d5edde67"), false, 9, 1557432154, 0600, TEST_USER_STR, TEST_GROUP_STR,
                1557432155, true, true, NULL),
            false, "sha1 delta force existing");

        // Change the existing file so it no longer matches by size
        storagePutP(storageNewWriteP(storagePgWrite(), strNewZ("delta")), BUFSTRDEF("atestfile2"));

        TEST_RESULT_BOOL(
            restoreFile(
                repoFile1, repoIdx, repoFileReferenceFull, compressTypeNone, STRDEF("delta"),
                STRDEF("9bc8ab2dda60ef4beed07d1e19ce0676d5edde67"), false, 9, 1557432154, 0600, TEST_USER_STR, TEST_GROUP_STR, 0,
                true, false, NULL),
            true, "sha1 delta existing, size differs");
        TEST_RESULT_STR_Z(
            strNewBuf(storageGetP(storageNewReadP(storagePg(), STRDEF("delta")))), "atestfile", "    check contents");

        storagePutP(storageNewWriteP(storagePgWrite(), STRDEF("delta")), BUFSTRDEF("atestfile2"));

        TEST_RESULT_BOOL(
            restoreFile(
                repoFile1, repoIdx, repoFileReferenceFull, compressTypeNone, STRDEF("delta"),
                STRDEF("9bc8ab2dda60ef4beed07d1e19ce0676d5edde67"), false, 9, 1557432154, 0600, TEST_USER_STR, TEST_GROUP_STR,
                1557432155, true, true, NULL),
            true, "delta force existing, size differs");
        TEST_RESULT_STR_Z(
            strNewBuf(storageGetP(storageNewReadP(storagePg(), STRDEF("delta")))), "atestfile", "    check contents");

        // Change the existing file so it no longer matches by content
        storagePutP(storageNewWriteP(storagePgWrite(), STRDEF("delta")), BUFSTRDEF("btestfile"));

        TEST_RESULT_BOOL(
            restoreFile(
                repoFile1, repoIdx, repoFileReferenceFull, compressTypeNone, STRDEF("delta"),
                STRDEF("9bc8ab2dda60ef4beed07d1e19ce0676d5edde67"), false, 9, 1557432154, 0600, TEST_USER_STR, TEST_GROUP_STR, 0,
                true, false, NULL),
            true, "sha1 delta existing, content differs");
        TEST_RESULT_STR_Z(
            strNewBuf(storageGetP(storageNewReadP(storagePg(), STRDEF("delta")))), "atestfile", "    check contents");

        storagePutP(storageNewWriteP(storagePgWrite(), STRDEF("delta")), BUFSTRDEF("btestfile"));

        TEST_RESULT_BOOL(
            restoreFile(
                repoFile1, repoIdx, repoFileReferenceFull, compressTypeNone, STRDEF("delta"),
                STRDEF("9bc8ab2dda60ef4beed07d1e19ce0676d5edde67"), false, 9, 1557432154, 0600, TEST_USER_STR, TEST_GROUP_STR,
                1557432155, true, true, NULL),
            true, "delta force existing, timestamp differs");

        TEST_RESULT_BOOL(
            restoreFile(
                repoFile1, repoIdx, repoFileReferenceFull, compressTypeNone, STRDEF("delta"),
                STRDEF("9bc8ab2dda60ef4beed07d1e19ce0676d5edde67"), false, 9, 1557432154, 0600, TEST_USER_STR, TEST_GROUP_STR,
                1557432153, true, true, NULL),
            true, "delta force existing, timestamp after copy time");

        // Change the existing file to zero-length
        storagePutP(storageNewWriteP(storagePgWrite(), STRDEF("delta")), BUFSTRDEF(""));

        TEST_RESULT_BOOL(
            restoreFile(
                repoFile1, repoIdx, repoFileReferenceFull, compressTypeNone, STRDEF("delta"),
                STRDEF("9bc8ab2dda60ef4beed07d1e19ce0676d5edde67"), false, 0, 1557432154, 0600, TEST_USER_STR, TEST_GROUP_STR, 0,
                true, false, NULL),
            false, "sha1 delta existing, content differs");
<<<<<<< HEAD

        // Check protocol function directly
        // -------------------------------------------------------------------------------------------------------------------------
        PackWrite *paramList = pckWriteNewBuf(bufNew(256));
        pckWriteStrP(paramList, repoFile1);
        pckWriteStrP(paramList, repoFileReferenceFull);
        pckWriteU32P(paramList, compressTypeNone);
        pckWriteStrP(paramList, STRDEF("protocol"));
        pckWriteStrP(paramList, STRDEF("9bc8ab2dda60ef4beed07d1e19ce0676d5edde67"));
        pckWriteBoolP(paramList, false);
        pckWriteU64P(paramList, 9);
        pckWriteTimeP(paramList, 1557432100);
        pckWriteU32P(paramList, 0677);
        pckWriteStrP(paramList, STR(testUser()));
        pckWriteStrP(paramList, STR(testGroup()));
        pckWriteTimeP(paramList, 1557432200);
        pckWriteBoolP(paramList, false);
        pckWriteBoolP(paramList, false);
        pckWriteStrP(paramList, NULL);
        pckWriteEndP(paramList);

        TEST_RESULT_BOOL(
            restoreProtocol(PROTOCOL_COMMAND_RESTORE_FILE_STR, pckReadNewBuf(pckWriteBuf(paramList)), server), true,
            "protocol restore file");
        TEST_RESULT_STR_Z(strNewBuf(serverWrite), "{\"out\":true}\n", "    check result");
        bufUsedSet(serverWrite, 0);

        info = storageInfoP(storagePg(), strNew("protocol"));
        TEST_RESULT_BOOL(info.exists, true, "    check exists");
        TEST_RESULT_UINT(info.size, 9, "    check size");
        TEST_RESULT_UINT(info.mode, 0677, "    check mode");
        TEST_RESULT_INT(info.timeModified, 1557432100, "    check time");
        TEST_RESULT_STR_Z(info.user, testUser(), "    check user");
        TEST_RESULT_STR_Z(info.group, testGroup(), "    check group");
        TEST_RESULT_STR_Z(
            strNewBuf(storageGetP(storageNewReadP(storagePg(), strNew("protocol")))), "atestfile", "    check contents");

        paramList = pckWriteNewBuf(bufNew(256));
        pckWriteStrP(paramList, repoFile1);
        pckWriteStrP(paramList, repoFileReferenceFull);
        pckWriteU32P(paramList, compressTypeNone);
        pckWriteStrP(paramList, STRDEF("protocol"));
        pckWriteStrP(paramList, STRDEF("9bc8ab2dda60ef4beed07d1e19ce0676d5edde67"));
        pckWriteBoolP(paramList, false);
        pckWriteU64P(paramList, 9);
        pckWriteTimeP(paramList, 1557432100);
        pckWriteU32P(paramList, 0677);
        pckWriteStrP(paramList, STR(testUser()));
        pckWriteStrP(paramList, STR(testGroup()));
        pckWriteTimeP(paramList, 1557432200);
        pckWriteBoolP(paramList, true);
        pckWriteBoolP(paramList, false);
        pckWriteStrP(paramList, NULL);
        pckWriteEndP(paramList);

        TEST_RESULT_BOOL(
            restoreProtocol(PROTOCOL_COMMAND_RESTORE_FILE_STR, pckReadNewBuf(pckWriteBuf(paramList)), server), true,
            "protocol restore file");
        TEST_RESULT_STR_Z(strNewBuf(serverWrite), "{\"out\":false}\n", "    check result");
        bufUsedSet(serverWrite, 0);

        // Check invalid protocol function
        // -------------------------------------------------------------------------------------------------------------------------
        TEST_RESULT_BOOL(
            restoreProtocol(strNew(BOGUS_STR), pckReadNewBuf(pckWriteBuf(paramList)), server), false, "invalid function");
=======
>>>>>>> 5b332b22
    }

    // *****************************************************************************************************************************
    if (testBegin("restorePathValidate()"))
    {
        const String *pgPath = STRDEF(TEST_PATH "/pg");
        const String *repoPath = STRDEF(TEST_PATH "/repo");

        // -------------------------------------------------------------------------------------------------------------------------
        TEST_TITLE("error on data directory missing");

        StringList *argList = strLstNew();
        strLstAddZ(argList, "--stanza=test1");
        strLstAdd(argList, strNewFmt("--repo1-path=%s", strZ(repoPath)));
        strLstAdd(argList, strNewFmt("--pg1-path=%s", strZ(pgPath)));
        harnessCfgLoad(cfgCmdRestore, argList);

        TEST_ERROR(restorePathValidate(), PathMissingError, "$PGDATA directory '" TEST_PATH "/pg' does not exist");

        // Create PGDATA
        storagePathCreateP(storagePgWrite(), NULL);

        // -------------------------------------------------------------------------------------------------------------------------
        TEST_TITLE("error when pg appears to be running");

        storagePutP(storageNewWriteP(storagePgWrite(), STRDEF("postmaster.pid")), NULL);

        TEST_ERROR(
            restorePathValidate(), PgRunningError,
            "unable to restore while PostgreSQL is running\n"
            "HINT: presence of 'postmaster.pid' in '" TEST_PATH "/pg' indicates PostgreSQL is running.\n"
            "HINT: remove 'postmaster.pid' only if PostgreSQL is not running.");

        storageRemoveP(storagePgWrite(), STRDEF("postmaster.pid"), .errorOnMissing = true);

        // -------------------------------------------------------------------------------------------------------------------------
        TEST_TITLE("error on data directory does not look valid");

        argList = strLstNew();
        strLstAddZ(argList, "--stanza=test1");
        strLstAdd(argList, strNewFmt("--repo1-path=%s", strZ(repoPath)));
        strLstAdd(argList, strNewFmt("--pg1-path=%s", strZ(pgPath)));
        strLstAddZ(argList, "--delta");
        harnessCfgLoad(cfgCmdRestore, argList);

        TEST_RESULT_VOID(restorePathValidate(), "restore --delta with invalid PGDATA");
        TEST_RESULT_BOOL(cfgOptionBool(cfgOptDelta), false, "--delta set to false");
        TEST_RESULT_LOG(
            "P00   WARN: --delta or --force specified but unable to find 'PG_VERSION' or 'backup.manifest' in '" TEST_PATH "/pg' to"
                " confirm that this is a valid $PGDATA directory.  --delta and --force have been disabled and if any files"
                " exist in the destination directories the restore will be aborted.");

        harnessCfgLoad(cfgCmdRestore, argList);
        storagePutP(storageNewWriteP(storagePgWrite(), STRDEF("backup.manifest")), NULL);
        TEST_RESULT_VOID(restorePathValidate(), "restore --delta with valid PGDATA");
        storageRemoveP(storagePgWrite(), STRDEF("backup.manifest"), .errorOnMissing = true);

        argList = strLstNew();
        strLstAddZ(argList, "--stanza=test1");
        strLstAddZ(argList, "--repo1-path=" TEST_PATH "/repo");
        strLstAddZ(argList, "--pg1-path=" TEST_PATH "/pg");
        strLstAddZ(argList, "--force");
        harnessCfgLoad(cfgCmdRestore, argList);

        TEST_RESULT_VOID(restorePathValidate(), "restore --force with invalid PGDATA");
        TEST_RESULT_BOOL(cfgOptionBool(cfgOptForce), false, "--force set to false");
        TEST_RESULT_LOG(
            "P00   WARN: --delta or --force specified but unable to find 'PG_VERSION' or 'backup.manifest' in '" TEST_PATH "/pg' to"
                " confirm that this is a valid $PGDATA directory.  --delta and --force have been disabled and if any files"
                " exist in the destination directories the restore will be aborted.");

        harnessCfgLoad(cfgCmdRestore, argList);
        storagePutP(storageNewWriteP(storagePgWrite(), STRDEF(PG_FILE_PGVERSION)), NULL);
        TEST_RESULT_VOID(restorePathValidate(), "restore --force with valid PGDATA");
        storageRemoveP(storagePgWrite(), STRDEF(PG_FILE_PGVERSION), .errorOnMissing = true);
    }

    // *****************************************************************************************************************************
    if (testBegin("getEpoch()"))
    {
        TEST_TITLE("system time UTC");

        setenv("TZ", "UTC", true);
        TEST_RESULT_INT(getEpoch(STRDEF("2020-01-08 09:18:15-0700")), 1578500295, "epoch with timezone");
        TEST_RESULT_INT(getEpoch(STRDEF("2020-01-08 16:18:15.0000")), 1578500295, "same epoch no timezone");
        TEST_RESULT_INT(getEpoch(STRDEF("2020-01-08 16:18:15.0000+00")), 1578500295, "same epoch timezone 0");
        TEST_ERROR(getEpoch(STRDEF("2020-13-08 16:18:15")), FormatError, "invalid date 2020-13-08");
        TEST_ERROR(getEpoch(STRDEF("2020-01-08 16:68:15")), FormatError, "invalid time 16:68:15");

        // -------------------------------------------------------------------------------------------------------------------------
        TEST_TITLE("system time America/New_York");

        setenv("TZ", "America/New_York", true);
        time_t testTime = 1573754569;
        char timeBuffer[20];
        strftime(timeBuffer, sizeof(timeBuffer), "%Y-%m-%d %H:%M:%S", localtime(&testTime));
        TEST_RESULT_Z(timeBuffer, "2019-11-14 13:02:49", "check timezone set");
        TEST_RESULT_INT(getEpoch(STRDEF("2019-11-14 13:02:49-0500")), 1573754569, "offset same as local");
        TEST_RESULT_INT(getEpoch(STRDEF("2019-11-14 13:02:49")), 1573754569, "GMT-0500 (EST)");
        TEST_RESULT_INT(getEpoch(STRDEF("2019-09-14 20:02:49")), 1568505769, "GMT-0400 (EDT)");
        TEST_RESULT_INT(getEpoch(STRDEF("2018-04-27 04:29:00+04:30")), 1524787140, "GMT+0430");

        // -------------------------------------------------------------------------------------------------------------------------
        TEST_TITLE("invalid target time format");

        TEST_RESULT_INT(getEpoch(STRDEF("Tue, 15 Nov 1994 12:45:26")), 0, "invalid date time format");
        TEST_RESULT_LOG(
            "P00   WARN: automatic backup set selection cannot be performed with provided time 'Tue, 15 Nov 1994 12:45:26',"
            " latest backup set will be used\n"
            "            HINT: time format must be YYYY-MM-DD HH:MM:SS with optional msec and optional timezone"
            " (+/- HH or HHMM or HH:MM) - if timezone is omitted, local time is assumed (for UTC use +00)");

        setenv("TZ", "UTC", true);
    }

    // *****************************************************************************************************************************
    if (testBegin("restoreBackupSet()"))
    {
        const String *pgPath = STRDEF(TEST_PATH "/pg");
        const String *repoPath = STRDEF(TEST_PATH "/repo");

        StringList *argList = strLstNew();
        strLstAddZ(argList, "--stanza=test1");
        strLstAdd(argList, strNewFmt("--repo1-path=%s", strZ(repoPath)));
        strLstAdd(argList, strNewFmt("--pg1-path=%s", strZ(pgPath)));
        harnessCfgLoad(cfgCmdRestore, argList);

        // -------------------------------------------------------------------------------------------------------------------------
        TEST_TITLE("error when no backups are present");

        HRN_INFO_PUT(storageRepoWrite(), INFO_BACKUP_PATH_FILE, TEST_RESTORE_BACKUP_INFO_DB);
        TEST_ERROR(restoreBackupSet(), BackupSetInvalidError, "no backup set found to restore");
        TEST_RESULT_LOG("P00   WARN: repo1: [BackupSetInvalidError] no backup sets to restore");

        // -------------------------------------------------------------------------------------------------------------------------
        TEST_TITLE("error on invalid backup set");

        HRN_INFO_PUT(
            storageRepoWrite(), INFO_BACKUP_PATH_FILE,
            TEST_RESTORE_BACKUP_INFO
            "\n"
            TEST_RESTORE_BACKUP_INFO_DB);

        argList = strLstNew();
        strLstAddZ(argList, "--stanza=test1");
        strLstAdd(argList, strNewFmt("--repo1-path=%s", strZ(repoPath)));
        strLstAdd(argList, strNewFmt("--pg1-path=%s", strZ(pgPath)));
        strLstAddZ(argList, "--set=BOGUS");
        harnessCfgLoad(cfgCmdRestore, argList);

        TEST_ERROR(restoreBackupSet(), BackupSetInvalidError, "backup set BOGUS is not valid");

        // -------------------------------------------------------------------------------------------------------------------------
        TEST_TITLE("target time");
        setenv("TZ", "UTC", true);

        const String *repoPath2 = STRDEF(TEST_PATH "/repo2");

        argList = strLstNew();
        strLstAddZ(argList, "--stanza=test1");
        hrnCfgArgKeyRaw(argList, cfgOptRepoPath, 1, repoPath2);
        hrnCfgArgKeyRaw(argList, cfgOptRepoPath, 2, repoPath);
        strLstAdd(argList, strNewFmt("--pg1-path=%s", strZ(pgPath)));
        strLstAddZ(argList, "--type=time");
        strLstAddZ(argList, "--target=2016-12-19 16:28:04-0500");

        harnessCfgLoad(cfgCmdRestore, argList);

        // Write out backup.info with no current backups to repo1
        HRN_INFO_PUT(storageRepoIdxWrite(0), INFO_BACKUP_PATH_FILE, TEST_RESTORE_BACKUP_INFO_DB);

        RestoreBackupData backupData = {0};
        TEST_ASSIGN(backupData, restoreBackupSet(), "get backup set");
        TEST_RESULT_STR_Z(backupData.backupSet, "20161219-212741F_20161219-212803D", "backup set found");
        TEST_RESULT_UINT(backupData.repoIdx, 1, "backup set found, repo2");
        TEST_RESULT_LOG("P00   WARN: repo1: [BackupSetInvalidError] no backup sets to restore");

        // Switch repo paths and confirm same result but on repo1
        argList = strLstNew();
        strLstAddZ(argList, "--stanza=test1");
        hrnCfgArgKeyRaw(argList, cfgOptRepoPath, 1, repoPath);
        hrnCfgArgKeyRaw(argList, cfgOptRepoPath, 2, repoPath2);
        strLstAdd(argList, strNewFmt("--pg1-path=%s", strZ(pgPath)));
        strLstAddZ(argList, "--type=time");
        strLstAddZ(argList, "--target=2016-12-19 16:28:04-0500");

        harnessCfgLoad(cfgCmdRestore, argList);

        TEST_ASSIGN(backupData, restoreBackupSet(), "get backup set");
        TEST_RESULT_STR_Z(backupData.backupSet, "20161219-212741F_20161219-212803D", "backup set found");
        TEST_RESULT_UINT(backupData.repoIdx, 0, "backup set found, repo1");

        // -------------------------------------------------------------------------------------------------------------------------
        TEST_TITLE("target time, multi repo, latest used");

        argList = strLstNew();
        hrnCfgArgRawZ(argList, cfgOptStanza ,"test1");
        hrnCfgArgKeyRaw(argList, cfgOptRepoPath, 1, repoPath);
        hrnCfgArgKeyRaw(argList, cfgOptRepoPath, 2, repoPath2);
        hrnCfgArgKeyRaw(argList, cfgOptPgPath, 1, pgPath);
        hrnCfgArgRawZ(argList, cfgOptType, "time");
        hrnCfgArgRawZ(argList, cfgOptTarget, "2016-12-19 16:27:30-0500");

        harnessCfgLoad(cfgCmdRestore, argList);

        #define TEST_RESTORE_BACKUP_INFO_NEWEST                                                                                    \
            "[backup:current]\n"                                                                                                   \
            "20201212-201243F={\"backrest-format\":5,\"backrest-version\":\"2.04\","                                               \
            "\"backup-archive-start\":\"00000007000000000000001C\",\"backup-archive-stop\":\"00000007000000000000001C\","          \
            "\"backup-info-repo-size\":3159776,\"backup-info-repo-size-delta\":3159776,\"backup-info-size\":26897030,"             \
            "\"backup-info-size-delta\":26897030,\"backup-timestamp-start\":1607803000,\"backup-timestamp-stop\":1607803963,"      \
            "\"backup-type\":\"full\",\"db-id\":1,\"option-archive-check\":true,\"option-archive-copy\":false,"                    \
            "\"option-backup-standby\":false,\"option-checksum-page\":false,\"option-compress\":true,\"option-hardlink\":false,"   \
            "\"option-online\":true}\n"

        // Write out backup.info with current backup newest to repo2 but still does not satisfy time requirement, so repo1 chosen
        HRN_INFO_PUT(
            storageRepoIdxWrite(1), INFO_BACKUP_PATH_FILE,
            TEST_RESTORE_BACKUP_INFO_NEWEST
            "\n"
            TEST_RESTORE_BACKUP_INFO_DB);

        TEST_ASSIGN(backupData, restoreBackupSet(), "get backup set");
        TEST_RESULT_STR_Z(backupData.backupSet, "20161219-212741F_20161219-212918I", "default to latest backup set");
        TEST_RESULT_UINT(backupData.repoIdx, 0, "repo1 chosen because of priority order");
        TEST_RESULT_LOG(
            "P00   WARN: unable to find backup set with stop time less than '2016-12-19 16:27:30-0500', repo1: latest backup set"
            " will be used");

        // Request repo2 - latest from repo2 will be chosen
        hrnCfgArgRawZ(argList, cfgOptRepo, "2");
        harnessCfgLoad(cfgCmdRestore, argList);

        TEST_ASSIGN(backupData, restoreBackupSet(), "get backup set");
        TEST_RESULT_STR_Z(backupData.backupSet, "20201212-201243F", "default to latest backup set");
        TEST_RESULT_UINT(backupData.repoIdx, 1, "repo2 chosen because repo option set");
        TEST_RESULT_LOG(
            "P00   WARN: unable to find backup set with stop time less than '2016-12-19 16:27:30-0500', repo2: latest backup set"
            " will be used");

        // Switch paths so newest on repo1
        argList = strLstNew();
        hrnCfgArgRawZ(argList, cfgOptStanza ,"test1");
        hrnCfgArgKeyRaw(argList, cfgOptRepoPath, 1, repoPath2);
        hrnCfgArgKeyRaw(argList, cfgOptRepoPath, 2, repoPath);
        hrnCfgArgKeyRaw(argList, cfgOptPgPath, 1, pgPath);
        hrnCfgArgRawZ(argList, cfgOptType, "time");
        hrnCfgArgRawZ(argList, cfgOptTarget, "2016-12-19 16:27:30-0500");

        harnessCfgLoad(cfgCmdRestore, argList);

        TEST_ASSIGN(backupData, restoreBackupSet(), "get backup set");
        TEST_RESULT_STR_Z(backupData.backupSet, "20201212-201243F", "default to latest backup set");
        TEST_RESULT_UINT(backupData.repoIdx, 0, "repo1 chosen because of priority order");
        TEST_RESULT_LOG(
            "P00   WARN: unable to find backup set with stop time less than '2016-12-19 16:27:30-0500', repo1: latest backup set"
            " will be used");

        argList = strLstNew();
        hrnCfgArgRawZ(argList, cfgOptStanza ,"test1");
        hrnCfgArgKeyRaw(argList, cfgOptRepoPath, 1, repoPath);
        hrnCfgArgKeyRaw(argList, cfgOptRepoPath, 2, repoPath2);
        hrnCfgArgKeyRaw(argList, cfgOptPgPath, 1, pgPath);
        hrnCfgArgRawZ(argList, cfgOptType, "time");
        hrnCfgArgRawZ(argList, cfgOptTarget, "Tue, 15 Nov 1994 12:45:26");

        harnessCfgLoad(cfgCmdRestore, argList);

        TEST_ASSIGN(backupData, restoreBackupSet(), "get backup set");
        TEST_RESULT_STR_Z(backupData.backupSet, "20161219-212741F_20161219-212918I", "time invalid format, default latest");
        TEST_RESULT_UINT(backupData.repoIdx, 0, "repo1 chosen because of priority order");
        TEST_RESULT_LOG(
            "P00   WARN: automatic backup set selection cannot be performed with provided time 'Tue, 15 Nov 1994 12:45:26',"
            " latest backup set will be used\n"
            "            HINT: time format must be YYYY-MM-DD HH:MM:SS with optional msec and optional timezone"
            " (+/- HH or HHMM or HH:MM) - if timezone is omitted, local time is assumed (for UTC use +00)");

        // -------------------------------------------------------------------------------------------------------------------------
        TEST_TITLE("target time, multi repo, no candidates found");

        argList = strLstNew();
        hrnCfgArgRawZ(argList, cfgOptStanza ,"test1");
        hrnCfgArgKeyRaw(argList, cfgOptRepoPath, 1, repoPath);
        hrnCfgArgKeyRaw(argList, cfgOptRepoPath, 2, repoPath2);
        hrnCfgArgKeyRaw(argList, cfgOptPgPath, 1, pgPath);
        hrnCfgArgRawZ(argList, cfgOptType, "time");
        hrnCfgArgRawZ(argList, cfgOptTarget, "2016-12-19 16:27:30-0500");

        harnessCfgLoad(cfgCmdRestore, argList);

        // Write out backup.info with no current backups to repo1 and repo2
        HRN_INFO_PUT(storageRepoIdxWrite(0), INFO_BACKUP_PATH_FILE, TEST_RESTORE_BACKUP_INFO_DB);
        HRN_INFO_PUT(storageRepoIdxWrite(1), INFO_BACKUP_PATH_FILE, TEST_RESTORE_BACKUP_INFO_DB);

        TEST_ERROR(restoreBackupSet(), BackupSetInvalidError, "no backup set found to restore");
        TEST_RESULT_LOG(
            "P00   WARN: repo1: [BackupSetInvalidError] no backup sets to restore\n"
            "P00   WARN: repo2: [BackupSetInvalidError] no backup sets to restore");
    }

    // *****************************************************************************************************************************
    if (testBegin("restoreManifestValidate()"))
    {
        // -------------------------------------------------------------------------------------------------------------------------
        TEST_TITLE("error on mismatched label");

        Manifest *manifest = testManifestMinimal(STRDEF("20161219-212741F"), PG_VERSION_94, STRDEF("/pg"));

        TEST_ERROR(
            restoreManifestValidate(manifest, STRDEF("20161219-212741F_20161219-212918I")), FormatError,
            "requested backup '20161219-212741F_20161219-212918I' and manifest label '20161219-212741F' do not match\n"
            "HINT: this indicates some sort of corruption (at the very least paths have been renamed).");
    }

    // *****************************************************************************************************************************
    if (testBegin("restoreManifestMap()"))
    {
        const String *pgPath = STRDEF(TEST_PATH "/pg");
        const String *repoPath = STRDEF(TEST_PATH "/repo");
        Manifest *manifest = testManifestMinimal(STRDEF("20161219-212741F"), PG_VERSION_94, pgPath);

        // -------------------------------------------------------------------------------------------------------------------------
        TEST_TITLE("remap data directory");

        StringList *argList = strLstNew();
        strLstAddZ(argList, "--stanza=test1");
        strLstAdd(argList, strNewFmt("--repo1-path=%s", strZ(repoPath)));
        strLstAdd(argList, strNewFmt("--pg1-path=%s", strZ(pgPath)));
        harnessCfgLoad(cfgCmdRestore, argList);

        TEST_RESULT_VOID(restoreManifestMap(manifest), "base directory is not remapped");
        TEST_RESULT_STR(manifestTargetFind(manifest, MANIFEST_TARGET_PGDATA_STR)->path, pgPath, "base directory is not remapped");

        // Now change pg1-path so the data directory gets remapped
        pgPath = STRDEF(TEST_PATH "/pg2");

        argList = strLstNew();
        strLstAddZ(argList, "--stanza=test1");
        strLstAdd(argList, strNewFmt("--repo1-path=%s", strZ(repoPath)));
        strLstAdd(argList, strNewFmt("--pg1-path=%s", strZ(pgPath)));
        harnessCfgLoad(cfgCmdRestore, argList);

        TEST_RESULT_VOID(restoreManifestMap(manifest), "base directory is remapped");
        TEST_RESULT_STR(manifestTargetFind(manifest, MANIFEST_TARGET_PGDATA_STR)->path, pgPath, "base directory is remapped");
        TEST_RESULT_LOG("P00   INFO: remap data directory to '" TEST_PATH "/pg2'");

        // -------------------------------------------------------------------------------------------------------------------------
        TEST_TITLE("remap tablespaces");

        argList = strLstNew();
        strLstAddZ(argList, "--stanza=test1");
        strLstAdd(argList, strNewFmt("--repo1-path=%s", strZ(repoPath)));
        strLstAdd(argList, strNewFmt("--pg1-path=%s", strZ(pgPath)));
        strLstAddZ(argList, "--tablespace-map=bogus=/bogus");
        harnessCfgLoad(cfgCmdRestore, argList);

        TEST_ERROR(restoreManifestMap(manifest), TablespaceMapError, "unable to remap invalid tablespace 'bogus'");

        // Add some tablespaces
        manifestTargetAdd(
            manifest, &(ManifestTarget){
                .name = STRDEF("pg_tblspc/1"), .path = STRDEF("/1"), .tablespaceId = 1, .tablespaceName = STRDEF("1"),
                .type = manifestTargetTypeLink});
        manifestLinkAdd(
            manifest, &(ManifestLink){.name = STRDEF("pg_data/pg_tblspc/1"), .destination = STRDEF("/1")});
        manifestTargetAdd(
            manifest, &(ManifestTarget){
                .name = STRDEF("pg_tblspc/2"), .path = STRDEF("/2"), .tablespaceId = 2, .tablespaceName = STRDEF("ts2"),
                .type = manifestTargetTypeLink});
        manifestLinkAdd(
            manifest, &(ManifestLink){.name = STRDEF("pg_data/pg_tblspc/2"), .destination = STRDEF("/2")});

        // Error on different paths
        argList = strLstNew();
        strLstAddZ(argList, "--stanza=test1");
        strLstAdd(argList, strNewFmt("--repo1-path=%s", strZ(repoPath)));
        strLstAdd(argList, strNewFmt("--pg1-path=%s", strZ(pgPath)));
        strLstAddZ(argList, "--tablespace-map=2=/2");
        strLstAddZ(argList, "--tablespace-map=ts2=/ts2");
        harnessCfgLoad(cfgCmdRestore, argList);

        TEST_ERROR(
            restoreManifestMap(manifest), TablespaceMapError, "tablespace remapped by name 'ts2' and id 2 with different paths");

        // Remap one tablespace using the id and another with the name
        argList = strLstNew();
        strLstAddZ(argList, "--stanza=test1");
        strLstAdd(argList, strNewFmt("--repo1-path=%s", strZ(repoPath)));
        strLstAdd(argList, strNewFmt("--pg1-path=%s", strZ(pgPath)));
        strLstAddZ(argList, "--tablespace-map=1=/1-2");
        strLstAddZ(argList, "--tablespace-map=ts2=/2-2");
        harnessCfgLoad(cfgCmdRestore, argList);

        TEST_RESULT_VOID(restoreManifestMap(manifest), "remap tablespaces");
        TEST_RESULT_STR_Z(manifestTargetFind(manifest, STRDEF("pg_tblspc/1"))->path, "/1-2", "    check tablespace 1 target");
        TEST_RESULT_STR_Z(
            manifestLinkFind(manifest, STRDEF("pg_data/pg_tblspc/1"))->destination, "/1-2", "    check tablespace 1 link");
        TEST_RESULT_STR_Z(manifestTargetFind(manifest, STRDEF("pg_tblspc/2"))->path, "/2-2", "    check tablespace 1 target");
        TEST_RESULT_STR_Z(
            manifestLinkFind(manifest, STRDEF("pg_data/pg_tblspc/2"))->destination, "/2-2", "    check tablespace 1 link");

        TEST_RESULT_LOG(
            "P00   INFO: map tablespace 'pg_tblspc/1' to '/1-2'\n"
            "P00   INFO: map tablespace 'pg_tblspc/2' to '/2-2'");

        // Remap a tablespace using just the id and map the rest with tablespace-map-all
        argList = strLstNew();
        strLstAddZ(argList, "--stanza=test1");
        strLstAdd(argList, strNewFmt("--repo1-path=%s", strZ(repoPath)));
        strLstAdd(argList, strNewFmt("--pg1-path=%s", strZ(pgPath)));
        strLstAddZ(argList, "--tablespace-map=2=/2-3");
        strLstAddZ(argList, "--tablespace-map-all=/all");
        harnessCfgLoad(cfgCmdRestore, argList);

        TEST_RESULT_VOID(restoreManifestMap(manifest), "remap tablespaces");
        TEST_RESULT_STR_Z(manifestTargetFind(manifest, STRDEF("pg_tblspc/1"))->path, "/all/1", "    check tablespace 1 target");
        TEST_RESULT_STR_Z(
            manifestLinkFind(manifest, STRDEF("pg_data/pg_tblspc/1"))->destination, "/all/1", "    check tablespace 1 link");
        TEST_RESULT_STR_Z(manifestTargetFind(manifest, STRDEF("pg_tblspc/2"))->path, "/2-3", "    check tablespace 1 target");
        TEST_RESULT_STR_Z(
            manifestLinkFind(manifest, STRDEF("pg_data/pg_tblspc/2"))->destination, "/2-3", "    check tablespace 1 link");

        TEST_RESULT_LOG(
            "P00   INFO: map tablespace 'pg_tblspc/1' to '/all/1'\n"
            "P00   INFO: map tablespace 'pg_tblspc/2' to '/2-3'");

        // Remap all tablespaces with tablespace-map-all and update version to 9.2 to test warning
        manifest->pub.data.pgVersion = PG_VERSION_92;

        argList = strLstNew();
        strLstAddZ(argList, "--stanza=test1");
        strLstAdd(argList, strNewFmt("--repo1-path=%s", strZ(repoPath)));
        strLstAdd(argList, strNewFmt("--pg1-path=%s", strZ(pgPath)));
        strLstAddZ(argList, "--tablespace-map-all=/all2");
        harnessCfgLoad(cfgCmdRestore, argList);

        TEST_RESULT_VOID(restoreManifestMap(manifest), "remap tablespaces");
        TEST_RESULT_STR_Z(manifestTargetFind(manifest, STRDEF("pg_tblspc/1"))->path, "/all2/1", "    check tablespace 1 target");
        TEST_RESULT_STR_Z(
            manifestLinkFind(manifest, STRDEF("pg_data/pg_tblspc/1"))->destination, "/all2/1", "    check tablespace 1 link");
        TEST_RESULT_STR_Z(manifestTargetFind(manifest, STRDEF("pg_tblspc/2"))->path, "/all2/ts2", "    check tablespace 1 target");
        TEST_RESULT_STR_Z(
            manifestLinkFind(manifest, STRDEF("pg_data/pg_tblspc/2"))->destination, "/all2/ts2", "    check tablespace 1 link");

        TEST_RESULT_LOG(
            "P00   INFO: map tablespace 'pg_tblspc/1' to '/all2/1'\n"
            "P00   INFO: map tablespace 'pg_tblspc/2' to '/all2/ts2'\n"
            "P00   WARN: update pg_tablespace.spclocation with new tablespace locations for PostgreSQL <= 9.2");

        // -------------------------------------------------------------------------------------------------------------------------
        TEST_TITLE("remap links");

        argList = strLstNew();
        strLstAddZ(argList, "--stanza=test1");
        strLstAdd(argList, strNewFmt("--repo1-path=%s", strZ(repoPath)));
        strLstAdd(argList, strNewFmt("--pg1-path=%s", strZ(pgPath)));
        strLstAddZ(argList, "--link-map=bogus=bogus");
        harnessCfgLoad(cfgCmdRestore, argList);

        TEST_ERROR(restoreManifestMap(manifest), LinkMapError, "unable to remap invalid link 'bogus'");

        // Add some links
        manifestTargetAdd(
            manifest, &(ManifestTarget){
                .name = STRDEF("pg_data/pg_hba.conf"), .path = STRDEF("../conf"), .file = STRDEF("pg_hba.conf"),
                .type = manifestTargetTypeLink});
        manifestLinkAdd(
            manifest, &(ManifestLink){.name = STRDEF("pg_data/pg_hba.conf"), .destination = STRDEF("../conf/pg_hba.conf")});
        manifestTargetAdd(
            manifest, &(ManifestTarget){.name = STRDEF("pg_data/pg_wal"), .path = STRDEF("/wal"),  .type = manifestTargetTypeLink});
        manifestLinkAdd(
            manifest, &(ManifestLink){.name = STRDEF("pg_data/pg_wal"), .destination = STRDEF("/wal")});

        // Error on invalid file link path
        argList = strLstNew();
        strLstAddZ(argList, "--stanza=test1");
        strLstAdd(argList, strNewFmt("--repo1-path=%s", strZ(repoPath)));
        strLstAdd(argList, strNewFmt("--pg1-path=%s", strZ(pgPath)));
        strLstAddZ(argList, "--link-map=pg_hba.conf=bogus");
        harnessCfgLoad(cfgCmdRestore, argList);

        TEST_ERROR(
            restoreManifestMap(manifest), LinkMapError,
            "'bogus' is not long enough to be the destination for file link 'pg_hba.conf'");

        TEST_RESULT_LOG("P00   INFO: map link 'pg_hba.conf' to 'bogus'");

        // Remap both links
        argList = strLstNew();
        strLstAddZ(argList, "--stanza=test1");
        strLstAdd(argList, strNewFmt("--repo1-path=%s", strZ(repoPath)));
        strLstAdd(argList, strNewFmt("--pg1-path=%s", strZ(pgPath)));
        strLstAddZ(argList, "--link-map=pg_hba.conf=../conf2/pg_hba2.conf");
        strLstAddZ(argList, "--link-map=pg_wal=/wal2");
        harnessCfgLoad(cfgCmdRestore, argList);

        TEST_RESULT_VOID(restoreManifestMap(manifest), "remap links");
        TEST_RESULT_STR_Z(manifestTargetFind(manifest, STRDEF("pg_data/pg_hba.conf"))->path, "../conf2", "    check link path");
        TEST_RESULT_STR_Z(manifestTargetFind(manifest, STRDEF("pg_data/pg_hba.conf"))->file, "pg_hba2.conf", "    check link file");
        TEST_RESULT_STR_Z(
            manifestLinkFind(manifest, STRDEF("pg_data/pg_hba.conf"))->destination, "../conf2/pg_hba2.conf", "    check link dest");
        TEST_RESULT_STR_Z(manifestTargetFind(manifest, STRDEF("pg_data/pg_wal"))->path, "/wal2", "    check link path");
        TEST_RESULT_STR_Z(
            manifestLinkFind(manifest, STRDEF("pg_data/pg_wal"))->destination, "/wal2", "    check link dest");

        TEST_RESULT_LOG(
            "P00   INFO: map link 'pg_hba.conf' to '../conf2/pg_hba2.conf'\n"
            "P00   INFO: map link 'pg_wal' to '/wal2'");

        // Leave all links as they are
        argList = strLstNew();
        strLstAddZ(argList, "--stanza=test1");
        strLstAdd(argList, strNewFmt("--repo1-path=%s", strZ(repoPath)));
        strLstAdd(argList, strNewFmt("--pg1-path=%s", strZ(pgPath)));
        strLstAddZ(argList, "--link-all");
        harnessCfgLoad(cfgCmdRestore, argList);

        TEST_RESULT_VOID(restoreManifestMap(manifest), "leave links as they are");
        TEST_RESULT_STR_Z(manifestTargetFind(manifest, STRDEF("pg_data/pg_hba.conf"))->path, "../conf2", "    check link path");
        TEST_RESULT_STR_Z(manifestTargetFind(manifest, STRDEF("pg_data/pg_hba.conf"))->file, "pg_hba2.conf", "    check link file");
        TEST_RESULT_STR_Z(
            manifestLinkFind(manifest, STRDEF("pg_data/pg_hba.conf"))->destination, "../conf2/pg_hba2.conf", "    check link dest");
        TEST_RESULT_STR_Z(manifestTargetFind(manifest, STRDEF("pg_data/pg_wal"))->path, "/wal2", "    check link path");
        TEST_RESULT_STR_Z(
            manifestLinkFind(manifest, STRDEF("pg_data/pg_wal"))->destination, "/wal2", "    check link dest");

        // Remove all links
        argList = strLstNew();
        strLstAddZ(argList, "--stanza=test1");
        strLstAdd(argList, strNewFmt("--repo1-path=%s", strZ(repoPath)));
        strLstAdd(argList, strNewFmt("--pg1-path=%s", strZ(pgPath)));
        harnessCfgLoad(cfgCmdRestore, argList);

        TEST_RESULT_VOID(restoreManifestMap(manifest), "remove all links");
        TEST_ERROR(
            manifestTargetFind(manifest, STRDEF("pg_data/pg_hba.conf")), AssertError,
            "unable to find 'pg_data/pg_hba.conf' in manifest target list");
        TEST_ERROR(
            manifestLinkFind(manifest, STRDEF("pg_data/pg_hba.conf")), AssertError,
            "unable to find 'pg_data/pg_hba.conf' in manifest link list");
        TEST_ERROR(
            manifestTargetFind(manifest, STRDEF("pg_data/pg_wal")), AssertError,
            "unable to find 'pg_data/pg_wal' in manifest target list");
        TEST_ERROR(
            manifestLinkFind(manifest, STRDEF("pg_data/pg_wal")), AssertError,
            "unable to find 'pg_data/pg_wal' in manifest link list");

        TEST_RESULT_LOG(
            "P00   WARN: file link 'pg_hba.conf' will be restored as a file at the same location\n"
            "P00   WARN: contents of directory link 'pg_wal' will be restored in a directory at the same location");
    }

    // *****************************************************************************************************************************
    if (testBegin("restoreManifestOwner()"))
    {
        userInitInternal();

        const String *pgPath = STRDEF(TEST_PATH "/pg");

        // -------------------------------------------------------------------------------------------------------------------------
        TEST_TITLE("owner is not root and all ownership is good");

        Manifest *manifest = testManifestMinimal(STRDEF("20161219-212741F_20161219-21275D"), PG_VERSION_96, pgPath);
        TEST_RESULT_VOID(restoreManifestOwner(manifest), "check ownership");

        // -------------------------------------------------------------------------------------------------------------------------
        TEST_TITLE("owner is not root but has no user name");

        manifest = testManifestMinimal(STRDEF("20161219-212741F_20161219-21275I"), PG_VERSION_96, pgPath);

        userLocalData.groupName = NULL;
        userLocalData.userName = NULL;

        TEST_RESULT_VOID(restoreManifestOwner(manifest), "check ownership");

        TEST_RESULT_LOG(
            "P00   WARN: unknown user '" TEST_USER "' in backup manifest mapped to current user\n"
            "P00   WARN: unknown group '" TEST_GROUP "' in backup manifest mapped to current group");

        userInitInternal();

        // -------------------------------------------------------------------------------------------------------------------------
        TEST_TITLE("owner is not root and some ownership is bad");

        manifest = testManifestMinimal(STRDEF("20161219-212741F_20161219-21275D"), PG_VERSION_96, pgPath);

        ManifestPath path = {.name = STRDEF("pg_data/bogus_path"), .user = STRDEF("path-user-bogus")};
        manifestPathAdd(manifest, &path);
        ManifestFile file = {.name = STRDEF("pg_data/bogus_file"), .mode = 0600, .group = STRDEF("file-group-bogus")};
        manifestFileAdd(manifest, &file);
        ManifestLink link = {.name = STRDEF("pg_data/bogus_link"), .destination = STRDEF("/"), .group = STRDEF("link-group-bogus")};
        manifestLinkAdd(manifest, &link);

        TEST_RESULT_VOID(restoreManifestOwner(manifest), "check ownership");

        TEST_RESULT_LOG(
            "P00   WARN: unknown user in backup manifest mapped to current user\n"
            "P00   WARN: unknown user 'path-user-bogus' in backup manifest mapped to current user\n"
            "P00   WARN: unknown group in backup manifest mapped to current group\n"
            "P00   WARN: unknown group 'file-group-bogus' in backup manifest mapped to current group\n"
            "P00   WARN: unknown group 'link-group-bogus' in backup manifest mapped to current group");

        // -------------------------------------------------------------------------------------------------------------------------
        TEST_TITLE("owner is root and ownership is good");

        StringList *argList = strLstNew();
        strLstAddZ(argList, "--stanza=test1");
        strLstAddZ(argList, "--repo1-path=/repo");
        strLstAdd(argList, strNewFmt("--pg1-path=%s", strZ(pgPath)));
        harnessCfgLoad(cfgCmdRestore, argList);

        manifest = testManifestMinimal(STRDEF("20161219-212741F_20161219-21275D"), PG_VERSION_96, pgPath);
        userLocalData.userRoot = true;

        storagePathCreateP(storagePgWrite(), NULL, .mode = 0700);

        TEST_RESULT_VOID(restoreManifestOwner(manifest), "check ownership");

        // -------------------------------------------------------------------------------------------------------------------------
        TEST_TITLE("owner is root and user is bad");

        manifestPathAdd(manifest, &path);

        TEST_RESULT_VOID(restoreManifestOwner(manifest), "check ownership");

        TEST_RESULT_LOG("P00   WARN: unknown group in backup manifest mapped to '" TEST_GROUP "'");

        // -------------------------------------------------------------------------------------------------------------------------
        TEST_TITLE("owner is root and group is bad");

        manifest = testManifestMinimal(STRDEF("20161219-212741F_20161219-21275D"), PG_VERSION_96, pgPath);
        userLocalData.userRoot = true;

        manifestFileAdd(manifest, &file);
        manifestLinkAdd(manifest, &link);

        TEST_RESULT_VOID(restoreManifestOwner(manifest), "check ownership");

        TEST_RESULT_LOG("P00   WARN: unknown user in backup manifest mapped to '" TEST_USER "'");

        // -------------------------------------------------------------------------------------------------------------------------
#ifdef TEST_CONTAINER_REQUIRED
        TEST_TITLE("owner is root and ownership of pg_data is bad");

        manifestPathAdd(manifest, &path);
        manifestFileAdd(manifest, &file);

        HRN_SYSTEM_FMT("sudo chown 77777:77777 %s", strZ(pgPath));

        userLocalData.userName = STRDEF("root");
        userLocalData.groupName = STRDEF("root");

        TEST_RESULT_VOID(restoreManifestOwner(manifest), "check ownership");

        TEST_RESULT_LOG(
            "P00   WARN: unknown user in backup manifest mapped to 'root'\n"
            "P00   WARN: unknown group in backup manifest mapped to 'root'");
#endif // TEST_CONTAINER_REQUIRED
    }

    // *****************************************************************************************************************************
    if (testBegin("restoreClean*()"))
    {
        userInitInternal();

        // Set log level to detail
        harnessLogLevelSet(logLevelDetail);

        // -------------------------------------------------------------------------------------------------------------------------
        TEST_TITLE("restoreCleanOwnership() update to root (existing)");

        // Expect an error here since we can't really set ownership to root
        TEST_ERROR(
            restoreCleanOwnership(TEST_PATH_STR, STRDEF("root"), STRDEF("root"), userId(), groupId(), false), FileOwnerError,
            "unable to set ownership for '" TEST_PATH "': [1] Operation not permitted");

        TEST_RESULT_LOG("P00 DETAIL: update ownership for '" TEST_PATH "'");

        // -------------------------------------------------------------------------------------------------------------------------
        TEST_TITLE("restoreCleanOwnership() update to bogus (new)");

        // Will succeed because bogus will be remapped to the current user/group
        restoreCleanOwnership(TEST_PATH_STR, STRDEF("bogus"), STRDEF("bogus"), 0, 0, true);

        // Test again with only group for coverage
        restoreCleanOwnership(TEST_PATH_STR, STRDEF("bogus"), STRDEF("bogus"), userId(), 0, true);

        // -------------------------------------------------------------------------------------------------------------------------
        TEST_TITLE("directory with bad permissions/mode");

        const String *pgPath = STRDEF(TEST_PATH "/pg");
        const String *repoPath = STRDEF(TEST_PATH "/repo");
        Manifest *manifest = testManifestMinimal(STRDEF("20161219-212741F_20161219-21275D"), PG_VERSION_96, pgPath);

        StringList *argList = strLstNew();
        strLstAddZ(argList, "--stanza=test1");
        strLstAdd(argList, strNewFmt("--repo1-path=%s", strZ(repoPath)));
        strLstAdd(argList, strNewFmt("--pg1-path=%s", strZ(pgPath)));
        harnessCfgLoad(cfgCmdRestore, argList);

        storagePathCreateP(storagePgWrite(), NULL, .mode = 0600);

        userLocalData.userId = TEST_USER_ID + 1;

        TEST_ERROR(
            restoreCleanBuild(manifest), PathOpenError, "unable to restore to path '" TEST_PATH "/pg' not owned by current user");

        TEST_RESULT_LOG("P00 DETAIL: check '" TEST_PATH "/pg' exists");

        userLocalData.userRoot = true;

        TEST_ERROR(
            restoreCleanBuild(manifest), PathOpenError, "unable to restore to path '" TEST_PATH "/pg' without rwx permissions");

        TEST_RESULT_LOG("P00 DETAIL: check '" TEST_PATH "/pg' exists");

        userInitInternal();

        TEST_ERROR(
            restoreCleanBuild(manifest), PathOpenError, "unable to restore to path '" TEST_PATH "/pg' without rwx permissions");

        TEST_RESULT_LOG("P00 DETAIL: check '" TEST_PATH "/pg' exists");

        storagePathRemoveP(storagePgWrite(), NULL);
        storagePathCreateP(storagePgWrite(), NULL, .mode = 0700);

        // -------------------------------------------------------------------------------------------------------------------------
        TEST_TITLE("fail on restore with directory not empty");

        storagePutP(storageNewWriteP(storagePgWrite(), PG_FILE_RECOVERYCONF_STR), NULL);

        TEST_ERROR(
            restoreCleanBuild(manifest), PathNotEmptyError,
            "unable to restore to path '" TEST_PATH "/pg' because it contains files\n"
                "HINT: try using --delta if this is what you intended.");

        TEST_RESULT_LOG("P00 DETAIL: check '" TEST_PATH "/pg' exists");

        // -------------------------------------------------------------------------------------------------------------------------
        TEST_TITLE("succeed when all directories empty");

        storageRemoveP(storagePgWrite(), PG_FILE_RECOVERYCONF_STR);

        manifestTargetAdd(
            manifest, &(ManifestTarget){
                .name = STRDEF("pg_data/pg_hba.conf"), .path = STRDEF("../conf"), .file = STRDEF("pg_hba.conf"),
                .type = manifestTargetTypeLink});
        manifestLinkAdd(
            manifest, &(ManifestLink){.name = STRDEF("pg_data/pg_hba.conf"), .destination = STRDEF("../conf/pg_hba.conf")});

        storagePathCreateP(storageTest, STRDEF("conf"), .mode = 0700);

        TEST_RESULT_VOID(restoreCleanBuild(manifest), "restore");

        TEST_RESULT_LOG(
            "P00 DETAIL: check '" TEST_PATH "/pg' exists\n"
            "P00 DETAIL: check '" TEST_PATH "/conf' exists\n"
            "P00 DETAIL: create symlink '" TEST_PATH "/pg/pg_hba.conf' to '../conf/pg_hba.conf'");

        // -------------------------------------------------------------------------------------------------------------------------
        TEST_TITLE("error when linked file already exists without delta");

        storageRemoveP(storagePgWrite(), STRDEF("pg_hba.conf"));
        storagePutP(storageNewWriteP(storagePgWrite(), STRDEF("../conf/pg_hba.conf")), NULL);

        TEST_ERROR(
            restoreCleanBuild(manifest), FileExistsError,
            "unable to restore file '" TEST_PATH "/conf/pg_hba.conf' because it already exists\n"
            "HINT: try using --delta if this is what you intended.");

        TEST_RESULT_LOG(
            "P00 DETAIL: check '" TEST_PATH "/pg' exists\n"
            "P00 DETAIL: check '" TEST_PATH "/conf' exists");

        storageRemoveP(storagePgWrite(), STRDEF("../conf/pg_hba.conf"), .errorOnMissing = true);

        // -------------------------------------------------------------------------------------------------------------------------
        TEST_TITLE("succeed when all directories empty and ignore recovery.conf");

        HRN_SYSTEM_FMT("rm -rf %s/*", strZ(pgPath));

        argList = strLstNew();
        strLstAddZ(argList, "--stanza=test1");
        strLstAdd(argList, strNewFmt("--repo1-path=%s", strZ(repoPath)));
        strLstAdd(argList, strNewFmt("--pg1-path=%s", strZ(pgPath)));
        strLstAddZ(argList, "--type=preserve");
        harnessCfgLoad(cfgCmdRestore, argList);

        TEST_RESULT_VOID(restoreCleanBuild(manifest), "restore");

        TEST_RESULT_LOG(
            "P00 DETAIL: check '" TEST_PATH "/pg' exists\n"
            "P00 DETAIL: check '" TEST_PATH "/conf' exists\n"
            "P00 DETAIL: create symlink '" TEST_PATH "/pg/pg_hba.conf' to '../conf/pg_hba.conf'");

        HRN_SYSTEM_FMT("rm -rf %s/*", strZ(pgPath));

        storagePutP(storageNewWriteP(storagePgWrite(), PG_FILE_RECOVERYCONF_STR), NULL);
        TEST_RESULT_VOID(restoreCleanBuild(manifest), "normal restore ignore recovery.conf");

        TEST_RESULT_LOG(
            "P00 DETAIL: check '" TEST_PATH "/pg' exists\n"
            "P00 DETAIL: check '" TEST_PATH "/conf' exists\n"
            "P00 DETAIL: create symlink '" TEST_PATH "/pg/pg_hba.conf' to '../conf/pg_hba.conf'");

        // -------------------------------------------------------------------------------------------------------------------------
        TEST_TITLE("succeed when all directories empty and PG12 and preserve but no recovery files");

        HRN_SYSTEM_FMT("rm -rf %s/*", strZ(pgPath));

        manifest->pub.data.pgVersion = PG_VERSION_12;

        TEST_RESULT_VOID(restoreCleanBuild(manifest), "restore");

        TEST_RESULT_LOG(
            "P00 DETAIL: check '" TEST_PATH "/pg' exists\n"
            "P00 DETAIL: check '" TEST_PATH "/conf' exists\n"
            "P00 DETAIL: create symlink '" TEST_PATH "/pg/pg_hba.conf' to '../conf/pg_hba.conf'");

        // -------------------------------------------------------------------------------------------------------------------------
        TEST_TITLE("succeed when all directories empty and ignore PG12 recovery files");

        HRN_SYSTEM_FMT("rm -rf %s/*", strZ(pgPath));

        manifestFileAdd(manifest, &(ManifestFile){.name = STRDEF(MANIFEST_TARGET_PGDATA "/" PG_FILE_POSTGRESQLAUTOCONF)});

        storagePutP(storageNewWriteP(storagePgWrite(), PG_FILE_POSTGRESQLAUTOCONF_STR), NULL);
        storagePutP(storageNewWriteP(storagePgWrite(), PG_FILE_RECOVERYSIGNAL_STR), NULL);
        storagePutP(storageNewWriteP(storagePgWrite(), PG_FILE_STANDBYSIGNAL_STR), NULL);

        TEST_RESULT_VOID(restoreCleanBuild(manifest), "restore");

        TEST_RESULT_LOG(
            "P00 DETAIL: check '" TEST_PATH "/pg' exists\n"
            "P00 DETAIL: check '" TEST_PATH "/conf' exists\n"
            "P00 DETAIL: skip 'postgresql.auto.conf' -- recovery type is preserve\n"
            "P00 DETAIL: create symlink '" TEST_PATH "/pg/pg_hba.conf' to '../conf/pg_hba.conf'");

        // -------------------------------------------------------------------------------------------------------------------------
        TEST_TITLE("succeed when all directories empty and PG12");

        HRN_SYSTEM_FMT("rm -rf %s/*", strZ(pgPath));

        argList = strLstNew();
        strLstAddZ(argList, "--stanza=test1");
        strLstAdd(argList, strNewFmt("--repo1-path=%s", strZ(repoPath)));
        strLstAdd(argList, strNewFmt("--pg1-path=%s", strZ(pgPath)));
        harnessCfgLoad(cfgCmdRestore, argList);

        TEST_RESULT_VOID(restoreCleanBuild(manifest), "restore");

        TEST_RESULT_LOG(
            "P00 DETAIL: check '" TEST_PATH "/pg' exists\n"
            "P00 DETAIL: check '" TEST_PATH "/conf' exists\n"
            "P00 DETAIL: create symlink '" TEST_PATH "/pg/pg_hba.conf' to '../conf/pg_hba.conf'");
    }

    // *****************************************************************************************************************************
    if (testBegin("restoreSelectiveExpression()"))
    {
        // Set log level to detail
        harnessLogLevelSet(logLevelDetail);

        // -------------------------------------------------------------------------------------------------------------------------
        TEST_TITLE("no valid databases");

        StringList *argListClean = strLstNew();
        strLstAddZ(argListClean, "--stanza=test1");
        strLstAddZ(argListClean, "--repo1-path=/repo");
        strLstAddZ(argListClean, "--pg1-path=/pg");

        StringList *argList = strLstDup(argListClean);
        strLstAddZ(argList, "--db-include=" UTF8_DB_NAME);
        harnessCfgLoad(cfgCmdRestore, argList);

        Manifest *manifest = NULL;

        MEM_CONTEXT_NEW_BEGIN("Manifest")
        {
            manifest = manifestNewInternal();
            manifest->pub.data.pgVersion = PG_VERSION_84;

            manifestTargetAdd(manifest, &(ManifestTarget){.name = MANIFEST_TARGET_PGDATA_STR, .path = STRDEF("/pg")});
            manifestFileAdd(manifest, &(ManifestFile){.name = STRDEF(MANIFEST_TARGET_PGDATA "/" PG_FILE_PGVERSION)});
        }
        MEM_CONTEXT_NEW_END();

        TEST_ERROR(
            restoreSelectiveExpression(manifest), FormatError,
            "no databases found for selective restore\n"
            "HINT: is this a valid cluster?");

        // -------------------------------------------------------------------------------------------------------------------------
        TEST_TITLE("database id is missing on disk");

        MEM_CONTEXT_BEGIN(manifest->pub.memContext)
        {
            // Give non-systemId to postgres db
            manifestDbAdd(manifest, &(ManifestDb){.name = STRDEF("postgres"), .id = 16385, .lastSystemId = 12168});
            manifestDbAdd(manifest, &(ManifestDb){.name = STRDEF("template0"), .id = 12168, .lastSystemId = 12168});
            manifestDbAdd(manifest, &(ManifestDb){.name = STRDEF("template1"), .id = 1, .lastSystemId = 12168});
            manifestDbAdd(manifest, &(ManifestDb){.name = STRDEF("user-made-system-db"), .id = 16380, .lastSystemId = 12168});
            manifestDbAdd(manifest, &(ManifestDb){.name = STRDEF(UTF8_DB_NAME), .id = 16384, .lastSystemId = 12168});
            manifestFileAdd(
                manifest, &(ManifestFile){.name = STRDEF(MANIFEST_TARGET_PGDATA "/" PG_PATH_BASE "/1/" PG_FILE_PGVERSION)});
            manifestFileAdd(
                manifest, &(ManifestFile){.name = STRDEF(MANIFEST_TARGET_PGDATA "/" PG_PATH_BASE "/16381/" PG_FILE_PGVERSION)});
            manifestFileAdd(
                manifest, &(ManifestFile){.name = STRDEF(MANIFEST_TARGET_PGDATA "/" PG_PATH_BASE "/16385/" PG_FILE_PGVERSION)});
        }
        MEM_CONTEXT_END();

        TEST_ERROR(restoreSelectiveExpression(manifest), DbMissingError, "database to include '" UTF8_DB_NAME "' does not exist");

        TEST_RESULT_LOG("P00 DETAIL: databases found for selective restore (1, 12168, 16380, 16381, 16385)");

        // -------------------------------------------------------------------------------------------------------------------------
        TEST_TITLE("database id to exclude is missing on disk");

        argList = strLstDup(argListClean);
        strLstAddZ(argList, "--db-exclude=" UTF8_DB_NAME);
        harnessCfgLoad(cfgCmdRestore, argList);

        TEST_ERROR(restoreSelectiveExpression(manifest), DbMissingError, "database to exclude '" UTF8_DB_NAME "' does not exist");

        TEST_RESULT_LOG("P00 DETAIL: databases found for selective restore (1, 12168, 16380, 16381, 16385)");

        // -------------------------------------------------------------------------------------------------------------------------
        TEST_TITLE("all databases selected");

        MEM_CONTEXT_BEGIN(manifest->pub.memContext)
        {
            manifestFileAdd(
                manifest, &(ManifestFile){.name = STRDEF(MANIFEST_TARGET_PGDATA "/" PG_PATH_BASE "/16384/" PG_FILE_PGVERSION)});
        }
        MEM_CONTEXT_END();

        argList = strLstDup(argListClean);
        strLstAddZ(argList, "--db-include=" UTF8_DB_NAME);
        harnessCfgLoad(cfgCmdRestore, argList);

        TEST_RESULT_STR(restoreSelectiveExpression(manifest), NULL, "all databases selected");

        TEST_RESULT_LOG(
            "P00 DETAIL: databases found for selective restore (1, 12168, 16380, 16381, 16384, 16385)\n"
            "P00   INFO: nothing to filter - all user databases have been selected");

        // -------------------------------------------------------------------------------------------------------------------------
        TEST_TITLE("error on system database selected");

        argList = strLstDup(argListClean);
        strLstAddZ(argList, "--db-include=1");
        harnessCfgLoad(cfgCmdRestore, argList);

        TEST_ERROR(
            restoreSelectiveExpression(manifest), DbInvalidError,
            "system databases (template0, postgres, etc.) are included by default");

        TEST_RESULT_LOG("P00 DETAIL: databases found for selective restore (1, 12168, 16380, 16381, 16384, 16385)");

        // -------------------------------------------------------------------------------------------------------------------------
        TEST_TITLE("error on system database with non-systemId selected");

        argList = strLstDup(argListClean);
        strLstAddZ(argList, "--db-include=16385");
        harnessCfgLoad(cfgCmdRestore, argList);

        TEST_ERROR(
            restoreSelectiveExpression(manifest), DbInvalidError,
            "system databases (template0, postgres, etc.) are included by default");

        TEST_RESULT_LOG("P00 DETAIL: databases found for selective restore (1, 12168, 16380, 16381, 16384, 16385)");

        // -------------------------------------------------------------------------------------------------------------------------
        TEST_TITLE("error on system database with non-systemId selected, by name");

        argList = strLstDup(argListClean);
        strLstAddZ(argList, "--db-include=postgres");
        harnessCfgLoad(cfgCmdRestore, argList);

        TEST_ERROR(
            restoreSelectiveExpression(manifest), DbInvalidError,
            "system databases (template0, postgres, etc.) are included by default");

        TEST_RESULT_LOG("P00 DETAIL: databases found for selective restore (1, 12168, 16380, 16381, 16384, 16385)");

        // -------------------------------------------------------------------------------------------------------------------------
        TEST_TITLE("error on missing database selected");

        argList = strLstDup(argListClean);
        strLstAddZ(argList, "--db-include=7777777");
        harnessCfgLoad(cfgCmdRestore, argList);

        TEST_ERROR(restoreSelectiveExpression(manifest), DbMissingError, "database to include '7777777' does not exist");

        TEST_RESULT_LOG("P00 DETAIL: databases found for selective restore (1, 12168, 16380, 16381, 16384, 16385)");

        // -------------------------------------------------------------------------------------------------------------------------
        TEST_TITLE("select database by id");

        MEM_CONTEXT_BEGIN(manifest->pub.memContext)
        {
            manifestDbAdd(manifest, &(ManifestDb){.name = STRDEF("test2"), .id = 32768, .lastSystemId = 12168});
            manifestFileAdd(
                manifest, &(ManifestFile){.name = STRDEF(MANIFEST_TARGET_PGDATA "/" PG_PATH_BASE "/32768/" PG_FILE_PGVERSION)});
        }
        MEM_CONTEXT_END();

        argList = strLstDup(argListClean);
        strLstAddZ(argList, "--db-include=16384");
        harnessCfgLoad(cfgCmdRestore, argList);

        TEST_RESULT_STR_Z(restoreSelectiveExpression(manifest), "(^pg_data/base/32768/)", "check expression");

        TEST_RESULT_LOG(
            "P00 DETAIL: databases found for selective restore (1, 12168, 16380, 16381, 16384, 16385, 32768)\n"
            "P00 DETAIL: databases excluded (zeroed) from selective restore (32768)");

        // -------------------------------------------------------------------------------------------------------------------------
        TEST_TITLE("one database selected without tablespace id");

        MEM_CONTEXT_BEGIN(manifest->pub.memContext)
        {
            manifestTargetAdd(
                manifest, &(ManifestTarget){
                    .name = STRDEF(MANIFEST_TARGET_PGTBLSPC "/16387"), .tablespaceId = 16387, .tablespaceName = STRDEF("ts1"),
                    .path = STRDEF("/ts1")});
            manifestFileAdd(
                manifest, &(ManifestFile){.name = STRDEF(MANIFEST_TARGET_PGDATA "/" PG_PATH_BASE "/32768/" PG_FILE_PGVERSION)});
        }
        MEM_CONTEXT_END();

        TEST_RESULT_STR_Z(
            restoreSelectiveExpression(manifest), "(^pg_data/base/32768/)|(^pg_tblspc/16387/32768/)", "check expression");

        TEST_RESULT_LOG(
            "P00 DETAIL: databases found for selective restore (1, 12168, 16380, 16381, 16384, 16385, 32768)\n"
            "P00 DETAIL: databases excluded (zeroed) from selective restore (32768)");

        // -------------------------------------------------------------------------------------------------------------------------
        TEST_TITLE("one database selected with tablespace id");

        manifest->pub.data.pgVersion = PG_VERSION_94;
        manifest->pub.data.pgCatalogVersion = hrnPgCatalogVersion(PG_VERSION_94);

        MEM_CONTEXT_BEGIN(manifest->pub.memContext)
        {
            manifestDbAdd(manifest, &(ManifestDb){.name = STRDEF("test3"), .id = 65536, .lastSystemId = 12168});
            manifestFileAdd(
                manifest, &(ManifestFile){
                    .name = STRDEF(MANIFEST_TARGET_PGTBLSPC "/16387/PG_9.4_201409291/65536/" PG_FILE_PGVERSION)});
        }
        MEM_CONTEXT_END();

        TEST_RESULT_STR_Z(
            restoreSelectiveExpression(manifest),
            "(^pg_data/base/32768/)|(^pg_tblspc/16387/PG_9.4_201409291/32768/)|(^pg_data/base/65536/)"
                "|(^pg_tblspc/16387/PG_9.4_201409291/65536/)",
            "check expression");

        TEST_RESULT_LOG(
            "P00 DETAIL: databases found for selective restore (1, 12168, 16380, 16381, 16384, 16385, 32768, 65536)\n"
            "P00 DETAIL: databases excluded (zeroed) from selective restore (32768, 65536)");

        // -------------------------------------------------------------------------------------------------------------------------
        TEST_TITLE("exclude database by id");

        argList = strLstDup(argListClean);
        strLstAddZ(argList, "--db-exclude=16384");
        harnessCfgLoad(cfgCmdRestore, argList);

        TEST_RESULT_STR_Z(
            restoreSelectiveExpression(manifest),
            "(^pg_data/base/16384/)|(^pg_tblspc/16387/PG_9.4_201409291/16384/)",
            "check expression");

        TEST_RESULT_LOG(
            "P00 DETAIL: databases found for selective restore (1, 12168, 16380, 16381, 16384, 16385, 32768, 65536)\n"
            "P00 DETAIL: databases excluded (zeroed) from selective restore (16384)");

        // -------------------------------------------------------------------------------------------------------------------------
        TEST_TITLE("exclude database by name");

        argList = strLstDup(argListClean);
        strLstAddZ(argList, "--db-exclude=" UTF8_DB_NAME);
        harnessCfgLoad(cfgCmdRestore, argList);

        TEST_RESULT_STR_Z(
            restoreSelectiveExpression(manifest),
            "(^pg_data/base/16384/)|(^pg_tblspc/16387/PG_9.4_201409291/16384/)",
            "check expression");

        TEST_RESULT_LOG(
            "P00 DETAIL: databases found for selective restore (1, 12168, 16380, 16381, 16384, 16385, 32768, 65536)\n"
            "P00 DETAIL: databases excluded (zeroed) from selective restore (16384)");

        // -------------------------------------------------------------------------------------------------------------------------
        TEST_TITLE("exclude system database");

        argList = strLstDup(argListClean);
        strLstAddZ(argList, "--db-exclude=16385");
        harnessCfgLoad(cfgCmdRestore, argList);

        TEST_RESULT_STR_Z(
            restoreSelectiveExpression(manifest),
            "(^pg_data/base/16385/)|(^pg_tblspc/16387/PG_9.4_201409291/16385/)",
            "check expression");

        TEST_RESULT_LOG(
            "P00 DETAIL: databases found for selective restore (1, 12168, 16380, 16381, 16384, 16385, 32768, 65536)\n"
            "P00 DETAIL: databases excluded (zeroed) from selective restore (16385)");

        // -------------------------------------------------------------------------------------------------------------------------
        TEST_TITLE("error on missing database to exclude selected");

        argList = strLstDup(argListClean);
        strLstAddZ(argList, "--db-exclude=7777777");
        harnessCfgLoad(cfgCmdRestore, argList);

        TEST_ERROR(restoreSelectiveExpression(manifest), DbMissingError, "database to exclude '7777777' does not exist");

        TEST_RESULT_LOG("P00 DETAIL: databases found for selective restore (1, 12168, 16380, 16381, 16384, 16385, 32768, 65536)");

        // -------------------------------------------------------------------------------------------------------------------------
        TEST_TITLE("error on combining include and exclude options");

        argList = strLstDup(argListClean);
        strLstAddZ(argList, "--db-include=test2");
        strLstAddZ(argList, "--db-exclude=test2");
        harnessCfgLoad(cfgCmdRestore, argList);

        TEST_ERROR(restoreSelectiveExpression(manifest), DbInvalidError, "database to include '32768' is in the exclude list");

        TEST_RESULT_LOG("P00 DETAIL: databases found for selective restore (1, 12168, 16380, 16381, 16384, 16385, 32768, 65536)");

        // -------------------------------------------------------------------------------------------------------------------------
        TEST_TITLE("combine include and exclude options");

        argList = strLstDup(argListClean);
        strLstAddZ(argList, "--db-include=16384");
        strLstAddZ(argList, "--db-exclude=1");
        strLstAddZ(argList, "--db-exclude=16385");
        strLstAddZ(argList, "--db-exclude=32768");  // user databases excluded will be silently ignored
        harnessCfgLoad(cfgCmdRestore, argList);

        TEST_RESULT_STR_Z(
            restoreSelectiveExpression(manifest),
            "(^pg_data/base/1/)|(^pg_tblspc/16387/PG_9.4_201409291/1/)|"
            "(^pg_data/base/16385/)|(^pg_tblspc/16387/PG_9.4_201409291/16385/)|"
            "(^pg_data/base/32768/)|(^pg_tblspc/16387/PG_9.4_201409291/32768/)|"
            "(^pg_data/base/65536/)|(^pg_tblspc/16387/PG_9.4_201409291/65536/)",
            "check expression");

        TEST_RESULT_LOG(
            "P00 DETAIL: databases found for selective restore (1, 12168, 16380, 16381, 16384, 16385, 32768, 65536)\n"
            "P00 DETAIL: databases excluded (zeroed) from selective restore (1, 16385, 32768, 65536)");
    }

    // *****************************************************************************************************************************
    if (testBegin("restoreRecoveryOption() and restoreRecoveryConf()"))
    {
        StringList *argBaseList = strLstNew();
        strLstAddZ(argBaseList, "--stanza=test1");
        strLstAddZ(argBaseList, "--repo1-path=/repo");
        strLstAddZ(argBaseList, "--pg1-path=/pg");

        const String *restoreLabel = STRDEF("LABEL");
        #define RECOVERY_SETTING_HEADER                             "# Recovery settings generated by pgBackRest restore on LABEL\n"

        // -------------------------------------------------------------------------------------------------------------------------
        TEST_TITLE("user-specified options");

        StringList *argList = strLstDup(argBaseList);
        strLstAddZ(argList, "--recovery-option=a-setting=a");
        strLstAddZ(argList, "--recovery-option=b_setting=b");
        harnessCfgLoad(cfgCmdRestore, argList);

        TEST_RESULT_STR_Z(
            restoreRecoveryConf(PG_VERSION_94, restoreLabel),
            RECOVERY_SETTING_HEADER
            "a_setting = 'a'\n"
            "b_setting = 'b'\n"
            "restore_command = '" TEST_PROJECT_EXE " --lock-path=" HRN_PATH "/lock --log-path=" HRN_PATH " --pg1-path=/pg"
                " --repo1-path=/repo --stanza=test1 archive-get %f \"%p\"'\n",
            "check recovery options");

        // -------------------------------------------------------------------------------------------------------------------------
        TEST_TITLE("override restore_command");

        strLstAddZ(argBaseList, "--recovery-option=restore-command=my_restore_command");
        argList = strLstDup(argBaseList);
        harnessCfgLoad(cfgCmdRestore, argList);

        TEST_RESULT_STR_Z(
            restoreRecoveryConf(PG_VERSION_94, restoreLabel),
            RECOVERY_SETTING_HEADER
            "restore_command = 'my_restore_command'\n",
            "check recovery options");

        // -------------------------------------------------------------------------------------------------------------------------
        TEST_TITLE("recovery target immediate");

        argList = strLstDup(argBaseList);
        strLstAddZ(argList, "--type=immediate");
        harnessCfgLoad(cfgCmdRestore, argList);

        TEST_RESULT_STR_Z(
            restoreRecoveryConf(PG_VERSION_94, restoreLabel),
            RECOVERY_SETTING_HEADER
            "restore_command = 'my_restore_command'\n"
            "recovery_target = 'immediate'\n",
            "check recovery options");

        // -------------------------------------------------------------------------------------------------------------------------
        TEST_TITLE("recovery target time with timeline");

        argList = strLstDup(argBaseList);
        strLstAddZ(argList, "--type=time");
        strLstAddZ(argList, "--target=TIME");
        strLstAddZ(argList, "--target-timeline=3");
        harnessCfgLoad(cfgCmdRestore, argList);

        TEST_RESULT_STR_Z(
            restoreRecoveryConf(PG_VERSION_94, restoreLabel),
            RECOVERY_SETTING_HEADER
            "restore_command = 'my_restore_command'\n"
            "recovery_target_time = 'TIME'\n"
            "recovery_target_timeline = '3'\n",
            "check recovery options");

        // -------------------------------------------------------------------------------------------------------------------------
        TEST_TITLE("recovery target inclusive");

        argList = strLstDup(argBaseList);
        strLstAddZ(argList, "--type=time");
        strLstAddZ(argList, "--target=TIME");
        strLstAddZ(argList, "--target-exclusive");
        harnessCfgLoad(cfgCmdRestore, argList);

        TEST_RESULT_STR_Z(
            restoreRecoveryConf(PG_VERSION_94, restoreLabel),
            RECOVERY_SETTING_HEADER
            "restore_command = 'my_restore_command'\n"
            "recovery_target_time = 'TIME'\n"
            "recovery_target_inclusive = 'false'\n",
            "check recovery options");

        // -------------------------------------------------------------------------------------------------------------------------
        TEST_TITLE("no recovery_target_inclusive for target=name");

        argList = strLstDup(argBaseList);
        strLstAddZ(argList, "--type=name");
        strLstAddZ(argList, "--target=NAME");
        harnessCfgLoad(cfgCmdRestore, argList);

        TEST_RESULT_STR_Z(
            restoreRecoveryConf(PG_VERSION_94, restoreLabel),
            RECOVERY_SETTING_HEADER
            "restore_command = 'my_restore_command'\n"
            "recovery_target_name = 'NAME'\n",
            "check recovery options");

        // -------------------------------------------------------------------------------------------------------------------------
        TEST_TITLE("recovery target action = shutdown");

        argList = strLstDup(argBaseList);
        strLstAddZ(argList, "--type=immediate");
        strLstAddZ(argList, "--target-action=shutdown");
        harnessCfgLoad(cfgCmdRestore, argList);

        TEST_RESULT_STR_Z(
            restoreRecoveryConf(PG_VERSION_95, restoreLabel),
            RECOVERY_SETTING_HEADER
            "restore_command = 'my_restore_command'\n"
            "recovery_target = 'immediate'\n"
            "recovery_target_action = 'shutdown'\n",
            "check recovery options");

        TEST_ERROR(
            restoreRecoveryConf(PG_VERSION_94, restoreLabel), OptionInvalidError,
            "target-action=shutdown is only available in PostgreSQL >= 9.5");

        // -------------------------------------------------------------------------------------------------------------------------
        TEST_TITLE("recovery target action = pause");

        argList = strLstDup(argBaseList);
        strLstAddZ(argList, "--type=immediate");
        strLstAddZ(argList, "--target-action=promote");
        harnessCfgLoad(cfgCmdRestore, argList);

        TEST_RESULT_STR_Z(
            restoreRecoveryConf(PG_VERSION_94, restoreLabel),
            RECOVERY_SETTING_HEADER
            "restore_command = 'my_restore_command'\n"
            "recovery_target = 'immediate'\n"
            "pause_at_recovery_target = 'false'\n",
            "check recovery options");

        TEST_ERROR(
            restoreRecoveryConf(PG_VERSION_90, restoreLabel), OptionInvalidError,
            "target-action option is only available in PostgreSQL >= 9.1");

        // -------------------------------------------------------------------------------------------------------------------------
        TEST_TITLE("recovery type = standby");

        argList = strLstDup(argBaseList);
        strLstAddZ(argList, "--type=standby");
        harnessCfgLoad(cfgCmdRestore, argList);

        TEST_RESULT_STR_Z(
            restoreRecoveryConf(PG_VERSION_94, restoreLabel),
            RECOVERY_SETTING_HEADER
            "restore_command = 'my_restore_command'\n"
            "standby_mode = 'on'\n",
            "check recovery options");

        // -------------------------------------------------------------------------------------------------------------------------
        TEST_TITLE("recovery type = standby with timeline");

        argList = strLstDup(argBaseList);
        strLstAddZ(argList, "--type=standby");
        strLstAddZ(argList, "--target-timeline=current");
        harnessCfgLoad(cfgCmdRestore, argList);

        TEST_RESULT_STR_Z(
            restoreRecoveryConf(PG_VERSION_94, restoreLabel),
            RECOVERY_SETTING_HEADER
            "restore_command = 'my_restore_command'\n"
            "standby_mode = 'on'\n"
            "recovery_target_timeline = 'current'\n",
            "check recovery options");

        // -------------------------------------------------------------------------------------------------------------------------
        TEST_TITLE("error when archive-mode set on PG < 12");

        argList = strLstDup(argBaseList);
        strLstAddZ(argList, "--archive-mode=off");
        harnessCfgLoad(cfgCmdRestore, argList);

        TEST_ERROR(
            restoreRecoveryConf(PG_VERSION_94, restoreLabel), OptionInvalidError,
            "option 'archive-mode' is not supported on PostgreSQL < 12\n"
                "HINT: 'archive_mode' should be manually set to 'off' in postgresql.conf.");

        // -------------------------------------------------------------------------------------------------------------------------
        TEST_TITLE("recovery type = standby with recovery GUCs and archive-mode=off");

        argList = strLstDup(argBaseList);
        strLstAddZ(argList, "--type=standby");
        strLstAddZ(argList, "--archive-mode=off");
        harnessCfgLoad(cfgCmdRestore, argList);

        TEST_RESULT_STR_Z(
            restoreRecoveryConf(PG_VERSION_12, restoreLabel),
            RECOVERY_SETTING_HEADER
            "restore_command = 'my_restore_command'\n"
            "archive_mode = 'off'\n",
            "check recovery options");
    }

    // *****************************************************************************************************************************
    if (testBegin("restoreRecoveryWrite*()"))
    {
        const String *pgPath = STRDEF(TEST_PATH "/pg");
        storagePathCreateP(storageTest, pgPath, .mode = 0700);

        const String *restoreLabel = STRDEF("LABEL");
        #define RECOVERY_SETTING_PREFIX                             "# Removed by pgBackRest restore on LABEL # "

        // -------------------------------------------------------------------------------------------------------------------------
        TEST_TITLE("error when standby_mode setting is present");

        StringList *argList = strLstNew();
        strLstAddZ(argList, "--stanza=test1");
        strLstAddZ(argList, "--repo1-path=/repo");
        strLstAdd(argList, strNewFmt("--pg1-path=%s", strZ(pgPath)));
        strLstAddZ(argList, "--type=default");
        strLstAddZ(argList, "--recovery-option=standby-mode=on");
        harnessCfgLoad(cfgCmdRestore, argList);

        TEST_ERROR(
            restoreRecoveryWriteAutoConf(PG_VERSION_12, restoreLabel), OptionInvalidError,
            "'standby_mode' setting is not valid for PostgreSQL >= 12\n"
            "HINT: use --type=standby instead of --recovery-option=standby_mode=on.");

        TEST_RESULT_LOG("P00   WARN: postgresql.auto.conf does not exist -- creating to contain recovery settings");

        // -------------------------------------------------------------------------------------------------------------------------
        TEST_TITLE("PG12 restore missing postgresql.auto.conf");

        argList = strLstNew();
        strLstAddZ(argList, "--stanza=test1");
        strLstAddZ(argList, "--repo1-path=/repo");
        strLstAdd(argList, strNewFmt("--pg1-path=%s", strZ(pgPath)));
        strLstAddZ(argList, "--type=none");
        harnessCfgLoad(cfgCmdRestore, argList);

        restoreRecoveryWriteAutoConf(PG_VERSION_12, restoreLabel);

        TEST_RESULT_STR_Z(
            strNewBuf(storageGetP(storageNewReadP(storagePg(), PG_FILE_POSTGRESQLAUTOCONF_STR))),
            "", "check postgresql.auto.conf");
        TEST_RESULT_BOOL(storageExistsP(storagePg(), PG_FILE_RECOVERYSIGNAL_STR), true, "recovery.signal exists");
        TEST_RESULT_BOOL(storageExistsP(storagePg(), PG_FILE_STANDBYSIGNAL_STR), false, "standby.signal missing");

        TEST_RESULT_LOG(
            "P00   WARN: postgresql.auto.conf does not exist -- creating to contain recovery settings\n"
            "P00   INFO: write " TEST_PATH "/pg/postgresql.auto.conf");

        // -------------------------------------------------------------------------------------------------------------------------
        TEST_TITLE("PG12 restore type none");

        HRN_SYSTEM_FMT("rm -rf %s/*", strZ(pgPath));

        storagePutP(
            storageNewWriteP(storagePgWrite(), PG_FILE_POSTGRESQLAUTOCONF_STR),
            BUFSTRDEF(
                "# DO NOT MODIFY\n"
                "\t recovery_target_action='promote'\n\n"));

        restoreRecoveryWriteAutoConf(PG_VERSION_12, restoreLabel);

        TEST_RESULT_STR_Z(
            strNewBuf(storageGetP(storageNewReadP(storagePg(), PG_FILE_POSTGRESQLAUTOCONF_STR))),
            "# DO NOT MODIFY\n"
            RECOVERY_SETTING_PREFIX "\t recovery_target_action='promote'\n\n",
            "check postgresql.auto.conf");
        TEST_RESULT_BOOL(storageExistsP(storagePg(), PG_FILE_RECOVERYSIGNAL_STR), true, "recovery.signal exists");
        TEST_RESULT_BOOL(storageExistsP(storagePg(), PG_FILE_STANDBYSIGNAL_STR), false, "standby.signal missing");

        TEST_RESULT_LOG("P00   INFO: write updated " TEST_PATH "/pg/postgresql.auto.conf");

        // -------------------------------------------------------------------------------------------------------------------------
        TEST_TITLE("PG12 restore type standby and remove existing recovery settings");

        HRN_SYSTEM_FMT("rm -rf %s/*", strZ(pgPath));

        storagePutP(
            storageNewWriteP(storagePgWrite(), PG_FILE_POSTGRESQLAUTOCONF_STR),
            BUFSTRDEF(
                "# DO NOT MODIFY\n"
                "recovery_target_name\t='name'\n"
                "recovery_target_inclusive = false\n"));

        argList = strLstNew();
        strLstAddZ(argList, "--stanza=test1");
        strLstAddZ(argList, "--repo1-path=/repo");
        strLstAdd(argList, strNewFmt("--pg1-path=%s", strZ(pgPath)));
        strLstAddZ(argList, "--recovery-option=restore-command=my_restore_command");
        strLstAddZ(argList, "--type=standby");
        harnessCfgLoad(cfgCmdRestore, argList);

        restoreRecoveryWriteAutoConf(PG_VERSION_12, restoreLabel);

        TEST_RESULT_STR_Z(
            strNewBuf(storageGetP(storageNewReadP(storagePg(), PG_FILE_POSTGRESQLAUTOCONF_STR))),
            "# DO NOT MODIFY\n"
                RECOVERY_SETTING_PREFIX "recovery_target_name\t='name'\n"
                RECOVERY_SETTING_PREFIX "recovery_target_inclusive = false\n"
                "\n"
                RECOVERY_SETTING_HEADER
                "restore_command = 'my_restore_command'\n",
            "check postgresql.auto.conf");
        TEST_RESULT_BOOL(storageExistsP(storagePg(), PG_FILE_RECOVERYSIGNAL_STR), false, "recovery.signal exists");
        TEST_RESULT_BOOL(storageExistsP(storagePg(), PG_FILE_STANDBYSIGNAL_STR), true, "standby.signal missing");

        TEST_RESULT_LOG("P00   INFO: write updated " TEST_PATH "/pg/postgresql.auto.conf");

        // -------------------------------------------------------------------------------------------------------------------------
        TEST_TITLE("PG12 restore type preserve");

        Manifest *manifest = testManifestMinimal(STRDEF("20161219-212741F"), PG_VERSION_12, STRDEF("/pg"));

        HRN_SYSTEM_FMT("rm -rf %s/*", strZ(pgPath));

        storagePutP(storageNewWriteP(storagePgWrite(), PG_FILE_POSTGRESQLAUTOCONF_STR), BUFSTRDEF("# DO NOT MODIFY\n"));
        storagePutP(storageNewWriteP(storagePgWrite(), PG_FILE_STANDBYSIGNAL_STR), NULL);

        argList = strLstNew();
        strLstAddZ(argList, "--stanza=test1");
        strLstAddZ(argList, "--repo1-path=/repo");
        strLstAdd(argList, strNewFmt("--pg1-path=%s", strZ(pgPath)));
        strLstAddZ(argList, "--type=preserve");
        harnessCfgLoad(cfgCmdRestore, argList);

        restoreRecoveryWrite(manifest);

        TEST_RESULT_STR_Z(
            strNewBuf(storageGetP(storageNewReadP(storagePg(), PG_FILE_POSTGRESQLAUTOCONF_STR))), "# DO NOT MODIFY\n",
            "check postgresql.auto.conf");
        TEST_RESULT_BOOL(storageExistsP(storagePg(), PG_FILE_RECOVERYSIGNAL_STR), false, "recovery.signal missing");
        TEST_RESULT_BOOL(storageExistsP(storagePg(), PG_FILE_STANDBYSIGNAL_STR), true, "standby.signal exists");

        // -------------------------------------------------------------------------------------------------------------------------
        TEST_TITLE("PG12 restore type default");

        HRN_SYSTEM_FMT("rm -rf %s/*", strZ(pgPath));

        storagePutP(
            storageNewWriteP(storagePgWrite(), PG_FILE_POSTGRESQLAUTOCONF_STR),
            BUFSTRDEF("# DO NOT MODIFY\n"));

        argList = strLstNew();
        strLstAddZ(argList, "--stanza=test1");
        strLstAddZ(argList, "--repo1-path=/repo");
        strLstAdd(argList, strNewFmt("--pg1-path=%s", strZ(pgPath)));
        harnessCfgLoad(cfgCmdRestore, argList);

        restoreRecoveryWrite(manifest);

        TEST_RESULT_BOOL(
            bufEq(storageGetP(storageNewReadP(storagePg(), PG_FILE_POSTGRESQLAUTOCONF_STR)), BUFSTRDEF("# DO NOT MODIFY\n")),
            false, "check postgresql.auto.conf has changed");
        TEST_RESULT_BOOL(storageExistsP(storagePg(), PG_FILE_RECOVERYSIGNAL_STR), true, "recovery.signal exists");
        TEST_RESULT_BOOL(storageExistsP(storagePg(), PG_FILE_STANDBYSIGNAL_STR), false, "standby.signal missing");

        TEST_RESULT_LOG("P00   INFO: write updated " TEST_PATH "/pg/postgresql.auto.conf");
    }

    // *****************************************************************************************************************************
    if (testBegin("cmdRestore()"))
    {
        const String *pgPath = STRDEF(TEST_PATH "/pg");
        const String *repoPath = STRDEF(TEST_PATH "/repo");
        const String *repoPathEncrpyt = STRDEF(TEST_PATH "/repo-encrypt");

        // Set log level to detail
        harnessLogLevelSet(logLevelDetail);

        // -------------------------------------------------------------------------------------------------------------------------
        TEST_TITLE("verify next queue calculations");

        TEST_RESULT_INT(restoreJobQueueNext(0, 0, 1), 0, "client idx 0, queue idx 0, 1 queue");
        TEST_RESULT_INT(restoreJobQueueNext(0, 0, 2), 1, "client idx 0, queue idx 0, 2 queues");
        TEST_RESULT_INT(restoreJobQueueNext(1, 1, 2), 0, "client idx 1, queue idx 1, 2 queues");
        TEST_RESULT_INT(restoreJobQueueNext(0, 1, 2), 0, "client idx 0, queue idx 1, 2 queues");
        TEST_RESULT_INT(restoreJobQueueNext(1, 0, 2), 1, "client idx 1, queue idx 0, 2 queues");

        // Locality error
        // -------------------------------------------------------------------------------------------------------------------------
        TEST_TITLE("incorrect locality");

        StringList *argList = strLstNew();
        strLstAddZ(argList, "--stanza=test1");
        strLstAdd(argList, strNewFmt("--repo1-path=%s", strZ(repoPath)));
        strLstAdd(argList, strNewFmt("--pg1-path=%s", strZ(pgPath)));
        strLstAddZ(argList, "--pg1-host=pg1");
        harnessCfgLoad(cfgCmdRestore, argList);

        TEST_ERROR(cmdRestore(), HostInvalidError, "restore command must be run on the PostgreSQL host");

        // -------------------------------------------------------------------------------------------------------------------------
        TEST_TITLE("full restore without delta, multi-repo");

        argList = strLstNew();
        strLstAddZ(argList, "--stanza=test1");
        hrnCfgArgKeyRaw(argList, cfgOptRepoPath, 1, repoPath);
        hrnCfgArgKeyRaw(argList, cfgOptRepoPath, 2, repoPathEncrpyt);
        strLstAdd(argList, strNewFmt("--pg1-path=%s", strZ(pgPath)));
        strLstAddZ(argList, "--set=20161219-212741F");
        hrnCfgArgKeyRawStrId(argList, cfgOptRepoCipherType, 2, cipherTypeAes256Cbc);
        hrnCfgEnvKeyRawZ(cfgOptRepoCipherPass, 2, TEST_CIPHER_PASS);
        harnessCfgLoad(cfgCmdRestore, argList);

        #define TEST_LABEL                                          "20161219-212741F"
        #define TEST_PGDATA                                         MANIFEST_TARGET_PGDATA "/"
        #define TEST_REPO_PATH                                      STORAGE_REPO_BACKUP "/" TEST_LABEL "/" TEST_PGDATA

        Manifest *manifest = NULL;

        MEM_CONTEXT_NEW_BEGIN("Manifest")
        {
            manifest = manifestNewInternal();
            manifest->pub.info = infoNew(NULL);
            manifest->pub.data.backupLabel = STRDEF(TEST_LABEL);
            manifest->pub.data.pgVersion = PG_VERSION_84;
            manifest->pub.data.backupType = backupTypeFull;
            manifest->pub.data.backupTimestampCopyStart = 1482182861; // So file timestamps should be less than this

            // Data directory
            manifestTargetAdd(manifest, &(ManifestTarget){.name = MANIFEST_TARGET_PGDATA_STR, .path = pgPath});
            manifestPathAdd(
                manifest,
                &(ManifestPath){.name = MANIFEST_TARGET_PGDATA_STR, .mode = 0700, .group = groupName(), .user = userName()});
            storagePathCreateP(storagePgWrite(), NULL);

            // Global directory
            manifestPathAdd(
                manifest,
                &(ManifestPath){
                    .name = STRDEF(TEST_PGDATA PG_PATH_GLOBAL), .mode = 0700, .group = groupName(), .user = userName()});

            // PG_VERSION
            manifestFileAdd(
                manifest,
                &(ManifestFile){
                    .name = STRDEF(TEST_PGDATA PG_FILE_PGVERSION), .size = 4, .timestamp = 1482182860,
                    .mode = 0600, .group = groupName(), .user = userName(),
                    .checksumSha1 = "797e375b924134687cbf9eacd37a4355f3d825e4"});
            storagePutP(
                storageNewWriteP(
                    storageRepoIdxWrite(0), STRDEF(TEST_REPO_PATH PG_FILE_PGVERSION)), BUFSTRDEF(PG_VERSION_84_STR "\n"));

            // Store the file also to the encrypted repo
            HRN_STORAGE_PUT(
                storageRepoIdxWrite(1), TEST_REPO_PATH PG_FILE_PGVERSION, BUFSTRDEF(PG_VERSION_84_STR "\n"),
                .cipherType = cipherTypeAes256Cbc, .cipherPass = TEST_CIPHER_PASS_ARCHIVE);

            // pg_tblspc/1
            manifestTargetAdd(
                manifest, &(ManifestTarget){
                    .type = manifestTargetTypeLink, .name = STRDEF(MANIFEST_TARGET_PGTBLSPC "/1"),
                    .path = STRDEF(TEST_PATH "/ts/1"), .tablespaceId = 1, .tablespaceName = STRDEF("ts1")});
            manifestPathAdd(
                manifest, &(ManifestPath){
                    .name = STRDEF(MANIFEST_TARGET_PGDATA "/" MANIFEST_TARGET_PGTBLSPC), .mode = 0700, .group = groupName(),
                    .user = userName()});
            manifestPathAdd(
                manifest, &(ManifestPath){
                    .name = STRDEF(MANIFEST_TARGET_PGTBLSPC), .mode = 0700, .group = groupName(), .user = userName()});
            manifestPathAdd(
                manifest, &(ManifestPath){
                    .name = STRDEF(MANIFEST_TARGET_PGTBLSPC "/1"), .mode = 0700, .group = groupName(), .user = userName()});
            manifestLinkAdd(
                manifest, &(ManifestLink){
                    .name = STRDEF(MANIFEST_TARGET_PGDATA "/" MANIFEST_TARGET_PGTBLSPC "/1"),
                    .destination = STRDEF(TEST_PATH "/ts/1"), .group = groupName(), .user = userName()});

            // pg_tblspc/1/16384 path
            manifestPathAdd(
                manifest, &(ManifestPath){
                    .name = STRDEF(MANIFEST_TARGET_PGTBLSPC "/1/16384"), .mode = 0700,
                    .group = groupName(), .user = userName()});

            // Always sort
            lstSort(manifest->pub.targetList, sortOrderAsc);
            lstSort(manifest->pub.fileList, sortOrderAsc);
            lstSort(manifest->pub.linkList, sortOrderAsc);
            lstSort(manifest->pub.pathList, sortOrderAsc);
        }
        MEM_CONTEXT_NEW_END();

        manifestSave(
            manifest,
            storageWriteIo(
                storageNewWriteP(storageRepoIdxWrite(0),
                STRDEF(STORAGE_REPO_BACKUP "/" TEST_LABEL "/" BACKUP_MANIFEST_FILE))));

        // Read the manifest, set a cipher passphrase and store it to the encrypted repo
        Manifest *manifestEncrypted = manifestLoadFile(
            storageRepoIdxWrite(0), STRDEF(STORAGE_REPO_BACKUP "/" TEST_LABEL "/" BACKUP_MANIFEST_FILE), cipherTypeNone, NULL);
        manifestCipherSubPassSet(manifestEncrypted, STRDEF(TEST_CIPHER_PASS_ARCHIVE));

        // Open file for write
        IoWrite *write = storageWriteIo(
            storageNewWriteP(
                storageRepoIdxWrite(1),
                STRDEF(STORAGE_REPO_BACKUP "/" TEST_LABEL "/" BACKUP_MANIFEST_FILE)));

        // Add encryption filter and save the encrypted manifest
        #define TEST_CIPHER_PASS_MANIFEST "backpass"
        cipherBlockFilterGroupAdd(
            ioWriteFilterGroup(write), cfgOptionIdxStrId(cfgOptRepoCipherType, 1), cipherModeEncrypt,
            STRDEF(TEST_CIPHER_PASS_MANIFEST));
        manifestSave(manifestEncrypted, write);

        // Write backup.info to the encrypted repo
        HRN_INFO_PUT(
            storageRepoIdxWrite(1), INFO_BACKUP_PATH_FILE, TEST_RESTORE_BACKUP_INFO "\n[cipher]\ncipher-pass=\""
            TEST_CIPHER_PASS_MANIFEST "\"\n\n" TEST_RESTORE_BACKUP_INFO_DB, .cipherType = cipherTypeAes256Cbc);

        TEST_RESULT_VOID(cmdRestore(), "successful restore");

        TEST_RESULT_LOG(
            strZ(strNewFmt(
            "P00   WARN: repo1: [FileMissingError] unable to load info file"
            " '%s/repo/backup/test1/backup.info' or '%s/repo/backup/test1/backup.info.copy':\n"
            "            FileMissingError: unable to open missing file '%s/repo/backup/test1/backup.info' for read\n"
            "            FileMissingError: unable to open missing file '%s/repo/backup/test1/backup.info.copy' for read\n"
            "            HINT: backup.info cannot be opened and is required to perform a backup.\n"
            "            HINT: has a stanza-create been performed?\n"
            "P00   INFO: repo2: restore backup set 20161219-212741F\n"
            "P00 DETAIL: check '" TEST_PATH "/pg' exists\n"
            "P00 DETAIL: check '" TEST_PATH "/ts/1' exists\n"
            "P00 DETAIL: update mode for '" TEST_PATH "/pg' to 0700\n"
            "P00 DETAIL: create path '" TEST_PATH "/pg/global'\n"
            "P00 DETAIL: create path '" TEST_PATH "/pg/pg_tblspc'\n"
            "P00 DETAIL: create symlink '" TEST_PATH "/pg/pg_tblspc/1' to '" TEST_PATH "/ts/1'\n"
            "P00 DETAIL: create path '" TEST_PATH "/pg/pg_tblspc/1/16384'\n"
            "P01   INFO: restore file " TEST_PATH "/pg/PG_VERSION (4B, 100%%) checksum 797e375b924134687cbf9eacd37a4355f3d825e4\n"
            "P00   INFO: write " TEST_PATH "/pg/recovery.conf\n"
            "P00 DETAIL: sync path '" TEST_PATH "/pg'\n"
            "P00 DETAIL: sync path '" TEST_PATH "/pg/pg_tblspc'\n"
            "P00 DETAIL: sync path '" TEST_PATH "/pg/pg_tblspc/1'\n"
            "P00 DETAIL: sync path '" TEST_PATH "/pg/pg_tblspc/1/16384'\n"
            "P00   WARN: backup does not contain 'global/pg_control' -- cluster will not start\n"
            "P00 DETAIL: sync path '" TEST_PATH "/pg/global'", TEST_PATH, TEST_PATH, TEST_PATH, TEST_PATH)));

        // Remove recovery.conf before file comparison since it will have a new timestamp.  Make sure it existed, though.
        storageRemoveP(storagePgWrite(), PG_FILE_RECOVERYCONF_STR, .errorOnMissing = true);

        testRestoreCompare(
            storagePg(), NULL, manifest,
            ". {path}\n"
            "PG_VERSION {file, s=4, t=1482182860}\n"
            "global {path}\n"
            "pg_tblspc {path}\n"
            "pg_tblspc/1 {link, d=" TEST_PATH "/ts/1}\n");

        testRestoreCompare(
            storagePg(), STRDEF("pg_tblspc/1"), manifest,
            ". {link, d=" TEST_PATH "/ts/1}\n"
            "16384 {path}\n");

        // -------------------------------------------------------------------------------------------------------------------------
        TEST_TITLE("full restore with delta force");

        argList = strLstNew();
        strLstAddZ(argList, "--stanza=test1");
        strLstAdd(argList, strNewFmt("--repo1-path=%s", strZ(repoPath)));
        hrnCfgArgKeyRaw(argList, cfgOptRepoPath, 2, repoPathEncrpyt);
        strLstAdd(argList, strNewFmt("--pg1-path=%s", strZ(pgPath)));
        strLstAddZ(argList, "--type=preserve");
        strLstAddZ(argList, "--set=20161219-212741F");
        strLstAddZ(argList, "--" CFGOPT_DELTA);
        strLstAddZ(argList, "--force");
        hrnCfgArgKeyRawStrId(argList, cfgOptRepoCipherType, 2, cipherTypeAes256Cbc);
        hrnCfgEnvKeyRawZ(cfgOptRepoCipherPass, 2, TEST_CIPHER_PASS);
        harnessCfgLoad(cfgCmdRestore, argList);

        // Store backup.info to repo1 - repo1 will be selected because of the priority order
        HRN_INFO_PUT(storageRepoIdxWrite(0), INFO_BACKUP_PATH_FILE, TEST_RESTORE_BACKUP_INFO "\n" TEST_RESTORE_BACKUP_INFO_DB);

        // Make sure existing backup.manifest file is ignored
        storagePutP(storageNewWriteP(storagePgWrite(), BACKUP_MANIFEST_FILE_STR), NULL);

        // Add a bogus file that will be removed
        storagePutP(storageNewWriteP(storagePgWrite(), STRDEF("bogus-file")), NULL);

        // Add a special file that will be removed
        HRN_SYSTEM_FMT("mkfifo %s/pipe", strZ(pgPath));

        // Overwrite PG_VERSION with bogus content that will not be detected by delta force because the time and size are the same
        storagePutP(
            storageNewWriteP(storagePgWrite(), STRDEF(PG_FILE_PGVERSION), .modeFile = 0600, .timeModified = 1482182860),
            BUFSTRDEF("BOG\n"));

        // Change destination of tablespace link
        storageRemoveP(storagePgWrite(), STRDEF("pg_tblspc/1"), .errorOnMissing = true);
        THROW_ON_SYS_ERROR(
            symlink("/bogus", strZ(strNewFmt("%s/pg_tblspc/1", strZ(pgPath)))) == -1, FileOpenError,
            "unable to create symlink");

        MEM_CONTEXT_BEGIN(manifest->pub.memContext)
        {
            // tablespace_map (will be ignored during restore)
            manifestFileAdd(
                manifest,
                &(ManifestFile){
                    .name = STRDEF(TEST_PGDATA PG_FILE_TABLESPACEMAP), .size = 0, .timestamp = 1482182860,
                    .mode = 0600, .group = groupName(), .user = userName(), .checksumSha1 = HASH_TYPE_SHA1_ZERO});
            storagePutP(storageNewWriteP(storageRepoWrite(), STRDEF(TEST_REPO_PATH PG_FILE_TABLESPACEMAP)), NULL);

            // pg_tblspc/1/16384/PG_VERSION
            manifestFileAdd(
                manifest,
                &(ManifestFile){
                    .name = STRDEF(MANIFEST_TARGET_PGTBLSPC "/1/16384/" PG_FILE_PGVERSION), .size = 4,
                    .timestamp = 1482182860, .mode = 0600, .group = groupName(), .user = userName(),
                    .checksumSha1 = "797e375b924134687cbf9eacd37a4355f3d825e4"});
            storagePutP(
                storageNewWriteP(
                    storageRepoWrite(),
                    STRDEF(STORAGE_REPO_BACKUP "/" TEST_LABEL "/" MANIFEST_TARGET_PGTBLSPC "/1/16384/" PG_FILE_PGVERSION)),
                BUFSTRDEF(PG_VERSION_84_STR "\n"));

            // Always sort
            lstSort(manifest->pub.targetList, sortOrderAsc);
            lstSort(manifest->pub.fileList, sortOrderAsc);
            lstSort(manifest->pub.linkList, sortOrderAsc);
            lstSort(manifest->pub.pathList, sortOrderAsc);
        }
        MEM_CONTEXT_END();

        manifestSave(
            manifest,
            storageWriteIo(
                storageNewWriteP(storageRepoWrite(),
                STRDEF(STORAGE_REPO_BACKUP "/" TEST_LABEL "/" BACKUP_MANIFEST_FILE))));

        #undef TEST_LABEL
        #undef TEST_PGDATA
        #undef TEST_REPO_PATH

        cmdRestore();

        TEST_RESULT_LOG(
            "P00   INFO: repo1: restore backup set 20161219-212741F\n"
            "P00 DETAIL: check '" TEST_PATH "/pg' exists\n"
            "P00 DETAIL: check '" TEST_PATH "/ts/1' exists\n"
            "P00   INFO: remove invalid files/links/paths from '" TEST_PATH "/pg'\n"
            "P00 DETAIL: remove invalid file '" TEST_PATH "/pg/bogus-file'\n"
            "P00 DETAIL: remove link '" TEST_PATH "/pg/pg_tblspc/1' because destination changed\n"
            "P00 DETAIL: remove special file '" TEST_PATH "/pg/pipe'\n"
            "P00   INFO: remove invalid files/links/paths from '" TEST_PATH "/ts/1'\n"
            "P00 DETAIL: create symlink '" TEST_PATH "/pg/pg_tblspc/1' to '" TEST_PATH "/ts/1'\n"
            "P01 DETAIL: restore file " TEST_PATH "/pg/PG_VERSION - exists and matches size 4 and modification time 1482182860"
                " (4B, 50%) checksum 797e375b924134687cbf9eacd37a4355f3d825e4\n"
            "P01   INFO: restore file " TEST_PATH "/pg/tablespace_map (0B, 50%)\n"
            "P01   INFO: restore file " TEST_PATH "/pg/pg_tblspc/1/16384/PG_VERSION (4B, 100%)"
                " checksum 797e375b924134687cbf9eacd37a4355f3d825e4\n"
            "P00   WARN: recovery type is preserve but recovery file does not exist at '" TEST_PATH "/pg/recovery.conf'\n"
            "P00 DETAIL: sync path '" TEST_PATH "/pg'\n"
            "P00 DETAIL: sync path '" TEST_PATH "/pg/pg_tblspc'\n"
            "P00 DETAIL: sync path '" TEST_PATH "/pg/pg_tblspc/1'\n"
            "P00 DETAIL: sync path '" TEST_PATH "/pg/pg_tblspc/1/16384'\n"
            "P00   WARN: backup does not contain 'global/pg_control' -- cluster will not start\n"
            "P00 DETAIL: sync path '" TEST_PATH "/pg/global'");

        testRestoreCompare(
            storagePg(), NULL, manifest,
            ". {path}\n"
            "PG_VERSION {file, s=4, t=1482182860}\n"
            "global {path}\n"
            "pg_tblspc {path}\n"
            "pg_tblspc/1 {link, d=" TEST_PATH "/ts/1}\n"
            "tablespace_map {file, s=0, t=1482182860}\n");

        testRestoreCompare(
            storagePg(), STRDEF("pg_tblspc/1"), manifest,
            ". {link, d=" TEST_PATH "/ts/1}\n"
            "16384 {path}\n"
            "16384/PG_VERSION {file, s=4, t=1482182860}\n");

        // PG_VERSION was not restored because delta force relies on time and size which were the same in the manifest and on disk
        TEST_RESULT_STR_Z(
            strNewBuf(storageGetP(storageNewReadP(storagePg(), STRDEF(PG_FILE_PGVERSION)))), "BOG\n",
            "check PG_VERSION was not restored");

        // Cleanup
        hrnCfgEnvKeyRemoveRaw(cfgOptRepoCipherPass, 2);
        storagePathRemoveP(storageRepoIdxWrite(1), NULL, .recurse = true);

        // -------------------------------------------------------------------------------------------------------------------------
        TEST_TITLE("full restore with force");

        argList = strLstNew();
        strLstAddZ(argList, "--" CFGOPT_STANZA "=test1");
        hrnCfgArgRaw(argList, cfgOptRepoPath, repoPath);
        hrnCfgArgRaw(argList, cfgOptPgPath, pgPath);
        hrnCfgArgRawStrId(argList, cfgOptType, CFGOPTVAL_TYPE_PRESERVE);
        strLstAddZ(argList, "--" CFGOPT_SET "=20161219-212741F");
        strLstAddZ(argList, "--" CFGOPT_FORCE);
        harnessCfgLoad(cfgCmdRestore, argList);

        cmdRestore();

        TEST_RESULT_LOG(
            "P00   INFO: repo1: restore backup set 20161219-212741F\n"
            "P00 DETAIL: check '" TEST_PATH "/pg' exists\n"
            "P00 DETAIL: check '" TEST_PATH "/ts/1' exists\n"
            "P00   INFO: remove invalid files/links/paths from '" TEST_PATH "/pg'\n"
            "P00   INFO: remove invalid files/links/paths from '" TEST_PATH "/ts/1'\n"
            "P01   INFO: restore file " TEST_PATH "/pg/PG_VERSION (4B, 50%) checksum 797e375b924134687cbf9eacd37a4355f3d825e4\n"
            "P01   INFO: restore file " TEST_PATH "/pg/tablespace_map (0B, 50%)\n"
            "P01   INFO: restore file " TEST_PATH "/pg/pg_tblspc/1/16384/PG_VERSION (4B, 100%)"
                " checksum 797e375b924134687cbf9eacd37a4355f3d825e4\n"
            "P00   WARN: recovery type is preserve but recovery file does not exist at '" TEST_PATH "/pg/recovery.conf'\n"
            "P00 DETAIL: sync path '" TEST_PATH "/pg'\n"
            "P00 DETAIL: sync path '" TEST_PATH "/pg/pg_tblspc'\n"
            "P00 DETAIL: sync path '" TEST_PATH "/pg/pg_tblspc/1'\n"
            "P00 DETAIL: sync path '" TEST_PATH "/pg/pg_tblspc/1/16384'\n"
            "P00   WARN: backup does not contain 'global/pg_control' -- cluster will not start\n"
            "P00 DETAIL: sync path '" TEST_PATH "/pg/global'");

        testRestoreCompare(
            storagePg(), NULL, manifest,
            ". {path}\n"
            "PG_VERSION {file, s=4, t=1482182860}\n"
            "global {path}\n"
            "pg_tblspc {path}\n"
            "pg_tblspc/1 {link, d=" TEST_PATH "/ts/1}\n"
            "tablespace_map {file, s=0, t=1482182860}\n");

        testRestoreCompare(
            storagePg(), STRDEF("pg_tblspc/1"), manifest,
            ". {link, d=" TEST_PATH "/ts/1}\n"
            "16384 {path}\n"
            "16384/PG_VERSION {file, s=4, t=1482182860}\n");

        // PG_VERSION was restored by the force option
        TEST_RESULT_STR_Z(
            strNewBuf(storageGetP(storageNewReadP(storagePg(), STRDEF(PG_FILE_PGVERSION)))), PG_VERSION_84_STR "\n",
            "check PG_VERSION was restored");

        // -------------------------------------------------------------------------------------------------------------------------
        TEST_TITLE("incremental delta selective restore");

        argList = strLstNew();
        strLstAddZ(argList, "--stanza=test1");
        strLstAdd(argList, strNewFmt("--repo1-path=%s", strZ(repoPath)));
        strLstAdd(argList, strNewFmt("--pg1-path=%s", strZ(pgPath)));
        strLstAddZ(argList, "--delta");
        strLstAddZ(argList, "--type=none");
        strLstAddZ(argList, "--link-map=pg_wal=../wal");
        strLstAddZ(argList, "--link-map=postgresql.conf=../config/postgresql.conf");
        strLstAddZ(argList, "--link-map=pg_hba.conf=../config/pg_hba.conf");
        harnessCfgLoad(cfgCmdRestore, argList);

        #define TEST_LABEL                                          "20161219-212741F_20161219-212918I"
        #define TEST_PGDATA                                         MANIFEST_TARGET_PGDATA "/"
        #define TEST_REPO_PATH                                      STORAGE_REPO_BACKUP "/" TEST_LABEL "/" TEST_PGDATA

        MEM_CONTEXT_NEW_BEGIN("Manifest")
        {
            manifest = manifestNewInternal();
            manifest->pub.info = infoNew(NULL);
            manifest->pub.data.backupLabel = STRDEF(TEST_LABEL);
            manifest->pub.data.pgVersion = PG_VERSION_10;
            manifest->pub.data.pgCatalogVersion = hrnPgCatalogVersion(PG_VERSION_10);
            manifest->pub.data.backupType = backupTypeFull;
            manifest->pub.data.backupTimestampCopyStart = 1482182861; // So file timestamps should be less than this

            // Data directory
            manifestTargetAdd(manifest, &(ManifestTarget){.name = MANIFEST_TARGET_PGDATA_STR, .path = pgPath});
            manifestPathAdd(
                manifest,
                &(ManifestPath){.name = MANIFEST_TARGET_PGDATA_STR, .mode = 0700, .group = groupName(), .user = userName()});
            storagePathCreateP(storagePgWrite(), NULL);

            // global directory
            manifestPathAdd(
                manifest,
                &(ManifestPath){
                    .name = STRDEF(TEST_PGDATA PG_PATH_GLOBAL), .mode = 0700, .group = groupName(), .user = userName()});

            // global/pg_control
            Buffer *fileBuffer = bufNew(8192);
            memset(bufPtr(fileBuffer), 255, bufSize(fileBuffer));
            bufUsedSet(fileBuffer, bufSize(fileBuffer));

            manifestFileAdd(
                manifest,
                &(ManifestFile){
                    .name = STRDEF(TEST_PGDATA PG_PATH_GLOBAL "/" PG_FILE_PGCONTROL), .size = 8192, .timestamp = 1482182860,
                    .mode = 0600, .group = groupName(), .user = userName(),
                    .checksumSha1 = "5e2b96c19c4f5c63a5afa2de504d29fe64a4c908"});
            storagePutP(
                storageNewWriteP(storageRepoWrite(), STRDEF(TEST_REPO_PATH PG_PATH_GLOBAL "/" PG_FILE_PGCONTROL)), fileBuffer);

            // global/999
            manifestFileAdd(
                manifest,
                &(ManifestFile){
                    .name = STRDEF(TEST_PGDATA PG_PATH_GLOBAL "/999"), .size = 0, .timestamp = 1482182860,
                    .mode = 0600, .group = groupName(), .user = userName(),
                    .checksumSha1 = HASH_TYPE_SHA1_ZERO, .reference = STRDEF(TEST_LABEL)});
            storagePutP(storageNewWriteP(storageRepoWrite(), STRDEF(TEST_REPO_PATH PG_PATH_GLOBAL "/999")), NULL);

            // PG_VERSION
            manifestFileAdd(
                manifest,
                &(ManifestFile){
                    .name = STRDEF(TEST_PGDATA PG_FILE_PGVERSION), .size = 4, .timestamp = 1482182860,
                    .mode = 0600, .group = groupName(), .user = userName(),
                    .checksumSha1 = "8dbabb96e032b8d9f1993c0e4b9141e71ade01a1"});
            storagePutP(
                storageNewWriteP(storageRepoWrite(), STRDEF(TEST_REPO_PATH PG_FILE_PGVERSION)), BUFSTRDEF(PG_VERSION_94_STR "\n"));

            // base directory
            manifestPathAdd(
                manifest,
                &(ManifestPath){
                    .name = STRDEF(TEST_PGDATA PG_PATH_BASE), .mode = 0700, .group = groupName(), .user = userName()});

            // base/1 directory
            manifestPathAdd(
                manifest,
                &(ManifestPath){
                    .name = STRDEF(TEST_PGDATA PG_PATH_BASE "/1"), .mode = 0700, .group = groupName(), .user = userName()});

            // base/1/PG_VERSION
            manifestFileAdd(
                manifest,
                &(ManifestFile){
                    .name = STRDEF(TEST_PGDATA "base/1/" PG_FILE_PGVERSION), .size = 4, .timestamp = 1482182860,
                    .mode = 0600, .group = groupName(), .user = userName(),
                    .checksumSha1 = "8dbabb96e032b8d9f1993c0e4b9141e71ade01a1"});
            storagePutP(
                storageNewWriteP(storageRepoWrite(), STRDEF(TEST_REPO_PATH "base/1/" PG_FILE_PGVERSION)),
                BUFSTRDEF(PG_VERSION_94_STR "\n"));

            // base/1/2
            fileBuffer = bufNew(8192);
            memset(bufPtr(fileBuffer), 1, bufSize(fileBuffer));
            bufUsedSet(fileBuffer, bufSize(fileBuffer));

            manifestFileAdd(
                manifest,
                &(ManifestFile){
                    .name = STRDEF(TEST_PGDATA "base/1/2"), .size = 8192, .timestamp = 1482182860,
                    .mode = 0600, .group = groupName(), .user = userName(),
                    .checksumSha1 = "4d7b2a36c5387decf799352a3751883b7ceb96aa"});
            storagePutP(storageNewWriteP(storageRepoWrite(), STRDEF(TEST_REPO_PATH "base/1/2")), fileBuffer);

            // system db name
            manifestDbAdd(manifest, &(ManifestDb){.name = STRDEF("template1"), .id = 1, .lastSystemId = 12168});

            // base/16384 directory
            manifestPathAdd(
                manifest,
                &(ManifestPath){
                    .name = STRDEF(TEST_PGDATA PG_PATH_BASE "/16384"), .mode = 0700, .group = groupName(), .user = userName()});

            // base/16384/PG_VERSION
            manifestFileAdd(
                manifest,
                &(ManifestFile){
                    .name = STRDEF(TEST_PGDATA "base/16384/" PG_FILE_PGVERSION), .size = 4, .timestamp = 1482182860,
                    .mode = 0600, .group = groupName(), .user = userName(),
                    .checksumSha1 = "8dbabb96e032b8d9f1993c0e4b9141e71ade01a1"});
            storagePutP(
                storageNewWriteP(storageRepoWrite(), STRDEF(TEST_REPO_PATH "base/16384/" PG_FILE_PGVERSION)),
                BUFSTRDEF(PG_VERSION_94_STR "\n"));

            // base/16384/16385
            fileBuffer = bufNew(16384);
            memset(bufPtr(fileBuffer), 2, bufSize(fileBuffer));
            bufUsedSet(fileBuffer, bufSize(fileBuffer));

            manifestFileAdd(
                manifest,
                &(ManifestFile){
                    .name = STRDEF(TEST_PGDATA "base/16384/16385"), .size = 16384, .timestamp = 1482182860,
                    .mode = 0600, .group = groupName(), .user = userName(),
                    .checksumSha1 = "d74e5f7ebe52a3ed468ba08c5b6aefaccd1ca88f"});
            storagePutP(storageNewWriteP(storageRepoWrite(), STRDEF(TEST_REPO_PATH "base/16384/16385")), fileBuffer);

            // base/32768 directory
            manifestDbAdd(manifest, &(ManifestDb){.name = STRDEF("test2"), .id = 32768, .lastSystemId = 12168});
            manifestPathAdd(
                manifest,
                &(ManifestPath){
                    .name = STRDEF(TEST_PGDATA PG_PATH_BASE "/32768"), .mode = 0700, .group = groupName(), .user = userName()});

            // base/32768/PG_VERSION
            manifestFileAdd(
                manifest,
                &(ManifestFile){
                    .name = STRDEF(TEST_PGDATA "base/32768/" PG_FILE_PGVERSION), .size = 4, .timestamp = 1482182860,
                    .mode = 0600, .group = groupName(), .user = userName(),
                    .checksumSha1 = "8dbabb96e032b8d9f1993c0e4b9141e71ade01a1"});
            storagePutP(
                storageNewWriteP(storageRepoWrite(), STRDEF(TEST_REPO_PATH "base/32768/" PG_FILE_PGVERSION)),
                BUFSTRDEF(PG_VERSION_94_STR "\n"));

            // base/32768/32769
            fileBuffer = bufNew(32768);
            memset(bufPtr(fileBuffer), 2, bufSize(fileBuffer));
            bufUsedSet(fileBuffer, bufSize(fileBuffer));

            manifestFileAdd(
                manifest,
                &(ManifestFile){
                    .name = STRDEF(TEST_PGDATA "base/32768/32769"), .size = 32768, .timestamp = 1482182860,
                    .mode = 0600, .group = groupName(), .user = userName(),
                    .checksumSha1 = "a40f0986acb1531ce0cc75a23dcf8aa406ae9081"});
            storagePutP(storageNewWriteP(storageRepoWrite(), STRDEF(TEST_REPO_PATH "base/32768/32769")), fileBuffer);

            // File link to postgresql.conf
            const String *name = STRDEF(MANIFEST_TARGET_PGDATA "/postgresql.conf");

            manifestTargetAdd(
                manifest, &(ManifestTarget){
                    .type = manifestTargetTypeLink, .name = name, .path = STRDEF("../config"), .file = STRDEF("postgresql.conf")});
            manifestLinkAdd(
                manifest, &(ManifestLink){
                    .name = name, .destination = STRDEF("../config/postgresql.conf"), .group = groupName(), .user = userName()});
            manifestFileAdd(
                manifest,
                &(ManifestFile){
                    .name = STRDEF(TEST_PGDATA "postgresql.conf"), .size = 15, .timestamp = 1482182860,
                    .mode = 0600, .group = groupName(), .user = userName(),
                    .checksumSha1 = "98b8abb2e681e2a5a7d8ab082c0a79727887558d"});
            storagePutP(
                storageNewWriteP(storageRepoWrite(), STRDEF(TEST_REPO_PATH "postgresql.conf")), BUFSTRDEF("POSTGRESQL.CONF"));

            // File link to pg_hba.conf
            name = STRDEF(MANIFEST_TARGET_PGDATA "/pg_hba.conf");

            manifestTargetAdd(
                manifest, &(ManifestTarget){
                    .type = manifestTargetTypeLink, .name = name, .path = STRDEF("../config"), .file = STRDEF("pg_hba.conf")});
            manifestLinkAdd(
                manifest, &(ManifestLink){
                    .name = name, .destination = STRDEF("../config/pg_hba.conf"), .group = groupName(), .user = userName()});
            manifestFileAdd(
                manifest,
                &(ManifestFile){
                    .name = STRDEF(TEST_PGDATA "pg_hba.conf"), .size = 11, .timestamp = 1482182860,
                    .mode = 0600, .group = groupName(), .user = userName(),
                    .checksumSha1 = "401215e092779574988a854d8c7caed7f91dba4b"});
            storagePutP(
                storageNewWriteP(storageRepoWrite(), STRDEF(TEST_REPO_PATH "pg_hba.conf")), BUFSTRDEF("PG_HBA.CONF"));

            // tablespace_map (will be ignored during restore)
            manifestFileAdd(
                manifest,
                &(ManifestFile){
                    .name = STRDEF(TEST_PGDATA PG_FILE_TABLESPACEMAP), .size = 0, .timestamp = 1482182860,
                    .mode = 0600, .group = groupName(), .user = userName(), .checksumSha1 = HASH_TYPE_SHA1_ZERO});
            storagePutP(storageNewWriteP(storageRepoWrite(), STRDEF(TEST_REPO_PATH PG_FILE_TABLESPACEMAP)), NULL);

            // Path link to pg_wal
            name = STRDEF(MANIFEST_TARGET_PGDATA "/pg_wal");
            const String *destination = STRDEF("../wal");

            manifestTargetAdd(manifest, &(ManifestTarget){.type = manifestTargetTypeLink, .name = name, .path = destination});
            manifestPathAdd(manifest, &(ManifestPath){.name = name, .mode = 0700, .group = groupName(), .user = userName()});
            manifestLinkAdd(
                manifest, &(ManifestLink){.name = name, .destination = destination, .group = groupName(), .user = userName()});
            THROW_ON_SYS_ERROR(
                symlink("../wal", strZ(strNewFmt("%s/pg_wal", strZ(pgPath)))) == -1, FileOpenError,
                "unable to create symlink");

            // pg_tblspc/1
            manifestTargetAdd(
                manifest, &(ManifestTarget){
                    .type = manifestTargetTypeLink, .name = STRDEF(MANIFEST_TARGET_PGTBLSPC "/1"),
                    .path = STRDEF(TEST_PATH "/ts/1"), .tablespaceId = 1, .tablespaceName = STRDEF("ts1")});
            manifestPathAdd(
                manifest, &(ManifestPath){
                    .name = STRDEF(MANIFEST_TARGET_PGDATA "/" MANIFEST_TARGET_PGTBLSPC), .mode = 0700, .group = groupName(),
                    .user = userName()});
            manifestPathAdd(
                manifest, &(ManifestPath){
                    .name = STRDEF(MANIFEST_TARGET_PGTBLSPC), .mode = 0700, .group = groupName(), .user = userName()});
            manifestPathAdd(
                manifest, &(ManifestPath){
                    .name = STRDEF(MANIFEST_TARGET_PGTBLSPC "/1"), .mode = 0700, .group = groupName(), .user = userName()});
            manifestPathAdd(
                manifest, &(ManifestPath){
                    .name = STRDEF(MANIFEST_TARGET_PGTBLSPC "/1/PG_10_201707211"), .mode = 0700, .group = groupName(),
                    .user = userName()});
            manifestLinkAdd(
                manifest, &(ManifestLink){
                    .name = STRDEF(MANIFEST_TARGET_PGDATA "/" MANIFEST_TARGET_PGTBLSPC "/1"),
                    .destination = STRDEF(TEST_PATH "/ts/1"), .group = groupName(), .user = userName()});

            // Always sort
            lstSort(manifest->pub.targetList, sortOrderAsc);
            lstSort(manifest->pub.fileList, sortOrderAsc);
            lstSort(manifest->pub.linkList, sortOrderAsc);
            lstSort(manifest->pub.pathList, sortOrderAsc);
        }
        MEM_CONTEXT_NEW_END();

        manifestSave(
            manifest,
            storageWriteIo(
                storageNewWriteP(storageRepoWrite(),
                STRDEF(STORAGE_REPO_BACKUP "/" TEST_LABEL "/" BACKUP_MANIFEST_FILE))));

        // Add a few bogus paths/files/links to be removed in delta
        storagePathCreateP(storagePgWrite(), STRDEF("bogus1/bogus2"));
        storagePathCreateP(storagePgWrite(), STRDEF(PG_PATH_GLOBAL "/bogus3"));

        // Add a few bogus links to be deleted
        THROW_ON_SYS_ERROR(
            symlink("../wal", strZ(strNewFmt("%s/pg_wal2", strZ(pgPath)))) == -1, FileOpenError,
            "unable to create symlink");

        TEST_RESULT_VOID(cmdRestore(), "successful restore");

        TEST_RESULT_LOG(
            "P00   INFO: repo1: restore backup set 20161219-212741F_20161219-212918I\n"
            "P00   INFO: map link 'pg_hba.conf' to '../config/pg_hba.conf'\n"
            "P00   INFO: map link 'pg_wal' to '../wal'\n"
            "P00   INFO: map link 'postgresql.conf' to '../config/postgresql.conf'\n"
            "P00 DETAIL: check '" TEST_PATH "/pg' exists\n"
            "P00 DETAIL: check '" TEST_PATH "/config' exists\n"
            "P00 DETAIL: check '" TEST_PATH "/wal' exists\n"
            "P00 DETAIL: check '" TEST_PATH "/ts/1/PG_10_201707211' exists\n"
            "P00 DETAIL: skip 'tablespace_map' -- tablespace links will be created based on mappings\n"
            "P00   INFO: remove invalid files/links/paths from '" TEST_PATH "/pg'\n"
            "P00 DETAIL: remove invalid path '" TEST_PATH "/pg/bogus1'\n"
            "P00 DETAIL: remove invalid path '" TEST_PATH "/pg/global/bogus3'\n"
            "P00 DETAIL: remove invalid link '" TEST_PATH "/pg/pg_wal2'\n"
            "P00 DETAIL: remove invalid file '" TEST_PATH "/pg/tablespace_map'\n"
            "P00 DETAIL: create path '" TEST_PATH "/pg/base'\n"
            "P00 DETAIL: create path '" TEST_PATH "/pg/base/1'\n"
            "P00 DETAIL: create path '" TEST_PATH "/pg/base/16384'\n"
            "P00 DETAIL: create path '" TEST_PATH "/pg/base/32768'\n"
            "P00 DETAIL: create symlink '" TEST_PATH "/pg/pg_hba.conf' to '../config/pg_hba.conf'\n"
            "P00 DETAIL: create symlink '" TEST_PATH "/pg/postgresql.conf' to '../config/postgresql.conf'\n"
            "P01   INFO: restore file " TEST_PATH "/pg/base/32768/32769 (32KB, 49%) checksum"
                " a40f0986acb1531ce0cc75a23dcf8aa406ae9081\n"
            "P01   INFO: restore file " TEST_PATH "/pg/base/16384/16385 (16KB, 74%) checksum"
                " d74e5f7ebe52a3ed468ba08c5b6aefaccd1ca88f\n"
            "P01   INFO: restore file " TEST_PATH "/pg/global/pg_control.pgbackrest.tmp (8KB, 87%)"
                " checksum 5e2b96c19c4f5c63a5afa2de504d29fe64a4c908\n"
            "P01   INFO: restore file " TEST_PATH "/pg/base/1/2 (8KB, 99%) checksum 4d7b2a36c5387decf799352a3751883b7ceb96aa\n"
            "P01   INFO: restore file " TEST_PATH "/pg/postgresql.conf (15B, 99%) checksum"
                " 98b8abb2e681e2a5a7d8ab082c0a79727887558d\n"
            "P01   INFO: restore file " TEST_PATH "/pg/pg_hba.conf (11B, 99%) checksum"
                " 401215e092779574988a854d8c7caed7f91dba4b\n"
            "P01   INFO: restore file " TEST_PATH "/pg/base/32768/PG_VERSION (4B, 99%)"
                " checksum 8dbabb96e032b8d9f1993c0e4b9141e71ade01a1\n"
            "P01   INFO: restore file " TEST_PATH "/pg/base/16384/PG_VERSION (4B, 99%)"
                " checksum 8dbabb96e032b8d9f1993c0e4b9141e71ade01a1\n"
            "P01   INFO: restore file " TEST_PATH "/pg/base/1/PG_VERSION (4B, 99%) checksum"
                " 8dbabb96e032b8d9f1993c0e4b9141e71ade01a1\n"
            "P01   INFO: restore file " TEST_PATH "/pg/PG_VERSION (4B, 100%) checksum 8dbabb96e032b8d9f1993c0e4b9141e71ade01a1\n"
            "P01   INFO: restore file " TEST_PATH "/pg/global/999 (0B, 100%)\n"
            "P00 DETAIL: sync path '" TEST_PATH "/config'\n"
            "P00 DETAIL: sync path '" TEST_PATH "/pg'\n"
            "P00 DETAIL: sync path '" TEST_PATH "/pg/base'\n"
            "P00 DETAIL: sync path '" TEST_PATH "/pg/base/1'\n"
            "P00 DETAIL: sync path '" TEST_PATH "/pg/base/16384'\n"
            "P00 DETAIL: sync path '" TEST_PATH "/pg/base/32768'\n"
            "P00 DETAIL: sync path '" TEST_PATH "/pg/pg_tblspc'\n"
            "P00 DETAIL: sync path '" TEST_PATH "/pg/pg_wal'\n"
            "P00 DETAIL: sync path '" TEST_PATH "/pg/pg_tblspc/1'\n"
            "P00 DETAIL: sync path '" TEST_PATH "/pg/pg_tblspc/1/PG_10_201707211'\n"
            "P00   INFO: restore global/pg_control (performed last to ensure aborted restores cannot be started)\n"
            "P00 DETAIL: sync path '" TEST_PATH "/pg/global'");

        testRestoreCompare(
            storagePg(), NULL, manifest,
            ". {path}\n"
            "PG_VERSION {file, s=4, t=1482182860}\n"
            "base {path}\n"
            "base/1 {path}\n"
            "base/1/2 {file, s=8192, t=1482182860}\n"
            "base/1/PG_VERSION {file, s=4, t=1482182860}\n"
            "base/16384 {path}\n"
            "base/16384/16385 {file, s=16384, t=1482182860}\n"
            "base/16384/PG_VERSION {file, s=4, t=1482182860}\n"
            "base/32768 {path}\n"
            "base/32768/32769 {file, s=32768, t=1482182860}\n"
            "base/32768/PG_VERSION {file, s=4, t=1482182860}\n"
            "global {path}\n"
            "global/999 {file, s=0, t=1482182860}\n"
            "global/pg_control {file, s=8192, t=1482182860}\n"
            "pg_hba.conf {link, d=../config/pg_hba.conf}\n"
            "pg_tblspc {path}\n"
            "pg_tblspc/1 {link, d=" TEST_PATH "/ts/1}\n"
            "pg_wal {link, d=../wal}\n"
            "postgresql.conf {link, d=../config/postgresql.conf}\n");

        testRestoreCompare(
            storagePg(), STRDEF("pg_tblspc/1"), manifest,
            ". {link, d=" TEST_PATH "/ts/1}\n"
            "16384 {path}\n"
            "16384/PG_VERSION {file, s=4, t=1482182860}\n"
            "PG_10_201707211 {path}\n");

        testRestoreCompare(
            storagePg(), STRDEF("../wal"), manifest,
            ". {path}\n");

        // -------------------------------------------------------------------------------------------------------------------------
        TEST_TITLE("incremental delta selective restore");

        argList = strLstNew();
        strLstAddZ(argList, "--stanza=test1");
        hrnCfgArgKeyRawZ(argList, cfgOptRepoPath, 1, "/repo-bogus");
        hrnCfgArgKeyRaw(argList, cfgOptRepoPath, 2, repoPath);
        hrnCfgArgRawZ(argList, cfgOptRepo, "2");
        strLstAdd(argList, strNewFmt("--pg1-path=%s", strZ(pgPath)));
        hrnCfgArgRawZ(argList, cfgOptSpoolPath, TEST_PATH_SPOOL);
        strLstAddZ(argList, "--delta");
        strLstAddZ(argList, "--type=preserve");
        strLstAddZ(argList, "--link-map=pg_wal=../wal");
        strLstAddZ(argList, "--link-map=postgresql.conf=../config/postgresql.conf");
        strLstAddZ(argList, "--link-map=pg_hba.conf=../config/pg_hba.conf");
        strLstAddZ(argList, "--db-include=16384");
        harnessCfgLoad(cfgCmdRestore, argList);

        // Move pg1-path and put a link in its place. This tests that restore works when pg1-path is a symlink yet should be
        // completely invisible in the manifest and logging.
        HRN_SYSTEM_FMT("mv %s %s-data", strZ(pgPath), strZ(pgPath));
        HRN_SYSTEM_FMT("ln -s %s-data %s ", strZ(pgPath), strZ(pgPath));

        // Create the stanza archive pool path to check that it gets removed
        HRN_STORAGE_PUT_EMPTY(storageSpoolWrite(), STORAGE_SPOOL_ARCHIVE "/empty.txt");

        // Write recovery.conf so we don't get a preserve warning
        storagePutP(storageNewWriteP(storagePgWrite(), PG_FILE_RECOVERYCONF_STR), BUFSTRDEF("Some Settings"));

        TEST_RESULT_VOID(cmdRestore(), "successful restore");

        TEST_RESULT_LOG(
            "P00   INFO: repo2: restore backup set 20161219-212741F_20161219-212918I\n"
            "P00   INFO: map link 'pg_hba.conf' to '../config/pg_hba.conf'\n"
            "P00   INFO: map link 'pg_wal' to '../wal'\n"
            "P00   INFO: map link 'postgresql.conf' to '../config/postgresql.conf'\n"
            "P00 DETAIL: databases found for selective restore (1, 16384, 32768)\n"
            "P00 DETAIL: databases excluded (zeroed) from selective restore (32768)\n"
            "P00 DETAIL: check '" TEST_PATH "/pg' exists\n"
            "P00 DETAIL: check '" TEST_PATH "/config' exists\n"
            "P00 DETAIL: check '" TEST_PATH "/wal' exists\n"
            "P00 DETAIL: check '" TEST_PATH "/ts/1/PG_10_201707211' exists\n"
            "P00 DETAIL: skip 'tablespace_map' -- tablespace links will be created based on mappings\n"
            "P00 DETAIL: remove 'global/pg_control' so cluster will not start if restore does not complete\n"
            "P00   INFO: remove invalid files/links/paths from '" TEST_PATH "/pg'\n"
            "P00   INFO: remove invalid files/links/paths from '" TEST_PATH "/wal'\n"
            "P00   INFO: remove invalid files/links/paths from '" TEST_PATH "/ts/1/PG_10_201707211'\n"
            "P01 DETAIL: restore zeroed file " TEST_PATH "/pg/base/32768/32769 (32KB, 49%)\n"
            "P01 DETAIL: restore file " TEST_PATH "/pg/base/16384/16385 - exists and matches backup (16KB, 74%)"
                " checksum d74e5f7ebe52a3ed468ba08c5b6aefaccd1ca88f\n"
            "P01   INFO: restore file " TEST_PATH "/pg/global/pg_control.pgbackrest.tmp (8KB, 87%)"
                " checksum 5e2b96c19c4f5c63a5afa2de504d29fe64a4c908\n"
            "P01 DETAIL: restore file " TEST_PATH "/pg/base/1/2 - exists and matches backup (8KB, 99%)"
                " checksum 4d7b2a36c5387decf799352a3751883b7ceb96aa\n"
            "P01 DETAIL: restore file " TEST_PATH "/pg/postgresql.conf - exists and matches backup (15B, 99%)"
                " checksum 98b8abb2e681e2a5a7d8ab082c0a79727887558d\n"
            "P01 DETAIL: restore file " TEST_PATH "/pg/pg_hba.conf - exists and matches backup (11B, 99%)"
                " checksum 401215e092779574988a854d8c7caed7f91dba4b\n"
            "P01 DETAIL: restore file " TEST_PATH "/pg/base/32768/PG_VERSION - exists and matches backup (4B, 99%)"
                " checksum 8dbabb96e032b8d9f1993c0e4b9141e71ade01a1\n"
            "P01 DETAIL: restore file " TEST_PATH "/pg/base/16384/PG_VERSION - exists and matches backup (4B, 99%)"
                " checksum 8dbabb96e032b8d9f1993c0e4b9141e71ade01a1\n"
            "P01 DETAIL: restore file " TEST_PATH "/pg/base/1/PG_VERSION - exists and matches backup (4B, 99%)"
                " checksum 8dbabb96e032b8d9f1993c0e4b9141e71ade01a1\n"
            "P01 DETAIL: restore file " TEST_PATH "/pg/PG_VERSION - exists and matches backup (4B, 100%)"
                " checksum 8dbabb96e032b8d9f1993c0e4b9141e71ade01a1\n"
            "P01 DETAIL: restore file " TEST_PATH "/pg/global/999 - exists and is zero size (0B, 100%)\n"
            "P00 DETAIL: sync path '" TEST_PATH "/config'\n"
            "P00 DETAIL: sync path '" TEST_PATH "/pg'\n"
            "P00 DETAIL: sync path '" TEST_PATH "/pg/base'\n"
            "P00 DETAIL: sync path '" TEST_PATH "/pg/base/1'\n"
            "P00 DETAIL: sync path '" TEST_PATH "/pg/base/16384'\n"
            "P00 DETAIL: sync path '" TEST_PATH "/pg/base/32768'\n"
            "P00 DETAIL: sync path '" TEST_PATH "/pg/pg_tblspc'\n"
            "P00 DETAIL: sync path '" TEST_PATH "/pg/pg_wal'\n"
            "P00 DETAIL: sync path '" TEST_PATH "/pg/pg_tblspc/1'\n"
            "P00 DETAIL: sync path '" TEST_PATH "/pg/pg_tblspc/1/PG_10_201707211'\n"
            "P00   INFO: restore global/pg_control (performed last to ensure aborted restores cannot be started)\n"
            "P00 DETAIL: sync path '" TEST_PATH "/pg/global'");

        // Check stanza archive spool path was removed
        TEST_STORAGE_LIST_EMPTY(storageSpool(), STORAGE_PATH_ARCHIVE);

        // -------------------------------------------------------------------------------------------------------------------------
        // Keep this test at the end since it corrupts the repo
        TEST_TITLE("remove a repo file so a restore job errors");

        storageRemoveP(storageRepoWrite(), STRDEF(TEST_REPO_PATH PG_PATH_GLOBAL "/" PG_FILE_PGCONTROL), .errorOnMissing = true);
        storageRemoveP(storagePgWrite(), STRDEF(PG_PATH_GLOBAL "/" PG_FILE_PGCONTROL), .errorOnMissing = true);

        // Set log level to warn
        harnessLogLevelSet(logLevelWarn);

        TEST_ERROR(
            cmdRestore(), FileMissingError,
<<<<<<< HEAD
            "raised from local-1 protocol: unable to open missing file"
                " '%s/repo/backup/test1/20161219-212741F_20161219-212918I/pg_data/global/pg_control' for read",
            testPath());

=======
            "raised from local-1 shim protocol: unable to open missing file"
                " '" TEST_PATH "/repo/backup/test1/20161219-212741F_20161219-212918I/pg_data/global/pg_control' for read");

        // Free local processes that were not freed because of the error
>>>>>>> 5b332b22
        protocolFree();
    }

    FUNCTION_HARNESS_RETURN_VOID();
}<|MERGE_RESOLUTION|>--- conflicted
+++ resolved
@@ -322,74 +322,6 @@
                 STRDEF("9bc8ab2dda60ef4beed07d1e19ce0676d5edde67"), false, 0, 1557432154, 0600, TEST_USER_STR, TEST_GROUP_STR, 0,
                 true, false, NULL),
             false, "sha1 delta existing, content differs");
-<<<<<<< HEAD
-
-        // Check protocol function directly
-        // -------------------------------------------------------------------------------------------------------------------------
-        PackWrite *paramList = pckWriteNewBuf(bufNew(256));
-        pckWriteStrP(paramList, repoFile1);
-        pckWriteStrP(paramList, repoFileReferenceFull);
-        pckWriteU32P(paramList, compressTypeNone);
-        pckWriteStrP(paramList, STRDEF("protocol"));
-        pckWriteStrP(paramList, STRDEF("9bc8ab2dda60ef4beed07d1e19ce0676d5edde67"));
-        pckWriteBoolP(paramList, false);
-        pckWriteU64P(paramList, 9);
-        pckWriteTimeP(paramList, 1557432100);
-        pckWriteU32P(paramList, 0677);
-        pckWriteStrP(paramList, STR(testUser()));
-        pckWriteStrP(paramList, STR(testGroup()));
-        pckWriteTimeP(paramList, 1557432200);
-        pckWriteBoolP(paramList, false);
-        pckWriteBoolP(paramList, false);
-        pckWriteStrP(paramList, NULL);
-        pckWriteEndP(paramList);
-
-        TEST_RESULT_BOOL(
-            restoreProtocol(PROTOCOL_COMMAND_RESTORE_FILE_STR, pckReadNewBuf(pckWriteBuf(paramList)), server), true,
-            "protocol restore file");
-        TEST_RESULT_STR_Z(strNewBuf(serverWrite), "{\"out\":true}\n", "    check result");
-        bufUsedSet(serverWrite, 0);
-
-        info = storageInfoP(storagePg(), strNew("protocol"));
-        TEST_RESULT_BOOL(info.exists, true, "    check exists");
-        TEST_RESULT_UINT(info.size, 9, "    check size");
-        TEST_RESULT_UINT(info.mode, 0677, "    check mode");
-        TEST_RESULT_INT(info.timeModified, 1557432100, "    check time");
-        TEST_RESULT_STR_Z(info.user, testUser(), "    check user");
-        TEST_RESULT_STR_Z(info.group, testGroup(), "    check group");
-        TEST_RESULT_STR_Z(
-            strNewBuf(storageGetP(storageNewReadP(storagePg(), strNew("protocol")))), "atestfile", "    check contents");
-
-        paramList = pckWriteNewBuf(bufNew(256));
-        pckWriteStrP(paramList, repoFile1);
-        pckWriteStrP(paramList, repoFileReferenceFull);
-        pckWriteU32P(paramList, compressTypeNone);
-        pckWriteStrP(paramList, STRDEF("protocol"));
-        pckWriteStrP(paramList, STRDEF("9bc8ab2dda60ef4beed07d1e19ce0676d5edde67"));
-        pckWriteBoolP(paramList, false);
-        pckWriteU64P(paramList, 9);
-        pckWriteTimeP(paramList, 1557432100);
-        pckWriteU32P(paramList, 0677);
-        pckWriteStrP(paramList, STR(testUser()));
-        pckWriteStrP(paramList, STR(testGroup()));
-        pckWriteTimeP(paramList, 1557432200);
-        pckWriteBoolP(paramList, true);
-        pckWriteBoolP(paramList, false);
-        pckWriteStrP(paramList, NULL);
-        pckWriteEndP(paramList);
-
-        TEST_RESULT_BOOL(
-            restoreProtocol(PROTOCOL_COMMAND_RESTORE_FILE_STR, pckReadNewBuf(pckWriteBuf(paramList)), server), true,
-            "protocol restore file");
-        TEST_RESULT_STR_Z(strNewBuf(serverWrite), "{\"out\":false}\n", "    check result");
-        bufUsedSet(serverWrite, 0);
-
-        // Check invalid protocol function
-        // -------------------------------------------------------------------------------------------------------------------------
-        TEST_RESULT_BOOL(
-            restoreProtocol(strNew(BOGUS_STR), pckReadNewBuf(pckWriteBuf(paramList)), server), false, "invalid function");
-=======
->>>>>>> 5b332b22
     }
 
     // *****************************************************************************************************************************
@@ -2735,7 +2667,7 @@
         TEST_STORAGE_LIST_EMPTY(storageSpool(), STORAGE_PATH_ARCHIVE);
 
         // -------------------------------------------------------------------------------------------------------------------------
-        // Keep this test at the end since it corrupts the repo
+        // Keep this test at the end since is corrupts the repo
         TEST_TITLE("remove a repo file so a restore job errors");
 
         storageRemoveP(storageRepoWrite(), STRDEF(TEST_REPO_PATH PG_PATH_GLOBAL "/" PG_FILE_PGCONTROL), .errorOnMissing = true);
@@ -2746,17 +2678,10 @@
 
         TEST_ERROR(
             cmdRestore(), FileMissingError,
-<<<<<<< HEAD
-            "raised from local-1 protocol: unable to open missing file"
-                " '%s/repo/backup/test1/20161219-212741F_20161219-212918I/pg_data/global/pg_control' for read",
-            testPath());
-
-=======
             "raised from local-1 shim protocol: unable to open missing file"
                 " '" TEST_PATH "/repo/backup/test1/20161219-212741F_20161219-212918I/pg_data/global/pg_control' for read");
 
         // Free local processes that were not freed because of the error
->>>>>>> 5b332b22
         protocolFree();
     }
 
