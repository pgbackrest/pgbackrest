/***********************************************************************************************************************************
Test Restore Command
***********************************************************************************************************************************/
#include "common/compress/helper.h"
#include "common/crypto/cipherBlock.h"
#include "postgres/version.h"
#include "storage/posix/storage.h"
#include "storage/helper.h"

#include "common/harnessConfig.h"
#include "common/harnessInfo.h"
#include "common/harnessPostgres.h"
#include "common/harnessProtocol.h"
#include "common/harnessStorage.h"

/***********************************************************************************************************************************
Special string constants
***********************************************************************************************************************************/
#define UTF8_DB_NAME                                                "这个用汉语怎么说"

/***********************************************************************************************************************************
Test data for backup.info
***********************************************************************************************************************************/
#define TEST_RESTORE_BACKUP_INFO_DB                                                                                                \
    "[db]\n"                                                                                                                       \
    "db-catalog-version=201409291\n"                                                                                               \
    "db-control-version=942\n"                                                                                                     \
    "db-id=1\n"                                                                                                                    \
    "db-system-id=6569239123849665679\n"                                                                                           \
    "db-version=\"9.4\"\n"                                                                                                         \
    "\n"                                                                                                                           \
    "[db:history]\n"                                                                                                               \
    "1={\"db-catalog-version\":201409291,\"db-control-version\":942,\"db-system-id\":6569239123849665679,"                         \
        "\"db-version\":\"9.4\"}\n"

#define TEST_RESTORE_BACKUP_INFO                                                                                                   \
    "[backup:current]\n"                                                                                                           \
    "20161219-212741F={\"backrest-format\":5,\"backrest-version\":\"2.04\","                                                       \
    "\"backup-archive-start\":\"00000007000000000000001C\",\"backup-archive-stop\":\"00000007000000000000001C\","                  \
    "\"backup-info-repo-size\":3159776,\"backup-info-repo-size-delta\":3159776,\"backup-info-size\":26897030,"                     \
    "\"backup-info-size-delta\":26897030,\"backup-timestamp-start\":1482182846,\"backup-timestamp-stop\":1482182861,"              \
    "\"backup-type\":\"full\",\"db-id\":1,\"option-archive-check\":true,\"option-archive-copy\":false,"                            \
    "\"option-backup-standby\":false,\"option-checksum-page\":false,\"option-compress\":true,\"option-hardlink\":false,"           \
    "\"option-online\":true}\n"                                                                                                    \
    "20161219-212741F_20161219-212803D={\"backrest-format\":5,\"backrest-version\":\"2.04\","                                      \
    "\"backup-archive-start\":\"00000008000000000000001E\",\"backup-archive-stop\":\"00000008000000000000001E\","                  \
    "\"backup-info-repo-size\":3159811,\"backup-info-repo-size-delta\":15765,\"backup-info-size\":26897030,"                       \
    "\"backup-info-size-delta\":163866,\"backup-prior\":\"20161219-212741F\",\"backup-reference\":[\"20161219-212741F\"],"         \
    "\"backup-timestamp-start\":1482182877,\"backup-timestamp-stop\":1482182883,\"backup-type\":\"diff\",\"db-id\":1,"             \
    "\"option-archive-check\":true,\"option-archive-copy\":false,\"option-backup-standby\":false,"                                 \
    "\"option-checksum-page\":false,\"option-compress\":true,\"option-hardlink\":false,\"option-online\":true}\n"                  \
    "20161219-212741F_20161219-212918I={\"backrest-format\":5,\"backrest-version\":\"2.04\","                                      \
    "\"backup-archive-start\":null,\"backup-archive-stop\":null,"                                                                  \
    "\"backup-info-repo-size\":3159811,\"backup-info-repo-size-delta\":15765,\"backup-info-size\":26897030,"                       \
    "\"backup-info-size-delta\":163866,\"backup-prior\":\"20161219-212741F\",\"backup-reference\":[\"20161219-212741F\","          \
    "\"20161219-212741F_20161219-212803D\"],"                                                                                      \
    "\"backup-timestamp-start\":1482182884,\"backup-timestamp-stop\":1482182985,\"backup-type\":\"incr\",\"db-id\":1,"             \
    "\"option-archive-check\":true,\"option-archive-copy\":false,\"option-backup-standby\":false,"                                 \
    "\"option-checksum-page\":false,\"option-compress\":true,\"option-hardlink\":false,\"option-online\":true}\n"

/***********************************************************************************************************************************
Test restores to be sure they match the manifest
***********************************************************************************************************************************/
static void
testRestoreCompare(const Storage *storage, const String *pgPath, const Manifest *manifest, const char *compare)
{
    FUNCTION_HARNESS_BEGIN();
        FUNCTION_HARNESS_PARAM(STORAGE, storage);
        FUNCTION_HARNESS_PARAM(STRING, pgPath);
        FUNCTION_HARNESS_PARAM(MANIFEST, manifest);
        FUNCTION_HARNESS_PARAM(STRINGZ, compare);
    FUNCTION_HARNESS_END();

    // Get the pg-path as a string
    HarnessStorageInfoListCallbackData callbackData =
    {
        .content = strNew(),
        .modeOmit = true,
        .modePath = 0700,
        .modeFile = 0600,
        .userOmit = true,
        .groupOmit = true,
    };

    TEST_RESULT_VOID(
        storageInfoListP(storage, pgPath, hrnStorageInfoListCallback, &callbackData, .recurse = true, .sortOrder = sortOrderAsc),
        "pg path info list for restore compare");

    // Compare
    TEST_RESULT_STR_Z(callbackData.content, compare, "compare result manifest");

    FUNCTION_HARNESS_RETURN_VOID();
}

/***********************************************************************************************************************************
Build a simple manifest for testing
***********************************************************************************************************************************/
static Manifest *
testManifestMinimal(const String *label, unsigned int pgVersion, const String *pgPath)
{
    FUNCTION_HARNESS_BEGIN();
        FUNCTION_HARNESS_PARAM(STRING, label);
        FUNCTION_HARNESS_PARAM(UINT, pgVersion);
        FUNCTION_HARNESS_PARAM(STRING, pgPath);
    FUNCTION_HARNESS_END();

    ASSERT(label != NULL);
    ASSERT(pgVersion != 0);
    ASSERT(pgPath != NULL);

    Manifest *result = NULL;

    OBJ_NEW_BEGIN(Manifest)
    {
        result = manifestNewInternal();
        result->pub.info = infoNew(NULL);

        result->pub.data.backupLabel = strDup(label);
        result->pub.data.pgVersion = pgVersion;

        if (strEndsWithZ(label, "I"))
            result->pub.data.backupType = backupTypeIncr;
        else if (strEndsWithZ(label, "D"))
            result->pub.data.backupType = backupTypeDiff;
        else
            result->pub.data.backupType = backupTypeFull;

        ManifestTarget targetBase = {.name = MANIFEST_TARGET_PGDATA_STR, .path = pgPath};
        manifestTargetAdd(result, &targetBase);
        ManifestPath pathBase = {.name = MANIFEST_TARGET_PGDATA_STR, .mode = 0700, .group = groupName(), .user = userName()};
        manifestPathAdd(result, &pathBase);
        ManifestFile fileVersion = {
            .name = STRDEF("pg_data/" PG_FILE_PGVERSION), .mode = 0600, .group = groupName(), .user = userName()};
        manifestFileAdd(result, fileVersion);
    }
    OBJ_NEW_END();

    FUNCTION_HARNESS_RETURN(MANIFEST, result);
}

/***********************************************************************************************************************************
Test Run
***********************************************************************************************************************************/
static void
testRun(void)
{
    FUNCTION_HARNESS_VOID();

    // Install local command handler shim
    static const ProtocolServerHandler testLocalHandlerList[] = {PROTOCOL_SERVER_HANDLER_RESTORE_LIST};
    hrnProtocolLocalShimInstall(testLocalHandlerList, PROTOCOL_SERVER_HANDLER_LIST_SIZE(testLocalHandlerList));

    // Create default storage object for testing
    Storage *storageTest = storagePosixNewP(TEST_PATH_STR, .write = true);

    // *****************************************************************************************************************************
    if (testBegin("restoreFile()"))
    {
        const String *repoFileReferenceFull = STRDEF("20190509F");
        const String *repoFile1 = STRDEF("pg_data/testfile");
        unsigned int repoIdx = 0;

        // Load Parameters
        StringList *argList = strLstNew();
        hrnCfgArgRawZ(argList, cfgOptStanza, "test1");
        hrnCfgArgRawZ(argList, cfgOptRepoPath, TEST_PATH "/repo");
        hrnCfgArgRawZ(argList, cfgOptPgPath, TEST_PATH "/pg");
        HRN_CFG_LOAD(cfgCmdRestore, argList);

        // Create the pg path
        HRN_STORAGE_PATH_CREATE(storagePgWrite(), NULL, .mode = 0700);

        // -------------------------------------------------------------------------------------------------------------------------
        TEST_TITLE("sparse-zero file");

        TEST_RESULT_BOOL(
            restoreFile(
                repoFile1, repoIdx, 0, 0, 0, repoFileReferenceFull, compressTypeNone, STRDEF("sparse-zero"),
                STRDEF("9bc8ab2dda60ef4beed07d1e19ce0676d5edde67"), true, 0x10000000000UL, 1557432154, 0600, TEST_USER_STR,
                TEST_GROUP_STR, 0, true, false, NULL),
            false, "zero sparse 1TB file");
        TEST_RESULT_UINT(storageInfoP(storagePg(), STRDEF("sparse-zero")).size, 0x10000000000UL, "check size");

        // -------------------------------------------------------------------------------------------------------------------------
        TEST_TITLE("compressed encrypted repo file - fail");

        HRN_STORAGE_PUT_Z(
            storageRepoWrite(), strZ(strNewFmt(STORAGE_REPO_BACKUP "/%s/%s", strZ(repoFileReferenceFull), strZ(repoFile1))),
            "acefile", .compressType = compressTypeGz, .cipherType = cipherTypeAes256Cbc, .cipherPass = "badpass",
            .comment = "create a compressed encrypted repo file");

        TEST_ERROR(
            restoreFile(
                repoFile1, repoIdx, 0, 0, 0, repoFileReferenceFull, compressTypeGz, STRDEF("normal"),
                STRDEF("ffffffffffffffffffffffffffffffffffffffff"), false, 7, 1557432154, 0600, TEST_USER_STR, TEST_GROUP_STR, 0,
                false, false, STRDEF("badpass")),
            ChecksumError,
            "error restoring 'normal': actual checksum 'd1cd8a7d11daa26814b93eb604e1d49ab4b43770' does not match expected checksum"
                " 'ffffffffffffffffffffffffffffffffffffffff'");

        // -------------------------------------------------------------------------------------------------------------------------
        TEST_TITLE("compressed encrypted repo file - retry");

        // Create normal file to make it look like a prior restore file failed partway through to ensure that retries work. It will
        // be clear if the file was overwritten when checking the info below since the size and timestamp will be changed.
        HRN_STORAGE_PUT_Z(storagePgWrite(), "normal", "PRT", .modeFile = 0600, .comment = "create normal file in pg");

        TEST_RESULT_BOOL(
            restoreFile(
                repoFile1, repoIdx, 0, 0, 0, repoFileReferenceFull, compressTypeGz, STRDEF("normal"),
                STRDEF("d1cd8a7d11daa26814b93eb604e1d49ab4b43770"), false, 7, 1557432154, 0600, TEST_USER_STR, TEST_GROUP_STR, 0,
                false, false, STRDEF("badpass")),
            true, "copy file");

        StorageInfo info = storageInfoP(storagePg(), STRDEF("normal"));
        TEST_RESULT_BOOL(info.exists, true, "check exists");
        TEST_RESULT_UINT(info.size, 7, "check size");
        TEST_RESULT_UINT(info.mode, 0600, "check mode");
        TEST_RESULT_INT(info.timeModified, 1557432154, "check time");
        TEST_RESULT_STR(info.user, TEST_USER_STR, "check user");
        TEST_RESULT_STR(info.group, TEST_GROUP_STR, "check group");
        TEST_STORAGE_GET(storagePg(), "normal", "acefile", .comment = "check contents");

        // -------------------------------------------------------------------------------------------------------------------------
        TEST_TITLE("pg file missing - delta option set");

        // Create a repo file
        HRN_STORAGE_PUT_Z(
            storageRepoWrite(), strZ(strNewFmt(STORAGE_REPO_BACKUP "/%s/%s", strZ(repoFileReferenceFull), strZ(repoFile1))),
            "atestfile");

        TEST_RESULT_BOOL(
            restoreFile(
                repoFile1, repoIdx, 0, 0, 0, repoFileReferenceFull, compressTypeNone, STRDEF("delta"),
                STRDEF("9bc8ab2dda60ef4beed07d1e19ce0676d5edde67"), false, 9, 1557432154, 0600, TEST_USER_STR, TEST_GROUP_STR, 0,
                true, false, NULL),
            true, "sha1 delta missing");
        TEST_STORAGE_GET(storagePg(), "delta", "atestfile", .comment = "check contents");

        size_t oldBufferSize = ioBufferSize();
        ioBufferSizeSet(4);

        // -------------------------------------------------------------------------------------------------------------------------
        TEST_TITLE("pg file exists - delta option set");

        TEST_RESULT_BOOL(
            restoreFile(
                repoFile1, repoIdx, 0, 0, 0, repoFileReferenceFull, compressTypeNone, STRDEF("delta"),
                STRDEF("9bc8ab2dda60ef4beed07d1e19ce0676d5edde67"), false, 9, 1557432154, 0600, TEST_USER_STR, TEST_GROUP_STR, 0,
                true, false, NULL),
            false, "sha1 delta existing");

        ioBufferSizeSet(oldBufferSize);

        TEST_RESULT_BOOL(
            restoreFile(
                repoFile1, repoIdx, 0, 0, 0, repoFileReferenceFull, compressTypeNone, STRDEF("delta"),
                STRDEF("9bc8ab2dda60ef4beed07d1e19ce0676d5edde67"), false, 9, 1557432154, 0600, TEST_USER_STR, TEST_GROUP_STR,
                1557432155, true, true, NULL),
            false, "sha1 delta force existing");

        // -------------------------------------------------------------------------------------------------------------------------
        TEST_TITLE("pg file exists, size mismatch - delta option set");

        // Change the existing file so it no longer matches by size
        HRN_STORAGE_PUT_Z(storagePgWrite(), "delta", "atestfile2");

        TEST_RESULT_BOOL(
            restoreFile(
                repoFile1, repoIdx, 0, 0, 0, repoFileReferenceFull, compressTypeNone, STRDEF("delta"),
                STRDEF("9bc8ab2dda60ef4beed07d1e19ce0676d5edde67"), false, 9, 1557432154, 0600, TEST_USER_STR, TEST_GROUP_STR, 0,
                true, false, NULL),
            true, "sha1 delta existing, size differs");
        TEST_STORAGE_GET(storagePg(), "delta", "atestfile", .comment = "check contents");

        HRN_STORAGE_PUT_Z(storagePgWrite(), "delta", "atestfile2");

        TEST_RESULT_BOOL(
            restoreFile(
                repoFile1, repoIdx, 0, 0, 0, repoFileReferenceFull, compressTypeNone, STRDEF("delta"),
                STRDEF("9bc8ab2dda60ef4beed07d1e19ce0676d5edde67"), false, 9, 1557432154, 0600, TEST_USER_STR, TEST_GROUP_STR,
                1557432155, true, true, NULL),
            true, "delta force existing, size differs");
        TEST_STORAGE_GET(storagePg(), "delta", "atestfile", .comment = "check contents");

        // -------------------------------------------------------------------------------------------------------------------------
        TEST_TITLE("pg file exists, content mismatch - delta option set");

        // Change the existing file so it no longer matches by content
        HRN_STORAGE_PUT_Z(storagePgWrite(), "delta", "btestfile");

        TEST_RESULT_BOOL(
            restoreFile(
                repoFile1, repoIdx, 0, 0, 0, repoFileReferenceFull, compressTypeNone, STRDEF("delta"),
                STRDEF("9bc8ab2dda60ef4beed07d1e19ce0676d5edde67"), false, 9, 1557432154, 0600, TEST_USER_STR, TEST_GROUP_STR, 0,
                true, false, NULL),
            true, "sha1 delta existing, content differs");
        TEST_STORAGE_GET(storagePg(), "delta", "atestfile", .comment = "check contents");

        HRN_STORAGE_PUT_Z(storagePgWrite(), "delta", "btestfile");

        TEST_RESULT_BOOL(
            restoreFile(
                repoFile1, repoIdx, 0, 0, 0, repoFileReferenceFull, compressTypeNone, STRDEF("delta"),
                STRDEF("9bc8ab2dda60ef4beed07d1e19ce0676d5edde67"), false, 9, 1557432154, 0600, TEST_USER_STR, TEST_GROUP_STR,
                1557432155, true, true, NULL),
            true, "delta force existing, timestamp differs");

        TEST_RESULT_BOOL(
            restoreFile(
                repoFile1, repoIdx, 0, 0, 0, repoFileReferenceFull, compressTypeNone, STRDEF("delta"),
                STRDEF("9bc8ab2dda60ef4beed07d1e19ce0676d5edde67"), false, 9, 1557432154, 0600, TEST_USER_STR, TEST_GROUP_STR,
                1557432153, true, true, NULL),
            true, "delta force existing, timestamp after copy time");
    }

    // *****************************************************************************************************************************
    if (testBegin("restorePathValidate()"))
    {
        const String *pgPath = STRDEF(TEST_PATH "/pg");
        const String *repoPath = STRDEF(TEST_PATH "/repo");

        // -------------------------------------------------------------------------------------------------------------------------
        TEST_TITLE("error when pg appears to be running");

        StringList *argList = strLstNew();
        hrnCfgArgRawZ(argList, cfgOptStanza, "test1");
        hrnCfgArgRaw(argList, cfgOptRepoPath, repoPath);
        hrnCfgArgRaw(argList, cfgOptPgPath, pgPath);
        HRN_CFG_LOAD(cfgCmdRestore, argList);

        HRN_STORAGE_PUT_EMPTY(storagePgWrite(), PG_FILE_POSTMTRPID);

        TEST_ERROR(
            restorePathValidate(), PgRunningError,
            "unable to restore while PostgreSQL is running\n"
            "HINT: presence of '" PG_FILE_POSTMTRPID "' in '" TEST_PATH "/pg' indicates PostgreSQL is running.\n"
            "HINT: remove '" PG_FILE_POSTMTRPID "' only if PostgreSQL is not running.");

        HRN_STORAGE_REMOVE(storagePgWrite(), PG_FILE_POSTMTRPID, .errorOnMissing = true);

        // -------------------------------------------------------------------------------------------------------------------------
        TEST_TITLE("error on data directory does not look valid - delta");

        argList = strLstNew();
        hrnCfgArgRawZ(argList, cfgOptStanza, "test1");
        hrnCfgArgRaw(argList, cfgOptRepoPath, repoPath);
        hrnCfgArgRaw(argList, cfgOptPgPath, pgPath);
        hrnCfgArgRawBool(argList, cfgOptDelta, true);
        HRN_CFG_LOAD(cfgCmdRestore, argList);

        TEST_RESULT_VOID(restorePathValidate(), "restore --delta with invalid PGDATA");
        TEST_RESULT_BOOL(cfgOptionBool(cfgOptDelta), false, "--delta set to false");
        TEST_RESULT_LOG(
            "P00   WARN: --delta or --force specified but unable to find 'PG_VERSION' or 'backup.manifest' in '" TEST_PATH "/pg' to"
                " confirm that this is a valid $PGDATA directory.  --delta and --force have been disabled and if any files"
                " exist in the destination directories the restore will be aborted.");

        HRN_CFG_LOAD(cfgCmdRestore, argList);
        HRN_STORAGE_PUT_EMPTY(storagePgWrite(), "backup.manifest");
        TEST_RESULT_VOID(restorePathValidate(), "restore --delta with valid PGDATA");
        HRN_STORAGE_REMOVE(storagePgWrite(), "backup.manifest", .errorOnMissing = true);

        // -------------------------------------------------------------------------------------------------------------------------
        TEST_TITLE("error on data directory does not look valid - force");

        argList = strLstNew();
        hrnCfgArgRawZ(argList, cfgOptStanza, "test1");
        hrnCfgArgRaw(argList, cfgOptRepoPath, repoPath);
        hrnCfgArgRaw(argList, cfgOptPgPath, pgPath);
        hrnCfgArgRawBool(argList, cfgOptForce, true);
        HRN_CFG_LOAD(cfgCmdRestore, argList);

        TEST_RESULT_VOID(restorePathValidate(), "restore --force with invalid PGDATA");
        TEST_RESULT_BOOL(cfgOptionBool(cfgOptForce), false, "--force set to false");
        TEST_RESULT_LOG(
            "P00   WARN: --delta or --force specified but unable to find 'PG_VERSION' or 'backup.manifest' in '" TEST_PATH "/pg' to"
                " confirm that this is a valid $PGDATA directory.  --delta and --force have been disabled and if any files"
                " exist in the destination directories the restore will be aborted.");

        HRN_CFG_LOAD(cfgCmdRestore, argList);
        HRN_STORAGE_PUT_EMPTY(storagePgWrite(), PG_FILE_PGVERSION);
        TEST_RESULT_VOID(restorePathValidate(), "restore --force with valid PGDATA");
        HRN_STORAGE_REMOVE(storagePgWrite(), PG_FILE_PGVERSION, .errorOnMissing = true);
    }

    // *****************************************************************************************************************************
    if (testBegin("getEpoch()"))
    {
        // -------------------------------------------------------------------------------------------------------------------------
        TEST_TITLE("system time UTC");

        setenv("TZ", "UTC", true);
        TEST_RESULT_INT(getEpoch(STRDEF("2020-01-08 09:18:15-0700")), 1578500295, "epoch with timezone");
        TEST_RESULT_INT(getEpoch(STRDEF("2020-01-08 16:18:15.0000")), 1578500295, "same epoch no timezone");
        TEST_RESULT_INT(getEpoch(STRDEF("2020-01-08 16:18:15.0000+00")), 1578500295, "same epoch timezone 0");
        TEST_ERROR(getEpoch(STRDEF("2020-13-08 16:18:15")), FormatError, "invalid date 2020-13-08");
        TEST_ERROR(getEpoch(STRDEF("2020-01-08 16:68:15")), FormatError, "invalid time 16:68:15");

        // -------------------------------------------------------------------------------------------------------------------------
        TEST_TITLE("system time America/New_York");

        setenv("TZ", "America/New_York", true);
        time_t testTime = 1573754569;
        char timeBuffer[20];
        strftime(timeBuffer, sizeof(timeBuffer), "%Y-%m-%d %H:%M:%S", localtime(&testTime));
        TEST_RESULT_Z(timeBuffer, "2019-11-14 13:02:49", "check timezone set");
        TEST_RESULT_INT(getEpoch(STRDEF("2019-11-14 13:02:49-0500")), 1573754569, "offset same as local");
        TEST_RESULT_INT(getEpoch(STRDEF("2019-11-14 13:02:49")), 1573754569, "GMT-0500 (EST)");
        TEST_RESULT_INT(getEpoch(STRDEF("2019-09-14 20:02:49")), 1568505769, "GMT-0400 (EDT)");
        TEST_RESULT_INT(getEpoch(STRDEF("2018-04-27 04:29:00+04:30")), 1524787140, "GMT+0430");

        // -------------------------------------------------------------------------------------------------------------------------
        TEST_TITLE("invalid target time format");

        TEST_ERROR(
            getEpoch(STRDEF("Tue, 15 Nov 1994 12:45:26")), FormatError,
            "automatic backup set selection cannot be performed with provided time 'Tue, 15 Nov 1994 12:45:26'\n"
            "HINT: time format must be YYYY-MM-DD HH:MM:SS with optional msec and optional timezone (+/- HH or HHMM or HH:MM) - if"
                " timezone is omitted, local time is assumed (for UTC use +00)");

        setenv("TZ", "UTC", true);
    }

    // *****************************************************************************************************************************
    if (testBegin("restoreBackupSet()"))
    {
        const String *pgPath = STRDEF(TEST_PATH "/pg");
        const String *repoPath = STRDEF(TEST_PATH "/repo");

        StringList *argList = strLstNew();
        hrnCfgArgRawZ(argList, cfgOptStanza, "test1");
        hrnCfgArgRaw(argList, cfgOptRepoPath, repoPath);
        hrnCfgArgRaw(argList, cfgOptPgPath, pgPath);
        HRN_CFG_LOAD(cfgCmdRestore, argList);

        // -------------------------------------------------------------------------------------------------------------------------
        TEST_TITLE("error when no backups are present");

        HRN_INFO_PUT(storageRepoWrite(), INFO_BACKUP_PATH_FILE, TEST_RESTORE_BACKUP_INFO_DB);
        TEST_ERROR(restoreBackupSet(), BackupSetInvalidError, "no backup set found to restore");
        TEST_RESULT_LOG("P00   WARN: repo1: [BackupSetInvalidError] no backup sets to restore");

        // -------------------------------------------------------------------------------------------------------------------------
        TEST_TITLE("error on invalid backup set");

        HRN_INFO_PUT(
            storageRepoWrite(), INFO_BACKUP_PATH_FILE,
            TEST_RESTORE_BACKUP_INFO
            "\n"
            TEST_RESTORE_BACKUP_INFO_DB);

        argList = strLstNew();
        hrnCfgArgRawZ(argList, cfgOptStanza, "test1");
        hrnCfgArgRaw(argList, cfgOptRepoPath, repoPath);
        hrnCfgArgRaw(argList, cfgOptPgPath, pgPath);
        hrnCfgArgRawZ(argList, cfgOptSet, "BOGUS");
        HRN_CFG_LOAD(cfgCmdRestore, argList);

        TEST_ERROR(restoreBackupSet(), BackupSetInvalidError, "backup set BOGUS is not valid");

        // -------------------------------------------------------------------------------------------------------------------------
        TEST_TITLE("target time");
        setenv("TZ", "UTC", true);

        const String *repoPath2 = STRDEF(TEST_PATH "/repo2");

        argList = strLstNew();
        hrnCfgArgRawZ(argList, cfgOptStanza, "test1");
        hrnCfgArgKeyRaw(argList, cfgOptRepoPath, 1, repoPath2);
        hrnCfgArgKeyRaw(argList, cfgOptRepoPath, 2, repoPath);
        hrnCfgArgKeyRaw(argList, cfgOptPgPath, 1, pgPath);
        hrnCfgArgRawZ(argList, cfgOptType, "time");
        hrnCfgArgRawZ(argList, cfgOptTarget, "2016-12-19 16:28:04-0500");

        HRN_CFG_LOAD(cfgCmdRestore, argList);

        // Write out backup.info with no current backups to repo1
        HRN_INFO_PUT(storageRepoIdxWrite(0), INFO_BACKUP_PATH_FILE, TEST_RESTORE_BACKUP_INFO_DB);

        RestoreBackupData backupData = {0};
        TEST_ASSIGN(backupData, restoreBackupSet(), "get backup set");
        TEST_RESULT_STR_Z(backupData.backupSet, "20161219-212741F_20161219-212803D", "backup set found");
        TEST_RESULT_UINT(backupData.repoIdx, 1, "backup set found, repo2");
        TEST_RESULT_LOG("P00   WARN: repo1: [BackupSetInvalidError] no backup sets to restore");

        // Switch repo paths and confirm same result but on repo1
        argList = strLstNew();
        hrnCfgArgRawZ(argList, cfgOptStanza, "test1");
        hrnCfgArgKeyRaw(argList, cfgOptRepoPath, 1, repoPath);
        hrnCfgArgKeyRaw(argList, cfgOptRepoPath, 2, repoPath2);
        hrnCfgArgKeyRaw(argList, cfgOptPgPath, 1, pgPath);
        hrnCfgArgRawZ(argList, cfgOptType, "time");
        hrnCfgArgRawZ(argList, cfgOptTarget, "2016-12-19 16:28:04-0500");

        HRN_CFG_LOAD(cfgCmdRestore, argList);

        TEST_ASSIGN(backupData, restoreBackupSet(), "get backup set");
        TEST_RESULT_STR_Z(backupData.backupSet, "20161219-212741F_20161219-212803D", "backup set found");
        TEST_RESULT_UINT(backupData.repoIdx, 0, "backup set found, repo1");

        // -------------------------------------------------------------------------------------------------------------------------
        TEST_TITLE("target time, multi repo");

        argList = strLstNew();
        hrnCfgArgRawZ(argList, cfgOptStanza ,"test1");
        hrnCfgArgKeyRaw(argList, cfgOptRepoPath, 1, repoPath);
        hrnCfgArgKeyRaw(argList, cfgOptRepoPath, 2, repoPath2);
        hrnCfgArgKeyRaw(argList, cfgOptPgPath, 1, pgPath);
        hrnCfgArgRawZ(argList, cfgOptType, "time");
        hrnCfgArgRawZ(argList, cfgOptTarget, "2016-12-19 16:27:30-0500");

        HRN_CFG_LOAD(cfgCmdRestore, argList);

        #define TEST_RESTORE_BACKUP_INFO_NEWEST                                                                                    \
            "[backup:current]\n"                                                                                                   \
            "20201212-201243F={\"backrest-format\":5,\"backrest-version\":\"2.04\","                                               \
            "\"backup-archive-start\":\"00000007000000000000001C\",\"backup-archive-stop\":\"00000007000000000000001C\","          \
            "\"backup-info-repo-size\":3159776,\"backup-info-repo-size-delta\":3159776,\"backup-info-size\":26897030,"             \
            "\"backup-info-size-delta\":26897030,\"backup-timestamp-start\":1607803000,\"backup-timestamp-stop\":1607803963,"      \
            "\"backup-type\":\"full\",\"db-id\":1,\"option-archive-check\":true,\"option-archive-copy\":false,"                    \
            "\"option-backup-standby\":false,\"option-checksum-page\":false,\"option-compress\":true,\"option-hardlink\":false,"   \
            "\"option-online\":true}\n"

        // Write out backup.info with current backup newest to repo2 but still does not satisfy time requirement, so repo1 chosen
        HRN_INFO_PUT(
            storageRepoIdxWrite(1), INFO_BACKUP_PATH_FILE,
            TEST_RESTORE_BACKUP_INFO_NEWEST
            "\n"
            TEST_RESTORE_BACKUP_INFO_DB);

        TEST_ERROR(
            restoreBackupSet(), BackupSetInvalidError,
            "unable to find backup set with stop time less than '2016-12-19 16:27:30-0500'");

        // Request repo2 - latest from repo2 will be chosen
        hrnCfgArgRawZ(argList, cfgOptRepo, "2");
        HRN_CFG_LOAD(cfgCmdRestore, argList);

        TEST_ERROR(
            restoreBackupSet(), BackupSetInvalidError,
            "unable to find backup set with stop time less than '2016-12-19 16:27:30-0500'");

        // Switch paths so newest on repo1
        argList = strLstNew();
        hrnCfgArgRawZ(argList, cfgOptStanza ,"test1");
        hrnCfgArgKeyRaw(argList, cfgOptRepoPath, 1, repoPath2);
        hrnCfgArgKeyRaw(argList, cfgOptRepoPath, 2, repoPath);
        hrnCfgArgKeyRaw(argList, cfgOptPgPath, 1, pgPath);
        hrnCfgArgRawZ(argList, cfgOptType, "time");
        hrnCfgArgRawZ(argList, cfgOptTarget, "2016-12-19 16:27:30-0500");

        HRN_CFG_LOAD(cfgCmdRestore, argList);

        TEST_ERROR(
            restoreBackupSet(), BackupSetInvalidError,
            "unable to find backup set with stop time less than '2016-12-19 16:27:30-0500'");

        argList = strLstNew();
        hrnCfgArgRawZ(argList, cfgOptStanza ,"test1");
        hrnCfgArgKeyRaw(argList, cfgOptRepoPath, 1, repoPath);
        hrnCfgArgKeyRaw(argList, cfgOptRepoPath, 2, repoPath2);
        hrnCfgArgKeyRaw(argList, cfgOptPgPath, 1, pgPath);
        hrnCfgArgRawZ(argList, cfgOptType, "time");
        hrnCfgArgRawZ(argList, cfgOptTarget, "Tue, 15 Nov 1994 12:45:26");

        HRN_CFG_LOAD(cfgCmdRestore, argList);

        TEST_ERROR(
            restoreBackupSet(), FormatError,
            "automatic backup set selection cannot be performed with provided time 'Tue, 15 Nov 1994 12:45:26'\n"
            "HINT: time format must be YYYY-MM-DD HH:MM:SS with optional msec and optional timezone (+/- HH or HHMM or HH:MM) - if"
                " timezone is omitted, local time is assumed (for UTC use +00)");

        // -------------------------------------------------------------------------------------------------------------------------
        TEST_TITLE("target time, multi repo, no candidates found");

        argList = strLstNew();
        hrnCfgArgRawZ(argList, cfgOptStanza ,"test1");
        hrnCfgArgKeyRaw(argList, cfgOptRepoPath, 1, repoPath);
        hrnCfgArgKeyRaw(argList, cfgOptRepoPath, 2, repoPath2);
        hrnCfgArgKeyRaw(argList, cfgOptPgPath, 1, pgPath);
        hrnCfgArgRawZ(argList, cfgOptType, "time");
        hrnCfgArgRawZ(argList, cfgOptTarget, "2016-12-19 16:27:30-0500");

        HRN_CFG_LOAD(cfgCmdRestore, argList);

        // Write out backup.info with no current backups to repo1 and repo2
        HRN_INFO_PUT(storageRepoIdxWrite(0), INFO_BACKUP_PATH_FILE, TEST_RESTORE_BACKUP_INFO_DB);
        HRN_INFO_PUT(storageRepoIdxWrite(1), INFO_BACKUP_PATH_FILE, TEST_RESTORE_BACKUP_INFO_DB);

        TEST_ERROR(
            restoreBackupSet(), BackupSetInvalidError,
            "unable to find backup set with stop time less than '2016-12-19 16:27:30-0500'");
        TEST_RESULT_LOG(
            "P00   WARN: repo1: [BackupSetInvalidError] no backup sets to restore\n"
            "P00   WARN: repo2: [BackupSetInvalidError] no backup sets to restore");
    }

    // *****************************************************************************************************************************
    if (testBegin("restoreManifestValidate()"))
    {
        // -------------------------------------------------------------------------------------------------------------------------
        TEST_TITLE("error on mismatched label");

        Manifest *manifest = testManifestMinimal(STRDEF("20161219-212741F"), PG_VERSION_94, STRDEF("/pg"));

        TEST_ERROR(
            restoreManifestValidate(manifest, STRDEF("20161219-212741F_20161219-212918I")), FormatError,
            "requested backup '20161219-212741F_20161219-212918I' and manifest label '20161219-212741F' do not match\n"
            "HINT: this indicates some sort of corruption (at the very least paths have been renamed).");
    }

    // *****************************************************************************************************************************
    if (testBegin("restoreManifestMap()"))
    {
        const String *pgPath = STRDEF(TEST_PATH "/pg");
        const String *repoPath = STRDEF(TEST_PATH "/repo");
        Manifest *manifest = testManifestMinimal(STRDEF("20161219-212741F"), PG_VERSION_94, pgPath);

        // -------------------------------------------------------------------------------------------------------------------------
        TEST_TITLE("remap data directory");

        StringList *argList = strLstNew();
        hrnCfgArgRawZ(argList, cfgOptStanza, "test1");
        hrnCfgArgRaw(argList, cfgOptRepoPath, repoPath);
        hrnCfgArgRaw(argList, cfgOptPgPath, pgPath);
        HRN_CFG_LOAD(cfgCmdRestore, argList);

        TEST_RESULT_VOID(restoreManifestMap(manifest), "base directory is not remapped");
        TEST_RESULT_STR(manifestTargetFind(manifest, MANIFEST_TARGET_PGDATA_STR)->path, pgPath, "base directory is not remapped");

        // Now change pg1-path so the data directory gets remapped
        pgPath = STRDEF(TEST_PATH "/pg2");

        argList = strLstNew();
        hrnCfgArgRawZ(argList, cfgOptStanza, "test1");
        hrnCfgArgRaw(argList, cfgOptRepoPath, repoPath);
        hrnCfgArgRaw(argList, cfgOptPgPath, pgPath);
        HRN_CFG_LOAD(cfgCmdRestore, argList);

        TEST_RESULT_VOID(restoreManifestMap(manifest), "base directory is remapped");
        TEST_RESULT_STR(manifestTargetFind(manifest, MANIFEST_TARGET_PGDATA_STR)->path, pgPath, "base directory is remapped");
        TEST_RESULT_LOG("P00   INFO: remap data directory to '" TEST_PATH "/pg2'");

        // -------------------------------------------------------------------------------------------------------------------------
        TEST_TITLE("remap tablespaces");

        argList = strLstNew();
        hrnCfgArgRawZ(argList, cfgOptStanza, "test1");
        hrnCfgArgRaw(argList, cfgOptRepoPath, repoPath);
        hrnCfgArgRaw(argList, cfgOptPgPath, pgPath);
        hrnCfgArgRawZ(argList, cfgOptTablespaceMap, "bogus=/bogus");
        HRN_CFG_LOAD(cfgCmdRestore, argList);

        TEST_ERROR(restoreManifestMap(manifest), TablespaceMapError, "unable to remap invalid tablespace 'bogus'");

        // Add some tablespaces
        manifestTargetAdd(
            manifest, &(ManifestTarget){
                .name = STRDEF("pg_tblspc/1"), .path = STRDEF("/1"), .tablespaceId = 1, .tablespaceName = STRDEF("1"),
                .type = manifestTargetTypeLink});
        manifestLinkAdd(
            manifest, &(ManifestLink){.name = STRDEF("pg_data/pg_tblspc/1"), .destination = STRDEF("/1")});
        manifestTargetAdd(
            manifest, &(ManifestTarget){
                .name = STRDEF("pg_tblspc/2"), .path = STRDEF("/2"), .tablespaceId = 2, .tablespaceName = STRDEF("ts2"),
                .type = manifestTargetTypeLink});
        manifestLinkAdd(
            manifest, &(ManifestLink){.name = STRDEF("pg_data/pg_tblspc/2"), .destination = STRDEF("/2")});

        // Error on different paths
        argList = strLstNew();
        hrnCfgArgRawZ(argList, cfgOptStanza, "test1");
        hrnCfgArgRaw(argList, cfgOptRepoPath, repoPath);
        hrnCfgArgRaw(argList, cfgOptPgPath, pgPath);
        hrnCfgArgRawZ(argList, cfgOptTablespaceMap, "2=/2");
        hrnCfgArgRawZ(argList, cfgOptTablespaceMap, "ts2=/ts2");
        HRN_CFG_LOAD(cfgCmdRestore, argList);

        TEST_ERROR(
            restoreManifestMap(manifest), TablespaceMapError, "tablespace remapped by name 'ts2' and id 2 with different paths");

        // Remap one tablespace using the id and another with the name
        argList = strLstNew();
        hrnCfgArgRawZ(argList, cfgOptStanza, "test1");
        hrnCfgArgRaw(argList, cfgOptRepoPath, repoPath);
        hrnCfgArgRaw(argList, cfgOptPgPath, pgPath);
        hrnCfgArgRawZ(argList, cfgOptTablespaceMap, "1=/1-2");
        hrnCfgArgRawZ(argList, cfgOptTablespaceMap, "ts2=/2-2");
        HRN_CFG_LOAD(cfgCmdRestore, argList);

        TEST_RESULT_VOID(restoreManifestMap(manifest), "remap tablespaces");
        TEST_RESULT_STR_Z(manifestTargetFind(manifest, STRDEF("pg_tblspc/1"))->path, "/1-2", "check tablespace 1 target");
        TEST_RESULT_STR_Z(
            manifestLinkFind(manifest, STRDEF("pg_data/pg_tblspc/1"))->destination, "/1-2", "check tablespace 1 link");
        TEST_RESULT_STR_Z(manifestTargetFind(manifest, STRDEF("pg_tblspc/2"))->path, "/2-2", "check tablespace 1 target");
        TEST_RESULT_STR_Z(
            manifestLinkFind(manifest, STRDEF("pg_data/pg_tblspc/2"))->destination, "/2-2", "check tablespace 1 link");

        TEST_RESULT_LOG(
            "P00   INFO: map tablespace 'pg_tblspc/1' to '/1-2'\n"
            "P00   INFO: map tablespace 'pg_tblspc/2' to '/2-2'");

        // Remap a tablespace using just the id and map the rest with tablespace-map-all
        argList = strLstNew();
        hrnCfgArgRawZ(argList, cfgOptStanza, "test1");
        hrnCfgArgRaw(argList, cfgOptRepoPath, repoPath);
        hrnCfgArgRaw(argList, cfgOptPgPath, pgPath);
        hrnCfgArgRawZ(argList, cfgOptTablespaceMap, "2=/2-3");
        hrnCfgArgRawZ(argList, cfgOptTablespaceMapAll, "/all");
        HRN_CFG_LOAD(cfgCmdRestore, argList);

        TEST_RESULT_VOID(restoreManifestMap(manifest), "remap tablespaces");
        TEST_RESULT_STR_Z(manifestTargetFind(manifest, STRDEF("pg_tblspc/1"))->path, "/all/1", "check tablespace 1 target");
        TEST_RESULT_STR_Z(
            manifestLinkFind(manifest, STRDEF("pg_data/pg_tblspc/1"))->destination, "/all/1", "check tablespace 1 link");
        TEST_RESULT_STR_Z(manifestTargetFind(manifest, STRDEF("pg_tblspc/2"))->path, "/2-3", "check tablespace 1 target");
        TEST_RESULT_STR_Z(
            manifestLinkFind(manifest, STRDEF("pg_data/pg_tblspc/2"))->destination, "/2-3", "check tablespace 1 link");

        TEST_RESULT_LOG(
            "P00   INFO: map tablespace 'pg_tblspc/1' to '/all/1'\n"
            "P00   INFO: map tablespace 'pg_tblspc/2' to '/2-3'");

        // Remap all tablespaces with tablespace-map-all and update version to 9.2 to test warning
        manifest->pub.data.pgVersion = PG_VERSION_92;

        argList = strLstNew();
        hrnCfgArgRawZ(argList, cfgOptStanza, "test1");
        hrnCfgArgRaw(argList, cfgOptRepoPath, repoPath);
        hrnCfgArgRaw(argList, cfgOptPgPath, pgPath);
        hrnCfgArgRawZ(argList, cfgOptTablespaceMapAll, "/all2");
        HRN_CFG_LOAD(cfgCmdRestore, argList);

        TEST_RESULT_VOID(restoreManifestMap(manifest), "remap tablespaces");
        TEST_RESULT_STR_Z(manifestTargetFind(manifest, STRDEF("pg_tblspc/1"))->path, "/all2/1", "check tablespace 1 target");
        TEST_RESULT_STR_Z(
            manifestLinkFind(manifest, STRDEF("pg_data/pg_tblspc/1"))->destination, "/all2/1", "check tablespace 1 link");
        TEST_RESULT_STR_Z(manifestTargetFind(manifest, STRDEF("pg_tblspc/2"))->path, "/all2/ts2", "check tablespace 1 target");
        TEST_RESULT_STR_Z(
            manifestLinkFind(manifest, STRDEF("pg_data/pg_tblspc/2"))->destination, "/all2/ts2", "check tablespace 1 link");

        TEST_RESULT_LOG(
            "P00   INFO: map tablespace 'pg_tblspc/1' to '/all2/1'\n"
            "P00   INFO: map tablespace 'pg_tblspc/2' to '/all2/ts2'\n"
            "P00   WARN: update pg_tablespace.spclocation with new tablespace locations for PostgreSQL <= 9.2");

        // -------------------------------------------------------------------------------------------------------------------------
        TEST_TITLE("error on invalid link");

        argList = strLstNew();
        hrnCfgArgRawZ(argList, cfgOptStanza, "test1");
        hrnCfgArgRaw(argList, cfgOptRepoPath, repoPath);
        hrnCfgArgRaw(argList, cfgOptPgPath, pgPath);
        hrnCfgArgRawZ(argList, cfgOptLinkMap, "bogus=bogus");
        HRN_CFG_LOAD(cfgCmdRestore, argList);

        TEST_ERROR(
            restoreManifestMap(manifest), LinkMapError,
            "unable to map link 'bogus'\n"
            "HINT: Does the link reference a valid backup path or file?");

        // -------------------------------------------------------------------------------------------------------------------------
        TEST_TITLE("error on tablespace remap");

        // Add tablespace link which will be ignored unless specified with link-map
        manifestTargetAdd(
            manifest, &(ManifestTarget){.name = STRDEF("pg_data/pg_tblspc/1"), .path = STRDEF("/tblspc1"),
            .type = manifestTargetTypeLink, .tablespaceId = 1});
        manifestLinkAdd(manifest, &(ManifestLink){.name = STRDEF("pg_data/pg_tblspc/1"), .destination = STRDEF("/tblspc1")});

        argList = strLstNew();
        hrnCfgArgRawZ(argList, cfgOptStanza, "test1");
        hrnCfgArgRaw(argList, cfgOptRepoPath, repoPath);
        hrnCfgArgRaw(argList, cfgOptPgPath, pgPath);
        hrnCfgArgRawZ(argList, cfgOptLinkMap, "pg_tblspc/1=/ignored");
        HRN_CFG_LOAD(cfgCmdRestore, argList);

        TEST_ERROR(
            restoreManifestMap(manifest), LinkMapError,
            "unable to remap tablespace 'pg_tblspc/1'\n"
            "HINT: use 'tablespace-map' option to remap tablespaces.");

        // -------------------------------------------------------------------------------------------------------------------------
        TEST_TITLE("add file link");

        argList = strLstNew();
        hrnCfgArgRawZ(argList, cfgOptStanza, "test1");
        hrnCfgArgRaw(argList, cfgOptRepoPath, repoPath);
        hrnCfgArgRaw(argList, cfgOptPgPath, pgPath);
        hrnCfgArgRawZ(argList, cfgOptLinkMap, "pg_hba.conf=../conf/pg_hba.conf");
        HRN_CFG_LOAD(cfgCmdRestore, argList);

        manifestFileAdd(
            manifest,
            (ManifestFile){.name = STRDEF(MANIFEST_TARGET_PGDATA "/pg_hba.conf"), .size = 4, .timestamp = 1482182860});

        TEST_RESULT_VOID(restoreManifestMap(manifest), "remap links");

        TEST_RESULT_STR_Z(manifestTargetFind(manifest, STRDEF("pg_data/pg_hba.conf"))->path, "../conf", "check link path");
        TEST_RESULT_STR_Z(manifestTargetFind(manifest, STRDEF("pg_data/pg_hba.conf"))->file, "pg_hba.conf", "check link file");
        TEST_RESULT_STR_Z(
            manifestLinkFind(manifest, STRDEF("pg_data/pg_hba.conf"))->destination, "../conf/pg_hba.conf", "check link dest");
        TEST_RESULT_STR(manifestLinkFind(manifest, STRDEF("pg_data/pg_hba.conf"))->group, groupName(), "check link group");
        TEST_RESULT_STR(manifestLinkFind(manifest, STRDEF("pg_data/pg_hba.conf"))->user, userName(), "check link user");

        TEST_RESULT_LOG("P00   INFO: link 'pg_hba.conf' to '../conf/pg_hba.conf'");

        // -------------------------------------------------------------------------------------------------------------------------
        TEST_TITLE("error on invalid file link path");

        argList = strLstNew();
        hrnCfgArgRawZ(argList, cfgOptStanza, "test1");
        hrnCfgArgRaw(argList, cfgOptRepoPath, repoPath);
        hrnCfgArgRaw(argList, cfgOptPgPath, pgPath);
        hrnCfgArgRawZ(argList, cfgOptLinkMap, "pg_hba.conf=bogus");
        HRN_CFG_LOAD(cfgCmdRestore, argList);

        TEST_ERROR(
            restoreManifestMap(manifest), LinkMapError,
            "'bogus' is not long enough to be the destination for file link 'pg_hba.conf'");

        TEST_RESULT_LOG("P00   INFO: map link 'pg_hba.conf' to 'bogus'");

        // -------------------------------------------------------------------------------------------------------------------------
        TEST_TITLE("add path link");

        argList = strLstNew();
        hrnCfgArgRawZ(argList, cfgOptStanza, "test1");
        hrnCfgArgRaw(argList, cfgOptRepoPath, repoPath);
        hrnCfgArgRaw(argList, cfgOptPgPath, pgPath);
        hrnCfgArgRawZ(argList, cfgOptLinkMap, "pg_wal=/wal");
        hrnCfgArgRawBool(argList, cfgOptLinkAll, true);
        HRN_CFG_LOAD(cfgCmdRestore, argList);

        manifestPathAdd(manifest, &(ManifestPath){.name = STRDEF(MANIFEST_TARGET_PGDATA "/pg_wal"), .mode = 0700});

        TEST_RESULT_VOID(restoreManifestMap(manifest), "remap links");

        TEST_RESULT_STR_Z(manifestTargetFind(manifest, STRDEF("pg_data/pg_wal"))->path, "/wal", "check link path");
        TEST_RESULT_PTR(manifestTargetFind(manifest, STRDEF("pg_data/pg_wal"))->file, NULL, "check link file");
        TEST_RESULT_STR_Z(manifestLinkFind(manifest, STRDEF("pg_data/pg_wal"))->destination, "/wal", "check link dest");
        TEST_RESULT_STR(manifestLinkFind(manifest, STRDEF("pg_data/pg_wal"))->group, groupName(), "check link group");
        TEST_RESULT_STR(manifestLinkFind(manifest, STRDEF("pg_data/pg_wal"))->user, userName(), "check link user");

        TEST_RESULT_LOG("P00   INFO: link 'pg_wal' to '/wal'");

        // -------------------------------------------------------------------------------------------------------------------------
        TEST_TITLE("remap file and path links");

        // Add path link that will not be remapped
        manifestTargetAdd(
            manifest, &(ManifestTarget){.name = STRDEF("pg_data/pg_xact"), .path = STRDEF("/pg_xact"),
            .type = manifestTargetTypeLink});
        manifestLinkAdd(manifest, &(ManifestLink){.name = STRDEF("pg_data/pg_xact"), .destination = STRDEF("/pg_xact")});

        argList = strLstNew();
        hrnCfgArgRawZ(argList, cfgOptStanza, "test1");
        hrnCfgArgRaw(argList, cfgOptRepoPath, repoPath);
        hrnCfgArgRaw(argList, cfgOptPgPath, pgPath);
        hrnCfgArgRawZ(argList, cfgOptLinkMap, "pg_hba.conf=../conf2/pg_hba2.conf");
        hrnCfgArgRawZ(argList, cfgOptLinkMap, "pg_wal=/wal2");
        HRN_CFG_LOAD(cfgCmdRestore, argList);

        TEST_RESULT_VOID(restoreManifestMap(manifest), "remap links");
        TEST_RESULT_STR_Z(manifestTargetFind(manifest, STRDEF("pg_data/pg_hba.conf"))->path, "../conf2", "check link path");
        TEST_RESULT_STR_Z(manifestTargetFind(manifest, STRDEF("pg_data/pg_hba.conf"))->file, "pg_hba2.conf", "check link file");
        TEST_RESULT_STR_Z(
            manifestLinkFind(manifest, STRDEF("pg_data/pg_hba.conf"))->destination, "../conf2/pg_hba2.conf", "check link dest");
        TEST_RESULT_STR_Z(manifestTargetFind(manifest, STRDEF("pg_data/pg_wal"))->path, "/wal2", "check link path");
        TEST_RESULT_STR_Z(manifestLinkFind(manifest, STRDEF("pg_data/pg_wal"))->destination, "/wal2", "check link dest");
        TEST_RESULT_PTR(manifestTargetFindDefault(manifest, STRDEF("pg_data/pg_xact"), NULL), NULL, "pg_xact target missing");
        TEST_RESULT_PTR(manifestLinkFindDefault(manifest, STRDEF("pg_data/pg_xact"), NULL), NULL, "pg_xact link missing");

        TEST_RESULT_LOG(
            "P00   INFO: map link 'pg_hba.conf' to '../conf2/pg_hba2.conf'\n"
            "P00   INFO: map link 'pg_wal' to '/wal2'\n"
            "P00   WARN: contents of directory link 'pg_xact' will be restored in a directory at the same location");

        // -------------------------------------------------------------------------------------------------------------------------
        TEST_TITLE("preserve all links");

        argList = strLstNew();
        hrnCfgArgRawZ(argList, cfgOptStanza, "test1");
        hrnCfgArgRaw(argList, cfgOptRepoPath, repoPath);
        hrnCfgArgRaw(argList, cfgOptPgPath, pgPath);
        hrnCfgArgRawBool(argList, cfgOptLinkAll, true);
        HRN_CFG_LOAD(cfgCmdRestore, argList);

        TEST_RESULT_VOID(restoreManifestMap(manifest), "leave links as they are");
        TEST_RESULT_STR_Z(manifestTargetFind(manifest, STRDEF("pg_data/pg_hba.conf"))->path, "../conf2", "check link path");
        TEST_RESULT_STR_Z(manifestTargetFind(manifest, STRDEF("pg_data/pg_hba.conf"))->file, "pg_hba2.conf", "check link file");
        TEST_RESULT_STR_Z(
            manifestLinkFind(manifest, STRDEF("pg_data/pg_hba.conf"))->destination, "../conf2/pg_hba2.conf", "check link dest");
        TEST_RESULT_STR_Z(manifestTargetFind(manifest, STRDEF("pg_data/pg_wal"))->path, "/wal2", "check link path");
        TEST_RESULT_STR_Z(manifestLinkFind(manifest, STRDEF("pg_data/pg_wal"))->destination, "/wal2", "check link dest");

        // -------------------------------------------------------------------------------------------------------------------------
        TEST_TITLE("remove all links");

        argList = strLstNew();
        hrnCfgArgRawZ(argList, cfgOptStanza, "test1");
        hrnCfgArgRaw(argList, cfgOptRepoPath, repoPath);
        hrnCfgArgRaw(argList, cfgOptPgPath, pgPath);
        HRN_CFG_LOAD(cfgCmdRestore, argList);

        TEST_RESULT_VOID(restoreManifestMap(manifest), "remove all links");

        TEST_RESULT_PTR(
            manifestTargetFindDefault(manifest, STRDEF("pg_data/pg_hba.conf"), NULL), NULL, "pg_hba.conf target missing");
        TEST_RESULT_PTR(manifestLinkFindDefault(manifest, STRDEF("pg_data/pg_hba.conf"), NULL), NULL, "pg_hba.conf link missing");
        TEST_RESULT_PTR(manifestTargetFindDefault(manifest, STRDEF("pg_data/pg_wal"), NULL), NULL, "pg_wal target missing");
        TEST_RESULT_PTR(manifestLinkFindDefault(manifest, STRDEF("pg_data/pg_wal"), NULL), NULL, "pg_wal link missing");

        TEST_RESULT_LOG(
            "P00   WARN: file link 'pg_hba.conf' will be restored as a file at the same location\n"
            "P00   WARN: contents of directory link 'pg_wal' will be restored in a directory at the same location");
    }

    // *****************************************************************************************************************************
    if (testBegin("restoreManifestOwner()"))
    {
        userInitInternal();

        const String *pgPath = STRDEF(TEST_PATH "/pg");

        // -------------------------------------------------------------------------------------------------------------------------
        TEST_TITLE("owner is not root and all ownership is good");

        Manifest *manifest = testManifestMinimal(STRDEF("20161219-212741F_20161219-21275D"), PG_VERSION_96, pgPath);
        const String *rootReplaceUser = NULL;
        const String *rootReplaceGroup = NULL;

        TEST_RESULT_VOID(restoreManifestOwner(manifest, &rootReplaceUser, &rootReplaceGroup), "check ownership");

        // -------------------------------------------------------------------------------------------------------------------------
        TEST_TITLE("owner is not root but has no user name");

        manifest = testManifestMinimal(STRDEF("20161219-212741F_20161219-21275I"), PG_VERSION_96, pgPath);

        userLocalData.groupName = NULL;
        userLocalData.userName = NULL;

        TEST_RESULT_VOID(restoreManifestOwner(manifest, &rootReplaceUser, &rootReplaceGroup), "check ownership");

        TEST_RESULT_STR(rootReplaceUser, NULL, "root replace user not set");
        TEST_RESULT_STR(rootReplaceGroup, NULL, "root replace group not set");

        TEST_RESULT_LOG(
            "P00   WARN: unknown user '" TEST_USER "' in backup manifest mapped to current user\n"
            "P00   WARN: unknown group '" TEST_GROUP "' in backup manifest mapped to current group");

        userInitInternal();

        // -------------------------------------------------------------------------------------------------------------------------
        TEST_TITLE("owner is not root and some ownership is bad");

        manifest = testManifestMinimal(STRDEF("20161219-212741F_20161219-21275D"), PG_VERSION_96, pgPath);

        ManifestPath path = {.name = STRDEF("pg_data/bogus_path"), .user = STRDEF("path-user-bogus")};
        manifestPathAdd(manifest, &path);
        ManifestFile file = {.name = STRDEF("pg_data/bogus_file"), .mode = 0600, .group = STRDEF("file-group-bogus")};
        manifestFileAdd(manifest, file);
        ManifestLink link = {.name = STRDEF("pg_data/bogus_link"), .destination = STRDEF("/"), .group = STRDEF("link-group-bogus")};
        manifestLinkAdd(manifest, &link);

        TEST_RESULT_VOID(restoreManifestOwner(manifest, &rootReplaceUser, &rootReplaceGroup), "check ownership");

        TEST_RESULT_STR(rootReplaceUser, NULL, "root replace user not set");
        TEST_RESULT_STR(rootReplaceGroup, NULL, "root replace group not set");

        TEST_RESULT_LOG(
            "P00   WARN: unknown user in backup manifest mapped to current user\n"
            "P00   WARN: unknown user 'path-user-bogus' in backup manifest mapped to current user\n"
            "P00   WARN: unknown group in backup manifest mapped to current group\n"
            "P00   WARN: unknown group 'file-group-bogus' in backup manifest mapped to current group\n"
            "P00   WARN: unknown group 'link-group-bogus' in backup manifest mapped to current group");

        // -------------------------------------------------------------------------------------------------------------------------
        TEST_TITLE("owner is root and ownership is good");

        StringList *argList = strLstNew();
        hrnCfgArgRawZ(argList, cfgOptStanza, "test1");
        hrnCfgArgRawZ(argList, cfgOptRepoPath, "/repo");
        hrnCfgArgRaw(argList, cfgOptPgPath, pgPath);
        HRN_CFG_LOAD(cfgCmdRestore, argList);

        manifest = testManifestMinimal(STRDEF("20161219-212741F_20161219-21275D"), PG_VERSION_96, pgPath);
        userLocalData.userRoot = true;

        HRN_STORAGE_PATH_CREATE(storagePgWrite(), NULL, .mode = 0700);

        TEST_RESULT_VOID(restoreManifestOwner(manifest, &rootReplaceUser, &rootReplaceGroup), "check ownership");

        TEST_RESULT_STR(rootReplaceUser, NULL, "root replace user not set");
        TEST_RESULT_STR(rootReplaceGroup, NULL, "root replace group not set");

        // -------------------------------------------------------------------------------------------------------------------------
        TEST_TITLE("owner is root and user is bad");

        manifestPathAdd(manifest, &path);

        TEST_RESULT_VOID(restoreManifestOwner(manifest, &rootReplaceUser, &rootReplaceGroup), "check ownership");

        TEST_RESULT_STR(rootReplaceUser, TEST_USER_STR, "root replace user set");
        TEST_RESULT_STR(rootReplaceGroup, TEST_GROUP_STR, "root replace group set");

        TEST_RESULT_LOG("P00   WARN: unknown group in backup manifest mapped to '" TEST_GROUP "'");

        // -------------------------------------------------------------------------------------------------------------------------
        TEST_TITLE("owner is root and group is bad");

        manifest = testManifestMinimal(STRDEF("20161219-212741F_20161219-21275D"), PG_VERSION_96, pgPath);

        manifestFileAdd(manifest, file);
        manifestLinkAdd(manifest, &link);

        TEST_RESULT_VOID(restoreManifestOwner(manifest, &rootReplaceUser, &rootReplaceGroup), "check ownership");

        TEST_RESULT_STR(rootReplaceUser, TEST_USER_STR, "root replace user set");
        TEST_RESULT_STR(rootReplaceGroup, TEST_GROUP_STR, "root replace group set");

        TEST_RESULT_LOG("P00   WARN: unknown user in backup manifest mapped to '" TEST_USER "'");

        userInitInternal();

        // -------------------------------------------------------------------------------------------------------------------------
#ifdef TEST_CONTAINER_REQUIRED
        TEST_TITLE("owner is root and ownership of pg_data is bad");

        manifestPathAdd(manifest, &path);
        manifestFileAdd(manifest, file);

        HRN_SYSTEM_FMT("sudo chown 77777:77777 %s", strZ(pgPath));

        userLocalData.userName = STRDEF("root");
        userLocalData.groupName = STRDEF("root");
        userLocalData.userRoot = true;

        TEST_RESULT_VOID(restoreManifestOwner(manifest, &rootReplaceUser, &rootReplaceGroup), "check ownership");

        TEST_RESULT_STR(rootReplaceUser, STRDEF("root"), "root replace user set");
        TEST_RESULT_STR(rootReplaceGroup, STRDEF("root"), "root replace group set");

        TEST_RESULT_LOG(
            "P00   WARN: unknown user in backup manifest mapped to 'root'\n"
            "P00   WARN: unknown group in backup manifest mapped to 'root'");

        userInitInternal();

#endif // TEST_CONTAINER_REQUIRED
    }

    // *****************************************************************************************************************************
    if (testBegin("restoreClean*()"))
    {
        // Set log level to detail
        harnessLogLevelSet(logLevelDetail);

        // -------------------------------------------------------------------------------------------------------------------------
        TEST_TITLE("restoreCleanOwnership() update to root (existing)");

        userLocalData.userRoot = true;

        // Expect an error here since we can't really set ownership to root
        TEST_ERROR(
            restoreCleanOwnership(
                TEST_PATH_STR, STRDEF("root"), STRDEF("root"), STRDEF("root"), STRDEF("root"), userId(), groupId(), false),
            FileOwnerError, "unable to set ownership for '" TEST_PATH "': [1] Operation not permitted");

        TEST_RESULT_LOG("P00 DETAIL: update ownership for '" TEST_PATH "'");

        // -------------------------------------------------------------------------------------------------------------------------
        TEST_TITLE("restoreCleanOwnership() update to bogus (new)");

        // Will succeed because bogus will be remapped to the current user/group
        restoreCleanOwnership(TEST_PATH_STR, STRDEF("bogus"), NULL, STRDEF("bogus"), NULL, 0, 0, true);

        // Test again with only group for coverage
        restoreCleanOwnership(TEST_PATH_STR, STRDEF("bogus"), NULL, STRDEF("bogus"), NULL, userId(), 0, true);

        userInitInternal();

        // -------------------------------------------------------------------------------------------------------------------------
        TEST_TITLE("directory with bad permissions/mode");

        const String *pgPath = STRDEF(TEST_PATH "/pg");
        const String *repoPath = STRDEF(TEST_PATH "/repo");
        Manifest *manifest = testManifestMinimal(STRDEF("20161219-212741F_20161219-21275D"), PG_VERSION_96, pgPath);

        StringList *argList = strLstNew();
        hrnCfgArgRawZ(argList, cfgOptStanza, "test1");
        hrnCfgArgRaw(argList, cfgOptRepoPath, repoPath);
        hrnCfgArgRaw(argList, cfgOptPgPath, pgPath);
        HRN_CFG_LOAD(cfgCmdRestore, argList);

        HRN_STORAGE_PATH_CREATE(storagePgWrite(), NULL, .mode = 0600);

        userLocalData.userId = TEST_USER_ID + 1;

        TEST_ERROR(
            restoreCleanBuild(manifest, NULL, NULL), PathOpenError,
            "unable to restore to path '" TEST_PATH "/pg' not owned by current user");

        TEST_RESULT_LOG("P00 DETAIL: check '" TEST_PATH "/pg' exists");

        userLocalData.userRoot = true;

        TEST_ERROR(
            restoreCleanBuild(manifest, TEST_USER_STR, TEST_GROUP_STR), PathOpenError,
            "unable to restore to path '" TEST_PATH "/pg' without rwx permissions");

        TEST_RESULT_LOG("P00 DETAIL: check '" TEST_PATH "/pg' exists");

        userInitInternal();

        TEST_ERROR(
            restoreCleanBuild(manifest, NULL, NULL), PathOpenError,
            "unable to restore to path '" TEST_PATH "/pg' without rwx permissions");

        TEST_RESULT_LOG("P00 DETAIL: check '" TEST_PATH "/pg' exists");

        HRN_STORAGE_PATH_REMOVE(storagePgWrite(), NULL);
        HRN_STORAGE_PATH_CREATE(storagePgWrite(), NULL, .mode = 0700);

        // -------------------------------------------------------------------------------------------------------------------------
        TEST_TITLE("fail on restore with directory not empty");

        HRN_STORAGE_PUT_EMPTY(storagePgWrite(), PG_FILE_RECOVERYCONF);

        TEST_ERROR(
            restoreCleanBuild(manifest, NULL, NULL), PathNotEmptyError,
            "unable to restore to path '" TEST_PATH "/pg' because it contains files\n"
                "HINT: try using --delta if this is what you intended.");

        TEST_RESULT_LOG("P00 DETAIL: check '" TEST_PATH "/pg' exists");

        // -------------------------------------------------------------------------------------------------------------------------
        TEST_TITLE("succeed when all directories empty");

        HRN_STORAGE_REMOVE(storagePgWrite(), PG_FILE_RECOVERYCONF);

        manifestTargetAdd(
            manifest, &(ManifestTarget){
                .name = STRDEF("pg_data/pg_hba.conf"), .path = STRDEF("../conf"), .file = STRDEF("pg_hba.conf"),
                .type = manifestTargetTypeLink});
        manifestLinkAdd(
            manifest, &(ManifestLink){.name = STRDEF("pg_data/pg_hba.conf"), .destination = STRDEF("../conf/pg_hba.conf")});

        HRN_STORAGE_PATH_CREATE(storageTest, "conf", .mode = 0700);

        TEST_RESULT_VOID(restoreCleanBuild(manifest, NULL, NULL), "restore");

        TEST_RESULT_LOG(
            "P00 DETAIL: check '" TEST_PATH "/pg' exists\n"
            "P00 DETAIL: check '" TEST_PATH "/conf' exists\n"
            "P00 DETAIL: create symlink '" TEST_PATH "/pg/pg_hba.conf' to '../conf/pg_hba.conf'");

        // -------------------------------------------------------------------------------------------------------------------------
        TEST_TITLE("error when linked file already exists without delta");

        HRN_STORAGE_REMOVE(storagePgWrite(), "pg_hba.conf");
        HRN_STORAGE_PUT_EMPTY(storagePgWrite(), "../conf/pg_hba.conf");

        TEST_ERROR(
            restoreCleanBuild(manifest, NULL, NULL), FileExistsError,
            "unable to restore file '" TEST_PATH "/conf/pg_hba.conf' because it already exists\n"
            "HINT: try using --delta if this is what you intended.");

        TEST_RESULT_LOG(
            "P00 DETAIL: check '" TEST_PATH "/pg' exists\n"
            "P00 DETAIL: check '" TEST_PATH "/conf' exists");

        HRN_STORAGE_REMOVE(storagePgWrite(), "../conf/pg_hba.conf", .errorOnMissing = true);

        // -------------------------------------------------------------------------------------------------------------------------
        TEST_TITLE("succeed when all directories empty and ignore recovery.conf");

        HRN_SYSTEM_FMT("rm -rf %s/*", strZ(pgPath));

        argList = strLstNew();
        hrnCfgArgRawZ(argList, cfgOptStanza, "test1");
        hrnCfgArgRaw(argList, cfgOptRepoPath, repoPath);
        hrnCfgArgRaw(argList, cfgOptPgPath, pgPath);
        hrnCfgArgRawZ(argList, cfgOptType, "preserve");
        HRN_CFG_LOAD(cfgCmdRestore, argList);

        TEST_RESULT_VOID(restoreCleanBuild(manifest, NULL, NULL), "restore");

        TEST_RESULT_LOG(
            "P00 DETAIL: check '" TEST_PATH "/pg' exists\n"
            "P00 DETAIL: check '" TEST_PATH "/conf' exists\n"
            "P00 DETAIL: create symlink '" TEST_PATH "/pg/pg_hba.conf' to '../conf/pg_hba.conf'");

        HRN_SYSTEM_FMT("rm -rf %s/*", strZ(pgPath));

        HRN_STORAGE_PUT_EMPTY(storagePgWrite(), PG_FILE_RECOVERYCONF);
        TEST_RESULT_VOID(restoreCleanBuild(manifest, NULL, NULL), "normal restore ignore recovery.conf");

        TEST_RESULT_LOG(
            "P00 DETAIL: check '" TEST_PATH "/pg' exists\n"
            "P00 DETAIL: check '" TEST_PATH "/conf' exists\n"
            "P00 DETAIL: create symlink '" TEST_PATH "/pg/pg_hba.conf' to '../conf/pg_hba.conf'");

        // -------------------------------------------------------------------------------------------------------------------------
        TEST_TITLE("succeed when all directories empty and PG12 and preserve but no recovery files");

        HRN_SYSTEM_FMT("rm -rf %s/*", strZ(pgPath));

        manifest->pub.data.pgVersion = PG_VERSION_12;

        TEST_RESULT_VOID(restoreCleanBuild(manifest, NULL, NULL), "restore");

        TEST_RESULT_LOG(
            "P00 DETAIL: check '" TEST_PATH "/pg' exists\n"
            "P00 DETAIL: check '" TEST_PATH "/conf' exists\n"
            "P00 DETAIL: create symlink '" TEST_PATH "/pg/pg_hba.conf' to '../conf/pg_hba.conf'");

        // -------------------------------------------------------------------------------------------------------------------------
        TEST_TITLE("succeed when all directories empty and ignore PG12 recovery files");

        HRN_SYSTEM_FMT("rm -rf %s/*", strZ(pgPath));

        manifestFileAdd(manifest, (ManifestFile){.name = STRDEF(MANIFEST_TARGET_PGDATA "/" PG_FILE_POSTGRESQLAUTOCONF)});

        HRN_STORAGE_PUT_EMPTY(storagePgWrite(), PG_FILE_POSTGRESQLAUTOCONF);
        HRN_STORAGE_PUT_EMPTY(storagePgWrite(), PG_FILE_RECOVERYSIGNAL);
        HRN_STORAGE_PUT_EMPTY(storagePgWrite(), PG_FILE_STANDBYSIGNAL);

        TEST_RESULT_VOID(restoreCleanBuild(manifest, NULL, NULL), "restore");

        TEST_RESULT_LOG(
            "P00 DETAIL: check '" TEST_PATH "/pg' exists\n"
            "P00 DETAIL: check '" TEST_PATH "/conf' exists\n"
            "P00 DETAIL: skip 'postgresql.auto.conf' -- recovery type is preserve\n"
            "P00 DETAIL: create symlink '" TEST_PATH "/pg/pg_hba.conf' to '../conf/pg_hba.conf'");

        // -------------------------------------------------------------------------------------------------------------------------
        TEST_TITLE("succeed when all directories empty and PG12");

        HRN_SYSTEM_FMT("rm -rf %s/*", strZ(pgPath));

        argList = strLstNew();
        hrnCfgArgRawZ(argList, cfgOptStanza, "test1");
        hrnCfgArgRaw(argList, cfgOptRepoPath, repoPath);
        hrnCfgArgRaw(argList, cfgOptPgPath, pgPath);
        HRN_CFG_LOAD(cfgCmdRestore, argList);

        TEST_RESULT_VOID(restoreCleanBuild(manifest, NULL, NULL), "restore");

        TEST_RESULT_LOG(
            "P00 DETAIL: check '" TEST_PATH "/pg' exists\n"
            "P00 DETAIL: check '" TEST_PATH "/conf' exists\n"
            "P00 DETAIL: create symlink '" TEST_PATH "/pg/pg_hba.conf' to '../conf/pg_hba.conf'");
    }

    // *****************************************************************************************************************************
    if (testBegin("restoreSelectiveExpression()"))
    {
        // Set log level to detail
        harnessLogLevelSet(logLevelDetail);

        // -------------------------------------------------------------------------------------------------------------------------
        TEST_TITLE("no valid databases");

        StringList *argListClean = strLstNew();
        hrnCfgArgRawZ(argListClean, cfgOptStanza, "test1");
        hrnCfgArgRawZ(argListClean, cfgOptRepoPath, "/repo");
        hrnCfgArgRawZ(argListClean, cfgOptPgPath, "/pg");

        StringList *argList = strLstDup(argListClean);
        hrnCfgArgRawZ(argList, cfgOptDbInclude, UTF8_DB_NAME);
        HRN_CFG_LOAD(cfgCmdRestore, argList);

        Manifest *manifest = NULL;

        OBJ_NEW_BEGIN(Manifest)
        {
            manifest = manifestNewInternal();
            manifest->pub.data.pgVersion = PG_VERSION_90;
            manifest->pub.data.pgCatalogVersion = hrnPgCatalogVersion(PG_VERSION_90);

            manifestTargetAdd(manifest, &(ManifestTarget){.name = MANIFEST_TARGET_PGDATA_STR, .path = STRDEF("/pg")});
            manifestFileAdd(manifest, (ManifestFile){.name = STRDEF(MANIFEST_TARGET_PGDATA "/" PG_FILE_PGVERSION)});
        }
        OBJ_NEW_END();

        TEST_ERROR(
            restoreSelectiveExpression(manifest), FormatError,
            "no databases found for selective restore\n"
            "HINT: is this a valid cluster?");

        // -------------------------------------------------------------------------------------------------------------------------
        TEST_TITLE("database id is missing on disk");

        MEM_CONTEXT_BEGIN(manifest->pub.memContext)
        {
            // Give non-systemId to postgres db
            manifestDbAdd(manifest, &(ManifestDb){.name = STRDEF("postgres"), .id = 16385, .lastSystemId = 12168});
            manifestDbAdd(manifest, &(ManifestDb){.name = STRDEF("template0"), .id = 12168, .lastSystemId = 12168});
            manifestDbAdd(manifest, &(ManifestDb){.name = STRDEF("template1"), .id = 1, .lastSystemId = 12168});
            manifestDbAdd(manifest, &(ManifestDb){.name = STRDEF("user-made-system-db"), .id = 16380, .lastSystemId = 12168});
            manifestDbAdd(manifest, &(ManifestDb){.name = STRDEF(UTF8_DB_NAME), .id = 16384, .lastSystemId = 12168});
            manifestFileAdd(
                manifest, (ManifestFile){.name = STRDEF(MANIFEST_TARGET_PGDATA "/" PG_PATH_BASE "/1/" PG_FILE_PGVERSION)});
            manifestFileAdd(
                manifest, (ManifestFile){.name = STRDEF(MANIFEST_TARGET_PGDATA "/" PG_PATH_BASE "/16381/" PG_FILE_PGVERSION)});
            manifestFileAdd(
                manifest, (ManifestFile){.name = STRDEF(MANIFEST_TARGET_PGDATA "/" PG_PATH_BASE "/16385/" PG_FILE_PGVERSION)});
        }
        MEM_CONTEXT_END();

        TEST_ERROR(restoreSelectiveExpression(manifest), DbMissingError, "database to include '" UTF8_DB_NAME "' does not exist");

        TEST_RESULT_LOG("P00 DETAIL: databases found for selective restore (1, 12168, 16380, 16381, 16385)");

        // -------------------------------------------------------------------------------------------------------------------------
        TEST_TITLE("database id to exclude is missing on disk");

        argList = strLstDup(argListClean);
        hrnCfgArgRawZ(argList, cfgOptDbExclude, UTF8_DB_NAME);
        HRN_CFG_LOAD(cfgCmdRestore, argList);

        TEST_ERROR(restoreSelectiveExpression(manifest), DbMissingError, "database to exclude '" UTF8_DB_NAME "' does not exist");

        TEST_RESULT_LOG("P00 DETAIL: databases found for selective restore (1, 12168, 16380, 16381, 16385)");

        // -------------------------------------------------------------------------------------------------------------------------
        TEST_TITLE("all databases selected");

        MEM_CONTEXT_BEGIN(manifest->pub.memContext)
        {
            manifestFileAdd(
                manifest, (ManifestFile){.name = STRDEF(MANIFEST_TARGET_PGDATA "/" PG_PATH_BASE "/16384/" PG_FILE_PGVERSION)});
        }
        MEM_CONTEXT_END();

        argList = strLstDup(argListClean);
        hrnCfgArgRawZ(argList, cfgOptDbInclude, UTF8_DB_NAME);
        HRN_CFG_LOAD(cfgCmdRestore, argList);

        TEST_RESULT_STR(restoreSelectiveExpression(manifest), NULL, "all databases selected");

        TEST_RESULT_LOG(
            "P00 DETAIL: databases found for selective restore (1, 12168, 16380, 16381, 16384, 16385)\n"
            "P00   INFO: nothing to filter - all user databases have been selected");

        // -------------------------------------------------------------------------------------------------------------------------
        TEST_TITLE("error on system database selected");

        argList = strLstDup(argListClean);
        hrnCfgArgRawZ(argList, cfgOptDbInclude, "1");
        HRN_CFG_LOAD(cfgCmdRestore, argList);

        TEST_ERROR(
            restoreSelectiveExpression(manifest), DbInvalidError,
            "system databases (template0, postgres, etc.) are included by default");

        TEST_RESULT_LOG("P00 DETAIL: databases found for selective restore (1, 12168, 16380, 16381, 16384, 16385)");

        // -------------------------------------------------------------------------------------------------------------------------
        TEST_TITLE("error on system database with non-systemId selected");

        argList = strLstDup(argListClean);
        hrnCfgArgRawZ(argList, cfgOptDbInclude, "16385");
        HRN_CFG_LOAD(cfgCmdRestore, argList);

        TEST_ERROR(
            restoreSelectiveExpression(manifest), DbInvalidError,
            "system databases (template0, postgres, etc.) are included by default");

        TEST_RESULT_LOG("P00 DETAIL: databases found for selective restore (1, 12168, 16380, 16381, 16384, 16385)");

        // -------------------------------------------------------------------------------------------------------------------------
        TEST_TITLE("error on system database with non-systemId selected, by name");

        argList = strLstDup(argListClean);
        hrnCfgArgRawZ(argList, cfgOptDbInclude, "postgres");
        HRN_CFG_LOAD(cfgCmdRestore, argList);

        TEST_ERROR(
            restoreSelectiveExpression(manifest), DbInvalidError,
            "system databases (template0, postgres, etc.) are included by default");

        TEST_RESULT_LOG("P00 DETAIL: databases found for selective restore (1, 12168, 16380, 16381, 16384, 16385)");

        // -------------------------------------------------------------------------------------------------------------------------
        TEST_TITLE("error on missing database selected");

        argList = strLstDup(argListClean);
        hrnCfgArgRawZ(argList, cfgOptDbInclude, "7777777");
        HRN_CFG_LOAD(cfgCmdRestore, argList);

        TEST_ERROR(restoreSelectiveExpression(manifest), DbMissingError, "database to include '7777777' does not exist");

        TEST_RESULT_LOG("P00 DETAIL: databases found for selective restore (1, 12168, 16380, 16381, 16384, 16385)");

        // -------------------------------------------------------------------------------------------------------------------------
        TEST_TITLE("select database by id");

        MEM_CONTEXT_BEGIN(manifest->pub.memContext)
        {
            manifestDbAdd(manifest, &(ManifestDb){.name = STRDEF("test2"), .id = 32768, .lastSystemId = 12168});
            manifestFileAdd(
                manifest, (ManifestFile){.name = STRDEF(MANIFEST_TARGET_PGDATA "/" PG_PATH_BASE "/32768/" PG_FILE_PGVERSION)});
        }
        MEM_CONTEXT_END();

        argList = strLstDup(argListClean);
        hrnCfgArgRawZ(argList, cfgOptDbInclude, "16384");
        HRN_CFG_LOAD(cfgCmdRestore, argList);

        TEST_RESULT_STR_Z(restoreSelectiveExpression(manifest), "(^pg_data/base/32768/)", "check expression");

        TEST_RESULT_LOG(
            "P00 DETAIL: databases found for selective restore (1, 12168, 16380, 16381, 16384, 16385, 32768)\n"
            "P00 DETAIL: databases excluded (zeroed) from selective restore (32768)");

        // -------------------------------------------------------------------------------------------------------------------------
        TEST_TITLE("one database selected without tablespace id");

        MEM_CONTEXT_BEGIN(manifest->pub.memContext)
        {
            manifestTargetAdd(
                manifest, &(ManifestTarget){
                    .name = STRDEF(MANIFEST_TARGET_PGTBLSPC "/16387"), .tablespaceId = 16387, .tablespaceName = STRDEF("ts1"),
                    .path = STRDEF("/ts1")});
            manifestFileAdd(
                manifest, (ManifestFile){.name = STRDEF(MANIFEST_TARGET_PGDATA "/" PG_PATH_BASE "/32768/" PG_FILE_PGVERSION)});
        }
        MEM_CONTEXT_END();

        TEST_RESULT_STR_Z(
            restoreSelectiveExpression(manifest), "(^pg_data/base/32768/)|(^pg_tblspc/16387/PG_9.0_201008051/32768/)",
            "check expression");

        TEST_RESULT_LOG(
            "P00 DETAIL: databases found for selective restore (1, 12168, 16380, 16381, 16384, 16385, 32768)\n"
            "P00 DETAIL: databases excluded (zeroed) from selective restore (32768)");

        // -------------------------------------------------------------------------------------------------------------------------
        TEST_TITLE("one database selected with tablespace id");

        manifest->pub.data.pgVersion = PG_VERSION_94;
        manifest->pub.data.pgCatalogVersion = hrnPgCatalogVersion(PG_VERSION_94);

        MEM_CONTEXT_BEGIN(manifest->pub.memContext)
        {
            manifestDbAdd(manifest, &(ManifestDb){.name = STRDEF("test3"), .id = 65536, .lastSystemId = 12168});
            manifestFileAdd(
                manifest, (ManifestFile){
                    .name = STRDEF(MANIFEST_TARGET_PGTBLSPC "/16387/PG_9.4_201409291/65536/" PG_FILE_PGVERSION)});
        }
        MEM_CONTEXT_END();

        TEST_RESULT_STR_Z(
            restoreSelectiveExpression(manifest),
            "(^pg_data/base/32768/)|(^pg_tblspc/16387/PG_9.4_201409291/32768/)|(^pg_data/base/65536/)"
                "|(^pg_tblspc/16387/PG_9.4_201409291/65536/)",
            "check expression");

        TEST_RESULT_LOG(
            "P00 DETAIL: databases found for selective restore (1, 12168, 16380, 16381, 16384, 16385, 32768, 65536)\n"
            "P00 DETAIL: databases excluded (zeroed) from selective restore (32768, 65536)");

        // -------------------------------------------------------------------------------------------------------------------------
        TEST_TITLE("exclude database by id");

        argList = strLstDup(argListClean);
        hrnCfgArgRawZ(argList, cfgOptDbExclude, "16384");
        HRN_CFG_LOAD(cfgCmdRestore, argList);

        TEST_RESULT_STR_Z(
            restoreSelectiveExpression(manifest),
            "(^pg_data/base/16384/)|(^pg_tblspc/16387/PG_9.4_201409291/16384/)",
            "check expression");

        TEST_RESULT_LOG(
            "P00 DETAIL: databases found for selective restore (1, 12168, 16380, 16381, 16384, 16385, 32768, 65536)\n"
            "P00 DETAIL: databases excluded (zeroed) from selective restore (16384)");

        // -------------------------------------------------------------------------------------------------------------------------
        TEST_TITLE("exclude database by name");

        argList = strLstDup(argListClean);
        hrnCfgArgRawZ(argList, cfgOptDbExclude, UTF8_DB_NAME);
        HRN_CFG_LOAD(cfgCmdRestore, argList);

        TEST_RESULT_STR_Z(
            restoreSelectiveExpression(manifest),
            "(^pg_data/base/16384/)|(^pg_tblspc/16387/PG_9.4_201409291/16384/)",
            "check expression");

        TEST_RESULT_LOG(
            "P00 DETAIL: databases found for selective restore (1, 12168, 16380, 16381, 16384, 16385, 32768, 65536)\n"
            "P00 DETAIL: databases excluded (zeroed) from selective restore (16384)");

        // -------------------------------------------------------------------------------------------------------------------------
        TEST_TITLE("exclude system database");

        argList = strLstDup(argListClean);
        hrnCfgArgRawZ(argList, cfgOptDbExclude, "16385");
        HRN_CFG_LOAD(cfgCmdRestore, argList);

        TEST_RESULT_STR_Z(
            restoreSelectiveExpression(manifest),
            "(^pg_data/base/16385/)|(^pg_tblspc/16387/PG_9.4_201409291/16385/)",
            "check expression");

        TEST_RESULT_LOG(
            "P00 DETAIL: databases found for selective restore (1, 12168, 16380, 16381, 16384, 16385, 32768, 65536)\n"
            "P00 DETAIL: databases excluded (zeroed) from selective restore (16385)");

        // -------------------------------------------------------------------------------------------------------------------------
        TEST_TITLE("error on missing database to exclude selected");

        argList = strLstDup(argListClean);
        hrnCfgArgRawZ(argList, cfgOptDbExclude, "7777777");
        HRN_CFG_LOAD(cfgCmdRestore, argList);

        TEST_ERROR(restoreSelectiveExpression(manifest), DbMissingError, "database to exclude '7777777' does not exist");

        TEST_RESULT_LOG("P00 DETAIL: databases found for selective restore (1, 12168, 16380, 16381, 16384, 16385, 32768, 65536)");

        // -------------------------------------------------------------------------------------------------------------------------
        TEST_TITLE("error on combining include and exclude options");

        argList = strLstDup(argListClean);
        hrnCfgArgRawZ(argList, cfgOptDbInclude, "test2");
        hrnCfgArgRawZ(argList, cfgOptDbExclude, "test2");
        HRN_CFG_LOAD(cfgCmdRestore, argList);

        TEST_ERROR(restoreSelectiveExpression(manifest), DbInvalidError, "database to include '32768' is in the exclude list");

        TEST_RESULT_LOG("P00 DETAIL: databases found for selective restore (1, 12168, 16380, 16381, 16384, 16385, 32768, 65536)");

        // -------------------------------------------------------------------------------------------------------------------------
        TEST_TITLE("combine include and exclude options");

        argList = strLstDup(argListClean);
        hrnCfgArgRawZ(argList, cfgOptDbInclude, "16384");
        hrnCfgArgRawZ(argList, cfgOptDbExclude, "1");
        hrnCfgArgRawZ(argList, cfgOptDbExclude, "16385");
        hrnCfgArgRawZ(argList, cfgOptDbExclude, "32768");  // user databases excluded will be silently ignored
        HRN_CFG_LOAD(cfgCmdRestore, argList);

        TEST_RESULT_STR_Z(
            restoreSelectiveExpression(manifest),
            "(^pg_data/base/1/)|(^pg_tblspc/16387/PG_9.4_201409291/1/)|"
            "(^pg_data/base/16385/)|(^pg_tblspc/16387/PG_9.4_201409291/16385/)|"
            "(^pg_data/base/32768/)|(^pg_tblspc/16387/PG_9.4_201409291/32768/)|"
            "(^pg_data/base/65536/)|(^pg_tblspc/16387/PG_9.4_201409291/65536/)",
            "check expression");

        TEST_RESULT_LOG(
            "P00 DETAIL: databases found for selective restore (1, 12168, 16380, 16381, 16384, 16385, 32768, 65536)\n"
            "P00 DETAIL: databases excluded (zeroed) from selective restore (1, 16385, 32768, 65536)");
    }

    // *****************************************************************************************************************************
    if (testBegin("restoreRecoveryOption() and restoreRecoveryConf()"))
    {
        StringList *argBaseList = strLstNew();
        hrnCfgArgRawZ(argBaseList, cfgOptStanza, "test1");
        hrnCfgArgRawZ(argBaseList, cfgOptRepoPath, "/repo");
        hrnCfgArgRawZ(argBaseList, cfgOptPgPath, "/pg");

        const String *restoreLabel = STRDEF("LABEL");
        #define RECOVERY_SETTING_HEADER                             "# Recovery settings generated by pgBackRest restore on LABEL\n"

        // -------------------------------------------------------------------------------------------------------------------------
        TEST_TITLE("user-specified options");

        StringList *argList = strLstDup(argBaseList);
        hrnCfgArgRawZ(argList, cfgOptRecoveryOption, "a-setting=a");
        hrnCfgArgRawZ(argList, cfgOptRecoveryOption, "b_setting=b");
        HRN_CFG_LOAD(cfgCmdRestore, argList);

        TEST_RESULT_STR_Z(
            restoreRecoveryConf(PG_VERSION_94, restoreLabel),
            RECOVERY_SETTING_HEADER
            "a_setting = 'a'\n"
            "b_setting = 'b'\n"
            "restore_command = '" TEST_PROJECT_EXE " --lock-path=" HRN_PATH "/lock --log-path=" HRN_PATH " --pg1-path=/pg"
                " --repo1-path=/repo --stanza=test1 archive-get %f \"%p\"'\n",
            "check recovery options");

        // -------------------------------------------------------------------------------------------------------------------------
        TEST_TITLE("user-specified cmd");

        argList = strLstDup(argBaseList);
        hrnCfgArgRawZ(argList, cfgOptCmd, "/usr/local/bin/pg_wrapper.sh");
        HRN_CFG_LOAD(cfgCmdRestore, argList);

        TEST_RESULT_STR_Z(
            restoreRecoveryConf(PG_VERSION_94, restoreLabel),
            RECOVERY_SETTING_HEADER
            "restore_command = '/usr/local/bin/pg_wrapper.sh --lock-path=" HRN_PATH "/lock --log-path=" HRN_PATH " --pg1-path=/pg"
                " --repo1-path=/repo --stanza=test1 archive-get %f \"%p\"'\n",
            "restore_command invokes /usr/local/bin/pg_wrapper.sh per --cmd option");

        // -------------------------------------------------------------------------------------------------------------------------
        TEST_TITLE("override restore_command");

        hrnCfgArgRawZ(argBaseList, cfgOptRecoveryOption, "restore-command=my_restore_command");
        argList = strLstDup(argBaseList);
        HRN_CFG_LOAD(cfgCmdRestore, argList);

        TEST_RESULT_STR_Z(
            restoreRecoveryConf(PG_VERSION_94, restoreLabel),
            RECOVERY_SETTING_HEADER
            "restore_command = 'my_restore_command'\n",
            "check recovery options");

        // -------------------------------------------------------------------------------------------------------------------------
        TEST_TITLE("recovery target immediate");

        argList = strLstDup(argBaseList);
        hrnCfgArgRawZ(argList, cfgOptType, "immediate");
        HRN_CFG_LOAD(cfgCmdRestore, argList);

        TEST_RESULT_STR_Z(
            restoreRecoveryConf(PG_VERSION_94, restoreLabel),
            RECOVERY_SETTING_HEADER
            "restore_command = 'my_restore_command'\n"
            "recovery_target = 'immediate'\n",
            "check recovery options");

        // -------------------------------------------------------------------------------------------------------------------------
        TEST_TITLE("recovery target time with timeline");

        argList = strLstDup(argBaseList);
        hrnCfgArgRawZ(argList, cfgOptType, "time");
        hrnCfgArgRawZ(argList, cfgOptTarget, "TIME");
        hrnCfgArgRawZ(argList, cfgOptTargetTimeline, "3");
        HRN_CFG_LOAD(cfgCmdRestore, argList);

        TEST_RESULT_STR_Z(
            restoreRecoveryConf(PG_VERSION_94, restoreLabel),
            RECOVERY_SETTING_HEADER
            "restore_command = 'my_restore_command'\n"
            "recovery_target_time = 'TIME'\n"
            "recovery_target_timeline = '3'\n",
            "check recovery options");

        // -------------------------------------------------------------------------------------------------------------------------
        TEST_TITLE("recovery target inclusive");

        argList = strLstDup(argBaseList);
        hrnCfgArgRawZ(argList, cfgOptType, "time");
        hrnCfgArgRawZ(argList, cfgOptTarget, "TIME");
        hrnCfgArgRawBool(argList, cfgOptTargetExclusive, true);
        HRN_CFG_LOAD(cfgCmdRestore, argList);

        TEST_RESULT_STR_Z(
            restoreRecoveryConf(PG_VERSION_94, restoreLabel),
            RECOVERY_SETTING_HEADER
            "restore_command = 'my_restore_command'\n"
            "recovery_target_time = 'TIME'\n"
            "recovery_target_inclusive = 'false'\n",
            "check recovery options");

        // -------------------------------------------------------------------------------------------------------------------------
        TEST_TITLE("no recovery_target_inclusive for target=name");

        argList = strLstDup(argBaseList);
        hrnCfgArgRawZ(argList, cfgOptType, "name");
        hrnCfgArgRawZ(argList, cfgOptTarget, "NAME");
        HRN_CFG_LOAD(cfgCmdRestore, argList);

        TEST_RESULT_STR_Z(
            restoreRecoveryConf(PG_VERSION_94, restoreLabel),
            RECOVERY_SETTING_HEADER
            "restore_command = 'my_restore_command'\n"
            "recovery_target_name = 'NAME'\n",
            "check recovery options");

        // -------------------------------------------------------------------------------------------------------------------------
        TEST_TITLE("recovery target lsn");

        argList = strLstDup(argBaseList);
        hrnCfgArgRawZ(argList, cfgOptType, "lsn");
        hrnCfgArgRawZ(argList, cfgOptTarget, "5218/5E35BBA8");
        HRN_CFG_LOAD(cfgCmdRestore, argList);

        TEST_RESULT_STR_Z(
            restoreRecoveryConf(PG_VERSION_10, restoreLabel),
            RECOVERY_SETTING_HEADER
            "restore_command = 'my_restore_command'\n"
            "recovery_target_lsn = '5218/5E35BBA8'\n",
            "check recovery options");

        // -------------------------------------------------------------------------------------------------------------------------
        TEST_TITLE("recovery target action = shutdown");

        argList = strLstDup(argBaseList);
        hrnCfgArgRawZ(argList, cfgOptType, "immediate");
        hrnCfgArgRawZ(argList, cfgOptTargetAction, "shutdown");
        HRN_CFG_LOAD(cfgCmdRestore, argList);

        TEST_RESULT_STR_Z(
            restoreRecoveryConf(PG_VERSION_95, restoreLabel),
            RECOVERY_SETTING_HEADER
            "restore_command = 'my_restore_command'\n"
            "recovery_target = 'immediate'\n"
            "recovery_target_action = 'shutdown'\n",
            "check recovery options");

        TEST_ERROR(
            restoreRecoveryConf(PG_VERSION_94, restoreLabel), OptionInvalidError,
            "target-action=shutdown is only available in PostgreSQL >= 9.5");

        // -------------------------------------------------------------------------------------------------------------------------
        TEST_TITLE("recovery target action = pause");

        argList = strLstDup(argBaseList);
        hrnCfgArgRawZ(argList, cfgOptType, "immediate");
        hrnCfgArgRawZ(argList, cfgOptTargetAction, "promote");
        HRN_CFG_LOAD(cfgCmdRestore, argList);

        TEST_RESULT_STR_Z(
            restoreRecoveryConf(PG_VERSION_94, restoreLabel),
            RECOVERY_SETTING_HEADER
            "restore_command = 'my_restore_command'\n"
            "recovery_target = 'immediate'\n"
            "pause_at_recovery_target = 'false'\n",
            "check recovery options");

        TEST_ERROR(
            restoreRecoveryConf(PG_VERSION_90, restoreLabel), OptionInvalidError,
            "target-action option is only available in PostgreSQL >= 9.1");

        // -------------------------------------------------------------------------------------------------------------------------
        TEST_TITLE("recovery type = standby");

        argList = strLstDup(argBaseList);
        hrnCfgArgRawZ(argList, cfgOptType, "standby");
        HRN_CFG_LOAD(cfgCmdRestore, argList);

        TEST_RESULT_STR_Z(
            restoreRecoveryConf(PG_VERSION_94, restoreLabel),
            RECOVERY_SETTING_HEADER
            "restore_command = 'my_restore_command'\n"
            "standby_mode = 'on'\n",
            "check recovery options");

        // -------------------------------------------------------------------------------------------------------------------------
        TEST_TITLE("recovery type = standby with timeline");

        argList = strLstDup(argBaseList);
        hrnCfgArgRawZ(argList, cfgOptType, "standby");
        hrnCfgArgRawZ(argList, cfgOptTargetTimeline, "current");
        HRN_CFG_LOAD(cfgCmdRestore, argList);

        TEST_RESULT_STR_Z(
            restoreRecoveryConf(PG_VERSION_94, restoreLabel),
            RECOVERY_SETTING_HEADER
            "restore_command = 'my_restore_command'\n"
            "standby_mode = 'on'\n"
            "recovery_target_timeline = 'current'\n",
            "check recovery options");

        // -------------------------------------------------------------------------------------------------------------------------
        TEST_TITLE("error when archive-mode set on PG < 12");

        argList = strLstDup(argBaseList);
        hrnCfgArgRawZ(argList, cfgOptArchiveMode, "off");
        HRN_CFG_LOAD(cfgCmdRestore, argList);

        TEST_ERROR(
            restoreRecoveryConf(PG_VERSION_94, restoreLabel), OptionInvalidError,
            "option 'archive-mode' is not supported on PostgreSQL < 12\n"
                "HINT: 'archive_mode' should be manually set to 'off' in postgresql.conf.");

        // -------------------------------------------------------------------------------------------------------------------------
        TEST_TITLE("recovery type = standby with recovery GUCs and archive-mode=off");

        argList = strLstDup(argBaseList);
        hrnCfgArgRawZ(argList, cfgOptType, "standby");
        hrnCfgArgRawZ(argList, cfgOptArchiveMode, "off");
        HRN_CFG_LOAD(cfgCmdRestore, argList);

        TEST_RESULT_STR_Z(
            restoreRecoveryConf(PG_VERSION_12, restoreLabel),
            RECOVERY_SETTING_HEADER
            "restore_command = 'my_restore_command'\n"
            "archive_mode = 'off'\n",
            "check recovery options");
    }

    // *****************************************************************************************************************************
    if (testBegin("restoreRecoveryWrite*()"))
    {
        const String *pgPath = STRDEF(TEST_PATH "/pg");
        HRN_STORAGE_PATH_CREATE(storageTest, strZ(pgPath), .mode = 0700);

        const String *restoreLabel = STRDEF("LABEL");
        #define RECOVERY_SETTING_PREFIX                             "# Removed by pgBackRest restore on LABEL # "

        // -------------------------------------------------------------------------------------------------------------------------
        TEST_TITLE("error when standby_mode setting is present");

        StringList *argList = strLstNew();
        hrnCfgArgRawZ(argList, cfgOptStanza, "test1");
        hrnCfgArgRawZ(argList, cfgOptRepoPath, "/repo");
        hrnCfgArgRaw(argList, cfgOptPgPath, pgPath);
        hrnCfgArgRawZ(argList, cfgOptType, "default");
        hrnCfgArgRawZ(argList, cfgOptRecoveryOption, "standby-mode=on");
        HRN_CFG_LOAD(cfgCmdRestore, argList);

        TEST_ERROR(
            restoreRecoveryWriteAutoConf(PG_VERSION_12, restoreLabel), OptionInvalidError,
            "'standby_mode' setting is not valid for PostgreSQL >= 12\n"
            "HINT: use --type=standby instead of --recovery-option=standby_mode=on.");

        TEST_RESULT_LOG("P00   WARN: postgresql.auto.conf does not exist -- creating to contain recovery settings");

        // -------------------------------------------------------------------------------------------------------------------------
        TEST_TITLE("PG12 restore missing postgresql.auto.conf");

        argList = strLstNew();
        hrnCfgArgRawZ(argList, cfgOptStanza, "test1");
        hrnCfgArgRawZ(argList, cfgOptRepoPath, "/repo");
        hrnCfgArgRaw(argList, cfgOptPgPath, pgPath);
        hrnCfgArgRawZ(argList, cfgOptType, "none");
        HRN_CFG_LOAD(cfgCmdRestore, argList);

        restoreRecoveryWriteAutoConf(PG_VERSION_12, restoreLabel);

        TEST_STORAGE_GET_EMPTY(storagePg(), PG_FILE_POSTGRESQLAUTOCONF, .comment = "check postgresql.auto.conf");
        TEST_STORAGE_LIST(
            storagePg(), NULL,
            PG_FILE_POSTGRESQLAUTOCONF "\n"
            PG_FILE_RECOVERYSIGNAL "\n",
            .comment = "recovery.signal exists, standby.signal missing");

        TEST_RESULT_LOG(
            "P00   WARN: postgresql.auto.conf does not exist -- creating to contain recovery settings\n"
            "P00   INFO: write " TEST_PATH "/pg/postgresql.auto.conf");

        // -------------------------------------------------------------------------------------------------------------------------
        TEST_TITLE("PG12 restore type none");

        HRN_SYSTEM_FMT("rm -rf %s/*", strZ(pgPath));

        HRN_STORAGE_PUT_Z(
            storagePgWrite(), PG_FILE_POSTGRESQLAUTOCONF,
            "# DO NOT MODIFY\n"
            "\t recovery_target_action='promote'\n\n");

        restoreRecoveryWriteAutoConf(PG_VERSION_12, restoreLabel);

        TEST_STORAGE_GET(
            storagePg(), PG_FILE_POSTGRESQLAUTOCONF,
            "# DO NOT MODIFY\n"
            RECOVERY_SETTING_PREFIX "\t recovery_target_action='promote'\n\n",
            .comment = "check postgresql.auto.conf");
        TEST_STORAGE_LIST(
            storagePg(), NULL,
            PG_FILE_POSTGRESQLAUTOCONF "\n"
            PG_FILE_RECOVERYSIGNAL "\n",
            .comment = "recovery.signal exists, standby.signal missing");

        TEST_RESULT_LOG("P00   INFO: write updated " TEST_PATH "/pg/postgresql.auto.conf");

        // -------------------------------------------------------------------------------------------------------------------------
        TEST_TITLE("PG12 restore type standby and remove existing recovery settings");

        HRN_SYSTEM_FMT("rm -rf %s/*", strZ(pgPath));

        HRN_STORAGE_PUT_Z(
            storagePgWrite(), PG_FILE_POSTGRESQLAUTOCONF,
            "# DO NOT MODIFY\n"
            "recovery_target_name\t='name'\n"
            "recovery_target_inclusive = false\n");

        argList = strLstNew();
        hrnCfgArgRawZ(argList, cfgOptStanza, "test1");
        hrnCfgArgRawZ(argList, cfgOptRepoPath, "/repo");
        hrnCfgArgRaw(argList, cfgOptPgPath, pgPath);
        hrnCfgArgRawZ(argList, cfgOptType, "standby");
        hrnCfgArgRawZ(argList, cfgOptRecoveryOption, "restore-command=my_restore_command");
        HRN_CFG_LOAD(cfgCmdRestore, argList);

        restoreRecoveryWriteAutoConf(PG_VERSION_12, restoreLabel);

        TEST_STORAGE_GET(
            storagePg(), PG_FILE_POSTGRESQLAUTOCONF,
            "# DO NOT MODIFY\n"
            RECOVERY_SETTING_PREFIX "recovery_target_name\t='name'\n"
            RECOVERY_SETTING_PREFIX "recovery_target_inclusive = false\n"
            "\n"
            RECOVERY_SETTING_HEADER
            "restore_command = 'my_restore_command'\n",
            .comment = "check postgresql.auto.conf");
        TEST_STORAGE_LIST(
            storagePg(), NULL,
            PG_FILE_POSTGRESQLAUTOCONF "\n"
            PG_FILE_STANDBYSIGNAL "\n",
            .comment = "recovery.signal missing, standby.signal exists");

        TEST_RESULT_LOG("P00   INFO: write updated " TEST_PATH "/pg/postgresql.auto.conf");

        // -------------------------------------------------------------------------------------------------------------------------
        TEST_TITLE("PG12 restore type preserve");

        Manifest *manifest = testManifestMinimal(STRDEF("20161219-212741F"), PG_VERSION_12, STRDEF("/pg"));

        HRN_SYSTEM_FMT("rm -rf %s/*", strZ(pgPath));

        HRN_STORAGE_PUT_Z(storagePgWrite(), PG_FILE_POSTGRESQLAUTOCONF, "# DO NOT MODIFY\n");
        HRN_STORAGE_PUT_EMPTY(storagePgWrite(), PG_FILE_STANDBYSIGNAL);

        argList = strLstNew();
        hrnCfgArgRawZ(argList, cfgOptStanza, "test1");
        hrnCfgArgRawZ(argList, cfgOptRepoPath, "/repo");
        hrnCfgArgRaw(argList, cfgOptPgPath, pgPath);
        hrnCfgArgRawZ(argList, cfgOptType, "preserve");
        HRN_CFG_LOAD(cfgCmdRestore, argList);

        restoreRecoveryWrite(manifest);

        TEST_STORAGE_GET(
            storagePg(), PG_FILE_POSTGRESQLAUTOCONF, "# DO NOT MODIFY\n", .comment = "check postgresql.auto.conf");
        TEST_STORAGE_LIST(
            storagePg(), NULL,
            PG_FILE_POSTGRESQLAUTOCONF "\n"
            PG_FILE_STANDBYSIGNAL "\n",
            .comment = "recovery.signal missing, standby.signal exists");

        // -------------------------------------------------------------------------------------------------------------------------
        TEST_TITLE("PG12 restore type default");

        HRN_SYSTEM_FMT("rm -rf %s/*", strZ(pgPath));

        HRN_STORAGE_PUT_Z(storagePgWrite(), PG_FILE_POSTGRESQLAUTOCONF, "# DO NOT MODIFY\n");

        argList = strLstNew();
        hrnCfgArgRawZ(argList, cfgOptStanza, "test1");
        hrnCfgArgRawZ(argList, cfgOptRepoPath, "/repo");
        hrnCfgArgRaw(argList, cfgOptPgPath, pgPath);
        HRN_CFG_LOAD(cfgCmdRestore, argList);

        restoreRecoveryWrite(manifest);

        TEST_RESULT_BOOL(
            bufEq(storageGetP(storageNewReadP(storagePg(), PG_FILE_POSTGRESQLAUTOCONF_STR)), BUFSTRDEF("# DO NOT MODIFY\n")),
            false, "check postgresql.auto.conf has changed");
        TEST_STORAGE_LIST(
            storagePg(), NULL,
            PG_FILE_POSTGRESQLAUTOCONF "\n"
            PG_FILE_RECOVERYSIGNAL "\n",
            .comment = "recovery.signal exists, standby.signal missing");

        TEST_RESULT_LOG("P00   INFO: write updated " TEST_PATH "/pg/postgresql.auto.conf");
    }

    // *****************************************************************************************************************************
    if (testBegin("cmdRestore()"))
    {
        const String *pgPath = STRDEF(TEST_PATH "/pg");
        const String *repoPath = STRDEF(TEST_PATH "/repo");
        const String *repoPathEncrpyt = STRDEF(TEST_PATH "/repo-encrypt");

        // Set log level to detail
        harnessLogLevelSet(logLevelDetail);

        // -------------------------------------------------------------------------------------------------------------------------
        TEST_TITLE("verify next queue calculations");

        TEST_RESULT_INT(restoreJobQueueNext(0, 0, 1), 0, "client idx 0, queue idx 0, 1 queue");
        TEST_RESULT_INT(restoreJobQueueNext(0, 0, 2), 1, "client idx 0, queue idx 0, 2 queues");
        TEST_RESULT_INT(restoreJobQueueNext(1, 1, 2), 0, "client idx 1, queue idx 1, 2 queues");
        TEST_RESULT_INT(restoreJobQueueNext(0, 1, 2), 0, "client idx 0, queue idx 1, 2 queues");
        TEST_RESULT_INT(restoreJobQueueNext(1, 0, 2), 1, "client idx 1, queue idx 0, 2 queues");

        // Locality error
        // -------------------------------------------------------------------------------------------------------------------------
        TEST_TITLE("incorrect locality");

        StringList *argList = strLstNew();
        hrnCfgArgRawZ(argList, cfgOptStanza, "test1");
        hrnCfgArgRaw(argList, cfgOptRepoPath, repoPath);
        hrnCfgArgRaw(argList, cfgOptPgPath, pgPath);
        hrnCfgArgRawZ(argList, cfgOptPgHost, "pg1");
        HRN_CFG_LOAD(cfgCmdRestore, argList);

        TEST_ERROR(cmdRestore(), HostInvalidError, "restore command must be run on the PostgreSQL host");

        // -------------------------------------------------------------------------------------------------------------------------
        TEST_TITLE("full restore without delta, multi-repo");

        argList = strLstNew();
        hrnCfgArgRawZ(argList, cfgOptStanza, "test1");
        hrnCfgArgKeyRaw(argList, cfgOptRepoPath, 1, repoPath);
        hrnCfgArgKeyRaw(argList, cfgOptRepoPath, 2, repoPathEncrpyt);
        hrnCfgArgRaw(argList, cfgOptPgPath, pgPath);
        hrnCfgArgRawZ(argList, cfgOptSet, "20161219-212741F");
        hrnCfgArgKeyRawStrId(argList, cfgOptRepoCipherType, 2, cipherTypeAes256Cbc);
        hrnCfgEnvKeyRawZ(cfgOptRepoCipherPass, 2, TEST_CIPHER_PASS);
        HRN_CFG_LOAD(cfgCmdRestore, argList);

        #define TEST_LABEL                                          "20161219-212741F"
        #define TEST_PGDATA                                         MANIFEST_TARGET_PGDATA "/"
        #define TEST_REPO_PATH                                      STORAGE_REPO_BACKUP "/" TEST_LABEL "/" TEST_PGDATA

        Manifest *manifest = NULL;

        OBJ_NEW_BEGIN(Manifest)
        {
            manifest = manifestNewInternal();
            manifest->pub.info = infoNew(NULL);
            manifest->pub.data.backupLabel = STRDEF(TEST_LABEL);
            manifest->pub.data.pgVersion = PG_VERSION_90;
            manifest->pub.data.pgCatalogVersion = hrnPgCatalogVersion(PG_VERSION_90);
            manifest->pub.data.backupType = backupTypeFull;
            manifest->pub.data.backupTimestampCopyStart = 1482182861; // So file timestamps should be less than this

            // Data directory
            manifestTargetAdd(manifest, &(ManifestTarget){.name = MANIFEST_TARGET_PGDATA_STR, .path = pgPath});
            manifestPathAdd(
                manifest,
                &(ManifestPath){.name = MANIFEST_TARGET_PGDATA_STR, .mode = 0700, .group = groupName(), .user = userName()});

            // Global directory
            manifestPathAdd(
                manifest,
                &(ManifestPath){
                    .name = STRDEF(TEST_PGDATA PG_PATH_GLOBAL), .mode = 0700, .group = groupName(), .user = userName()});

            // PG_VERSION
            manifestFileAdd(
                manifest,
                (ManifestFile){
                    .name = STRDEF(TEST_PGDATA PG_FILE_PGVERSION), .size = 4, .timestamp = 1482182860,
                    .mode = 0600, .group = groupName(), .user = userName(),
                    .checksumSha1 = "b74d60e763728399bcd3fb63f7dd1f97b46c6b44"});
            HRN_STORAGE_PUT_Z(storageRepoIdxWrite(0), TEST_REPO_PATH PG_FILE_PGVERSION, PG_VERSION_90_STR "\n");

            // Store the file also to the encrypted repo
            HRN_STORAGE_PUT_Z(
                storageRepoIdxWrite(1), TEST_REPO_PATH PG_FILE_PGVERSION, PG_VERSION_90_STR "\n",
                .cipherType = cipherTypeAes256Cbc, .cipherPass = TEST_CIPHER_PASS_ARCHIVE);

            // pg_tblspc
            manifestPathAdd(
                manifest, &(ManifestPath){
                    .name = STRDEF(MANIFEST_TARGET_PGDATA "/" MANIFEST_TARGET_PGTBLSPC), .mode = 0700, .group = groupName(),
                    .user = userName()});

            // Always sort
            lstSort(manifest->pub.targetList, sortOrderAsc);
            lstSort(manifest->pub.fileList, sortOrderAsc);
            lstSort(manifest->pub.linkList, sortOrderAsc);
            lstSort(manifest->pub.pathList, sortOrderAsc);
        }
        OBJ_NEW_END();

        manifestSave(
            manifest,
            storageWriteIo(
                storageNewWriteP(storageRepoIdxWrite(0),
                STRDEF(STORAGE_REPO_BACKUP "/" TEST_LABEL "/" BACKUP_MANIFEST_FILE))));

        // Read the manifest, set a cipher passphrase and store it to the encrypted repo
        Manifest *manifestEncrypted = manifestLoadFile(
            storageRepoIdxWrite(0), STRDEF(STORAGE_REPO_BACKUP "/" TEST_LABEL "/" BACKUP_MANIFEST_FILE), cipherTypeNone, NULL);
        manifestCipherSubPassSet(manifestEncrypted, STRDEF(TEST_CIPHER_PASS_ARCHIVE));

        // Open file for write
        IoWrite *write = storageWriteIo(
            storageNewWriteP(
                storageRepoIdxWrite(1),
                STRDEF(STORAGE_REPO_BACKUP "/" TEST_LABEL "/" BACKUP_MANIFEST_FILE)));

        // Add encryption filter and save the encrypted manifest
        #define TEST_CIPHER_PASS_MANIFEST "backpass"
        cipherBlockFilterGroupAdd(
            ioWriteFilterGroup(write), cfgOptionIdxStrId(cfgOptRepoCipherType, 1), cipherModeEncrypt,
            STRDEF(TEST_CIPHER_PASS_MANIFEST));
        manifestSave(manifestEncrypted, write);

        // Write backup.info to the encrypted repo
        HRN_INFO_PUT(
            storageRepoIdxWrite(1), INFO_BACKUP_PATH_FILE, TEST_RESTORE_BACKUP_INFO "\n[cipher]\ncipher-pass=\""
            TEST_CIPHER_PASS_MANIFEST "\"\n\n" TEST_RESTORE_BACKUP_INFO_DB, .cipherType = cipherTypeAes256Cbc);

        TEST_RESULT_VOID(cmdRestore(), "successful restore");

        TEST_RESULT_LOG(
            strZ(strNewFmt(
            "P00   WARN: repo1: [FileMissingError] unable to load info file"
            " '%s/repo/backup/test1/backup.info' or '%s/repo/backup/test1/backup.info.copy':\n"
            "            FileMissingError: unable to open missing file '%s/repo/backup/test1/backup.info' for read\n"
            "            FileMissingError: unable to open missing file '%s/repo/backup/test1/backup.info.copy' for read\n"
            "            HINT: backup.info cannot be opened and is required to perform a backup.\n"
            "            HINT: has a stanza-create been performed?\n"
            "P00   INFO: repo2: restore backup set 20161219-212741F\n"
            "P00 DETAIL: check '" TEST_PATH "/pg' exists\n"
            "P00 DETAIL: create path '" TEST_PATH "/pg/global'\n"
            "P00 DETAIL: create path '" TEST_PATH "/pg/pg_tblspc'\n"
            "P01 DETAIL: restore file " TEST_PATH "/pg/PG_VERSION (4B, 100%%) checksum b74d60e763728399bcd3fb63f7dd1f97b46c6b44\n"
            "P00   INFO: write " TEST_PATH "/pg/recovery.conf\n"
            "P00 DETAIL: sync path '" TEST_PATH "/pg'\n"
            "P00 DETAIL: sync path '" TEST_PATH "/pg/pg_tblspc'\n"
            "P00   WARN: backup does not contain 'global/pg_control' -- cluster will not start\n"
            "P00 DETAIL: sync path '" TEST_PATH "/pg/global'\n"
            "P00   INFO: restore size = 4B, file total = 1",
            TEST_PATH, TEST_PATH, TEST_PATH, TEST_PATH)));

        // Remove recovery.conf before file comparison since it will have a new timestamp.  Make sure it existed, though.
        HRN_STORAGE_REMOVE(storagePgWrite(), PG_FILE_RECOVERYCONF, .errorOnMissing = true);

        testRestoreCompare(
            storagePg(), NULL, manifest,
            ". {path}\n"
            "PG_VERSION {file, s=4, t=1482182860}\n"
            "global {path}\n"
            "pg_tblspc {path}\n");

        // -------------------------------------------------------------------------------------------------------------------------
        TEST_TITLE("full restore with delta force");

        argList = strLstNew();
        hrnCfgArgRawZ(argList, cfgOptStanza, "test1");
        hrnCfgArgKeyRaw(argList, cfgOptRepoPath, 1, repoPath);
        hrnCfgArgKeyRaw(argList, cfgOptRepoPath, 2, repoPathEncrpyt);
        hrnCfgArgRaw(argList, cfgOptPgPath, pgPath);
        hrnCfgArgRawZ(argList, cfgOptType, "preserve");
        hrnCfgArgRawZ(argList, cfgOptSet, "20161219-212741F");
        hrnCfgArgRawBool(argList, cfgOptDelta, true);
        hrnCfgArgRawBool(argList, cfgOptForce, true);
        hrnCfgArgKeyRawStrId(argList, cfgOptRepoCipherType, 2, cipherTypeAes256Cbc);
        hrnCfgEnvKeyRawZ(cfgOptRepoCipherPass, 2, TEST_CIPHER_PASS);
        HRN_CFG_LOAD(cfgCmdRestore, argList);

        // Munge PGDATA mode so it gets fixed
        HRN_STORAGE_MODE(storagePg(), NULL, 0777);

        // Store backup.info to repo1 - repo1 will be selected because of the priority order
        HRN_INFO_PUT(storageRepoIdxWrite(0), INFO_BACKUP_PATH_FILE, TEST_RESTORE_BACKUP_INFO "\n" TEST_RESTORE_BACKUP_INFO_DB);

        // Make sure existing backup.manifest file is ignored
        HRN_STORAGE_PUT_EMPTY(storagePgWrite(), BACKUP_MANIFEST_FILE);

        // Add a bogus file that will be removed
        HRN_STORAGE_PUT_EMPTY(storagePgWrite(), "bogus-file");

        // Add a special file that will be removed
        HRN_SYSTEM_FMT("mkfifo %s/pipe", strZ(pgPath));

        // Overwrite PG_VERSION with bogus content that will not be detected by delta force because the time and size are the same
        HRN_STORAGE_PUT_Z(storagePgWrite(), PG_FILE_PGVERSION, "BOG\n", .modeFile = 0600, .timeModified = 1482182860);

        // Change destination of tablespace link
        THROW_ON_SYS_ERROR(
            symlink("/bogus", strZ(strNewFmt("%s/pg_tblspc/1", strZ(pgPath)))) == -1, FileOpenError,
            "unable to create symlink");

        MEM_CONTEXT_BEGIN(manifest->pub.memContext)
        {
            // tablespace_map (will be ignored during restore)
            manifestFileAdd(
                manifest,
                (ManifestFile){
                    .name = STRDEF(TEST_PGDATA PG_FILE_TABLESPACEMAP), .size = 0, .timestamp = 1482182860,
                    .mode = 0600, .group = groupName(), .user = userName(), .checksumSha1 = HASH_TYPE_SHA1_ZERO});
            HRN_STORAGE_PUT_EMPTY(storageRepoWrite(), TEST_REPO_PATH PG_FILE_TABLESPACEMAP);

            // pg_tblspc/1
            manifestTargetAdd(
                manifest, &(ManifestTarget){
                    .type = manifestTargetTypeLink, .name = STRDEF(MANIFEST_TARGET_PGTBLSPC "/1"),
                    .path = STRDEF(TEST_PATH "/ts/1"), .tablespaceId = 1, .tablespaceName = STRDEF("ts1")});
            manifestPathAdd(
                manifest, &(ManifestPath){
                    .name = STRDEF(MANIFEST_TARGET_PGTBLSPC), .mode = 0700, .group = groupName(), .user = userName()});
            manifestPathAdd(
                manifest, &(ManifestPath){
                    .name = STRDEF(MANIFEST_TARGET_PGTBLSPC "/1"), .mode = 0700, .group = groupName(), .user = userName()});
            manifestPathAdd(
                manifest, &(ManifestPath){
                    .name = STRDEF(MANIFEST_TARGET_PGTBLSPC "/1/PG_9.0_201008051"), .mode = 0700, .group = groupName(),
                    .user = userName()});
            manifestLinkAdd(
                manifest, &(ManifestLink){
                    .name = STRDEF(MANIFEST_TARGET_PGDATA "/" MANIFEST_TARGET_PGTBLSPC "/1"),
                    .destination = STRDEF(TEST_PATH "/ts/1"), .group = groupName(), .user = userName()});

            // pg_tblspc/1/16384 path
            manifestPathAdd(
                manifest, &(ManifestPath){
                    .name = STRDEF(MANIFEST_TARGET_PGTBLSPC "/1/16384"), .mode = 0700,
                    .group = groupName(), .user = userName()});

            // pg_tblspc/1/16384/PG_VERSION
            manifestFileAdd(
                manifest,
                (ManifestFile){
                    .name = STRDEF(MANIFEST_TARGET_PGTBLSPC "/1/16384/" PG_FILE_PGVERSION), .size = 4,
                    .timestamp = 1482182860, .mode = 0600, .group = groupName(), .user = userName(),
                    .checksumSha1 = "b74d60e763728399bcd3fb63f7dd1f97b46c6b44"});
            HRN_STORAGE_PUT_Z(
                storageRepoWrite(), STORAGE_REPO_BACKUP "/" TEST_LABEL "/" MANIFEST_TARGET_PGTBLSPC "/1/16384/" PG_FILE_PGVERSION,
                PG_VERSION_90_STR "\n");

            // Always sort
            lstSort(manifest->pub.targetList, sortOrderAsc);
            lstSort(manifest->pub.fileList, sortOrderAsc);
            lstSort(manifest->pub.linkList, sortOrderAsc);
            lstSort(manifest->pub.pathList, sortOrderAsc);
        }
        MEM_CONTEXT_END();

        manifestSave(
            manifest,
            storageWriteIo(
                storageNewWriteP(storageRepoWrite(),
                STRDEF(STORAGE_REPO_BACKUP "/" TEST_LABEL "/" BACKUP_MANIFEST_FILE))));

        #undef TEST_LABEL
        #undef TEST_PGDATA
        #undef TEST_REPO_PATH

        cmdRestore();

        TEST_RESULT_LOG(
            "P00   INFO: repo1: restore backup set 20161219-212741F\n"
            "P00 DETAIL: check '" TEST_PATH "/pg' exists\n"
            "P00 DETAIL: check '" TEST_PATH "/ts/1/PG_9.0_201008051' exists\n"
            "P00   INFO: remove invalid files/links/paths from '" TEST_PATH "/pg'\n"
            "P00 DETAIL: update mode for '" TEST_PATH "/pg' to 0700\n"
            "P00 DETAIL: remove invalid file '" TEST_PATH "/pg/bogus-file'\n"
            "P00 DETAIL: remove link '" TEST_PATH "/pg/pg_tblspc/1' because destination changed\n"
            "P00 DETAIL: remove special file '" TEST_PATH "/pg/pipe'\n"
            "P00 DETAIL: create symlink '" TEST_PATH "/pg/pg_tblspc/1' to '" TEST_PATH "/ts/1'\n"
            "P00 DETAIL: create path '" TEST_PATH "/pg/pg_tblspc/1/16384'\n"
            "P00 DETAIL: restore file " TEST_PATH "/pg/tablespace_map (0B)\n"
            "P01 DETAIL: restore file " TEST_PATH "/pg/PG_VERSION - exists and matches size 4 and modification time 1482182860"
                " (4B, 50%) checksum b74d60e763728399bcd3fb63f7dd1f97b46c6b44\n"
            "P01 DETAIL: restore file " TEST_PATH "/pg/pg_tblspc/1/16384/PG_VERSION (4B, 100%)"
                " checksum b74d60e763728399bcd3fb63f7dd1f97b46c6b44\n"
            "P00   WARN: recovery type is preserve but recovery file does not exist at '" TEST_PATH "/pg/recovery.conf'\n"
            "P00 DETAIL: sync path '" TEST_PATH "/pg'\n"
            "P00 DETAIL: sync path '" TEST_PATH "/pg/pg_tblspc'\n"
            "P00 DETAIL: sync path '" TEST_PATH "/pg/pg_tblspc/1'\n"
            "P00 DETAIL: sync path '" TEST_PATH "/pg/pg_tblspc/1/16384'\n"
            "P00 DETAIL: sync path '" TEST_PATH "/pg/pg_tblspc/1/PG_9.0_201008051'\n"
            "P00   WARN: backup does not contain 'global/pg_control' -- cluster will not start\n"
            "P00 DETAIL: sync path '" TEST_PATH "/pg/global'\n"
            "P00   INFO: restore size = 8B, file total = 3");

        testRestoreCompare(
            storagePg(), NULL, manifest,
            ". {path}\n"
            "PG_VERSION {file, s=4, t=1482182860}\n"
            "global {path}\n"
            "pg_tblspc {path}\n"
            "pg_tblspc/1 {link, d=" TEST_PATH "/ts/1}\n"
            "tablespace_map {file, s=0, t=1482182860}\n");

        testRestoreCompare(
            storagePg(), STRDEF("pg_tblspc/1"), manifest,
            ". {link, d=" TEST_PATH "/ts/1}\n"
            "16384 {path}\n"
            "16384/PG_VERSION {file, s=4, t=1482182860}\n"
            "PG_9.0_201008051 {path}\n");

        // PG_VERSION was not restored because delta force relies on time and size which were the same in the manifest and on disk
        TEST_STORAGE_GET(storagePg(), PG_FILE_PGVERSION, "BOG\n", .comment = "check PG_VERSION was not restored");

        // Cleanup
        hrnCfgEnvKeyRemoveRaw(cfgOptRepoCipherPass, 2);
        HRN_STORAGE_PATH_REMOVE(storageRepoIdxWrite(1), NULL, .recurse = true);

        // -------------------------------------------------------------------------------------------------------------------------
        TEST_TITLE("full restore with force");

        argList = strLstNew();
        hrnCfgArgRawZ(argList, cfgOptStanza, "test1");
        hrnCfgArgRaw(argList, cfgOptRepoPath, repoPath);
        hrnCfgArgRaw(argList, cfgOptPgPath, pgPath);
        hrnCfgArgRawStrId(argList, cfgOptType, CFGOPTVAL_TYPE_PRESERVE);
        hrnCfgArgRawZ(argList, cfgOptSet, "20161219-212741F");
        hrnCfgArgRawBool(argList, cfgOptForce, true);
        HRN_CFG_LOAD(cfgCmdRestore, argList);

        cmdRestore();

        TEST_RESULT_LOG(
            "P00   INFO: repo1: restore backup set 20161219-212741F\n"
            "P00 DETAIL: check '" TEST_PATH "/pg' exists\n"
            "P00 DETAIL: check '" TEST_PATH "/ts/1/PG_9.0_201008051' exists\n"
            "P00   INFO: remove invalid files/links/paths from '" TEST_PATH "/pg'\n"
            "P00   INFO: remove invalid files/links/paths from '" TEST_PATH "/ts/1/PG_9.0_201008051'\n"
            "P00 DETAIL: restore file " TEST_PATH "/pg/tablespace_map - exists and is zero size\n"
            "P01 DETAIL: restore file " TEST_PATH "/pg/PG_VERSION (4B, 50%) checksum b74d60e763728399bcd3fb63f7dd1f97b46c6b44\n"
            "P01 DETAIL: restore file " TEST_PATH "/pg/pg_tblspc/1/16384/PG_VERSION (4B, 100%)"
                " checksum b74d60e763728399bcd3fb63f7dd1f97b46c6b44\n"
            "P00   WARN: recovery type is preserve but recovery file does not exist at '" TEST_PATH "/pg/recovery.conf'\n"
            "P00 DETAIL: sync path '" TEST_PATH "/pg'\n"
            "P00 DETAIL: sync path '" TEST_PATH "/pg/pg_tblspc'\n"
            "P00 DETAIL: sync path '" TEST_PATH "/pg/pg_tblspc/1'\n"
            "P00 DETAIL: sync path '" TEST_PATH "/pg/pg_tblspc/1/16384'\n"
            "P00 DETAIL: sync path '" TEST_PATH "/pg/pg_tblspc/1/PG_9.0_201008051'\n"
            "P00   WARN: backup does not contain 'global/pg_control' -- cluster will not start\n"
            "P00 DETAIL: sync path '" TEST_PATH "/pg/global'\n"
            "P00   INFO: restore size = 8B, file total = 3");

        testRestoreCompare(
            storagePg(), NULL, manifest,
            ". {path}\n"
            "PG_VERSION {file, s=4, t=1482182860}\n"
            "global {path}\n"
            "pg_tblspc {path}\n"
            "pg_tblspc/1 {link, d=" TEST_PATH "/ts/1}\n"
            "tablespace_map {file, s=0, t=1482182860}\n");

        testRestoreCompare(
            storagePg(), STRDEF("pg_tblspc/1"), manifest,
            ". {link, d=" TEST_PATH "/ts/1}\n"
            "16384 {path}\n"
            "16384/PG_VERSION {file, s=4, t=1482182860}\n"
            "PG_9.0_201008051 {path}\n");

        // PG_VERSION was restored by the force option
        TEST_STORAGE_GET(storagePg(), PG_FILE_PGVERSION, PG_VERSION_90_STR "\n", .comment = "check PG_VERSION was restored");

        // Remove tablespace
        HRN_STORAGE_PATH_REMOVE(storagePgWrite(), MANIFEST_TARGET_PGTBLSPC "/1/PG_9.0_201008051", .recurse = true);

        // -------------------------------------------------------------------------------------------------------------------------
        TEST_TITLE("incremental delta selective restore");

        argList = strLstNew();
        hrnCfgArgRawZ(argList, cfgOptStanza, "test1");
        hrnCfgArgRaw(argList, cfgOptRepoPath, repoPath);
        hrnCfgArgRaw(argList, cfgOptPgPath, pgPath);
        hrnCfgArgRawBool(argList, cfgOptDelta, true);
        hrnCfgArgRawZ(argList, cfgOptType, "none");
        hrnCfgArgRawZ(argList, cfgOptLinkMap, "pg_wal=../wal");
        hrnCfgArgRawZ(argList, cfgOptLinkMap, "postgresql.conf=../config/postgresql.conf");
        hrnCfgArgRawZ(argList, cfgOptLinkMap, "pg_hba.conf=../config/pg_hba.conf");
        hrnCfgArgRawZ(argList, cfgOptLinkMap, "pg_xact=../xact");
        HRN_CFG_LOAD(cfgCmdRestore, argList);

        #define TEST_LABEL                                          "20161219-212741F_20161219-212918I"
        #define TEST_PGDATA                                         MANIFEST_TARGET_PGDATA "/"
        #define TEST_REPO_PATH                                      STORAGE_REPO_BACKUP "/" TEST_LABEL "/" TEST_PGDATA

        OBJ_NEW_BEGIN(Manifest)
        {
            manifest = manifestNewInternal();
            manifest->pub.info = infoNew(NULL);
            manifest->pub.data.backupLabel = STRDEF(TEST_LABEL);
            manifest->pub.data.pgVersion = PG_VERSION_10;
            manifest->pub.data.pgCatalogVersion = hrnPgCatalogVersion(PG_VERSION_10);
            manifest->pub.data.backupType = backupTypeFull;
            manifest->pub.data.backupTimestampCopyStart = 1482182861; // So file timestamps should be less than this

            // Data directory
            manifestTargetAdd(manifest, &(ManifestTarget){.name = MANIFEST_TARGET_PGDATA_STR, .path = pgPath});
            manifestPathAdd(
                manifest,
                &(ManifestPath){.name = MANIFEST_TARGET_PGDATA_STR, .mode = 0700, .group = groupName(), .user = userName()});
            HRN_STORAGE_PATH_CREATE(storagePgWrite(), NULL, .noErrorOnExists = true);

            // global directory
            manifestPathAdd(
                manifest,
                &(ManifestPath){
                    .name = STRDEF(TEST_PGDATA PG_PATH_GLOBAL), .mode = 0700, .group = groupName(), .user = userName()});

            // global/pg_control
            Buffer *fileBuffer = bufNew(8192);
            memset(bufPtr(fileBuffer), 255, bufSize(fileBuffer));
            bufUsedSet(fileBuffer, bufSize(fileBuffer));

            manifestFileAdd(
                manifest,
                (ManifestFile){
                    .name = STRDEF(TEST_PGDATA PG_PATH_GLOBAL "/" PG_FILE_PGCONTROL), .size = 8192, .timestamp = 1482182860,
                    .mode = 0600, .group = groupName(), .user = userName(),
                    .checksumSha1 = "5e2b96c19c4f5c63a5afa2de504d29fe64a4c908"});
            HRN_STORAGE_PUT(storageRepoWrite(), TEST_REPO_PATH PG_PATH_GLOBAL "/" PG_FILE_PGCONTROL, fileBuffer);

            // global/999
            manifestFileAdd(
                manifest,
                (ManifestFile){
                    .name = STRDEF(TEST_PGDATA PG_PATH_GLOBAL "/999"), .size = 0, .timestamp = 1482182860,
                    .mode = 0600, .group = groupName(), .user = userName(),
                    .checksumSha1 = HASH_TYPE_SHA1_ZERO});
            HRN_STORAGE_PUT_EMPTY(storageRepoWrite(), TEST_REPO_PATH PG_PATH_GLOBAL "/999");

            // PG_VERSION
            manifestFileAdd(
                manifest,
<<<<<<< HEAD
                &(ManifestFile){
                    .name = STRDEF(TEST_PGDATA PG_FILE_PGVERSION), .size = 4, .sizeRepo = 4, .timestamp = 1482182860,
                    .mode = 0600, .group = groupName(), .user = userName(), .bundleId = 1, .bundleOffset = 0,
                    .reference = STRDEF(TEST_LABEL), .checksumSha1 = "8dbabb96e032b8d9f1993c0e4b9141e71ade01a1"});
            HRN_STORAGE_PUT_Z(
                storageRepoWrite(), STORAGE_REPO_BACKUP "/" TEST_LABEL "/bundle/1", PG_VERSION_94_STR "\n" PG_VERSION_94_STR "\n");
=======
                (ManifestFile){
                    .name = STRDEF(TEST_PGDATA PG_FILE_PGVERSION), .size = 4, .timestamp = 1482182860,
                    .mode = 0600, .group = groupName(), .user = userName(),
                    .checksumSha1 = "8dbabb96e032b8d9f1993c0e4b9141e71ade01a1"});
            HRN_STORAGE_PUT_Z(storageRepoWrite(), TEST_REPO_PATH PG_FILE_PGVERSION, PG_VERSION_94_STR "\n");
>>>>>>> 61ce5869

            // base directory
            manifestPathAdd(
                manifest,
                &(ManifestPath){
                    .name = STRDEF(TEST_PGDATA PG_PATH_BASE), .mode = 0700, .group = groupName(), .user = userName()});

            // base/1 directory
            manifestPathAdd(
                manifest,
                &(ManifestPath){
                    .name = STRDEF(TEST_PGDATA PG_PATH_BASE "/1"), .mode = 0700, .group = groupName(), .user = userName()});

            // base/1/PG_VERSION. File was written as part of bundle 1 above
            manifestFileAdd(
                manifest,
<<<<<<< HEAD
                &(ManifestFile){
                    .name = STRDEF(TEST_PGDATA "base/1/" PG_FILE_PGVERSION), .size = 4, .sizeRepo = 4, .timestamp = 1482182860,
                    .mode = 0600, .group = groupName(), .user = userName(), .bundleId = 1, .bundleOffset = 4,
=======
                (ManifestFile){
                    .name = STRDEF(TEST_PGDATA "base/1/" PG_FILE_PGVERSION), .size = 4, .timestamp = 1482182860,
                    .mode = 0600, .group = groupName(), .user = userName(),
>>>>>>> 61ce5869
                    .checksumSha1 = "8dbabb96e032b8d9f1993c0e4b9141e71ade01a1"});

            // base/1/2
            fileBuffer = bufNew(8192);
            memset(bufPtr(fileBuffer), 1, bufSize(fileBuffer));
            bufUsedSet(fileBuffer, bufSize(fileBuffer));

            manifestFileAdd(
                manifest,
                (ManifestFile){
                    .name = STRDEF(TEST_PGDATA "base/1/2"), .size = 8192, .timestamp = 1482182860,
                    .mode = 0600, .group = groupName(), .user = userName(),
                    .checksumSha1 = "4d7b2a36c5387decf799352a3751883b7ceb96aa"});
            HRN_STORAGE_PUT(storageRepoWrite(), TEST_REPO_PATH "base/1/2", fileBuffer);

            // system db name
            manifestDbAdd(manifest, &(ManifestDb){.name = STRDEF("template1"), .id = 1, .lastSystemId = 12168});

            // base/16384 directory
            manifestPathAdd(
                manifest,
                &(ManifestPath){
                    .name = STRDEF(TEST_PGDATA PG_PATH_BASE "/16384"), .mode = 0700, .group = groupName(), .user = userName()});

            // base/16384/PG_VERSION
            manifestFileAdd(
                manifest,
                (ManifestFile){
                    .name = STRDEF(TEST_PGDATA "base/16384/" PG_FILE_PGVERSION), .size = 4, .timestamp = 1482182860,
                    .mode = 0600, .group = groupName(), .user = userName(),
                    .checksumSha1 = "8dbabb96e032b8d9f1993c0e4b9141e71ade01a1"});
            HRN_STORAGE_PUT_Z(storageRepoWrite(), TEST_REPO_PATH "base/16384/" PG_FILE_PGVERSION, PG_VERSION_94_STR "\n");

            // base/16384/16385
            fileBuffer = bufNew(16384);
            memset(bufPtr(fileBuffer), 2, bufSize(fileBuffer));
            bufUsedSet(fileBuffer, bufSize(fileBuffer));

            manifestFileAdd(
                manifest,
                (ManifestFile){
                    .name = STRDEF(TEST_PGDATA "base/16384/16385"), .size = 16384, .timestamp = 1482182860,
                    .mode = 0600, .group = groupName(), .user = userName(),
                    .checksumSha1 = "d74e5f7ebe52a3ed468ba08c5b6aefaccd1ca88f"});
            HRN_STORAGE_PUT(storageRepoWrite(), TEST_REPO_PATH "base/16384/16385", fileBuffer);

            // base/32768 directory
            manifestDbAdd(manifest, &(ManifestDb){.name = STRDEF("test2"), .id = 32768, .lastSystemId = 12168});
            manifestPathAdd(
                manifest,
                &(ManifestPath){
                    .name = STRDEF(TEST_PGDATA PG_PATH_BASE "/32768"), .mode = 0700, .group = groupName(), .user = userName()});

            // base/32768/PG_VERSION
            manifestFileAdd(
                manifest,
                (ManifestFile){
                    .name = STRDEF(TEST_PGDATA "base/32768/" PG_FILE_PGVERSION), .size = 4, .timestamp = 1482182860,
                    .mode = 0600, .group = groupName(), .user = userName(),
                    .checksumSha1 = "8dbabb96e032b8d9f1993c0e4b9141e71ade01a1"});
            HRN_STORAGE_PUT_Z(storageRepoWrite(), TEST_REPO_PATH "base/32768/" PG_FILE_PGVERSION, PG_VERSION_94_STR "\n");

            // base/32768/32769
            fileBuffer = bufNew(32768);
            memset(bufPtr(fileBuffer), 2, bufSize(fileBuffer));
            bufUsedSet(fileBuffer, bufSize(fileBuffer));

            manifestFileAdd(
                manifest,
                (ManifestFile){
                    .name = STRDEF(TEST_PGDATA "base/32768/32769"), .size = 32768, .timestamp = 1482182860,
                    .mode = 0600, .group = groupName(), .user = userName(),
                    .checksumSha1 = "a40f0986acb1531ce0cc75a23dcf8aa406ae9081"});
            HRN_STORAGE_PUT(storageRepoWrite(), TEST_REPO_PATH "base/32768/32769", fileBuffer);

            // File link to postgresql.conf
            const String *name = STRDEF(MANIFEST_TARGET_PGDATA "/postgresql.conf");

            manifestTargetAdd(
                manifest, &(ManifestTarget){
                    .type = manifestTargetTypeLink, .name = name, .path = STRDEF("../config"), .file = STRDEF("postgresql.conf")});
            manifestLinkAdd(
                manifest, &(ManifestLink){
                    .name = name, .destination = STRDEF("../config/postgresql.conf"), .group = groupName(), .user = userName()});
            manifestFileAdd(
                manifest,
                (ManifestFile){
                    .name = STRDEF(TEST_PGDATA "postgresql.conf"), .size = 15, .timestamp = 1482182860,
                    .mode = 0600, .group = groupName(), .user = userName(),
                    .checksumSha1 = "98b8abb2e681e2a5a7d8ab082c0a79727887558d"});
            HRN_STORAGE_PUT_Z(storageRepoWrite(), TEST_REPO_PATH "postgresql.conf", "POSTGRESQL.CONF");

            // File link to pg_hba.conf
            name = STRDEF(MANIFEST_TARGET_PGDATA "/pg_hba.conf");

            manifestTargetAdd(
                manifest, &(ManifestTarget){
                    .type = manifestTargetTypeLink, .name = name, .path = STRDEF("../config"), .file = STRDEF("pg_hba.conf")});
            manifestLinkAdd(
                manifest, &(ManifestLink){
                    .name = name, .destination = STRDEF("../config/pg_hba.conf"), .group = groupName(), .user = userName()});
            manifestFileAdd(
                manifest,
                (ManifestFile){
                    .name = STRDEF(TEST_PGDATA "pg_hba.conf"), .size = 11, .timestamp = 1482182860,
                    .mode = 0600, .group = groupName(), .user = userName(),
                    .checksumSha1 = "401215e092779574988a854d8c7caed7f91dba4b"});
            HRN_STORAGE_PUT_Z(storageRepoWrite(), TEST_REPO_PATH "pg_hba.conf", "PG_HBA.CONF");

            // tablespace_map (will be ignored during restore)
            manifestFileAdd(
                manifest,
                (ManifestFile){
                    .name = STRDEF(TEST_PGDATA PG_FILE_TABLESPACEMAP), .size = 0, .timestamp = 1482182860,
                    .mode = 0600, .group = groupName(), .user = userName(), .checksumSha1 = HASH_TYPE_SHA1_ZERO});
            HRN_STORAGE_PUT_EMPTY(storageRepoWrite(), TEST_REPO_PATH PG_FILE_TABLESPACEMAP);

            // Path link to pg_wal
            name = STRDEF(MANIFEST_TARGET_PGDATA "/pg_wal");
            const String *destination = STRDEF("../wal");

            manifestTargetAdd(manifest, &(ManifestTarget){.type = manifestTargetTypeLink, .name = name, .path = destination});
            manifestPathAdd(manifest, &(ManifestPath){.name = name, .mode = 0700, .group = groupName(), .user = userName()});
            manifestLinkAdd(
                manifest, &(ManifestLink){.name = name, .destination = destination, .group = groupName(), .user = userName()});
            THROW_ON_SYS_ERROR(
                symlink("../wal", strZ(strNewFmt("%s/pg_wal", strZ(pgPath)))) == -1, FileOpenError,
                "unable to create symlink");

            // pg_xact path
            manifestPathAdd(
                manifest, &(ManifestPath){.name = STRDEF(MANIFEST_TARGET_PGDATA "/pg_xact"), .mode = 0700, .group = groupName(),
                .user = userName()});

            // pg_tblspc/1
            manifestTargetAdd(
                manifest, &(ManifestTarget){
                    .type = manifestTargetTypeLink, .name = STRDEF(MANIFEST_TARGET_PGTBLSPC "/1"),
                    .path = STRDEF(TEST_PATH "/ts/1"), .tablespaceId = 1, .tablespaceName = STRDEF("ts1")});
            manifestPathAdd(
                manifest, &(ManifestPath){
                    .name = STRDEF(MANIFEST_TARGET_PGDATA "/" MANIFEST_TARGET_PGTBLSPC), .mode = 0700, .group = groupName(),
                    .user = userName()});
            manifestPathAdd(
                manifest, &(ManifestPath){
                    .name = STRDEF(MANIFEST_TARGET_PGTBLSPC), .mode = 0700, .group = groupName(), .user = userName()});
            manifestPathAdd(
                manifest, &(ManifestPath){
                    .name = STRDEF(MANIFEST_TARGET_PGTBLSPC "/1"), .mode = 0700, .group = groupName(), .user = userName()});
            manifestPathAdd(
                manifest, &(ManifestPath){
                    .name = STRDEF(MANIFEST_TARGET_PGTBLSPC "/1/PG_10_201707211"), .mode = 0700, .group = groupName(),
                    .user = userName()});
            manifestLinkAdd(
                manifest, &(ManifestLink){
                    .name = STRDEF(MANIFEST_TARGET_PGDATA "/" MANIFEST_TARGET_PGTBLSPC "/1"),
                    .destination = STRDEF(TEST_PATH "/ts/1"), .group = groupName(), .user = userName()});

            // Always sort
            lstSort(manifest->pub.targetList, sortOrderAsc);
            lstSort(manifest->pub.fileList, sortOrderAsc);
            lstSort(manifest->pub.linkList, sortOrderAsc);
            lstSort(manifest->pub.pathList, sortOrderAsc);
        }
        OBJ_NEW_END();

        manifestSave(
            manifest,
            storageWriteIo(
                storageNewWriteP(storageRepoWrite(),
                STRDEF(STORAGE_REPO_BACKUP "/" TEST_LABEL "/" BACKUP_MANIFEST_FILE))));

        // Add a few bogus paths/files/links to be removed in delta
        HRN_STORAGE_PATH_CREATE(storagePgWrite(), "bogus1/bogus2");
        HRN_STORAGE_PATH_CREATE(storagePgWrite(), PG_PATH_GLOBAL "/bogus3");

        // Add a few bogus links to be deleted
        THROW_ON_SYS_ERROR(
            symlink("../wal", strZ(strNewFmt("%s/pg_wal2", strZ(pgPath)))) == -1, FileOpenError,
            "unable to create symlink");

        TEST_RESULT_VOID(cmdRestore(), "successful restore");

        TEST_RESULT_LOG(
            "P00   INFO: repo1: restore backup set 20161219-212741F_20161219-212918I\n"
            "P00   INFO: map link 'pg_hba.conf' to '../config/pg_hba.conf'\n"
            "P00   INFO: map link 'pg_wal' to '../wal'\n"
            "P00   INFO: link 'pg_xact' to '../xact'\n"
            "P00   INFO: map link 'postgresql.conf' to '../config/postgresql.conf'\n"
            "P00 DETAIL: check '" TEST_PATH "/pg' exists\n"
            "P00 DETAIL: check '" TEST_PATH "/config' exists\n"
            "P00 DETAIL: check '" TEST_PATH "/wal' exists\n"
            "P00 DETAIL: check '" TEST_PATH "/ts/1/PG_10_201707211' exists\n"
            "P00 DETAIL: check '" TEST_PATH "/xact' exists\n"
            "P00 DETAIL: skip 'tablespace_map' -- tablespace links will be created based on mappings\n"
            "P00   INFO: remove invalid files/links/paths from '" TEST_PATH "/pg'\n"
            "P00 DETAIL: remove invalid path '" TEST_PATH "/pg/bogus1'\n"
            "P00 DETAIL: remove invalid path '" TEST_PATH "/pg/global/bogus3'\n"
            "P00 DETAIL: remove invalid link '" TEST_PATH "/pg/pg_wal2'\n"
            "P00 DETAIL: remove invalid file '" TEST_PATH "/pg/tablespace_map'\n"
            "P00 DETAIL: create path '" TEST_PATH "/pg/base'\n"
            "P00 DETAIL: create path '" TEST_PATH "/pg/base/1'\n"
            "P00 DETAIL: create path '" TEST_PATH "/pg/base/16384'\n"
            "P00 DETAIL: create path '" TEST_PATH "/pg/base/32768'\n"
            "P00 DETAIL: create symlink '" TEST_PATH "/pg/pg_xact' to '../xact'\n"
            "P00 DETAIL: create symlink '" TEST_PATH "/pg/pg_hba.conf' to '../config/pg_hba.conf'\n"
            "P00 DETAIL: create symlink '" TEST_PATH "/pg/postgresql.conf' to '../config/postgresql.conf'\n"
            "P00 DETAIL: restore file " TEST_PATH "/pg/global/999 (0B)\n"
            "P01 DETAIL: restore file " TEST_PATH "/pg/base/32768/32769 (32KB, 49%) checksum"
                " a40f0986acb1531ce0cc75a23dcf8aa406ae9081\n"
            "P01 DETAIL: restore file " TEST_PATH "/pg/base/16384/16385 (16KB, 74%) checksum"
                " d74e5f7ebe52a3ed468ba08c5b6aefaccd1ca88f\n"
            "P01 DETAIL: restore file " TEST_PATH "/pg/global/pg_control.pgbackrest.tmp (8KB, 87%)"
                " checksum 5e2b96c19c4f5c63a5afa2de504d29fe64a4c908\n"
            "P01 DETAIL: restore file " TEST_PATH "/pg/base/1/2 (8KB, 99%) checksum 4d7b2a36c5387decf799352a3751883b7ceb96aa\n"
            "P01 DETAIL: restore file " TEST_PATH "/pg/postgresql.conf (15B, 99%) checksum"
                " 98b8abb2e681e2a5a7d8ab082c0a79727887558d\n"
            "P01 DETAIL: restore file " TEST_PATH "/pg/pg_hba.conf (11B, 99%) checksum"
                " 401215e092779574988a854d8c7caed7f91dba4b\n"
            "P01 DETAIL: restore file " TEST_PATH "/pg/base/32768/PG_VERSION (4B, 99%)"
                " checksum 8dbabb96e032b8d9f1993c0e4b9141e71ade01a1\n"
            "P01 DETAIL: restore file " TEST_PATH "/pg/base/16384/PG_VERSION (4B, 99%)"
                " checksum 8dbabb96e032b8d9f1993c0e4b9141e71ade01a1\n"
            "P01 DETAIL: restore file " TEST_PATH "/pg/base/1/PG_VERSION (4B, 99%) checksum"
                " 8dbabb96e032b8d9f1993c0e4b9141e71ade01a1\n"
            "P01 DETAIL: restore file " TEST_PATH "/pg/PG_VERSION (4B, 100%) checksum 8dbabb96e032b8d9f1993c0e4b9141e71ade01a1\n"
            "P00 DETAIL: sync path '" TEST_PATH "/config'\n"
            "P00 DETAIL: sync path '" TEST_PATH "/pg'\n"
            "P00 DETAIL: sync path '" TEST_PATH "/pg/base'\n"
            "P00 DETAIL: sync path '" TEST_PATH "/pg/base/1'\n"
            "P00 DETAIL: sync path '" TEST_PATH "/pg/base/16384'\n"
            "P00 DETAIL: sync path '" TEST_PATH "/pg/base/32768'\n"
            "P00 DETAIL: sync path '" TEST_PATH "/pg/pg_tblspc'\n"
            "P00 DETAIL: sync path '" TEST_PATH "/pg/pg_wal'\n"
            "P00 DETAIL: sync path '" TEST_PATH "/pg/pg_xact'\n"
            "P00 DETAIL: sync path '" TEST_PATH "/pg/pg_tblspc/1'\n"
            "P00 DETAIL: sync path '" TEST_PATH "/pg/pg_tblspc/1/PG_10_201707211'\n"
            "P00   INFO: restore global/pg_control (performed last to ensure aborted restores cannot be started)\n"
            "P00 DETAIL: sync path '" TEST_PATH "/pg/global'\n"
            "P00   INFO: restore size = 64KB, file total = 11");

        testRestoreCompare(
            storagePg(), NULL, manifest,
            ". {path}\n"
            "PG_VERSION {file, s=4, t=1482182860}\n"
            "base {path}\n"
            "base/1 {path}\n"
            "base/1/2 {file, s=8192, t=1482182860}\n"
            "base/1/PG_VERSION {file, s=4, t=1482182860}\n"
            "base/16384 {path}\n"
            "base/16384/16385 {file, s=16384, t=1482182860}\n"
            "base/16384/PG_VERSION {file, s=4, t=1482182860}\n"
            "base/32768 {path}\n"
            "base/32768/32769 {file, s=32768, t=1482182860}\n"
            "base/32768/PG_VERSION {file, s=4, t=1482182860}\n"
            "global {path}\n"
            "global/999 {file, s=0, t=1482182860}\n"
            "global/pg_control {file, s=8192, t=1482182860}\n"
            "pg_hba.conf {link, d=../config/pg_hba.conf}\n"
            "pg_tblspc {path}\n"
            "pg_tblspc/1 {link, d=" TEST_PATH "/ts/1}\n"
            "pg_wal {link, d=../wal}\n"
            "pg_xact {link, d=../xact}\n"
            "postgresql.conf {link, d=../config/postgresql.conf}\n");

        testRestoreCompare(
            storagePg(), STRDEF("pg_tblspc/1"), manifest,
            ". {link, d=" TEST_PATH "/ts/1}\n"
            "16384 {path}\n"
            "16384/PG_VERSION {file, s=4, t=1482182860}\n"
            "PG_10_201707211 {path}\n");

        testRestoreCompare(
            storagePg(), STRDEF("../wal"), manifest,
            ". {path}\n");

        // -------------------------------------------------------------------------------------------------------------------------
        TEST_TITLE("incremental delta selective restore");

        argList = strLstNew();
        hrnCfgArgRawZ(argList, cfgOptStanza, "test1");
        hrnCfgArgKeyRawZ(argList, cfgOptRepoPath, 1, "/repo-bogus");
        hrnCfgArgKeyRaw(argList, cfgOptRepoPath, 2, repoPath);
        hrnCfgArgRawZ(argList, cfgOptRepo, "2");
        hrnCfgArgRaw(argList, cfgOptPgPath, pgPath);
        hrnCfgArgRawZ(argList, cfgOptSpoolPath, TEST_PATH "/spool");
        hrnCfgArgRawBool(argList, cfgOptDelta, true);
        hrnCfgArgRawZ(argList, cfgOptType, "preserve");
        hrnCfgArgRawZ(argList, cfgOptLinkMap, "pg_wal=../wal");
        hrnCfgArgRawZ(argList, cfgOptLinkMap, "postgresql.conf=../config/postgresql.conf");
        hrnCfgArgRawZ(argList, cfgOptLinkMap, "pg_hba.conf=../config/pg_hba.conf");
        hrnCfgArgRawZ(argList, cfgOptDbInclude, "16384");
        HRN_CFG_LOAD(cfgCmdRestore, argList);

        // Move pg1-path and put a link in its place. This tests that restore works when pg1-path is a symlink yet should be
        // completely invisible in the manifest and logging.
        HRN_SYSTEM_FMT("mv %s %s-data", strZ(pgPath), strZ(pgPath));
        HRN_SYSTEM_FMT("ln -s %s-data %s ", strZ(pgPath), strZ(pgPath));

        // Create the stanza archive pool path to check that it gets removed
        HRN_STORAGE_PUT_EMPTY(storageSpoolWrite(), STORAGE_SPOOL_ARCHIVE "/empty.txt");

        // Write recovery.conf so we don't get a preserve warning
        HRN_STORAGE_PUT_Z(storagePgWrite(), PG_FILE_RECOVERYCONF, "Some Settings");

        // Covert pg_wal to a path so it will be removed
        HRN_STORAGE_REMOVE(storagePgWrite(), "pg_wal");
        HRN_STORAGE_PATH_CREATE(storagePgWrite(), "pg_wal");

        // Covert pg_hba.conf to a path so it will be removed
        HRN_STORAGE_REMOVE(storagePgWrite(), "pg_hba.conf");
        HRN_STORAGE_PUT_Z(storagePgWrite(), "pg_hba.conf", BOGUS_STR);

        // Add file with size that should be zero-length
        HRN_STORAGE_PUT_Z(storagePgWrite(), "global/999", BOGUS_STR);

        // Munge modified time so it is fixed
        HRN_STORAGE_TIME(storagePgWrite(), "base/32768/PG_VERSION", 0);

        // Update the manifest with online = true to test recovery start time logging
        manifest->pub.data.backupOptionOnline = true;
        manifest->pub.data.backupTimestampStart = 1482182958;

        hrnLogReplaceAdd("[0-9]{4}-[0-9]{2}-[0-9]{2} [0-9]{2}:[0-9]{2}:[0-9]{2}", NULL, "TIME", false);

        manifestSave(
            manifest,
            storageWriteIo(
                storageNewWriteP(storageRepoWrite(),
                STRDEF(STORAGE_REPO_BACKUP "/" TEST_LABEL "/" BACKUP_MANIFEST_FILE))));

        TEST_RESULT_VOID(cmdRestore(), "successful restore");

        TEST_RESULT_LOG(
            "P00   INFO: repo2: restore backup set 20161219-212741F_20161219-212918I, recovery will start at [TIME]\n"
            "P00   INFO: map link 'pg_hba.conf' to '../config/pg_hba.conf'\n"
            "P00   INFO: map link 'pg_wal' to '../wal'\n"
            "P00   INFO: map link 'postgresql.conf' to '../config/postgresql.conf'\n"
            "P00 DETAIL: databases found for selective restore (1, 16384, 32768)\n"
            "P00 DETAIL: databases excluded (zeroed) from selective restore (32768)\n"
            "P00 DETAIL: check '" TEST_PATH "/pg' exists\n"
            "P00 DETAIL: check '" TEST_PATH "/config' exists\n"
            "P00 DETAIL: check '" TEST_PATH "/wal' exists\n"
            "P00 DETAIL: check '" TEST_PATH "/ts/1/PG_10_201707211' exists\n"
            "P00 DETAIL: skip 'tablespace_map' -- tablespace links will be created based on mappings\n"
            "P00 DETAIL: remove 'global/pg_control' so cluster will not start if restore does not complete\n"
            "P00   INFO: remove invalid files/links/paths from '" TEST_PATH "/pg'\n"
            "P00 DETAIL: update mode for '" TEST_PATH "/pg/global/999' to 0600\n"
            "P00 DETAIL: remove invalid file '" TEST_PATH "/pg/pg_hba.conf'\n"
            "P00 DETAIL: remove invalid path '" TEST_PATH "/pg/pg_wal'\n"
            "P00 DETAIL: remove invalid link '" TEST_PATH "/pg/pg_xact'\n"
            "P00   INFO: remove invalid files/links/paths from '" TEST_PATH "/wal'\n"
            "P00   INFO: remove invalid files/links/paths from '" TEST_PATH "/ts/1/PG_10_201707211'\n"
            "P00 DETAIL: create symlink '" TEST_PATH "/pg/pg_wal' to '../wal'\n"
            "P00 DETAIL: create path '" TEST_PATH "/pg/pg_xact'\n"
            "P00 DETAIL: create symlink '" TEST_PATH "/pg/pg_hba.conf' to '../config/pg_hba.conf'\n"
            "P00 DETAIL: restore file " TEST_PATH "/pg/global/999 (0B)\n"
            "P01 DETAIL: restore zeroed file " TEST_PATH "/pg/base/32768/32769 (32KB, 49%)\n"
            "P01 DETAIL: restore file " TEST_PATH "/pg/base/16384/16385 - exists and matches backup (16KB, 74%)"
                " checksum d74e5f7ebe52a3ed468ba08c5b6aefaccd1ca88f\n"
            "P01 DETAIL: restore file " TEST_PATH "/pg/global/pg_control.pgbackrest.tmp (8KB, 87%)"
                " checksum 5e2b96c19c4f5c63a5afa2de504d29fe64a4c908\n"
            "P01 DETAIL: restore file " TEST_PATH "/pg/base/1/2 - exists and matches backup (8KB, 99%)"
                " checksum 4d7b2a36c5387decf799352a3751883b7ceb96aa\n"
            "P01 DETAIL: restore file " TEST_PATH "/pg/postgresql.conf - exists and matches backup (15B, 99%)"
                " checksum 98b8abb2e681e2a5a7d8ab082c0a79727887558d\n"
            "P01 DETAIL: restore file " TEST_PATH "/pg/pg_hba.conf - exists and matches backup (11B, 99%)"
                " checksum 401215e092779574988a854d8c7caed7f91dba4b\n"
            "P01 DETAIL: restore file " TEST_PATH "/pg/base/32768/PG_VERSION - exists and matches backup (4B, 99%)"
                " checksum 8dbabb96e032b8d9f1993c0e4b9141e71ade01a1\n"
            "P01 DETAIL: restore file " TEST_PATH "/pg/base/16384/PG_VERSION - exists and matches backup (4B, 99%)"
                " checksum 8dbabb96e032b8d9f1993c0e4b9141e71ade01a1\n"
            "P01 DETAIL: restore file " TEST_PATH "/pg/base/1/PG_VERSION - exists and matches backup (4B, 99%)"
                " checksum 8dbabb96e032b8d9f1993c0e4b9141e71ade01a1\n"
            "P01 DETAIL: restore file " TEST_PATH "/pg/PG_VERSION - exists and matches backup (4B, 100%)"
                " checksum 8dbabb96e032b8d9f1993c0e4b9141e71ade01a1\n"
            "P00 DETAIL: sync path '" TEST_PATH "/config'\n"
            "P00 DETAIL: sync path '" TEST_PATH "/pg'\n"
            "P00 DETAIL: sync path '" TEST_PATH "/pg/base'\n"
            "P00 DETAIL: sync path '" TEST_PATH "/pg/base/1'\n"
            "P00 DETAIL: sync path '" TEST_PATH "/pg/base/16384'\n"
            "P00 DETAIL: sync path '" TEST_PATH "/pg/base/32768'\n"
            "P00 DETAIL: sync path '" TEST_PATH "/pg/pg_tblspc'\n"
            "P00 DETAIL: sync path '" TEST_PATH "/pg/pg_wal'\n"
            "P00 DETAIL: sync path '" TEST_PATH "/pg/pg_xact'\n"
            "P00 DETAIL: sync path '" TEST_PATH "/pg/pg_tblspc/1'\n"
            "P00 DETAIL: sync path '" TEST_PATH "/pg/pg_tblspc/1/PG_10_201707211'\n"
            "P00   INFO: restore global/pg_control (performed last to ensure aborted restores cannot be started)\n"
            "P00 DETAIL: sync path '" TEST_PATH "/pg/global'\n"
            "P00   INFO: restore size = 64KB, file total = 11");

        // Check stanza archive spool path was removed
        TEST_STORAGE_LIST_EMPTY(storageSpool(), STORAGE_PATH_ARCHIVE);

        // -------------------------------------------------------------------------------------------------------------------------
        // Keep this test at the end since is corrupts the repo
        TEST_TITLE("remove a repo file so a restore job errors");

        HRN_STORAGE_REMOVE(storageRepoWrite(), TEST_REPO_PATH PG_PATH_GLOBAL "/" PG_FILE_PGCONTROL, .errorOnMissing = true);
        HRN_STORAGE_REMOVE(storagePgWrite(), PG_PATH_GLOBAL "/" PG_FILE_PGCONTROL, .errorOnMissing = true);

        HRN_CFG_LOAD(cfgCmdRestore, argList, .jobRetry = 1);

        // Set log level to warn
        harnessLogLevelSet(logLevelWarn);

        TEST_ERROR(
            cmdRestore(), FileMissingError,
            "raised from local-1 shim protocol: unable to open missing file"
                " '" TEST_PATH "/repo/backup/test1/20161219-212741F_20161219-212918I/pg_data/global/pg_control' for read\n"
            "[FileMissingError] on retry after 0ms");

        // Free local processes that were not freed because of the error
        protocolFree();
    }

    FUNCTION_HARNESS_RETURN_VOID();
}<|MERGE_RESOLUTION|>--- conflicted
+++ resolved
@@ -2397,20 +2397,12 @@
             // PG_VERSION
             manifestFileAdd(
                 manifest,
-<<<<<<< HEAD
-                &(ManifestFile){
+                (ManifestFile){
                     .name = STRDEF(TEST_PGDATA PG_FILE_PGVERSION), .size = 4, .sizeRepo = 4, .timestamp = 1482182860,
                     .mode = 0600, .group = groupName(), .user = userName(), .bundleId = 1, .bundleOffset = 0,
                     .reference = STRDEF(TEST_LABEL), .checksumSha1 = "8dbabb96e032b8d9f1993c0e4b9141e71ade01a1"});
             HRN_STORAGE_PUT_Z(
                 storageRepoWrite(), STORAGE_REPO_BACKUP "/" TEST_LABEL "/bundle/1", PG_VERSION_94_STR "\n" PG_VERSION_94_STR "\n");
-=======
-                (ManifestFile){
-                    .name = STRDEF(TEST_PGDATA PG_FILE_PGVERSION), .size = 4, .timestamp = 1482182860,
-                    .mode = 0600, .group = groupName(), .user = userName(),
-                    .checksumSha1 = "8dbabb96e032b8d9f1993c0e4b9141e71ade01a1"});
-            HRN_STORAGE_PUT_Z(storageRepoWrite(), TEST_REPO_PATH PG_FILE_PGVERSION, PG_VERSION_94_STR "\n");
->>>>>>> 61ce5869
 
             // base directory
             manifestPathAdd(
@@ -2427,15 +2419,9 @@
             // base/1/PG_VERSION. File was written as part of bundle 1 above
             manifestFileAdd(
                 manifest,
-<<<<<<< HEAD
-                &(ManifestFile){
+                (ManifestFile){
                     .name = STRDEF(TEST_PGDATA "base/1/" PG_FILE_PGVERSION), .size = 4, .sizeRepo = 4, .timestamp = 1482182860,
                     .mode = 0600, .group = groupName(), .user = userName(), .bundleId = 1, .bundleOffset = 4,
-=======
-                (ManifestFile){
-                    .name = STRDEF(TEST_PGDATA "base/1/" PG_FILE_PGVERSION), .size = 4, .timestamp = 1482182860,
-                    .mode = 0600, .group = groupName(), .user = userName(),
->>>>>>> 61ce5869
                     .checksumSha1 = "8dbabb96e032b8d9f1993c0e4b9141e71ade01a1"});
 
             // base/1/2
