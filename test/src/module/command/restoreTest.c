--- conflicted
+++ resolved
@@ -2028,13 +2028,8 @@
                 &(ManifestFile){
                     .name = STRDEF(TEST_PGDATA PG_FILE_PGVERSION), .size = 4, .timestamp = 1482182860,
                     .mode = 0600, .group = groupName(), .user = userName(),
-<<<<<<< HEAD
-                    .checksumSha1 = bufPtr(bufNewDecode(encodingHex, STRDEF("b74d60e763728399bcd3fb63f7dd1f97b46c6b44")))});
-            HRN_STORAGE_PUT_Z(storageRepoIdxWrite(0), TEST_REPO_PATH PG_FILE_PGVERSION, PG_VERSION_90_STR "\n");
-=======
-                    .checksumSha1 = "8dbabb96e032b8d9f1993c0e4b9141e71ade01a1"});
+                    .checksumSha1 = bufPtr(bufNewDecode(encodingHex, STRDEF("8dbabb96e032b8d9f1993c0e4b9141e71ade01a1")))});
             HRN_STORAGE_PUT_Z(storageRepoIdxWrite(0), TEST_REPO_PATH PG_FILE_PGVERSION, PG_VERSION_94_STR "\n");
->>>>>>> 77c721eb
 
             // Store the file also to the encrypted repo
             HRN_STORAGE_PUT_Z(
@@ -2233,11 +2228,8 @@
                 &(ManifestFile){
                     .name = STRDEF(MANIFEST_TARGET_PGTBLSPC "/1/16384/" PG_FILE_PGVERSION), .size = 4,
                     .timestamp = 1482182860, .mode = 0600, .group = groupName(), .user = userName(),
-<<<<<<< HEAD
-                    .checksumSha1 = bufPtr(bufNewDecode(encodingHex, STRDEF("b74d60e763728399bcd3fb63f7dd1f97b46c6b44")))});
-=======
-                    .checksumSha1 = "8dbabb96e032b8d9f1993c0e4b9141e71ade01a1"});
->>>>>>> 77c721eb
+                    .checksumSha1 = bufPtr(bufNewDecode(encodingHex, STRDEF("8dbabb96e032b8d9f1993c0e4b9141e71ade01a1")))});
+
             HRN_STORAGE_PUT_Z(
                 storageRepoWrite(), STORAGE_REPO_BACKUP "/" TEST_LABEL "/" MANIFEST_TARGET_PGTBLSPC "/1/16384/" PG_FILE_PGVERSION,
                 PG_VERSION_94_STR "\n");
@@ -2484,13 +2476,9 @@
                 manifest,
                 &(ManifestFile){
                     .name = STRDEF(TEST_PGDATA PG_FILE_PGVERSION), .size = 4, .sizeRepo = 4, .timestamp = 1482182860,
-<<<<<<< HEAD
                     .mode = 0600, .group = groupName(), .user = userName(), .bundleId = 1, .bundleOffset = 0, .reference = NULL,
-                    .checksumSha1 = bufPtr(bufNewDecode(encodingHex, STRDEF("8dbabb96e032b8d9f1993c0e4b9141e71ade01a1")))});
-=======
-                    .mode = 0600, .group = groupName(), .user = userName(), .bundleId = 1, .bundleOffset = 0,
-                    .reference = NULL, .checksumSha1 = "2fafe15172578a19dbc196723bca6a4a8ad70da8"});
->>>>>>> 77c721eb
+                    .checksumSha1 = bufPtr(bufNewDecode(encodingHex, STRDEF("2fafe15172578a19dbc196723bca6a4a8ad70da8")))});
+
             manifestFileAdd(
                 manifest,
                 &(ManifestFile){
@@ -2538,11 +2526,7 @@
                 &(ManifestFile){
                     .name = STRDEF(TEST_PGDATA "base/1/" PG_FILE_PGVERSION), .size = 4, .sizeRepo = 4, .timestamp = 1482182860,
                     .mode = 0600, .group = groupName(), .user = userName(), .bundleId = 1, .bundleOffset = 4,
-<<<<<<< HEAD
-                    .checksumSha1 = bufPtr(bufNewDecode(encodingHex, STRDEF("8dbabb96e032b8d9f1993c0e4b9141e71ade01a1")))});
-=======
-                    .checksumSha1 = "2fafe15172578a19dbc196723bca6a4a8ad70da8"});
->>>>>>> 77c721eb
+                    .checksumSha1 = bufPtr(bufNewDecode(encodingHex, STRDEF("2fafe15172578a19dbc196723bca6a4a8ad70da8")))});
 
             // base/1/2
             fileBuffer = bufNew(8192);
