/***********************************************************************************************************************************
Test Restore Command
***********************************************************************************************************************************/
#include "common/compress/helper.h"
#include "common/crypto/cipherBlock.h"
#include "postgres/version.h"
#include "storage/posix/storage.h"
#include "storage/helper.h"

#include "common/harnessConfig.h"
#include "common/harnessInfo.h"
#include "common/harnessPostgres.h"
#include "common/harnessProtocol.h"
#include "common/harnessStorage.h"

/***********************************************************************************************************************************
Special string constants
***********************************************************************************************************************************/
#define UTF8_DB_NAME                                                "这个用汉语怎么说"

/***********************************************************************************************************************************
Test data for backup.info
***********************************************************************************************************************************/
#define TEST_RESTORE_BACKUP_INFO_DB                                                                                                \
    "[db]\n"                                                                                                                       \
    "db-catalog-version=201409291\n"                                                                                               \
    "db-control-version=942\n"                                                                                                     \
    "db-id=1\n"                                                                                                                    \
    "db-system-id=6569239123849665679\n"                                                                                           \
    "db-version=\"9.4\"\n"                                                                                                         \
    "\n"                                                                                                                           \
    "[db:history]\n"                                                                                                               \
    "1={\"db-catalog-version\":201409291,\"db-control-version\":942,\"db-system-id\":6569239123849665679,"                         \
        "\"db-version\":\"9.4\"}\n"

#define TEST_RESTORE_BACKUP_INFO                                                                                                   \
    "[backup:current]\n"                                                                                                           \
    "20161219-212741F={\"backrest-format\":5,\"backrest-version\":\"2.04\","                                                       \
    "\"backup-archive-start\":\"00000007000000000000001C\",\"backup-archive-stop\":\"00000007000000000000001C\","                  \
    "\"backup-info-repo-size\":3159776,\"backup-info-repo-size-delta\":3159776,\"backup-info-size\":26897030,"                     \
    "\"backup-info-size-delta\":26897030,\"backup-timestamp-start\":1482182846,\"backup-timestamp-stop\":1482182861,"              \
    "\"backup-type\":\"full\",\"db-id\":1,\"option-archive-check\":true,\"option-archive-copy\":false,"                            \
    "\"option-backup-standby\":false,\"option-checksum-page\":false,\"option-compress\":true,\"option-hardlink\":false,"           \
    "\"option-online\":true}\n"                                                                                                    \
    "20161219-212741F_20161219-212803D={\"backrest-format\":5,\"backrest-version\":\"2.04\","                                      \
    "\"backup-archive-start\":\"00000008000000000000001E\",\"backup-archive-stop\":\"00000008000000000000001E\","                  \
    "\"backup-info-repo-size\":3159811,\"backup-info-repo-size-delta\":15765,\"backup-info-size\":26897030,"                       \
    "\"backup-info-size-delta\":163866,\"backup-prior\":\"20161219-212741F\",\"backup-reference\":[\"20161219-212741F\"],"         \
    "\"backup-timestamp-start\":1482182877,\"backup-timestamp-stop\":1482182883,\"backup-type\":\"diff\",\"db-id\":1,"             \
    "\"option-archive-check\":true,\"option-archive-copy\":false,\"option-backup-standby\":false,"                                 \
    "\"option-checksum-page\":false,\"option-compress\":true,\"option-hardlink\":false,\"option-online\":true}\n"                  \
    "20161219-212741F_20161219-212918I={\"backrest-format\":5,\"backrest-version\":\"2.04\","                                      \
    "\"backup-archive-start\":null,\"backup-archive-stop\":null,"                                                                  \
    "\"backup-info-repo-size\":3159811,\"backup-info-repo-size-delta\":15765,\"backup-info-size\":26897030,"                       \
    "\"backup-info-size-delta\":163866,\"backup-prior\":\"20161219-212741F\",\"backup-reference\":[\"20161219-212741F\","          \
    "\"20161219-212741F_20161219-212803D\"],"                                                                                      \
    "\"backup-timestamp-start\":1482182884,\"backup-timestamp-stop\":1482182985,\"backup-type\":\"incr\",\"db-id\":1,"             \
    "\"option-archive-check\":true,\"option-archive-copy\":false,\"option-backup-standby\":false,"                                 \
    "\"option-checksum-page\":false,\"option-compress\":true,\"option-hardlink\":false,\"option-online\":true}\n"

/***********************************************************************************************************************************
Test restores to be sure they match the manifest
***********************************************************************************************************************************/
static void
testRestoreCompare(const Storage *storage, const String *pgPath, const Manifest *manifest, const char *compare)
{
    FUNCTION_HARNESS_BEGIN();
        FUNCTION_HARNESS_PARAM(STORAGE, storage);
        FUNCTION_HARNESS_PARAM(STRING, pgPath);
        FUNCTION_HARNESS_PARAM(MANIFEST, manifest);
        FUNCTION_HARNESS_PARAM(STRINGZ, compare);
    FUNCTION_HARNESS_END();

    // Get the pg-path as a string
    HarnessStorageInfoListCallbackData callbackData =
    {
        .content = strNew(),
        .modeOmit = true,
        .modePath = 0700,
        .modeFile = 0600,
        .userOmit = true,
        .groupOmit = true,
    };

    TEST_RESULT_VOID(
        storageInfoListP(storage, pgPath, hrnStorageInfoListCallback, &callbackData, .recurse = true, .sortOrder = sortOrderAsc),
        "pg path info list for restore compare");

    // Compare
    TEST_RESULT_STR_Z(callbackData.content, compare, "compare result manifest");

    FUNCTION_HARNESS_RETURN_VOID();
}

/***********************************************************************************************************************************
Build a simple manifest for testing
***********************************************************************************************************************************/
static Manifest *
testManifestMinimal(const String *label, unsigned int pgVersion, const String *pgPath)
{
    FUNCTION_HARNESS_BEGIN();
        FUNCTION_HARNESS_PARAM(STRING, label);
        FUNCTION_HARNESS_PARAM(UINT, pgVersion);
        FUNCTION_HARNESS_PARAM(STRING, pgPath);
    FUNCTION_HARNESS_END();

    ASSERT(label != NULL);
    ASSERT(pgVersion != 0);
    ASSERT(pgPath != NULL);

    Manifest *result = NULL;

    OBJ_NEW_BEGIN(Manifest)
    {
        result = manifestNewInternal();
        result->pub.info = infoNew(NULL);

        result->pub.data.backupLabel = strDup(label);
        result->pub.data.pgVersion = pgVersion;

        if (strEndsWithZ(label, "I"))
            result->pub.data.backupType = backupTypeIncr;
        else if (strEndsWithZ(label, "D"))
            result->pub.data.backupType = backupTypeDiff;
        else
            result->pub.data.backupType = backupTypeFull;

        ManifestTarget targetBase = {.name = MANIFEST_TARGET_PGDATA_STR, .path = pgPath};
        manifestTargetAdd(result, &targetBase);
        ManifestPath pathBase = {.name = MANIFEST_TARGET_PGDATA_STR, .mode = 0700, .group = groupName(), .user = userName()};
        manifestPathAdd(result, &pathBase);
        ManifestFile fileVersion = {
            .name = STRDEF("pg_data/" PG_FILE_PGVERSION), .mode = 0600, .group = groupName(), .user = userName()};
        manifestFileAdd(result, &fileVersion);
    }
    OBJ_NEW_END();

    FUNCTION_HARNESS_RETURN(MANIFEST, result);
}

/***********************************************************************************************************************************
Test Run
***********************************************************************************************************************************/
static void
testRun(void)
{
    FUNCTION_HARNESS_VOID();

    // Install local command handler shim
    static const ProtocolServerHandler testLocalHandlerList[] = {PROTOCOL_SERVER_HANDLER_RESTORE_LIST};
    hrnProtocolLocalShimInstall(testLocalHandlerList, PROTOCOL_SERVER_HANDLER_LIST_SIZE(testLocalHandlerList));

    // Create default storage object for testing
    Storage *storageTest = storagePosixNewP(TEST_PATH_STR, .write = true);

    // *****************************************************************************************************************************
    if (testBegin("restoreFile()"))
    {
        const String *repoFileReferenceFull = STRDEF("20190509F");
        const String *repoFile1 = STRDEF("pg_data/testfile");
        unsigned int repoIdx = 0;

        // Load Parameters
        StringList *argList = strLstNew();
        hrnCfgArgRawZ(argList, cfgOptStanza, "test1");
        hrnCfgArgRawZ(argList, cfgOptRepoPath, TEST_PATH "/repo");
        hrnCfgArgRawZ(argList, cfgOptPgPath, TEST_PATH "/pg");
        HRN_CFG_LOAD(cfgCmdRestore, argList);

        // Create the pg path
        HRN_STORAGE_PATH_CREATE(storagePgWrite(), NULL, .mode = 0700);

        // -------------------------------------------------------------------------------------------------------------------------
        TEST_TITLE("compressed encrypted repo file - fail");

        HRN_STORAGE_PUT_Z(
            storageRepoWrite(), strZ(strNewFmt(STORAGE_REPO_BACKUP "/%s/%s", strZ(repoFileReferenceFull), strZ(repoFile1))),
            "acefile", .compressType = compressTypeGz, .cipherType = cipherTypeAes256Cbc, .cipherPass = "badpass",
            .comment = "create a compressed encrypted repo file");

        TEST_ERROR(
            restoreFile(
                strNewFmt(STORAGE_REPO_BACKUP "/%s/%s.gz", strZ(repoFileReferenceFull), strZ(repoFile1)), repoIdx, 0, NULL,
                compressTypeGz, STRDEF("normal"), STRDEF("ffffffffffffffffffffffffffffffffffffffff"), false, 7, 1557432154, 0600,
                TEST_USER_STR, TEST_GROUP_STR, 0, false, false, STRDEF("badpass")),
            ChecksumError,
            "error restoring 'normal': actual checksum 'd1cd8a7d11daa26814b93eb604e1d49ab4b43770' does not match expected checksum"
                " 'ffffffffffffffffffffffffffffffffffffffff'");
    }

    // *****************************************************************************************************************************
    if (testBegin("restorePathValidate()"))
    {
        const String *pgPath = STRDEF(TEST_PATH "/pg");
        const String *repoPath = STRDEF(TEST_PATH "/repo");

        // -------------------------------------------------------------------------------------------------------------------------
        TEST_TITLE("error when pg appears to be running");

        StringList *argList = strLstNew();
        hrnCfgArgRawZ(argList, cfgOptStanza, "test1");
        hrnCfgArgRaw(argList, cfgOptRepoPath, repoPath);
        hrnCfgArgRaw(argList, cfgOptPgPath, pgPath);
        HRN_CFG_LOAD(cfgCmdRestore, argList);

        HRN_STORAGE_PUT_EMPTY(storagePgWrite(), PG_FILE_POSTMTRPID);

        TEST_ERROR(
            restorePathValidate(), PgRunningError,
            "unable to restore while PostgreSQL is running\n"
            "HINT: presence of '" PG_FILE_POSTMTRPID "' in '" TEST_PATH "/pg' indicates PostgreSQL is running.\n"
            "HINT: remove '" PG_FILE_POSTMTRPID "' only if PostgreSQL is not running.");

        HRN_STORAGE_REMOVE(storagePgWrite(), PG_FILE_POSTMTRPID, .errorOnMissing = true);

        // -------------------------------------------------------------------------------------------------------------------------
        TEST_TITLE("error on data directory does not look valid - delta");

        argList = strLstNew();
        hrnCfgArgRawZ(argList, cfgOptStanza, "test1");
        hrnCfgArgRaw(argList, cfgOptRepoPath, repoPath);
        hrnCfgArgRaw(argList, cfgOptPgPath, pgPath);
        hrnCfgArgRawBool(argList, cfgOptDelta, true);
        HRN_CFG_LOAD(cfgCmdRestore, argList);

        TEST_RESULT_VOID(restorePathValidate(), "restore --delta with invalid PGDATA");
        TEST_RESULT_BOOL(cfgOptionBool(cfgOptDelta), false, "--delta set to false");
        TEST_RESULT_LOG(
            "P00   WARN: --delta or --force specified but unable to find 'PG_VERSION' or 'backup.manifest' in '" TEST_PATH "/pg' to"
                " confirm that this is a valid $PGDATA directory.  --delta and --force have been disabled and if any files"
                " exist in the destination directories the restore will be aborted.");

        HRN_CFG_LOAD(cfgCmdRestore, argList);
        HRN_STORAGE_PUT_EMPTY(storagePgWrite(), "backup.manifest");
        TEST_RESULT_VOID(restorePathValidate(), "restore --delta with valid PGDATA");
        HRN_STORAGE_REMOVE(storagePgWrite(), "backup.manifest", .errorOnMissing = true);

        // -------------------------------------------------------------------------------------------------------------------------
        TEST_TITLE("error on data directory does not look valid - force");

        argList = strLstNew();
        hrnCfgArgRawZ(argList, cfgOptStanza, "test1");
        hrnCfgArgRaw(argList, cfgOptRepoPath, repoPath);
        hrnCfgArgRaw(argList, cfgOptPgPath, pgPath);
        hrnCfgArgRawBool(argList, cfgOptForce, true);
        HRN_CFG_LOAD(cfgCmdRestore, argList);

        TEST_RESULT_VOID(restorePathValidate(), "restore --force with invalid PGDATA");
        TEST_RESULT_BOOL(cfgOptionBool(cfgOptForce), false, "--force set to false");
        TEST_RESULT_LOG(
            "P00   WARN: --delta or --force specified but unable to find 'PG_VERSION' or 'backup.manifest' in '" TEST_PATH "/pg' to"
                " confirm that this is a valid $PGDATA directory.  --delta and --force have been disabled and if any files"
                " exist in the destination directories the restore will be aborted.");

        HRN_CFG_LOAD(cfgCmdRestore, argList);
        HRN_STORAGE_PUT_EMPTY(storagePgWrite(), PG_FILE_PGVERSION);
        TEST_RESULT_VOID(restorePathValidate(), "restore --force with valid PGDATA");
        HRN_STORAGE_REMOVE(storagePgWrite(), PG_FILE_PGVERSION, .errorOnMissing = true);
    }

    // *****************************************************************************************************************************
    if (testBegin("getEpoch()"))
    {
        // -------------------------------------------------------------------------------------------------------------------------
        TEST_TITLE("system time UTC");

        setenv("TZ", "UTC", true);
        TEST_RESULT_INT(getEpoch(STRDEF("2020-01-08 09:18:15-0700")), 1578500295, "epoch with timezone");
        TEST_RESULT_INT(getEpoch(STRDEF("2020-01-08 16:18:15.0000")), 1578500295, "same epoch no timezone");
        TEST_RESULT_INT(getEpoch(STRDEF("2020-01-08 16:18:15.0000+00")), 1578500295, "same epoch timezone 0");
        TEST_ERROR(getEpoch(STRDEF("2020-13-08 16:18:15")), FormatError, "invalid date 2020-13-08");
        TEST_ERROR(getEpoch(STRDEF("2020-01-08 16:68:15")), FormatError, "invalid time 16:68:15");

        // -------------------------------------------------------------------------------------------------------------------------
        TEST_TITLE("system time America/New_York");

        setenv("TZ", "America/New_York", true);
        time_t testTime = 1573754569;
        char timeBuffer[20];
        strftime(timeBuffer, sizeof(timeBuffer), "%Y-%m-%d %H:%M:%S", localtime(&testTime));
        TEST_RESULT_Z(timeBuffer, "2019-11-14 13:02:49", "check timezone set");
        TEST_RESULT_INT(getEpoch(STRDEF("2019-11-14 13:02:49-0500")), 1573754569, "offset same as local");
        TEST_RESULT_INT(getEpoch(STRDEF("2019-11-14 13:02:49")), 1573754569, "GMT-0500 (EST)");
        TEST_RESULT_INT(getEpoch(STRDEF("2019-09-14 20:02:49")), 1568505769, "GMT-0400 (EDT)");
        TEST_RESULT_INT(getEpoch(STRDEF("2018-04-27 04:29:00+04:30")), 1524787140, "GMT+0430");

        // -------------------------------------------------------------------------------------------------------------------------
        TEST_TITLE("invalid target time format");

        TEST_ERROR(
            getEpoch(STRDEF("Tue, 15 Nov 1994 12:45:26")), FormatError,
            "automatic backup set selection cannot be performed with provided time 'Tue, 15 Nov 1994 12:45:26'\n"
            "HINT: time format must be YYYY-MM-DD HH:MM:SS with optional msec and optional timezone (+/- HH or HHMM or HH:MM) - if"
                " timezone is omitted, local time is assumed (for UTC use +00)");

        setenv("TZ", "UTC", true);
    }

    // *****************************************************************************************************************************
    if (testBegin("restoreBackupSet()"))
    {
        const String *pgPath = STRDEF(TEST_PATH "/pg");
        const String *repoPath = STRDEF(TEST_PATH "/repo");

        StringList *argList = strLstNew();
        hrnCfgArgRawZ(argList, cfgOptStanza, "test1");
        hrnCfgArgRaw(argList, cfgOptRepoPath, repoPath);
        hrnCfgArgRaw(argList, cfgOptPgPath, pgPath);
        HRN_CFG_LOAD(cfgCmdRestore, argList);

        // -------------------------------------------------------------------------------------------------------------------------
        TEST_TITLE("error when no backups are present");

        HRN_INFO_PUT(storageRepoWrite(), INFO_BACKUP_PATH_FILE, TEST_RESTORE_BACKUP_INFO_DB);
        TEST_ERROR(restoreBackupSet(), BackupSetInvalidError, "no backup set found to restore");
        TEST_RESULT_LOG("P00   WARN: repo1: [BackupSetInvalidError] no backup sets to restore");

        // -------------------------------------------------------------------------------------------------------------------------
        TEST_TITLE("error on invalid backup set");

        HRN_INFO_PUT(
            storageRepoWrite(), INFO_BACKUP_PATH_FILE,
            TEST_RESTORE_BACKUP_INFO
            "\n"
            TEST_RESTORE_BACKUP_INFO_DB);

        argList = strLstNew();
        hrnCfgArgRawZ(argList, cfgOptStanza, "test1");
        hrnCfgArgRaw(argList, cfgOptRepoPath, repoPath);
        hrnCfgArgRaw(argList, cfgOptPgPath, pgPath);
        hrnCfgArgRawZ(argList, cfgOptSet, "BOGUS");
        HRN_CFG_LOAD(cfgCmdRestore, argList);

        TEST_ERROR(restoreBackupSet(), BackupSetInvalidError, "backup set BOGUS is not valid");

        // -------------------------------------------------------------------------------------------------------------------------
        TEST_TITLE("target time");
        setenv("TZ", "UTC", true);

        const String *repoPath2 = STRDEF(TEST_PATH "/repo2");

        argList = strLstNew();
        hrnCfgArgRawZ(argList, cfgOptStanza, "test1");
        hrnCfgArgKeyRaw(argList, cfgOptRepoPath, 1, repoPath2);
        hrnCfgArgKeyRaw(argList, cfgOptRepoPath, 2, repoPath);
        hrnCfgArgKeyRaw(argList, cfgOptPgPath, 1, pgPath);
        hrnCfgArgRawZ(argList, cfgOptType, "time");
        hrnCfgArgRawZ(argList, cfgOptTarget, "2016-12-19 16:28:04-0500");

        HRN_CFG_LOAD(cfgCmdRestore, argList);

        // Write out backup.info with no current backups to repo1
        HRN_INFO_PUT(storageRepoIdxWrite(0), INFO_BACKUP_PATH_FILE, TEST_RESTORE_BACKUP_INFO_DB);

        RestoreBackupData backupData = {0};
        TEST_ASSIGN(backupData, restoreBackupSet(), "get backup set");
        TEST_RESULT_STR_Z(backupData.backupSet, "20161219-212741F_20161219-212803D", "backup set found");
        TEST_RESULT_UINT(backupData.repoIdx, 1, "backup set found, repo2");
        TEST_RESULT_LOG("P00   WARN: repo1: [BackupSetInvalidError] no backup sets to restore");

        // Switch repo paths and confirm same result but on repo1
        argList = strLstNew();
        hrnCfgArgRawZ(argList, cfgOptStanza, "test1");
        hrnCfgArgKeyRaw(argList, cfgOptRepoPath, 1, repoPath);
        hrnCfgArgKeyRaw(argList, cfgOptRepoPath, 2, repoPath2);
        hrnCfgArgKeyRaw(argList, cfgOptPgPath, 1, pgPath);
        hrnCfgArgRawZ(argList, cfgOptType, "time");
        hrnCfgArgRawZ(argList, cfgOptTarget, "2016-12-19 16:28:04-0500");

        HRN_CFG_LOAD(cfgCmdRestore, argList);

        TEST_ASSIGN(backupData, restoreBackupSet(), "get backup set");
        TEST_RESULT_STR_Z(backupData.backupSet, "20161219-212741F_20161219-212803D", "backup set found");
        TEST_RESULT_UINT(backupData.repoIdx, 0, "backup set found, repo1");

        // -------------------------------------------------------------------------------------------------------------------------
        TEST_TITLE("target time, multi repo");

        argList = strLstNew();
        hrnCfgArgRawZ(argList, cfgOptStanza ,"test1");
        hrnCfgArgKeyRaw(argList, cfgOptRepoPath, 1, repoPath);
        hrnCfgArgKeyRaw(argList, cfgOptRepoPath, 2, repoPath2);
        hrnCfgArgKeyRaw(argList, cfgOptPgPath, 1, pgPath);
        hrnCfgArgRawZ(argList, cfgOptType, "time");
        hrnCfgArgRawZ(argList, cfgOptTarget, "2016-12-19 16:27:30-0500");

        HRN_CFG_LOAD(cfgCmdRestore, argList);

        #define TEST_RESTORE_BACKUP_INFO_NEWEST                                                                                    \
            "[backup:current]\n"                                                                                                   \
            "20201212-201243F={\"backrest-format\":5,\"backrest-version\":\"2.04\","                                               \
            "\"backup-archive-start\":\"00000007000000000000001C\",\"backup-archive-stop\":\"00000007000000000000001C\","          \
            "\"backup-info-repo-size\":3159776,\"backup-info-repo-size-delta\":3159776,\"backup-info-size\":26897030,"             \
            "\"backup-info-size-delta\":26897030,\"backup-timestamp-start\":1607803000,\"backup-timestamp-stop\":1607803963,"      \
            "\"backup-type\":\"full\",\"db-id\":1,\"option-archive-check\":true,\"option-archive-copy\":false,"                    \
            "\"option-backup-standby\":false,\"option-checksum-page\":false,\"option-compress\":true,\"option-hardlink\":false,"   \
            "\"option-online\":true}\n"

        // Write out backup.info with current backup newest to repo2 but still does not satisfy time requirement, so repo1 chosen
        HRN_INFO_PUT(
            storageRepoIdxWrite(1), INFO_BACKUP_PATH_FILE,
            TEST_RESTORE_BACKUP_INFO_NEWEST
            "\n"
            TEST_RESTORE_BACKUP_INFO_DB);

        TEST_ERROR(
            restoreBackupSet(), BackupSetInvalidError,
            "unable to find backup set with stop time less than '2016-12-19 16:27:30-0500'");

        // Request repo2 - latest from repo2 will be chosen
        hrnCfgArgRawZ(argList, cfgOptRepo, "2");
        HRN_CFG_LOAD(cfgCmdRestore, argList);

        TEST_ERROR(
            restoreBackupSet(), BackupSetInvalidError,
            "unable to find backup set with stop time less than '2016-12-19 16:27:30-0500'");

        // Switch paths so newest on repo1
        argList = strLstNew();
        hrnCfgArgRawZ(argList, cfgOptStanza ,"test1");
        hrnCfgArgKeyRaw(argList, cfgOptRepoPath, 1, repoPath2);
        hrnCfgArgKeyRaw(argList, cfgOptRepoPath, 2, repoPath);
        hrnCfgArgKeyRaw(argList, cfgOptPgPath, 1, pgPath);
        hrnCfgArgRawZ(argList, cfgOptType, "time");
        hrnCfgArgRawZ(argList, cfgOptTarget, "2016-12-19 16:27:30-0500");

        HRN_CFG_LOAD(cfgCmdRestore, argList);

        TEST_ERROR(
            restoreBackupSet(), BackupSetInvalidError,
            "unable to find backup set with stop time less than '2016-12-19 16:27:30-0500'");

        argList = strLstNew();
        hrnCfgArgRawZ(argList, cfgOptStanza ,"test1");
        hrnCfgArgKeyRaw(argList, cfgOptRepoPath, 1, repoPath);
        hrnCfgArgKeyRaw(argList, cfgOptRepoPath, 2, repoPath2);
        hrnCfgArgKeyRaw(argList, cfgOptPgPath, 1, pgPath);
        hrnCfgArgRawZ(argList, cfgOptType, "time");
        hrnCfgArgRawZ(argList, cfgOptTarget, "Tue, 15 Nov 1994 12:45:26");

        HRN_CFG_LOAD(cfgCmdRestore, argList);

        TEST_ERROR(
            restoreBackupSet(), FormatError,
            "automatic backup set selection cannot be performed with provided time 'Tue, 15 Nov 1994 12:45:26'\n"
            "HINT: time format must be YYYY-MM-DD HH:MM:SS with optional msec and optional timezone (+/- HH or HHMM or HH:MM) - if"
                " timezone is omitted, local time is assumed (for UTC use +00)");

        // -------------------------------------------------------------------------------------------------------------------------
        TEST_TITLE("target time, multi repo, no candidates found");

        argList = strLstNew();
        hrnCfgArgRawZ(argList, cfgOptStanza ,"test1");
        hrnCfgArgKeyRaw(argList, cfgOptRepoPath, 1, repoPath);
        hrnCfgArgKeyRaw(argList, cfgOptRepoPath, 2, repoPath2);
        hrnCfgArgKeyRaw(argList, cfgOptPgPath, 1, pgPath);
        hrnCfgArgRawZ(argList, cfgOptType, "time");
        hrnCfgArgRawZ(argList, cfgOptTarget, "2016-12-19 16:27:30-0500");

        HRN_CFG_LOAD(cfgCmdRestore, argList);

        // Write out backup.info with no current backups to repo1 and repo2
        HRN_INFO_PUT(storageRepoIdxWrite(0), INFO_BACKUP_PATH_FILE, TEST_RESTORE_BACKUP_INFO_DB);
        HRN_INFO_PUT(storageRepoIdxWrite(1), INFO_BACKUP_PATH_FILE, TEST_RESTORE_BACKUP_INFO_DB);

        TEST_ERROR(
            restoreBackupSet(), BackupSetInvalidError,
            "unable to find backup set with stop time less than '2016-12-19 16:27:30-0500'");
        TEST_RESULT_LOG(
            "P00   WARN: repo1: [BackupSetInvalidError] no backup sets to restore\n"
            "P00   WARN: repo2: [BackupSetInvalidError] no backup sets to restore");
    }

    // *****************************************************************************************************************************
    if (testBegin("restoreManifestValidate()"))
    {
        // -------------------------------------------------------------------------------------------------------------------------
        TEST_TITLE("error on mismatched label");

        Manifest *manifest = testManifestMinimal(STRDEF("20161219-212741F"), PG_VERSION_94, STRDEF("/pg"));

        TEST_ERROR(
            restoreManifestValidate(manifest, STRDEF("20161219-212741F_20161219-212918I")), FormatError,
            "requested backup '20161219-212741F_20161219-212918I' and manifest label '20161219-212741F' do not match\n"
            "HINT: this indicates some sort of corruption (at the very least paths have been renamed).");
    }

    // *****************************************************************************************************************************
    if (testBegin("restoreManifestMap()"))
    {
        const String *pgPath = STRDEF(TEST_PATH "/pg");
        const String *repoPath = STRDEF(TEST_PATH "/repo");
        Manifest *manifest = testManifestMinimal(STRDEF("20161219-212741F"), PG_VERSION_94, pgPath);

        // -------------------------------------------------------------------------------------------------------------------------
        TEST_TITLE("remap data directory");

        StringList *argList = strLstNew();
        hrnCfgArgRawZ(argList, cfgOptStanza, "test1");
        hrnCfgArgRaw(argList, cfgOptRepoPath, repoPath);
        hrnCfgArgRaw(argList, cfgOptPgPath, pgPath);
        HRN_CFG_LOAD(cfgCmdRestore, argList);

        TEST_RESULT_VOID(restoreManifestMap(manifest), "base directory is not remapped");
        TEST_RESULT_STR(manifestTargetFind(manifest, MANIFEST_TARGET_PGDATA_STR)->path, pgPath, "base directory is not remapped");

        // Now change pg1-path so the data directory gets remapped
        pgPath = STRDEF(TEST_PATH "/pg2");

        argList = strLstNew();
        hrnCfgArgRawZ(argList, cfgOptStanza, "test1");
        hrnCfgArgRaw(argList, cfgOptRepoPath, repoPath);
        hrnCfgArgRaw(argList, cfgOptPgPath, pgPath);
        HRN_CFG_LOAD(cfgCmdRestore, argList);

        TEST_RESULT_VOID(restoreManifestMap(manifest), "base directory is remapped");
        TEST_RESULT_STR(manifestTargetFind(manifest, MANIFEST_TARGET_PGDATA_STR)->path, pgPath, "base directory is remapped");
        TEST_RESULT_LOG("P00   INFO: remap data directory to '" TEST_PATH "/pg2'");

        // -------------------------------------------------------------------------------------------------------------------------
        TEST_TITLE("remap tablespaces");

        argList = strLstNew();
        hrnCfgArgRawZ(argList, cfgOptStanza, "test1");
        hrnCfgArgRaw(argList, cfgOptRepoPath, repoPath);
        hrnCfgArgRaw(argList, cfgOptPgPath, pgPath);
        hrnCfgArgRawZ(argList, cfgOptTablespaceMap, "bogus=/bogus");
        HRN_CFG_LOAD(cfgCmdRestore, argList);

        TEST_ERROR(restoreManifestMap(manifest), TablespaceMapError, "unable to remap invalid tablespace 'bogus'");

        // Add some tablespaces
        manifestTargetAdd(
            manifest, &(ManifestTarget){
                .name = STRDEF("pg_tblspc/1"), .path = STRDEF("/1"), .tablespaceId = 1, .tablespaceName = STRDEF("1"),
                .type = manifestTargetTypeLink});
        manifestLinkAdd(
            manifest, &(ManifestLink){.name = STRDEF("pg_data/pg_tblspc/1"), .destination = STRDEF("/1")});
        manifestTargetAdd(
            manifest, &(ManifestTarget){
                .name = STRDEF("pg_tblspc/2"), .path = STRDEF("/2"), .tablespaceId = 2, .tablespaceName = STRDEF("ts2"),
                .type = manifestTargetTypeLink});
        manifestLinkAdd(
            manifest, &(ManifestLink){.name = STRDEF("pg_data/pg_tblspc/2"), .destination = STRDEF("/2")});

        // Error on different paths
        argList = strLstNew();
        hrnCfgArgRawZ(argList, cfgOptStanza, "test1");
        hrnCfgArgRaw(argList, cfgOptRepoPath, repoPath);
        hrnCfgArgRaw(argList, cfgOptPgPath, pgPath);
        hrnCfgArgRawZ(argList, cfgOptTablespaceMap, "2=/2");
        hrnCfgArgRawZ(argList, cfgOptTablespaceMap, "ts2=/ts2");
        HRN_CFG_LOAD(cfgCmdRestore, argList);

        TEST_ERROR(
            restoreManifestMap(manifest), TablespaceMapError, "tablespace remapped by name 'ts2' and id 2 with different paths");

        // Remap one tablespace using the id and another with the name
        argList = strLstNew();
        hrnCfgArgRawZ(argList, cfgOptStanza, "test1");
        hrnCfgArgRaw(argList, cfgOptRepoPath, repoPath);
        hrnCfgArgRaw(argList, cfgOptPgPath, pgPath);
        hrnCfgArgRawZ(argList, cfgOptTablespaceMap, "1=/1-2");
        hrnCfgArgRawZ(argList, cfgOptTablespaceMap, "ts2=/2-2");
        HRN_CFG_LOAD(cfgCmdRestore, argList);

        TEST_RESULT_VOID(restoreManifestMap(manifest), "remap tablespaces");
        TEST_RESULT_STR_Z(manifestTargetFind(manifest, STRDEF("pg_tblspc/1"))->path, "/1-2", "check tablespace 1 target");
        TEST_RESULT_STR_Z(
            manifestLinkFind(manifest, STRDEF("pg_data/pg_tblspc/1"))->destination, "/1-2", "check tablespace 1 link");
        TEST_RESULT_STR_Z(manifestTargetFind(manifest, STRDEF("pg_tblspc/2"))->path, "/2-2", "check tablespace 1 target");
        TEST_RESULT_STR_Z(
            manifestLinkFind(manifest, STRDEF("pg_data/pg_tblspc/2"))->destination, "/2-2", "check tablespace 1 link");

        TEST_RESULT_LOG(
            "P00   INFO: map tablespace 'pg_tblspc/1' to '/1-2'\n"
            "P00   INFO: map tablespace 'pg_tblspc/2' to '/2-2'");

        // Remap a tablespace using just the id and map the rest with tablespace-map-all
        argList = strLstNew();
        hrnCfgArgRawZ(argList, cfgOptStanza, "test1");
        hrnCfgArgRaw(argList, cfgOptRepoPath, repoPath);
        hrnCfgArgRaw(argList, cfgOptPgPath, pgPath);
        hrnCfgArgRawZ(argList, cfgOptTablespaceMap, "2=/2-3");
        hrnCfgArgRawZ(argList, cfgOptTablespaceMapAll, "/all");
        HRN_CFG_LOAD(cfgCmdRestore, argList);

        TEST_RESULT_VOID(restoreManifestMap(manifest), "remap tablespaces");
        TEST_RESULT_STR_Z(manifestTargetFind(manifest, STRDEF("pg_tblspc/1"))->path, "/all/1", "check tablespace 1 target");
        TEST_RESULT_STR_Z(
            manifestLinkFind(manifest, STRDEF("pg_data/pg_tblspc/1"))->destination, "/all/1", "check tablespace 1 link");
        TEST_RESULT_STR_Z(manifestTargetFind(manifest, STRDEF("pg_tblspc/2"))->path, "/2-3", "check tablespace 1 target");
        TEST_RESULT_STR_Z(
            manifestLinkFind(manifest, STRDEF("pg_data/pg_tblspc/2"))->destination, "/2-3", "check tablespace 1 link");

        TEST_RESULT_LOG(
            "P00   INFO: map tablespace 'pg_tblspc/1' to '/all/1'\n"
            "P00   INFO: map tablespace 'pg_tblspc/2' to '/2-3'");

        // Remap all tablespaces with tablespace-map-all and update version to 9.2 to test warning
        manifest->pub.data.pgVersion = PG_VERSION_92;

        argList = strLstNew();
        hrnCfgArgRawZ(argList, cfgOptStanza, "test1");
        hrnCfgArgRaw(argList, cfgOptRepoPath, repoPath);
        hrnCfgArgRaw(argList, cfgOptPgPath, pgPath);
        hrnCfgArgRawZ(argList, cfgOptTablespaceMapAll, "/all2");
        HRN_CFG_LOAD(cfgCmdRestore, argList);

        TEST_RESULT_VOID(restoreManifestMap(manifest), "remap tablespaces");
        TEST_RESULT_STR_Z(manifestTargetFind(manifest, STRDEF("pg_tblspc/1"))->path, "/all2/1", "check tablespace 1 target");
        TEST_RESULT_STR_Z(
            manifestLinkFind(manifest, STRDEF("pg_data/pg_tblspc/1"))->destination, "/all2/1", "check tablespace 1 link");
        TEST_RESULT_STR_Z(manifestTargetFind(manifest, STRDEF("pg_tblspc/2"))->path, "/all2/ts2", "check tablespace 1 target");
        TEST_RESULT_STR_Z(
            manifestLinkFind(manifest, STRDEF("pg_data/pg_tblspc/2"))->destination, "/all2/ts2", "check tablespace 1 link");

        TEST_RESULT_LOG(
            "P00   INFO: map tablespace 'pg_tblspc/1' to '/all2/1'\n"
            "P00   INFO: map tablespace 'pg_tblspc/2' to '/all2/ts2'\n"
            "P00   WARN: update pg_tablespace.spclocation with new tablespace locations for PostgreSQL <= 9.2");

        // -------------------------------------------------------------------------------------------------------------------------
        TEST_TITLE("error on invalid link");

        argList = strLstNew();
        hrnCfgArgRawZ(argList, cfgOptStanza, "test1");
        hrnCfgArgRaw(argList, cfgOptRepoPath, repoPath);
        hrnCfgArgRaw(argList, cfgOptPgPath, pgPath);
        hrnCfgArgRawZ(argList, cfgOptLinkMap, "bogus=bogus");
        HRN_CFG_LOAD(cfgCmdRestore, argList);

        TEST_ERROR(
            restoreManifestMap(manifest), LinkMapError,
            "unable to map link 'bogus'\n"
            "HINT: Does the link reference a valid backup path or file?");

        // -------------------------------------------------------------------------------------------------------------------------
        TEST_TITLE("error on tablespace remap");

        // Add tablespace link which will be ignored unless specified with link-map
        manifestTargetAdd(
            manifest, &(ManifestTarget){.name = STRDEF("pg_data/pg_tblspc/1"), .path = STRDEF("/tblspc1"),
            .type = manifestTargetTypeLink, .tablespaceId = 1});
        manifestLinkAdd(manifest, &(ManifestLink){.name = STRDEF("pg_data/pg_tblspc/1"), .destination = STRDEF("/tblspc1")});

        argList = strLstNew();
        hrnCfgArgRawZ(argList, cfgOptStanza, "test1");
        hrnCfgArgRaw(argList, cfgOptRepoPath, repoPath);
        hrnCfgArgRaw(argList, cfgOptPgPath, pgPath);
        hrnCfgArgRawZ(argList, cfgOptLinkMap, "pg_tblspc/1=/ignored");
        HRN_CFG_LOAD(cfgCmdRestore, argList);

        TEST_ERROR(
            restoreManifestMap(manifest), LinkMapError,
            "unable to remap tablespace 'pg_tblspc/1'\n"
            "HINT: use 'tablespace-map' option to remap tablespaces.");

        // -------------------------------------------------------------------------------------------------------------------------
        TEST_TITLE("add file link");

        argList = strLstNew();
        hrnCfgArgRawZ(argList, cfgOptStanza, "test1");
        hrnCfgArgRaw(argList, cfgOptRepoPath, repoPath);
        hrnCfgArgRaw(argList, cfgOptPgPath, pgPath);
        hrnCfgArgRawZ(argList, cfgOptLinkMap, "pg_hba.conf=../conf/pg_hba.conf");
        HRN_CFG_LOAD(cfgCmdRestore, argList);

        manifestFileAdd(
            manifest,
            &(ManifestFile){.name = STRDEF(MANIFEST_TARGET_PGDATA "/pg_hba.conf"), .size = 4, .timestamp = 1482182860});

        TEST_RESULT_VOID(restoreManifestMap(manifest), "remap links");

        TEST_RESULT_STR_Z(manifestTargetFind(manifest, STRDEF("pg_data/pg_hba.conf"))->path, "../conf", "check link path");
        TEST_RESULT_STR_Z(manifestTargetFind(manifest, STRDEF("pg_data/pg_hba.conf"))->file, "pg_hba.conf", "check link file");
        TEST_RESULT_STR_Z(
            manifestLinkFind(manifest, STRDEF("pg_data/pg_hba.conf"))->destination, "../conf/pg_hba.conf", "check link dest");
        TEST_RESULT_STR(manifestLinkFind(manifest, STRDEF("pg_data/pg_hba.conf"))->group, groupName(), "check link group");
        TEST_RESULT_STR(manifestLinkFind(manifest, STRDEF("pg_data/pg_hba.conf"))->user, userName(), "check link user");

        TEST_RESULT_LOG("P00   INFO: link 'pg_hba.conf' to '../conf/pg_hba.conf'");

        // -------------------------------------------------------------------------------------------------------------------------
        TEST_TITLE("error on invalid file link path");

        argList = strLstNew();
        hrnCfgArgRawZ(argList, cfgOptStanza, "test1");
        hrnCfgArgRaw(argList, cfgOptRepoPath, repoPath);
        hrnCfgArgRaw(argList, cfgOptPgPath, pgPath);
        hrnCfgArgRawZ(argList, cfgOptLinkMap, "pg_hba.conf=bogus");
        HRN_CFG_LOAD(cfgCmdRestore, argList);

        TEST_ERROR(
            restoreManifestMap(manifest), LinkMapError,
            "'bogus' is not long enough to be the destination for file link 'pg_hba.conf'");

        TEST_RESULT_LOG("P00   INFO: map link 'pg_hba.conf' to 'bogus'");

        // -------------------------------------------------------------------------------------------------------------------------
        TEST_TITLE("add path link");

        argList = strLstNew();
        hrnCfgArgRawZ(argList, cfgOptStanza, "test1");
        hrnCfgArgRaw(argList, cfgOptRepoPath, repoPath);
        hrnCfgArgRaw(argList, cfgOptPgPath, pgPath);
        hrnCfgArgRawZ(argList, cfgOptLinkMap, "pg_wal=/wal");
        hrnCfgArgRawBool(argList, cfgOptLinkAll, true);
        HRN_CFG_LOAD(cfgCmdRestore, argList);

        manifestPathAdd(manifest, &(ManifestPath){.name = STRDEF(MANIFEST_TARGET_PGDATA "/pg_wal"), .mode = 0700});

        TEST_RESULT_VOID(restoreManifestMap(manifest), "remap links");

        TEST_RESULT_STR_Z(manifestTargetFind(manifest, STRDEF("pg_data/pg_wal"))->path, "/wal", "check link path");
        TEST_RESULT_PTR(manifestTargetFind(manifest, STRDEF("pg_data/pg_wal"))->file, NULL, "check link file");
        TEST_RESULT_STR_Z(manifestLinkFind(manifest, STRDEF("pg_data/pg_wal"))->destination, "/wal", "check link dest");
        TEST_RESULT_STR(manifestLinkFind(manifest, STRDEF("pg_data/pg_wal"))->group, groupName(), "check link group");
        TEST_RESULT_STR(manifestLinkFind(manifest, STRDEF("pg_data/pg_wal"))->user, userName(), "check link user");

        TEST_RESULT_LOG("P00   INFO: link 'pg_wal' to '/wal'");

        // -------------------------------------------------------------------------------------------------------------------------
        TEST_TITLE("remap file and path links");

        // Add path link that will not be remapped
        manifestTargetAdd(
            manifest, &(ManifestTarget){.name = STRDEF("pg_data/pg_xact"), .path = STRDEF("/pg_xact"),
            .type = manifestTargetTypeLink});
        manifestLinkAdd(manifest, &(ManifestLink){.name = STRDEF("pg_data/pg_xact"), .destination = STRDEF("/pg_xact")});

        argList = strLstNew();
        hrnCfgArgRawZ(argList, cfgOptStanza, "test1");
        hrnCfgArgRaw(argList, cfgOptRepoPath, repoPath);
        hrnCfgArgRaw(argList, cfgOptPgPath, pgPath);
        hrnCfgArgRawZ(argList, cfgOptLinkMap, "pg_hba.conf=../conf2/pg_hba2.conf");
        hrnCfgArgRawZ(argList, cfgOptLinkMap, "pg_wal=/wal2");
        HRN_CFG_LOAD(cfgCmdRestore, argList);

        TEST_RESULT_VOID(restoreManifestMap(manifest), "remap links");
        TEST_RESULT_STR_Z(manifestTargetFind(manifest, STRDEF("pg_data/pg_hba.conf"))->path, "../conf2", "check link path");
        TEST_RESULT_STR_Z(manifestTargetFind(manifest, STRDEF("pg_data/pg_hba.conf"))->file, "pg_hba2.conf", "check link file");
        TEST_RESULT_STR_Z(
            manifestLinkFind(manifest, STRDEF("pg_data/pg_hba.conf"))->destination, "../conf2/pg_hba2.conf", "check link dest");
        TEST_RESULT_STR_Z(manifestTargetFind(manifest, STRDEF("pg_data/pg_wal"))->path, "/wal2", "check link path");
        TEST_RESULT_STR_Z(manifestLinkFind(manifest, STRDEF("pg_data/pg_wal"))->destination, "/wal2", "check link dest");
        TEST_RESULT_PTR(manifestTargetFindDefault(manifest, STRDEF("pg_data/pg_xact"), NULL), NULL, "pg_xact target missing");
        TEST_RESULT_PTR(manifestLinkFindDefault(manifest, STRDEF("pg_data/pg_xact"), NULL), NULL, "pg_xact link missing");

        TEST_RESULT_LOG(
            "P00   INFO: map link 'pg_hba.conf' to '../conf2/pg_hba2.conf'\n"
            "P00   INFO: map link 'pg_wal' to '/wal2'\n"
            "P00   WARN: contents of directory link 'pg_xact' will be restored in a directory at the same location");

        // -------------------------------------------------------------------------------------------------------------------------
        TEST_TITLE("preserve all links");

        argList = strLstNew();
        hrnCfgArgRawZ(argList, cfgOptStanza, "test1");
        hrnCfgArgRaw(argList, cfgOptRepoPath, repoPath);
        hrnCfgArgRaw(argList, cfgOptPgPath, pgPath);
        hrnCfgArgRawBool(argList, cfgOptLinkAll, true);
        HRN_CFG_LOAD(cfgCmdRestore, argList);

        TEST_RESULT_VOID(restoreManifestMap(manifest), "leave links as they are");
        TEST_RESULT_STR_Z(manifestTargetFind(manifest, STRDEF("pg_data/pg_hba.conf"))->path, "../conf2", "check link path");
        TEST_RESULT_STR_Z(manifestTargetFind(manifest, STRDEF("pg_data/pg_hba.conf"))->file, "pg_hba2.conf", "check link file");
        TEST_RESULT_STR_Z(
            manifestLinkFind(manifest, STRDEF("pg_data/pg_hba.conf"))->destination, "../conf2/pg_hba2.conf", "check link dest");
        TEST_RESULT_STR_Z(manifestTargetFind(manifest, STRDEF("pg_data/pg_wal"))->path, "/wal2", "check link path");
        TEST_RESULT_STR_Z(manifestLinkFind(manifest, STRDEF("pg_data/pg_wal"))->destination, "/wal2", "check link dest");

        // -------------------------------------------------------------------------------------------------------------------------
        TEST_TITLE("remove all links");

        argList = strLstNew();
        hrnCfgArgRawZ(argList, cfgOptStanza, "test1");
        hrnCfgArgRaw(argList, cfgOptRepoPath, repoPath);
        hrnCfgArgRaw(argList, cfgOptPgPath, pgPath);
        HRN_CFG_LOAD(cfgCmdRestore, argList);

        TEST_RESULT_VOID(restoreManifestMap(manifest), "remove all links");

        TEST_RESULT_PTR(
            manifestTargetFindDefault(manifest, STRDEF("pg_data/pg_hba.conf"), NULL), NULL, "pg_hba.conf target missing");
        TEST_RESULT_PTR(manifestLinkFindDefault(manifest, STRDEF("pg_data/pg_hba.conf"), NULL), NULL, "pg_hba.conf link missing");
        TEST_RESULT_PTR(manifestTargetFindDefault(manifest, STRDEF("pg_data/pg_wal"), NULL), NULL, "pg_wal target missing");
        TEST_RESULT_PTR(manifestLinkFindDefault(manifest, STRDEF("pg_data/pg_wal"), NULL), NULL, "pg_wal link missing");

        TEST_RESULT_LOG(
            "P00   WARN: file link 'pg_hba.conf' will be restored as a file at the same location\n"
            "P00   WARN: contents of directory link 'pg_wal' will be restored in a directory at the same location");
    }

    // *****************************************************************************************************************************
    if (testBegin("restoreManifestOwner()"))
    {
        userInitInternal();

        const String *pgPath = STRDEF(TEST_PATH "/pg");

        // -------------------------------------------------------------------------------------------------------------------------
        TEST_TITLE("owner is not root and all ownership is good");

        Manifest *manifest = testManifestMinimal(STRDEF("20161219-212741F_20161219-21275D"), PG_VERSION_96, pgPath);
        const String *rootReplaceUser = NULL;
        const String *rootReplaceGroup = NULL;

        TEST_RESULT_VOID(restoreManifestOwner(manifest, &rootReplaceUser, &rootReplaceGroup), "check ownership");

        // -------------------------------------------------------------------------------------------------------------------------
        TEST_TITLE("owner is not root but has no user name");

        manifest = testManifestMinimal(STRDEF("20161219-212741F_20161219-21275I"), PG_VERSION_96, pgPath);

        userLocalData.groupName = NULL;
        userLocalData.userName = NULL;

        TEST_RESULT_VOID(restoreManifestOwner(manifest, &rootReplaceUser, &rootReplaceGroup), "check ownership");

        TEST_RESULT_STR(rootReplaceUser, NULL, "root replace user not set");
        TEST_RESULT_STR(rootReplaceGroup, NULL, "root replace group not set");

        TEST_RESULT_LOG(
            "P00   WARN: unknown user '" TEST_USER "' in backup manifest mapped to current user\n"
            "P00   WARN: unknown group '" TEST_GROUP "' in backup manifest mapped to current group");

        userInitInternal();

        // -------------------------------------------------------------------------------------------------------------------------
        TEST_TITLE("owner is not root and some ownership is bad");

        manifest = testManifestMinimal(STRDEF("20161219-212741F_20161219-21275D"), PG_VERSION_96, pgPath);

        ManifestPath path = {.name = STRDEF("pg_data/bogus_path"), .user = STRDEF("path-user-bogus")};
        manifestPathAdd(manifest, &path);
        ManifestFile file = {.name = STRDEF("pg_data/bogus_file"), .mode = 0600, .group = STRDEF("file-group-bogus")};
        manifestFileAdd(manifest, &file);
        ManifestLink link = {.name = STRDEF("pg_data/bogus_link"), .destination = STRDEF("/"), .group = STRDEF("link-group-bogus")};
        manifestLinkAdd(manifest, &link);

        TEST_RESULT_VOID(restoreManifestOwner(manifest, &rootReplaceUser, &rootReplaceGroup), "check ownership");

        TEST_RESULT_STR(rootReplaceUser, NULL, "root replace user not set");
        TEST_RESULT_STR(rootReplaceGroup, NULL, "root replace group not set");

        TEST_RESULT_LOG(
            "P00   WARN: unknown user in backup manifest mapped to current user\n"
            "P00   WARN: unknown user 'path-user-bogus' in backup manifest mapped to current user\n"
            "P00   WARN: unknown group in backup manifest mapped to current group\n"
            "P00   WARN: unknown group 'file-group-bogus' in backup manifest mapped to current group\n"
            "P00   WARN: unknown group 'link-group-bogus' in backup manifest mapped to current group");

        // -------------------------------------------------------------------------------------------------------------------------
        TEST_TITLE("owner is root and ownership is good");

        StringList *argList = strLstNew();
        hrnCfgArgRawZ(argList, cfgOptStanza, "test1");
        hrnCfgArgRawZ(argList, cfgOptRepoPath, "/repo");
        hrnCfgArgRaw(argList, cfgOptPgPath, pgPath);
        HRN_CFG_LOAD(cfgCmdRestore, argList);

        manifest = testManifestMinimal(STRDEF("20161219-212741F_20161219-21275D"), PG_VERSION_96, pgPath);
        userLocalData.userRoot = true;

        HRN_STORAGE_PATH_CREATE(storagePgWrite(), NULL, .mode = 0700);

        TEST_RESULT_VOID(restoreManifestOwner(manifest, &rootReplaceUser, &rootReplaceGroup), "check ownership");

        TEST_RESULT_STR(rootReplaceUser, NULL, "root replace user not set");
        TEST_RESULT_STR(rootReplaceGroup, NULL, "root replace group not set");

        // -------------------------------------------------------------------------------------------------------------------------
        TEST_TITLE("owner is root and user is bad");

        manifestPathAdd(manifest, &path);

        TEST_RESULT_VOID(restoreManifestOwner(manifest, &rootReplaceUser, &rootReplaceGroup), "check ownership");

        TEST_RESULT_STR(rootReplaceUser, TEST_USER_STR, "root replace user set");
        TEST_RESULT_STR(rootReplaceGroup, TEST_GROUP_STR, "root replace group set");

        TEST_RESULT_LOG("P00   WARN: unknown group in backup manifest mapped to '" TEST_GROUP "'");

        // -------------------------------------------------------------------------------------------------------------------------
        TEST_TITLE("owner is root and group is bad");

        manifest = testManifestMinimal(STRDEF("20161219-212741F_20161219-21275D"), PG_VERSION_96, pgPath);

        manifestFileAdd(manifest, &file);
        manifestLinkAdd(manifest, &link);

        TEST_RESULT_VOID(restoreManifestOwner(manifest, &rootReplaceUser, &rootReplaceGroup), "check ownership");

        TEST_RESULT_STR(rootReplaceUser, TEST_USER_STR, "root replace user set");
        TEST_RESULT_STR(rootReplaceGroup, TEST_GROUP_STR, "root replace group set");

        TEST_RESULT_LOG("P00   WARN: unknown user in backup manifest mapped to '" TEST_USER "'");

        userInitInternal();

        // -------------------------------------------------------------------------------------------------------------------------
#ifdef TEST_CONTAINER_REQUIRED
        TEST_TITLE("owner is root and ownership of pg_data is bad");

        manifestPathAdd(manifest, &path);
        manifestFileAdd(manifest, &file);

        HRN_SYSTEM_FMT("sudo chown 77777:77777 %s", strZ(pgPath));

        userLocalData.userName = STRDEF("root");
        userLocalData.groupName = STRDEF("root");
        userLocalData.userRoot = true;

        TEST_RESULT_VOID(restoreManifestOwner(manifest, &rootReplaceUser, &rootReplaceGroup), "check ownership");

        TEST_RESULT_STR(rootReplaceUser, STRDEF("root"), "root replace user set");
        TEST_RESULT_STR(rootReplaceGroup, STRDEF("root"), "root replace group set");

        TEST_RESULT_LOG(
            "P00   WARN: unknown user in backup manifest mapped to 'root'\n"
            "P00   WARN: unknown group in backup manifest mapped to 'root'");

        userInitInternal();

#endif // TEST_CONTAINER_REQUIRED
    }

    // *****************************************************************************************************************************
    if (testBegin("restoreClean*()"))
    {
        // Set log level to detail
        harnessLogLevelSet(logLevelDetail);

        // -------------------------------------------------------------------------------------------------------------------------
        TEST_TITLE("restoreCleanOwnership() update to root (existing)");

        userLocalData.userRoot = true;

        // Expect an error here since we can't really set ownership to root
        TEST_ERROR(
            restoreCleanOwnership(
                TEST_PATH_STR, STRDEF("root"), STRDEF("root"), STRDEF("root"), STRDEF("root"), userId(), groupId(), false),
            FileOwnerError, "unable to set ownership for '" TEST_PATH "': [1] Operation not permitted");

        TEST_RESULT_LOG("P00 DETAIL: update ownership for '" TEST_PATH "'");

        // -------------------------------------------------------------------------------------------------------------------------
        TEST_TITLE("restoreCleanOwnership() update to bogus (new)");

        // Will succeed because bogus will be remapped to the current user/group
        restoreCleanOwnership(TEST_PATH_STR, STRDEF("bogus"), NULL, STRDEF("bogus"), NULL, 0, 0, true);

        // Test again with only group for coverage
        restoreCleanOwnership(TEST_PATH_STR, STRDEF("bogus"), NULL, STRDEF("bogus"), NULL, userId(), 0, true);

        userInitInternal();

        // -------------------------------------------------------------------------------------------------------------------------
        TEST_TITLE("directory with bad permissions/mode");

        const String *pgPath = STRDEF(TEST_PATH "/pg");
        const String *repoPath = STRDEF(TEST_PATH "/repo");
        Manifest *manifest = testManifestMinimal(STRDEF("20161219-212741F_20161219-21275D"), PG_VERSION_96, pgPath);

        StringList *argList = strLstNew();
        hrnCfgArgRawZ(argList, cfgOptStanza, "test1");
        hrnCfgArgRaw(argList, cfgOptRepoPath, repoPath);
        hrnCfgArgRaw(argList, cfgOptPgPath, pgPath);
        HRN_CFG_LOAD(cfgCmdRestore, argList);

        HRN_STORAGE_PATH_CREATE(storagePgWrite(), NULL, .mode = 0600);

        userLocalData.userId = TEST_USER_ID + 1;

        TEST_ERROR(
            restoreCleanBuild(manifest, NULL, NULL), PathOpenError,
            "unable to restore to path '" TEST_PATH "/pg' not owned by current user");

        TEST_RESULT_LOG("P00 DETAIL: check '" TEST_PATH "/pg' exists");

        userLocalData.userRoot = true;

        TEST_ERROR(
            restoreCleanBuild(manifest, TEST_USER_STR, TEST_GROUP_STR), PathOpenError,
            "unable to restore to path '" TEST_PATH "/pg' without rwx permissions");

        TEST_RESULT_LOG("P00 DETAIL: check '" TEST_PATH "/pg' exists");

        userInitInternal();

        TEST_ERROR(
            restoreCleanBuild(manifest, NULL, NULL), PathOpenError,
            "unable to restore to path '" TEST_PATH "/pg' without rwx permissions");

        TEST_RESULT_LOG("P00 DETAIL: check '" TEST_PATH "/pg' exists");

        HRN_STORAGE_PATH_REMOVE(storagePgWrite(), NULL);
        HRN_STORAGE_PATH_CREATE(storagePgWrite(), NULL, .mode = 0700);

        // -------------------------------------------------------------------------------------------------------------------------
        TEST_TITLE("fail on restore with directory not empty");

        HRN_STORAGE_PUT_EMPTY(storagePgWrite(), PG_FILE_RECOVERYCONF);

        TEST_ERROR(
            restoreCleanBuild(manifest, NULL, NULL), PathNotEmptyError,
            "unable to restore to path '" TEST_PATH "/pg' because it contains files\n"
                "HINT: try using --delta if this is what you intended.");

        TEST_RESULT_LOG("P00 DETAIL: check '" TEST_PATH "/pg' exists");

        // -------------------------------------------------------------------------------------------------------------------------
        TEST_TITLE("succeed when all directories empty");

        HRN_STORAGE_REMOVE(storagePgWrite(), PG_FILE_RECOVERYCONF);

        manifestTargetAdd(
            manifest, &(ManifestTarget){
                .name = STRDEF("pg_data/pg_hba.conf"), .path = STRDEF("../conf"), .file = STRDEF("pg_hba.conf"),
                .type = manifestTargetTypeLink});
        manifestLinkAdd(
            manifest, &(ManifestLink){.name = STRDEF("pg_data/pg_hba.conf"), .destination = STRDEF("../conf/pg_hba.conf")});

        HRN_STORAGE_PATH_CREATE(storageTest, "conf", .mode = 0700);

        TEST_RESULT_VOID(restoreCleanBuild(manifest, NULL, NULL), "restore");

        TEST_RESULT_LOG(
            "P00 DETAIL: check '" TEST_PATH "/pg' exists\n"
            "P00 DETAIL: check '" TEST_PATH "/conf' exists\n"
            "P00 DETAIL: create symlink '" TEST_PATH "/pg/pg_hba.conf' to '../conf/pg_hba.conf'");

        // -------------------------------------------------------------------------------------------------------------------------
        TEST_TITLE("error when linked file already exists without delta");

        HRN_STORAGE_REMOVE(storagePgWrite(), "pg_hba.conf");
        HRN_STORAGE_PUT_EMPTY(storagePgWrite(), "../conf/pg_hba.conf");

        TEST_ERROR(
            restoreCleanBuild(manifest, NULL, NULL), FileExistsError,
            "unable to restore file '" TEST_PATH "/conf/pg_hba.conf' because it already exists\n"
            "HINT: try using --delta if this is what you intended.");

        TEST_RESULT_LOG(
            "P00 DETAIL: check '" TEST_PATH "/pg' exists\n"
            "P00 DETAIL: check '" TEST_PATH "/conf' exists");

        HRN_STORAGE_REMOVE(storagePgWrite(), "../conf/pg_hba.conf", .errorOnMissing = true);

        // -------------------------------------------------------------------------------------------------------------------------
        TEST_TITLE("succeed when all directories empty and ignore recovery.conf");

        HRN_SYSTEM_FMT("rm -rf %s/*", strZ(pgPath));

        argList = strLstNew();
        hrnCfgArgRawZ(argList, cfgOptStanza, "test1");
        hrnCfgArgRaw(argList, cfgOptRepoPath, repoPath);
        hrnCfgArgRaw(argList, cfgOptPgPath, pgPath);
        hrnCfgArgRawZ(argList, cfgOptType, "preserve");
        HRN_CFG_LOAD(cfgCmdRestore, argList);

        TEST_RESULT_VOID(restoreCleanBuild(manifest, NULL, NULL), "restore");

        TEST_RESULT_LOG(
            "P00 DETAIL: check '" TEST_PATH "/pg' exists\n"
            "P00 DETAIL: check '" TEST_PATH "/conf' exists\n"
            "P00 DETAIL: create symlink '" TEST_PATH "/pg/pg_hba.conf' to '../conf/pg_hba.conf'");

        HRN_SYSTEM_FMT("rm -rf %s/*", strZ(pgPath));

        HRN_STORAGE_PUT_EMPTY(storagePgWrite(), PG_FILE_RECOVERYCONF);
        TEST_RESULT_VOID(restoreCleanBuild(manifest, NULL, NULL), "normal restore ignore recovery.conf");

        TEST_RESULT_LOG(
            "P00 DETAIL: check '" TEST_PATH "/pg' exists\n"
            "P00 DETAIL: check '" TEST_PATH "/conf' exists\n"
            "P00 DETAIL: create symlink '" TEST_PATH "/pg/pg_hba.conf' to '../conf/pg_hba.conf'");

        // -------------------------------------------------------------------------------------------------------------------------
        TEST_TITLE("succeed when all directories empty and PG12 and preserve but no recovery files");

        HRN_SYSTEM_FMT("rm -rf %s/*", strZ(pgPath));

        manifest->pub.data.pgVersion = PG_VERSION_12;

        TEST_RESULT_VOID(restoreCleanBuild(manifest, NULL, NULL), "restore");

        TEST_RESULT_LOG(
            "P00 DETAIL: check '" TEST_PATH "/pg' exists\n"
            "P00 DETAIL: check '" TEST_PATH "/conf' exists\n"
            "P00 DETAIL: create symlink '" TEST_PATH "/pg/pg_hba.conf' to '../conf/pg_hba.conf'");

        // -------------------------------------------------------------------------------------------------------------------------
        TEST_TITLE("succeed when all directories empty and ignore PG12 recovery files");

        HRN_SYSTEM_FMT("rm -rf %s/*", strZ(pgPath));

        manifestFileAdd(manifest, &(ManifestFile){.name = STRDEF(MANIFEST_TARGET_PGDATA "/" PG_FILE_POSTGRESQLAUTOCONF)});

        HRN_STORAGE_PUT_EMPTY(storagePgWrite(), PG_FILE_POSTGRESQLAUTOCONF);
        HRN_STORAGE_PUT_EMPTY(storagePgWrite(), PG_FILE_RECOVERYSIGNAL);
        HRN_STORAGE_PUT_EMPTY(storagePgWrite(), PG_FILE_STANDBYSIGNAL);

        TEST_RESULT_VOID(restoreCleanBuild(manifest, NULL, NULL), "restore");

        TEST_RESULT_LOG(
            "P00 DETAIL: check '" TEST_PATH "/pg' exists\n"
            "P00 DETAIL: check '" TEST_PATH "/conf' exists\n"
            "P00 DETAIL: skip 'postgresql.auto.conf' -- recovery type is preserve\n"
            "P00 DETAIL: create symlink '" TEST_PATH "/pg/pg_hba.conf' to '../conf/pg_hba.conf'");

        // -------------------------------------------------------------------------------------------------------------------------
        TEST_TITLE("succeed when all directories empty and PG12");

        HRN_SYSTEM_FMT("rm -rf %s/*", strZ(pgPath));

        argList = strLstNew();
        hrnCfgArgRawZ(argList, cfgOptStanza, "test1");
        hrnCfgArgRaw(argList, cfgOptRepoPath, repoPath);
        hrnCfgArgRaw(argList, cfgOptPgPath, pgPath);
        HRN_CFG_LOAD(cfgCmdRestore, argList);

        TEST_RESULT_VOID(restoreCleanBuild(manifest, NULL, NULL), "restore");

        TEST_RESULT_LOG(
            "P00 DETAIL: check '" TEST_PATH "/pg' exists\n"
            "P00 DETAIL: check '" TEST_PATH "/conf' exists\n"
            "P00 DETAIL: create symlink '" TEST_PATH "/pg/pg_hba.conf' to '../conf/pg_hba.conf'");
    }

    // *****************************************************************************************************************************
    if (testBegin("restoreSelectiveExpression()"))
    {
        // Set log level to detail
        harnessLogLevelSet(logLevelDetail);

        // -------------------------------------------------------------------------------------------------------------------------
        TEST_TITLE("no valid databases");

        StringList *argListClean = strLstNew();
        hrnCfgArgRawZ(argListClean, cfgOptStanza, "test1");
        hrnCfgArgRawZ(argListClean, cfgOptRepoPath, "/repo");
        hrnCfgArgRawZ(argListClean, cfgOptPgPath, "/pg");

        StringList *argList = strLstDup(argListClean);
        hrnCfgArgRawZ(argList, cfgOptDbInclude, UTF8_DB_NAME);
        HRN_CFG_LOAD(cfgCmdRestore, argList);

        Manifest *manifest = NULL;

        OBJ_NEW_BEGIN(Manifest)
        {
            manifest = manifestNewInternal();
            manifest->pub.data.pgVersion = PG_VERSION_90;
            manifest->pub.data.pgCatalogVersion = hrnPgCatalogVersion(PG_VERSION_90);

            manifestTargetAdd(manifest, &(ManifestTarget){.name = MANIFEST_TARGET_PGDATA_STR, .path = STRDEF("/pg")});
            manifestFileAdd(manifest, &(ManifestFile){.name = STRDEF(MANIFEST_TARGET_PGDATA "/" PG_FILE_PGVERSION)});
        }
        OBJ_NEW_END();

        TEST_ERROR(
            restoreSelectiveExpression(manifest), FormatError,
            "no databases found for selective restore\n"
            "HINT: is this a valid cluster?");

        // -------------------------------------------------------------------------------------------------------------------------
        TEST_TITLE("database id is missing on disk");

        MEM_CONTEXT_BEGIN(manifest->pub.memContext)
        {
            // Give non-systemId to postgres db
            manifestDbAdd(manifest, &(ManifestDb){.name = STRDEF("postgres"), .id = 16385, .lastSystemId = 12168});
            manifestDbAdd(manifest, &(ManifestDb){.name = STRDEF("template0"), .id = 12168, .lastSystemId = 12168});
            manifestDbAdd(manifest, &(ManifestDb){.name = STRDEF("template1"), .id = 1, .lastSystemId = 12168});
            manifestDbAdd(manifest, &(ManifestDb){.name = STRDEF("user-made-system-db"), .id = 16380, .lastSystemId = 12168});
            manifestDbAdd(manifest, &(ManifestDb){.name = STRDEF(UTF8_DB_NAME), .id = 16384, .lastSystemId = 12168});
            manifestFileAdd(
                manifest, &(ManifestFile){.name = STRDEF(MANIFEST_TARGET_PGDATA "/" PG_PATH_BASE "/1/" PG_FILE_PGVERSION)});
            manifestFileAdd(
                manifest, &(ManifestFile){.name = STRDEF(MANIFEST_TARGET_PGDATA "/" PG_PATH_BASE "/16381/" PG_FILE_PGVERSION)});
            manifestFileAdd(
                manifest, &(ManifestFile){.name = STRDEF(MANIFEST_TARGET_PGDATA "/" PG_PATH_BASE "/16385/" PG_FILE_PGVERSION)});
        }
        MEM_CONTEXT_END();

        TEST_ERROR(restoreSelectiveExpression(manifest), DbMissingError, "database to include '" UTF8_DB_NAME "' does not exist");

        TEST_RESULT_LOG("P00 DETAIL: databases found for selective restore (1, 12168, 16380, 16381, 16385)");

        // -------------------------------------------------------------------------------------------------------------------------
        TEST_TITLE("database id to exclude is missing on disk");

        argList = strLstDup(argListClean);
        hrnCfgArgRawZ(argList, cfgOptDbExclude, UTF8_DB_NAME);
        HRN_CFG_LOAD(cfgCmdRestore, argList);

        TEST_ERROR(restoreSelectiveExpression(manifest), DbMissingError, "database to exclude '" UTF8_DB_NAME "' does not exist");

        TEST_RESULT_LOG("P00 DETAIL: databases found for selective restore (1, 12168, 16380, 16381, 16385)");

        // -------------------------------------------------------------------------------------------------------------------------
        TEST_TITLE("all databases selected");

        MEM_CONTEXT_BEGIN(manifest->pub.memContext)
        {
            manifestFileAdd(
                manifest, &(ManifestFile){.name = STRDEF(MANIFEST_TARGET_PGDATA "/" PG_PATH_BASE "/16384/" PG_FILE_PGVERSION)});
        }
        MEM_CONTEXT_END();

        argList = strLstDup(argListClean);
        hrnCfgArgRawZ(argList, cfgOptDbInclude, UTF8_DB_NAME);
        HRN_CFG_LOAD(cfgCmdRestore, argList);

        TEST_RESULT_STR(restoreSelectiveExpression(manifest), NULL, "all databases selected");

        TEST_RESULT_LOG(
            "P00 DETAIL: databases found for selective restore (1, 12168, 16380, 16381, 16384, 16385)\n"
            "P00   INFO: nothing to filter - all user databases have been selected");

        // -------------------------------------------------------------------------------------------------------------------------
        TEST_TITLE("error on system database selected");

        argList = strLstDup(argListClean);
        hrnCfgArgRawZ(argList, cfgOptDbInclude, "1");
        HRN_CFG_LOAD(cfgCmdRestore, argList);

        TEST_ERROR(
            restoreSelectiveExpression(manifest), DbInvalidError,
            "system databases (template0, postgres, etc.) are included by default");

        TEST_RESULT_LOG("P00 DETAIL: databases found for selective restore (1, 12168, 16380, 16381, 16384, 16385)");

        // -------------------------------------------------------------------------------------------------------------------------
        TEST_TITLE("error on system database with non-systemId selected");

        argList = strLstDup(argListClean);
        hrnCfgArgRawZ(argList, cfgOptDbInclude, "16385");
        HRN_CFG_LOAD(cfgCmdRestore, argList);

        TEST_ERROR(
            restoreSelectiveExpression(manifest), DbInvalidError,
            "system databases (template0, postgres, etc.) are included by default");

        TEST_RESULT_LOG("P00 DETAIL: databases found for selective restore (1, 12168, 16380, 16381, 16384, 16385)");

        // -------------------------------------------------------------------------------------------------------------------------
        TEST_TITLE("error on system database with non-systemId selected, by name");

        argList = strLstDup(argListClean);
        hrnCfgArgRawZ(argList, cfgOptDbInclude, "postgres");
        HRN_CFG_LOAD(cfgCmdRestore, argList);

        TEST_ERROR(
            restoreSelectiveExpression(manifest), DbInvalidError,
            "system databases (template0, postgres, etc.) are included by default");

        TEST_RESULT_LOG("P00 DETAIL: databases found for selective restore (1, 12168, 16380, 16381, 16384, 16385)");

        // -------------------------------------------------------------------------------------------------------------------------
        TEST_TITLE("error on missing database selected");

        argList = strLstDup(argListClean);
        hrnCfgArgRawZ(argList, cfgOptDbInclude, "7777777");
        HRN_CFG_LOAD(cfgCmdRestore, argList);

        TEST_ERROR(restoreSelectiveExpression(manifest), DbMissingError, "database to include '7777777' does not exist");

        TEST_RESULT_LOG("P00 DETAIL: databases found for selective restore (1, 12168, 16380, 16381, 16384, 16385)");

        // -------------------------------------------------------------------------------------------------------------------------
        TEST_TITLE("select database by id");

        MEM_CONTEXT_BEGIN(manifest->pub.memContext)
        {
            manifestDbAdd(manifest, &(ManifestDb){.name = STRDEF("test2"), .id = 32768, .lastSystemId = 12168});
            manifestFileAdd(
                manifest, &(ManifestFile){.name = STRDEF(MANIFEST_TARGET_PGDATA "/" PG_PATH_BASE "/32768/" PG_FILE_PGVERSION)});
        }
        MEM_CONTEXT_END();

        argList = strLstDup(argListClean);
        hrnCfgArgRawZ(argList, cfgOptDbInclude, "16384");
        HRN_CFG_LOAD(cfgCmdRestore, argList);

        TEST_RESULT_STR_Z(restoreSelectiveExpression(manifest), "(^pg_data/base/32768/)", "check expression");

        TEST_RESULT_LOG(
            "P00 DETAIL: databases found for selective restore (1, 12168, 16380, 16381, 16384, 16385, 32768)\n"
            "P00 DETAIL: databases excluded (zeroed) from selective restore (32768)");

        // -------------------------------------------------------------------------------------------------------------------------
        TEST_TITLE("one database selected without tablespace id");

        MEM_CONTEXT_BEGIN(manifest->pub.memContext)
        {
            manifestTargetAdd(
                manifest, &(ManifestTarget){
                    .name = STRDEF(MANIFEST_TARGET_PGTBLSPC "/16387"), .tablespaceId = 16387, .tablespaceName = STRDEF("ts1"),
                    .path = STRDEF("/ts1")});
            manifestFileAdd(
                manifest, &(ManifestFile){.name = STRDEF(MANIFEST_TARGET_PGDATA "/" PG_PATH_BASE "/32768/" PG_FILE_PGVERSION)});
        }
        MEM_CONTEXT_END();

        TEST_RESULT_STR_Z(
            restoreSelectiveExpression(manifest), "(^pg_data/base/32768/)|(^pg_tblspc/16387/PG_9.0_201008051/32768/)",
            "check expression");

        TEST_RESULT_LOG(
            "P00 DETAIL: databases found for selective restore (1, 12168, 16380, 16381, 16384, 16385, 32768)\n"
            "P00 DETAIL: databases excluded (zeroed) from selective restore (32768)");

        // -------------------------------------------------------------------------------------------------------------------------
        TEST_TITLE("one database selected with tablespace id");

        manifest->pub.data.pgVersion = PG_VERSION_94;
        manifest->pub.data.pgCatalogVersion = hrnPgCatalogVersion(PG_VERSION_94);

        MEM_CONTEXT_BEGIN(manifest->pub.memContext)
        {
            manifestDbAdd(manifest, &(ManifestDb){.name = STRDEF("test3"), .id = 65536, .lastSystemId = 12168});
            manifestFileAdd(
                manifest, &(ManifestFile){
                    .name = STRDEF(MANIFEST_TARGET_PGTBLSPC "/16387/PG_9.4_201409291/65536/" PG_FILE_PGVERSION)});
        }
        MEM_CONTEXT_END();

        TEST_RESULT_STR_Z(
            restoreSelectiveExpression(manifest),
            "(^pg_data/base/32768/)|(^pg_tblspc/16387/PG_9.4_201409291/32768/)|(^pg_data/base/65536/)"
                "|(^pg_tblspc/16387/PG_9.4_201409291/65536/)",
            "check expression");

        TEST_RESULT_LOG(
            "P00 DETAIL: databases found for selective restore (1, 12168, 16380, 16381, 16384, 16385, 32768, 65536)\n"
            "P00 DETAIL: databases excluded (zeroed) from selective restore (32768, 65536)");

        // -------------------------------------------------------------------------------------------------------------------------
        TEST_TITLE("exclude database by id");

        argList = strLstDup(argListClean);
        hrnCfgArgRawZ(argList, cfgOptDbExclude, "16384");
        HRN_CFG_LOAD(cfgCmdRestore, argList);

        TEST_RESULT_STR_Z(
            restoreSelectiveExpression(manifest),
            "(^pg_data/base/16384/)|(^pg_tblspc/16387/PG_9.4_201409291/16384/)",
            "check expression");

        TEST_RESULT_LOG(
            "P00 DETAIL: databases found for selective restore (1, 12168, 16380, 16381, 16384, 16385, 32768, 65536)\n"
            "P00 DETAIL: databases excluded (zeroed) from selective restore (16384)");

        // -------------------------------------------------------------------------------------------------------------------------
        TEST_TITLE("exclude database by name");

        argList = strLstDup(argListClean);
        hrnCfgArgRawZ(argList, cfgOptDbExclude, UTF8_DB_NAME);
        HRN_CFG_LOAD(cfgCmdRestore, argList);

        TEST_RESULT_STR_Z(
            restoreSelectiveExpression(manifest),
            "(^pg_data/base/16384/)|(^pg_tblspc/16387/PG_9.4_201409291/16384/)",
            "check expression");

        TEST_RESULT_LOG(
            "P00 DETAIL: databases found for selective restore (1, 12168, 16380, 16381, 16384, 16385, 32768, 65536)\n"
            "P00 DETAIL: databases excluded (zeroed) from selective restore (16384)");

        // -------------------------------------------------------------------------------------------------------------------------
        TEST_TITLE("exclude system database");

        argList = strLstDup(argListClean);
        hrnCfgArgRawZ(argList, cfgOptDbExclude, "16385");
        HRN_CFG_LOAD(cfgCmdRestore, argList);

        TEST_RESULT_STR_Z(
            restoreSelectiveExpression(manifest),
            "(^pg_data/base/16385/)|(^pg_tblspc/16387/PG_9.4_201409291/16385/)",
            "check expression");

        TEST_RESULT_LOG(
            "P00 DETAIL: databases found for selective restore (1, 12168, 16380, 16381, 16384, 16385, 32768, 65536)\n"
            "P00 DETAIL: databases excluded (zeroed) from selective restore (16385)");

        // -------------------------------------------------------------------------------------------------------------------------
        TEST_TITLE("error on missing database to exclude selected");

        argList = strLstDup(argListClean);
        hrnCfgArgRawZ(argList, cfgOptDbExclude, "7777777");
        HRN_CFG_LOAD(cfgCmdRestore, argList);

        TEST_ERROR(restoreSelectiveExpression(manifest), DbMissingError, "database to exclude '7777777' does not exist");

        TEST_RESULT_LOG("P00 DETAIL: databases found for selective restore (1, 12168, 16380, 16381, 16384, 16385, 32768, 65536)");

        // -------------------------------------------------------------------------------------------------------------------------
        TEST_TITLE("error on combining include and exclude options");

        argList = strLstDup(argListClean);
        hrnCfgArgRawZ(argList, cfgOptDbInclude, "test2");
        hrnCfgArgRawZ(argList, cfgOptDbExclude, "test2");
        HRN_CFG_LOAD(cfgCmdRestore, argList);

        TEST_ERROR(restoreSelectiveExpression(manifest), DbInvalidError, "database to include '32768' is in the exclude list");

        TEST_RESULT_LOG("P00 DETAIL: databases found for selective restore (1, 12168, 16380, 16381, 16384, 16385, 32768, 65536)");

        // -------------------------------------------------------------------------------------------------------------------------
        TEST_TITLE("combine include and exclude options");

        argList = strLstDup(argListClean);
        hrnCfgArgRawZ(argList, cfgOptDbInclude, "16384");
        hrnCfgArgRawZ(argList, cfgOptDbExclude, "1");
        hrnCfgArgRawZ(argList, cfgOptDbExclude, "16385");
        hrnCfgArgRawZ(argList, cfgOptDbExclude, "32768");  // user databases excluded will be silently ignored
        HRN_CFG_LOAD(cfgCmdRestore, argList);

        TEST_RESULT_STR_Z(
            restoreSelectiveExpression(manifest),
            "(^pg_data/base/1/)|(^pg_tblspc/16387/PG_9.4_201409291/1/)|"
            "(^pg_data/base/16385/)|(^pg_tblspc/16387/PG_9.4_201409291/16385/)|"
            "(^pg_data/base/32768/)|(^pg_tblspc/16387/PG_9.4_201409291/32768/)|"
            "(^pg_data/base/65536/)|(^pg_tblspc/16387/PG_9.4_201409291/65536/)",
            "check expression");

        TEST_RESULT_LOG(
            "P00 DETAIL: databases found for selective restore (1, 12168, 16380, 16381, 16384, 16385, 32768, 65536)\n"
            "P00 DETAIL: databases excluded (zeroed) from selective restore (1, 16385, 32768, 65536)");
    }

    // *****************************************************************************************************************************
    if (testBegin("restoreRecoveryOption() and restoreRecoveryConf()"))
    {
        StringList *argBaseList = strLstNew();
        hrnCfgArgRawZ(argBaseList, cfgOptStanza, "test1");
        hrnCfgArgRawZ(argBaseList, cfgOptRepoPath, "/repo");
        hrnCfgArgRawZ(argBaseList, cfgOptPgPath, "/pg");

        const String *restoreLabel = STRDEF("LABEL");
        #define RECOVERY_SETTING_HEADER                             "# Recovery settings generated by pgBackRest restore on LABEL\n"

        // -------------------------------------------------------------------------------------------------------------------------
        TEST_TITLE("user-specified options");

        StringList *argList = strLstDup(argBaseList);
        hrnCfgArgRawZ(argList, cfgOptRecoveryOption, "a-setting=a");
        hrnCfgArgRawZ(argList, cfgOptRecoveryOption, "b_setting=b");
        HRN_CFG_LOAD(cfgCmdRestore, argList);

        TEST_RESULT_STR_Z(
            restoreRecoveryConf(PG_VERSION_94, restoreLabel),
            RECOVERY_SETTING_HEADER
            "a_setting = 'a'\n"
            "b_setting = 'b'\n"
            "restore_command = '" TEST_PROJECT_EXE " --lock-path=" HRN_PATH "/lock --log-path=" HRN_PATH " --pg1-path=/pg"
                " --repo1-path=/repo --stanza=test1 archive-get %f \"%p\"'\n",
            "check recovery options");

        // -------------------------------------------------------------------------------------------------------------------------
        TEST_TITLE("user-specified cmd");

        argList = strLstDup(argBaseList);
        hrnCfgArgRawZ(argList, cfgOptCmd, "/usr/local/bin/pg_wrapper.sh");
        HRN_CFG_LOAD(cfgCmdRestore, argList);

        TEST_RESULT_STR_Z(
            restoreRecoveryConf(PG_VERSION_94, restoreLabel),
            RECOVERY_SETTING_HEADER
            "restore_command = '/usr/local/bin/pg_wrapper.sh --lock-path=" HRN_PATH "/lock --log-path=" HRN_PATH " --pg1-path=/pg"
                " --repo1-path=/repo --stanza=test1 archive-get %f \"%p\"'\n",
            "restore_command invokes /usr/local/bin/pg_wrapper.sh per --cmd option");

        // -------------------------------------------------------------------------------------------------------------------------
        TEST_TITLE("override restore_command");

        hrnCfgArgRawZ(argBaseList, cfgOptRecoveryOption, "restore-command=my_restore_command");
        argList = strLstDup(argBaseList);
        HRN_CFG_LOAD(cfgCmdRestore, argList);

        TEST_RESULT_STR_Z(
            restoreRecoveryConf(PG_VERSION_94, restoreLabel),
            RECOVERY_SETTING_HEADER
            "restore_command = 'my_restore_command'\n",
            "check recovery options");

        // -------------------------------------------------------------------------------------------------------------------------
        TEST_TITLE("recovery target immediate");

        argList = strLstDup(argBaseList);
        hrnCfgArgRawZ(argList, cfgOptType, "immediate");
        HRN_CFG_LOAD(cfgCmdRestore, argList);

        TEST_RESULT_STR_Z(
            restoreRecoveryConf(PG_VERSION_94, restoreLabel),
            RECOVERY_SETTING_HEADER
            "restore_command = 'my_restore_command'\n"
            "recovery_target = 'immediate'\n",
            "check recovery options");

        // -------------------------------------------------------------------------------------------------------------------------
        TEST_TITLE("recovery target time with timeline");

        argList = strLstDup(argBaseList);
        hrnCfgArgRawZ(argList, cfgOptType, "time");
        hrnCfgArgRawZ(argList, cfgOptTarget, "TIME");
        hrnCfgArgRawZ(argList, cfgOptTargetTimeline, "3");
        HRN_CFG_LOAD(cfgCmdRestore, argList);

        TEST_RESULT_STR_Z(
            restoreRecoveryConf(PG_VERSION_94, restoreLabel),
            RECOVERY_SETTING_HEADER
            "restore_command = 'my_restore_command'\n"
            "recovery_target_time = 'TIME'\n"
            "recovery_target_timeline = '3'\n",
            "check recovery options");

        // -------------------------------------------------------------------------------------------------------------------------
        TEST_TITLE("recovery target inclusive");

        argList = strLstDup(argBaseList);
        hrnCfgArgRawZ(argList, cfgOptType, "time");
        hrnCfgArgRawZ(argList, cfgOptTarget, "TIME");
        hrnCfgArgRawBool(argList, cfgOptTargetExclusive, true);
        HRN_CFG_LOAD(cfgCmdRestore, argList);

        TEST_RESULT_STR_Z(
            restoreRecoveryConf(PG_VERSION_94, restoreLabel),
            RECOVERY_SETTING_HEADER
            "restore_command = 'my_restore_command'\n"
            "recovery_target_time = 'TIME'\n"
            "recovery_target_inclusive = 'false'\n",
            "check recovery options");

        // -------------------------------------------------------------------------------------------------------------------------
        TEST_TITLE("no recovery_target_inclusive for target=name");

        argList = strLstDup(argBaseList);
        hrnCfgArgRawZ(argList, cfgOptType, "name");
        hrnCfgArgRawZ(argList, cfgOptTarget, "NAME");
        HRN_CFG_LOAD(cfgCmdRestore, argList);

        TEST_RESULT_STR_Z(
            restoreRecoveryConf(PG_VERSION_94, restoreLabel),
            RECOVERY_SETTING_HEADER
            "restore_command = 'my_restore_command'\n"
            "recovery_target_name = 'NAME'\n",
            "check recovery options");

        // -------------------------------------------------------------------------------------------------------------------------
        TEST_TITLE("recovery target lsn");

        argList = strLstDup(argBaseList);
        hrnCfgArgRawZ(argList, cfgOptType, "lsn");
        hrnCfgArgRawZ(argList, cfgOptTarget, "5218/5E35BBA8");
        HRN_CFG_LOAD(cfgCmdRestore, argList);

        TEST_RESULT_STR_Z(
            restoreRecoveryConf(PG_VERSION_10, restoreLabel),
            RECOVERY_SETTING_HEADER
            "restore_command = 'my_restore_command'\n"
            "recovery_target_lsn = '5218/5E35BBA8'\n",
            "check recovery options");

        // -------------------------------------------------------------------------------------------------------------------------
        TEST_TITLE("recovery target action = shutdown");

        argList = strLstDup(argBaseList);
        hrnCfgArgRawZ(argList, cfgOptType, "immediate");
        hrnCfgArgRawZ(argList, cfgOptTargetAction, "shutdown");
        HRN_CFG_LOAD(cfgCmdRestore, argList);

        TEST_RESULT_STR_Z(
            restoreRecoveryConf(PG_VERSION_95, restoreLabel),
            RECOVERY_SETTING_HEADER
            "restore_command = 'my_restore_command'\n"
            "recovery_target = 'immediate'\n"
            "recovery_target_action = 'shutdown'\n",
            "check recovery options");

        TEST_ERROR(
            restoreRecoveryConf(PG_VERSION_94, restoreLabel), OptionInvalidError,
            "target-action=shutdown is only available in PostgreSQL >= 9.5");

        // -------------------------------------------------------------------------------------------------------------------------
        TEST_TITLE("recovery target action = pause");

        argList = strLstDup(argBaseList);
        hrnCfgArgRawZ(argList, cfgOptType, "immediate");
        hrnCfgArgRawZ(argList, cfgOptTargetAction, "promote");
        HRN_CFG_LOAD(cfgCmdRestore, argList);

        TEST_RESULT_STR_Z(
            restoreRecoveryConf(PG_VERSION_94, restoreLabel),
            RECOVERY_SETTING_HEADER
            "restore_command = 'my_restore_command'\n"
            "recovery_target = 'immediate'\n"
            "pause_at_recovery_target = 'false'\n",
            "check recovery options");

        TEST_ERROR(
            restoreRecoveryConf(PG_VERSION_90, restoreLabel), OptionInvalidError,
            "target-action option is only available in PostgreSQL >= 9.1");

        // -------------------------------------------------------------------------------------------------------------------------
        TEST_TITLE("recovery type = standby");

        argList = strLstDup(argBaseList);
        hrnCfgArgRawZ(argList, cfgOptType, "standby");
        HRN_CFG_LOAD(cfgCmdRestore, argList);

        TEST_RESULT_STR_Z(
            restoreRecoveryConf(PG_VERSION_94, restoreLabel),
            RECOVERY_SETTING_HEADER
            "restore_command = 'my_restore_command'\n"
            "standby_mode = 'on'\n",
            "check recovery options");

        // -------------------------------------------------------------------------------------------------------------------------
        TEST_TITLE("recovery type = standby with timeline");

        argList = strLstDup(argBaseList);
        hrnCfgArgRawZ(argList, cfgOptType, "standby");
        hrnCfgArgRawZ(argList, cfgOptTargetTimeline, "current");
        HRN_CFG_LOAD(cfgCmdRestore, argList);

        TEST_RESULT_STR_Z(
            restoreRecoveryConf(PG_VERSION_94, restoreLabel),
            RECOVERY_SETTING_HEADER
            "restore_command = 'my_restore_command'\n"
            "standby_mode = 'on'\n"
            "recovery_target_timeline = 'current'\n",
            "check recovery options");

        // -------------------------------------------------------------------------------------------------------------------------
        TEST_TITLE("error when archive-mode set on PG < 12");

        argList = strLstDup(argBaseList);
        hrnCfgArgRawZ(argList, cfgOptArchiveMode, "off");
        HRN_CFG_LOAD(cfgCmdRestore, argList);

        TEST_ERROR(
            restoreRecoveryConf(PG_VERSION_94, restoreLabel), OptionInvalidError,
            "option 'archive-mode' is not supported on PostgreSQL < 12\n"
                "HINT: 'archive_mode' should be manually set to 'off' in postgresql.conf.");

        // -------------------------------------------------------------------------------------------------------------------------
        TEST_TITLE("recovery type = standby with recovery GUCs and archive-mode=off");

        argList = strLstDup(argBaseList);
        hrnCfgArgRawZ(argList, cfgOptType, "standby");
        hrnCfgArgRawZ(argList, cfgOptArchiveMode, "off");
        HRN_CFG_LOAD(cfgCmdRestore, argList);

        TEST_RESULT_STR_Z(
            restoreRecoveryConf(PG_VERSION_12, restoreLabel),
            RECOVERY_SETTING_HEADER
            "restore_command = 'my_restore_command'\n"
            "archive_mode = 'off'\n",
            "check recovery options");
    }

    // *****************************************************************************************************************************
    if (testBegin("restoreRecoveryWrite*()"))
    {
        const String *pgPath = STRDEF(TEST_PATH "/pg");
        HRN_STORAGE_PATH_CREATE(storageTest, strZ(pgPath), .mode = 0700);

        const String *restoreLabel = STRDEF("LABEL");
        #define RECOVERY_SETTING_PREFIX                             "# Removed by pgBackRest restore on LABEL # "

        // -------------------------------------------------------------------------------------------------------------------------
        TEST_TITLE("error when standby_mode setting is present");

        StringList *argList = strLstNew();
        hrnCfgArgRawZ(argList, cfgOptStanza, "test1");
        hrnCfgArgRawZ(argList, cfgOptRepoPath, "/repo");
        hrnCfgArgRaw(argList, cfgOptPgPath, pgPath);
        hrnCfgArgRawZ(argList, cfgOptType, "default");
        hrnCfgArgRawZ(argList, cfgOptRecoveryOption, "standby-mode=on");
        HRN_CFG_LOAD(cfgCmdRestore, argList);

        TEST_ERROR(
            restoreRecoveryWriteAutoConf(PG_VERSION_12, restoreLabel), OptionInvalidError,
            "'standby_mode' setting is not valid for PostgreSQL >= 12\n"
            "HINT: use --type=standby instead of --recovery-option=standby_mode=on.");

        TEST_RESULT_LOG("P00   WARN: postgresql.auto.conf does not exist -- creating to contain recovery settings");

        // -------------------------------------------------------------------------------------------------------------------------
        TEST_TITLE("PG12 restore missing postgresql.auto.conf");

        argList = strLstNew();
        hrnCfgArgRawZ(argList, cfgOptStanza, "test1");
        hrnCfgArgRawZ(argList, cfgOptRepoPath, "/repo");
        hrnCfgArgRaw(argList, cfgOptPgPath, pgPath);
        hrnCfgArgRawZ(argList, cfgOptType, "none");
        HRN_CFG_LOAD(cfgCmdRestore, argList);

        restoreRecoveryWriteAutoConf(PG_VERSION_12, restoreLabel);

        TEST_STORAGE_GET_EMPTY(storagePg(), PG_FILE_POSTGRESQLAUTOCONF, .comment = "check postgresql.auto.conf");
        TEST_STORAGE_LIST(
            storagePg(), NULL,
            PG_FILE_POSTGRESQLAUTOCONF "\n"
            PG_FILE_RECOVERYSIGNAL "\n",
            .comment = "recovery.signal exists, standby.signal missing");

        TEST_RESULT_LOG(
            "P00   WARN: postgresql.auto.conf does not exist -- creating to contain recovery settings\n"
            "P00   INFO: write " TEST_PATH "/pg/postgresql.auto.conf");

        // -------------------------------------------------------------------------------------------------------------------------
        TEST_TITLE("PG12 restore type none");

        HRN_SYSTEM_FMT("rm -rf %s/*", strZ(pgPath));

        HRN_STORAGE_PUT_Z(
            storagePgWrite(), PG_FILE_POSTGRESQLAUTOCONF,
            "# DO NOT MODIFY\n"
            "\t recovery_target_action='promote'\n\n");

        restoreRecoveryWriteAutoConf(PG_VERSION_12, restoreLabel);

        TEST_STORAGE_GET(
            storagePg(), PG_FILE_POSTGRESQLAUTOCONF,
            "# DO NOT MODIFY\n"
            RECOVERY_SETTING_PREFIX "\t recovery_target_action='promote'\n\n",
            .comment = "check postgresql.auto.conf");
        TEST_STORAGE_LIST(
            storagePg(), NULL,
            PG_FILE_POSTGRESQLAUTOCONF "\n"
            PG_FILE_RECOVERYSIGNAL "\n",
            .comment = "recovery.signal exists, standby.signal missing");

        TEST_RESULT_LOG("P00   INFO: write updated " TEST_PATH "/pg/postgresql.auto.conf");

        // -------------------------------------------------------------------------------------------------------------------------
        TEST_TITLE("PG12 restore type standby and remove existing recovery settings");

        HRN_SYSTEM_FMT("rm -rf %s/*", strZ(pgPath));

        HRN_STORAGE_PUT_Z(
            storagePgWrite(), PG_FILE_POSTGRESQLAUTOCONF,
            "# DO NOT MODIFY\n"
            "recovery_target_name\t='name'\n"
            "recovery_target_inclusive = false\n");

        argList = strLstNew();
        hrnCfgArgRawZ(argList, cfgOptStanza, "test1");
        hrnCfgArgRawZ(argList, cfgOptRepoPath, "/repo");
        hrnCfgArgRaw(argList, cfgOptPgPath, pgPath);
        hrnCfgArgRawZ(argList, cfgOptType, "standby");
        hrnCfgArgRawZ(argList, cfgOptRecoveryOption, "restore-command=my_restore_command");
        HRN_CFG_LOAD(cfgCmdRestore, argList);

        restoreRecoveryWriteAutoConf(PG_VERSION_12, restoreLabel);

        TEST_STORAGE_GET(
            storagePg(), PG_FILE_POSTGRESQLAUTOCONF,
            "# DO NOT MODIFY\n"
            RECOVERY_SETTING_PREFIX "recovery_target_name\t='name'\n"
            RECOVERY_SETTING_PREFIX "recovery_target_inclusive = false\n"
            "\n"
            RECOVERY_SETTING_HEADER
            "restore_command = 'my_restore_command'\n",
            .comment = "check postgresql.auto.conf");
        TEST_STORAGE_LIST(
            storagePg(), NULL,
            PG_FILE_POSTGRESQLAUTOCONF "\n"
            PG_FILE_STANDBYSIGNAL "\n",
            .comment = "recovery.signal missing, standby.signal exists");

        TEST_RESULT_LOG("P00   INFO: write updated " TEST_PATH "/pg/postgresql.auto.conf");

        // -------------------------------------------------------------------------------------------------------------------------
        TEST_TITLE("PG12 restore type preserve");

        Manifest *manifest = testManifestMinimal(STRDEF("20161219-212741F"), PG_VERSION_12, STRDEF("/pg"));

        HRN_SYSTEM_FMT("rm -rf %s/*", strZ(pgPath));

        HRN_STORAGE_PUT_Z(storagePgWrite(), PG_FILE_POSTGRESQLAUTOCONF, "# DO NOT MODIFY\n");
        HRN_STORAGE_PUT_EMPTY(storagePgWrite(), PG_FILE_STANDBYSIGNAL);

        argList = strLstNew();
        hrnCfgArgRawZ(argList, cfgOptStanza, "test1");
        hrnCfgArgRawZ(argList, cfgOptRepoPath, "/repo");
        hrnCfgArgRaw(argList, cfgOptPgPath, pgPath);
        hrnCfgArgRawZ(argList, cfgOptType, "preserve");
        HRN_CFG_LOAD(cfgCmdRestore, argList);

        restoreRecoveryWrite(manifest);

        TEST_STORAGE_GET(
            storagePg(), PG_FILE_POSTGRESQLAUTOCONF, "# DO NOT MODIFY\n", .comment = "check postgresql.auto.conf");
        TEST_STORAGE_LIST(
            storagePg(), NULL,
            PG_FILE_POSTGRESQLAUTOCONF "\n"
            PG_FILE_STANDBYSIGNAL "\n",
            .comment = "recovery.signal missing, standby.signal exists");

        // -------------------------------------------------------------------------------------------------------------------------
        TEST_TITLE("PG12 restore type default");

        HRN_SYSTEM_FMT("rm -rf %s/*", strZ(pgPath));

        HRN_STORAGE_PUT_Z(storagePgWrite(), PG_FILE_POSTGRESQLAUTOCONF, "# DO NOT MODIFY\n");

        argList = strLstNew();
        hrnCfgArgRawZ(argList, cfgOptStanza, "test1");
        hrnCfgArgRawZ(argList, cfgOptRepoPath, "/repo");
        hrnCfgArgRaw(argList, cfgOptPgPath, pgPath);
        HRN_CFG_LOAD(cfgCmdRestore, argList);

        restoreRecoveryWrite(manifest);

        TEST_RESULT_BOOL(
            bufEq(storageGetP(storageNewReadP(storagePg(), PG_FILE_POSTGRESQLAUTOCONF_STR)), BUFSTRDEF("# DO NOT MODIFY\n")),
            false, "check postgresql.auto.conf has changed");
        TEST_STORAGE_LIST(
            storagePg(), NULL,
            PG_FILE_POSTGRESQLAUTOCONF "\n"
            PG_FILE_RECOVERYSIGNAL "\n",
            .comment = "recovery.signal exists, standby.signal missing");

        TEST_RESULT_LOG("P00   INFO: write updated " TEST_PATH "/pg/postgresql.auto.conf");
    }

    // *****************************************************************************************************************************
    if (testBegin("cmdRestore()"))
    {
        const String *pgPath = STRDEF(TEST_PATH "/pg");
        const String *repoPath = STRDEF(TEST_PATH "/repo");
        const String *repoPathEncrpyt = STRDEF(TEST_PATH "/repo-encrypt");

        // Set log level to detail
        harnessLogLevelSet(logLevelDetail);

        // -------------------------------------------------------------------------------------------------------------------------
        TEST_TITLE("verify next queue calculations");

        TEST_RESULT_INT(restoreJobQueueNext(0, 0, 1), 0, "client idx 0, queue idx 0, 1 queue");
        TEST_RESULT_INT(restoreJobQueueNext(0, 0, 2), 1, "client idx 0, queue idx 0, 2 queues");
        TEST_RESULT_INT(restoreJobQueueNext(1, 1, 2), 0, "client idx 1, queue idx 1, 2 queues");
        TEST_RESULT_INT(restoreJobQueueNext(0, 1, 2), 0, "client idx 0, queue idx 1, 2 queues");
        TEST_RESULT_INT(restoreJobQueueNext(1, 0, 2), 1, "client idx 1, queue idx 0, 2 queues");

        // Locality error
        // -------------------------------------------------------------------------------------------------------------------------
        TEST_TITLE("incorrect locality");

        StringList *argList = strLstNew();
        hrnCfgArgRawZ(argList, cfgOptStanza, "test1");
        hrnCfgArgRaw(argList, cfgOptRepoPath, repoPath);
        hrnCfgArgRaw(argList, cfgOptPgPath, pgPath);
        hrnCfgArgRawZ(argList, cfgOptPgHost, "pg1");
        HRN_CFG_LOAD(cfgCmdRestore, argList);

        TEST_ERROR(cmdRestore(), HostInvalidError, "restore command must be run on the PostgreSQL host");

        // -------------------------------------------------------------------------------------------------------------------------
        TEST_TITLE("full restore without delta, multi-repo");

        argList = strLstNew();
        hrnCfgArgRawZ(argList, cfgOptStanza, "test1");
        hrnCfgArgKeyRaw(argList, cfgOptRepoPath, 1, repoPath);
        hrnCfgArgKeyRaw(argList, cfgOptRepoPath, 2, repoPathEncrpyt);
        hrnCfgArgRaw(argList, cfgOptPgPath, pgPath);
        hrnCfgArgRawZ(argList, cfgOptSet, "20161219-212741F");
        hrnCfgArgKeyRawStrId(argList, cfgOptRepoCipherType, 2, cipherTypeAes256Cbc);
        hrnCfgEnvKeyRawZ(cfgOptRepoCipherPass, 2, TEST_CIPHER_PASS);
        HRN_CFG_LOAD(cfgCmdRestore, argList);

        #define TEST_LABEL                                          "20161219-212741F"
        #define TEST_PGDATA                                         MANIFEST_TARGET_PGDATA "/"
        #define TEST_REPO_PATH                                      STORAGE_REPO_BACKUP "/" TEST_LABEL "/" TEST_PGDATA

        Manifest *manifest = NULL;

        OBJ_NEW_BEGIN(Manifest)
        {
            manifest = manifestNewInternal();
            manifest->pub.info = infoNew(NULL);
            manifest->pub.data.backupLabel = STRDEF(TEST_LABEL);
            manifest->pub.data.pgVersion = PG_VERSION_90;
            manifest->pub.data.pgCatalogVersion = hrnPgCatalogVersion(PG_VERSION_90);
            manifest->pub.data.backupType = backupTypeFull;
            manifest->pub.data.backupTimestampCopyStart = 1482182861; // So file timestamps should be less than this

            // Data directory
            manifestTargetAdd(manifest, &(ManifestTarget){.name = MANIFEST_TARGET_PGDATA_STR, .path = pgPath});
            manifestPathAdd(
                manifest,
                &(ManifestPath){.name = MANIFEST_TARGET_PGDATA_STR, .mode = 0700, .group = groupName(), .user = userName()});

            // Global directory
            manifestPathAdd(
                manifest,
                &(ManifestPath){
                    .name = STRDEF(TEST_PGDATA PG_PATH_GLOBAL), .mode = 0700, .group = groupName(), .user = userName()});

            // PG_VERSION
            manifestFileAdd(
                manifest,
                &(ManifestFile){
                    .name = STRDEF(TEST_PGDATA PG_FILE_PGVERSION), .size = 4, .timestamp = 1482182860,
                    .mode = 0600, .group = groupName(), .user = userName(),
                    .checksumSha1 = "b74d60e763728399bcd3fb63f7dd1f97b46c6b44"});
            HRN_STORAGE_PUT_Z(storageRepoIdxWrite(0), TEST_REPO_PATH PG_FILE_PGVERSION, PG_VERSION_90_STR "\n");

            // Store the file also to the encrypted repo
            HRN_STORAGE_PUT_Z(
                storageRepoIdxWrite(1), TEST_REPO_PATH PG_FILE_PGVERSION, PG_VERSION_90_STR "\n",
                .cipherType = cipherTypeAes256Cbc, .cipherPass = TEST_CIPHER_PASS_ARCHIVE);

            // pg_tblspc
            manifestPathAdd(
                manifest, &(ManifestPath){
                    .name = STRDEF(MANIFEST_TARGET_PGDATA "/" MANIFEST_TARGET_PGTBLSPC), .mode = 0700, .group = groupName(),
                    .user = userName()});

            // Always sort
            lstSort(manifest->pub.targetList, sortOrderAsc);
            lstSort(manifest->pub.fileList, sortOrderAsc);
            lstSort(manifest->pub.linkList, sortOrderAsc);
            lstSort(manifest->pub.pathList, sortOrderAsc);
        }
        OBJ_NEW_END();

        manifestSave(
            manifest,
            storageWriteIo(
                storageNewWriteP(storageRepoIdxWrite(0),
                STRDEF(STORAGE_REPO_BACKUP "/" TEST_LABEL "/" BACKUP_MANIFEST_FILE))));

        // Read the manifest, set a cipher passphrase and store it to the encrypted repo
        Manifest *manifestEncrypted = manifestLoadFile(
            storageRepoIdxWrite(0), STRDEF(STORAGE_REPO_BACKUP "/" TEST_LABEL "/" BACKUP_MANIFEST_FILE), cipherTypeNone, NULL);
        manifestCipherSubPassSet(manifestEncrypted, STRDEF(TEST_CIPHER_PASS_ARCHIVE));

        // Open file for write
        IoWrite *write = storageWriteIo(
            storageNewWriteP(
                storageRepoIdxWrite(1),
                STRDEF(STORAGE_REPO_BACKUP "/" TEST_LABEL "/" BACKUP_MANIFEST_FILE)));

        // Add encryption filter and save the encrypted manifest
        #define TEST_CIPHER_PASS_MANIFEST "backpass"
        cipherBlockFilterGroupAdd(
            ioWriteFilterGroup(write), cfgOptionIdxStrId(cfgOptRepoCipherType, 1), cipherModeEncrypt,
            STRDEF(TEST_CIPHER_PASS_MANIFEST));
        manifestSave(manifestEncrypted, write);

        // Write backup.info to the encrypted repo
        HRN_INFO_PUT(
            storageRepoIdxWrite(1), INFO_BACKUP_PATH_FILE, TEST_RESTORE_BACKUP_INFO "\n[cipher]\ncipher-pass=\""
            TEST_CIPHER_PASS_MANIFEST "\"\n\n" TEST_RESTORE_BACKUP_INFO_DB, .cipherType = cipherTypeAes256Cbc);

        TEST_RESULT_VOID(cmdRestore(), "successful restore");

        TEST_RESULT_LOG(
            strZ(strNewFmt(
            "P00   WARN: repo1: [FileMissingError] unable to load info file"
            " '%s/repo/backup/test1/backup.info' or '%s/repo/backup/test1/backup.info.copy':\n"
            "            FileMissingError: unable to open missing file '%s/repo/backup/test1/backup.info' for read\n"
            "            FileMissingError: unable to open missing file '%s/repo/backup/test1/backup.info.copy' for read\n"
            "            HINT: backup.info cannot be opened and is required to perform a backup.\n"
            "            HINT: has a stanza-create been performed?\n"
            "P00   INFO: repo2: restore backup set 20161219-212741F\n"
            "P00 DETAIL: check '" TEST_PATH "/pg' exists\n"
            "P00 DETAIL: create path '" TEST_PATH "/pg/global'\n"
            "P00 DETAIL: create path '" TEST_PATH "/pg/pg_tblspc'\n"
            "P01 DETAIL: restore file " TEST_PATH "/pg/PG_VERSION (4B, 100%%) checksum b74d60e763728399bcd3fb63f7dd1f97b46c6b44\n"
            "P00   INFO: write " TEST_PATH "/pg/recovery.conf\n"
            "P00 DETAIL: sync path '" TEST_PATH "/pg'\n"
            "P00 DETAIL: sync path '" TEST_PATH "/pg/pg_tblspc'\n"
            "P00   WARN: backup does not contain 'global/pg_control' -- cluster will not start\n"
            "P00 DETAIL: sync path '" TEST_PATH "/pg/global'\n"
            "P00   INFO: restore size = 4B, file total = 1",
            TEST_PATH, TEST_PATH, TEST_PATH, TEST_PATH)));

        // Remove recovery.conf before file comparison since it will have a new timestamp.  Make sure it existed, though.
        HRN_STORAGE_REMOVE(storagePgWrite(), PG_FILE_RECOVERYCONF, .errorOnMissing = true);

        testRestoreCompare(
            storagePg(), NULL, manifest,
            ". {path}\n"
            "PG_VERSION {file, s=4, t=1482182860}\n"
            "global {path}\n"
            "pg_tblspc {path}\n");

        // -------------------------------------------------------------------------------------------------------------------------
        TEST_TITLE("full restore with delta force");

        argList = strLstNew();
        hrnCfgArgRawZ(argList, cfgOptStanza, "test1");
        hrnCfgArgKeyRaw(argList, cfgOptRepoPath, 1, repoPath);
        hrnCfgArgKeyRaw(argList, cfgOptRepoPath, 2, repoPathEncrpyt);
        hrnCfgArgRaw(argList, cfgOptPgPath, pgPath);
        hrnCfgArgRawZ(argList, cfgOptType, "preserve");
        hrnCfgArgRawZ(argList, cfgOptSet, "20161219-212741F");
        hrnCfgArgRawBool(argList, cfgOptDelta, true);
        hrnCfgArgRawBool(argList, cfgOptForce, true);
        hrnCfgArgKeyRawStrId(argList, cfgOptRepoCipherType, 2, cipherTypeAes256Cbc);
        hrnCfgEnvKeyRawZ(cfgOptRepoCipherPass, 2, TEST_CIPHER_PASS);
        HRN_CFG_LOAD(cfgCmdRestore, argList);

        // Munge PGDATA mode so it gets fixed
        HRN_STORAGE_MODE(storagePg(), NULL, 0777);

        // Store backup.info to repo1 - repo1 will be selected because of the priority order
        HRN_INFO_PUT(storageRepoIdxWrite(0), INFO_BACKUP_PATH_FILE, TEST_RESTORE_BACKUP_INFO "\n" TEST_RESTORE_BACKUP_INFO_DB);

        // Make sure existing backup.manifest file is ignored
        HRN_STORAGE_PUT_EMPTY(storagePgWrite(), BACKUP_MANIFEST_FILE);

        // Add a bogus file that will be removed
        HRN_STORAGE_PUT_EMPTY(storagePgWrite(), "bogus-file");

        // Add a special file that will be removed
        HRN_SYSTEM_FMT("mkfifo %s/pipe", strZ(pgPath));

        // Modify time of postgresql.conf so it will be copied even though content is the same
        HRN_STORAGE_PUT_Z(storagePgWrite(), "postgresql.conf", "VALID_CONF", .modeFile = 0600);

        // Modify time of postgresql.auto.conf so it will be copied even though content is the same and timestamp matches
        HRN_STORAGE_PUT_Z(
            storagePgWrite(), "postgresql.auto.conf", "VALID_CONF_AUTO", .modeFile = 0600, .timeModified = 1482182861);

        // Size mismatch
        HRN_STORAGE_PUT_EMPTY(storagePgWrite(), "size-mismatch", .modeFile = 0600);

        // Overwrite PG_VERSION with bogus content that will not be detected by delta force because the time and size are the same
        HRN_STORAGE_PUT_Z(storagePgWrite(), PG_FILE_PGVERSION, "BOG\n", .modeFile = 0600, .timeModified = 1482182860);

        // Change destination of tablespace link
        THROW_ON_SYS_ERROR(
            symlink("/bogus", strZ(strNewFmt("%s/pg_tblspc/1", strZ(pgPath)))) == -1, FileOpenError,
            "unable to create symlink");

        MEM_CONTEXT_BEGIN(manifest->pub.memContext)
        {
            // tablespace_map (will be ignored during restore)
            manifestFileAdd(
                manifest,
                &(ManifestFile){
                    .name = STRDEF(TEST_PGDATA PG_FILE_TABLESPACEMAP), .size = 0, .timestamp = 1482182860,
                    .mode = 0600, .group = groupName(), .user = userName(), .checksumSha1 = HASH_TYPE_SHA1_ZERO});
            HRN_STORAGE_PUT_EMPTY(storageRepoWrite(), TEST_REPO_PATH PG_FILE_TABLESPACEMAP);

            manifestFileAdd(
                manifest,
                &(ManifestFile){
                    .name = STRDEF(MANIFEST_TARGET_PGDATA "/postgresql.conf"), .size = 10,
                    .timestamp = 1482182860, .mode = 0600, .group = groupName(), .user = userName(),
                    .checksumSha1 = "1a49a3c2240449fee1422e4afcf44d5b96378511"});
            HRN_STORAGE_PUT_Z(storageRepoWrite(), TEST_REPO_PATH "/postgresql.conf", "VALID_CONF");

            manifestFileAdd(
                manifest,
                &(ManifestFile){
                    .name = STRDEF(MANIFEST_TARGET_PGDATA "/postgresql.auto.conf"), .size = 15,
                    .timestamp = 1482182861, .mode = 0600, .group = groupName(), .user = userName(),
                    .checksumSha1 = "37a0c84d42c3ec3d08c311cec2cef2a7ab55a7c3"});
            HRN_STORAGE_PUT_Z(storageRepoWrite(), TEST_REPO_PATH "/postgresql.auto.conf", "VALID_CONF_AUTO");

            manifestFileAdd(
                manifest,
                &(ManifestFile){
                    .name = STRDEF(MANIFEST_TARGET_PGDATA "/size-mismatch"), .size = 1,
                    .timestamp = 1482182861, .mode = 0600, .group = groupName(), .user = userName(),
                    .checksumSha1 = "c032adc1ff629c9b66f22749ad667e6beadf144b"});
            HRN_STORAGE_PUT_Z(storageRepoWrite(), TEST_REPO_PATH "/size-mismatch", "X");

            // pg_tblspc/1
            manifestTargetAdd(
                manifest, &(ManifestTarget){
                    .type = manifestTargetTypeLink, .name = STRDEF(MANIFEST_TARGET_PGTBLSPC "/1"),
                    .path = STRDEF(TEST_PATH "/ts/1"), .tablespaceId = 1, .tablespaceName = STRDEF("ts1")});
            manifestPathAdd(
                manifest, &(ManifestPath){
                    .name = STRDEF(MANIFEST_TARGET_PGTBLSPC), .mode = 0700, .group = groupName(), .user = userName()});
            manifestPathAdd(
                manifest, &(ManifestPath){
                    .name = STRDEF(MANIFEST_TARGET_PGTBLSPC "/1"), .mode = 0700, .group = groupName(), .user = userName()});
            manifestPathAdd(
                manifest, &(ManifestPath){
                    .name = STRDEF(MANIFEST_TARGET_PGTBLSPC "/1/PG_9.0_201008051"), .mode = 0700, .group = groupName(),
                    .user = userName()});
            manifestLinkAdd(
                manifest, &(ManifestLink){
                    .name = STRDEF(MANIFEST_TARGET_PGDATA "/" MANIFEST_TARGET_PGTBLSPC "/1"),
                    .destination = STRDEF(TEST_PATH "/ts/1"), .group = groupName(), .user = userName()});

            // pg_tblspc/1/16384 path
            manifestPathAdd(
                manifest, &(ManifestPath){
                    .name = STRDEF(MANIFEST_TARGET_PGTBLSPC "/1/16384"), .mode = 0700,
                    .group = groupName(), .user = userName()});

            // pg_tblspc/1/16384/PG_VERSION
            manifestFileAdd(
                manifest,
                &(ManifestFile){
                    .name = STRDEF(MANIFEST_TARGET_PGTBLSPC "/1/16384/" PG_FILE_PGVERSION), .size = 4,
                    .timestamp = 1482182860, .mode = 0600, .group = groupName(), .user = userName(),
                    .checksumSha1 = "b74d60e763728399bcd3fb63f7dd1f97b46c6b44"});
            HRN_STORAGE_PUT_Z(
                storageRepoWrite(), STORAGE_REPO_BACKUP "/" TEST_LABEL "/" MANIFEST_TARGET_PGTBLSPC "/1/16384/" PG_FILE_PGVERSION,
                PG_VERSION_90_STR "\n");

            // Always sort
            lstSort(manifest->pub.targetList, sortOrderAsc);
            lstSort(manifest->pub.fileList, sortOrderAsc);
            lstSort(manifest->pub.linkList, sortOrderAsc);
            lstSort(manifest->pub.pathList, sortOrderAsc);
        }
        MEM_CONTEXT_END();

        manifestSave(
            manifest,
            storageWriteIo(
                storageNewWriteP(storageRepoWrite(),
                STRDEF(STORAGE_REPO_BACKUP "/" TEST_LABEL "/" BACKUP_MANIFEST_FILE))));

        #undef TEST_LABEL
        #undef TEST_PGDATA
        #undef TEST_REPO_PATH

        cmdRestore();

        TEST_RESULT_LOG(
            "P00   INFO: repo1: restore backup set 20161219-212741F\n"
            "P00 DETAIL: check '" TEST_PATH "/pg' exists\n"
            "P00 DETAIL: check '" TEST_PATH "/ts/1/PG_9.0_201008051' exists\n"
            "P00   INFO: remove invalid files/links/paths from '" TEST_PATH "/pg'\n"
            "P00 DETAIL: update mode for '" TEST_PATH "/pg' to 0700\n"
            "P00 DETAIL: remove invalid file '" TEST_PATH "/pg/bogus-file'\n"
            "P00 DETAIL: remove link '" TEST_PATH "/pg/pg_tblspc/1' because destination changed\n"
            "P00 DETAIL: remove special file '" TEST_PATH "/pg/pipe'\n"
            "P00 DETAIL: create symlink '" TEST_PATH "/pg/pg_tblspc/1' to '" TEST_PATH "/ts/1'\n"
            "P00 DETAIL: create path '" TEST_PATH "/pg/pg_tblspc/1/16384'\n"
            "P01 DETAIL: restore file " TEST_PATH "/pg/postgresql.auto.conf (15B, 44%)"
                " checksum 37a0c84d42c3ec3d08c311cec2cef2a7ab55a7c3\n"
            "P01 DETAIL: restore file " TEST_PATH "/pg/postgresql.conf (10B, 73%) checksum"
                " 1a49a3c2240449fee1422e4afcf44d5b96378511\n"
            "P01 DETAIL: restore file " TEST_PATH "/pg/PG_VERSION - exists and matches size 4 and modification time 1482182860"
                " (4B, 85%) checksum b74d60e763728399bcd3fb63f7dd1f97b46c6b44\n"
            "P01 DETAIL: restore file " TEST_PATH "/pg/size-mismatch (1B, 88%) checksum c032adc1ff629c9b66f22749ad667e6beadf144b\n"
            "P01 DETAIL: restore file " TEST_PATH "/pg/tablespace_map (0B, 88%)\n"
            "P01 DETAIL: restore file " TEST_PATH "/pg/pg_tblspc/1/16384/PG_VERSION (4B, 100%)"
                " checksum b74d60e763728399bcd3fb63f7dd1f97b46c6b44\n"
            "P00   WARN: recovery type is preserve but recovery file does not exist at '" TEST_PATH "/pg/recovery.conf'\n"
            "P00 DETAIL: sync path '" TEST_PATH "/pg'\n"
            "P00 DETAIL: sync path '" TEST_PATH "/pg/pg_tblspc'\n"
            "P00 DETAIL: sync path '" TEST_PATH "/pg/pg_tblspc/1'\n"
            "P00 DETAIL: sync path '" TEST_PATH "/pg/pg_tblspc/1/16384'\n"
            "P00 DETAIL: sync path '" TEST_PATH "/pg/pg_tblspc/1/PG_9.0_201008051'\n"
            "P00   WARN: backup does not contain 'global/pg_control' -- cluster will not start\n"
            "P00 DETAIL: sync path '" TEST_PATH "/pg/global'\n"
            "P00   INFO: restore size = 34B, file total = 6");

        testRestoreCompare(
            storagePg(), NULL, manifest,
            ". {path}\n"
            "PG_VERSION {file, s=4, t=1482182860}\n"
            "global {path}\n"
            "pg_tblspc {path}\n"
            "pg_tblspc/1 {link, d=" TEST_PATH "/ts/1}\n"
            "postgresql.auto.conf {file, s=15, t=1482182861}\n"
            "postgresql.conf {file, s=10, t=1482182860}\n"
            "size-mismatch {file, s=1, t=1482182861}\n"
            "tablespace_map {file, s=0, t=1482182860}\n");

        testRestoreCompare(
            storagePg(), STRDEF("pg_tblspc/1"), manifest,
            ". {link, d=" TEST_PATH "/ts/1}\n"
            "16384 {path}\n"
            "16384/PG_VERSION {file, s=4, t=1482182860}\n"
            "PG_9.0_201008051 {path}\n");

        // PG_VERSION was not restored because delta force relies on time and size which were the same in the manifest and on disk
        TEST_STORAGE_GET(storagePg(), PG_FILE_PGVERSION, "BOG\n", .comment = "check PG_VERSION was not restored");

        // Cleanup
        hrnCfgEnvKeyRemoveRaw(cfgOptRepoCipherPass, 2);
        HRN_STORAGE_PATH_REMOVE(storageRepoIdxWrite(1), NULL, .recurse = true);

        // -------------------------------------------------------------------------------------------------------------------------
        TEST_TITLE("full restore with force");

        argList = strLstNew();
        hrnCfgArgRawZ(argList, cfgOptStanza, "test1");
        hrnCfgArgRaw(argList, cfgOptRepoPath, repoPath);
        hrnCfgArgRaw(argList, cfgOptPgPath, pgPath);
        hrnCfgArgRawStrId(argList, cfgOptType, CFGOPTVAL_TYPE_PRESERVE);
        hrnCfgArgRawZ(argList, cfgOptSet, "20161219-212741F");
        hrnCfgArgRawBool(argList, cfgOptForce, true);
        HRN_CFG_LOAD(cfgCmdRestore, argList);

        cmdRestore();

        TEST_RESULT_LOG(
            "P00   INFO: repo1: restore backup set 20161219-212741F\n"
            "P00 DETAIL: check '" TEST_PATH "/pg' exists\n"
            "P00 DETAIL: check '" TEST_PATH "/ts/1/PG_9.0_201008051' exists\n"
            "P00   INFO: remove invalid files/links/paths from '" TEST_PATH "/pg'\n"
            "P00   INFO: remove invalid files/links/paths from '" TEST_PATH "/ts/1/PG_9.0_201008051'\n"
            "P01 DETAIL: restore file " TEST_PATH "/pg/postgresql.auto.conf (15B, 44%) checksum"
                " 37a0c84d42c3ec3d08c311cec2cef2a7ab55a7c3\n"
            "P01 DETAIL: restore file " TEST_PATH "/pg/postgresql.conf (10B, 73%) checksum"
                " 1a49a3c2240449fee1422e4afcf44d5b96378511\n"
            "P01 DETAIL: restore file " TEST_PATH "/pg/PG_VERSION (4B, 85%) checksum b74d60e763728399bcd3fb63f7dd1f97b46c6b44\n"
            "P01 DETAIL: restore file " TEST_PATH "/pg/size-mismatch (1B, 88%) checksum c032adc1ff629c9b66f22749ad667e6beadf144b\n"
            "P01 DETAIL: restore file " TEST_PATH "/pg/tablespace_map (0B, 88%)\n"
            "P01 DETAIL: restore file " TEST_PATH "/pg/pg_tblspc/1/16384/PG_VERSION (4B, 100%)"
                " checksum b74d60e763728399bcd3fb63f7dd1f97b46c6b44\n"
            "P00   WARN: recovery type is preserve but recovery file does not exist at '" TEST_PATH "/pg/recovery.conf'\n"
            "P00 DETAIL: sync path '" TEST_PATH "/pg'\n"
            "P00 DETAIL: sync path '" TEST_PATH "/pg/pg_tblspc'\n"
            "P00 DETAIL: sync path '" TEST_PATH "/pg/pg_tblspc/1'\n"
            "P00 DETAIL: sync path '" TEST_PATH "/pg/pg_tblspc/1/16384'\n"
            "P00 DETAIL: sync path '" TEST_PATH "/pg/pg_tblspc/1/PG_9.0_201008051'\n"
            "P00   WARN: backup does not contain 'global/pg_control' -- cluster will not start\n"
            "P00 DETAIL: sync path '" TEST_PATH "/pg/global'\n"
            "P00   INFO: restore size = 34B, file total = 6");

        testRestoreCompare(
            storagePg(), NULL, manifest,
            ". {path}\n"
            "PG_VERSION {file, s=4, t=1482182860}\n"
            "global {path}\n"
            "pg_tblspc {path}\n"
            "pg_tblspc/1 {link, d=" TEST_PATH "/ts/1}\n"
            "postgresql.auto.conf {file, s=15, t=1482182861}\n"
            "postgresql.conf {file, s=10, t=1482182860}\n"
            "size-mismatch {file, s=1, t=1482182861}\n"
            "tablespace_map {file, s=0, t=1482182860}\n");

        testRestoreCompare(
            storagePg(), STRDEF("pg_tblspc/1"), manifest,
            ". {link, d=" TEST_PATH "/ts/1}\n"
            "16384 {path}\n"
            "16384/PG_VERSION {file, s=4, t=1482182860}\n"
            "PG_9.0_201008051 {path}\n");

        // PG_VERSION was restored by the force option
        TEST_STORAGE_GET(storagePg(), PG_FILE_PGVERSION, PG_VERSION_90_STR "\n", .comment = "check PG_VERSION was restored");

        // Remove tablespace
        HRN_STORAGE_PATH_REMOVE(storagePgWrite(), MANIFEST_TARGET_PGTBLSPC "/1/PG_9.0_201008051", .recurse = true);

        // Remove files
        HRN_STORAGE_REMOVE(storagePgWrite(), "postgresql.conf");
        HRN_STORAGE_REMOVE(storagePgWrite(), "postgresql.auto.conf");
        HRN_STORAGE_REMOVE(storagePgWrite(), "size-mismatch");

        // -------------------------------------------------------------------------------------------------------------------------
        TEST_TITLE("incremental delta");

        argList = strLstNew();
        hrnCfgArgRawZ(argList, cfgOptStanza, "test1");
        hrnCfgArgRaw(argList, cfgOptRepoPath, repoPath);
        hrnCfgArgRaw(argList, cfgOptPgPath, pgPath);
        hrnCfgArgRawBool(argList, cfgOptDelta, true);
        hrnCfgArgRawZ(argList, cfgOptType, "none");
        hrnCfgArgRawZ(argList, cfgOptLinkMap, "pg_wal=../wal");
        hrnCfgArgRawZ(argList, cfgOptLinkMap, "postgresql.conf=../config/postgresql.conf");
        hrnCfgArgRawZ(argList, cfgOptLinkMap, "pg_hba.conf=../config/pg_hba.conf");
        hrnCfgArgRawZ(argList, cfgOptLinkMap, "pg_xact=../xact");
        HRN_CFG_LOAD(cfgCmdRestore, argList);

        #define TEST_LABEL_PRIOR                                    "20161219-212741F"
        #define TEST_LABEL                                          "20161219-212741F_20161219-212918I"
        #define TEST_PGDATA                                         MANIFEST_TARGET_PGDATA "/"
        #define TEST_REPO_PATH                                      STORAGE_REPO_BACKUP "/" TEST_LABEL "/" TEST_PGDATA
        #define TEST_REPO_PRIOR_PATH                                STORAGE_REPO_BACKUP "/" TEST_LABEL_PRIOR "/" TEST_PGDATA

        OBJ_NEW_BEGIN(Manifest)
        {
            manifest = manifestNewInternal();
            manifest->pub.info = infoNew(NULL);
            manifest->pub.data.backupLabel = STRDEF(TEST_LABEL);
            manifest->pub.data.pgVersion = PG_VERSION_10;
            manifest->pub.data.pgCatalogVersion = hrnPgCatalogVersion(PG_VERSION_10);
            manifest->pub.data.backupType = backupTypeIncr;
            manifest->pub.data.backupTimestampCopyStart = 1482182861; // So file timestamps should be less than this

            // Data directory
            manifestTargetAdd(manifest, &(ManifestTarget){.name = MANIFEST_TARGET_PGDATA_STR, .path = pgPath});
            manifestPathAdd(
                manifest,
                &(ManifestPath){.name = MANIFEST_TARGET_PGDATA_STR, .mode = 0700, .group = groupName(), .user = userName()});
            HRN_STORAGE_PATH_CREATE(storagePgWrite(), NULL, .noErrorOnExists = true);

            // global directory
            manifestPathAdd(
                manifest,
                &(ManifestPath){
                    .name = STRDEF(TEST_PGDATA PG_PATH_GLOBAL), .mode = 0700, .group = groupName(), .user = userName()});

            // global/pg_control
            Buffer *fileBuffer = bufNew(8192);
            memset(bufPtr(fileBuffer), 255, bufSize(fileBuffer));
            bufUsedSet(fileBuffer, bufSize(fileBuffer));

            manifestFileAdd(
                manifest,
                &(ManifestFile){
                    .name = STRDEF(TEST_PGDATA PG_PATH_GLOBAL "/" PG_FILE_PGCONTROL), .size = 8192, .timestamp = 1482182860,
                    .mode = 0600, .group = groupName(), .user = userName(),
                    .checksumSha1 = "5e2b96c19c4f5c63a5afa2de504d29fe64a4c908"});
            HRN_STORAGE_PUT(storageRepoWrite(), TEST_REPO_PATH PG_PATH_GLOBAL "/" PG_FILE_PGCONTROL, fileBuffer);

            // global/999
            manifestFileAdd(
                manifest,
                &(ManifestFile){
                    .name = STRDEF(TEST_PGDATA PG_PATH_GLOBAL "/999"), .size = 0, .timestamp = 1482182860,
                    .mode = 0600, .group = groupName(), .user = userName(),
                    .checksumSha1 = HASH_TYPE_SHA1_ZERO});
            HRN_STORAGE_PUT_EMPTY(storageRepoWrite(), TEST_REPO_PATH PG_PATH_GLOBAL "/999");

            // PG_VERSION
            manifestFileAdd(
                manifest,
                &(ManifestFile){
                    .name = STRDEF(TEST_PGDATA PG_FILE_PGVERSION), .size = 4, .sizeRepo = 4, .timestamp = 1482182860,
                    .mode = 0600, .group = groupName(), .user = userName(), .bundleId = 1, .bundleOffset = 0,
                    .reference = NULL, .checksumSha1 = "8dbabb96e032b8d9f1993c0e4b9141e71ade01a1"});
            HRN_STORAGE_PUT_Z(
                storageRepoWrite(), STORAGE_REPO_BACKUP "/" TEST_LABEL "/bundle/1", PG_VERSION_94_STR "\n" PG_VERSION_94_STR "\n");

            // base directory
            manifestPathAdd(
                manifest,
                &(ManifestPath){
                    .name = STRDEF(TEST_PGDATA PG_PATH_BASE), .mode = 0700, .group = groupName(), .user = userName()});

            // base/1 directory
            manifestPathAdd(
                manifest,
                &(ManifestPath){
                    .name = STRDEF(TEST_PGDATA PG_PATH_BASE "/1"), .mode = 0700, .group = groupName(), .user = userName()});

            // base/1/PG_VERSION. File was written as part of bundle 1 above
            manifestFileAdd(
                manifest,
                &(ManifestFile){
                    .name = STRDEF(TEST_PGDATA "base/1/" PG_FILE_PGVERSION), .size = 4, .sizeRepo = 4, .timestamp = 1482182860,
                    .mode = 0600, .group = groupName(), .user = userName(), .bundleId = 1, .bundleOffset = 4,
                    .checksumSha1 = "8dbabb96e032b8d9f1993c0e4b9141e71ade01a1"});

            // base/1/2
            fileBuffer = bufNew(8192);
            memset(bufPtr(fileBuffer), 1, bufSize(fileBuffer));
            bufUsedSet(fileBuffer, bufSize(fileBuffer));

            manifestFileAdd(
                manifest,
                &(ManifestFile){
                    .name = STRDEF(TEST_PGDATA "base/1/2"), .size = 8192, .timestamp = 1482182860,
                    .mode = 0600, .group = groupName(), .user = userName(),
                    .checksumSha1 = "4d7b2a36c5387decf799352a3751883b7ceb96aa"});
            HRN_STORAGE_PUT(storageRepoWrite(), TEST_REPO_PATH "base/1/2", fileBuffer);

            // base/1/10
            fileBuffer = bufNew(8193);
            memset(bufPtr(fileBuffer), 10, bufSize(fileBuffer));
            bufPtr(fileBuffer)[0] = 0xFF;
            bufUsedSet(fileBuffer, bufSize(fileBuffer));

            manifestFileAdd(
                manifest,
                &(ManifestFile){
                    .name = STRDEF(TEST_PGDATA "base/1/10"), .size = 8192, .sizeRepo = 8192, .timestamp = 1482182860,
                    .mode = 0600, .group = groupName(), .user = userName(), .bundleId = 1, .bundleOffset = 1,
                    .reference = STRDEF(TEST_LABEL_PRIOR), .checksumSha1 = "28757c756c03c37aca13692cb719c18d1510c190"});
            HRN_STORAGE_PUT(storageRepoWrite(), STORAGE_REPO_BACKUP "/" TEST_LABEL_PRIOR "/bundle/1", fileBuffer);

            // system db name
            manifestDbAdd(manifest, &(ManifestDb){.name = STRDEF("template1"), .id = 1, .lastSystemId = 12168});

            // base/16384 directory
            manifestPathAdd(
                manifest,
                &(ManifestPath){
                    .name = STRDEF(TEST_PGDATA PG_PATH_BASE "/16384"), .mode = 0700, .group = groupName(), .user = userName()});

            // base/16384/PG_VERSION
            manifestFileAdd(
                manifest,
                &(ManifestFile){
                    .name = STRDEF(TEST_PGDATA "base/16384/" PG_FILE_PGVERSION), .size = 4, .timestamp = 1482182860,
                    .mode = 0600, .group = groupName(), .user = userName(),
                    .checksumSha1 = "8dbabb96e032b8d9f1993c0e4b9141e71ade01a1"});
            HRN_STORAGE_PUT_Z(storageRepoWrite(), TEST_REPO_PATH "base/16384/" PG_FILE_PGVERSION, PG_VERSION_94_STR "\n");

            // base/16384/16385
            fileBuffer = bufNew(16384);
            memset(bufPtr(fileBuffer), 2, bufSize(fileBuffer));
            bufUsedSet(fileBuffer, bufSize(fileBuffer));

            manifestFileAdd(
                manifest,
                &(ManifestFile){
                    .name = STRDEF(TEST_PGDATA "base/16384/16385"), .size = 16384, .timestamp = 1482182860,
                    .mode = 0600, .group = groupName(), .user = userName(),
                    .checksumSha1 = "d74e5f7ebe52a3ed468ba08c5b6aefaccd1ca88f"});
            HRN_STORAGE_PUT(storageRepoWrite(), TEST_REPO_PATH "base/16384/16385", fileBuffer);

            // base/32768 directory
            manifestDbAdd(manifest, &(ManifestDb){.name = STRDEF("test2"), .id = 32768, .lastSystemId = 12168});
            manifestPathAdd(
                manifest,
                &(ManifestPath){
                    .name = STRDEF(TEST_PGDATA PG_PATH_BASE "/32768"), .mode = 0700, .group = groupName(), .user = userName()});

            // base/32768/PG_VERSION
            manifestFileAdd(
                manifest,
                &(ManifestFile){
                    .name = STRDEF(TEST_PGDATA "base/32768/" PG_FILE_PGVERSION), .size = 4, .timestamp = 1482182860,
                    .mode = 0600, .group = groupName(), .user = userName(),
                    .checksumSha1 = "8dbabb96e032b8d9f1993c0e4b9141e71ade01a1"});
            HRN_STORAGE_PUT_Z(storageRepoWrite(), TEST_REPO_PATH "base/32768/" PG_FILE_PGVERSION, PG_VERSION_94_STR "\n");

            // base/32768/32769
            fileBuffer = bufNew(32768);
            memset(bufPtr(fileBuffer), 2, bufSize(fileBuffer));
            bufUsedSet(fileBuffer, bufSize(fileBuffer));

            manifestFileAdd(
                manifest,
                &(ManifestFile){
                    .name = STRDEF(TEST_PGDATA "base/32768/32769"), .size = 32768, .timestamp = 1482182860,
                    .mode = 0600, .group = groupName(), .user = userName(),
                    .checksumSha1 = "a40f0986acb1531ce0cc75a23dcf8aa406ae9081"});
            HRN_STORAGE_PUT(storageRepoWrite(), TEST_REPO_PATH "base/32768/32769", fileBuffer);

            // File link to postgresql.conf
            const String *name = STRDEF(MANIFEST_TARGET_PGDATA "/postgresql.conf");

            manifestTargetAdd(
                manifest, &(ManifestTarget){
                    .type = manifestTargetTypeLink, .name = name, .path = STRDEF("../config"), .file = STRDEF("postgresql.conf")});
            manifestLinkAdd(
                manifest, &(ManifestLink){
                    .name = name, .destination = STRDEF("../config/postgresql.conf"), .group = groupName(), .user = userName()});
            manifestFileAdd(
                manifest,
                &(ManifestFile){
                    .name = STRDEF(TEST_PGDATA "postgresql.conf"), .size = 15, .timestamp = 1482182860,
                    .mode = 0600, .group = groupName(), .user = userName(),
                    .checksumSha1 = "98b8abb2e681e2a5a7d8ab082c0a79727887558d"});
            HRN_STORAGE_PUT_Z(storageRepoWrite(), TEST_REPO_PATH "postgresql.conf", "POSTGRESQL.CONF");

            // File link to pg_hba.conf
            name = STRDEF(MANIFEST_TARGET_PGDATA "/pg_hba.conf");

            manifestTargetAdd(
                manifest, &(ManifestTarget){
                    .type = manifestTargetTypeLink, .name = name, .path = STRDEF("../config"), .file = STRDEF("pg_hba.conf")});
            manifestLinkAdd(
                manifest, &(ManifestLink){
                    .name = name, .destination = STRDEF("../config/pg_hba.conf"), .group = groupName(), .user = userName()});
            manifestFileAdd(
                manifest,
                &(ManifestFile){
                    .name = STRDEF(TEST_PGDATA "pg_hba.conf"), .size = 11, .timestamp = 1482182860,
                    .mode = 0600, .group = groupName(), .user = userName(),
                    .checksumSha1 = "401215e092779574988a854d8c7caed7f91dba4b"});
            HRN_STORAGE_PUT_Z(storageRepoWrite(), TEST_REPO_PATH "pg_hba.conf", "PG_HBA.CONF");

            // tablespace_map (will be ignored during restore)
            manifestFileAdd(
                manifest,
                &(ManifestFile){
                    .name = STRDEF(TEST_PGDATA PG_FILE_TABLESPACEMAP), .size = 0, .timestamp = 1482182860,
                    .mode = 0600, .group = groupName(), .user = userName(), .checksumSha1 = HASH_TYPE_SHA1_ZERO});
            HRN_STORAGE_PUT_EMPTY(storageRepoWrite(), TEST_REPO_PATH PG_FILE_TABLESPACEMAP);

            // Path link to pg_wal
            name = STRDEF(MANIFEST_TARGET_PGDATA "/pg_wal");
            const String *destination = STRDEF("../wal");

            manifestTargetAdd(manifest, &(ManifestTarget){.type = manifestTargetTypeLink, .name = name, .path = destination});
            manifestPathAdd(manifest, &(ManifestPath){.name = name, .mode = 0700, .group = groupName(), .user = userName()});
            manifestLinkAdd(
                manifest, &(ManifestLink){.name = name, .destination = destination, .group = groupName(), .user = userName()});
            THROW_ON_SYS_ERROR(
                symlink("../wal", strZ(strNewFmt("%s/pg_wal", strZ(pgPath)))) == -1, FileOpenError,
                "unable to create symlink");

            // pg_xact path
            manifestPathAdd(
                manifest, &(ManifestPath){.name = STRDEF(MANIFEST_TARGET_PGDATA "/pg_xact"), .mode = 0700, .group = groupName(),
                .user = userName()});

            // pg_tblspc/1
            manifestTargetAdd(
                manifest, &(ManifestTarget){
                    .type = manifestTargetTypeLink, .name = STRDEF(MANIFEST_TARGET_PGTBLSPC "/1"),
                    .path = STRDEF(TEST_PATH "/ts/1"), .tablespaceId = 1, .tablespaceName = STRDEF("ts1")});
            manifestPathAdd(
                manifest, &(ManifestPath){
                    .name = STRDEF(MANIFEST_TARGET_PGDATA "/" MANIFEST_TARGET_PGTBLSPC), .mode = 0700, .group = groupName(),
                    .user = userName()});
            manifestPathAdd(
                manifest, &(ManifestPath){
                    .name = STRDEF(MANIFEST_TARGET_PGTBLSPC), .mode = 0700, .group = groupName(), .user = userName()});
            manifestPathAdd(
                manifest, &(ManifestPath){
                    .name = STRDEF(MANIFEST_TARGET_PGTBLSPC "/1"), .mode = 0700, .group = groupName(), .user = userName()});
            manifestPathAdd(
                manifest, &(ManifestPath){
                    .name = STRDEF(MANIFEST_TARGET_PGTBLSPC "/1/PG_10_201707211"), .mode = 0700, .group = groupName(),
                    .user = userName()});
            manifestLinkAdd(
                manifest, &(ManifestLink){
                    .name = STRDEF(MANIFEST_TARGET_PGDATA "/" MANIFEST_TARGET_PGTBLSPC "/1"),
                    .destination = STRDEF(TEST_PATH "/ts/1"), .group = groupName(), .user = userName()});

            // Always sort
            lstSort(manifest->pub.targetList, sortOrderAsc);
            lstSort(manifest->pub.fileList, sortOrderAsc);
            lstSort(manifest->pub.linkList, sortOrderAsc);
            lstSort(manifest->pub.pathList, sortOrderAsc);
        }
        OBJ_NEW_END();

        manifestSave(
            manifest,
            storageWriteIo(
                storageNewWriteP(storageRepoWrite(),
                STRDEF(STORAGE_REPO_BACKUP "/" TEST_LABEL "/" BACKUP_MANIFEST_FILE))));

        // Add a few bogus paths/files/links to be removed in delta
        HRN_STORAGE_PATH_CREATE(storagePgWrite(), "bogus1/bogus2");
        HRN_STORAGE_PATH_CREATE(storagePgWrite(), PG_PATH_GLOBAL "/bogus3");

        // Add a few bogus links to be deleted
        THROW_ON_SYS_ERROR(
            symlink("../wal", strZ(strNewFmt("%s/pg_wal2", strZ(pgPath)))) == -1, FileOpenError,
            "unable to create symlink");

        TEST_RESULT_VOID(cmdRestore(), "successful restore");

        TEST_RESULT_LOG(
            "P00   INFO: repo1: restore backup set 20161219-212741F_20161219-212918I\n"
            "P00   INFO: map link 'pg_hba.conf' to '../config/pg_hba.conf'\n"
            "P00   INFO: map link 'pg_wal' to '../wal'\n"
            "P00   INFO: link 'pg_xact' to '../xact'\n"
            "P00   INFO: map link 'postgresql.conf' to '../config/postgresql.conf'\n"
            "P00 DETAIL: check '" TEST_PATH "/pg' exists\n"
            "P00 DETAIL: check '" TEST_PATH "/config' exists\n"
            "P00 DETAIL: check '" TEST_PATH "/wal' exists\n"
            "P00 DETAIL: check '" TEST_PATH "/ts/1/PG_10_201707211' exists\n"
            "P00 DETAIL: check '" TEST_PATH "/xact' exists\n"
            "P00 DETAIL: skip 'tablespace_map' -- tablespace links will be created based on mappings\n"
            "P00   INFO: remove invalid files/links/paths from '" TEST_PATH "/pg'\n"
            "P00 DETAIL: remove invalid path '" TEST_PATH "/pg/bogus1'\n"
            "P00 DETAIL: remove invalid path '" TEST_PATH "/pg/global/bogus3'\n"
            "P00 DETAIL: remove invalid link '" TEST_PATH "/pg/pg_wal2'\n"
            "P00 DETAIL: remove invalid file '" TEST_PATH "/pg/tablespace_map'\n"
            "P00 DETAIL: create path '" TEST_PATH "/pg/base'\n"
            "P00 DETAIL: create path '" TEST_PATH "/pg/base/1'\n"
            "P00 DETAIL: create path '" TEST_PATH "/pg/base/16384'\n"
            "P00 DETAIL: create path '" TEST_PATH "/pg/base/32768'\n"
            "P00 DETAIL: create symlink '" TEST_PATH "/pg/pg_xact' to '../xact'\n"
            "P00 DETAIL: create symlink '" TEST_PATH "/pg/pg_hba.conf' to '../config/pg_hba.conf'\n"
            "P00 DETAIL: create symlink '" TEST_PATH "/pg/postgresql.conf' to '../config/postgresql.conf'\n"
            "P01 DETAIL: restore file " TEST_PATH "/pg/base/32768/32769 (32KB, 44%) checksum"
                " a40f0986acb1531ce0cc75a23dcf8aa406ae9081\n"
            "P01 DETAIL: restore file " TEST_PATH "/pg/base/16384/16385 (16KB, 66%) checksum"
                " d74e5f7ebe52a3ed468ba08c5b6aefaccd1ca88f\n"
            "P01 DETAIL: restore file " TEST_PATH "/pg/global/pg_control.pgbackrest.tmp (8KB, 77%)"
                " checksum 5e2b96c19c4f5c63a5afa2de504d29fe64a4c908\n"
            "P01 DETAIL: restore file " TEST_PATH "/pg/base/1/2 (8KB, 88%) checksum 4d7b2a36c5387decf799352a3751883b7ceb96aa\n"
            "P01 DETAIL: restore file " TEST_PATH "/pg/postgresql.conf (15B, 88%) checksum"
                " 98b8abb2e681e2a5a7d8ab082c0a79727887558d\n"
            "P01 DETAIL: restore file " TEST_PATH "/pg/pg_hba.conf (11B, 88%) checksum"
                " 401215e092779574988a854d8c7caed7f91dba4b\n"
            "P01 DETAIL: restore file " TEST_PATH "/pg/base/32768/PG_VERSION (4B, 88%)"
                " checksum 8dbabb96e032b8d9f1993c0e4b9141e71ade01a1\n"
            "P01 DETAIL: restore file " TEST_PATH "/pg/base/16384/PG_VERSION (4B, 88%)"
                " checksum 8dbabb96e032b8d9f1993c0e4b9141e71ade01a1\n"
            "P01 DETAIL: restore file " TEST_PATH "/pg/base/1/10 (8KB, 99%) checksum 28757c756c03c37aca13692cb719c18d1510c190\n"
            "P01 DETAIL: restore file " TEST_PATH "/pg/PG_VERSION (4B, 99%) checksum 8dbabb96e032b8d9f1993c0e4b9141e71ade01a1\n"
            "P01 DETAIL: restore file " TEST_PATH "/pg/base/1/PG_VERSION (4B, 100%) checksum"
                " 8dbabb96e032b8d9f1993c0e4b9141e71ade01a1\n"
            "P01 DETAIL: restore file " TEST_PATH "/pg/global/999 (0B, 100%)\n"
            "P00 DETAIL: sync path '" TEST_PATH "/config'\n"
            "P00 DETAIL: sync path '" TEST_PATH "/pg'\n"
            "P00 DETAIL: sync path '" TEST_PATH "/pg/base'\n"
            "P00 DETAIL: sync path '" TEST_PATH "/pg/base/1'\n"
            "P00 DETAIL: sync path '" TEST_PATH "/pg/base/16384'\n"
            "P00 DETAIL: sync path '" TEST_PATH "/pg/base/32768'\n"
            "P00 DETAIL: sync path '" TEST_PATH "/pg/pg_tblspc'\n"
            "P00 DETAIL: sync path '" TEST_PATH "/pg/pg_wal'\n"
            "P00 DETAIL: sync path '" TEST_PATH "/pg/pg_xact'\n"
            "P00 DETAIL: sync path '" TEST_PATH "/pg/pg_tblspc/1'\n"
            "P00 DETAIL: sync path '" TEST_PATH "/pg/pg_tblspc/1/PG_10_201707211'\n"
            "P00   INFO: restore global/pg_control (performed last to ensure aborted restores cannot be started)\n"
            "P00 DETAIL: sync path '" TEST_PATH "/pg/global'\n"
            "P00   INFO: restore size = 72KB, file total = 12");

        testRestoreCompare(
            storagePg(), NULL, manifest,
            ". {path}\n"
            "PG_VERSION {file, s=4, t=1482182860}\n"
            "base {path}\n"
            "base/1 {path}\n"
            "base/1/10 {file, s=8192, t=1482182860}\n"
            "base/1/2 {file, s=8192, t=1482182860}\n"
            "base/1/PG_VERSION {file, s=4, t=1482182860}\n"
            "base/16384 {path}\n"
            "base/16384/16385 {file, s=16384, t=1482182860}\n"
            "base/16384/PG_VERSION {file, s=4, t=1482182860}\n"
            "base/32768 {path}\n"
            "base/32768/32769 {file, s=32768, t=1482182860}\n"
            "base/32768/PG_VERSION {file, s=4, t=1482182860}\n"
            "global {path}\n"
            "global/999 {file, s=0, t=1482182860}\n"
            "global/pg_control {file, s=8192, t=1482182860}\n"
            "pg_hba.conf {link, d=../config/pg_hba.conf}\n"
            "pg_tblspc {path}\n"
            "pg_tblspc/1 {link, d=" TEST_PATH "/ts/1}\n"
            "pg_wal {link, d=../wal}\n"
            "pg_xact {link, d=../xact}\n"
            "postgresql.conf {link, d=../config/postgresql.conf}\n");

        testRestoreCompare(
            storagePg(), STRDEF("pg_tblspc/1"), manifest,
            ". {link, d=" TEST_PATH "/ts/1}\n"
            "16384 {path}\n"
            "16384/PG_VERSION {file, s=4, t=1482182860}\n"
            "PG_10_201707211 {path}\n");

        testRestoreCompare(
            storagePg(), STRDEF("../wal"), manifest,
            ". {path}\n");

        // -------------------------------------------------------------------------------------------------------------------------
        TEST_TITLE("incremental delta selective restore");

        argList = strLstNew();
        hrnCfgArgRawZ(argList, cfgOptStanza, "test1");
        hrnCfgArgKeyRawZ(argList, cfgOptRepoPath, 1, "/repo-bogus");
        hrnCfgArgKeyRaw(argList, cfgOptRepoPath, 2, repoPath);
        hrnCfgArgRawZ(argList, cfgOptRepo, "2");
        hrnCfgArgRaw(argList, cfgOptPgPath, pgPath);
        hrnCfgArgRawZ(argList, cfgOptSpoolPath, TEST_PATH "/spool");
        hrnCfgArgRawBool(argList, cfgOptDelta, true);
        hrnCfgArgRawZ(argList, cfgOptType, "preserve");
        hrnCfgArgRawZ(argList, cfgOptLinkMap, "pg_wal=../wal");
        hrnCfgArgRawZ(argList, cfgOptLinkMap, "postgresql.conf=../config/postgresql.conf");
        hrnCfgArgRawZ(argList, cfgOptLinkMap, "pg_hba.conf=../config/pg_hba.conf");
        hrnCfgArgRawZ(argList, cfgOptDbInclude, "16384");
        HRN_CFG_LOAD(cfgCmdRestore, argList);

        // Move pg1-path and put a link in its place. This tests that restore works when pg1-path is a symlink yet should be
        // completely invisible in the manifest and logging.
        HRN_SYSTEM_FMT("mv %s %s-data", strZ(pgPath), strZ(pgPath));
        HRN_SYSTEM_FMT("ln -s %s-data %s ", strZ(pgPath), strZ(pgPath));

        // Create the stanza archive pool path to check that it gets removed
        HRN_STORAGE_PUT_EMPTY(storageSpoolWrite(), STORAGE_SPOOL_ARCHIVE "/empty.txt");

        // Write recovery.conf so we don't get a preserve warning
        HRN_STORAGE_PUT_Z(storagePgWrite(), PG_FILE_RECOVERYCONF, "Some Settings");

        // Change timestamp so it will be updated
        HRN_STORAGE_TIME(storagePgWrite(), "global/999", 777);

        // Change size so delta will skip based on size
        HRN_STORAGE_PUT_Z(storagePgWrite(), "base/1/2", BOGUS_STR);
        HRN_STORAGE_MODE(storagePgWrite(), "base/1/2", 0600);

        // Covert pg_wal to a path so it will be removed
        HRN_STORAGE_REMOVE(storagePgWrite(), "pg_wal");
        HRN_STORAGE_PATH_CREATE(storagePgWrite(), "pg_wal");

        // Covert pg_hba.conf to a path so it will be removed
        HRN_STORAGE_REMOVE(storagePgWrite(), "pg_hba.conf");
        HRN_STORAGE_PUT_Z(storagePgWrite(), "pg_hba.conf", BOGUS_STR);

        // Update the manifest with online = true to test recovery start time logging
        manifest->pub.data.backupOptionOnline = true;
        manifest->pub.data.backupTimestampStart = 1482182958;

        hrnLogReplaceAdd("[0-9]{4}-[0-9]{2}-[0-9]{2} [0-9]{2}:[0-9]{2}:[0-9]{2}", NULL, "TIME", false);

        manifestSave(
            manifest,
            storageWriteIo(
                storageNewWriteP(storageRepoWrite(),
                STRDEF(STORAGE_REPO_BACKUP "/" TEST_LABEL "/" BACKUP_MANIFEST_FILE))));

        TEST_RESULT_VOID(cmdRestore(), "successful restore");

        TEST_RESULT_LOG(
            "P00   INFO: repo2: restore backup set 20161219-212741F_20161219-212918I, recovery will start at [TIME]\n"
            "P00   INFO: map link 'pg_hba.conf' to '../config/pg_hba.conf'\n"
            "P00   INFO: map link 'pg_wal' to '../wal'\n"
            "P00   INFO: map link 'postgresql.conf' to '../config/postgresql.conf'\n"
            "P00 DETAIL: databases found for selective restore (1, 16384, 32768)\n"
            "P00 DETAIL: databases excluded (zeroed) from selective restore (32768)\n"
            "P00 DETAIL: check '" TEST_PATH "/pg' exists\n"
            "P00 DETAIL: check '" TEST_PATH "/config' exists\n"
            "P00 DETAIL: check '" TEST_PATH "/wal' exists\n"
            "P00 DETAIL: check '" TEST_PATH "/ts/1/PG_10_201707211' exists\n"
            "P00 DETAIL: skip 'tablespace_map' -- tablespace links will be created based on mappings\n"
            "P00 DETAIL: remove 'global/pg_control' so cluster will not start if restore does not complete\n"
            "P00   INFO: remove invalid files/links/paths from '" TEST_PATH "/pg'\n"
            "P00 DETAIL: remove invalid file '" TEST_PATH "/pg/pg_hba.conf'\n"
            "P00 DETAIL: remove invalid path '" TEST_PATH "/pg/pg_wal'\n"
            "P00 DETAIL: remove invalid link '" TEST_PATH "/pg/pg_xact'\n"
            "P00   INFO: remove invalid files/links/paths from '" TEST_PATH "/wal'\n"
            "P00   INFO: remove invalid files/links/paths from '" TEST_PATH "/ts/1/PG_10_201707211'\n"
            "P00 DETAIL: create symlink '" TEST_PATH "/pg/pg_wal' to '../wal'\n"
            "P00 DETAIL: create path '" TEST_PATH "/pg/pg_xact'\n"
            "P00 DETAIL: create symlink '" TEST_PATH "/pg/pg_hba.conf' to '../config/pg_hba.conf'\n"
            "P01 DETAIL: restore zeroed file " TEST_PATH "/pg/base/32768/32769 (32KB, 44%)\n"
            "P01 DETAIL: restore file " TEST_PATH "/pg/base/16384/16385 - exists and matches backup (16KB, 66%)"
                " checksum d74e5f7ebe52a3ed468ba08c5b6aefaccd1ca88f\n"
            "P01 DETAIL: restore file " TEST_PATH "/pg/global/pg_control.pgbackrest.tmp (8KB, 77%)"
                " checksum 5e2b96c19c4f5c63a5afa2de504d29fe64a4c908\n"
<<<<<<< HEAD
            "P01 DETAIL: restore file " TEST_PATH "/pg/base/1/2 - exists and matches backup (8KB, 88%)"
                " checksum 4d7b2a36c5387decf799352a3751883b7ceb96aa\n"
            "P01 DETAIL: restore file " TEST_PATH "/pg/postgresql.conf - exists and matches backup (15B, 88%)"
=======
            "P01 DETAIL: restore file " TEST_PATH "/pg/base/1/2 (8KB, 99%) checksum 4d7b2a36c5387decf799352a3751883b7ceb96aa\n"
            "P01 DETAIL: restore file " TEST_PATH "/pg/postgresql.conf - exists and matches backup (15B, 99%)"
>>>>>>> 201ca632
                " checksum 98b8abb2e681e2a5a7d8ab082c0a79727887558d\n"
            "P01 DETAIL: restore file " TEST_PATH "/pg/pg_hba.conf - exists and matches backup (11B, 88%)"
                " checksum 401215e092779574988a854d8c7caed7f91dba4b\n"
            "P01 DETAIL: restore file " TEST_PATH "/pg/base/32768/PG_VERSION - exists and matches backup (4B, 88%)"
                " checksum 8dbabb96e032b8d9f1993c0e4b9141e71ade01a1\n"
            "P01 DETAIL: restore file " TEST_PATH "/pg/base/16384/PG_VERSION - exists and matches backup (4B, 88%)"
                " checksum 8dbabb96e032b8d9f1993c0e4b9141e71ade01a1\n"
            "P01 DETAIL: restore file " TEST_PATH "/pg/base/1/10 - exists and matches backup (8KB, 99%)"
                " checksum 28757c756c03c37aca13692cb719c18d1510c190\n"
            "P01 DETAIL: restore file " TEST_PATH "/pg/PG_VERSION - exists and matches backup (4B, 99%)"
                " checksum 8dbabb96e032b8d9f1993c0e4b9141e71ade01a1\n"
            "P01 DETAIL: restore file " TEST_PATH "/pg/base/1/PG_VERSION - exists and matches backup (4B, 100%)"
                " checksum 8dbabb96e032b8d9f1993c0e4b9141e71ade01a1\n"
            "P01 DETAIL: restore file " TEST_PATH "/pg/global/999 - exists and is zero size (0B, 100%)\n"
            "P00 DETAIL: sync path '" TEST_PATH "/config'\n"
            "P00 DETAIL: sync path '" TEST_PATH "/pg'\n"
            "P00 DETAIL: sync path '" TEST_PATH "/pg/base'\n"
            "P00 DETAIL: sync path '" TEST_PATH "/pg/base/1'\n"
            "P00 DETAIL: sync path '" TEST_PATH "/pg/base/16384'\n"
            "P00 DETAIL: sync path '" TEST_PATH "/pg/base/32768'\n"
            "P00 DETAIL: sync path '" TEST_PATH "/pg/pg_tblspc'\n"
            "P00 DETAIL: sync path '" TEST_PATH "/pg/pg_wal'\n"
            "P00 DETAIL: sync path '" TEST_PATH "/pg/pg_xact'\n"
            "P00 DETAIL: sync path '" TEST_PATH "/pg/pg_tblspc/1'\n"
            "P00 DETAIL: sync path '" TEST_PATH "/pg/pg_tblspc/1/PG_10_201707211'\n"
            "P00   INFO: restore global/pg_control (performed last to ensure aborted restores cannot be started)\n"
            "P00 DETAIL: sync path '" TEST_PATH "/pg/global'\n"
            "P00   INFO: restore size = 72KB, file total = 12");

        // Check stanza archive spool path was removed
        TEST_STORAGE_LIST_EMPTY(storageSpool(), STORAGE_PATH_ARCHIVE);

        // -------------------------------------------------------------------------------------------------------------------------
        // Keep this test at the end since is corrupts the repo
        TEST_TITLE("remove a repo file so a restore job errors");

        HRN_STORAGE_REMOVE(storageRepoWrite(), TEST_REPO_PATH PG_PATH_GLOBAL "/" PG_FILE_PGCONTROL, .errorOnMissing = true);
        HRN_STORAGE_REMOVE(storagePgWrite(), PG_PATH_GLOBAL "/" PG_FILE_PGCONTROL, .errorOnMissing = true);

        HRN_CFG_LOAD(cfgCmdRestore, argList, .jobRetry = 1);

        // Set log level to warn
        harnessLogLevelSet(logLevelWarn);

        TEST_ERROR(
            cmdRestore(), FileMissingError,
            "raised from local-1 shim protocol: unable to open missing file"
                " '" TEST_PATH "/repo/backup/test1/20161219-212741F_20161219-212918I/pg_data/global/pg_control' for read\n"
            "[FileMissingError] on retry after 0ms");

        // Free local processes that were not freed because of the error
        protocolFree();
    }

    FUNCTION_HARNESS_RETURN_VOID();
}<|MERGE_RESOLUTION|>--- conflicted
+++ resolved
@@ -178,11 +178,26 @@
             "acefile", .compressType = compressTypeGz, .cipherType = cipherTypeAes256Cbc, .cipherPass = "badpass",
             .comment = "create a compressed encrypted repo file");
 
+        List *fileList = lstNewP(sizeof(RestoreFile));
+
+        RestoreFile file =
+        {
+            .name = STRDEF("normal"),
+            .checksum = STRDEF("ffffffffffffffffffffffffffffffffffffffff"),
+            .size = 7,
+            .timeModified = 1557432154,
+            .mode = 0600,
+            .zero = false,
+            .user = NULL,
+            .group = NULL,
+        };
+
+        lstAdd(fileList, &file);
+
         TEST_ERROR(
             restoreFile(
-                strNewFmt(STORAGE_REPO_BACKUP "/%s/%s.gz", strZ(repoFileReferenceFull), strZ(repoFile1)), repoIdx, 0, NULL,
-                compressTypeGz, STRDEF("normal"), STRDEF("ffffffffffffffffffffffffffffffffffffffff"), false, 7, 1557432154, 0600,
-                TEST_USER_STR, TEST_GROUP_STR, 0, false, false, STRDEF("badpass")),
+                strNewFmt(STORAGE_REPO_BACKUP "/%s/%s.gz", strZ(repoFileReferenceFull), strZ(repoFile1)), repoIdx, compressTypeGz,
+                0, false, false, STRDEF("badpass"), fileList),
             ChecksumError,
             "error restoring 'normal': actual checksum 'd1cd8a7d11daa26814b93eb604e1d49ab4b43770' does not match expected checksum"
                 " 'ffffffffffffffffffffffffffffffffffffffff'");
@@ -2193,6 +2208,10 @@
         // -------------------------------------------------------------------------------------------------------------------------
         TEST_TITLE("full restore with force");
 
+        // Replace percent complete and restore size since they can cause a lot of churn when files are added/removed
+        hrnLogReplaceAdd(", [0-9]{1,3}%\\)", "[0-9]+%", "PCT", false);
+        hrnLogReplaceAdd(" restore size = [0-9]+[A-Z]+", "[^ ]+$", "SIZE", false);
+
         argList = strLstNew();
         hrnCfgArgRawZ(argList, cfgOptStanza, "test1");
         hrnCfgArgRaw(argList, cfgOptRepoPath, repoPath);
@@ -2210,14 +2229,15 @@
             "P00 DETAIL: check '" TEST_PATH "/ts/1/PG_9.0_201008051' exists\n"
             "P00   INFO: remove invalid files/links/paths from '" TEST_PATH "/pg'\n"
             "P00   INFO: remove invalid files/links/paths from '" TEST_PATH "/ts/1/PG_9.0_201008051'\n"
-            "P01 DETAIL: restore file " TEST_PATH "/pg/postgresql.auto.conf (15B, 44%) checksum"
+            "P01 DETAIL: restore file " TEST_PATH "/pg/postgresql.auto.conf (15B, [PCT]) checksum"
                 " 37a0c84d42c3ec3d08c311cec2cef2a7ab55a7c3\n"
-            "P01 DETAIL: restore file " TEST_PATH "/pg/postgresql.conf (10B, 73%) checksum"
+            "P01 DETAIL: restore file " TEST_PATH "/pg/postgresql.conf (10B, [PCT]) checksum"
                 " 1a49a3c2240449fee1422e4afcf44d5b96378511\n"
-            "P01 DETAIL: restore file " TEST_PATH "/pg/PG_VERSION (4B, 85%) checksum b74d60e763728399bcd3fb63f7dd1f97b46c6b44\n"
-            "P01 DETAIL: restore file " TEST_PATH "/pg/size-mismatch (1B, 88%) checksum c032adc1ff629c9b66f22749ad667e6beadf144b\n"
-            "P01 DETAIL: restore file " TEST_PATH "/pg/tablespace_map (0B, 88%)\n"
-            "P01 DETAIL: restore file " TEST_PATH "/pg/pg_tblspc/1/16384/PG_VERSION (4B, 100%)"
+            "P01 DETAIL: restore file " TEST_PATH "/pg/PG_VERSION (4B, [PCT]) checksum b74d60e763728399bcd3fb63f7dd1f97b46c6b44\n"
+            "P01 DETAIL: restore file " TEST_PATH "/pg/size-mismatch (1B, [PCT]) checksum"
+                " c032adc1ff629c9b66f22749ad667e6beadf144b\n"
+            "P01 DETAIL: restore file " TEST_PATH "/pg/tablespace_map (0B, [PCT])\n"
+            "P01 DETAIL: restore file " TEST_PATH "/pg/pg_tblspc/1/16384/PG_VERSION (4B, [PCT])"
                 " checksum b74d60e763728399bcd3fb63f7dd1f97b46c6b44\n"
             "P00   WARN: recovery type is preserve but recovery file does not exist at '" TEST_PATH "/pg/recovery.conf'\n"
             "P00 DETAIL: sync path '" TEST_PATH "/pg'\n"
@@ -2227,7 +2247,7 @@
             "P00 DETAIL: sync path '" TEST_PATH "/pg/pg_tblspc/1/PG_9.0_201008051'\n"
             "P00   WARN: backup does not contain 'global/pg_control' -- cluster will not start\n"
             "P00 DETAIL: sync path '" TEST_PATH "/pg/global'\n"
-            "P00   INFO: restore size = 34B, file total = 6");
+            "P00   INFO: restore size = [SIZE], file total = 6");
 
         testRestoreCompare(
             storagePg(), NULL, manifest,
@@ -2574,26 +2594,26 @@
             "P00 DETAIL: create symlink '" TEST_PATH "/pg/pg_xact' to '../xact'\n"
             "P00 DETAIL: create symlink '" TEST_PATH "/pg/pg_hba.conf' to '../config/pg_hba.conf'\n"
             "P00 DETAIL: create symlink '" TEST_PATH "/pg/postgresql.conf' to '../config/postgresql.conf'\n"
-            "P01 DETAIL: restore file " TEST_PATH "/pg/base/32768/32769 (32KB, 44%) checksum"
+            "P01 DETAIL: restore file " TEST_PATH "/pg/base/32768/32769 (32KB, [PCT]) checksum"
                 " a40f0986acb1531ce0cc75a23dcf8aa406ae9081\n"
-            "P01 DETAIL: restore file " TEST_PATH "/pg/base/16384/16385 (16KB, 66%) checksum"
+            "P01 DETAIL: restore file " TEST_PATH "/pg/base/16384/16385 (16KB, [PCT]) checksum"
                 " d74e5f7ebe52a3ed468ba08c5b6aefaccd1ca88f\n"
-            "P01 DETAIL: restore file " TEST_PATH "/pg/global/pg_control.pgbackrest.tmp (8KB, 77%)"
+            "P01 DETAIL: restore file " TEST_PATH "/pg/global/pg_control.pgbackrest.tmp (8KB, [PCT])"
                 " checksum 5e2b96c19c4f5c63a5afa2de504d29fe64a4c908\n"
-            "P01 DETAIL: restore file " TEST_PATH "/pg/base/1/2 (8KB, 88%) checksum 4d7b2a36c5387decf799352a3751883b7ceb96aa\n"
-            "P01 DETAIL: restore file " TEST_PATH "/pg/postgresql.conf (15B, 88%) checksum"
+            "P01 DETAIL: restore file " TEST_PATH "/pg/base/1/2 (8KB, [PCT]) checksum 4d7b2a36c5387decf799352a3751883b7ceb96aa\n"
+            "P01 DETAIL: restore file " TEST_PATH "/pg/postgresql.conf (15B, [PCT]) checksum"
                 " 98b8abb2e681e2a5a7d8ab082c0a79727887558d\n"
-            "P01 DETAIL: restore file " TEST_PATH "/pg/pg_hba.conf (11B, 88%) checksum"
+            "P01 DETAIL: restore file " TEST_PATH "/pg/pg_hba.conf (11B, [PCT]) checksum"
                 " 401215e092779574988a854d8c7caed7f91dba4b\n"
-            "P01 DETAIL: restore file " TEST_PATH "/pg/base/32768/PG_VERSION (4B, 88%)"
+            "P01 DETAIL: restore file " TEST_PATH "/pg/base/32768/PG_VERSION (4B, [PCT])"
                 " checksum 8dbabb96e032b8d9f1993c0e4b9141e71ade01a1\n"
-            "P01 DETAIL: restore file " TEST_PATH "/pg/base/16384/PG_VERSION (4B, 88%)"
+            "P01 DETAIL: restore file " TEST_PATH "/pg/base/16384/PG_VERSION (4B, [PCT])"
                 " checksum 8dbabb96e032b8d9f1993c0e4b9141e71ade01a1\n"
-            "P01 DETAIL: restore file " TEST_PATH "/pg/base/1/10 (8KB, 99%) checksum 28757c756c03c37aca13692cb719c18d1510c190\n"
-            "P01 DETAIL: restore file " TEST_PATH "/pg/PG_VERSION (4B, 99%) checksum 8dbabb96e032b8d9f1993c0e4b9141e71ade01a1\n"
-            "P01 DETAIL: restore file " TEST_PATH "/pg/base/1/PG_VERSION (4B, 100%) checksum"
+            "P01 DETAIL: restore file " TEST_PATH "/pg/base/1/10 (8KB, [PCT]) checksum 28757c756c03c37aca13692cb719c18d1510c190\n"
+            "P01 DETAIL: restore file " TEST_PATH "/pg/PG_VERSION (4B, [PCT]) checksum 8dbabb96e032b8d9f1993c0e4b9141e71ade01a1\n"
+            "P01 DETAIL: restore file " TEST_PATH "/pg/base/1/PG_VERSION (4B, [PCT]) checksum"
                 " 8dbabb96e032b8d9f1993c0e4b9141e71ade01a1\n"
-            "P01 DETAIL: restore file " TEST_PATH "/pg/global/999 (0B, 100%)\n"
+            "P01 DETAIL: restore file " TEST_PATH "/pg/global/999 (0B, [PCT])\n"
             "P00 DETAIL: sync path '" TEST_PATH "/config'\n"
             "P00 DETAIL: sync path '" TEST_PATH "/pg'\n"
             "P00 DETAIL: sync path '" TEST_PATH "/pg/base'\n"
@@ -2607,7 +2627,7 @@
             "P00 DETAIL: sync path '" TEST_PATH "/pg/pg_tblspc/1/PG_10_201707211'\n"
             "P00   INFO: restore global/pg_control (performed last to ensure aborted restores cannot be started)\n"
             "P00 DETAIL: sync path '" TEST_PATH "/pg/global'\n"
-            "P00   INFO: restore size = 72KB, file total = 12");
+            "P00   INFO: restore size = [SIZE], file total = 12");
 
         testRestoreCompare(
             storagePg(), NULL, manifest,
@@ -2725,33 +2745,27 @@
             "P00 DETAIL: create symlink '" TEST_PATH "/pg/pg_wal' to '../wal'\n"
             "P00 DETAIL: create path '" TEST_PATH "/pg/pg_xact'\n"
             "P00 DETAIL: create symlink '" TEST_PATH "/pg/pg_hba.conf' to '../config/pg_hba.conf'\n"
-            "P01 DETAIL: restore zeroed file " TEST_PATH "/pg/base/32768/32769 (32KB, 44%)\n"
-            "P01 DETAIL: restore file " TEST_PATH "/pg/base/16384/16385 - exists and matches backup (16KB, 66%)"
+            "P01 DETAIL: restore zeroed file " TEST_PATH "/pg/base/32768/32769 (32KB, [PCT])\n"
+            "P01 DETAIL: restore file " TEST_PATH "/pg/base/16384/16385 - exists and matches backup (16KB, [PCT])"
                 " checksum d74e5f7ebe52a3ed468ba08c5b6aefaccd1ca88f\n"
-            "P01 DETAIL: restore file " TEST_PATH "/pg/global/pg_control.pgbackrest.tmp (8KB, 77%)"
+            "P01 DETAIL: restore file " TEST_PATH "/pg/global/pg_control.pgbackrest.tmp (8KB, [PCT])"
                 " checksum 5e2b96c19c4f5c63a5afa2de504d29fe64a4c908\n"
-<<<<<<< HEAD
-            "P01 DETAIL: restore file " TEST_PATH "/pg/base/1/2 - exists and matches backup (8KB, 88%)"
-                " checksum 4d7b2a36c5387decf799352a3751883b7ceb96aa\n"
-            "P01 DETAIL: restore file " TEST_PATH "/pg/postgresql.conf - exists and matches backup (15B, 88%)"
-=======
-            "P01 DETAIL: restore file " TEST_PATH "/pg/base/1/2 (8KB, 99%) checksum 4d7b2a36c5387decf799352a3751883b7ceb96aa\n"
-            "P01 DETAIL: restore file " TEST_PATH "/pg/postgresql.conf - exists and matches backup (15B, 99%)"
->>>>>>> 201ca632
+            "P01 DETAIL: restore file " TEST_PATH "/pg/base/1/2 (8KB, [PCT]) checksum 4d7b2a36c5387decf799352a3751883b7ceb96aa\n"
+            "P01 DETAIL: restore file " TEST_PATH "/pg/postgresql.conf - exists and matches backup (15B, [PCT])"
                 " checksum 98b8abb2e681e2a5a7d8ab082c0a79727887558d\n"
-            "P01 DETAIL: restore file " TEST_PATH "/pg/pg_hba.conf - exists and matches backup (11B, 88%)"
+            "P01 DETAIL: restore file " TEST_PATH "/pg/pg_hba.conf - exists and matches backup (11B, [PCT])"
                 " checksum 401215e092779574988a854d8c7caed7f91dba4b\n"
-            "P01 DETAIL: restore file " TEST_PATH "/pg/base/32768/PG_VERSION - exists and matches backup (4B, 88%)"
+            "P01 DETAIL: restore file " TEST_PATH "/pg/base/32768/PG_VERSION - exists and matches backup (4B, [PCT])"
                 " checksum 8dbabb96e032b8d9f1993c0e4b9141e71ade01a1\n"
-            "P01 DETAIL: restore file " TEST_PATH "/pg/base/16384/PG_VERSION - exists and matches backup (4B, 88%)"
+            "P01 DETAIL: restore file " TEST_PATH "/pg/base/16384/PG_VERSION - exists and matches backup (4B, [PCT])"
                 " checksum 8dbabb96e032b8d9f1993c0e4b9141e71ade01a1\n"
-            "P01 DETAIL: restore file " TEST_PATH "/pg/base/1/10 - exists and matches backup (8KB, 99%)"
+            "P01 DETAIL: restore file " TEST_PATH "/pg/base/1/10 - exists and matches backup (8KB, [PCT])"
                 " checksum 28757c756c03c37aca13692cb719c18d1510c190\n"
-            "P01 DETAIL: restore file " TEST_PATH "/pg/PG_VERSION - exists and matches backup (4B, 99%)"
+            "P01 DETAIL: restore file " TEST_PATH "/pg/PG_VERSION - exists and matches backup (4B, [PCT])"
                 " checksum 8dbabb96e032b8d9f1993c0e4b9141e71ade01a1\n"
-            "P01 DETAIL: restore file " TEST_PATH "/pg/base/1/PG_VERSION - exists and matches backup (4B, 100%)"
+            "P01 DETAIL: restore file " TEST_PATH "/pg/base/1/PG_VERSION - exists and matches backup (4B, [PCT])"
                 " checksum 8dbabb96e032b8d9f1993c0e4b9141e71ade01a1\n"
-            "P01 DETAIL: restore file " TEST_PATH "/pg/global/999 - exists and is zero size (0B, 100%)\n"
+            "P01 DETAIL: restore file " TEST_PATH "/pg/global/999 - exists and is zero size (0B, [PCT])\n"
             "P00 DETAIL: sync path '" TEST_PATH "/config'\n"
             "P00 DETAIL: sync path '" TEST_PATH "/pg'\n"
             "P00 DETAIL: sync path '" TEST_PATH "/pg/base'\n"
@@ -2765,7 +2779,7 @@
             "P00 DETAIL: sync path '" TEST_PATH "/pg/pg_tblspc/1/PG_10_201707211'\n"
             "P00   INFO: restore global/pg_control (performed last to ensure aborted restores cannot be started)\n"
             "P00 DETAIL: sync path '" TEST_PATH "/pg/global'\n"
-            "P00   INFO: restore size = 72KB, file total = 12");
+            "P00   INFO: restore size = [SIZE], file total = 12");
 
         // Check stanza archive spool path was removed
         TEST_STORAGE_LIST_EMPTY(storageSpool(), STORAGE_PATH_ARCHIVE);
