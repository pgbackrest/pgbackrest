--- conflicted
+++ resolved
@@ -190,11 +190,7 @@
         harnessCfgLoadRaw(strLstSize(argList), strLstPtr(argList));
 
         TEST_RESULT_STR(
-<<<<<<< HEAD
-            strPtr(strLstJoin(protocolLocalParam(protocolStorageTypeRepo, 1, 1), "|")),
-=======
             strPtr(strLstJoin(protocolLocalParam(protocolStorageTypePg, 2, 1), "|")),
->>>>>>> cace5415
             strPtr(
                 strNew(
                     "--command=backup|--host-id=2|--log-level-file=info|--log-level-stderr=error|--log-subprocess|--pg1-path=/pg"
