--- conflicted
+++ resolved
@@ -713,11 +713,7 @@
                 // Connect to server without any verification
                 IoClient *tlsClient = tlsClientNew(
                     sckClientNew(hrnServerHost(), hrnServerPort(0), 5000, 5000), hrnServerHost(), 5000, 5000, false, NULL, NULL,
-<<<<<<< HEAD
                     NULL, NULL, NULL);
-=======
-                    NULL, NULL);
->>>>>>> 1ca95834
                 IoSession *tlsSession = ioClientOpen(tlsClient);
 
                 // Send ping
@@ -800,12 +796,7 @@
             HRN_FORK_PARENT_BEGIN()
             {
                 IoServer *const tlsServer = tlsServerNew(
-<<<<<<< HEAD
-                    STRDEF("localhost"), STRDEF(HRN_SERVER_CA), STRDEF(HRN_SERVER_KEY), STRDEF(HRN_SERVER_CERT), NULL, TEST_64BIT(),
-                    5000);
-=======
-                    STRDEF("localhost"), STRDEF(HRN_SERVER_CA), STRDEF(HRN_SERVER_KEY), STRDEF(HRN_SERVER_CERT), 5000);
->>>>>>> 1ca95834
+                    STRDEF("localhost"), STRDEF(HRN_SERVER_CA), STRDEF(HRN_SERVER_KEY), STRDEF(HRN_SERVER_CERT), NULL, 5000);
                 IoServer *const socketServer = sckServerNew(STRDEF("localhost"), hrnServerPort(0), 5000);
                 ProtocolServer *server = NULL;
 
