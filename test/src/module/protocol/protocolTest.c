/***********************************************************************************************************************************
Test Protocol
***********************************************************************************************************************************/
#include "common/io/fdRead.h"
#include "common/io/fdWrite.h"
#include "common/io/bufferRead.h"
#include "common/io/bufferWrite.h"
#include "common/regExp.h"
#include "storage/storage.h"
#include "storage/posix/storage.h"
#include "version.h"

#include "common/harnessConfig.h"
#include "common/harnessFork.h"

/***********************************************************************************************************************************
Test protocol request handler
***********************************************************************************************************************************/
static unsigned int testServerProtocolErrorTotal = 0;

static bool
testServerProtocol(const String *command, const VariantList *paramList, ProtocolServer *server)
{
    FUNCTION_HARNESS_BEGIN();
        FUNCTION_HARNESS_PARAM(STRING, command);
        FUNCTION_HARNESS_PARAM(VARIANT_LIST, paramList);
        FUNCTION_HARNESS_PARAM(PROTOCOL_SERVER, server);
    FUNCTION_HARNESS_END();

    ASSERT(command != NULL);

    // Attempt to satisfy the request -- we may get requests that are meant for other handlers
    bool found = true;

    MEM_CONTEXT_TEMP_BEGIN()
    {
        if (strEq(command, strNew("assert")))
        {
            THROW(AssertError, "test assert");
        }
        else if (strEq(command, strNew("request-simple")))
        {
            protocolServerResponse(server, varNewBool(true));
        }
        else if (strEq(command, strNew("request-complex")))
        {
            protocolServerResponse(server, varNewBool(false));
            protocolServerWriteLine(server, strNew("LINEOFTEXT"));
            protocolServerWriteLine(server, NULL);
            ioWriteFlush(protocolServerIoWrite(server));
        }
        else if (strEq(command, STRDEF("error-until-0")))
        {
            if (testServerProtocolErrorTotal > 0)
            {
                testServerProtocolErrorTotal--;
                THROW(FormatError, "error-until-0");
            }

            protocolServerResponse(server, varNewBool(true));
        }
        else
            found = false;
    }
    MEM_CONTEXT_TEMP_END();

    FUNCTION_HARNESS_RESULT(BOOL, found);
}

/***********************************************************************************************************************************
Test ParallelJobCallback
***********************************************************************************************************************************/
typedef struct TestParallelJobCallback
{
    List *jobList;                                                  // List of jobs to process
    unsigned int jobIdx;                                            // Current index in the list to be processed
    bool clientSeen[2];                                             // Make sure the client idx was seen
} TestParallelJobCallback;

static ProtocolParallelJob *testParallelJobCallback(void *data, unsigned int clientIdx)
{
    FUNCTION_TEST_BEGIN();
        FUNCTION_TEST_PARAM_P(VOID, data);
        FUNCTION_TEST_PARAM(UINT, clientIdx);
    FUNCTION_TEST_END();

    TestParallelJobCallback *listData = data;

    // Mark the client idx as seen
    listData->clientSeen[clientIdx] = true;

    // Get a new job if there are any left
    if (listData->jobIdx < lstSize(listData->jobList))
    {
        ProtocolParallelJob *job = *(ProtocolParallelJob **)lstGet(listData->jobList, listData->jobIdx);
        listData->jobIdx++;

        FUNCTION_TEST_RETURN(protocolParallelJobMove(job, memContextCurrent()));
    }

    FUNCTION_TEST_RETURN(NULL);
}

/***********************************************************************************************************************************
Test Run
***********************************************************************************************************************************/
void
testRun(void)
{
    FUNCTION_HARNESS_VOID();

    Storage *storageTest = storagePosixNewP(strNew(testPath()), .write = true);

    // *****************************************************************************************************************************
    if (testBegin("protocolStorageTypeEnum() and protocolStorageTypeEnum()"))
    {
        TEST_RESULT_UINT(protocolStorageTypeEnum(PROTOCOL_REMOTE_TYPE_PG_STR), protocolStorageTypePg, "pg enum");
        TEST_RESULT_UINT(protocolStorageTypeEnum(PROTOCOL_REMOTE_TYPE_REPO_STR), protocolStorageTypeRepo, "repo enum");
        TEST_ERROR(protocolStorageTypeEnum(STRDEF(BOGUS_STR)), AssertError, "invalid protocol storage type 'BOGUS'");

        TEST_RESULT_STR(protocolStorageTypeStr(protocolStorageTypePg), PROTOCOL_REMOTE_TYPE_PG_STR, "pg str");
        TEST_RESULT_STR(protocolStorageTypeStr(protocolStorageTypeRepo), PROTOCOL_REMOTE_TYPE_REPO_STR, "repo str");
        TEST_ERROR(protocolStorageTypeStr((ProtocolStorageType)999), AssertError, "invalid protocol storage type 999");
    }

    // *****************************************************************************************************************************
    if (testBegin("repoIsLocal() and pgIsLocal()"))
    {
        StringList *argList = strLstNew();
        strLstAddZ(argList, "pgbackrest");
        strLstAddZ(argList, "--stanza=test1");
        hrnCfgArgRawZ(argList, cfgOptPgPath, "/path/to/pg");
        strLstAddZ(argList, "--repo1-path=/repo-local");
        strLstAddZ(argList, "--repo4-path=/remote-host-new");
        strLstAddZ(argList, "--repo4-host=remote-host-new");
        hrnCfgArgRawZ(argList, cfgOptRepo, "1");
        strLstAddZ(argList, "archive-get");
        harnessCfgLoadRaw(strLstSize(argList), strLstPtr(argList));

        TEST_RESULT_BOOL(repoIsLocal(0), true, "repo is local");
        TEST_RESULT_VOID(repoIsLocalVerify(), "    local verified");
        TEST_RESULT_VOID(repoIsLocalVerifyIdx(0), "    local by index verified");
        TEST_ERROR_FMT(
            repoIsLocalVerifyIdx(cfgOptionGroupIdxTotal(cfgOptGrpRepo) - 1), HostInvalidError,
            "archive-get command must be run on the repository host");

        // -------------------------------------------------------------------------------------------------------------------------
        argList = strLstNew();
        strLstAddZ(argList, "pgbackrest");
        strLstAddZ(argList, "--stanza=test1");
        hrnCfgArgRawZ(argList, cfgOptPgPath, "/path/to/pg");
        strLstAddZ(argList, "--repo1-host=remote-host");
        strLstAddZ(argList, "archive-get");
        harnessCfgLoadRaw(strLstSize(argList), strLstPtr(argList));

        TEST_RESULT_BOOL(repoIsLocal(0), false, "repo is remote");
        TEST_ERROR_FMT(repoIsLocalVerify(), HostInvalidError, "archive-get command must be run on the repository host");

        // -------------------------------------------------------------------------------------------------------------------------
        TEST_TITLE("pg1 is local");

        argList = strLstNew();
        strLstAddZ(argList, "pgbackrest");
        strLstAddZ(argList, "--stanza=test1");
        strLstAddZ(argList, "--pg1-path=/path/to");
        strLstAddZ(argList, "--repo1-retention-full=1");
        strLstAddZ(argList, "backup");
        harnessCfgLoadRaw(strLstSize(argList), strLstPtr(argList));

        TEST_RESULT_BOOL(pgIsLocal(0), true, "pg is local");
        TEST_RESULT_VOID(pgIsLocalVerify(), "verify pg is local");

        // -------------------------------------------------------------------------------------------------------------------------
        TEST_TITLE("pg1 is not local");

        argList = strLstNew();
        strLstAddZ(argList, "pgbackrest");
        strLstAddZ(argList, "--" CFGOPT_STANZA "=test1");
        hrnCfgArgRawZ(argList, cfgOptPgHost, "test1");
        strLstAddZ(argList, "--pg1-path=/path/to");
        strLstAddZ(argList, "restore");
        harnessCfgLoadRaw(strLstSize(argList), strLstPtr(argList));

        TEST_RESULT_BOOL(pgIsLocal(0), false, "pg1 is remote");
        TEST_ERROR_FMT(pgIsLocalVerify(), HostInvalidError, "restore command must be run on the PostgreSQL host");

        // -------------------------------------------------------------------------------------------------------------------------
        TEST_TITLE("pg7 is not local");

        argList = strLstNew();
        strLstAddZ(argList, "pgbackrest");
        strLstAddZ(argList, "--stanza=test1");
        hrnCfgArgRawZ(argList, cfgOptPgPath, "/path/to/bogus");
        strLstAddZ(argList, "--pg7-path=/path/to");
        strLstAddZ(argList, "--pg7-host=test1");
        hrnCfgArgRawZ(argList, cfgOptPg, "7");
        strLstAddZ(argList, "--" CFGOPT_REMOTE_TYPE "=" PROTOCOL_REMOTE_TYPE_PG);
        strLstAddZ(argList, "--process=0");
        strLstAddZ(argList, CFGCMD_BACKUP ":" CONFIG_COMMAND_ROLE_LOCAL);
        harnessCfgLoadRaw(strLstSize(argList), strLstPtr(argList));

        TEST_RESULT_BOOL(pgIsLocal(1), false, "pg7 is remote");
    }

    // *****************************************************************************************************************************
    if (testBegin("protocolHelperClientFree()"))
    {
        TEST_TITLE("free with errors output as warnings");

        // Create and free a mem context to give us an error to use
        MemContext *memContext = memContextNew("test");
        memContextFree(memContext);

        // Create bogus client and exec with the freed memcontext to generate errors
        ProtocolClient client = {.memContext = memContext, .name = STRDEF("test")};
        Exec exec = {.memContext = memContext, .name = STRDEF("test"), .command = strNew("test")};
        ProtocolHelperClient protocolHelperClient = {.client = &client, .exec = &exec};

        TEST_RESULT_VOID(protocolHelperClientFree(&protocolHelperClient), "free");

        harnessLogResult(
            "P00   WARN: cannot free inactive context\n"
            "P00   WARN: cannot free inactive context");
    }

    // *****************************************************************************************************************************
    if (testBegin("protocolLocalParam()"))
    {
        StringList *argList = strLstNew();
        strLstAddZ(argList, "pgbackrest");
        strLstAddZ(argList, "--stanza=test1");
        hrnCfgArgRawZ(argList, cfgOptPgPath, "/path/to/pg");
        strLstAddZ(argList, "archive-get");
        harnessCfgLoadRaw(strLstSize(argList), strLstPtr(argList));

        TEST_RESULT_STRLST_Z(
            protocolLocalParam(protocolStorageTypeRepo, 0, 0),
            "--exec-id=1-test\n--log-level-console=off\n--log-level-file=off\n--log-level-stderr=error\n--pg1-path=/path/to/pg\n"
                "--process=0\n--remote-type=repo\n--stanza=test1\narchive-get:local\n",
            "local repo protocol params");

        // -------------------------------------------------------------------------------------------------------------------------
        argList = strLstNew();
        strLstAddZ(argList, "pgbackrest");
        strLstAddZ(argList, "--stanza=test1");
        strLstAddZ(argList, "--pg1-path=/pg");
        strLstAddZ(argList, "--repo1-retention-full=1");
        strLstAddZ(argList, "--log-subprocess");
        strLstAddZ(argList, "backup");
        harnessCfgLoadRaw(strLstSize(argList), strLstPtr(argList));

        TEST_RESULT_STRLST_Z(
            protocolLocalParam(protocolStorageTypePg, 0, 1),
            "--exec-id=1-test\n--log-level-console=off\n--log-level-file=info\n--log-level-stderr=error\n--log-subprocess\n--pg=1\n"
                "--pg1-path=/pg\n--process=1\n--remote-type=pg\n--stanza=test1\nbackup:local\n",
            "local pg protocol params");
    }

    // *****************************************************************************************************************************
    if (testBegin("protocolRemoteParam()"))
    {
        storagePutP(storageNewWriteP(storageTest, strNew("pgbackrest.conf")), bufNew(0));

        StringList *argList = strLstNew();
        strLstAddZ(argList, "pgbackrest");
        strLstAddZ(argList, "--stanza=test1");
        hrnCfgArgRawZ(argList, cfgOptPgPath, "/path/to/pg");
        strLstAddZ(argList, "--repo1-host=repo-host");
        strLstAddZ(argList, "--repo1-host-user=repo-host-user");
        // Local config settings should never be passed to the remote
        strLstAdd(argList, strNewFmt("--config=%s/pgbackrest.conf", testPath()));
        strLstAdd(argList, strNewFmt("--config-include-path=%s", testPath()));
        strLstAdd(argList, strNewFmt("--config-path=%s", testPath()));
        strLstAddZ(argList, "archive-get");
        harnessCfgLoadRaw(strLstSize(argList), strLstPtr(argList));

<<<<<<< HEAD
        TEST_RESULT_STR_Z(
            strLstJoin(protocolRemoteParam(protocolStorageTypeRepo, 0), "|"),
            "-o|LogLevel=error|-o|Compression=no|-o|PasswordAuthentication=no|repo-host-user@repo-host"
                "|pgbackrest --exec-id=1-test --log-level-console=off --log-level-file=off --log-level-stderr=error"
                " --pg1-path=/path/to/pg --process=0 --remote-type=repo --repo=1 --stanza=test1 archive-get:remote",
=======
        TEST_RESULT_STRLST_Z(
            protocolRemoteParam(protocolStorageTypeRepo, 0),
            "-o\nLogLevel=error\n-o\nCompression=no\n-o\nPasswordAuthentication=no\nrepo-host-user@repo-host\n"
                "pgbackrest --exec-id=1-test --log-level-console=off --log-level-file=off --log-level-stderr=error"
                " --pg1-path=/path/to/pg --process=0 --remote-type=repo --stanza=test1 archive-get:remote\n",
>>>>>>> f35d69c1
            "remote protocol params");

        // -------------------------------------------------------------------------------------------------------------------------
        argList = strLstNew();
        strLstAddZ(argList, "pgbackrest");
        strLstAddZ(argList, "--stanza=test1");
        strLstAddZ(argList, "--log-subprocess");
        hrnCfgArgRawZ(argList, cfgOptPgPath, "/unused");            // Will be passed to remote (required)
        hrnCfgArgRawZ(argList, cfgOptPgPort, "777");                // Not passed to remote (required but has default)
        strLstAddZ(argList, "--repo1-host=repo-host");
        strLstAddZ(argList, "--repo1-host-port=444");
        strLstAddZ(argList, "--repo1-host-config=/path/pgbackrest.conf");
        strLstAddZ(argList, "--repo1-host-config-include-path=/path/include");
        strLstAddZ(argList, "--repo1-host-config-path=/path/config");
        strLstAddZ(argList, "--repo1-host-user=repo-host-user");
        strLstAddZ(argList, CFGCMD_CHECK);
        harnessCfgLoadRaw(strLstSize(argList), strLstPtr(argList));

        TEST_RESULT_STRLST_Z(
            protocolRemoteParam(protocolStorageTypeRepo, 0),
            "-o\nLogLevel=error\n-o\nCompression=no\n-o\nPasswordAuthentication=no\n-p\n444\nrepo-host-user@repo-host\n"
                "pgbackrest --config=/path/pgbackrest.conf --config-include-path=/path/include --config-path=/path/config"
                " --exec-id=1-test --log-level-console=off --log-level-file=info --log-level-stderr=error --log-subprocess"
<<<<<<< HEAD
                " --pg1-path=/unused --process=0 --remote-type=repo --repo=1 --stanza=test1 check:remote",
=======
                " --pg1-path=/unused --process=0 --remote-type=repo --stanza=test1 check:remote\n",
>>>>>>> f35d69c1
            "remote protocol params with replacements");

        // -------------------------------------------------------------------------------------------------------------------------
        argList = strLstNew();
        strLstAddZ(argList, "pgbackrest");
        strLstAddZ(argList, "--stanza=test1");
        hrnCfgArgRawZ(argList, cfgOptPgPath, "/path/to/pg");
        strLstAddZ(argList, "--process=3");
        hrnCfgArgRawZ(argList, cfgOptRepo, "1");
        strLstAddZ(argList, "--" CFGOPT_REMOTE_TYPE "=" PROTOCOL_REMOTE_TYPE_REPO);
        strLstAddZ(argList, "--repo1-host=repo-host");
        strLstAddZ(argList, CFGCMD_ARCHIVE_GET ":" CONFIG_COMMAND_ROLE_LOCAL);
        harnessCfgLoadRaw(strLstSize(argList), strLstPtr(argList));

<<<<<<< HEAD
        TEST_RESULT_STR_Z(
            strLstJoin(protocolRemoteParam(protocolStorageTypeRepo, 0), "|"),
            "-o|LogLevel=error|-o|Compression=no|-o|PasswordAuthentication=no|pgbackrest@repo-host"
                "|pgbackrest --exec-id=1-test --log-level-console=off --log-level-file=off --log-level-stderr=error"
                " --pg1-path=/path/to/pg --process=3 --remote-type=repo --repo=1 --stanza=test1 archive-get:remote",
=======
        TEST_RESULT_STRLST_Z(
            protocolRemoteParam(protocolStorageTypeRepo, 0),
            "-o\nLogLevel=error\n-o\nCompression=no\n-o\nPasswordAuthentication=no\npgbackrest@repo-host\n"
                "pgbackrest --exec-id=1-test --log-level-console=off --log-level-file=off --log-level-stderr=error"
                " --pg1-path=/path/to/pg --process=3 --remote-type=repo --stanza=test1 archive-get:remote\n",
>>>>>>> f35d69c1
            "remote protocol params for backup local");

        // -------------------------------------------------------------------------------------------------------------------------
        argList = strLstNew();
        strLstAddZ(argList, "pgbackrest");
        strLstAddZ(argList, "--stanza=test1");
        strLstAddZ(argList, "--pg1-path=/path/to/1");
        strLstAddZ(argList, "--pg1-host=pg1-host");
        strLstAddZ(argList, "--repo1-retention-full=1");
        strLstAddZ(argList, "backup");
        harnessCfgLoadRaw(strLstSize(argList), strLstPtr(argList));

        TEST_RESULT_STRLST_Z(
            protocolRemoteParam(protocolStorageTypePg, 0),
            "-o\nLogLevel=error\n-o\nCompression=no\n-o\nPasswordAuthentication=no\npostgres@pg1-host\n"
                "pgbackrest --exec-id=1-test --log-level-console=off --log-level-file=off --log-level-stderr=error"
                " --pg1-path=/path/to/1 --process=0 --remote-type=pg --stanza=test1 backup:remote\n",
            "remote protocol params for db backup");

        // -------------------------------------------------------------------------------------------------------------------------
        argList = strLstNew();
        strLstAddZ(argList, "pgbackrest");
        strLstAddZ(argList, "--stanza=test1");
        strLstAddZ(argList, "--process=4");
        hrnCfgArgRawZ(argList, cfgOptPg, "2");
        strLstAddZ(argList, "--pg1-path=/path/to/1");
        strLstAddZ(argList, "--pg1-socket-path=/socket3");
        strLstAddZ(argList, "--pg1-port=1111");
        strLstAddZ(argList, "--pg2-path=/path/to/2");
        strLstAddZ(argList, "--pg2-host=pg2-host");
        strLstAddZ(argList, "--" CFGOPT_REMOTE_TYPE "=" PROTOCOL_REMOTE_TYPE_PG);
        strLstAddZ(argList, CFGCMD_BACKUP ":" CONFIG_COMMAND_ROLE_LOCAL);
        harnessCfgLoadRaw(strLstSize(argList), strLstPtr(argList));

        TEST_RESULT_STRLST_Z(
            protocolRemoteParam(protocolStorageTypePg, 1),
            "-o\nLogLevel=error\n-o\nCompression=no\n-o\nPasswordAuthentication=no\npostgres@pg2-host\n"
                "pgbackrest --exec-id=1-test --log-level-console=off --log-level-file=off --log-level-stderr=error"
                " --pg1-path=/path/to/2 --process=4 --remote-type=pg --stanza=test1 backup:remote\n",
            "remote protocol params for db local");

        // -------------------------------------------------------------------------------------------------------------------------
        argList = strLstNew();
        strLstAddZ(argList, "pgbackrest");
        strLstAddZ(argList, "--stanza=test1");
        strLstAddZ(argList, "--process=4");
        hrnCfgArgRawZ(argList, cfgOptPg, "3");
        strLstAddZ(argList, "--pg1-path=/path/to/1");
        strLstAddZ(argList, "--pg3-path=/path/to/3");
        strLstAddZ(argList, "--pg3-host=pg3-host");
        strLstAddZ(argList, "--pg3-socket-path=/socket3");
        strLstAddZ(argList, "--pg3-port=3333");
        strLstAddZ(argList, "--" CFGOPT_REMOTE_TYPE "=" PROTOCOL_REMOTE_TYPE_PG);
        strLstAddZ(argList, CFGCMD_BACKUP ":" CONFIG_COMMAND_ROLE_LOCAL);
        harnessCfgLoadRaw(strLstSize(argList), strLstPtr(argList));

        TEST_RESULT_STRLST_Z(
            protocolRemoteParam(protocolStorageTypePg, 1),
            "-o\nLogLevel=error\n-o\nCompression=no\n-o\nPasswordAuthentication=no\npostgres@pg3-host\n"
                "pgbackrest --exec-id=1-test --log-level-console=off --log-level-file=off --log-level-stderr=error"
                " --pg1-path=/path/to/3 --pg1-port=3333 --pg1-socket-path=/socket3 --process=4 --remote-type=pg --stanza=test1"
                " backup:remote\n",
            "remote protocol params for db local");
    }

    // *****************************************************************************************************************************
    if (testBegin("ProtocolCommand"))
    {
        ProtocolCommand *command = NULL;

        MEM_CONTEXT_TEMP_BEGIN()
        {
            TEST_ASSIGN(command, protocolCommandNew(strNew("command1")), "create command");
            TEST_RESULT_PTR(protocolCommandParamAdd(command, varNewStr(strNew("param1"))), command, "add param");
            TEST_RESULT_PTR(protocolCommandParamAdd(command, varNewStr(strNew("param2"))), command, "add param");

            TEST_RESULT_PTR(protocolCommandMove(command, memContextPrior()), command, "move protocol command");
            TEST_RESULT_PTR(protocolCommandMove(NULL, memContextPrior()), NULL, "move null protocol command");
        }
        MEM_CONTEXT_TEMP_END();

        TEST_RESULT_STR_Z(protocolCommandToLog(command), "{command: command1}", "check log");
        TEST_RESULT_STR_Z(protocolCommandJson(command), "{\"cmd\":\"command1\",\"param\":[\"param1\",\"param2\"]}", "check json");

        // -------------------------------------------------------------------------------------------------------------------------
        TEST_ASSIGN(command, protocolCommandNew(strNew("command2")), "create command");
        TEST_RESULT_STR_Z(protocolCommandToLog(command), "{command: command2}", "check log");
        TEST_RESULT_STR_Z(protocolCommandJson(command), "{\"cmd\":\"command2\"}", "check json");

        // -------------------------------------------------------------------------------------------------------------------------
        TEST_RESULT_VOID(protocolCommandFree(command), "free command");
    }

    // *****************************************************************************************************************************
    if (testBegin("ProtocolClient"))
    {
        HARNESS_FORK_BEGIN()
        {
            HARNESS_FORK_CHILD_BEGIN(0, true)
            {
                IoRead *read = ioFdReadNew(strNew("server read"), HARNESS_FORK_CHILD_READ(), 2000);
                ioReadOpen(read);
                IoWrite *write = ioFdWriteNew(strNew("server write"), HARNESS_FORK_CHILD_WRITE(), 2000);
                ioWriteOpen(write);

                // Various bogus greetings
                ioWriteStrLine(write, strNew("bogus greeting"));
                ioWriteFlush(write);
                ioWriteStrLine(write, strNew("{\"name\":999}"));
                ioWriteFlush(write);
                ioWriteStrLine(write, strNew("{\"name\":null}"));
                ioWriteFlush(write);
                ioWriteStrLine(write, strNew("{\"name\":\"bogus\"}"));
                ioWriteFlush(write);
                ioWriteStrLine(write, strNew("{\"name\":\"pgBackRest\",\"service\":\"bogus\"}"));
                ioWriteFlush(write);
                ioWriteStrLine(write, strNew("{\"name\":\"pgBackRest\",\"service\":\"test\",\"version\":\"bogus\"}"));
                ioWriteFlush(write);

                // Correct greeting with noop
                ioWriteStrLine(write, strNew("{\"name\":\"pgBackRest\",\"service\":\"test\",\"version\":\"" PROJECT_VERSION "\"}"));
                ioWriteFlush(write);

                TEST_RESULT_STR_Z(ioReadLine(read), "{\"cmd\":\"noop\"}", "noop");
                ioWriteStrLine(write, strNew("{}"));
                ioWriteFlush(write);

                // Throw errors
                TEST_RESULT_STR_Z(ioReadLine(read), "{\"cmd\":\"noop\"}", "noop with error text");
                ioWriteStrLine(write, strNew("{\"err\":25,\"out\":\"sample error message\",\"errStack\":\"stack data\"}"));
                ioWriteFlush(write);

                TEST_RESULT_STR_Z(ioReadLine(read), "{\"cmd\":\"noop\"}", "noop with no error text");
                ioWriteStrLine(write, strNew("{\"err\":255}"));
                ioWriteFlush(write);

                // No output expected
                TEST_RESULT_STR_Z(ioReadLine(read), "{\"cmd\":\"noop\"}", "noop with parameters returned");
                ioWriteStrLine(write, strNew("{\"out\":[\"bogus\"]}"));
                ioWriteFlush(write);

                // Send output
                TEST_RESULT_STR_Z(ioReadLine(read), "{\"cmd\":\"test\"}", "test command");
                ioWriteStrLine(write, strNew(".OUTPUT"));
                ioWriteStrLine(write, strNew("{\"out\":[\"value1\",\"value2\"]}"));
                ioWriteFlush(write);

                // invalid line
                TEST_RESULT_STR_Z(ioReadLine(read), "{\"cmd\":\"invalid-line\"}", "invalid line command");
                ioWrite(write, LF_BUF);
                ioWriteFlush(write);

                // error instead of output
                TEST_RESULT_STR_Z(ioReadLine(read), "{\"cmd\":\"error-instead-of-output\"}", "error instead of output command");
                ioWriteStrLine(write, strNew("{\"err\":255}"));
                ioWriteFlush(write);

                // unexpected output
                TEST_RESULT_STR_Z(ioReadLine(read), "{\"cmd\":\"unexpected-output\"}", "unexpected output");
                ioWriteStrLine(write, strNew("{}"));
                ioWriteFlush(write);

                // invalid prefix
                TEST_RESULT_STR_Z(ioReadLine(read), "{\"cmd\":\"invalid-prefix\"}", "invalid prefix");
                ioWriteStrLine(write, strNew("~line"));
                ioWriteFlush(write);

                // Wait for exit
                TEST_RESULT_STR_Z(ioReadLine(read), "{\"cmd\":\"exit\"}", "exit command");
            }
            HARNESS_FORK_CHILD_END();

            HARNESS_FORK_PARENT_BEGIN()
            {
                IoRead *read = ioFdReadNew(strNew("client read"), HARNESS_FORK_PARENT_READ_PROCESS(0), 2000);
                ioReadOpen(read);
                IoWrite *write = ioFdWriteNew(strNew("client write"), HARNESS_FORK_PARENT_WRITE_PROCESS(0), 2000);
                ioWriteOpen(write);

                // Various bogus greetings
                TEST_ERROR(
                    protocolClientNew(strNew("test client"), strNew("test"), read, write), JsonFormatError,
                    "expected '{' at 'bogus greeting'");
                TEST_ERROR(
                    protocolClientNew(strNew("test client"), strNew("test"), read, write), ProtocolError,
                    "greeting key 'name' must be string type");
                TEST_ERROR(
                    protocolClientNew(strNew("test client"), strNew("test"), read, write), ProtocolError,
                    "unable to find greeting key 'name'");
                TEST_ERROR(
                    protocolClientNew(strNew("test client"), strNew("test"), read, write), ProtocolError,
                    "expected value 'pgBackRest' for greeting key 'name' but got 'bogus'\n"
                    "HINT: is the same version of " PROJECT_NAME " installed on the local and remote host?");
                TEST_ERROR(
                    protocolClientNew(strNew("test client"), strNew("test"), read, write), ProtocolError,
                    "expected value 'test' for greeting key 'service' but got 'bogus'\n"
                    "HINT: is the same version of " PROJECT_NAME " installed on the local and remote host?");
                TEST_ERROR(
                    protocolClientNew(strNew("test client"), strNew("test"), read, write), ProtocolError,
                    "expected value '" PROJECT_VERSION "' for greeting key 'version' but got 'bogus'\n"
                    "HINT: is the same version of " PROJECT_NAME " installed on the local and remote host?");

                // Correct greeting
                ProtocolClient *client = NULL;

                MEM_CONTEXT_TEMP_BEGIN()
                {
                    TEST_ASSIGN(
                        client,
                        protocolClientMove(
                            protocolClientNew(strNew("test client"), strNew("test"), read, write), memContextPrior()),
                        "create client");
                    TEST_RESULT_VOID(protocolClientMove(NULL, memContextPrior()), "move null client");
                }
                MEM_CONTEXT_TEMP_END();

                TEST_RESULT_PTR(protocolClientIoRead(client), client->read, "get read io");
                TEST_RESULT_PTR(protocolClientIoWrite(client), client->write, "get write io");

                // Throw errors
                TEST_ERROR(
                    protocolClientNoOp(client), AssertError,
                    "raised from test client: sample error message\nstack data");

                harnessLogLevelSet(logLevelDebug);
                TEST_ERROR(
                    protocolClientNoOp(client), UnknownError,
                    "raised from test client: no details available\nno stack trace available");
                harnessLogLevelReset();

                // No output expected
                TEST_ERROR(protocolClientNoOp(client), AssertError, "no output required by command");

                // Get command output
                const VariantList *output = NULL;

                TEST_RESULT_VOID(
                    protocolClientWriteCommand(client, protocolCommandNew(strNew("test"))), "execute command with output");
                TEST_RESULT_STR_Z(protocolClientReadLine(client), "OUTPUT", "check output");
                TEST_ASSIGN(output, varVarLst(protocolClientReadOutput(client, true)), "execute command with output");
                TEST_RESULT_UINT(varLstSize(output), 2, "check output size");
                TEST_RESULT_STR_Z(varStr(varLstGet(output, 0)), "value1", "check value1");
                TEST_RESULT_STR_Z(varStr(varLstGet(output, 1)), "value2", "check value2");

                // Invalid line
                TEST_RESULT_VOID(
                    protocolClientWriteCommand(client, protocolCommandNew(strNew("invalid-line"))),
                    "execute command that returns invalid line");
                TEST_ERROR(protocolClientReadLine(client), FormatError, "unexpected empty line");

                // Error instead of output
                TEST_RESULT_VOID(
                    protocolClientWriteCommand(client, protocolCommandNew(strNew("error-instead-of-output"))),
                    "execute command that returns error instead of output");
                TEST_ERROR(protocolClientReadLine(client), UnknownError, "raised from test client: no details available");

                // Unexpected output
                TEST_RESULT_VOID(
                    protocolClientWriteCommand(client, protocolCommandNew(strNew("unexpected-output"))),
                    "execute command that returns unexpected output");
                TEST_ERROR(protocolClientReadLine(client), FormatError, "expected error but got output");

                // Invalid prefix
                TEST_RESULT_VOID(
                    protocolClientWriteCommand(client, protocolCommandNew(strNew("invalid-prefix"))),
                    "execute command that returns an invalid prefix");
                TEST_ERROR(protocolClientReadLine(client), FormatError, "invalid prefix in '~line'");

                // Free client
                TEST_RESULT_VOID(protocolClientFree(client), "free client");
            }
            HARNESS_FORK_PARENT_END();
        }
        HARNESS_FORK_END();
    }

    // *****************************************************************************************************************************
    if (testBegin("ProtocolServer"))
    {
        HARNESS_FORK_BEGIN()
        {
            HARNESS_FORK_CHILD_BEGIN(0, true)
            {
                IoRead *read = ioFdReadNew(strNew("client read"), HARNESS_FORK_CHILD_READ(), 2000);
                ioReadOpen(read);
                IoWrite *write = ioFdWriteNew(strNew("client write"), HARNESS_FORK_CHILD_WRITE(), 2000);
                ioWriteOpen(write);

                // Check greeting
                TEST_RESULT_STR_Z(
                    ioReadLine(read), "{\"name\":\"pgBackRest\",\"service\":\"test\",\"version\":\"" PROJECT_VERSION "\"}",
                    "check greeting");

                // Noop
                TEST_RESULT_VOID(ioWriteStrLine(write, strNew("{\"cmd\":\"noop\"}")), "write noop");
                TEST_RESULT_VOID(ioWriteFlush(write), "flush noop");
                TEST_RESULT_STR_Z(ioReadLine(read), "{}", "noop result");

                // Invalid command
                KeyValue *result = NULL;

                TEST_RESULT_VOID(ioWriteStrLine(write, strNew("{\"cmd\":\"bogus\"}")), "write bogus");
                TEST_RESULT_VOID(ioWriteFlush(write), "flush bogus");
                TEST_ASSIGN(result, varKv(jsonToVar(ioReadLine(read))), "parse error result");
                TEST_RESULT_INT(varIntForce(kvGet(result, VARSTRDEF("err"))), 39, "    check code");
                TEST_RESULT_STR_Z(varStr(kvGet(result, VARSTRDEF("out"))), "invalid command 'bogus'", "    check message");
                TEST_RESULT_BOOL(kvGet(result, VARSTRDEF("errStack")) != NULL, true, "    check stack exists");

                // Simple request
                TEST_RESULT_VOID(ioWriteStrLine(write, strNew("{\"cmd\":\"request-simple\"}")), "write simple request");
                TEST_RESULT_VOID(ioWriteFlush(write), "flush simple request");
                TEST_RESULT_STR_Z(ioReadLine(read), "{\"out\":true}", "simple request result");

                // Throw an assert error which will include a stack trace
                TEST_RESULT_VOID(ioWriteStrLine(write, strNew("{\"cmd\":\"assert\"}")), "write assert");
                TEST_RESULT_VOID(ioWriteFlush(write), "flush assert error");
                TEST_ASSIGN(result, varKv(jsonToVar(ioReadLine(read))), "parse error result");
                TEST_RESULT_INT(varIntForce(kvGet(result, VARSTRDEF("err"))), 25, "    check code");
                TEST_RESULT_STR_Z(varStr(kvGet(result, VARSTRDEF("out"))), "test assert", "    check message");
                TEST_RESULT_BOOL(kvGet(result, VARSTRDEF("errStack")) != NULL, true, "    check stack exists");

                // Complex request -- after process loop has been restarted
                TEST_RESULT_VOID(ioWriteStrLine(write, strNew("{\"cmd\":\"request-complex\"}")), "write complex request");
                TEST_RESULT_VOID(ioWriteFlush(write), "flush complex request");
                TEST_RESULT_STR_Z(ioReadLine(read), "{\"out\":false}", "complex request result");
                TEST_RESULT_STR_Z(ioReadLine(read), ".LINEOFTEXT", "complex request result");
                TEST_RESULT_STR_Z(ioReadLine(read), ".", "complex request result");

                // Exit
                TEST_RESULT_VOID(ioWriteStrLine(write, strNew("{\"cmd\":\"exit\"}")), "write exit");
                TEST_RESULT_VOID(ioWriteFlush(write), "flush exit");

                // Retry errors until success
                TEST_RESULT_VOID(ioWriteStrLine(write, strNew("{\"cmd\":\"error-until-0\"}")), "write error-until-0");
                TEST_RESULT_VOID(ioWriteFlush(write), "flush error-until-0");
                TEST_RESULT_STR_Z(ioReadLine(read), "{\"out\":true}", "error-until-0 result");

                // Exit
                TEST_RESULT_VOID(ioWriteStrLine(write, strNew("{\"cmd\":\"exit\"}")), "write exit");
                TEST_RESULT_VOID(ioWriteFlush(write), "flush exit");
            }
            HARNESS_FORK_CHILD_END();

            HARNESS_FORK_PARENT_BEGIN()
            {
                IoRead *read = ioFdReadNew(strNew("server read"), HARNESS_FORK_PARENT_READ_PROCESS(0), 2000);
                ioReadOpen(read);
                IoWrite *write = ioFdWriteNew(strNew("server write"), HARNESS_FORK_PARENT_WRITE_PROCESS(0), 2000);
                ioWriteOpen(write);

                // Send greeting
                ProtocolServer *server = NULL;

                MEM_CONTEXT_TEMP_BEGIN()
                {
                    TEST_ASSIGN(
                        server,
                        protocolServerMove(
                            protocolServerNew(strNew("test server"), strNew("test"), read, write), memContextPrior()),
                        "create server");
                    TEST_RESULT_VOID(protocolServerMove(NULL, memContextPrior()), "move null server");
                }
                MEM_CONTEXT_TEMP_END();

                TEST_RESULT_PTR(protocolServerIoRead(server), server->read, "get read io");
                TEST_RESULT_PTR(protocolServerIoWrite(server), server->write, "get write io");

                TEST_RESULT_VOID(protocolServerHandlerAdd(server, testServerProtocol), "add handler");

                TEST_RESULT_VOID(protocolServerProcess(server, NULL), "run process loop");

                // -----------------------------------------------------------------------------------------------------------------
                TEST_TITLE("run process loop with retries");

                VariantList *retryInterval = varLstNew();
                varLstAdd(retryInterval, varNewUInt64(0));
                varLstAdd(retryInterval, varNewUInt64(50));

                testServerProtocolErrorTotal = 2;

                TEST_RESULT_VOID(protocolServerProcess(server, retryInterval), "run process loop");

                // -----------------------------------------------------------------------------------------------------------------
                TEST_TITLE("free server");

                TEST_RESULT_VOID(protocolServerFree(server), "free");
            }
            HARNESS_FORK_PARENT_END();
        }
        HARNESS_FORK_END();
    }

    // *****************************************************************************************************************************
    if (testBegin("ProtocolParallel and ProtocolParallelJob"))
    {
        ProtocolParallelJob *job = NULL;

        MEM_CONTEXT_TEMP_BEGIN()
        {
            TEST_ASSIGN(job, protocolParallelJobNew(varNewStr(strNew("test")), protocolCommandNew(strNew("command"))), "new job");
            TEST_RESULT_PTR(protocolParallelJobMove(job, memContextPrior()), job, "move job");
            TEST_RESULT_PTR(protocolParallelJobMove(NULL, memContextPrior()), NULL, "move null job");
        }
        MEM_CONTEXT_TEMP_END();

        TEST_ERROR(
            protocolParallelJobStateSet(job, protocolParallelJobStateDone), AssertError,
            "invalid state transition from 'pending' to 'done'");
        TEST_RESULT_VOID(protocolParallelJobStateSet(job, protocolParallelJobStateRunning), "transition to running");
        TEST_ERROR(
            protocolParallelJobStateSet(job, protocolParallelJobStatePending), AssertError,
            "invalid state transition from 'running' to 'pending'");

        // Free job
        TEST_RESULT_VOID(protocolParallelJobFree(job), "free job");

        // -------------------------------------------------------------------------------------------------------------------------
        HARNESS_FORK_BEGIN()
        {
            // Local 1
            HARNESS_FORK_CHILD_BEGIN(0, true)
            {
                IoRead *read = ioFdReadNew(strNew("server read"), HARNESS_FORK_CHILD_READ(), 10000);
                ioReadOpen(read);
                IoWrite *write = ioFdWriteNew(strNew("server write"), HARNESS_FORK_CHILD_WRITE(), 2000);
                ioWriteOpen(write);

                // Greeting with noop
                ioWriteStrLine(write, strNew("{\"name\":\"pgBackRest\",\"service\":\"test\",\"version\":\"" PROJECT_VERSION "\"}"));
                ioWriteFlush(write);

                TEST_RESULT_STR_Z(ioReadLine(read), "{\"cmd\":\"noop\"}", "noop");
                ioWriteStrLine(write, strNew("{}"));
                ioWriteFlush(write);

                TEST_RESULT_STR_Z(ioReadLine(read), "{\"cmd\":\"command1\",\"param\":[\"param1\",\"param2\"]}", "command1");
                sleepMSec(4000);
                ioWriteStrLine(write, strNew("{\"out\":1}"));
                ioWriteFlush(write);

                // Wait for exit
                TEST_RESULT_STR_Z(ioReadLine(read), "{\"cmd\":\"exit\"}", "exit command");
            }
            HARNESS_FORK_CHILD_END();

            // Local 2
            HARNESS_FORK_CHILD_BEGIN(0, true)
            {
                IoRead *read = ioFdReadNew(strNew("server read"), HARNESS_FORK_CHILD_READ(), 10000);
                ioReadOpen(read);
                IoWrite *write = ioFdWriteNew(strNew("server write"), HARNESS_FORK_CHILD_WRITE(), 2000);
                ioWriteOpen(write);

                // Greeting with noop
                ioWriteStrLine(write, strNew("{\"name\":\"pgBackRest\",\"service\":\"test\",\"version\":\"" PROJECT_VERSION "\"}"));
                ioWriteFlush(write);

                TEST_RESULT_STR_Z(ioReadLine(read), "{\"cmd\":\"noop\"}", "noop");
                ioWriteStrLine(write, strNew("{}"));
                ioWriteFlush(write);

                TEST_RESULT_STR_Z(ioReadLine(read), "{\"cmd\":\"command2\",\"param\":[\"param1\"]}", "command2");
                sleepMSec(1000);
                ioWriteStrLine(write, strNew("{\"out\":2}"));
                ioWriteFlush(write);

                TEST_RESULT_STR_Z(ioReadLine(read), "{\"cmd\":\"command3\",\"param\":[\"param1\"]}", "command3");

                ioWriteStrLine(write, strNew("{\"err\":39,\"out\":\"very serious error\"}"));
                ioWriteFlush(write);

                // Wait for exit
                TEST_RESULT_STR_Z(ioReadLine(read), "{\"cmd\":\"exit\"}", "exit command");
            }
            HARNESS_FORK_CHILD_END();

            HARNESS_FORK_PARENT_BEGIN()
            {
                // -----------------------------------------------------------------------------------------------------------------
                TestParallelJobCallback data = {.jobList = lstNewP(sizeof(ProtocolParallelJob *))};
                ProtocolParallel *parallel = NULL;
                TEST_ASSIGN(parallel, protocolParallelNew(2000, testParallelJobCallback, &data), "create parallel");
                TEST_RESULT_STR_Z(protocolParallelToLog(parallel), "{state: pending, clientTotal: 0, jobTotal: 0}", "check log");

                // Add client
                unsigned int clientTotal = 2;
                ProtocolClient *client[HARNESS_FORK_CHILD_MAX];

                for (unsigned int clientIdx = 0; clientIdx < clientTotal; clientIdx++)
                {
                    IoRead *read = ioFdReadNew(
                        strNewFmt("client %u read", clientIdx), HARNESS_FORK_PARENT_READ_PROCESS(clientIdx), 2000);
                    ioReadOpen(read);
                    IoWrite *write = ioFdWriteNew(
                        strNewFmt("client %u write", clientIdx), HARNESS_FORK_PARENT_WRITE_PROCESS(clientIdx), 2000);
                    ioWriteOpen(write);

                    TEST_ASSIGN(
                        client[clientIdx],
                        protocolClientNew(strNewFmt("test client %u", clientIdx), strNew("test"), read, write),
                        "create client %u", clientIdx);
                    TEST_RESULT_VOID(protocolParallelClientAdd(parallel, client[clientIdx]), "add client %u", clientIdx);
                }

                // Attempt to add client without an fd
                String *protocolString = strNew(
                    "{\"name\":\"pgBackRest\",\"service\":\"error\",\"version\":\"" PROJECT_VERSION "\"}\n"
                    "{}\n");

                IoRead *read = ioBufferReadNew(BUFSTR(protocolString));
                ioReadOpen(read);
                IoWrite *write = ioBufferWriteNew(bufNew(1024));
                ioWriteOpen(write);

                ProtocolClient *clientError = protocolClientNew(strNew("error"), strNew("error"), read, write);
                TEST_ERROR(protocolParallelClientAdd(parallel, clientError), AssertError, "client with read fd is required");
                protocolClientFree(clientError);

                // Add jobs
                ProtocolCommand *command = protocolCommandNew(strNew("command1"));
                protocolCommandParamAdd(command, varNewStr(strNew("param1")));
                protocolCommandParamAdd(command, varNewStr(strNew("param2")));
                ProtocolParallelJob *job = protocolParallelJobNew(varNewStr(strNew("job1")), command);
                TEST_RESULT_VOID(lstAdd(data.jobList, &job), "add job");

                command = protocolCommandNew(strNew("command2"));
                protocolCommandParamAdd(command, varNewStr(strNew("param1")));
                job = protocolParallelJobNew(varNewStr(strNew("job2")), command);
                TEST_RESULT_VOID(lstAdd(data.jobList, &job), "add job");

                command = protocolCommandNew(strNew("command3"));
                protocolCommandParamAdd(command, varNewStr(strNew("param1")));
                job = protocolParallelJobNew(varNewStr(strNew("job3")), command);
                TEST_RESULT_VOID(lstAdd(data.jobList, &job), "add job");

                // Process jobs
                TEST_RESULT_INT(protocolParallelProcess(parallel), 0, "process jobs");

                TEST_RESULT_PTR(protocolParallelResult(parallel), NULL, "check no result");

                // Process jobs
                TEST_RESULT_INT(protocolParallelProcess(parallel), 1, "process jobs");

                TEST_ASSIGN(job, protocolParallelResult(parallel), "get result");
                TEST_RESULT_STR_Z(varStr(protocolParallelJobKey(job)), "job2", "check key is job2");
                TEST_RESULT_BOOL(
                    protocolParallelJobProcessId(job) >= 1 && protocolParallelJobProcessId(job) <= 2, true,
                    "check process id is valid");
                TEST_RESULT_INT(varIntForce(protocolParallelJobResult(job)), 2, "check result is 2");

                TEST_RESULT_PTR(protocolParallelResult(parallel), NULL, "check no more results");

                // Process jobs
                TEST_RESULT_INT(protocolParallelProcess(parallel), 1, "process jobs");

                TEST_ASSIGN(job, protocolParallelResult(parallel), "get result");
                TEST_RESULT_STR_Z(varStr(protocolParallelJobKey(job)), "job3", "check key is job3");
                TEST_RESULT_INT(protocolParallelJobErrorCode(job), 39, "check error code");
                TEST_RESULT_STR_Z(
                    protocolParallelJobErrorMessage(job), "raised from test client 1: very serious error",
                    "check error message");
                TEST_RESULT_PTR(protocolParallelJobResult(job), NULL, "check result is null");

                TEST_RESULT_PTR(protocolParallelResult(parallel), NULL, "check no more results");

                // Process jobs
                TEST_RESULT_INT(protocolParallelProcess(parallel), 0, "process jobs");

                TEST_RESULT_PTR(protocolParallelResult(parallel), NULL, "check no result");
                TEST_RESULT_BOOL(protocolParallelDone(parallel), false, "check not done");

                // Process jobs
                TEST_RESULT_INT(protocolParallelProcess(parallel), 1, "process jobs");

                TEST_ASSIGN(job, protocolParallelResult(parallel), "get result");
                TEST_RESULT_STR_Z(varStr(protocolParallelJobKey(job)), "job1", "check key is job1");
                TEST_RESULT_INT(varIntForce(protocolParallelJobResult(job)), 1, "check result is 1");

                TEST_RESULT_BOOL(protocolParallelDone(parallel), true, "check done");
                TEST_RESULT_BOOL(protocolParallelDone(parallel), true, "check still done");

                TEST_RESULT_VOID(protocolParallelFree(parallel), "free parallel");

                // -----------------------------------------------------------------------------------------------------------------
                TEST_TITLE("process zero jobs");

                data = (TestParallelJobCallback){.jobList = lstNewP(sizeof(ProtocolParallelJob *))};
                TEST_ASSIGN(parallel, protocolParallelNew(2000, testParallelJobCallback, &data), "create parallel");
                TEST_RESULT_VOID(protocolParallelClientAdd(parallel, client[0]), "add client");

                TEST_RESULT_INT(protocolParallelProcess(parallel), 0, "process zero jobs");
                TEST_RESULT_BOOL(protocolParallelDone(parallel), true, "check done");

                TEST_RESULT_VOID(protocolParallelFree(parallel), "free parallel");

                // -----------------------------------------------------------------------------------------------------------------
                TEST_TITLE("free clients");

                for (unsigned int clientIdx = 0; clientIdx < clientTotal; clientIdx++)
                    TEST_RESULT_VOID(protocolClientFree(client[clientIdx]), "free client %u", clientIdx);
            }
            HARNESS_FORK_PARENT_END();
        }
        HARNESS_FORK_END();
    }

    // *****************************************************************************************************************************
    if (testBegin("protocolGet()"))
    {
        // Call remote free before any remotes exist
        // -------------------------------------------------------------------------------------------------------------------------
        TEST_RESULT_VOID(protocolRemoteFree(1), "free remote (non exist)");

        // -------------------------------------------------------------------------------------------------------------------------
        TEST_TITLE("free local that does not exist");

        TEST_RESULT_VOID(protocolLocalFree(2), "free");

        // Call keep alive before any remotes exist
        // -------------------------------------------------------------------------------------------------------------------------
        TEST_RESULT_VOID(protocolKeepAlive(), "keep alive");

        // Simple protocol start
        // -------------------------------------------------------------------------------------------------------------------------
        StringList *argList = strLstNew();
        strLstAddZ(argList, "--stanza=db");
        strLstAddZ(argList, "--protocol-timeout=10");
        strLstAddZ(argList, "--repo1-host=localhost");
        strLstAdd(argList, strNewFmt("--repo1-host-user=%s", testUser()));
        strLstAdd(argList, strNewFmt("--repo1-path=%s", testPath()));
        harnessCfgLoad(cfgCmdInfo, argList);

        ProtocolClient *client = NULL;

        TEST_RESULT_VOID(protocolFree(), "free protocol objects before anything has been created");

        TEST_ASSIGN(client, protocolRemoteGet(protocolStorageTypeRepo, 0), "get remote protocol");
        TEST_RESULT_PTR(protocolRemoteGet(protocolStorageTypeRepo, 0), client, "get remote cached protocol");
        TEST_RESULT_PTR(protocolHelper.clientRemote[0].client, client, "check position in cache");
        TEST_RESULT_VOID(protocolKeepAlive(), "keep alive");
        TEST_RESULT_VOID(protocolFree(), "free remote protocol objects");
        TEST_RESULT_VOID(protocolFree(), "free remote protocol objects again");

        // Start protocol with local encryption settings
        // -------------------------------------------------------------------------------------------------------------------------
        storagePut(
            storageNewWriteP(storageTest, strNew("pgbackrest.conf")),
            BUFSTRDEF(
                "[global]\n"
                "repo1-cipher-type=aes-256-cbc\n"
                "repo1-cipher-pass=acbd\n"));

        argList = strLstNew();
        strLstAddZ(argList, "--stanza=db");
        hrnCfgArgRawZ(argList, cfgOptPgPath, "/path/to/pg");
        strLstAddZ(argList, "--protocol-timeout=10");
        strLstAdd(argList, strNewFmt("--config=%s/pgbackrest.conf", testPath()));
        strLstAddZ(argList, "--repo1-host=localhost");
        strLstAdd(argList, strNewFmt("--repo1-host-user=%s", testUser()));
        strLstAdd(argList, strNewFmt("--repo1-path=%s", testPath()));
        strLstAddZ(argList, "--process=999");
        strLstAddZ(argList, "--" CFGOPT_REMOTE_TYPE "=" PROTOCOL_REMOTE_TYPE_PG);
        harnessCfgLoadRole(cfgCmdArchiveGet, cfgCmdRoleLocal, argList);

        TEST_RESULT_STR_Z(cfgOptionStr(cfgOptRepoCipherPass), "acbd", "check cipher pass before");
        TEST_ASSIGN(client, protocolRemoteGet(protocolStorageTypeRepo, 0), "get remote protocol");
        TEST_RESULT_PTR(protocolHelper.clientRemote[0].client, client, "check position in cache");
        TEST_RESULT_STR_Z(cfgOptionStr(cfgOptRepoCipherPass), "acbd", "check cipher pass after");

        TEST_RESULT_VOID(protocolFree(), "free remote protocol objects");

        // Start protocol with remote encryption settings
        // -------------------------------------------------------------------------------------------------------------------------
        storagePut(
            storageNewWriteP(storageTest, strNew("pgbackrest.conf")),
            BUFSTRDEF(
                "[global]\n"
                "repo1-cipher-type=aes-256-cbc\n"
                "repo1-cipher-pass=dcba\n"
                "repo2-cipher-type=aes-256-cbc\n"
                "repo2-cipher-pass=xxxx\n"));

        argList = strLstNew();
        strLstAddZ(argList, "--stanza=db");
        strLstAddZ(argList, "--pg1-path=/pg");
        strLstAddZ(argList, "--protocol-timeout=10");
        strLstAdd(argList, strNewFmt("--repo1-host-config=%s/pgbackrest.conf", testPath()));
        strLstAddZ(argList, "--repo1-host=localhost");
        strLstAdd(argList, strNewFmt("--repo1-host-user=%s", testUser()));
        strLstAdd(argList, strNewFmt("--repo1-path=%s", testPath()));
        strLstAdd(argList, strNewFmt("--repo2-host-config=%s/pgbackrest.conf", testPath()));
        strLstAddZ(argList, "--repo2-host=localhost");
        strLstAdd(argList, strNewFmt("--repo2-host-user=%s", testUser()));
        strLstAdd(argList, strNewFmt("--repo2-path=%s2", testPath()));
        harnessCfgLoad(cfgCmdCheck, argList);

        TEST_RESULT_PTR(cfgOptionIdxStrNull(cfgOptRepoCipherPass, 0), NULL, "check repo1 cipher pass before");
        TEST_ASSIGN(client, protocolRemoteGet(protocolStorageTypeRepo, 0), "get repo1 remote protocol");
        TEST_RESULT_STR_Z(cfgOptionIdxStr(cfgOptRepoCipherPass, 0), "dcba", "check repo1 cipher pass after");

        TEST_RESULT_PTR(cfgOptionIdxStrNull(cfgOptRepoCipherPass, 1), NULL, "check repo2 cipher pass before");
        TEST_RESULT_VOID(protocolRemoteGet(protocolStorageTypeRepo, 1), "get repo2 remote protocol");
        TEST_RESULT_STR_Z(cfgOptionIdxStr(cfgOptRepoCipherPass, 1), "xxxx", "check repo2 cipher pass after");

        TEST_RESULT_VOID(protocolFree(), "free remote protocol objects");

        // Start remote protocol
        // -------------------------------------------------------------------------------------------------------------------------
        argList = strLstNew();
        strLstAddZ(argList, "--stanza=db");
        strLstAddZ(argList, "--protocol-timeout=10");
        strLstAddZ(argList, "--repo1-retention-full=1");
        strLstAddZ(argList, "--pg1-host=localhost");
        strLstAdd(argList, strNewFmt("--pg1-host-user=%s", testUser()));
        strLstAdd(argList, strNewFmt("--pg1-path=%s", testPath()));
        harnessCfgLoad(cfgCmdBackup, argList);

        TEST_ASSIGN(client, protocolRemoteGet(protocolStorageTypePg, 0), "get remote protocol");

        TEST_RESULT_VOID(protocolFree(), "free local and remote protocol objects");

        // Start local protocol
        // -------------------------------------------------------------------------------------------------------------------------
        argList = strLstNew();
        strLstAddZ(argList, "--stanza=db");
        hrnCfgArgRawZ(argList, cfgOptPgPath, "/path/to/pg");
        strLstAddZ(argList, "--protocol-timeout=10");
        strLstAddZ(argList, "--process-max=2");
        harnessCfgLoad(cfgCmdArchiveGet, argList);

        TEST_ASSIGN(client, protocolLocalGet(protocolStorageTypeRepo, 0, 1), "get local protocol");
        TEST_RESULT_PTR(protocolLocalGet(protocolStorageTypeRepo, 0, 1), client, "get local cached protocol");
        TEST_RESULT_PTR(protocolHelper.clientLocal[0].client, client, "check location in cache");

        TEST_RESULT_VOID(protocolFree(), "free local and remote protocol objects");
    }

    FUNCTION_HARNESS_RESULT_VOID();
}<|MERGE_RESOLUTION|>--- conflicted
+++ resolved
@@ -274,19 +274,11 @@
         strLstAddZ(argList, "archive-get");
         harnessCfgLoadRaw(strLstSize(argList), strLstPtr(argList));
 
-<<<<<<< HEAD
-        TEST_RESULT_STR_Z(
-            strLstJoin(protocolRemoteParam(protocolStorageTypeRepo, 0), "|"),
-            "-o|LogLevel=error|-o|Compression=no|-o|PasswordAuthentication=no|repo-host-user@repo-host"
-                "|pgbackrest --exec-id=1-test --log-level-console=off --log-level-file=off --log-level-stderr=error"
-                " --pg1-path=/path/to/pg --process=0 --remote-type=repo --repo=1 --stanza=test1 archive-get:remote",
-=======
         TEST_RESULT_STRLST_Z(
             protocolRemoteParam(protocolStorageTypeRepo, 0),
             "-o\nLogLevel=error\n-o\nCompression=no\n-o\nPasswordAuthentication=no\nrepo-host-user@repo-host\n"
                 "pgbackrest --exec-id=1-test --log-level-console=off --log-level-file=off --log-level-stderr=error"
-                " --pg1-path=/path/to/pg --process=0 --remote-type=repo --stanza=test1 archive-get:remote\n",
->>>>>>> f35d69c1
+                " --pg1-path=/path/to/pg --process=0 --remote-type=repo --repo=1 --stanza=test1 archive-get:remote\n",
             "remote protocol params");
 
         // -------------------------------------------------------------------------------------------------------------------------
@@ -310,11 +302,7 @@
             "-o\nLogLevel=error\n-o\nCompression=no\n-o\nPasswordAuthentication=no\n-p\n444\nrepo-host-user@repo-host\n"
                 "pgbackrest --config=/path/pgbackrest.conf --config-include-path=/path/include --config-path=/path/config"
                 " --exec-id=1-test --log-level-console=off --log-level-file=info --log-level-stderr=error --log-subprocess"
-<<<<<<< HEAD
-                " --pg1-path=/unused --process=0 --remote-type=repo --repo=1 --stanza=test1 check:remote",
-=======
-                " --pg1-path=/unused --process=0 --remote-type=repo --stanza=test1 check:remote\n",
->>>>>>> f35d69c1
+                " --pg1-path=/unused --process=0 --remote-type=repo --repo=1 --stanza=test1 check:remote\n",
             "remote protocol params with replacements");
 
         // -------------------------------------------------------------------------------------------------------------------------
@@ -329,19 +317,11 @@
         strLstAddZ(argList, CFGCMD_ARCHIVE_GET ":" CONFIG_COMMAND_ROLE_LOCAL);
         harnessCfgLoadRaw(strLstSize(argList), strLstPtr(argList));
 
-<<<<<<< HEAD
-        TEST_RESULT_STR_Z(
-            strLstJoin(protocolRemoteParam(protocolStorageTypeRepo, 0), "|"),
-            "-o|LogLevel=error|-o|Compression=no|-o|PasswordAuthentication=no|pgbackrest@repo-host"
-                "|pgbackrest --exec-id=1-test --log-level-console=off --log-level-file=off --log-level-stderr=error"
-                " --pg1-path=/path/to/pg --process=3 --remote-type=repo --repo=1 --stanza=test1 archive-get:remote",
-=======
         TEST_RESULT_STRLST_Z(
             protocolRemoteParam(protocolStorageTypeRepo, 0),
             "-o\nLogLevel=error\n-o\nCompression=no\n-o\nPasswordAuthentication=no\npgbackrest@repo-host\n"
                 "pgbackrest --exec-id=1-test --log-level-console=off --log-level-file=off --log-level-stderr=error"
-                " --pg1-path=/path/to/pg --process=3 --remote-type=repo --stanza=test1 archive-get:remote\n",
->>>>>>> f35d69c1
+                " --pg1-path=/path/to/pg --process=3 --remote-type=repo --repo=1 --stanza=test1 archive-get:remote\n",
             "remote protocol params for backup local");
 
         // -------------------------------------------------------------------------------------------------------------------------
