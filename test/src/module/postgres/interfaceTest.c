--- conflicted
+++ resolved
@@ -102,11 +102,7 @@
     }
 
     // *****************************************************************************************************************************
-<<<<<<< HEAD
-    if (testBegin("pgTablespaceId(), pgWalName(), and pgXactPath()"))
-=======
     if (testBegin("pgLsnName(), pgTablespaceId(), pgWalName(), and pgXactPath()"))
->>>>>>> d15ed338
     {
         TEST_RESULT_STR(strPtr(pgLsnName(PG_VERSION_96)), "location", "check location name");
         TEST_RESULT_STR(strPtr(pgLsnName(PG_VERSION_10)), "lsn", "check lsn name");
