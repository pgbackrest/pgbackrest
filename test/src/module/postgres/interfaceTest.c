/***********************************************************************************************************************************
Test PostgreSQL Interface
***********************************************************************************************************************************/
#include "storage/posix/storage.h"

#include "common/harnessPostgres.h"

/***********************************************************************************************************************************
Test Run
***********************************************************************************************************************************/
static void
testRun(void)
{
    FUNCTION_HARNESS_VOID();

    Storage *storageTest = storagePosixNewP(TEST_PATH_STR, .write = true);

    // *****************************************************************************************************************************
    if (testBegin("pgVersionFromStr() and pgVersionToStr()"))
    {
        TEST_ERROR(pgVersionFromStr(STRDEF("9.3.4")), AssertError, "version 9.3.4 format is invalid");
        TEST_ERROR(pgVersionFromStr(STRDEF("abc")), AssertError, "version abc format is invalid");
        TEST_ERROR(pgVersionFromStr(NULL), AssertError, "assertion 'version != NULL' failed");

        TEST_RESULT_INT(pgVersionFromStr(STRDEF("10")), PG_VERSION_10, "valid pg version 10");
        TEST_RESULT_INT(pgVersionFromStr(STRDEF("9.6")), 90600, "valid pg version 9.6");

        // -------------------------------------------------------------------------------------------------------------------------
        TEST_RESULT_STR_Z(pgVersionToStr(PG_VERSION_11), "11", "infoPgVersionToString 11");
        TEST_RESULT_STR_Z(pgVersionToStr(PG_VERSION_96), "9.6", "infoPgVersionToString 9.6");
        TEST_RESULT_STR_Z(pgVersionToStr(93456), "9.34", "infoPgVersionToString 93456");
    }

    // *****************************************************************************************************************************
    if (testBegin("pgDbIs*()"))
    {
        TEST_RESULT_BOOL(pgDbIsTemplate(STRDEF("template0")), true, "template0 is template");
        TEST_RESULT_BOOL(pgDbIsTemplate(STRDEF("template1")), true, "template1 is template");
        TEST_RESULT_BOOL(pgDbIsTemplate(STRDEF("postgres")), false, "postgres is not template");

        TEST_RESULT_BOOL(pgDbIsSystem(STRDEF("postgres")), true, "postgres is system");
        TEST_RESULT_BOOL(pgDbIsSystem(STRDEF("template0")), true, "template0 is system");
        TEST_RESULT_BOOL(pgDbIsSystem(STRDEF("app")), false, "app is not system");

        TEST_RESULT_BOOL(pgDbIsSystemId(16383), true, "16383 is system");
        TEST_RESULT_BOOL(pgDbIsSystemId(16384), false, "16384 is not system");
    }

    // *****************************************************************************************************************************
    if (testBegin("pgControlVersion()"))
    {
        TEST_ERROR(pgControlVersion(70300), AssertError, "invalid PostgreSQL version 70300");
        TEST_RESULT_UINT(pgControlVersion(PG_VERSION_93), 937, "9.3 control version");
        TEST_RESULT_UINT(pgControlVersion(PG_VERSION_11), 1100, "11 control version");
    }

    // *****************************************************************************************************************************
    if (testBegin("pgControlFromBuffer() and pgControlFromFile()"))
    {
        // Sanity test to ensure PG_VERSION_MAX has been updated
        // -------------------------------------------------------------------------------------------------------------------------
        TEST_RESULT_UINT(pgInterface[0].version, PG_VERSION_MAX, "check max version");

        // -------------------------------------------------------------------------------------------------------------------------
        TEST_TITLE("unknown control version");

        HRN_PG_CONTROL_OVERRIDE_PUT(storageTest, PG_VERSION_15, 1501, .catalogVersion = 202211110);

        TEST_ERROR(
<<<<<<< HEAD
            pgControlFromBuffer(result, NULL), VersionNotSupportedError,
            "unexpected control version = 501 and catalog version = 19780101\nHINT: is this version of PostgreSQL supported?");
=======
            pgControlFromFile(storageTest), VersionNotSupportedError,
            "unexpected control version = 1501 and catalog version = 202211110\n"
            "HINT: is this version of PostgreSQL supported?");
>>>>>>> d0cdb760

        // -------------------------------------------------------------------------------------------------------------------------
        HRN_PG_CONTROL_PUT(
            storageTest, PG_VERSION_11, .systemId = 0xFACEFACE, .checkpoint = 0xEEFFEEFFAABBAABB, .timeline = 47,
            .walSegmentSize = 1024 * 1024);

        PgControl info = {0};
        TEST_ASSIGN(info, pgControlFromFile(storageTest, NULL), "get control info v11");
        TEST_RESULT_UINT(info.systemId, 0xFACEFACE, "   check system id");
        TEST_RESULT_UINT(info.version, PG_VERSION_11, "   check version");
        TEST_RESULT_UINT(info.catalogVersion, 201809051, "   check catalog version");
        TEST_RESULT_UINT(info.checkpoint, 0xEEFFEEFFAABBAABB, "check checkpoint");
        TEST_RESULT_UINT(info.timeline, 47, "check timeline");

        // -------------------------------------------------------------------------------------------------------------------------
        HRN_PG_CONTROL_PUT(storageTest, PG_VERSION_93, .walSegmentSize = 1024 * 1024);

        TEST_ERROR(
            pgControlFromFile(storageTest, NULL), FormatError,
            "wal segment size is 1048576 but must be 16777216 for PostgreSQL <= 10");

        // -------------------------------------------------------------------------------------------------------------------------
        HRN_PG_CONTROL_PUT(storageTest, PG_VERSION_95, .pageSize = 32 * 1024);

        TEST_ERROR(pgControlFromFile(storageTest, NULL), FormatError, "page size is 32768 but must be 8192");

        // -------------------------------------------------------------------------------------------------------------------------
        HRN_PG_CONTROL_PUT(
            storageTest, PG_VERSION_93, .systemId = 0xEFEFEFEFEF, .catalogVersion = hrnPgCatalogVersion(PG_VERSION_93),
            .checkpoint = 0xAABBAABBEEFFEEFF, .timeline = 88);

        TEST_ASSIGN(info, pgControlFromFile(storageTest, NULL), "get control info v90");
        TEST_RESULT_UINT(info.systemId, 0xEFEFEFEFEF, "   check system id");
        TEST_RESULT_UINT(info.version, PG_VERSION_93, "   check version");
        TEST_RESULT_UINT(info.catalogVersion, 201306121, "   check catalog version");
        TEST_RESULT_UINT(info.checkpoint, 0xAABBAABBEEFFEEFF, "check checkpoint");
        TEST_RESULT_UINT(info.timeline, 88, "check timeline");

        // -------------------------------------------------------------------------------------------------------------------------
        TEST_TITLE("force control version");

        HRN_PG_CONTROL_PUT(
            storageTest, PG_VERSION_15, .systemId = 0xEFEFEFEFEF, .controlVersion = 1501, .catalogVersion = 202211110,
            .checkpoint = 0xAABBAABBEEFFEEFF, .timeline = 88);

        TEST_ERROR(
            pgControlFromFile(storageTest, NULL), VersionNotSupportedError,
            "unexpected control version = 1501 and catalog version = 202211110\n"
            "HINT: is this version of PostgreSQL supported?");
        TEST_ERROR(pgControlFromFile(storageTest, STRDEF("99")), AssertError, "invalid PostgreSQL version 990000");

        TEST_ASSIGN(info, pgControlFromFile(storageTest, STRDEF(PG_VERSION_15_STR)), "get control info v90");
        TEST_RESULT_UINT(info.systemId, 0xEFEFEFEFEF, "check system id");
        TEST_RESULT_UINT(info.version, PG_VERSION_15, "check version");
        TEST_RESULT_UINT(info.catalogVersion, 202211110, "check catalog version");
        TEST_RESULT_UINT(info.checkpoint, 0xAABBAABBEEFFEEFF, "check checkpoint");
        TEST_RESULT_UINT(info.timeline, 88, "check timeline");
    }

    // *****************************************************************************************************************************
    if (testBegin("pgLsnFromStr(), pgLsnToStr(), pgLsnToWalSegment(), pg*FromWalSegment(), and pgLsnRangeToWalSegmentList()"))
    {
        TEST_RESULT_UINT(pgLsnFromStr(STRDEF("1/1")), 0x0000000100000001, "lsn to string");
        TEST_RESULT_UINT(pgLsnFromStr(STRDEF("ffffffff/ffffffff")), 0xFFFFFFFFFFFFFFFF, "lsn to string");
        TEST_RESULT_UINT(pgLsnFromStr(STRDEF("ffffffff/aaaaaaaa")), 0xFFFFFFFFAAAAAAAA, "lsn to string");

        TEST_RESULT_STR_Z(pgLsnToStr(0xFFFFFFFFAAAAAAAA), "ffffffff/aaaaaaaa", "string to lsn");
        TEST_RESULT_STR_Z(pgLsnToStr(0x0000000000000000), "0/0", "string to lsn");
        TEST_RESULT_STR_Z(pgLsnToStr(0x0000000100000002), "1/2", "string to lsn");

        TEST_RESULT_STR_Z(pgLsnToWalSegment(1, 0xFFFFFFFFAAAAAAAA, 0x1000000), "00000001FFFFFFFF000000AA", "lsn to wal segment");
        TEST_RESULT_STR_Z(pgLsnToWalSegment(1, 0xFFFFFFFFAAAAAAAA, 0x40000000), "00000001FFFFFFFF00000002", "lsn to wal segment");
        TEST_RESULT_STR_Z(pgLsnToWalSegment(1, 0xFFFFFFFF40000000, 0x40000000), "00000001FFFFFFFF00000001", "lsn to wal segment");

        TEST_RESULT_UINT(pgTimelineFromWalSegment(STRDEF("00000001FFFFFFFF000000AA")), 1, "timeline 1");
        TEST_RESULT_UINT(pgTimelineFromWalSegment(STRDEF("F000000FFFFFFFFF000000AA")), 0xF000000F, "timeline F000000F");

        TEST_RESULT_STRLST_Z(
            pgLsnRangeToWalSegmentList(
                2, pgLsnFromStr(STRDEF("1/FD000000")), pgLsnFromStr(STRDEF("2/60")), 16 * 1024 * 1024),
            "0000000200000001000000FD\n0000000200000001000000FE\n0000000200000001000000FF\n000000020000000200000000\n",
            "get range");
        TEST_RESULT_STRLST_Z(
            pgLsnRangeToWalSegmentList(
                2, pgLsnFromStr(STRDEF("A/800")), pgLsnFromStr(STRDEF("B/C0000000")), 1024 * 1024 * 1024),
            "000000020000000A00000000\n000000020000000A00000001\n000000020000000A00000002\n000000020000000A00000003\n"
            "000000020000000B00000000\n000000020000000B00000001\n000000020000000B00000002\n000000020000000B00000003\n",
            "get range >= 11/1GB");
        TEST_RESULT_STRLST_Z(
            pgLsnRangeToWalSegmentList(
                3, pgLsnFromStr(STRDEF("7/FFEFFFFF")), pgLsnFromStr(STRDEF("8/001AAAAA")), 1024 * 1024),
            "000000030000000700000FFE\n000000030000000700000FFF\n000000030000000800000000\n000000030000000800000001\n",
            "get range >= 11/1MB");
    }

    // *****************************************************************************************************************************
    if (testBegin("pgLsnName(), pgTablespaceId(), pgWalName(), pgWalPath(), and pgXactPath()"))
    {
        TEST_RESULT_STR_Z(pgLsnName(PG_VERSION_96), "location", "check location name");
        TEST_RESULT_STR_Z(pgLsnName(PG_VERSION_10), "lsn", "check lsn name");

        TEST_RESULT_STR_Z(pgTablespaceId(PG_VERSION_93, 201306121), "PG_9.3_201306121", "check 9.3 tablespace id");
        TEST_RESULT_STR_Z(pgTablespaceId(PG_VERSION_94, 999999999), "PG_9.4_999999999", "check 9.4 tablespace id");

        TEST_RESULT_STR_Z(pgWalName(PG_VERSION_96), "xlog", "check xlog name");
        TEST_RESULT_STR_Z(pgWalName(PG_VERSION_10), "wal", "check wal name");

        TEST_RESULT_STR_Z(pgWalPath(PG_VERSION_96), "pg_xlog", "check xlog path");
        TEST_RESULT_STR_Z(pgWalPath(PG_VERSION_10), "pg_wal", "check wal path");

        TEST_RESULT_STR_Z(pgXactPath(PG_VERSION_96), "pg_clog", "check pg_clog name");
        TEST_RESULT_STR_Z(pgXactPath(PG_VERSION_10), "pg_xact", "check pg_xact name");
    }

    // *****************************************************************************************************************************
    if (testBegin("pgPageChecksum()"))
    {
        unsigned char page[PG_PAGE_SIZE_DEFAULT];
        memset(page, 0xFF, PG_PAGE_SIZE_DEFAULT);

        TEST_RESULT_UINT(pgPageChecksum(page, 0), TEST_BIG_ENDIAN() ? 0xF55E : 0x0E1C, "check 0xFF filled page, block 0");
        TEST_RESULT_UINT(pgPageChecksum(page, 999), TEST_BIG_ENDIAN() ? 0xF1B9 : 0x0EC3, "check 0xFF filled page, block 999");
    }

    // *****************************************************************************************************************************
    if (testBegin("pgWalFromBuffer() and pgWalFromFile()"))
    {
        const String *walFile = STRDEF(TEST_PATH "/0000000F0000000F0000000F");

        // -------------------------------------------------------------------------------------------------------------------------
        TEST_TITLE("unknown WAL magic");

        Buffer *result = bufNew((size_t)16 * 1024 * 1024);
        memset(bufPtr(result), 0, bufSize(result));
        bufUsedSet(result, bufSize(result));
<<<<<<< HEAD

        *(PgWalCommon *)bufPtr(result) = (PgWalCommon){.magic = 777};

        TEST_ERROR(pgWalFromBuffer(result, NULL), FormatError, "first page header in WAL file is expected to be in long format");

        // Add the long flag so that the version will now error
        // -------------------------------------------------------------------------------------------------------------------------
        ((PgWalCommon *)bufPtr(result))->flag = PG_WAL_LONG_HEADER;
=======
        HRN_PG_WAL_OVERRIDE_TO_BUFFER(result, PG_VERSION_15, 777);
>>>>>>> d0cdb760

        TEST_ERROR(
            pgWalFromBuffer(result, NULL), VersionNotSupportedError,
            "unexpected WAL magic 777\n"
            "HINT: is this version of PostgreSQL supported?");

        // -------------------------------------------------------------------------------------------------------------------------
        TEST_TITLE("invalid wal flag");

        ((PgWalCommon *)bufPtr(result))->flag = 0;

        TEST_ERROR(pgWalFromBuffer(result), FormatError, "first page header in WAL file is expected to be in long format");

        // -------------------------------------------------------------------------------------------------------------------------
        memset(bufPtr(result), 0, bufSize(result));
        HRN_PG_WAL_TO_BUFFER(result, PG_VERSION_11, .systemId = 0xECAFECAF, .size = PG_WAL_SEGMENT_SIZE_DEFAULT * 2);
        storagePutP(storageNewWriteP(storageTest, walFile), result);

        PgWal info = {0};
        TEST_ASSIGN(info, pgWalFromFile(walFile, storageTest, NULL), "get wal info v11");
        TEST_RESULT_UINT(info.systemId, 0xECAFECAF, "   check system id");
        TEST_RESULT_UINT(info.version, PG_VERSION_11, "   check version");
        TEST_RESULT_UINT(info.size, PG_WAL_SEGMENT_SIZE_DEFAULT * 2, "   check size");

        // -------------------------------------------------------------------------------------------------------------------------
        memset(bufPtr(result), 0, bufSize(result));
        HRN_PG_WAL_TO_BUFFER(result, PG_VERSION_96, .systemId = 0xEAEAEAEA, .size = PG_WAL_SEGMENT_SIZE_DEFAULT * 2);

        TEST_ERROR(
            pgWalFromBuffer(result, NULL), FormatError, "wal segment size is 33554432 but must be 16777216 for PostgreSQL <= 10");

        // -------------------------------------------------------------------------------------------------------------------------
        memset(bufPtr(result), 0, bufSize(result));
        HRN_PG_WAL_TO_BUFFER(result, PG_VERSION_93, .systemId = 0xEAEAEAEA, .size = PG_WAL_SEGMENT_SIZE_DEFAULT);
        storagePutP(storageNewWriteP(storageTest, walFile), result);

        TEST_ASSIGN(info, pgWalFromFile(walFile, storageTest, NULL), "get wal info v9.3");
        TEST_RESULT_UINT(info.systemId, 0xEAEAEAEA, "   check system id");
        TEST_RESULT_UINT(info.version, PG_VERSION_93, "   check version");
        TEST_RESULT_UINT(info.size, PG_WAL_SEGMENT_SIZE_DEFAULT, "   check size");

        // -------------------------------------------------------------------------------------------------------------------------
        TEST_TITLE("force WAL version");

        memset(bufPtr(result), 0, bufSize(result));
        hrnPgWalToBuffer(
            (HrnPgWal){.version = PG_VERSION_15, .magic = 777, .systemId = 0xFAFAFAFA, .size = PG_WAL_SEGMENT_SIZE_DEFAULT},
            result);
        storagePutP(storageNewWriteP(storageTest, walFile), result);

        TEST_ERROR(
            pgWalFromBuffer(result, NULL), VersionNotSupportedError,
            "unexpected WAL magic 777\n"
            "HINT: is this version of PostgreSQL supported?");

        TEST_ASSIGN(info, pgWalFromFile(walFile, storageTest, STRDEF(PG_VERSION_15_STR)), "force wal info v15");
        TEST_RESULT_UINT(info.systemId, 0xFAFAFAFA, "check system id");
        TEST_RESULT_UINT(info.version, PG_VERSION_15, "   check version");
        TEST_RESULT_UINT(info.size, PG_WAL_SEGMENT_SIZE_DEFAULT, "   check size");
    }

    // *****************************************************************************************************************************
    if (testBegin("pgControlToLog()"))
    {
        char logBuf[STACK_TRACE_PARAM_MAX];

        PgControl pgControl =
        {
            .version = PG_VERSION_11,
            .systemId = 0xEFEFEFEFEF,
            .walSegmentSize = 16 * 1024 * 1024,
            .pageChecksum = true
        };

        TEST_RESULT_VOID(FUNCTION_LOG_OBJECT_FORMAT(&pgControl, pgControlToLog, logBuf, sizeof(logBuf)), "pgControlToLog");
        TEST_RESULT_Z(
            logBuf, "{version: 110000, systemId: 1030522662895, walSegmentSize: 16777216, pageChecksum: true}", "check log");
    }

    // *****************************************************************************************************************************
    if (testBegin("pgWalToLog()"))
    {
        char logBuf[STACK_TRACE_PARAM_MAX];

        PgWal pgWal =
        {
            .version = PG_VERSION_10,
            .systemId = 0xFEFEFEFEFE
        };

        TEST_RESULT_VOID(FUNCTION_LOG_OBJECT_FORMAT(&pgWal, pgWalToLog, logBuf, sizeof(logBuf)), "pgWalToLog");
        TEST_RESULT_Z(logBuf, "{version: 100000, systemId: 1095199817470}", "check log");
    }

    FUNCTION_HARNESS_RETURN_VOID();
}<|MERGE_RESOLUTION|>--- conflicted
+++ resolved
@@ -67,14 +67,9 @@
         HRN_PG_CONTROL_OVERRIDE_PUT(storageTest, PG_VERSION_15, 1501, .catalogVersion = 202211110);
 
         TEST_ERROR(
-<<<<<<< HEAD
-            pgControlFromBuffer(result, NULL), VersionNotSupportedError,
-            "unexpected control version = 501 and catalog version = 19780101\nHINT: is this version of PostgreSQL supported?");
-=======
-            pgControlFromFile(storageTest), VersionNotSupportedError,
+            pgControlFromFile(storageTest, NULL), VersionNotSupportedError,
             "unexpected control version = 1501 and catalog version = 202211110\n"
             "HINT: is this version of PostgreSQL supported?");
->>>>>>> d0cdb760
 
         // -------------------------------------------------------------------------------------------------------------------------
         HRN_PG_CONTROL_PUT(
@@ -116,8 +111,8 @@
         // -------------------------------------------------------------------------------------------------------------------------
         TEST_TITLE("force control version");
 
-        HRN_PG_CONTROL_PUT(
-            storageTest, PG_VERSION_15, .systemId = 0xEFEFEFEFEF, .controlVersion = 1501, .catalogVersion = 202211110,
+        HRN_PG_CONTROL_OVERRIDE_PUT(
+            storageTest, PG_VERSION_15, 1501, .systemId = 0xEFEFEFEFEF, .catalogVersion = 202211110,
             .checkpoint = 0xAABBAABBEEFFEEFF, .timeline = 88);
 
         TEST_ERROR(
@@ -210,18 +205,7 @@
         Buffer *result = bufNew((size_t)16 * 1024 * 1024);
         memset(bufPtr(result), 0, bufSize(result));
         bufUsedSet(result, bufSize(result));
-<<<<<<< HEAD
-
-        *(PgWalCommon *)bufPtr(result) = (PgWalCommon){.magic = 777};
-
-        TEST_ERROR(pgWalFromBuffer(result, NULL), FormatError, "first page header in WAL file is expected to be in long format");
-
-        // Add the long flag so that the version will now error
-        // -------------------------------------------------------------------------------------------------------------------------
-        ((PgWalCommon *)bufPtr(result))->flag = PG_WAL_LONG_HEADER;
-=======
         HRN_PG_WAL_OVERRIDE_TO_BUFFER(result, PG_VERSION_15, 777);
->>>>>>> d0cdb760
 
         TEST_ERROR(
             pgWalFromBuffer(result, NULL), VersionNotSupportedError,
@@ -233,7 +217,7 @@
 
         ((PgWalCommon *)bufPtr(result))->flag = 0;
 
-        TEST_ERROR(pgWalFromBuffer(result), FormatError, "first page header in WAL file is expected to be in long format");
+        TEST_ERROR(pgWalFromBuffer(result, NULL), FormatError, "first page header in WAL file is expected to be in long format");
 
         // -------------------------------------------------------------------------------------------------------------------------
         memset(bufPtr(result), 0, bufSize(result));
@@ -267,9 +251,7 @@
         TEST_TITLE("force WAL version");
 
         memset(bufPtr(result), 0, bufSize(result));
-        hrnPgWalToBuffer(
-            (HrnPgWal){.version = PG_VERSION_15, .magic = 777, .systemId = 0xFAFAFAFA, .size = PG_WAL_SEGMENT_SIZE_DEFAULT},
-            result);
+        HRN_PG_WAL_OVERRIDE_TO_BUFFER(result, PG_VERSION_15, 777, .systemId = 0xFAFAFAFA, .size = PG_WAL_SEGMENT_SIZE_DEFAULT);
         storagePutP(storageNewWriteP(storageTest, walFile), result);
 
         TEST_ERROR(
