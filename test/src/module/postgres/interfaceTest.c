/***********************************************************************************************************************************
Test PostgreSQL Interface
***********************************************************************************************************************************/
#include "storage/posix/storage.h"

#include "common/harnessPostgres.h"

/***********************************************************************************************************************************
Test Run
***********************************************************************************************************************************/
static void
testRun(void)
{
    FUNCTION_HARNESS_VOID();

    Storage *storageTest = storagePosixNewP(TEST_PATH_STR, .write = true);

    // *****************************************************************************************************************************
    if (testBegin("pgVersionFromStr() and pgVersionToStr()"))
    {
        TEST_ERROR(pgVersionFromStr(STRDEF("9.3.4")), AssertError, "version 9.3.4 format is invalid");
        TEST_ERROR(pgVersionFromStr(STRDEF("abc")), AssertError, "version abc format is invalid");
        TEST_ERROR(pgVersionFromStr(NULL), AssertError, "assertion 'version != NULL' failed");

        TEST_RESULT_INT(pgVersionFromStr(STRDEF("10")), PG_VERSION_10, "valid pg version 10");
        TEST_RESULT_INT(pgVersionFromStr(STRDEF("9.6")), 90600, "valid pg version 9.6");

        //--------------------------------------------------------------------------------------------------------------------------
        TEST_RESULT_STR_Z(pgVersionToStr(PG_VERSION_11), "11", "infoPgVersionToString 11");
        TEST_RESULT_STR_Z(pgVersionToStr(PG_VERSION_96), "9.6", "infoPgVersionToString 9.6");
        TEST_RESULT_STR_Z(pgVersionToStr(83456), "8.34", "infoPgVersionToString 83456");
    }

    // *****************************************************************************************************************************
    if (testBegin("pgControlVersion()"))
    {
        TEST_ERROR(pgControlVersion(70300), AssertError, "invalid PostgreSQL version 70300");
        TEST_RESULT_UINT(pgControlVersion(PG_VERSION_83), 833, "8.3 control version");
        TEST_RESULT_UINT(pgControlVersion(PG_VERSION_11), 1100, "11 control version");
    }

    // *****************************************************************************************************************************
    if (testBegin("pgControlFromBuffer() and pgControlFromFile()"))
    {
        // Sanity test to ensure PG_VERSION_MAX has been updated
        //--------------------------------------------------------------------------------------------------------------------------
        TEST_RESULT_UINT(pgInterface[0].version, PG_VERSION_MAX, "check max version");

        //--------------------------------------------------------------------------------------------------------------------------
        // Create a bogus control file
        Buffer *result = bufNew(HRN_PG_CONTROL_SIZE);
        memset(bufPtr(result), 0, bufSize(result));
        bufUsedSet(result, bufSize(result));

        *(PgControlCommon *)bufPtr(result) = (PgControlCommon)
        {
            .controlVersion = 501,
            .catalogVersion = 19780101,
        };

        TEST_ERROR(
            pgControlFromBuffer(result), VersionNotSupportedError,
            "unexpected control version = 501 and catalog version = 19780101\nHINT: is this version of PostgreSQL supported?");

        //--------------------------------------------------------------------------------------------------------------------------
<<<<<<< HEAD
        storagePutP(
            storageNewWriteP(storageTest, controlFile),
            hrnPgControlToBuffer(
                (PgControl){
                    .version = PG_VERSION_11, .systemId = 0xFACEFACE, .checkpoint = 0xEEFFEEFFAABBAABB, .timeline = 47,
                    .walSegmentSize = 1024 * 1024}));
=======
        HRN_PG_CONTROL_PUT(storageTest, PG_VERSION_11, .systemId = 0xFACEFACE, .walSegmentSize = 1024 * 1024);
>>>>>>> 0895cfcd

        PgControl info = {0};
        TEST_ASSIGN(info, pgControlFromFile(storageTest), "get control info v11");
        TEST_RESULT_UINT(info.systemId, 0xFACEFACE, "   check system id");
        TEST_RESULT_UINT(info.version, PG_VERSION_11, "   check version");
        TEST_RESULT_UINT(info.catalogVersion, 201809051, "   check catalog version");
        TEST_RESULT_UINT(info.checkpoint, 0xEEFFEEFFAABBAABB, "check checkpoint");
        TEST_RESULT_UINT(info.timeline, 47, "check timeline");

        //--------------------------------------------------------------------------------------------------------------------------
        HRN_PG_CONTROL_PUT(storageTest, PG_VERSION_93, .walSegmentSize = 1024 * 1024);

        TEST_ERROR(
            pgControlFromFile(storageTest), FormatError, "wal segment size is 1048576 but must be 16777216 for PostgreSQL <= 10");

        //--------------------------------------------------------------------------------------------------------------------------
        HRN_PG_CONTROL_PUT(storageTest, PG_VERSION_95, .pageSize = 32 * 1024);

        TEST_ERROR(pgControlFromFile(storageTest), FormatError, "page size is 32768 but must be 8192");

        //--------------------------------------------------------------------------------------------------------------------------
<<<<<<< HEAD
        storagePutP(
            storageNewWriteP(storageTest, controlFile),
            hrnPgControlToBuffer(
                (PgControl){
                    .version = PG_VERSION_83, .systemId = 0xEFEFEFEFEF, .checkpoint = 0xAABBAABBEEFFEEFF, .timeline = 88,
                    .catalogVersion = hrnPgCatalogVersion(PG_VERSION_83)}));
=======
        HRN_PG_CONTROL_PUT(
            storageTest, PG_VERSION_83, .systemId = 0xEFEFEFEFEF, .catalogVersion = hrnPgCatalogVersion(PG_VERSION_83));
>>>>>>> 0895cfcd

        TEST_ASSIGN(info, pgControlFromFile(storageTest), "get control info v83");
        TEST_RESULT_UINT(info.systemId, 0xEFEFEFEFEF, "   check system id");
        TEST_RESULT_UINT(info.version, PG_VERSION_83, "   check version");
        TEST_RESULT_UINT(info.catalogVersion, 200711281, "   check catalog version");
        TEST_RESULT_UINT(info.checkpoint, 0xAABBAABBEEFFEEFF, "check checkpoint");
        TEST_RESULT_UINT(info.timeline, 88, "check timeline");
    }

    // *****************************************************************************************************************************
    if (testBegin("pgLsnFromStr(), pgLsnToStr(), pgLsnToWalSegment(), pg*FromWalSegment(), and pgLsnRangeToWalSegmentList()"))
    {
        TEST_RESULT_UINT(pgLsnFromStr(STRDEF("1/1")), 0x0000000100000001, "lsn to string");
        TEST_RESULT_UINT(pgLsnFromStr(STRDEF("ffffffff/ffffffff")), 0xFFFFFFFFFFFFFFFF, "lsn to string");
        TEST_RESULT_UINT(pgLsnFromStr(STRDEF("ffffffff/aaaaaaaa")), 0xFFFFFFFFAAAAAAAA, "lsn to string");

        TEST_RESULT_STR_Z(pgLsnToStr(0xFFFFFFFFAAAAAAAA), "ffffffff/aaaaaaaa", "string to lsn");
        TEST_RESULT_STR_Z(pgLsnToStr(0x0000000000000000), "0/0", "string to lsn");
        TEST_RESULT_STR_Z(pgLsnToStr(0x0000000100000002), "1/2", "string to lsn");

        TEST_RESULT_STR_Z(pgLsnToWalSegment(1, 0xFFFFFFFFAAAAAAAA, 0x1000000), "00000001FFFFFFFF000000AA", "lsn to wal segment");
        TEST_RESULT_STR_Z(pgLsnToWalSegment(1, 0xFFFFFFFFAAAAAAAA, 0x40000000), "00000001FFFFFFFF00000002", "lsn to wal segment");
        TEST_RESULT_STR_Z(pgLsnToWalSegment(1, 0xFFFFFFFF40000000, 0x40000000), "00000001FFFFFFFF00000001", "lsn to wal segment");

        TEST_RESULT_UINT(
            pgLsnFromWalSegment(STRDEF("00000001FFFFFFFF000000AA"), 0x1000000), 0xFFFFFFFFAA000000, "16M wal segment to lsn");
        TEST_RESULT_UINT(
            pgLsnFromWalSegment(STRDEF("00000001FFFFFFFF00000002"), 0x40000000), 0xFFFFFFFF80000000, "1G wal segment to lsn");
        TEST_RESULT_UINT(
            pgLsnFromWalSegment(STRDEF("00000001FFFFFFFF00000001"), 0x40000000), 0xFFFFFFFF40000000, "1G wal segment to lsn");

        TEST_RESULT_UINT(pgTimelineFromWalSegment(STRDEF("00000001FFFFFFFF000000AA")), 1, "timeline 1");
        TEST_RESULT_UINT(pgTimelineFromWalSegment(STRDEF("F000000FFFFFFFFF000000AA")), 0xF000000F, "timeline F000000F");

        TEST_RESULT_STRLST_Z(
            pgLsnRangeToWalSegmentList(
                PG_VERSION_92, 1, pgLsnFromStr(STRDEF("1/60")), pgLsnFromStr(STRDEF("1/60")), 16 * 1024 * 1024),
            "000000010000000100000000\n", "get single");
        TEST_RESULT_STRLST_Z(
            pgLsnRangeToWalSegmentList(
                PG_VERSION_92, 2, pgLsnFromStr(STRDEF("1/FD000000")), pgLsnFromStr(STRDEF("2/1000000")), 16 * 1024 * 1024),
            "0000000200000001000000FD\n0000000200000001000000FE\n000000020000000200000000\n000000020000000200000001\n",
            "get range <= 9.2");
        TEST_RESULT_STRLST_Z(
            pgLsnRangeToWalSegmentList(
                PG_VERSION_93, 2, pgLsnFromStr(STRDEF("1/FD000000")), pgLsnFromStr(STRDEF("2/60")), 16 * 1024 * 1024),
            "0000000200000001000000FD\n0000000200000001000000FE\n0000000200000001000000FF\n000000020000000200000000\n",
            "get range > 9.2");
        TEST_RESULT_STRLST_Z(
            pgLsnRangeToWalSegmentList(
                PG_VERSION_11, 2, pgLsnFromStr(STRDEF("A/800")), pgLsnFromStr(STRDEF("B/C0000000")), 1024 * 1024 * 1024),
            "000000020000000A00000000\n000000020000000A00000001\n000000020000000A00000002\n000000020000000A00000003\n"
                "000000020000000B00000000\n000000020000000B00000001\n000000020000000B00000002\n000000020000000B00000003\n",
            "get range >= 11/1GB");
        TEST_RESULT_STRLST_Z(
            pgLsnRangeToWalSegmentList(
                PG_VERSION_11, 3, pgLsnFromStr(STRDEF("7/FFEFFFFF")), pgLsnFromStr(STRDEF("8/001AAAAA")), 1024 * 1024),
            "000000030000000700000FFE\n000000030000000700000FFF\n000000030000000800000000\n000000030000000800000001\n",
            "get range >= 11/1MB");
    }

    // *****************************************************************************************************************************
    if (testBegin("pgLsnName(), pgTablespaceId(), pgWalName(), pgWalPath(), and pgXactPath()"))
    {
        TEST_RESULT_STR_Z(pgLsnName(PG_VERSION_96), "location", "check location name");
        TEST_RESULT_STR_Z(pgLsnName(PG_VERSION_10), "lsn", "check lsn name");

        TEST_RESULT_STR_Z(pgTablespaceId(PG_VERSION_84, 200904091), NULL, "check 8.4 tablespace id");
        TEST_RESULT_STR_Z(pgTablespaceId(PG_VERSION_90, 201008051), "PG_9.0_201008051", "check 9.0 tablespace id");
        TEST_RESULT_STR_Z(pgTablespaceId(PG_VERSION_94, 999999999), "PG_9.4_999999999", "check 9.4 tablespace id");

        TEST_RESULT_STR_Z(pgWalName(PG_VERSION_96), "xlog", "check xlog name");
        TEST_RESULT_STR_Z(pgWalName(PG_VERSION_10), "wal", "check wal name");

        TEST_RESULT_STR_Z(pgWalPath(PG_VERSION_96), "pg_xlog", "check xlog path");
        TEST_RESULT_STR_Z(pgWalPath(PG_VERSION_10), "pg_wal", "check wal path");

        TEST_RESULT_STR_Z(pgXactPath(PG_VERSION_96), "pg_clog", "check pg_clog name");
        TEST_RESULT_STR_Z(pgXactPath(PG_VERSION_10), "pg_xact", "check pg_xact name");
    }

    // *****************************************************************************************************************************
    if (testBegin("pgPageChecksum()"))
    {
        unsigned char page[PG_PAGE_SIZE_DEFAULT];
        memset(page, 0xFF, PG_PAGE_SIZE_DEFAULT);

        TEST_RESULT_UINT(pgPageChecksum(page, 0), TEST_BIG_ENDIAN() ? 0xF55E : 0x0E1C, "check 0xFF filled page, block 0");
        TEST_RESULT_UINT(pgPageChecksum(page, 999), TEST_BIG_ENDIAN() ? 0xF1B9 : 0x0EC3, "check 0xFF filled page, block 999");
    }

    // *****************************************************************************************************************************
    if (testBegin("pgWalFromBuffer() and pgWalFromFile()"))
    {
        const String *walFile = STRDEF(TEST_PATH "/0000000F0000000F0000000F");

        // Create a bogus control file, initially not in long format)
        // --------------------------------------------------------------------------------------------------------------------------
        Buffer *result = bufNew((size_t)16 * 1024 * 1024);
        memset(bufPtr(result), 0, bufSize(result));
        bufUsedSet(result, bufSize(result));

        *(PgWalCommon *)bufPtr(result) = (PgWalCommon){.magic = 777};

        TEST_ERROR(pgWalFromBuffer(result), FormatError, "first page header in WAL file is expected to be in long format");

        // Add the long flag so that the version will now error
        // --------------------------------------------------------------------------------------------------------------------------
        ((PgWalCommon *)bufPtr(result))->flag = PG_WAL_LONG_HEADER;

        TEST_ERROR(
            pgWalFromBuffer(result), VersionNotSupportedError,
            "unexpected WAL magic 777\n"
                "HINT: is this version of PostgreSQL supported?");

        //--------------------------------------------------------------------------------------------------------------------------
        memset(bufPtr(result), 0, bufSize(result));
        hrnPgWalToBuffer(
            (PgWal){.version = PG_VERSION_11, .systemId = 0xECAFECAF, .size = PG_WAL_SEGMENT_SIZE_DEFAULT * 2}, result);
        storagePutP(storageNewWriteP(storageTest, walFile), result);

        PgWal info = {0};
        TEST_ASSIGN(info, pgWalFromFile(walFile, storageTest), "get wal info v11");
        TEST_RESULT_UINT(info.systemId, 0xECAFECAF, "   check system id");
        TEST_RESULT_UINT(info.version, PG_VERSION_11, "   check version");
        TEST_RESULT_UINT(info.size, PG_WAL_SEGMENT_SIZE_DEFAULT * 2, "   check size");

        //--------------------------------------------------------------------------------------------------------------------------
        memset(bufPtr(result), 0, bufSize(result));
        hrnPgWalToBuffer(
            (PgWal){.version = PG_VERSION_83, .systemId = 0xEAEAEAEA, .size = PG_WAL_SEGMENT_SIZE_DEFAULT * 2}, result);

        TEST_ERROR(pgWalFromBuffer(result), FormatError, "wal segment size is 33554432 but must be 16777216 for PostgreSQL <= 10");

        //--------------------------------------------------------------------------------------------------------------------------
        memset(bufPtr(result), 0, bufSize(result));
        hrnPgWalToBuffer((PgWal){.version = PG_VERSION_83, .systemId = 0xEAEAEAEA, .size = PG_WAL_SEGMENT_SIZE_DEFAULT}, result);
        storagePutP(storageNewWriteP(storageTest, walFile), result);

        TEST_ASSIGN(info, pgWalFromFile(walFile, storageTest), "get wal info v8.3");
        TEST_RESULT_UINT(info.systemId, 0xEAEAEAEA, "   check system id");
        TEST_RESULT_UINT(info.version, PG_VERSION_83, "   check version");
        TEST_RESULT_UINT(info.size, PG_WAL_SEGMENT_SIZE_DEFAULT, "   check size");
    }

    // *****************************************************************************************************************************
    if (testBegin("pgControlToLog()"))
    {
        PgControl pgControl =
        {
            .version = PG_VERSION_11,
            .systemId = 0xEFEFEFEFEF,
            .walSegmentSize= 16 * 1024 * 1024,
            .pageChecksum = true
        };

        TEST_RESULT_STR_Z(
            pgControlToLog(&pgControl), "{version: 110000, systemId: 1030522662895, walSegmentSize: 16777216, pageChecksum: true}",
            "check log");
    }

    // *****************************************************************************************************************************
    if (testBegin("pgWalToLog()"))
    {
        PgWal pgWal =
        {
            .version = PG_VERSION_10,
            .systemId = 0xFEFEFEFEFE
        };

        TEST_RESULT_STR_Z(pgWalToLog(&pgWal), "{version: 100000, systemId: 1095199817470}", "check log");
    }

    FUNCTION_HARNESS_RETURN_VOID();
}<|MERGE_RESOLUTION|>--- conflicted
+++ resolved
@@ -63,16 +63,9 @@
             "unexpected control version = 501 and catalog version = 19780101\nHINT: is this version of PostgreSQL supported?");
 
         //--------------------------------------------------------------------------------------------------------------------------
-<<<<<<< HEAD
-        storagePutP(
-            storageNewWriteP(storageTest, controlFile),
-            hrnPgControlToBuffer(
-                (PgControl){
-                    .version = PG_VERSION_11, .systemId = 0xFACEFACE, .checkpoint = 0xEEFFEEFFAABBAABB, .timeline = 47,
-                    .walSegmentSize = 1024 * 1024}));
-=======
-        HRN_PG_CONTROL_PUT(storageTest, PG_VERSION_11, .systemId = 0xFACEFACE, .walSegmentSize = 1024 * 1024);
->>>>>>> 0895cfcd
+        HRN_PG_CONTROL_PUT(
+            storageTest, PG_VERSION_11, .systemId = 0xFACEFACE, .checkpoint = 0xEEFFEEFFAABBAABB, .timeline = 47,
+            .walSegmentSize = 1024 * 1024);
 
         PgControl info = {0};
         TEST_ASSIGN(info, pgControlFromFile(storageTest), "get control info v11");
@@ -94,17 +87,9 @@
         TEST_ERROR(pgControlFromFile(storageTest), FormatError, "page size is 32768 but must be 8192");
 
         //--------------------------------------------------------------------------------------------------------------------------
-<<<<<<< HEAD
-        storagePutP(
-            storageNewWriteP(storageTest, controlFile),
-            hrnPgControlToBuffer(
-                (PgControl){
-                    .version = PG_VERSION_83, .systemId = 0xEFEFEFEFEF, .checkpoint = 0xAABBAABBEEFFEEFF, .timeline = 88,
-                    .catalogVersion = hrnPgCatalogVersion(PG_VERSION_83)}));
-=======
         HRN_PG_CONTROL_PUT(
-            storageTest, PG_VERSION_83, .systemId = 0xEFEFEFEFEF, .catalogVersion = hrnPgCatalogVersion(PG_VERSION_83));
->>>>>>> 0895cfcd
+            storageTest, PG_VERSION_83, .systemId = 0xEFEFEFEFEF, .catalogVersion = hrnPgCatalogVersion(PG_VERSION_83),
+            .checkpoint = 0xAABBAABBEEFFEEFF, .timeline = 88);
 
         TEST_ASSIGN(info, pgControlFromFile(storageTest), "get control info v83");
         TEST_RESULT_UINT(info.systemId, 0xEFEFEFEFEF, "   check system id");
