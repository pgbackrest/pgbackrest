/***********************************************************************************************************************************
Test Configuration Parse
***********************************************************************************************************************************/
#include "common/type/json.h"
#include "protocol/helper.h"
#include "storage/posix/storage.h"

#include "common/harnessConfig.h"

#define TEST_BACKREST_EXE                                           "pgbackrest"

#define TEST_COMMAND_ARCHIVE_GET                                    "archive-get"
#define TEST_COMMAND_BACKUP                                         "backup"
#define TEST_COMMAND_HELP                                           "help"
#define TEST_COMMAND_RESTORE                                        "restore"
#define TEST_COMMAND_VERSION                                        "version"

/***********************************************************************************************************************************
Option find test -- this is done a lot in the deprecated tests
***********************************************************************************************************************************/
static void
testOptionFind(const char *optionName, unsigned int optionId, unsigned int optionKeyIdx, bool negate, bool reset, bool deprecated)
{
    CfgParseOptionResult option = cfgParseOption(STR(optionName));

    TEST_RESULT_BOOL(option.found, true, "check %s found", optionName);
    TEST_RESULT_UINT(option.id, optionId, "check %s id %u", optionName, optionId);
    TEST_RESULT_UINT(option.keyIdx, optionKeyIdx, "check %s key idx %u", optionName, optionKeyIdx);
    TEST_RESULT_BOOL(option.negate, negate, "check %s negate %d", optionName, negate);
    TEST_RESULT_BOOL(option.reset, reset, "check %s reset %d", optionName, reset);
    TEST_RESULT_BOOL(option.deprecated, deprecated, "check %s deprecated %d", optionName, deprecated);
}

/***********************************************************************************************************************************
Test run
***********************************************************************************************************************************/
void
testRun(void)
{
    FUNCTION_HARNESS_VOID();

    Storage *storageTest = storagePosixNewP(FSLASH_STR);
    Storage *storageTestWrite = storagePosixNewP(strNew(testPath()), .write = true);

    // *****************************************************************************************************************************
    if (testBegin("size"))
    {
        TEST_TITLE("check size of parse structures");

        TEST_RESULT_UINT(sizeof(ParseRuleOption), TEST_64BIT() ? 40 : 28, "ParseRuleOption size");
    }

    // Config functions that are not tested with parse
    // *****************************************************************************************************************************
    if (testBegin("cfg*()"))
    {
        TEST_TITLE("config command defaults to none before cfgInit()");

        TEST_RESULT_UINT(cfgCommand(), cfgCmdNone, "command is none");

        TEST_TITLE("parse option name to id");

        TEST_RESULT_INT(cfgParseOptionId(BOGUS_STR), -1, "invalid option");
        TEST_RESULT_INT(cfgParseOptionId(CFGOPT_STANZA), cfgOptStanza, "valid option");
    }

    // config and config-include-path options
    // *****************************************************************************************************************************
    if (testBegin("cfgFileLoad()"))
    {
        StringList *argList = NULL;
        String *configFile = strNewFmt("%s/test.config", testPath());

        String *configIncludePath = strNewFmt("%s/conf.d", testPath());
        mkdir(strZ(configIncludePath), 0750);

        // Check old config file constants
        // -------------------------------------------------------------------------------------------------------------------------
        TEST_RESULT_Z(PGBACKREST_CONFIG_ORIG_PATH_FILE, "/etc/pgbackrest.conf", "check old config path");
        TEST_RESULT_STR_Z(PGBACKREST_CONFIG_ORIG_PATH_FILE_STR, "/etc/pgbackrest.conf", "check old config path str");

        // Confirm same behavior with multiple config include files
        //--------------------------------------------------------------------------------------------------------------------------
        argList = strLstNew();
        strLstAdd(argList, strNew(TEST_BACKREST_EXE));
        strLstAdd(argList, strNew("--stanza=db"));
        strLstAdd(argList, strNewFmt("--config=%s", strZ(configFile)));
        strLstAdd(argList, strNewFmt("--config-include-path=%s", strZ(configIncludePath)));
        strLstAdd(argList, strNew("--no-online"));
        strLstAdd(argList, strNew("--reset-pg1-host"));
        strLstAdd(argList, strNew("--reset-backup-standby"));
        strLstAdd(argList, strNew(TEST_COMMAND_BACKUP));

        storagePut(
            storageNewWriteP(storageTestWrite, configFile),
            BUFSTRDEF(
                "[global]\n"
                "compress-level=3\n"
                "spool-path=/path/to/spool\n"));

        storagePut(
            storageNewWriteP(storageTestWrite, strNewFmt("%s/global-backup.conf", strZ(configIncludePath))),
            BUFSTRDEF(
                "[global:backup]\n"
                "repo1-hardlink=y\n"
                "bogus=bogus\n"
                "no-delta=y\n"
                "reset-delta=y\n"
                "archive-copy=y\n"
                "online=y\n"
                "pg1-path=/not/path/to/db\n"
                "backup-standby=y\n"
                "buffer-size=65536\n"));

        storagePut(
            storageNewWriteP(storageTestWrite, strNewFmt("%s/db-backup.conf", strZ(configIncludePath))),
            BUFSTRDEF(
                "[db:backup]\n"
                "delta=n\n"
                "recovery-option=a=b\n"));

        storagePut(
            storageNewWriteP(storageTestWrite, strNewFmt("%s/stanza.db.conf", strZ(configIncludePath))),
            BUFSTRDEF(
                "[db]\n"
                "pg1-host=db\n"
                "pg1-path=/path/to/db\n"
                "recovery-option=c=d\n"));

        TEST_RESULT_VOID(
            configParse(storageTest, strLstSize(argList), strLstPtr(argList), false),
            TEST_COMMAND_BACKUP " command with config-include");
        harnessLogResult(
            strZ(
                strNew(
                    "P00   WARN: configuration file contains option 'recovery-option' invalid for section 'db:backup'\n"
                    "P00   WARN: configuration file contains invalid option 'bogus'\n"
                    "P00   WARN: configuration file contains negate option 'no-delta'\n"
                    "P00   WARN: configuration file contains reset option 'reset-delta'\n"
                    "P00   WARN: configuration file contains command-line only option 'online'\n"
                    "P00   WARN: configuration file contains stanza-only option 'pg1-path' in global section 'global:backup'")));

        TEST_RESULT_BOOL(cfgOptionTest(cfgOptPgHost), false, "    pg1-host is not set (command line reset override)");
        TEST_RESULT_STR_Z(cfgOptionStr(cfgOptPgPath), "/path/to/db", "    pg1-path is set");
        TEST_RESULT_INT(cfgOptionSource(cfgOptPgPath), cfgSourceConfig, "    pg1-path is source config");
        TEST_RESULT_BOOL(cfgOptionBool(cfgOptDelta), false, "    delta not is set");
        TEST_RESULT_INT(cfgOptionSource(cfgOptDelta), cfgSourceConfig, "    delta is source config");
        TEST_RESULT_BOOL(cfgOptionTest(cfgOptArchiveCheck), false, "    archive-check is not set");
        TEST_RESULT_BOOL(cfgOptionTest(cfgOptArchiveCopy), false, "    archive-copy is not set");
        TEST_RESULT_BOOL(cfgOptionBool(cfgOptRepoHardlink), true, "    repo-hardlink is set");
        TEST_RESULT_INT(cfgOptionSource(cfgOptRepoHardlink), cfgSourceConfig, "    repo-hardlink is source config");
        TEST_RESULT_INT(cfgOptionInt(cfgOptCompressLevel), 3, "    compress-level is set");
        TEST_RESULT_INT(cfgOptionSource(cfgOptCompressLevel), cfgSourceConfig, "    compress-level is source config");
        TEST_RESULT_BOOL(cfgOptionBool(cfgOptBackupStandby), false, "    backup-standby not is set");
        TEST_RESULT_INT(cfgOptionSource(cfgOptBackupStandby), cfgSourceDefault, "    backup-standby is source default");
        TEST_RESULT_INT(cfgOptionInt64(cfgOptBufferSize), 65536, "    buffer-size is set");
        TEST_RESULT_INT(cfgOptionSource(cfgOptBufferSize), cfgSourceConfig, "    backup-standby is source config");

        // Rename conf files - ensure read of conf extension only is attempted
        //--------------------------------------------------------------------------------------------------------------------------
        rename(strZ(strNewFmt("%s/db-backup.conf", strZ(configIncludePath))),
            strZ(strNewFmt("%s/db-backup.conf.save", strZ(configIncludePath))));
        rename(strZ(strNewFmt("%s/global-backup.conf", strZ(configIncludePath))),
            strZ(strNewFmt("%s/global-backup.confsave", strZ(configIncludePath))));

        // Set up defaults
        String *backupCmdDefConfigValue = strNew(cfgParseOptionDefault(cfgCommandId(TEST_COMMAND_BACKUP), cfgOptConfig));
        String *backupCmdDefConfigInclPathValue = strNew(
            cfgParseOptionDefault(cfgCommandId(TEST_COMMAND_BACKUP), cfgOptConfigIncludePath));
        String *oldConfigDefault = strNewFmt("%s%s", testPath(), PGBACKREST_CONFIG_ORIG_PATH_FILE);

        // Create the option structure and initialize with 0
        ParseOption parseOptionList[CFG_OPTION_TOTAL] = {{0}};

        StringList *value = strLstNew();
        strLstAdd(value, configFile);

        parseOptionList[cfgOptConfig].indexListTotal = 1;
        parseOptionList[cfgOptConfig].indexList = memNew(sizeof(ParseOptionValue));
        parseOptionList[cfgOptConfig].indexList[0] = (ParseOptionValue)
        {
            .found = true,
            .source = cfgSourceParam,
            .valueList = value,
        };

        value = strLstNew();
        strLstAdd(value, configIncludePath);

        parseOptionList[cfgOptConfigIncludePath].indexListTotal = 1;
        parseOptionList[cfgOptConfigIncludePath].indexList = memNew(sizeof(ParseOptionValue));
        parseOptionList[cfgOptConfigIncludePath].indexList[0] = (ParseOptionValue)
        {
            .found = true,
            .source = cfgSourceParam,
            .valueList = value,
        };

        TEST_RESULT_VOID(cfgFileLoadPart(NULL, NULL), "check null part");

        TEST_RESULT_STR_Z(
            cfgFileLoad(storageTest, parseOptionList, backupCmdDefConfigValue, backupCmdDefConfigInclPathValue, oldConfigDefault),
            "[global]\n"
            "compress-level=3\n"
            "spool-path=/path/to/spool\n"
            "\n"
            "[db]\n"
            "pg1-host=db\n"
            "pg1-path=/path/to/db\n"
            "recovery-option=c=d\n",
            "config-include-path with .conf files and non-.conf files");

        // Pass invalid values
        //--------------------------------------------------------------------------------------------------------------------------
        // --config valid, --config-include-path invalid (does not exist)
        value = strLstNew();
        strLstAddZ(value, BOGUS_STR);

        parseOptionList[cfgOptConfigIncludePath].indexList[0].valueList = value;
        TEST_ERROR(
            cfgFileLoad(storageTest, parseOptionList, backupCmdDefConfigValue, backupCmdDefConfigInclPathValue, oldConfigDefault),
            PathMissingError, "unable to list file info for missing path '/BOGUS'");

        // --config-include-path valid, --config invalid (does not exist)
        value = strLstNew();
        strLstAdd(value, configIncludePath);

        parseOptionList[cfgOptConfigIncludePath].indexList[0].valueList = value;

        value = strLstNew();
        strLstAdd(value, strNewFmt("%s/%s", testPath(), BOGUS_STR));

        parseOptionList[cfgOptConfig].indexList[0].valueList = value;

        TEST_ERROR_FMT(
            cfgFileLoad(storageTest, parseOptionList, backupCmdDefConfigValue, backupCmdDefConfigInclPathValue, oldConfigDefault),
            FileMissingError, STORAGE_ERROR_READ_MISSING, strZ(strNewFmt("%s/BOGUS", testPath())));

        strLstFree(parseOptionList[cfgOptConfig].indexList[0].valueList);
        strLstFree(parseOptionList[cfgOptConfigIncludePath].indexList[0].valueList);

        // Neither config nor config-include-path passed as parameter (defaults but none exist)
        //--------------------------------------------------------------------------------------------------------------------------
        parseOptionList[cfgOptConfig].indexList[0].found = false;
        parseOptionList[cfgOptConfig].indexList[0].source = cfgSourceDefault;
        parseOptionList[cfgOptConfigIncludePath].indexList[0].found = false;
        parseOptionList[cfgOptConfigIncludePath].indexList[0].source = cfgSourceDefault;

        TEST_RESULT_STR_Z(
            cfgFileLoad(storageTest, parseOptionList, backupCmdDefConfigValue, backupCmdDefConfigInclPathValue, oldConfigDefault),
            NULL, "config default, config-include-path default but nothing to read");

        // Config not passed as parameter - config does not exist. config-include-path passed as parameter - only include read
        //--------------------------------------------------------------------------------------------------------------------------
        value = strLstNew();
        strLstAdd(value, configIncludePath);

        parseOptionList[cfgOptConfig].indexList[0].found = false;
        parseOptionList[cfgOptConfig].indexList[0].source = cfgSourceDefault;
        parseOptionList[cfgOptConfigIncludePath].indexList[0].found = true;
        parseOptionList[cfgOptConfigIncludePath].indexList[0].source = cfgSourceParam;
        parseOptionList[cfgOptConfigIncludePath].indexList[0].valueList = value;

        TEST_RESULT_STR_Z(
            cfgFileLoad(storageTest, parseOptionList, backupCmdDefConfigValue, backupCmdDefConfigInclPathValue, oldConfigDefault),
            "[db]\n"
            "pg1-host=db\n"
            "pg1-path=/path/to/db\n"
            "recovery-option=c=d\n",
            "config default and doesn't exist, config-include-path passed read");

        // config and config-include-path are "default" with files existing. Config file exists in both current default and old
        // default location - old location ignored.
        //--------------------------------------------------------------------------------------------------------------------------
        parseOptionList[cfgOptConfig].indexList[0].found = false;
        parseOptionList[cfgOptConfig].indexList[0].source = cfgSourceDefault;
        parseOptionList[cfgOptConfigIncludePath].indexList[0].found = false;
        parseOptionList[cfgOptConfigIncludePath].indexList[0].source = cfgSourceDefault;

        mkdir(strZ(strPath(oldConfigDefault)), 0750);
        storagePut(
            storageNewWriteP(storageTestWrite, oldConfigDefault),
            BUFSTRDEF(
                "[global:backup]\n"
                "buffer-size=65536\n"));

        // Pass actual location of config files as "default" - not setting valueList above, so these are the only possible values
        // to choose.
        TEST_RESULT_STR_Z(
            cfgFileLoad(storageTest, parseOptionList, configFile,  configIncludePath, oldConfigDefault),
            "[global]\n"
            "compress-level=3\n"
            "spool-path=/path/to/spool\n"
            "\n"
            "[db]\n"
            "pg1-host=db\n"
            "pg1-path=/path/to/db\n"
            "recovery-option=c=d\n",
            "config and config-include-path default, files appended, original config not read");

        // Config not passed as parameter - config does not exist in new default but does exist in old default. config-include-path
        // passed as parameter - both include and old default read
        //--------------------------------------------------------------------------------------------------------------------------
        value = strLstNew();
        strLstAdd(value, configIncludePath);

        parseOptionList[cfgOptConfig].indexList[0].found = false;
        parseOptionList[cfgOptConfig].indexList[0].source = cfgSourceDefault;
        parseOptionList[cfgOptConfigIncludePath].indexList[0].found = true;
        parseOptionList[cfgOptConfigIncludePath].indexList[0].source = cfgSourceParam;
        parseOptionList[cfgOptConfigIncludePath].indexList[0].valueList = value;

        TEST_RESULT_STR_Z(
            cfgFileLoad(storageTest, parseOptionList, backupCmdDefConfigValue, backupCmdDefConfigInclPathValue, oldConfigDefault),
            "[global:backup]\n"
            "buffer-size=65536\n"
            "\n"
            "[db]\n"
            "pg1-host=db\n"
            "pg1-path=/path/to/db\n"
            "recovery-option=c=d\n",
            "config old default read, config-include-path passed read");

        // --no-config and config-include-path passed as parameter (files read only from include path and not current or old config)
        //--------------------------------------------------------------------------------------------------------------------------
        value = strLstNew();
        strLstAdd(value, configIncludePath);

        parseOptionList[cfgOptConfig].indexList[0].found = true;
        parseOptionList[cfgOptConfig].indexList[0].source = cfgSourceParam;
        parseOptionList[cfgOptConfig].indexList[0].negate = true;
        parseOptionList[cfgOptConfigIncludePath].indexList[0].found = true;
        parseOptionList[cfgOptConfigIncludePath].indexList[0].source = cfgSourceParam;
        parseOptionList[cfgOptConfigIncludePath].indexList[0].valueList = value;

        TEST_RESULT_STR_Z(
            cfgFileLoad(storageTest, parseOptionList, backupCmdDefConfigValue, backupCmdDefConfigInclPathValue, oldConfigDefault),
            "[db]\n"
            "pg1-host=db\n"
            "pg1-path=/path/to/db\n"
            "recovery-option=c=d\n",
            "--no-config, only config-include-path read");

        // --no-config and config-include-path default exists with files - nothing to read
        //--------------------------------------------------------------------------------------------------------------------------
        parseOptionList[cfgOptConfig].indexList[0].found = true;
        parseOptionList[cfgOptConfig].indexList[0].source = cfgSourceParam;
        parseOptionList[cfgOptConfig].indexList[0].negate = true;
        parseOptionList[cfgOptConfigIncludePath].indexList[0].found = false;
        parseOptionList[cfgOptConfigIncludePath].indexList[0].source = cfgSourceDefault;

        TEST_RESULT_STR_Z(
            cfgFileLoad(storageTest, parseOptionList, backupCmdDefConfigValue, configIncludePath, oldConfigDefault),
            NULL, "--no-config, config-include-path default, nothing read");

        // config passed and config-include-path default exists with files - only config read
        //--------------------------------------------------------------------------------------------------------------------------
        value = strLstNew();
        strLstAdd(value, configFile);

        parseOptionList[cfgOptConfig].indexList[0].found = true;
        parseOptionList[cfgOptConfig].indexList[0].source = cfgSourceParam;
        parseOptionList[cfgOptConfig].indexList[0].negate = false;
        parseOptionList[cfgOptConfig].indexList[0].valueList = value;
        parseOptionList[cfgOptConfigIncludePath].indexList[0].found = false;
        parseOptionList[cfgOptConfigIncludePath].indexList[0].source = cfgSourceDefault;

        TEST_RESULT_STR_Z(
            cfgFileLoad(storageTest, parseOptionList, backupCmdDefConfigValue, configIncludePath, oldConfigDefault),
            "[global]\n"
            "compress-level=3\n"
            "spool-path=/path/to/spool\n",
            "config param specified, config-include-path default, only config read");

        // config new default and config-include-path passed - both exists with files. config-include-path & new config default read
        //--------------------------------------------------------------------------------------------------------------------------
        value = strLstNew();
        strLstAdd(value, configIncludePath);

        parseOptionList[cfgOptConfig].indexList[0].found = false;
        parseOptionList[cfgOptConfig].indexList[0].source = cfgSourceDefault;
        parseOptionList[cfgOptConfigIncludePath].indexList[0].found = true;
        parseOptionList[cfgOptConfigIncludePath].indexList[0].source = cfgSourceParam;
        parseOptionList[cfgOptConfigIncludePath].indexList[0].valueList = value;

        TEST_RESULT_STR_Z(
            cfgFileLoad(storageTest, parseOptionList, configFile, backupCmdDefConfigInclPathValue, oldConfigDefault),
            "[global]\n"
            "compress-level=3\n"
            "spool-path=/path/to/spool\n"
            "\n"
            "[db]\n"
            "pg1-host=db\n"
            "pg1-path=/path/to/db\n"
            "recovery-option=c=d\n",
            "config new default exists with files, config-include-path passed, default config and config-include-path read");

        // config and config-include-path are "default".
        //--------------------------------------------------------------------------------------------------------------------------
        parseOptionList[cfgOptConfig].indexList[0].found = false;
        parseOptionList[cfgOptConfig].indexList[0].source = cfgSourceDefault;
        parseOptionList[cfgOptConfigIncludePath].indexList[0].found = false;
        parseOptionList[cfgOptConfigIncludePath].indexList[0].source = cfgSourceDefault;

        // File exists in old default config location but not in current default.
        TEST_RESULT_STR_Z(
            cfgFileLoad(storageTest, parseOptionList, backupCmdDefConfigValue, configIncludePath, oldConfigDefault),
            "[global:backup]\n"
            "buffer-size=65536\n"
            "\n"
            "[db]\n"
            "pg1-host=db\n"
            "pg1-path=/path/to/db\n"
            "recovery-option=c=d\n",
            "config-path override - config-include-path files and old config default read since no config in current path");

        // Pass --config-path
        value = strLstNew();
        strLstAddZ(value, testPath());

        parseOptionList[cfgOptConfigPath].indexListTotal = 1;
        parseOptionList[cfgOptConfigPath].indexList = memNew(sizeof(ParseOptionValue));
        parseOptionList[cfgOptConfigPath].indexList[0] = (ParseOptionValue)
        {
            .found = true,
            .source = cfgSourceParam,
            .valueList = value,
        };

        // Override default paths for config and config-include-path - but no pgbackrest.conf file in override path only in old
        // default so ignored
        TEST_RESULT_STR_Z(
            cfgFileLoad(storageTest, parseOptionList, backupCmdDefConfigValue, backupCmdDefConfigInclPathValue, oldConfigDefault),
            "[db]\n"
            "pg1-host=db\n"
            "pg1-path=/path/to/db\n"
            "recovery-option=c=d\n",
            "config-path override: config-include-path files read but config not read - does not exist");

        // Pass --config
        value = strLstNew();
        strLstAdd(value, configFile);

        parseOptionList[cfgOptConfig].indexList[0].found = true;
        parseOptionList[cfgOptConfig].indexList[0].source = cfgSourceParam;
        parseOptionList[cfgOptConfig].indexList[0].negate = false;
        parseOptionList[cfgOptConfig].indexList[0].valueList = value;

        // Passing --config and --config-path - default config-include-path overwritten and config is required and is loaded and
        // config-include-path files will attempt to be loaded but not required
        TEST_RESULT_STR_Z(
            cfgFileLoad(storageTest, parseOptionList, backupCmdDefConfigValue, backupCmdDefConfigInclPathValue, oldConfigDefault),
            "[global]\n"
            "compress-level=3\n"
            "spool-path=/path/to/spool\n"
            "\n"
            "[db]\n"
            "pg1-host=db\n"
            "pg1-path=/path/to/db\n"
            "recovery-option=c=d\n",
            "config-path changed config-include-path default - files exist, config and config includes read");

        value = strLstNew();
        strLstAddZ(value, BOGUS_STR);

        parseOptionList[cfgOptConfigPath].indexList[0].valueList = value;

        // Passing --config and bogus --config-path - default config-include-path overwritten, config is required and is loaded and
        // config-include-path files will attempt to be loaded but doesn't exist - no error since not required
        TEST_RESULT_STR_Z(
            cfgFileLoad(storageTest, parseOptionList, backupCmdDefConfigValue, backupCmdDefConfigInclPathValue, oldConfigDefault),
            "[global]\n"
            "compress-level=3\n"
            "spool-path=/path/to/spool\n",
            "config-path changed config-include-path default but directory does not exist - only config read");

        // Copy the configFile to pgbackrest.conf (default is /etc/pgbackrest/pgbackrest.conf and new value is testPath so copy the
        // config file (that was not read in the previous test) to pgbackrest.conf so it will be read by the override
        TEST_RESULT_INT(
            system(
                strZ(strNewFmt("cp %s %s", strZ(configFile), strZ(strNewFmt("%s/pgbackrest.conf", testPath()))))), 0,
                "copy configFile to pgbackrest.conf");

        parseOptionList[cfgOptConfig].indexList[0].found = false;
        parseOptionList[cfgOptConfig].indexList[0].source = cfgSourceDefault;
        parseOptionList[cfgOptConfig].indexList[0].negate = false;
        parseOptionList[cfgOptConfigIncludePath].indexList[0].found = false;
        parseOptionList[cfgOptConfigIncludePath].indexList[0].source = cfgSourceDefault;

        value = strLstNew();
        strLstAddZ(value, testPath());

        parseOptionList[cfgOptConfigPath].indexList[0].valueList = value;

        // Override default paths for config and config-include-path with --config-path
        TEST_RESULT_STR_Z(
            cfgFileLoad(storageTest, parseOptionList, backupCmdDefConfigValue, backupCmdDefConfigInclPathValue, oldConfigDefault),
            "[global]\n"
            "compress-level=3\n"
            "spool-path=/path/to/spool\n"
            "\n"
            "[db]\n"
            "pg1-host=db\n"
            "pg1-path=/path/to/db\n"
            "recovery-option=c=d\n",
            "config-path override: config-include-path and config file read");

        // Clear config-path
        parseOptionList[cfgOptConfigPath].indexList[0].found = false;
        parseOptionList[cfgOptConfigPath].indexList[0].source = cfgSourceDefault;

        // config default and config-include-path passed - but no config files in the include path - only in the default path
        // rm command is split below because code counter is confused by what looks like a comment.
        //--------------------------------------------------------------------------------------------------------------------------
        TEST_RESULT_INT(system(strZ(strNewFmt("rm -rf %s/" "*", strZ(configIncludePath)))), 0, "remove all include files");

        value = strLstNew();
        strLstAdd(value, configIncludePath);

        parseOptionList[cfgOptConfig].indexList[0].found = false;
        parseOptionList[cfgOptConfig].indexList[0].source = cfgSourceDefault;
        parseOptionList[cfgOptConfigIncludePath].indexList[0].found = true;
        parseOptionList[cfgOptConfigIncludePath].indexList[0].source = cfgSourceParam;
        parseOptionList[cfgOptConfigIncludePath].indexList[0].valueList = value;

        TEST_RESULT_STR_Z(
            cfgFileLoad(storageTest, parseOptionList, configFile, backupCmdDefConfigInclPathValue, oldConfigDefault),
            "[global]\n"
            "compress-level=3\n"
            "spool-path=/path/to/spool\n",
            "config default exists with files but config-include-path path passed is empty - only config read");

        // config default and config-include-path passed - only empty file in the include path and nothing in either config defaults
        //--------------------------------------------------------------------------------------------------------------------------
        TEST_RESULT_INT(
            system(strZ(strNewFmt("touch %s", strZ(strNewFmt("%s/empty.conf", strZ(configIncludePath)))))), 0,
            "add empty conf file to include directory");

        value = strLstNew();
        strLstAdd(value, configIncludePath);

        parseOptionList[cfgOptConfig].indexList[0].found = false;
        parseOptionList[cfgOptConfig].indexList[0].source = cfgSourceDefault;
        parseOptionList[cfgOptConfigIncludePath].indexList[0].found = true;
        parseOptionList[cfgOptConfigIncludePath].indexList[0].source = cfgSourceParam;
        parseOptionList[cfgOptConfigIncludePath].indexList[0].valueList = value;

        TEST_RESULT_STR_Z(
            cfgFileLoad(
                storageTest, parseOptionList, backupCmdDefConfigValue, backupCmdDefConfigInclPathValue, backupCmdDefConfigValue),
            NULL, "config default does not exist, config-include-path passed but only empty conf file - nothing read");
    }

    // *****************************************************************************************************************************
    if (testBegin("convertToByte()"))
    {
        TEST_ERROR(sizeQualifierToMultiplier('w'), AssertError, "'w' is not a valid size qualifier");
        TEST_RESULT_UINT(convertToByte(STRDEF("10B")), 10, "10B");
        TEST_RESULT_UINT(convertToByte(STRDEF("1k")), 1024, "1k");
        TEST_RESULT_UINT(convertToByte(STRDEF("5G")), (uint64_t)5 * 1024 * 1024 * 1024, "5G");
        TEST_RESULT_UINT(convertToByte(STRDEF("3Tb")), (uint64_t)3 * 1024 * 1024 * 1024 * 1024, "3Tb");
        TEST_RESULT_UINT(convertToByte(STRDEF("11")), 11, "11 - no qualifier, default bytes");
        TEST_RESULT_UINT(convertToByte(STRDEF("4pB")), 4503599627370496, "4pB");
        TEST_RESULT_UINT(convertToByte(STRDEF("15MB")), (uint64_t)15 * 1024 * 1024, "15MB");
    }

    // *****************************************************************************************************************************
    if (testBegin("configParse()"))
    {
        StringList *argList = NULL;
        String *configFile = strNewFmt("%s/test.config", testPath());

        TEST_RESULT_INT(
            sizeof(optionResolveOrder) / sizeof(ConfigOption), CFG_OPTION_TOTAL,
            "check that the option resolve list contains an entry for every option");

        // -------------------------------------------------------------------------------------------------------------------------
        TEST_TITLE("error on single - option");

        argList = strLstNew();
        strLstAddZ(argList, TEST_BACKREST_EXE);
        strLstAddZ(argList, "-bogus");
        TEST_ERROR(
            configParse(storageTest, strLstSize(argList), strLstPtr(argList), false), OptionInvalidError,
            "option '-bogus' must begin with --");

        // -------------------------------------------------------------------------------------------------------------------------
        TEST_TITLE("error when option argument not allowed");

        argList = strLstNew();
        strLstAddZ(argList, TEST_BACKREST_EXE);
        strLstAddZ(argList, "--online=bogus");
        TEST_ERROR(
            configParse(storageTest, strLstSize(argList), strLstPtr(argList), false), OptionInvalidError,
            "option 'online' does not allow an argument");

        // -------------------------------------------------------------------------------------------------------------------------
        argList = strLstNew();
        strLstAdd(argList, strNew(TEST_BACKREST_EXE));
        strLstAdd(argList, strNew(BOGUS_STR));
        TEST_ERROR(
            configParse(storageTest, strLstSize(argList), strLstPtr(argList), false), CommandInvalidError,
            "invalid command 'BOGUS'");

        // -------------------------------------------------------------------------------------------------------------------------
        TEST_TITLE("invalid command/role combination");

        argList = strLstNew();
        strLstAddZ(argList, TEST_BACKREST_EXE);
        strLstAddZ(argList, CFGCMD_BACKUP ":" CONFIG_COMMAND_ROLE_ASYNC);

        TEST_ERROR(
            configParse(storageTest, strLstSize(argList), strLstPtr(argList), false), CommandInvalidError,
            "invalid command/role combination 'backup:async'");

        // -------------------------------------------------------------------------------------------------------------------------
        argList = strLstNew();
        strLstAdd(argList, strNew(TEST_BACKREST_EXE));
        strLstAdd(argList, strNew(BOGUS_STR ":" BOGUS_STR));
        TEST_ERROR(
            configParse(storageTest, strLstSize(argList), strLstPtr(argList), false), CommandInvalidError,
            "invalid command 'BOGUS:BOGUS'");

        // -------------------------------------------------------------------------------------------------------------------------
        argList = strLstNew();
        strLstAdd(argList, strNew(TEST_BACKREST_EXE));
        strLstAdd(argList, strNew("--" BOGUS_STR));
        TEST_ERROR(
            configParse(storageTest, strLstSize(argList), strLstPtr(argList), false), OptionInvalidError,
            "invalid option '--BOGUS'");

        // -------------------------------------------------------------------------------------------------------------------------
        argList = strLstNew();
        strLstAdd(argList, strNew(TEST_BACKREST_EXE));
        strLstAdd(argList, strNew("--pg1-host"));
        TEST_ERROR(
            configParse(storageTest, strLstSize(argList), strLstPtr(argList), false), OptionInvalidError,
            "option '--pg1-host' requires an argument");

        // -------------------------------------------------------------------------------------------------------------------------
        argList = strLstNew();
        strLstAdd(argList, strNew(TEST_BACKREST_EXE));
        strLstAdd(argList, strNew("backup"));
        strLstAdd(argList, strNew("param1"));
        TEST_ERROR(
            configParse(storageTest, strLstSize(argList), strLstPtr(argList), false), ParamInvalidError,
            "command does not allow parameters");

        // -------------------------------------------------------------------------------------------------------------------------
        argList = strLstNew();
        strLstAdd(argList, strNew(TEST_BACKREST_EXE));
        strLstAdd(argList, strNew("help"));
        strLstAdd(argList, strNew("backup"));
        strLstAdd(argList, strNew("param1"));
        TEST_RESULT_VOID(
            configParse(storageTest, strLstSize(argList), strLstPtr(argList), false), "ignore params when help command");

        // -------------------------------------------------------------------------------------------------------------------------
        argList = strLstNew();
        strLstAdd(argList, strNew(TEST_BACKREST_EXE));
        strLstAdd(argList, strNew("--no-online"));
        strLstAdd(argList, strNew("--no-online"));
        TEST_ERROR(
            configParse(storageTest, strLstSize(argList), strLstPtr(argList), false), OptionInvalidError,
            "option 'online' is negated multiple times");

        // -------------------------------------------------------------------------------------------------------------------------
        argList = strLstNew();
        strLstAdd(argList, strNew(TEST_BACKREST_EXE));
        strLstAdd(argList, strNew("--reset-pg1-host"));
        strLstAdd(argList, strNew("--reset-pg1-host"));
        TEST_ERROR(
            configParse(storageTest, strLstSize(argList), strLstPtr(argList), false), OptionInvalidError,
            "option 'pg1-host' is reset multiple times");

        // -------------------------------------------------------------------------------------------------------------------------
        argList = strLstNew();
        strLstAdd(argList, strNew(TEST_BACKREST_EXE));
        strLstAdd(argList, strNew("--no-config"));
        strLstAdd(argList, strNew("--config=/etc/config"));
        TEST_ERROR(
            configParse(storageTest, strLstSize(argList), strLstPtr(argList), false), OptionInvalidError,
            "option 'config' cannot be set and negated");

        // -------------------------------------------------------------------------------------------------------------------------
        argList = strLstNew();
        strLstAdd(argList, strNew(TEST_BACKREST_EXE));
        strLstAdd(argList, strNew("--reset-log-path"));
        strLstAdd(argList, strNew("--log-path=/var/log"));
        TEST_ERROR(
            configParse(storageTest, strLstSize(argList), strLstPtr(argList), false), OptionInvalidError,
            "option 'log-path' cannot be set and reset");

        // -------------------------------------------------------------------------------------------------------------------------
        argList = strLstNew();
        strLstAdd(argList, strNew(TEST_BACKREST_EXE));
        strLstAdd(argList, strNew("--no-delta"));
        strLstAdd(argList, strNew("--reset-delta"));
        TEST_ERROR(
            configParse(storageTest, strLstSize(argList), strLstPtr(argList), false), OptionInvalidError,
            "option 'delta' cannot be negated and reset");

        // -------------------------------------------------------------------------------------------------------------------------
        argList = strLstNew();
        strLstAdd(argList, strNew(TEST_BACKREST_EXE));
        strLstAdd(argList, strNew("--reset-delta"));
        strLstAdd(argList, strNew("--no-delta"));
        TEST_ERROR(
            configParse(storageTest, strLstSize(argList), strLstPtr(argList), false), OptionInvalidError,
            "option 'delta' cannot be negated and reset");

        // -------------------------------------------------------------------------------------------------------------------------
        argList = strLstNew();
        strLstAdd(argList, strNew(TEST_BACKREST_EXE));
        strLstAdd(argList, strNew("--delta"));
        strLstAdd(argList, strNew("--delta"));
        TEST_ERROR(
            configParse(storageTest, strLstSize(argList), strLstPtr(argList), false), OptionInvalidError,
            "option 'delta' cannot be set multiple times");

        // -------------------------------------------------------------------------------------------------------------------------
        argList = strLstNew();
        strLstAdd(argList, strNew(TEST_BACKREST_EXE));
        strLstAdd(argList, strNew(TEST_COMMAND_BACKUP));
        strLstAdd(argList, strNew("--stanza=db"));
        strLstAdd(argList, strNew("--compress-level=3"));
        strLstAdd(argList, strNew("--compress-level=3"));
        TEST_ERROR(
            configParse(storageTest, strLstSize(argList), strLstPtr(argList), false), OptionInvalidError,
            "option 'compress-level' cannot be set multiple times");

        // -------------------------------------------------------------------------------------------------------------------------
        argList = strLstNew();
        strLstAdd(argList, strNew(TEST_BACKREST_EXE));
        strLstAdd(argList, strNew("--online"));
        TEST_ERROR(
            configParse(storageTest, strLstSize(argList), strLstPtr(argList), false), CommandRequiredError, "no command found");

        // -------------------------------------------------------------------------------------------------------------------------
        argList = strLstNew();
        strLstAdd(argList, strNew(TEST_BACKREST_EXE));
        strLstAdd(argList, strNew(TEST_COMMAND_BACKUP));
        strLstAdd(argList, strNew("--stanza=db"));
        strLstAdd(argList, strNew("--manifest-save-threshold=123Q"));
        TEST_ERROR(
            configParse(storageTest, strLstSize(argList), strLstPtr(argList), false), OptionInvalidValueError,
            "'123Q' is not valid for 'manifest-save-threshold' option");

        // -------------------------------------------------------------------------------------------------------------------------
        argList = strLstNew();
        strLstAdd(argList, strNew(TEST_BACKREST_EXE));
        strLstAdd(argList, strNew(TEST_COMMAND_BACKUP));
        strLstAdd(argList, strNew("--stanza=db"));
        strLstAdd(argList, strNew("--manifest-save-threshold=9999999999999999999p"));
        TEST_ERROR(
            configParse(storageTest, strLstSize(argList), strLstPtr(argList), false), OptionInvalidValueError,
            "'9999999999999999999p' is out of range for 'manifest-save-threshold' option");

        // -------------------------------------------------------------------------------------------------------------------------
        argList = strLstNew();
        strLstAdd(argList, strNew(TEST_BACKREST_EXE));
        strLstAdd(argList, strNew(TEST_COMMAND_BACKUP));
        strLstAdd(argList, strNew("--stanza=db"));
        strLstAdd(argList, strNew("--pg1-path="));
        TEST_ERROR(
            configParse(storageTest, strLstSize(argList), strLstPtr(argList), false), OptionInvalidValueError,
            "'' must be >= 1 character for 'pg1-path' option");

        // -------------------------------------------------------------------------------------------------------------------------
        argList = strLstNew();
        strLstAdd(argList, strNew(TEST_BACKREST_EXE));
        strLstAdd(argList, strNew(TEST_COMMAND_BACKUP));
        strLstAdd(argList, strNew("--stanza=db"));
        strLstAdd(argList, strNew("--pg1-path=bogus"));
        TEST_ERROR(
            configParse(storageTest, strLstSize(argList), strLstPtr(argList), false), OptionInvalidValueError,
            "'bogus' must begin with / for 'pg1-path' option");

        // -------------------------------------------------------------------------------------------------------------------------
        argList = strLstNew();
        strLstAdd(argList, strNew(TEST_BACKREST_EXE));
        strLstAdd(argList, strNew(TEST_COMMAND_BACKUP));
        strLstAdd(argList, strNew("--stanza=db"));
        strLstAdd(argList, strNew("--pg1-path=/path1//path2"));
        TEST_ERROR(
            configParse(storageTest, strLstSize(argList), strLstPtr(argList), false), OptionInvalidValueError,
            "'/path1//path2' cannot contain // for 'pg1-path' option");

        // -------------------------------------------------------------------------------------------------------------------------
        argList = strLstNew();
        strLstAdd(argList, strNew(TEST_BACKREST_EXE));
        strLstAdd(argList, strNew(TEST_COMMAND_BACKUP));
        strLstAdd(argList, strNew("--stanza=db"));
        strLstAdd(argList, strNew("--pg1-path=/path1/path2//"));
        TEST_ERROR(
            configParse(storageTest, strLstSize(argList), strLstPtr(argList), false), OptionInvalidValueError,
            "'/path1/path2//' cannot contain // for 'pg1-path' option");

        // -------------------------------------------------------------------------------------------------------------------------
        TEST_TITLE("non-default roles should not modify log levels");

        argList = strLstNew();
        strLstAdd(argList, strNew("pgbackrest"));
        hrnCfgArgRawZ(argList, cfgOptPg, "2");
        hrnCfgArgKeyRawZ(argList, cfgOptPgPath, 1, "/path/to/1");
        hrnCfgArgKeyRawZ(argList, cfgOptPgPath, 2, "/path/to/2");
        strLstAdd(argList, strNew("--process=1"));
        strLstAdd(argList, strNew("--stanza=db"));
        hrnCfgArgRawStrId(argList, cfgOptRemoteType, protocolStorageTypeRepo);
        strLstAdd(argList, strNew("--log-level-stderr=info"));
        strLstAddZ(argList, CFGCMD_BACKUP ":" CONFIG_COMMAND_ROLE_LOCAL);

        logLevelStdOut = logLevelError;
        logLevelStdErr = logLevelError;
        TEST_RESULT_VOID(configParse(storageTest, strLstSize(argList), strLstPtr(argList), true), "load local config");
        TEST_RESULT_STR_Z(cfgOptionStr(cfgOptPgPath), "/path/to/2", "default pg-path");
        TEST_RESULT_INT(cfgCommandRole(), cfgCmdRoleLocal, "    command role is local");
        TEST_RESULT_BOOL(cfgLockRequired(), false, "    backup:local command does not require lock");
        TEST_RESULT_STR_Z(cfgCommandRoleName(), "backup:local", "    command/role name is backup:local");
        TEST_RESULT_INT(logLevelStdOut, logLevelError, "console logging is error");
        TEST_RESULT_INT(logLevelStdErr, logLevelError, "stderr logging is error");

        argList = strLstNew();
        strLstAdd(argList, strNew("pgbackrest"));
        hrnCfgArgRawZ(argList, cfgOptPgPath, "/path/to");
        strLstAdd(argList, strNew("--process=1"));
        strLstAdd(argList, strNew("--stanza=db"));
        hrnCfgArgRawStrId(argList, cfgOptRemoteType, protocolStorageTypeRepo);
        strLstAdd(argList, strNew("--log-level-stderr=info"));
        strLstAddZ(argList, CFGCMD_BACKUP ":" CONFIG_COMMAND_ROLE_REMOTE);

        logLevelStdOut = logLevelError;
        logLevelStdErr = logLevelError;
        TEST_RESULT_VOID(configParse(storageTest, strLstSize(argList), strLstPtr(argList), true), "load remote config");
        TEST_RESULT_INT(cfgCommandRole(), cfgCmdRoleRemote, "    command role is remote");
        TEST_RESULT_STR_Z(cfgCommandRoleStr(cfgCmdRoleRemote), "remote", "    remote role name");
        TEST_RESULT_INT(logLevelStdOut, logLevelError, "console logging is error");
        TEST_RESULT_INT(logLevelStdErr, logLevelError, "stderr logging is error");

        argList = strLstNew();
        strLstAdd(argList, strNew("pgbackrest"));
        hrnCfgArgRawZ(argList, cfgOptPgPath, "/path/to");
        strLstAdd(argList, strNew("--stanza=db"));
        strLstAdd(argList, strNew("--log-level-stderr=info"));
        strLstAddZ(argList, CFGCMD_ARCHIVE_GET ":" CONFIG_COMMAND_ROLE_ASYNC);

        logLevelStdOut = logLevelError;
        logLevelStdErr = logLevelError;
        TEST_RESULT_VOID(configParse(storageTest, strLstSize(argList), strLstPtr(argList), true), "load async config");
        TEST_RESULT_INT(cfgCommandRole(), cfgCmdRoleAsync, "    command role is async");
        TEST_RESULT_INT(logLevelStdOut, logLevelError, "console logging is error");
        TEST_RESULT_INT(logLevelStdErr, logLevelError, "stderr logging is error");

        harnessLogLevelReset();

        // -------------------------------------------------------------------------------------------------------------------------
        argList = strLstNew();
        strLstAdd(argList, strNew(TEST_BACKREST_EXE));
        strLstAdd(argList, strNew("--stanza=db"));
        strLstAdd(argList, strNew(TEST_COMMAND_BACKUP));
        TEST_ERROR(
            configParse(storageTest, strLstSize(argList), strLstPtr(argList), false), OptionRequiredError,
            "backup command requires option: pg1-path\nHINT: does this stanza exist?");

        // -------------------------------------------------------------------------------------------------------------------------
        argList = strLstNew();
        strLstAdd(argList, strNew(TEST_BACKREST_EXE));
        strLstAdd(argList, strNew(TEST_COMMAND_BACKUP));
        TEST_ERROR(
            configParse(storageTest, strLstSize(argList), strLstPtr(argList), false), OptionRequiredError,
            "backup command requires option: stanza");

        // -------------------------------------------------------------------------------------------------------------------------
        argList = strLstNew();
        strLstAdd(argList, strNew(TEST_BACKREST_EXE));
        strLstAdd(argList, strNew("--pg1-path=/path/to/db"));
        strLstAdd(argList, strNew("--stanza=db"));
        strLstAdd(argList, strNew("--repo1-type=s3"));
        strLstAdd(argList, strNew("--repo1-s3-key=xxx"));
        strLstAdd(argList, strNew("--repo1-s3-bucket=xxx"));
        strLstAdd(argList, strNew("--repo1-s3-endpoint=xxx"));
        strLstAdd(argList, strNew(TEST_COMMAND_BACKUP));
        TEST_ERROR(
            configParse(storageTest, strLstSize(argList), strLstPtr(argList), false), OptionInvalidError,
            "option 'repo1-s3-key' is not allowed on the command-line\n"
            "HINT: this option could expose secrets in the process list.\n"
            "HINT: specify the option in a configuration file or an environment variable instead.");

        // -------------------------------------------------------------------------------------------------------------------------
        argList = strLstNew();
        strLstAdd(argList, strNew(TEST_BACKREST_EXE));
        strLstAdd(argList, strNew("--pg1-path=/path/to/db"));
        strLstAdd(argList, strNew("--no-config"));
        strLstAdd(argList, strNew("--stanza=db"));
        strLstAdd(argList, strNew("--repo1-s3-bucket=xxx"));
        strLstAdd(argList, strNew(TEST_COMMAND_BACKUP));
        TEST_ERROR(
            configParse(storageTest, strLstSize(argList), strLstPtr(argList), false), OptionInvalidError,
            "option 'repo1-s3-bucket' not valid without option 'repo1-type' = 's3'");

        // -------------------------------------------------------------------------------------------------------------------------
        argList = strLstNew();
        strLstAdd(argList, strNew(TEST_BACKREST_EXE));
        strLstAdd(argList, strNew("--pg1-path=/path/to/db"));
        strLstAdd(argList, strNew("--repo1-host-user=xxx"));
        strLstAdd(argList, strNew("--stanza=db"));
        strLstAdd(argList, strNew(TEST_COMMAND_RESTORE));
        TEST_ERROR(
            configParse(storageTest, strLstSize(argList), strLstPtr(argList), false), OptionInvalidError,
            "option 'repo1-host-user' not valid without option 'repo1-host'");

        // -------------------------------------------------------------------------------------------------------------------------
        argList = strLstNew();
        strLstAdd(argList, strNew(TEST_BACKREST_EXE));
        strLstAdd(argList, strNew("--pg1-path=/path/to/db"));
        strLstAdd(argList, strNew("--stanza=db"));
        strLstAdd(argList, strNew("--force"));
        strLstAdd(argList, strNew(TEST_COMMAND_BACKUP));
        TEST_ERROR(
            configParse(storageTest, strLstSize(argList), strLstPtr(argList), false), OptionInvalidError,
            "option 'force' not valid without option 'no-online'");

        // -------------------------------------------------------------------------------------------------------------------------
        argList = strLstNew();
        strLstAdd(argList, strNew(TEST_BACKREST_EXE));
        strLstAdd(argList, strNew("--pg1-path=/path/to/db"));
        strLstAdd(argList, strNew("--stanza=db"));
        strLstAdd(argList, strNew("--spool-path=/path/to/spool"));
        strLstAdd(argList, strNew(TEST_COMMAND_ARCHIVE_GET));
        TEST_ERROR(
            configParse(storageTest, strLstSize(argList), strLstPtr(argList), false), OptionInvalidError,
            "option 'spool-path' not valid without option 'archive-async'");

        // -------------------------------------------------------------------------------------------------------------------------
        argList = strLstNew();
        strLstAdd(argList, strNew(TEST_BACKREST_EXE));
        strLstAdd(argList, strNew("--pg1-path=/path/to/db"));
        strLstAdd(argList, strNew("--stanza=db"));
        strLstAdd(argList, strNew("--recovery-option=a=b"));
        strLstAdd(argList, strNew(TEST_COMMAND_BACKUP));
        TEST_ERROR(
            configParse(storageTest, strLstSize(argList), strLstPtr(argList), false), OptionInvalidError,
            "option 'recovery-option' not valid for command 'backup'");

        // -------------------------------------------------------------------------------------------------------------------------
        argList = strLstNew();
        strLstAdd(argList, strNew(TEST_BACKREST_EXE));
        strLstAdd(argList, strNew("--pg1-path=/path/to/db"));
        strLstAdd(argList, strNew("--stanza=db"));
        strLstAdd(argList, strNew("--target-exclusive"));
        strLstAdd(argList, strNew(TEST_COMMAND_RESTORE));
        TEST_ERROR(
            configParse(storageTest, strLstSize(argList), strLstPtr(argList), false), OptionInvalidError,
            "option 'target-exclusive' not valid without option 'type' in ('time', 'xid')");

        // -------------------------------------------------------------------------------------------------------------------------
        argList = strLstNew();
        strLstAdd(argList, strNew(TEST_BACKREST_EXE));
        strLstAdd(argList, strNew("--pg1-path=/path/to/db"));
        strLstAdd(argList, strNew("--stanza=db"));
        strLstAdd(argList, strNew("--type=bogus"));
        strLstAdd(argList, strNew(TEST_COMMAND_RESTORE));
        TEST_ERROR(
            configParse(storageTest, strLstSize(argList), strLstPtr(argList), false), OptionInvalidValueError,
            "'bogus' is not allowed for 'type' option");

        // Lower and upper bounds for integer ranges
        // -------------------------------------------------------------------------------------------------------------------------
        argList = strLstNew();
        strLstAdd(argList, strNew(TEST_BACKREST_EXE));
        strLstAdd(argList, strNew("--pg1-path=/path/to/db"));
        strLstAdd(argList, strNew("--stanza=db"));
        strLstAdd(argList, strNew("--process-max=0"));
        strLstAdd(argList, strNew(TEST_COMMAND_RESTORE));
        TEST_ERROR(
            configParse(storageTest, strLstSize(argList), strLstPtr(argList), false), OptionInvalidValueError,
            "'0' is out of range for 'process-max' option");

        argList = strLstNew();
        strLstAdd(argList, strNew(TEST_BACKREST_EXE));
        strLstAdd(argList, strNew("--pg1-path=/path/to/db"));
        strLstAdd(argList, strNew("--stanza=db"));
        strLstAdd(argList, strNew("--process-max=65536"));
        strLstAdd(argList, strNew(TEST_COMMAND_RESTORE));
        TEST_ERROR(
            configParse(storageTest, strLstSize(argList), strLstPtr(argList), false), OptionInvalidValueError,
            "'65536' is out of range for 'process-max' option");

        // -------------------------------------------------------------------------------------------------------------------------
        argList = strLstNew();
        strLstAdd(argList, strNew(TEST_BACKREST_EXE));
        strLstAdd(argList, strNew("--pg1-path=/path/to/db"));
        strLstAdd(argList, strNew("--stanza=db"));
        strLstAdd(argList, strNew("--process-max=bogus"));
        strLstAdd(argList, strNew(TEST_COMMAND_RESTORE));
        TEST_ERROR(
            configParse(storageTest, strLstSize(argList), strLstPtr(argList), false), OptionInvalidValueError,
            "'bogus' is not valid for 'process-max' option");

        // -------------------------------------------------------------------------------------------------------------------------
        argList = strLstNew();
        strLstAdd(argList, strNew(TEST_BACKREST_EXE));
        strLstAdd(argList, strNew("--pg1-path=/path/to/db"));
        strLstAdd(argList, strNew("--stanza=db"));
        strLstAdd(argList, strNew("--protocol-timeout=.01"));
        strLstAdd(argList, strNew(TEST_COMMAND_RESTORE));
        TEST_ERROR(
            configParse(storageTest, strLstSize(argList), strLstPtr(argList), false), OptionInvalidValueError,
            "'.01' is out of range for 'protocol-timeout' option");

        // -------------------------------------------------------------------------------------------------------------------------
        argList = strLstNew();
        strLstAdd(argList, strNew(TEST_BACKREST_EXE));
        strLstAdd(argList, strNew("--pg1-path=/path/to/db"));
        strLstAdd(argList, strNew("--stanza=db"));
        strLstAdd(argList, strNew("--protocol-timeout=bogus"));
        strLstAdd(argList, strNew(TEST_COMMAND_RESTORE));
        TEST_ERROR(
            configParse(storageTest, strLstSize(argList), strLstPtr(argList), false), OptionInvalidValueError,
            "'bogus' is not valid for 'protocol-timeout' option");

        // -------------------------------------------------------------------------------------------------------------------------
        argList = strLstNew();
        strLstAdd(argList, strNew(TEST_BACKREST_EXE));
        strLstAdd(argList, strNew("--pg1-path=/path/to/db"));
        strLstAdd(argList, strNew("--stanza=db"));
        setenv("PGBACKREST_PROTOCOL_TIMEOUT", "", true);
        strLstAdd(argList, strNew(TEST_COMMAND_RESTORE));
        TEST_ERROR(
            configParse(storageTest, strLstSize(argList), strLstPtr(argList), false), OptionInvalidValueError,
            "environment variable 'protocol-timeout' must have a value");

        unsetenv("PGBACKREST_PROTOCOL_TIMEOUT");

        // -------------------------------------------------------------------------------------------------------------------------
        argList = strLstNew();
        strLstAdd(argList, strNew(TEST_BACKREST_EXE));
        strLstAdd(argList, strNew("--pg1-path=/path/to/db"));
        strLstAdd(argList, strNew("--stanza=db"));
        setenv("PGBACKREST_DELTA", "x", true);
        strLstAdd(argList, strNew(TEST_COMMAND_RESTORE));
        TEST_ERROR(
            configParse(storageTest, strLstSize(argList), strLstPtr(argList), false), OptionInvalidValueError,
            "environment boolean option 'delta' must be 'y' or 'n'");

        unsetenv("PGBACKREST_DELTA");

        // -------------------------------------------------------------------------------------------------------------------------
        argList = strLstNew();
        strLstAdd(argList, strNew(TEST_BACKREST_EXE));
        strLstAdd(argList, strNew("--stanza=db"));
        strLstAdd(argList, strNewFmt("--config=%s", strZ(configFile)));
        strLstAdd(argList, strNew(TEST_COMMAND_BACKUP));

        storagePutP(
            storageNewWriteP(storageTestWrite, configFile),
            BUFSTRDEF(
                "[global]\n"
                "delta=bogus\n"));

        TEST_ERROR(
            configParse(storageTest, strLstSize(argList), strLstPtr(argList), false), OptionInvalidValueError,
            "boolean option 'delta' must be 'y' or 'n'");

        // -------------------------------------------------------------------------------------------------------------------------
        argList = strLstNew();
        strLstAdd(argList, strNew(TEST_BACKREST_EXE));
        strLstAdd(argList, strNew("--stanza=db"));
        strLstAdd(argList, strNewFmt("--config=%s", strZ(configFile)));
        strLstAdd(argList, strNew(TEST_COMMAND_BACKUP));

        storagePutP(
            storageNewWriteP(storageTestWrite, configFile),
            BUFSTRDEF(
                "[global]\n"
                "delta=\n"));

        TEST_ERROR(
            configParse(storageTest, strLstSize(argList), strLstPtr(argList), false), OptionInvalidValueError,
            "section 'global', key 'delta' must have a value");

        // -------------------------------------------------------------------------------------------------------------------------
        argList = strLstNew();
        strLstAdd(argList, strNew(TEST_BACKREST_EXE));
        strLstAdd(argList, strNew("--stanza=db"));
        strLstAdd(argList, strNewFmt("--config=%s", strZ(configFile)));
        strLstAdd(argList, strNew(TEST_COMMAND_BACKUP));

        storagePutP(
            storageNewWriteP(storageTestWrite, configFile),
            BUFSTRDEF(
                "[db]\n"
                "pg1-path=/path/to/db\n"
                "db-path=/also/path/to/db\n"));

        TEST_ERROR(
            configParse(storageTest, strLstSize(argList), strLstPtr(argList), false), OptionInvalidError,
            strZ(strNew("configuration file contains duplicate options ('db-path', 'pg1-path') in section '[db]'")));

        // -------------------------------------------------------------------------------------------------------------------------
        argList = strLstNew();
        strLstAdd(argList, strNew(TEST_BACKREST_EXE));
        strLstAdd(argList, strNew("--stanza=db"));
        strLstAdd(argList, strNewFmt("--config=%s", strZ(configFile)));
        strLstAdd(argList, strNew(TEST_COMMAND_BACKUP));

        storagePutP(
            storageNewWriteP(storageTestWrite, configFile),
            BUFSTRDEF(
                "[db]\n"
                "pg1-path=/path/to/db\n"
                "pg1-path=/also/path/to/db\n"));

        TEST_ERROR(
            configParse(storageTest, strLstSize(argList), strLstPtr(argList), false), OptionInvalidError,
            "option 'pg1-path' cannot be set multiple times");

        // Also test with a boolean option since this gets converted immediately and will blow up if it is multi
        storagePutP(
            storageNewWriteP(storageTestWrite, configFile),
            BUFSTRDEF(
                "[db]\n"
                "start-fast=y\n"
                "start-fast=n\n"));

        TEST_ERROR(
            configParse(storageTest, strLstSize(argList), strLstPtr(argList), false), OptionInvalidError,
            "option 'start-fast' cannot be set multiple times");

        // Test that log levels are set correctly when reset is enabled, then set them back to harness defaults
        // -------------------------------------------------------------------------------------------------------------------------
        argList = strLstNew();
        strLstAdd(argList, strNew(TEST_BACKREST_EXE));

        logLevelStdOut = logLevelOff;
        logLevelStdErr = logLevelOff;
        TEST_RESULT_VOID(configParse(storageTest, strLstSize(argList), strLstPtr(argList), true), "no command");
        TEST_RESULT_BOOL(cfgCommandHelp(), true, "    help is set");
        TEST_RESULT_INT(cfgCommand(), cfgCmdNone, "    command is none");
        TEST_RESULT_INT(logLevelStdOut, logLevelWarn, "console logging is warn");
        TEST_RESULT_INT(logLevelStdErr, logLevelWarn, "stderr logging is warn");
        harnessLogLevelReset();

        // -------------------------------------------------------------------------------------------------------------------------
        argList = strLstNew();
        strLstAdd(argList, strNew(TEST_BACKREST_EXE));
        strLstAdd(argList, strNew("help"));

        TEST_RESULT_VOID(configParse(storageTest, strLstSize(argList), strLstPtr(argList), false), "help command");
        TEST_RESULT_BOOL(cfgCommandHelp(), true, "    help is set");
        TEST_RESULT_INT(cfgCommand(), cfgCmdHelp, "    command is help");

        // -------------------------------------------------------------------------------------------------------------------------
        argList = strLstNew();
        strLstAdd(argList, strNew(TEST_BACKREST_EXE));
        strLstAdd(argList, strNew("help"));
        strLstAdd(argList, strNew("version"));

        TEST_RESULT_VOID(configParse(storageTest, strLstSize(argList), strLstPtr(argList), false), "help for version command");
        TEST_RESULT_BOOL(cfgCommandHelp(), true, "    help is set");
        TEST_RESULT_INT(cfgCommand(), cfgCmdVersion, "    command is version");

        // Help should not fail on missing options
        // -------------------------------------------------------------------------------------------------------------------------
        argList = strLstNew();
        strLstAdd(argList, strNew(TEST_BACKREST_EXE));
        strLstAdd(argList, strNew("help"));
        strLstAdd(argList, strNew("backup"));

        TEST_RESULT_VOID(configParse(storageTest, strLstSize(argList), strLstPtr(argList), false), "help for backup command");
        TEST_RESULT_BOOL(cfgCommandHelp(), true, "    help is set");
        TEST_RESULT_INT(cfgCommand(), cfgCmdBackup, "    command is backup");
        TEST_RESULT_BOOL(cfgOptionValid(cfgOptPgPath), true, "    pg1-path is valid");
        TEST_RESULT_PTR(cfgOption(cfgOptPgPath), NULL, "    pg1-path is not set");

        // -------------------------------------------------------------------------------------------------------------------------
        argList = strLstNew();
        strLstAdd(argList, strNew(TEST_BACKREST_EXE));
        strLstAdd(argList, strNew("--stanza=db"));
        hrnCfgArgRawZ(argList, cfgOptPgPath, "/path/to/pg");
        strLstAdd(argList, strNew(TEST_COMMAND_ARCHIVE_GET));
        strLstAdd(argList, strNew("000000010000000200000003"));
        strLstAdd(argList, strNew("/path/to/wal/RECOVERYWAL"));
        TEST_RESULT_VOID(configParse(storageTest, strLstSize(argList), strLstPtr(argList), false), "command arguments");
        TEST_RESULT_STRLST_Z(
            cfgCommandParam(), "000000010000000200000003\n/path/to/wal/RECOVERYWAL\n", "    check command arguments");

        // -------------------------------------------------------------------------------------------------------------------------
        argList = strLstNew();
        strLstAdd(argList, strNew(TEST_BACKREST_EXE));
        strLstAdd(argList, strNew("--stanza=db"));
        strLstAdd(argList, strNew("--pg1-path=/path/to/db/"));
        strLstAdd(argList, strNew("--no-online"));
        strLstAdd(argList, strNew("--no-config"));
        strLstAdd(argList, strNew("--repo1-type"));
<<<<<<< HEAD
        strLstAdd(argList, strNew("s3"));                           // argument for the option above
=======
        strLstAdd(argList, strNew("s3"));                           // Argument for the option above
>>>>>>> add0f9b7
        strLstAdd(argList, strNew("--repo1-s3-bucket=test"));
        strLstAdd(argList, strNew("--repo1-s3-endpoint=test"));
        strLstAdd(argList, strNew("--repo1-s3-region=test"));
        strLstAdd(argList, strNew(TEST_COMMAND_BACKUP));
        setenv("PGBACKREST_REPO1_S3_KEY", "xxx", true);
        setenv("PGBACKREST_REPO1_S3_KEY_SECRET", "xxx", true);
        TEST_RESULT_VOID(configParse(storageTest, strLstSize(argList), strLstPtr(argList), false), TEST_COMMAND_BACKUP " command");
        TEST_RESULT_INT(cfgCommand(), cfgCmdBackup, "    command is " TEST_COMMAND_BACKUP);
        TEST_RESULT_BOOL(cfgLockRequired(), true, "    backup command requires lock");
        TEST_RESULT_UINT(cfgLockType(), lockTypeBackup, "    backup command requires backup lock type");
        TEST_RESULT_UINT(cfgLogLevelDefault(), logLevelInfo, "    backup defaults to log level warn");
        TEST_RESULT_BOOL(cfgLogFile(), true, "    backup command does file logging");
        TEST_RESULT_BOOL(cfgLockRemoteRequired(), true, "    backup command requires remote lock");
        TEST_RESULT_STRLST_Z(cfgCommandParam(), NULL, "    check command arguments");
        TEST_RESULT_UINT(cfgCommandRoleEnum(NULL), cfgCmdRoleDefault, "command role default enum");
        TEST_ERROR(cfgCommandRoleEnum(STRDEF("bogus")), CommandInvalidError, "invalid command role 'bogus'");
        TEST_RESULT_INT(cfgCommandRole(), cfgCmdRoleDefault, "    command role is default");
        TEST_RESULT_STR_Z(cfgCommandRoleName(), "backup", "    command/role name is backup");
        TEST_RESULT_STR_Z(cfgCommandRoleStr(cfgCmdRoleDefault), NULL, "    default role name is NULL");

        TEST_RESULT_STR_Z(cfgExe(), TEST_BACKREST_EXE, "    exe is set");

        TEST_RESULT_BOOL(cfgOptionTest(cfgOptConfig), false, "    config is not set");
        TEST_RESULT_INT(cfgOptionSource(cfgOptConfig), cfgSourceParam, "    config is source param");
        TEST_RESULT_BOOL(cfgOptionNegate(cfgOptConfig), true, "    config is negated");
        TEST_RESULT_INT(cfgOptionSource(cfgOptStanza), cfgSourceParam, "    stanza is source param");
        TEST_RESULT_STR_Z(cfgOptionStr(cfgOptStanza), "db", "    stanza is set");
        TEST_RESULT_UINT(cfgOptionStrId(cfgOptStanza), strIdFromZ(stringIdBit5, "db"), "    stanza is set");
        TEST_RESULT_INT(cfgOptionSource(cfgOptStanza), cfgSourceParam, "    stanza is source param");
        TEST_RESULT_STR_Z(cfgOptionIdxStr(cfgOptPgPath, 0), "/path/to/db", "    pg1-path is set");
        TEST_RESULT_INT(cfgOptionSource(cfgOptPgPath), cfgSourceParam, "    pg1-path is source param");
        TEST_RESULT_UINT(cfgOptionIdxStrId(cfgOptRepoType, 0), strIdFromZ(stringIdBit6, "s3"), "    repo-type is set");
        TEST_RESULT_STR_Z(cfgOptionStr(cfgOptRepoS3KeySecret), "xxx", "    repo1-s3-secret is set");
        TEST_RESULT_INT(cfgOptionSource(cfgOptRepoS3KeySecret), cfgSourceConfig, "    repo1-s3-secret is source env");
        TEST_RESULT_BOOL(cfgOptionBool(cfgOptOnline), false, "    online is not set");
        TEST_RESULT_INT(cfgOptionSource(cfgOptOnline), cfgSourceParam, "    online is source default");
        TEST_RESULT_INT(cfgOptionIdxInt(cfgOptBufferSize, 0), 1048576, "    buffer-size is set");
        TEST_RESULT_INT(cfgOptionSource(cfgOptBufferSize), cfgSourceDefault, "    buffer-size is source default");
        TEST_RESULT_Z(cfgOptionName(cfgOptBufferSize), "buffer-size", "    buffer-size name");

        unsetenv("PGBACKREST_REPO1_S3_KEY");
        unsetenv("PGBACKREST_REPO1_S3_KEY_SECRET");

        // -------------------------------------------------------------------------------------------------------------------------
        TEST_TITLE("port can be parsed from hostname");

        unsigned int port = 55555;

        cfgOptionSet(cfgOptRepoStorageHost, cfgSourceConfig, varNewStrZ("host.com")) ;
        TEST_RESULT_STR_Z(cfgOptionHostPort(cfgOptRepoStorageHost, &port), "host.com", "check plain host");
        TEST_RESULT_UINT(port, 55555, "check that port was not updated");

        cfgOptionSet(cfgOptRepoStorageHost, cfgSourceConfig, varNewStrZ("myhost.com:777")) ;
        TEST_RESULT_STR_Z(cfgOptionHostPort(cfgOptRepoStorageHost, &port), "myhost.com", "check host with port");
        TEST_RESULT_UINT(port, 777, "check that port was updated");

        cfgOptionSet(cfgOptRepoS3Endpoint, cfgSourceConfig, NULL);
        TEST_RESULT_STR_Z(cfgOptionHostPort(cfgOptRepoS3Endpoint, &port), NULL, "check null host");
        TEST_RESULT_UINT(port, 777, "check that port was not updated");

        cfgOptionSet(cfgOptRepoStorageHost, cfgSourceConfig, varNewStrZ("myhost.com:777:888")) ;
        TEST_ERROR(
            cfgOptionHostPort(cfgOptRepoStorageHost, &port), OptionInvalidError,
            "'myhost.com:777:888' is not valid for option 'repo1-storage-host'"
                "\nHINT: is more than one port specified?");
        TEST_RESULT_UINT(port, 777, "check that port was not updated");

        cfgOptionSet(cfgOptRepoS3Endpoint, cfgSourceConfig, varNewStrZ("myendpoint.com:ZZZ"));
        TEST_ERROR(
            cfgOptionHostPort(cfgOptRepoS3Endpoint, &port), OptionInvalidError,
            "'myendpoint.com:ZZZ' is not valid for option 'repo1-s3-endpoint'"
                "\nHINT: port is not a positive integer.");
        TEST_RESULT_UINT(port, 777, "check that port was not updated");

        // -------------------------------------------------------------------------------------------------------------------------
        argList = strLstNew();
        strLstAdd(argList, strNew(TEST_BACKREST_EXE));
        strLstAdd(argList, strNew("--stanza=db"));
        strLstAdd(argList, strNewFmt("--config=%s", strZ(configFile)));
        strLstAdd(argList, strNew("--no-online"));
        hrnCfgArgKeyRawBool(argList, cfgOptPgLocal, 2, true);
        strLstAdd(argList, strNew("--reset-pg1-host"));
        strLstAdd(argList, strNew("--reset-pg3-host"));
        strLstAdd(argList, strNew("--reset-backup-standby"));
        strLstAdd(argList, strNew(TEST_COMMAND_BACKUP));

        setenv("PGBACKRESTXXX_NOTHING", "xxx", true);
        setenv("PGBACKREST_BOGUS", "xxx", true);
        setenv("PGBACKREST_NO_DELTA", "xxx", true);
        setenv("PGBACKREST_RESET_REPO1_HOST", "", true);
        setenv("PGBACKREST_TARGET", "xxx", true);
        setenv("PGBACKREST_ONLINE", "y", true);
        setenv("PGBACKREST_DELTA", "y", true);
        setenv("PGBACKREST_START_FAST", "n", true);
        setenv("PGBACKREST_PG1_SOCKET_PATH", "/path/to/socket", true);

        storagePutP(
            storageNewWriteP(storageTestWrite, configFile),
            BUFSTR(
                strNewFmt(
                    "[global]\n"
                    "compress-level=3\n"
                    "spool-path=/path/to/spool\n"
                    "lock-path=/\n"
                    "\n"
                    "[global:backup]\n"
                    "repo1-hardlink=y\n"
                    "bogus=bogus\n"
                    "no-delta=y\n"
                    "reset-delta=y\n"
                    "archive-copy=y\n"
                    "start-fast=y\n"
                    "online=y\n"
                    "pg1-path=/not/path/to/db\n"
                    "backup-standby=y\n"
                    "buffer-size=65536\n"
                    "protocol-timeout=3600\n"
                    CFGOPT_JOB_RETRY "=3\n"
                    CFGOPT_JOB_RETRY_INTERVAL "=33\n"
                    "\n"
                    "[db:backup]\n"
                    "delta=n\n"
                    "recovery-option=a=b\n"
                    "\n"
                    "[db]\n"
                    "pg1-host=db\n"
                    "pg1-path=/path/to/db\n"
                    "%s=ignore\n"
                    "%s=/path/to/db2\n"
                    "pg3-host=ignore\n"
                    "recovery-option=c=d\n",
                    cfgParseOptionKeyIdxName(cfgOptPgHost, 1), cfgParseOptionKeyIdxName(cfgOptPgPath, 1))));

        TEST_RESULT_VOID(configParse(storageTest, strLstSize(argList), strLstPtr(argList), false), TEST_COMMAND_BACKUP " command");
        harnessLogResult(
            strZ(
                strNew(
                    "P00   WARN: environment contains invalid option 'bogus'\n"
                    "P00   WARN: environment contains invalid negate option 'no-delta'\n"
                    "P00   WARN: environment contains invalid reset option 'reset-repo1-host'\n"
                    "P00   WARN: configuration file contains option 'recovery-option' invalid for section 'db:backup'\n"
                    "P00   WARN: configuration file contains invalid option 'bogus'\n"
                    "P00   WARN: configuration file contains negate option 'no-delta'\n"
                    "P00   WARN: configuration file contains reset option 'reset-delta'\n"
                    "P00   WARN: configuration file contains command-line only option 'online'\n"
                    "P00   WARN: configuration file contains stanza-only option 'pg1-path' in global section 'global:backup'")));

        TEST_RESULT_STR_Z(jsonFromVar(varNewVarLst(cfgCommandJobRetry())), "[0,33000,33000]", "    custom job retries");
        TEST_RESULT_BOOL(cfgOptionIdxTest(cfgOptPgHost, 0), false, "    pg1-host is not set (command line reset override)");
        TEST_RESULT_BOOL(cfgOptionIdxReset(cfgOptPgHost, 0), true, "    pg1-host was reset");
        TEST_RESULT_UINT(cfgOptionGroupIdxDefault(cfgOptGrpPg), 0, "    pg1 is default");
        TEST_RESULT_UINT(cfgOptionGroupIdxToKey(cfgOptGrpPg, 1), 2, "    pg2 is index 2");
        TEST_RESULT_STR_Z(cfgOptionStr(cfgOptPgPath), "/path/to/db", "    default pg-path");
        TEST_RESULT_BOOL(cfgOptionGroupValid(cfgOptGrpPg), true, "    pg group is valid");
        TEST_RESULT_UINT(cfgOptionGroupIdxTotal(cfgOptGrpPg), 2, "    pg1 and pg2 are set");
        TEST_RESULT_BOOL(cfgOptionIdxBool(cfgOptPgLocal, 1), true, "    pg2-local is set");
        TEST_RESULT_BOOL(cfgOptionIdxTest(cfgOptPgHost, 1), false, "    pg2-host is not set (pg2-local override)");
        TEST_RESULT_STR_Z(cfgOptionIdxStr(cfgOptPgPath, cfgOptionKeyToIdx(cfgOptPgPath, 2)), "/path/to/db2", "    pg2-path is set");
        TEST_RESULT_INT(cfgOptionSource(cfgOptPgPath), cfgSourceConfig, "    pg1-path is source config");
        TEST_RESULT_STR_Z(cfgOptionStr(cfgOptLockPath), "/", "    lock-path is set");
        TEST_RESULT_INT(cfgOptionSource(cfgOptLockPath), cfgSourceConfig, "    lock-path is source config");
        TEST_RESULT_STR_Z(cfgOptionIdxStr(cfgOptPgSocketPath, 0), "/path/to/socket", "    pg1-socket-path is set");
        TEST_RESULT_INT(cfgOptionIdxSource(cfgOptPgSocketPath, 0), cfgSourceConfig, "    pg1-socket-path is config param");
        TEST_RESULT_BOOL(cfgOptionBool(cfgOptOnline), false, "    online not is set");
        TEST_RESULT_STR_Z(cfgOptionDisplay(cfgOptOnline), "false", "    online display is false");
        TEST_RESULT_INT(cfgOptionSource(cfgOptOnline), cfgSourceParam, "    online is source param");
        TEST_RESULT_BOOL(cfgOptionBool(cfgOptStartFast), false, "    start-fast not is set");
        TEST_RESULT_INT(cfgOptionSource(cfgOptStartFast), cfgSourceConfig, "    start-fast is config param");
        TEST_RESULT_UINT(cfgOptionIdxTotal(cfgOptDelta), 1, "    delta not indexed");
        TEST_RESULT_BOOL(cfgOptionBool(cfgOptDelta), true, "    delta not set");
        TEST_RESULT_INT(cfgOptionSource(cfgOptDelta), cfgSourceConfig, "    delta is source config");
        TEST_RESULT_BOOL(cfgOptionTest(cfgOptArchiveCheck), false, "    archive-check is not set");
        TEST_RESULT_BOOL(cfgOptionTest(cfgOptArchiveCopy), false, "    archive-copy is not set");
        TEST_RESULT_BOOL(cfgOptionBool(cfgOptRepoHardlink), true, "    repo-hardlink is set");
        TEST_RESULT_STR_Z(cfgOptionDisplay(cfgOptRepoHardlink), "true", "    repo-hardlink display is true");
        TEST_RESULT_INT(cfgOptionSource(cfgOptRepoHardlink), cfgSourceConfig, "    repo-hardlink is source config");
        TEST_RESULT_INT(cfgOptionInt(cfgOptCompressLevel), 3, "    compress-level is set");
        TEST_RESULT_INT(cfgOptionSource(cfgOptCompressLevel), cfgSourceConfig, "    compress-level is source config");
        TEST_RESULT_BOOL(cfgOptionBool(cfgOptBackupStandby), false, "    backup-standby not is set");
        TEST_RESULT_INT(cfgOptionSource(cfgOptBackupStandby), cfgSourceDefault, "    backup-standby is source default");
        TEST_RESULT_BOOL(cfgOptionReset(cfgOptBackupStandby), true, "    backup-standby was reset");
        TEST_RESULT_BOOL(cfgOptionBool(cfgOptDelta), true, "    delta is set");
        TEST_RESULT_INT(cfgOptionSource(cfgOptDelta), cfgSourceConfig, "    delta is source config");
        TEST_RESULT_INT(cfgOptionInt64(cfgOptBufferSize), 65536, "    buffer-size is set");
        TEST_RESULT_INT(cfgOptionSource(cfgOptBufferSize), cfgSourceConfig, "    backup-standby is source config");
        TEST_RESULT_UINT(cfgOptionUInt64(cfgOptDbTimeout), 1800000, "    db-timeout is set");
        TEST_RESULT_STR_Z(cfgOptionDisplay(cfgOptDbTimeout), "1800", "    db-timeout display");
        TEST_RESULT_UINT(cfgOptionUInt64(cfgOptProtocolTimeout), 3600000, "    protocol-timeout is set");
        TEST_RESULT_UINT(cfgOptionIdxUInt(cfgOptPgPort, 1), 5432, "    pg2-port is set");
        TEST_RESULT_UINT(cfgOptionIdxUInt64(cfgOptPgPort, 1), 5432, "    pg2-port is set");
        TEST_RESULT_STR(cfgOptionIdxStrNull(cfgOptPgHost, 1), NULL, "    pg2-host is NULL");
        TEST_RESULT_STR(cfgOptionStrNull(cfgOptPgHost), NULL, "    pg2-host is NULL");
        TEST_ERROR(cfgOptionIdxStr(cfgOptPgHost, 1), AssertError, "option 'pg2-host' is null but non-null was requested");

        TEST_RESULT_BOOL(varBool(cfgOptionDefault(cfgOptBackupStandby)), false, "    backup-standby default is false");
        TEST_RESULT_BOOL(varBool(cfgOptionDefault(cfgOptBackupStandby)), false, "    backup-standby default is false (again)");
        TEST_RESULT_PTR(cfgOptionDefault(cfgOptPgHost), NULL, "    pg-host default is NULL");
        TEST_RESULT_STR_Z(varStr(cfgOptionDefault(cfgOptLogLevelConsole)), "warn", "    log-level-console default is warn");
        TEST_RESULT_INT(varInt64(cfgOptionDefault(cfgOptPgPort)), 5432, "    pg-port default is 5432");
        TEST_RESULT_STR_Z(cfgOptionDisplay(cfgOptPgPort), "5432", "    pg-port display is 5432");
        TEST_RESULT_INT(varInt64(cfgOptionDefault(cfgOptDbTimeout)), 1800000, "    db-timeout default is 1800000");

        TEST_RESULT_VOID(cfgOptionDefaultSet(cfgOptPgSocketPath, VARSTRDEF("/default")), "    set pg-socket-path default");
        TEST_RESULT_STR_Z(cfgOptionIdxStr(cfgOptPgSocketPath, 0), "/path/to/socket", "    pg1-socket-path unchanged");
        TEST_RESULT_STR_Z(cfgOptionIdxStr(cfgOptPgSocketPath, 1), "/default", "    pg2-socket-path is new default");
        TEST_RESULT_STR_Z(cfgOptionIdxDisplay(cfgOptPgSocketPath, 1), "/default", "    pg2-socket-path display");

        TEST_ERROR(cfgOptionDefaultValue(cfgOptDbInclude), AssertError, "default value not available for option type 3");
        TEST_ERROR(cfgOptionDisplay(cfgOptTarget), AssertError, "option 'target' is not valid for the current command");
        TEST_ERROR(cfgOptionLst(cfgOptDbInclude), AssertError, "option 'db-include' is not valid for the current command");
        TEST_ERROR(cfgOptionKv(cfgOptPgPath), AssertError, "option 'pg1-path' is type 4 but 3 was requested");

        TEST_RESULT_VOID(cfgOptionInvalidate(cfgOptPgPath), "    invalidate pg-path");
        TEST_RESULT_BOOL(cfgOptionValid(cfgOptPgPath), false, "    pg-path no longer valid");

        TEST_RESULT_UINT(cfgOptionKeyToIdx(cfgOptArchiveTimeout, 1), 0, "check archive-timeout");
        TEST_ERROR(cfgOptionKeyToIdx(cfgOptPgPath, 4), AssertError, "key '4' is not valid for 'pg-path' option");

        unsetenv("PGBACKREST_BOGUS");
        unsetenv("PGBACKREST_NO_DELTA");
        unsetenv("PGBACKREST_RESET_REPO1_HOST");
        unsetenv("PGBACKREST_TARGET");
        unsetenv("PGBACKREST_ONLINE");
        unsetenv("PGBACKREST_START_FAST");
        unsetenv("PGBACKREST_PG1_SOCKET_PATH");

        // -------------------------------------------------------------------------------------------------------------------------
        TEST_TITLE("set command to expire");

        TEST_RESULT_VOID(cfgCommandSet(cfgCmdExpire, cfgCommandRoleEnum(STRDEF("async"))), "set command");
        TEST_RESULT_STR_Z(cfgCommandRoleName(), "expire:async", "command/role name is expire:async");

        // -------------------------------------------------------------------------------------------------------------------------
        argList = strLstNew();
        strLstAdd(argList, strNew(TEST_BACKREST_EXE));
        strLstAdd(argList, strNewFmt("--config=%s", strZ(configFile)));
        strLstAdd(argList, strNew("--stanza=db"));
        strLstAdd(argList, strNew("--archive-push-queue-max=4503599627370496"));
        strLstAdd(argList, strNew("--buffer-size=2MB"));
        strLstAdd(argList, strNew("archive-push:async"));

        storagePutP(
            storageNewWriteP(storageTestWrite, configFile),
            BUFSTRDEF(
                "[global]\n"
                "spool-path=/path/to/spool\n"));

        TEST_RESULT_VOID(configParse(storageTest, strLstSize(argList), strLstPtr(argList), false), "archive-push command");

        TEST_RESULT_STR_Z(jsonFromVar(varNewVarLst(cfgCommandJobRetry())), "[0]", "    default job retry");
        TEST_RESULT_BOOL(cfgLockRequired(), true, "    archive-push:async command requires lock");
        TEST_RESULT_BOOL(cfgLogFile(), true, "    archive-push:async command does file logging");
        TEST_RESULT_INT(cfgOptionInt64(cfgOptArchivePushQueueMax), 4503599627370496, "archive-push-queue-max is set");
        TEST_RESULT_UINT(cfgOptionUInt64(cfgOptArchivePushQueueMax), 4503599627370496, "archive-push-queue-max is set");
        TEST_RESULT_INT(cfgOptionSource(cfgOptArchivePushQueueMax), cfgSourceParam, "    archive-push-queue-max is source config");
        TEST_RESULT_INT(cfgOptionIdxInt64(cfgOptBufferSize, 0), 2097152, "buffer-size is set to bytes from MB");
        TEST_RESULT_STR_Z(cfgOptionDisplay(cfgOptBufferSize), "2MB", "buffer-size display is 2MB");
        TEST_RESULT_INT(cfgOptionSource(cfgOptBufferSize), cfgSourceParam, "    buffer-size is source config");
        TEST_RESULT_PTR(cfgOption(cfgOptSpoolPath), NULL, "    spool-path is not set");
        TEST_RESULT_INT(cfgOptionSource(cfgOptSpoolPath), cfgSourceDefault, "    spool-path is source default");

        // -------------------------------------------------------------------------------------------------------------------------
        argList = strLstNew();
        strLstAdd(argList, strNew(TEST_BACKREST_EXE));
        strLstAdd(argList, strNew("--pg1-path=/path/to/db"));
        strLstAdd(argList, strNew("--recovery-option=a"));
        strLstAdd(argList, strNew("--stanza=db"));
        strLstAdd(argList, strNew(TEST_COMMAND_RESTORE));
        TEST_ERROR(
            configParse(storageTest, strLstSize(argList), strLstPtr(argList), false), OptionInvalidError,
            "key/value 'a' not valid for 'recovery-option' option");

        // -------------------------------------------------------------------------------------------------------------------------
        argList = strLstNew();
        strLstAdd(argList, strNew(TEST_BACKREST_EXE));
        strLstAdd(argList, strNew("--pg1-path=/path/to/db"));
        strLstAdd(argList, strNew("--recovery-option=a"));
        strLstAdd(argList, strNew("--stanza=db"));
        strLstAdd(argList, strNew(TEST_COMMAND_RESTORE));
        TEST_ERROR(
            configParse(storageTest, strLstSize(argList), strLstPtr(argList), false), OptionInvalidError,
            "key/value 'a' not valid for 'recovery-option' option");

        // -------------------------------------------------------------------------------------------------------------------------
        argList = strLstNew();
        strLstAdd(argList, strNew(TEST_BACKREST_EXE));
        strLstAdd(argList, strNew("--pg1-path=/path/to/db"));
        strLstAdd(argList, strNew("--db-include=abc"));
        strLstAdd(argList, strNew("--db-include=def"));
        strLstAdd(argList, strNew("--stanza=db"));
        strLstAdd(argList, strNew(TEST_COMMAND_RESTORE));
        TEST_RESULT_VOID(configParse(storageTest, strLstSize(argList), strLstPtr(argList), false), TEST_COMMAND_RESTORE " command");

        TEST_RESULT_STR_Z(jsonFromVar(varNewVarLst(cfgCommandJobRetry())), "[0,15000]", "    default job retry");

        const VariantList *includeList = NULL;
        TEST_ASSIGN(includeList, cfgOptionLst(cfgOptDbInclude), "get db include options");
        TEST_RESULT_STR_Z(varStr(varLstGet(includeList, 0)), "abc", "check db include option");
        TEST_RESULT_STR_Z(varStr(varLstGet(includeList, 1)), "def", "check db include option");

        // -------------------------------------------------------------------------------------------------------------------------
        argList = strLstNew();
        strLstAdd(argList, strNew(TEST_BACKREST_EXE));
        strLstAdd(argList, strNew("--pg1-path=/path/to/db"));
        strLstAdd(argList, strNew("--recovery-option=a=b"));
        strLstAdd(argList, strNew("--recovery-option=c=de=fg hi"));
        strLstAdd(argList, strNew("--stanza=db"));
        hrnCfgArgRawZ(argList, cfgOptJobRetry, "0");
        strLstAdd(argList, strNew(TEST_COMMAND_RESTORE));
        TEST_RESULT_VOID(configParse(storageTest, strLstSize(argList), strLstPtr(argList), false), TEST_COMMAND_RESTORE " command");

        TEST_RESULT_PTR(cfgCommandJobRetry(), NULL, "    no job retries");

        const KeyValue *recoveryKv = NULL;
        TEST_ASSIGN(recoveryKv, cfgOptionKv(cfgOptRecoveryOption), "get recovery options");
        TEST_RESULT_STR_Z(varStr(kvGet(recoveryKv, varNewStr(strNew("a")))), "b", "check recovery option");
        TEST_ASSIGN(recoveryKv, cfgOptionIdxKv(cfgOptRecoveryOption, 0), "get recovery options");
        TEST_RESULT_STR_Z(varStr(kvGet(recoveryKv, varNewStr(strNew("c")))), "de=fg hi", "check recovery option");
        TEST_RESULT_BOOL(cfgLockRequired(), false, "    restore command does not require lock");

        // -------------------------------------------------------------------------------------------------------------------------
        argList = strLstNew();
        strLstAdd(argList, strNew(TEST_BACKREST_EXE));
        strLstAdd(argList, strNewFmt("--config=%s", strZ(configFile)));
        strLstAdd(argList, strNew("--stanza=db"));
        strLstAdd(argList, strNew(TEST_COMMAND_RESTORE));

        storagePutP(
            storageNewWriteP(storageTestWrite, configFile),
            BUFSTRDEF(
                "[global:restore]\n"
                "recovery-option=f=g\n"
                "recovery-option=hijk=l\n"
                "\n"
                "[db]\n"
                "pg1-path=/path/to/db\n"));

        TEST_RESULT_VOID(configParse(storageTest, strLstSize(argList), strLstPtr(argList), false), TEST_COMMAND_RESTORE " command");

        TEST_ASSIGN(recoveryKv, cfgOptionKv(cfgOptRecoveryOption), "get recovery options");
        TEST_RESULT_STR_Z(varStr(kvGet(recoveryKv, varNewStr(strNew("f")))), "g", "check recovery option");
        TEST_RESULT_STR_Z(varStr(kvGet(recoveryKv, varNewStr(strNew("hijk")))), "l", "check recovery option");
        TEST_RESULT_UINT(varLstSize(cfgOptionLst(cfgOptDbInclude)), 0, "check db include option size");

        // -------------------------------------------------------------------------------------------------------------------------
        argList = strLstNew();
        strLstAdd(argList, strNew(TEST_BACKREST_EXE));
        strLstAdd(argList, strNew(TEST_COMMAND_RESTORE));

        setenv("PGBACKREST_STANZA", "db", true);
        setenv("PGBACKREST_PG1_PATH", "/path/to/db", true);
        setenv("PGBACKREST_RECOVERY_OPTION", "f=g:hijk=l", true);
        setenv("PGBACKREST_DB_INCLUDE", "77", true);

        TEST_RESULT_VOID(configParse(storageTest, strLstSize(argList), strLstPtr(argList), false), TEST_COMMAND_RESTORE " command");

        TEST_ASSIGN(recoveryKv, cfgOptionKv(cfgOptRecoveryOption), "get recovery options");
        TEST_RESULT_STR_Z(varStr(kvGet(recoveryKv, varNewStr(strNew("f")))), "g", "check recovery option");
        TEST_RESULT_STR_Z(varStr(kvGet(recoveryKv, varNewStr(strNew("hijk")))), "l", "check recovery option");
        TEST_RESULT_STR_Z(varStr(varLstGet(cfgOptionLst(cfgOptDbInclude), 0)), "77", "check db include option");
        TEST_RESULT_UINT(varLstSize(cfgOptionLst(cfgOptDbInclude)), 1, "check db include option size");

        unsetenv("PGBACKREST_STANZA");
        unsetenv("PGBACKREST_PG1_PATH");
        unsetenv("PGBACKREST_RECOVERY_OPTION");
        unsetenv("PGBACKREST_DB_INCLUDE");

        // -------------------------------------------------------------------------------------------------------------------------
        TEST_TITLE("cfgOptionSet() and cfgOptionIdxSet()");

        TEST_RESULT_VOID(cfgOptionSet(cfgOptForce, cfgSourceParam, VARINT(1)), "set force true");
        TEST_RESULT_BOOL(cfgOptionBool(cfgOptForce), true, "check force");
        TEST_RESULT_VOID(cfgOptionSet(cfgOptForce, cfgSourceParam, VARBOOL(false)), "set force false");
        TEST_RESULT_BOOL(cfgOptionBool(cfgOptForce), false, "check force");

        TEST_RESULT_VOID(cfgOptionSet(cfgOptProtocolTimeout, cfgSourceParam, VARINT64(1000)), "set protocol-timeout to 1");
        TEST_RESULT_UINT(cfgOptionUInt64(cfgOptProtocolTimeout), 1000, "check protocol-timeout");
        TEST_RESULT_VOID(cfgOptionSet(cfgOptProtocolTimeout, cfgSourceParam, VARINT64(2200)), "set protocol-timeout to 2.2");
        TEST_RESULT_UINT(cfgOptionUInt64(cfgOptProtocolTimeout), 2200, "check protocol-timeout");

        TEST_RESULT_VOID(cfgOptionSet(cfgOptProcessMax, cfgSourceParam, VARINT(50)), "set process-max to 50");
        TEST_RESULT_INT(cfgOptionInt(cfgOptProcessMax), 50, "check process-max");
        TEST_RESULT_VOID(cfgOptionSet(cfgOptProcessMax, cfgSourceParam, VARINT64(51)), "set process-max to 51");
        TEST_RESULT_INT(cfgOptionInt(cfgOptProcessMax), 51, "check process-max");

        TEST_ERROR(cfgOptionSet(cfgOptDbInclude, cfgSourceParam, VARINT(1)), AssertError, "set not available for option type 3");

        TEST_ERROR(
            cfgOptionIdxSet(cfgOptPgPath, 0, cfgSourceParam, VARINT(1)), AssertError,
            "option 'pg1-path' must be set with String variant");
        TEST_RESULT_VOID(cfgOptionIdxSet(cfgOptPgPath, 0, cfgSourceParam, VARSTRDEF("/new")), "set pg1-path");
        TEST_RESULT_STR_Z(cfgOptionIdxStr(cfgOptPgPath, 0), "/new", "check pg1-path");

        // Stanza options should not be loaded for commands that don't take a stanza
        // -------------------------------------------------------------------------------------------------------------------------
        argList = strLstNew();
        strLstAdd(argList, strNew(TEST_BACKREST_EXE));
        strLstAdd(argList, strNewFmt("--config=%s", strZ(configFile)));
        strLstAdd(argList, strNew("info"));

        storagePutP(
            storageNewWriteP(storageTestWrite, configFile),
            BUFSTRDEF(
                "[global]\n"
                "repo1-path=/path/to/repo\n"
                "\n"
                "[db]\n"
                "repo1-path=/not/the/path\n"));

        TEST_RESULT_VOID(configParse(storageTest, strLstSize(argList), strLstPtr(argList), false), "info command");
        TEST_RESULT_BOOL(cfgLogFile(), false, "    info command does not do file logging");
        TEST_RESULT_STR_Z(cfgOptionStr(cfgOptRepoPath), "/path/to/repo", "check repo1-path option");

        // -------------------------------------------------------------------------------------------------------------------------
        TEST_TITLE("info command can be forced to do file logging");

        argList = strLstNew();
        hrnCfgArgRawZ(argList, cfgOptLogLevelFile, "detail");
        TEST_RESULT_VOID(harnessCfgLoad(cfgCmdInfo, argList), "info command");

        TEST_RESULT_BOOL(cfgLogFile(), true, "    check logging");

        // -------------------------------------------------------------------------------------------------------------------------
        TEST_TITLE("version command does not do file logging");

        TEST_RESULT_VOID(harnessCfgLoad(cfgCmdVersion, strLstNew()), "version command");
        TEST_RESULT_BOOL(cfgLogFile(), false, "    check logging");

        // -------------------------------------------------------------------------------------------------------------------------
        // TEST_TITLE("option key 1 is not required");
        //
        // argList = strLstNew();
        // hrnCfgArgRawZ(argList, cfgOptStanza, "test");
        // hrnCfgArgKeyRawZ(argList, cfgOptPgPath, 2, "/pg2");
        // hrnCfgArgKeyRawZ(argList, cfgOptPgPath, 8, "/pg8");
        // TEST_RESULT_VOID(harnessCfgLoad(cfgCmdCheck, argList), "check command");
        //
        // TEST_RESULT_STR_Z(cfgOptionIdxStr(cfgOptPgPath, 0), "/pg2", "check pg1-path");
        // TEST_RESULT_STR_Z(cfgOptionIdxStr(cfgOptPgPath, cfgOptionKeyToIdx(cfgOptPgPath, 8)), "/pg8", "check pg8-path");

        // -------------------------------------------------------------------------------------------------------------------------
        TEST_TITLE("invalid pg option");

        argList = strLstNew();
        hrnCfgArgRawZ(argList, cfgOptStanza, "test");
        hrnCfgArgKeyRawZ(argList, cfgOptPgPath, 1, "/pg1");
        hrnCfgArgKeyRawZ(argList, cfgOptPgPath, 8, "/pg8");
        hrnCfgArgRawZ(argList, cfgOptPg, "4");
        TEST_ERROR(
            harnessCfgLoadRole(cfgCmdBackup, cfgCmdRoleLocal, argList), OptionInvalidValueError,
            "key '4' is not valid for 'pg' option");
    }

    // *****************************************************************************************************************************
    if (testBegin("deprecated option names"))
    {
        // Repository options
        // -------------------------------------------------------------------------------------------------------------------------
        testOptionFind("hardlink", cfgOptRepoHardlink, 0, false, false, true);
        testOptionFind("no-hardlink", cfgOptRepoHardlink, 0, true, false, true);

        testOptionFind("archive-queue-max", cfgOptArchivePushQueueMax, 0, false, false, true);
        testOptionFind("reset-archive-queue-max", cfgOptArchivePushQueueMax, 0, false, true, true);

        testOptionFind("backup-cmd", cfgOptRepoHostCmd, 0, false, false, true);
        testOptionFind("backup-config", cfgOptRepoHostConfig, 0, false, false, true);
        testOptionFind("backup-host", cfgOptRepoHost, 0, false, false, true);
        testOptionFind("backup-ssh-port", cfgOptRepoHostPort, 0, false, false, true);
        testOptionFind("backup-user", cfgOptRepoHostUser, 0, false, false, true);

        testOptionFind("repo1-azure-ca-file", cfgOptRepoStorageCaFile, 0, false, false, true);
        testOptionFind("reset-repo1-azure-ca-file", cfgOptRepoStorageCaFile, 0, false, true, true);

        testOptionFind("repo1-azure-ca-path", cfgOptRepoStorageCaPath, 0, false, false, true);
        testOptionFind("reset-repo1-azure-ca-path", cfgOptRepoStorageCaPath, 0, false, true, true);

        testOptionFind("repo1-azure-host", cfgOptRepoStorageHost, 0, false, false, true);
        testOptionFind("reset-repo1-azure-host", cfgOptRepoStorageHost, 0, false, true, true);

        testOptionFind("repo1-azure-port", cfgOptRepoStoragePort, 0, false, false, true);
        testOptionFind("reset-repo1-azure-port", cfgOptRepoStoragePort, 0, false, true, true);

        testOptionFind("repo1-azure-verify-tls", cfgOptRepoStorageVerifyTls, 0, false, false, true);
        testOptionFind("no-repo1-azure-verify-tls", cfgOptRepoStorageVerifyTls, 0, true, false, true);
        testOptionFind("reset-repo1-azure-verify-tls", cfgOptRepoStorageVerifyTls, 0, false, true, true);

        testOptionFind("repo-cipher-pass", cfgOptRepoCipherPass, 0, false, false, true);
        testOptionFind("repo-cipher-type", cfgOptRepoCipherType, 0, false, false, true);
        testOptionFind("repo-path", cfgOptRepoPath, 0, false, false, true);
        testOptionFind("repo-type", cfgOptRepoType, 0, false, false, true);

        testOptionFind("repo-s3-bucket", cfgOptRepoS3Bucket, 0, false, false, true);

        testOptionFind("repo-s3-ca-file", cfgOptRepoStorageCaFile, 0, false, false, true);
        testOptionFind("repo1-s3-ca-file", cfgOptRepoStorageCaFile, 0, false, false, true);
        testOptionFind("reset-repo1-s3-ca-file", cfgOptRepoStorageCaFile, 0, false, true, true);

        testOptionFind("repo-s3-ca-path", cfgOptRepoStorageCaPath, 0, false, false, true);
        testOptionFind("repo1-s3-ca-path", cfgOptRepoStorageCaPath, 0, false, false, true);
        testOptionFind("reset-repo1-s3-ca-path", cfgOptRepoStorageCaPath, 0, false, true, true);

        testOptionFind("repo-s3-endpoint", cfgOptRepoS3Endpoint, 0, false, false, true);

        testOptionFind("repo-s3-host", cfgOptRepoStorageHost, 0, false, false, true);
        testOptionFind("repo1-s3-host", cfgOptRepoStorageHost, 0, false, false, true);
        testOptionFind("reset-repo1-s3-host", cfgOptRepoStorageHost, 0, false, true, true);

        testOptionFind("repo-s3-key", cfgOptRepoS3Key, 0, false, false, true);
        testOptionFind("repo-s3-key-secret", cfgOptRepoS3KeySecret, 0, false, false, true);

        testOptionFind("repo1-s3-port", cfgOptRepoStoragePort, 0, false, false, true);
        testOptionFind("reset-repo1-s3-port", cfgOptRepoStoragePort, 0, false, true, true);

        testOptionFind("repo-s3-region", cfgOptRepoS3Region, 0, false, false, true);

        testOptionFind("repo-s3-verify-ssl", cfgOptRepoStorageVerifyTls, 0, false, false, true);
        testOptionFind("repo1-s3-verify-ssl", cfgOptRepoStorageVerifyTls, 0, false, false, true);
        testOptionFind("no-repo-s3-verify-ssl", cfgOptRepoStorageVerifyTls, 0, true, false, true);
        testOptionFind("repo1-s3-verify-tls", cfgOptRepoStorageVerifyTls, 0, false, false, true);
        testOptionFind("no-repo1-s3-verify-tls", cfgOptRepoStorageVerifyTls, 0, true, false, true);
        testOptionFind("reset-repo1-s3-verify-tls", cfgOptRepoStorageVerifyTls, 0, false, true, true);

        // PostreSQL options
        // -------------------------------------------------------------------------------------------------------------------------
        testOptionFind("db-cmd", cfgOptPgHostCmd, 0, false, false, true);
        testOptionFind("db-config", cfgOptPgHostConfig, 0, false, false, true);
        testOptionFind("db-host", cfgOptPgHost, 0, false, false, true);
        testOptionFind("db-path", cfgOptPgPath, 0, false, false, true);
        testOptionFind("db-port", cfgOptPgPort, 0, false, false, true);
        testOptionFind("db-socket-path", cfgOptPgSocketPath, 0, false, false, true);
        testOptionFind("db-ssh-port", cfgOptPgHostPort, 0, false, false, true);
        testOptionFind("db-user", cfgOptPgHostUser, 0, false, false, true);

        TEST_RESULT_BOOL(cfgParseOption(STR("no-db-user")).found, false, "no-db-user not found");

        // Only check 1-8 since 8 was the max index when these option names were deprecated
        for (unsigned int optionIdx = 0; optionIdx < 8; optionIdx++)
        {
            testOptionFind(strZ(strNewFmt("db%u-cmd", optionIdx + 1)), cfgOptPgHostCmd, optionIdx, false, false, true);
            testOptionFind(strZ(strNewFmt("db%u-config", optionIdx + 1)), cfgOptPgHostConfig, optionIdx, false, false, true);
            testOptionFind(strZ(strNewFmt("db%u-host", optionIdx + 1)), cfgOptPgHost, optionIdx, false, false, true);
            testOptionFind(strZ(strNewFmt("db%u-path", optionIdx + 1)), cfgOptPgPath, optionIdx, false, false, true);
            testOptionFind(strZ(strNewFmt("db%u-port", optionIdx + 1)), cfgOptPgPort, optionIdx, false, false, true);
            testOptionFind(strZ(strNewFmt("db%u-socket-path", optionIdx + 1)), cfgOptPgSocketPath, optionIdx, false, false, true);
            testOptionFind(strZ(strNewFmt("db%u-ssh-port", optionIdx + 1)), cfgOptPgHostPort, optionIdx, false, false, true);
            testOptionFind(strZ(strNewFmt("db%u-user", optionIdx + 1)), cfgOptPgHostUser, optionIdx, false, false, true);
        }
    }

    FUNCTION_HARNESS_RETURN_VOID();
}<|MERGE_RESOLUTION|>--- conflicted
+++ resolved
@@ -575,26 +575,6 @@
             "check that the option resolve list contains an entry for every option");
 
         // -------------------------------------------------------------------------------------------------------------------------
-        TEST_TITLE("error on single - option");
-
-        argList = strLstNew();
-        strLstAddZ(argList, TEST_BACKREST_EXE);
-        strLstAddZ(argList, "-bogus");
-        TEST_ERROR(
-            configParse(storageTest, strLstSize(argList), strLstPtr(argList), false), OptionInvalidError,
-            "option '-bogus' must begin with --");
-
-        // -------------------------------------------------------------------------------------------------------------------------
-        TEST_TITLE("error when option argument not allowed");
-
-        argList = strLstNew();
-        strLstAddZ(argList, TEST_BACKREST_EXE);
-        strLstAddZ(argList, "--online=bogus");
-        TEST_ERROR(
-            configParse(storageTest, strLstSize(argList), strLstPtr(argList), false), OptionInvalidError,
-            "option 'online' does not allow an argument");
-
-        // -------------------------------------------------------------------------------------------------------------------------
         argList = strLstNew();
         strLstAdd(argList, strNew(TEST_BACKREST_EXE));
         strLstAdd(argList, strNew(BOGUS_STR));
@@ -1193,11 +1173,7 @@
         strLstAdd(argList, strNew("--no-online"));
         strLstAdd(argList, strNew("--no-config"));
         strLstAdd(argList, strNew("--repo1-type"));
-<<<<<<< HEAD
-        strLstAdd(argList, strNew("s3"));                           // argument for the option above
-=======
         strLstAdd(argList, strNew("s3"));                           // Argument for the option above
->>>>>>> add0f9b7
         strLstAdd(argList, strNew("--repo1-s3-bucket=test"));
         strLstAdd(argList, strNew("--repo1-s3-endpoint=test"));
         strLstAdd(argList, strNew("--repo1-s3-region=test"));
