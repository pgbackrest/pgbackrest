--- conflicted
+++ resolved
@@ -159,10 +159,9 @@
 
         TEST_RESULT_VOID(cfgOptionValidSet(cfgOptPgPath + 7, true), "set pg7-path valid");
         TEST_RESULT_VOID(cfgOptionSet(cfgOptPgPath + 7, cfgSourceParam, VARSTRDEF("/path")), "set pg7-path");
-<<<<<<< HEAD
-        TEST_RESULT_BOOL(cfgOptionGroupIndexTest(cfgOptGrpPg, 1), false, "pg option group index 1 is not set");
-        TEST_RESULT_BOOL(cfgOptionGroupIndexTest(cfgOptGrpPg, 7), true, "pg option group index 7 is set");
-        TEST_RESULT_UINT(cfgOptionGroupIndexTotal(cfgOptGrpPg), 8, "pg option group index total is 8");
+        TEST_RESULT_BOOL(cfgOptionGroupIdxTest(cfgOptGrpPg, 1), false, "pg option group index 1 is not set");
+        TEST_RESULT_BOOL(cfgOptionGroupIdxTest(cfgOptGrpPg, 7), true, "pg option group index 7 is set");
+        TEST_RESULT_UINT(cfgOptionGroupIdxTotal(cfgOptGrpPg), 8, "pg option group index total is 8");
         TEST_RESULT_STR_Z(cfgOptionIdxStr(cfgOptPgPath, 7), "/path", "pg-path index 7 is set");
 
         TEST_RESULT_VOID(cfgOptionValidSet(cfgOptPgPort + 7, true), "set pg7-port valid");
@@ -171,11 +170,6 @@
         TEST_RESULT_INT(cfgOptionIdxInt64(cfgOptPgPort, 7), 6543, "pg-port index 7 int64 is set");
         TEST_RESULT_UINT(cfgOptionIdxUInt(cfgOptPgPort, 7), 6543, "pg-port index 7 uint is set");
         TEST_RESULT_UINT(cfgOptionIdxUInt64(cfgOptPgPort, 7), 6543, "pg-port index 7 uint64 is set");
-=======
-        TEST_RESULT_BOOL(cfgOptionGroupIdxTest(cfgOptGrpPg, 1), false, "pg option group index 1 is not set");
-        TEST_RESULT_BOOL(cfgOptionGroupIdxTest(cfgOptGrpPg, 7), true, "pg option group index 7 is set");
-        TEST_RESULT_UINT(cfgOptionGroupIdxTotal(cfgOptGrpPg), 8, "pg option group index total is 8");
->>>>>>> d06c0fd8
 
         TEST_RESULT_VOID(cfgOptionValidSet(cfgOptPgPath + 5, true), "set pg5-path valid");
         TEST_RESULT_VOID(cfgOptionSet(cfgOptPgPath + 5, cfgSourceDefault, VARSTRDEF("/path")), "set pg5-path");
