--- conflicted
+++ resolved
@@ -20,34 +20,16 @@
         TEST_RESULT_INT(cfgCommandId(BOGUS_STR, false), cfgCmdNone, "command none id from bogus");
         TEST_RESULT_INT(cfgCommandId("archive-push", true), cfgCmdArchivePush, "command id from name");
 
-        TEST_ERROR(
-            cfgCommandDefIdFromId(CFG_COMMAND_TOTAL), AssertError, "assertion 'commandId < cfgCmdNone' failed");
-        TEST_RESULT_INT(cfgCommandDefIdFromId(cfgCmdBackup), cfgDefCmdBackup, "command id to def id");
-
         TEST_RESULT_Z(cfgCommandName(cfgCmdBackup), "backup", "command name from id");
-
-        TEST_RESULT_INT(cfgOptionDefIdFromId(cfgOptPgHost + 6), cfgDefOptPgHost, "option id to def id");
 
         TEST_RESULT_INT(cfgOptionId("target"), cfgOptTarget, "option id from name");
         TEST_RESULT_INT(cfgOptionId(BOGUS_STR), -1, "option id from invalid option name");
-
-        TEST_ERROR(
-            cfgOptionIdFromDefId(999999, 6), AssertError,
-            "assertion 'optionId != CFG_OPTION_TOTAL' failed");
-        TEST_ERROR(
-            cfgOptionIdFromDefId(0, 999999), AssertError,
-            "assertion 'index < cfgDefOptionIndexTotal(optionDefId)' failed");
-        TEST_RESULT_INT(cfgOptionIdFromDefId(cfgDefOptPgHost, 6), cfgOptPgHost + 6, "option def id to id");
 
         TEST_ERROR(cfgOptionIdx(CFG_OPTION_TOTAL), AssertError, "assertion 'optionId < CFG_OPTION_TOTAL' failed");
         TEST_RESULT_INT(cfgOptionIdx(cfgOptPgHostCmd + 6), 6, "option index");
         TEST_RESULT_INT(cfgOptionIdx(cfgOptCompressLevel), 0, "option index");
 
-<<<<<<< HEAD
         TEST_RESULT_Z(cfgOptionName(cfgOptBackupStandby), "backup-standby", "option id to name");
-=======
-        TEST_RESULT_Z(cfgOptionName(cfgOptBackupStandby), "backup-standby", "option id from name");
->>>>>>> e0f09687
     }
 
     // *****************************************************************************************************************************
@@ -152,14 +134,10 @@
         TEST_RESULT_BOOL(cfgOptionGroupIdxTest(cfgOptGrpPg, 0), false, "pg option group index 0 is not set");
         TEST_RESULT_UINT(cfgOptionGroupIdxTotal(cfgOptGrpPg), 0, "pg option group index total is 0");
 
-<<<<<<< HEAD
         TEST_RESULT_VOID(cfgOptionValidSet(cfgOptPgPath, true), "set pg1-path valid");
         TEST_RESULT_STR_Z(cfgOptionIdxStrNull(cfgOptPgPath, 0), NULL, "pg-path index 0 is NULL");
 
         TEST_RESULT_VOID(cfgOptionValidSet(cfgOptPgPath + 1, true), "set pg2-path valid");
-=======
-        TEST_RESULT_VOID(cfgOptionValidSet(cfgOptPgPath + 1, true), "set pg1-path valid");
->>>>>>> e0f09687
         TEST_RESULT_BOOL(cfgOptionGroupValid(cfgOptGrpPg), true, "pg option group is valid");
         TEST_RESULT_BOOL(cfgOptionGroupIdxTest(cfgOptGrpPg, 0), true, "pg option group index 0 is set");
         TEST_RESULT_BOOL(cfgOptionGroupIdxTest(cfgOptGrpPg, 1), false, "pg option group index 1 is not set");
@@ -170,7 +148,6 @@
         TEST_RESULT_BOOL(cfgOptionGroupIdxTest(cfgOptGrpPg, 1), false, "pg option group index 1 is not set");
         TEST_RESULT_BOOL(cfgOptionGroupIdxTest(cfgOptGrpPg, 7), true, "pg option group index 7 is set");
         TEST_RESULT_UINT(cfgOptionGroupIdxTotal(cfgOptGrpPg), 8, "pg option group index total is 8");
-<<<<<<< HEAD
         TEST_RESULT_STR_Z(cfgOptionIdxStr(cfgOptPgPath, 7), "/path", "pg-path index 7 is set");
         TEST_RESULT_Z(cfgOptionIdxName(cfgOptPgPath, 7), "pg8-path", "indexed option id to name");
         TEST_RESULT_BOOL(cfgOptionIdxTest(cfgOptPgPath, 7), true, "pg-path index 7 is valid and set");
@@ -181,21 +158,16 @@
         TEST_RESULT_INT(cfgOptionIdxInt64(cfgOptPgPort, 7), 6543, "pg-port index 7 int64 is set");
         TEST_RESULT_UINT(cfgOptionIdxUInt(cfgOptPgPort, 7), 6543, "pg-port index 7 uint is set");
         TEST_RESULT_UINT(cfgOptionIdxUInt64(cfgOptPgPort, 7), 6543, "pg-port index 7 uint64 is set");
-=======
->>>>>>> e0f09687
 
         TEST_RESULT_VOID(cfgOptionValidSet(cfgOptPgPath + 5, true), "set pg5-path valid");
         TEST_RESULT_VOID(cfgOptionSet(cfgOptPgPath + 5, cfgSourceDefault, VARSTRDEF("/path")), "set pg5-path");
         TEST_RESULT_BOOL(cfgOptionGroupIdxTest(cfgOptGrpPg, 5), false, "pg option group index 5 is not set");
         TEST_RESULT_UINT(cfgOptionGroupIdxTotal(cfgOptGrpPg), 8, "pg option group index total is 8");
 
-<<<<<<< HEAD
         TEST_RESULT_VOID(cfgOptionValidSet(cfgOptRepoHardlink, true), "set repo1-hardlink index 0 valid");
         TEST_RESULT_VOID(cfgOptionSet(cfgOptRepoHardlink, cfgSourceParam, BOOL_TRUE_VAR), "set repo1-hardlink index 0 value");
         TEST_RESULT_BOOL(cfgOptionIdxBool(cfgOptRepoHardlink, 0), true, "repo1-hardlink index 0 bool is set");
 
-=======
->>>>>>> e0f09687
         // -------------------------------------------------------------------------------------------------------------------------
         TEST_RESULT_PTR(cfgOption(cfgOptOnline), NULL, "online is null");
         TEST_RESULT_VOID(cfgOptionSet(cfgOptOnline, cfgSourceParam, varNewBool(false)), "set online");
