/***********************************************************************************************************************************
Test HTTP
***********************************************************************************************************************************/
#include <unistd.h>

#include "common/io/fdRead.h"
#include "common/io/fdWrite.h"
#include "common/io/socket/client.h"
#include "common/io/tls/client.h"

#include "common/harnessFork.h"
#include "common/harnessServer.h"

/***********************************************************************************************************************************
HTTP user agent header
***********************************************************************************************************************************/
#define TEST_USER_AGENT                                                                                                            \
    HTTP_HEADER_USER_AGENT ":" PROJECT_NAME "/" PROJECT_VERSION "\r\n"

/***********************************************************************************************************************************
Test Run
***********************************************************************************************************************************/
static void
testRun(void)
{
    FUNCTION_HARNESS_VOID();

    // *****************************************************************************************************************************
    if (testBegin("httpUriEncode() and httpUriDecode()"))
    {
        TEST_RESULT_STR(httpUriEncode(NULL, false), NULL, "null encodes to null");
        TEST_RESULT_STR_Z(httpUriEncode(STRDEF("0-9_~/A Z.az"), false), "0-9_~%2FA%20Z.az", "non-path encoding");
        TEST_RESULT_STR_Z(httpUriEncode(STRDEF("0-9_~/A Z.az"), true), "0-9_~/A%20Z.az", "path encoding");

        // -------------------------------------------------------------------------------------------------------------------------
        TEST_TITLE("decode");

        TEST_RESULT_STR(httpUriDecode(NULL), NULL, "null decodes to null");
        TEST_RESULT_STR_Z(httpUriDecode(STRDEF("0-9_~%2FA%20Z.az")), "0-9_~/A Z.az", "valid decode");
        TEST_ERROR(httpUriDecode(STRDEF("%A")), FormatError, "invalid escape sequence length in '%A'");
        TEST_ERROR(httpUriDecode(STRDEF("%XX")), FormatError, "unable to convert base 16 string 'XX' to unsigned int");
    }

    // *****************************************************************************************************************************
    if (testBegin("httpDateToTime() and httpDateFromTime()"))
    {
        TEST_ERROR(httpDateToTime(STRDEF("Wed, 21 Bog 2015 07:28:00 GMT")), FormatError, "invalid month 'Bog'");
        TEST_ERROR(
            httpDateToTime(STRDEF("Wed,  1 Oct 2015 07:28:00 GMT")), FormatError, "unable to convert base 10 string ' 1' to int");
        TEST_RESULT_INT(httpDateToTime(STRDEF("Wed, 21 Oct 2015 07:28:00 GMT")), 1445412480, "convert HTTP date to time_t");

        TEST_RESULT_STR_Z(httpDateFromTime(1592743579), "Sun, 21 Jun 2020 12:46:19 GMT", "convert time_t to HTTP date");
    }

    // *****************************************************************************************************************************
    if (testBegin("HttpHeader"))
    {
        char logBuf[STACK_TRACE_PARAM_MAX];
        HttpHeader *header = NULL;

        MEM_CONTEXT_TEMP_BEGIN()
        {
            TEST_ASSIGN(header, httpHeaderNew(NULL), "new header");

            TEST_RESULT_PTR(httpHeaderMove(header, memContextPrior()), header, "move to new context");
            TEST_RESULT_PTR(httpHeaderMove(NULL, memContextPrior()), NULL, "move null to new context");
        }
        MEM_CONTEXT_TEMP_END();

        TEST_RESULT_PTR(httpHeaderAdd(header, STRDEF("key2"), STRDEF("value2")), header, "add header");
        TEST_RESULT_PTR(httpHeaderPut(header, STRDEF("key2"), STRDEF("value2a")), header, "put header");
        TEST_RESULT_PTR(httpHeaderAdd(header, STRDEF("key2"), STRDEF("value2b")), header, "add header");

        TEST_RESULT_PTR(httpHeaderAdd(header, STRDEF("key1"), STRDEF("value1")), header, "add header");
        TEST_RESULT_STRLST_Z(httpHeaderList(header), "key1\nkey2\n", "header list");

        TEST_RESULT_STR_Z(httpHeaderGet(header, STRDEF("key1")), "value1", "get value");
        TEST_RESULT_STR_Z(httpHeaderGet(header, STRDEF("key2")), "value2a, value2b", "get value");
        TEST_RESULT_STR(httpHeaderGet(header, STRDEF(BOGUS_STR)), NULL, "get missing value");

        TEST_RESULT_STR(httpHeaderGet(httpHeaderPutRange(header, 0, NULL), HTTP_HEADER_RANGE_STR), NULL, "do not put range header");
        TEST_RESULT_STR_Z(
            httpHeaderGet(httpHeaderPutRange(header, 1, VARUINT64(21)), HTTP_HEADER_RANGE_STR), "bytes=1-21",
            "put range header with offset and limit");
        TEST_RESULT_STR_Z(
            httpHeaderGet(httpHeaderPutRange(header, 0, VARUINT64(21)), HTTP_HEADER_RANGE_STR), "bytes=0-20",
            "put range header with offset and limit");
        TEST_RESULT_STR_Z(
            httpHeaderGet(httpHeaderPutRange(header, 44, NULL), HTTP_HEADER_RANGE_STR), "bytes=44-",
            "put range header with offset");

        TEST_RESULT_VOID(FUNCTION_LOG_OBJECT_FORMAT(header, httpHeaderToLog, logBuf, sizeof(logBuf)), "httpHeaderToLog");
        TEST_RESULT_Z(logBuf, "{key2: 'value2a, value2b', key1: 'value1', range: 'bytes=44-'}", "check log");

        TEST_RESULT_VOID(httpHeaderFree(header), "free header");

        // Redacted headers
        // -------------------------------------------------------------------------------------------------------------------------
        StringList *redact = strLstNew();
        strLstAddZ(redact, "secret");

        TEST_ASSIGN(header, httpHeaderNew(redact), "new header with redaction");
        httpHeaderAdd(header, STRDEF("secret"), STRDEF("secret-value"));
        httpHeaderAdd(header, STRDEF("public"), STRDEF("public-value"));

        TEST_RESULT_VOID(FUNCTION_LOG_OBJECT_FORMAT(header, httpHeaderToLog, logBuf, sizeof(logBuf)), "httpHeaderToLog");
        TEST_RESULT_Z(logBuf, "{secret: <redacted>, public: 'public-value'}", "check log");

        // Duplicate
        // -------------------------------------------------------------------------------------------------------------------------
        redact = strLstNew();
        strLstAddZ(redact, "public");

        TEST_RESULT_VOID(
            FUNCTION_LOG_OBJECT_FORMAT(httpHeaderDup(header, NULL), httpHeaderToLog, logBuf, sizeof(logBuf)), "httpHeaderToLog");
        TEST_RESULT_Z(logBuf, "{secret: <redacted>, public: 'public-value'}", "check log");

        TEST_RESULT_VOID(
            FUNCTION_LOG_OBJECT_FORMAT(httpHeaderDup(header, redact), httpHeaderToLog, logBuf, sizeof(logBuf)), "httpHeaderToLog");
        TEST_RESULT_Z(logBuf, "{secret: 'secret-value', public: <redacted>}", "check log");

        TEST_RESULT_PTR(httpHeaderDup(NULL, NULL), NULL, "dup null header");
    }

    // *****************************************************************************************************************************
    if (testBegin("HttpQuery"))
    {
        char logBuf[STACK_TRACE_PARAM_MAX];
        HttpQuery *query = NULL;

        MEM_CONTEXT_TEMP_BEGIN()
        {
            StringList *redactList = strLstNew();
            strLstAddZ(redactList, "key2");

            TEST_ASSIGN(query, httpQueryNewP(.redactList = redactList), "new query");

            TEST_RESULT_PTR(httpQueryMove(query, memContextPrior()), query, "move to new context");
            TEST_RESULT_PTR(httpQueryMove(NULL, memContextPrior()), NULL, "move null to new context");
        }
        MEM_CONTEXT_TEMP_END();

        TEST_RESULT_STR(httpQueryRenderP(NULL), NULL, "null query renders null");
        TEST_RESULT_STR(httpQueryRenderP(query), NULL, "empty query renders null");

        TEST_RESULT_PTR(httpQueryAdd(query, STRDEF("key2"), STRDEF("value2")), query, "add query");
        TEST_ERROR(httpQueryAdd(query, STRDEF("key2"), STRDEF("value2")), AssertError, "key 'key2' already exists");
        TEST_RESULT_PTR(httpQueryPut(query, STRDEF("key2"), STRDEF("value2a")), query, "put query");
        TEST_RESULT_STR_Z(httpQueryRenderP(query), "key2=value2a", "render one query item");

        TEST_RESULT_PTR(httpQueryAdd(query, STRDEF("key1"), STRDEF("value 1?")), query, "add query");
        TEST_RESULT_STRLST_Z(httpQueryList(query), "key1\nkey2\n", "query list");
        TEST_RESULT_STR_Z(httpQueryRenderP(query), "key1=value%201%3F&key2=value2a", "render two query items");
        TEST_RESULT_STR_Z(
            httpQueryRenderP(query, .redact = true), "key1=value%201%3F&key2=<redacted>", "render two query items with redaction");

        TEST_RESULT_STR_Z(httpQueryGet(query, STRDEF("key1")), "value 1?", "get value");
        TEST_RESULT_STR_Z(httpQueryGet(query, STRDEF("key2")), "value2a", "get value");
        TEST_RESULT_STR(httpQueryGet(query, STRDEF(BOGUS_STR)), NULL, "get missing value");

        TEST_RESULT_VOID(FUNCTION_LOG_OBJECT_FORMAT(query, httpQueryToLog, logBuf, sizeof(logBuf)), "httpQueryToLog");
        TEST_RESULT_Z(logBuf, "{key2: <redacted>, key1: 'value 1?'}", "check log");

        // -------------------------------------------------------------------------------------------------------------------------
        TEST_TITLE("dup query with redaction");

        StringList *redactList = strLstNew();
        strLstAddZ(redactList, "key1");

        TEST_ASSIGN(query, httpQueryDupP(query, .redactList = redactList), "dup query");
        TEST_RESULT_VOID(FUNCTION_LOG_OBJECT_FORMAT(query, httpQueryToLog, logBuf, sizeof(logBuf)), "httpQueryToLog");
        TEST_RESULT_Z(logBuf, "{key2: 'value2a', key1: <redacted>}", "check log");

        // -------------------------------------------------------------------------------------------------------------------------
        TEST_TITLE("new query from string");

        TEST_ERROR(httpQueryNewStr(STRDEF("a=b&c")), FormatError, "invalid key/value 'c' in query 'a=b&c'");

        HttpQuery *query2 = NULL;
<<<<<<< HEAD
        TEST_ASSIGN(query2, httpQueryNewStr(STRDEF("?a%2D=%2Bb&c=d%3D")), "query from string");

        TEST_RESULT_VOID(FUNCTION_LOG_OBJECT_FORMAT(query2, httpQueryToLog, logBuf, sizeof(logBuf)), "httpQueryToLog");
        TEST_RESULT_Z(logBuf, "{a-: '+b', c: 'd='}", "check log");

        // -------------------------------------------------------------------------------------------------------------------------
        TEST_TITLE("new query from kv");

        TEST_RESULT_STR_Z(httpQueryRenderP(httpQueryNewP(.kv = query->kv)), "key1=value%201%3F&key2=value2a", "new query");
=======
        TEST_ASSIGN(query2, httpQueryNewStr(STRDEF("?a%2F=%2Bb&c=d%3D")), "query from string");

        TEST_RESULT_VOID(FUNCTION_LOG_OBJECT_FORMAT(query2, httpQueryToLog, logBuf, sizeof(logBuf)), "httpQueryToLog");
        TEST_RESULT_Z(logBuf, "{a/: '+b', c: 'd='}", "check log");
>>>>>>> 84247376

        // -------------------------------------------------------------------------------------------------------------------------
        TEST_TITLE("merge queries");

        TEST_RESULT_STR_Z(
            httpQueryRenderP(httpQueryMerge(query, query2)), "a%2F=%2Bb&c=d%3D&key1=value%201%3F&key2=value2a", "render merge");

        // -------------------------------------------------------------------------------------------------------------------------
        TEST_TITLE("free query");

        TEST_RESULT_VOID(httpQueryFree(query), "free");
    }

    // *****************************************************************************************************************************
    if (testBegin("HttpUrl"))
    {
        char logBuf[STACK_TRACE_PARAM_MAX];
        HttpUrl *url = NULL;

        // -------------------------------------------------------------------------------------------------------------------------
        TEST_TITLE("invalid url");

        TEST_ERROR(httpUrlNewParseP(STRDEF("ftp://" BOGUS_STR)), FormatError, "invalid URL 'ftp://BOGUS'");

        // -------------------------------------------------------------------------------------------------------------------------
        TEST_TITLE("HttpProtocolTypeStr");

        TEST_RESULT_STR_Z(httpProtocolTypeStr(httpProtocolTypeHttp), "http", "check http");
        TEST_RESULT_STR_Z(httpProtocolTypeStr(httpProtocolTypeAny), NULL, "check any");

        // -------------------------------------------------------------------------------------------------------------------------
        TEST_TITLE("simple http");

        TEST_ASSIGN(url, httpUrlNewParseP(STRDEF("http://test"), .type = httpProtocolTypeHttp), "new");
        TEST_RESULT_STR_Z(httpUrl(url), "http://test", "check url");
        TEST_RESULT_STR_Z(httpUrlHost(url), "test", "check host");
        TEST_RESULT_STR_Z(httpUrlPath(url), "/", "check path");
        TEST_RESULT_UINT(httpUrlPort(url), 80, "check port");
        TEST_RESULT_UINT(httpUrlProtocolType(url), httpProtocolTypeHttp, "check protocol");
        TEST_RESULT_VOID(FUNCTION_LOG_OBJECT_FORMAT(url, httpUrlToLog, logBuf, sizeof(logBuf)), "httpUrlToLog");
        TEST_RESULT_Z(logBuf, "{http://test:80/}", "check log");

        // -------------------------------------------------------------------------------------------------------------------------
        TEST_TITLE("host and port");

        TEST_ASSIGN(url, httpUrlNewParseP(STRDEF("gcs:4443"), .type = httpProtocolTypeHttps), "new");
        TEST_RESULT_STR_Z(httpUrl(url), "gcs:4443", "check url");
        TEST_RESULT_STR_Z(httpUrlHost(url), "gcs", "check host");
        TEST_RESULT_STR_Z(httpUrlPath(url), "/", "check path");
        TEST_RESULT_UINT(httpUrlPort(url), 4443, "check port");
        TEST_RESULT_UINT(httpUrlProtocolType(url), httpProtocolTypeHttps, "check protocol");
        TEST_RESULT_VOID(FUNCTION_LOG_OBJECT_FORMAT(url, httpUrlToLog, logBuf, sizeof(logBuf)), "httpUrlToLog");
        TEST_RESULT_Z(logBuf, "{https://gcs:4443/}", "check log");

        // -------------------------------------------------------------------------------------------------------------------------
        TEST_TITLE("http but expected https");

        TEST_ERROR(
            httpUrlNewParseP(STRDEF("http://test"), .type = httpProtocolTypeHttps), FormatError,
            "expected protocol 'https' in URL 'http://test'");

        // -------------------------------------------------------------------------------------------------------------------------
        TEST_TITLE("https with port and path");

        TEST_ASSIGN(url, httpUrlNewParseP(STRDEF("https://test.com:445/path")), "new");
        TEST_RESULT_STR_Z(httpUrl(url), "https://test.com:445/path", "check url");
        TEST_RESULT_STR_Z(httpUrlHost(url), "test.com", "check host");
        TEST_RESULT_STR_Z(httpUrlPath(url), "/path", "check path");
        TEST_RESULT_UINT(httpUrlPort(url), 445, "check port");
        TEST_RESULT_UINT(httpUrlProtocolType(url), httpProtocolTypeHttps, "check protocol");
        TEST_RESULT_VOID(FUNCTION_LOG_OBJECT_FORMAT(url, httpUrlToLog, logBuf, sizeof(logBuf)), "httpUrlToLog");
        TEST_RESULT_Z(logBuf, "{https://test.com:445/path}", "check log");

        // -------------------------------------------------------------------------------------------------------------------------
        TEST_TITLE("host only");

        TEST_ASSIGN(url, httpUrlNewParseP(STRDEF("test.com"), .type = httpProtocolTypeHttps), "new");
        TEST_RESULT_STR_Z(httpUrl(url), "test.com", "check url");
        TEST_RESULT_STR_Z(httpUrlHost(url), "test.com", "check host");
        TEST_RESULT_STR_Z(httpUrlPath(url), "/", "check path");
        TEST_RESULT_UINT(httpUrlPort(url), 443, "check port");
        TEST_RESULT_UINT(httpUrlProtocolType(url), httpProtocolTypeHttps, "check protocol");
        TEST_RESULT_VOID(FUNCTION_LOG_OBJECT_FORMAT(url, httpUrlToLog, logBuf, sizeof(logBuf)), "httpUrlToLog");
        TEST_RESULT_Z(logBuf, "{https://test.com:443/}", "check log");

        // -------------------------------------------------------------------------------------------------------------------------
        TEST_TITLE("IPv6");

        TEST_ASSIGN(url, httpUrlNewParseP(STRDEF("http://[2001:db8::ff00:42:8329]:81"), .type = httpProtocolTypeHttp), "new");
        TEST_RESULT_STR_Z(httpUrl(url), "http://[2001:db8::ff00:42:8329]:81", "check url");
        TEST_RESULT_STR_Z(httpUrlHost(url), "2001:db8::ff00:42:8329", "check host");
        TEST_RESULT_STR_Z(httpUrlPath(url), "/", "check path");
        TEST_RESULT_UINT(httpUrlPort(url), 81, "check port");
        TEST_RESULT_UINT(httpUrlProtocolType(url), httpProtocolTypeHttp, "check protocol");
        TEST_RESULT_VOID(FUNCTION_LOG_OBJECT_FORMAT(url, httpUrlToLog, logBuf, sizeof(logBuf)), "httpUrlToLog");
        TEST_RESULT_Z(logBuf, "{http://[2001:db8::ff00:42:8329]:81/}", "check log");

        // -------------------------------------------------------------------------------------------------------------------------
        TEST_TITLE("IPv6 no port");

        TEST_ASSIGN(url, httpUrlNewParseP(STRDEF("http://[2001:db8::ff00:42:8329]/url"), .type = httpProtocolTypeHttp), "new");
        TEST_RESULT_STR_Z(httpUrl(url), "http://[2001:db8::ff00:42:8329]/url", "check url");
        TEST_RESULT_STR_Z(httpUrlHost(url), "2001:db8::ff00:42:8329", "check host");
        TEST_RESULT_STR_Z(httpUrlPath(url), "/url", "check path");
        TEST_RESULT_UINT(httpUrlPort(url), 80, "check port");
        TEST_RESULT_UINT(httpUrlProtocolType(url), httpProtocolTypeHttp, "check protocol");
        TEST_RESULT_VOID(FUNCTION_LOG_OBJECT_FORMAT(url, httpUrlToLog, logBuf, sizeof(logBuf)), "httpUrlToLog");
        TEST_RESULT_Z(logBuf, "{http://[2001:db8::ff00:42:8329]:80/url}", "check log");

        // -------------------------------------------------------------------------------------------------------------------------
        TEST_TITLE("free");

        TEST_RESULT_VOID(httpUrlFree(url), "free");
    }

    // *****************************************************************************************************************************
    if (testBegin("HttpClient"))
    {
        char logBuf[STACK_TRACE_PARAM_MAX];
        HttpClient *client = NULL;

        TEST_ASSIGN(client, httpClientNew(sckClientNew(STRDEF("localhost"), hrnServerPort(0), 500, 500), 500), "new client");

        TEST_ERROR_FMT(
            httpRequestResponse(httpRequestNewP(client, STRDEF("GET"), STRDEF("/")), false), HostConnectError,
            "unable to connect to 'localhost:%u': [111] Connection refused\n"
            "[RETRY DETAIL OMITTED]",
            hrnServerPort(0));

        HRN_FORK_BEGIN()
        {
            HRN_FORK_CHILD_BEGIN(.prefix = "test server", .timeout = 5000)
            {
                // Start HTTP test server
                TEST_RESULT_VOID(hrnServerRunP(HRN_FORK_CHILD_READ(), hrnServerProtocolSocket), "http server run");
            }
            HRN_FORK_CHILD_END();

            HRN_FORK_PARENT_BEGIN()
            {
                IoWrite *http = hrnServerScriptBegin(HRN_FORK_PARENT_WRITE(0));

                // -----------------------------------------------------------------------------------------------------------------
                TEST_TITLE("create client");

                ioBufferSizeSet(35);

                TEST_ASSIGN(client, httpClientNew(sckClientNew(hrnServerHost(), hrnServerPort(0), 5000, 5000), 5000), "new client");

                // -----------------------------------------------------------------------------------------------------------------
                TEST_TITLE("no output from server");

                client->pub.timeout = 0;

                hrnServerScriptAccept(http);

                hrnServerScriptExpectZ(http, "GET / HTTP/1.1\r\n" TEST_USER_AGENT "\r\n");
                hrnServerScriptSleep(http, 600);

                hrnServerScriptClose(http);

                TEST_ERROR(
                    httpRequestResponse(httpRequestNewP(client, STRDEF("GET"), STRDEF("/")), false), FileReadError,
                    "unexpected eof while reading line");

                // -----------------------------------------------------------------------------------------------------------------
                TEST_TITLE("no CR at end of status");

                hrnServerScriptAccept(http);

                hrnServerScriptExpectZ(http, "GET / HTTP/1.1\r\n" TEST_USER_AGENT "\r\n");
                hrnServerScriptReplyZ(http, "HTTP/1.0 200 OK\n");

                hrnServerScriptClose(http);

                TEST_ERROR(
                    httpRequestResponse(httpRequestNewP(client, STRDEF("GET"), STRDEF("/")), false), FormatError,
                    "HTTP response status 'HTTP/1.0 200 OK' should be CR-terminated");

                // -----------------------------------------------------------------------------------------------------------------
                TEST_TITLE("status too short");

                hrnServerScriptAccept(http);

                hrnServerScriptExpectZ(http, "GET / HTTP/1.1\r\n" TEST_USER_AGENT "\r\n");
                hrnServerScriptReplyZ(http, "HTTP/1.0 200\r\n");

                hrnServerScriptClose(http);

                TEST_ERROR(
                    httpRequestResponse(httpRequestNewP(client, STRDEF("GET"), STRDEF("/")), false), FormatError,
                    "HTTP response 'HTTP/1.0 200' has invalid length");

                // -----------------------------------------------------------------------------------------------------------------
                TEST_TITLE("invalid HTTP version");

                hrnServerScriptAccept(http);

                hrnServerScriptExpectZ(http, "GET / HTTP/1.1\r\n" TEST_USER_AGENT "\r\n");
                hrnServerScriptReplyZ(http, "HTTP/1 200 OK\r\n");

                hrnServerScriptClose(http);

                TEST_ERROR(
                    httpRequestResponse(httpRequestNewP(client, STRDEF("GET"), STRDEF("/")), false), FormatError,
                    "HTTP version of response 'HTTP/1 200 OK' must be HTTP/1.1 or HTTP/1.0");

                // -----------------------------------------------------------------------------------------------------------------
                TEST_TITLE("no space in status");

                hrnServerScriptAccept(http);

                hrnServerScriptExpectZ(http, "GET / HTTP/1.1\r\n" TEST_USER_AGENT "\r\n");
                hrnServerScriptReplyZ(http, "HTTP/1.1 200OK\r\n");

                hrnServerScriptClose(http);

                TEST_ERROR(
                    httpRequestResponse(httpRequestNewP(client, STRDEF("GET"), STRDEF("/")), false), FormatError,
                    "response status '200OK' must have a space after the status code");

                // -----------------------------------------------------------------------------------------------------------------
                TEST_TITLE("unexpected end of headers");

                hrnServerScriptAccept(http);

                hrnServerScriptExpectZ(http, "GET / HTTP/1.1\r\n" TEST_USER_AGENT "\r\n");
                hrnServerScriptReplyZ(http, "HTTP/1.1 200 OK\r\n");

                hrnServerScriptClose(http);

                TEST_ERROR(
                    httpRequestResponse(httpRequestNewP(client, STRDEF("GET"), STRDEF("/")), false), FileReadError,
                    "unexpected eof while reading line");

                // -----------------------------------------------------------------------------------------------------------------
                TEST_TITLE("missing colon in header");

                hrnServerScriptAccept(http);

                hrnServerScriptExpectZ(http, "GET / HTTP/1.1\r\n" TEST_USER_AGENT "\r\n");
                hrnServerScriptReplyZ(http, "HTTP/1.1 200 OK\r\nheader-value\r\n");

                hrnServerScriptClose(http);

                TEST_ERROR(
                    httpRequestResponse(httpRequestNewP(client, STRDEF("GET"), STRDEF("/")), false), FormatError,
                    "header 'header-value' missing colon");

                // -----------------------------------------------------------------------------------------------------------------
                TEST_TITLE("invalid transfer encoding");

                hrnServerScriptAccept(http);

                hrnServerScriptExpectZ(http, "GET / HTTP/1.1\r\n" TEST_USER_AGENT "\r\n");
                hrnServerScriptReplyZ(http, "HTTP/1.1 200 OK\r\ntransfer-encoding:bogus\r\n");

                hrnServerScriptClose(http);

                TEST_ERROR(
                    httpRequestResponse(httpRequestNewP(client, STRDEF("GET"), STRDEF("/")), false), FormatError,
                    "only 'chunked' is supported for 'transfer-encoding' header");

                // -----------------------------------------------------------------------------------------------------------------
                TEST_TITLE("content length and transfer encoding both set");

                hrnServerScriptAccept(http);

                hrnServerScriptExpectZ(http, "GET / HTTP/1.1\r\n" TEST_USER_AGENT "\r\n");
                hrnServerScriptReplyZ(http, "HTTP/1.1 200 OK\r\ntransfer-encoding:chunked\r\ncontent-length:777\r\n\r\n");

                hrnServerScriptClose(http);

                TEST_ERROR(
                    httpRequestResponse(httpRequestNewP(client, STRDEF("GET"), STRDEF("/")), false), FormatError,
                    "'transfer-encoding' and 'content-length' headers are both set");

                // -----------------------------------------------------------------------------------------------------------------
                TEST_TITLE("5xx error with no retry");

                hrnServerScriptAccept(http);

                hrnServerScriptExpectZ(http, "GET / HTTP/1.1\r\n" TEST_USER_AGENT "\r\n");
                hrnServerScriptReplyZ(http, "HTTP/1.1 503 Slow Down\r\n\r\n");

                hrnServerScriptClose(http);

                TEST_ERROR(
                    httpRequestResponse(httpRequestNewP(client, STRDEF("GET"), STRDEF("/")), false), ServiceError,
                    "[503] Slow Down");

                // -----------------------------------------------------------------------------------------------------------------
                TEST_TITLE("request with no content (with an internal error)");

                hrnServerScriptAccept(http);

                hrnServerScriptExpectZ(
                    http, "GET /?name=%2Fpath%2FA%20Z.txt&type=test HTTP/1.1\r\n" TEST_USER_AGENT "host:myhost.com\r\n\r\n");
                hrnServerScriptReplyZ(http, "HTTP/1.1 500 Internal Error\r\nConnection:close\r\n\r\n");

                hrnServerScriptClose(http);
                hrnServerScriptAccept(http);

                hrnServerScriptExpectZ(
                    http, "GET /?name=%2Fpath%2FA%20Z.txt&type=test HTTP/1.1\r\n" TEST_USER_AGENT "host:myhost.com\r\n\r\n");
                hrnServerScriptReplyZ(
                    http, "HTTP/1.1 200 OK\r\nkey1:0\r\n key2 : value2\r\nConnection:ack\r\ncontent-length:0\r\n\r\n");

                HttpHeader *headerRequest = httpHeaderNew(NULL);
                httpHeaderAdd(headerRequest, STRDEF("host"), STRDEF("myhost.com"));

                HttpQuery *query = httpQueryNewP();
                httpQueryAdd(query, STRDEF("name"), STRDEF("/path/A Z.txt"));
                httpQueryAdd(query, STRDEF("type"), STRDEF("test"));

                client->pub.timeout = 5000;

                HttpRequest *request = NULL;
                HttpResponse *response = NULL;

                MEM_CONTEXT_TEMP_BEGIN()
                {
                    TEST_ASSIGN(
                        request, httpRequestNewP(client, STRDEF("GET"), STRDEF("/"), .query = query, .header = headerRequest),
                        "request");
                    TEST_ASSIGN(response, httpRequestResponse(request, false), "request");

                    TEST_RESULT_VOID(httpRequestMove(request, memContextPrior()), "move request");
                    TEST_RESULT_VOID(httpResponseMove(response, memContextPrior()), "move response");
                }
                MEM_CONTEXT_TEMP_END();

                TEST_RESULT_STR_Z(httpRequestVerb(request), "GET", "check request verb");
                TEST_RESULT_STR_Z(httpRequestPath(request), "/", "check request path");
                TEST_RESULT_STR_Z(
                    httpQueryRenderP(httpRequestQuery(request)), "name=%2Fpath%2FA%20Z.txt&type=test", "check request query");
                TEST_RESULT_PTR_NE(httpRequestHeader(request), NULL, "check request headers");

                TEST_RESULT_UINT(httpResponseCode(response), 200, "check response code");
                TEST_RESULT_BOOL(httpResponseCodeOk(response), true, "check response code ok");
                TEST_RESULT_STR_Z(httpResponseReason(response), "OK", "check response message");
                TEST_RESULT_UINT(httpResponseEof(response), true, "io is eof");
                TEST_RESULT_VOID(
                    FUNCTION_LOG_OBJECT_FORMAT(httpResponseHeader(response), httpHeaderToLog, logBuf, sizeof(logBuf)),
                    "httpHeaderToLog");
                TEST_RESULT_Z(
                    logBuf, "{key1: '0', key2: 'value2', connection: 'ack', content-length: '0'}", "check response headers");
                TEST_RESULT_UINT(bufSize(httpResponseContent(response)), 0, "content is empty");

                TEST_RESULT_VOID(httpResponseFree(response), "free response");
                TEST_RESULT_VOID(httpRequestFree(request), "free request");

                // -----------------------------------------------------------------------------------------------------------------
                TEST_TITLE("head request with content-length but no content");

                hrnServerScriptExpectZ(http, "HEAD / HTTP/1.1\r\n" TEST_USER_AGENT "\r\n");
                hrnServerScriptReplyZ(http, "HTTP/1.0 200 OK\r\ncontent-length:380\r\n\r\n");

                hrnServerScriptClose(http);

                TEST_ASSIGN(response, httpRequestResponse(httpRequestNewP(client, STRDEF("HEAD"), STRDEF("/")), true), "request");
                TEST_RESULT_UINT(httpResponseCode(response), 200, "check response code");
                TEST_RESULT_STR_Z(httpResponseReason(response), "OK", "check response message");
                TEST_RESULT_BOOL(httpResponseEof(response), true, "io is eof");
                TEST_RESULT_PTR(response->session, NULL, "session is not busy");
                TEST_RESULT_VOID(
                    FUNCTION_LOG_OBJECT_FORMAT(httpResponseHeader(response), httpHeaderToLog, logBuf, sizeof(logBuf)),
                    "httpHeaderToLog");
                TEST_RESULT_Z(logBuf, "{content-length: '380'}", "check response headers");

                // -----------------------------------------------------------------------------------------------------------------
                TEST_TITLE("head request with transfer encoding but no content");

                hrnServerScriptAccept(http);

                hrnServerScriptExpectZ(http, "HEAD / HTTP/1.1\r\n" TEST_USER_AGENT "\r\n");
                hrnServerScriptReplyZ(http, "HTTP/1.1 200 OK\r\nTransfer-Encoding: chunked\r\n\r\n");

                TEST_ASSIGN(response, httpRequestResponse(httpRequestNewP(client, STRDEF("HEAD"), STRDEF("/")), true), "request");
                TEST_RESULT_UINT(httpResponseCode(response), 200, "check response code");
                TEST_RESULT_STR_Z(httpResponseReason(response), "OK", "check response message");
                TEST_RESULT_BOOL(httpResponseEof(response), true, "io is eof");
                TEST_RESULT_PTR(response->session, NULL, "session is not busy");
                TEST_RESULT_VOID(
                    FUNCTION_LOG_OBJECT_FORMAT(httpResponseHeader(response), httpHeaderToLog, logBuf, sizeof(logBuf)),
                    "httpHeaderToLog");
                TEST_RESULT_Z(logBuf, "{transfer-encoding: 'chunked'}", "check response headers");

                // -----------------------------------------------------------------------------------------------------------------
                TEST_TITLE("head request with connection close but no content");

                hrnServerScriptExpectZ(http, "HEAD / HTTP/1.1\r\n" TEST_USER_AGENT "\r\n");
                hrnServerScriptReplyZ(http, "HTTP/1.1 200 OK\r\nConnection:close\r\n\r\n");

                hrnServerScriptClose(http);

                TEST_ASSIGN(response, httpRequestResponse(httpRequestNewP(client, STRDEF("HEAD"), STRDEF("/")), true), "request");
                TEST_RESULT_UINT(httpResponseCode(response), 200, "check response code");
                TEST_RESULT_STR_Z(httpResponseReason(response), "OK", "check response message");
                TEST_RESULT_BOOL(httpResponseEof(response), true, "io is eof");
                TEST_RESULT_PTR(response->session, NULL, "session is not busy");
                TEST_RESULT_VOID(
                    FUNCTION_LOG_OBJECT_FORMAT(httpResponseHeader(response), httpHeaderToLog, logBuf, sizeof(logBuf)),
                    "httpHeaderToLog");
                TEST_RESULT_Z(logBuf, "{connection: 'close'}", "check response headers");

                // -----------------------------------------------------------------------------------------------------------------
                TEST_TITLE("error with content (with a few slow down errors)");

                hrnServerScriptAccept(http);

                hrnServerScriptExpectZ(http, "GET / HTTP/1.1\r\n" TEST_USER_AGENT "\r\n");
                hrnServerScriptReplyZ(http, "HTTP/1.1 503 Slow Down\r\ncontent-length:3\r\nConnection:close\r\n\r\n123");

                hrnServerScriptClose(http);
                hrnServerScriptAccept(http);

                hrnServerScriptExpectZ(http, "GET / HTTP/1.1\r\n" TEST_USER_AGENT "\r\n");
                hrnServerScriptReplyZ(
                    http, "HTTP/1.1 503 Slow Down\r\nTransfer-Encoding:chunked\r\nConnection:close\r\n\r\n0\r\n\r\n");

                hrnServerScriptClose(http);
                hrnServerScriptAccept(http);

                hrnServerScriptExpectZ(http, "GET / HTTP/1.1\r\n" TEST_USER_AGENT "\r\n");
                hrnServerScriptReplyZ(http, "HTTP/1.1 404 Not Found\r\n\r\n");

                TEST_ASSIGN(request, httpRequestNewP(client, STRDEF("GET"), STRDEF("/")), "request");
                TEST_ASSIGN(response, httpRequestResponse(request, false), "response");
                TEST_RESULT_UINT(httpResponseCode(response), 404, "check response code");
                TEST_RESULT_BOOL(httpResponseCodeOk(response), false, "check response code error");
                TEST_RESULT_STR_Z(httpResponseReason(response), "Not Found", "check response message");
                TEST_RESULT_VOID(
                    FUNCTION_LOG_OBJECT_FORMAT(httpResponseHeader(response), httpHeaderToLog, logBuf, sizeof(logBuf)),
                    "httpHeaderToLog");
                TEST_RESULT_Z(logBuf, "{}", "check response headers");

                TEST_ERROR(
                    httpRequestError(request, response), ProtocolError,
                    "HTTP request failed with 404 (Not Found):\n"
                    "*** Path/Query ***:\n"
                    "GET /");

                // -----------------------------------------------------------------------------------------------------------------
                TEST_TITLE("error with content");

                hrnServerScriptExpectZ(http, "GET /?a=b HTTP/1.1\r\n" TEST_USER_AGENT "hdr1:1\r\nhdr2:2\r\n\r\n");
                hrnServerScriptReplyZ(http, "HTTP/1.1 403 \r\nconnection:close\r\ncontent-type:application/json\r\n\r\nCONTENT");

                hrnServerScriptClose(http);

                StringList *headerRedact = strLstNew();
                strLstAddZ(headerRedact, "hdr2");
                headerRequest = httpHeaderNew(headerRedact);
                httpHeaderAdd(headerRequest, STRDEF("hdr1"), STRDEF("1"));
                httpHeaderAdd(headerRequest, STRDEF("hdr2"), STRDEF("2"));

                TEST_ASSIGN(
                    request,
                    httpRequestNewP(
                        client, STRDEF("GET"), STRDEF("/"), .query = httpQueryAdd(httpQueryNewP(), STRDEF("a"), STRDEF("b")),
                        .header = headerRequest),
                    "request");
                TEST_ASSIGN(response, httpRequestResponse(request, false), "response");
                TEST_RESULT_UINT(httpResponseCode(response), 403, "check response code");
                TEST_RESULT_STR_Z(httpResponseReason(response), "", "check empty response message");
                TEST_RESULT_VOID(
                    FUNCTION_LOG_OBJECT_FORMAT(httpResponseHeader(response), httpHeaderToLog, logBuf, sizeof(logBuf)),
                    "httpHeaderToLog");
                TEST_RESULT_Z(logBuf, "{connection: 'close', content-type: 'application/json'}", "check response headers");
                TEST_RESULT_STR_Z(strNewBuf(httpResponseContent(response)), "CONTENT", "check response content");

                TEST_ERROR(
                    httpRequestError(request, response), ProtocolError,
                    "HTTP request failed with 403:\n"
                    "*** Path/Query ***:\n"
                    "GET /?a=b\n"
                    "*** Request Headers ***:\n"
                    "hdr1: 1\n"
                    "hdr2: <redacted>\n"
                    "*** Response Headers ***:\n"
                    "connection: close\n"
                    "content-type: application/json\n"
                    "*** Response Content ***:\n"
                    "CONTENT");

                // -----------------------------------------------------------------------------------------------------------------
                TEST_TITLE("end server process");

                hrnServerScriptEnd(http);
            }
            HRN_FORK_PARENT_END();
        }
        HRN_FORK_END();

        HRN_FORK_BEGIN()
        {
            // Start HTTPS test server
            HRN_FORK_CHILD_BEGIN(.prefix = "test server", .timeout = 5000)
            {
                // Set buffer size large enough for server to read expect messages
                ioBufferSizeSet(65536);

                TEST_RESULT_VOID(hrnServerRunP(HRN_FORK_CHILD_READ(), hrnServerProtocolTls), "http server run");
            }
            HRN_FORK_CHILD_END();

            HRN_FORK_PARENT_BEGIN()
            {
                IoWrite *http = hrnServerScriptBegin(HRN_FORK_PARENT_WRITE(0));

                // -----------------------------------------------------------------------------------------------------------------
                TEST_TITLE("create client");

                ioBufferSizeSet(35);

                TEST_ASSIGN(
                    client,
                    httpClientNew(
                        tlsClientNewP(
                            sckClientNew(hrnServerHost(), hrnServerPort(0), 5000, 5000), hrnServerHost(), 0, 0, TEST_IN_CONTAINER),
                        5000),
                    "new client");

                // -----------------------------------------------------------------------------------------------------------------
                TEST_TITLE("request with content using content-length");

                hrnServerScriptAccept(http);

                hrnServerScriptExpectZ(
                    http,
                    "GET /path/file%201.txt HTTP/1.1\r\n" TEST_USER_AGENT "content-length:30\r\n\r\n"
                    "012345678901234567890123456789");
                hrnServerScriptReplyZ(
                    http,
                    "HTTP/1.1 200 OK\r\nConnection:ClosE\r\ncontent-type:application/xml\r\n\r\n01234567890123456789012345678901");

                // Abort connect without proper TLS shutdown to show that all bytes are read correctly for content type xml
                hrnServerScriptAbort(http);

                ioBufferSizeSet(30);

                HttpResponse *response = NULL;

                TEST_ASSIGN(
                    response,
                    httpRequestResponse(
                        httpRequestNewP(
                            client, STRDEF("GET"), httpUriEncode(STRDEF("/path/file 1.txt"), true),
                            .header = httpHeaderAdd(httpHeaderNew(NULL), STRDEF("content-length"), STRDEF("30")),
                            .content = BUFSTRDEF("012345678901234567890123456789")), true),
                    "request");
                TEST_RESULT_BOOL(httpResponseReadIgnoreUnexpectedEof(response), true, "check unexpected eof allowed");
                TEST_RESULT_VOID(
                    FUNCTION_LOG_OBJECT_FORMAT(httpResponseHeader(response), httpHeaderToLog, logBuf, sizeof(logBuf)),
                    "httpHeaderToLog");
                TEST_RESULT_Z(logBuf, "{connection: 'close', content-type: 'application/xml'}", "check response headers");
                TEST_RESULT_STR_Z(strNewBuf(httpResponseContent(response)), "01234567890123456789012345678901", "check response");
                TEST_RESULT_UINT(httpResponseRead(response, bufNew(1), true), 0, "call internal read to check eof");

                // -----------------------------------------------------------------------------------------------------------------
                TEST_TITLE("request with eof before content complete with retry");

                hrnServerScriptAccept(http);

                hrnServerScriptExpectZ(http, "GET /path/file%201.txt HTTP/1.1\r\n" TEST_USER_AGENT "\r\n");
                hrnServerScriptReplyZ(http, "HTTP/1.1 200 OK\r\ncontent-length:32\r\n\r\n0123456789012345678901234567890");

                hrnServerScriptClose(http);
                hrnServerScriptAccept(http);

                hrnServerScriptExpectZ(http, "GET /path/file%201.txt HTTP/1.1\r\n" TEST_USER_AGENT "\r\n");
                hrnServerScriptReplyZ(http, "HTTP/1.1 200 OK\r\ncontent-length:32\r\n\r\n01234567890123456789012345678901");

                TEST_ASSIGN(
                    response,
                    httpRequestResponse(
                        httpRequestNewP(client, STRDEF("GET"), httpUriEncode(STRDEF("/path/file 1.txt"), true)), true),
                    "request");
                TEST_RESULT_STR_Z(strNewBuf(httpResponseContent(response)), "01234567890123456789012345678901", "check response");
                TEST_RESULT_UINT(httpResponseRead(response, bufNew(1), true), 0, "call internal read to check eof");

                // -----------------------------------------------------------------------------------------------------------------
                TEST_TITLE("request with eof before content complete");

                hrnServerScriptExpectZ(http, "GET /path/file%201.txt HTTP/1.1\r\n" TEST_USER_AGENT "\r\n");
                hrnServerScriptReplyZ(http, "HTTP/1.1 200 OK\r\ncontent-length:32\r\n\r\n0123456789012345678901234567890");

                hrnServerScriptClose(http);

                TEST_ASSIGN(
                    response,
                    httpRequestResponse(
                        httpRequestNewP(client, STRDEF("GET"), httpUriEncode(STRDEF("/path/file 1.txt"), true)), false),
                    "request");
                TEST_RESULT_PTR_NE(response->session, NULL, "session is busy");
                TEST_ERROR(ioRead(httpResponseIoRead(response), bufNew(32)), FileReadError, "unexpected EOF reading HTTP content");
                TEST_RESULT_PTR_NE(response->session, NULL, "session is still busy");

                // -----------------------------------------------------------------------------------------------------------------
                TEST_TITLE("request with chunked content");

                hrnServerScriptAccept(http);

                hrnServerScriptExpectZ(http, "GET / HTTP/1.1\r\n" TEST_USER_AGENT "\r\n");
                hrnServerScriptReplyZ(
                    http,
                    "HTTP/1.1 200 OK\r\nTransfer-Encoding:chunked\r\n\r\n"
                    "20\r\n01234567890123456789012345678901\r\n"
                    "10\r\n0123456789012345\r\n"
                    "0\r\n\r\n");

                TEST_ASSIGN(response, httpRequestResponse(httpRequestNewP(client, STRDEF("GET"), STRDEF("/")), false), "request");
                TEST_RESULT_VOID(
                    FUNCTION_LOG_OBJECT_FORMAT(httpResponseHeader(response), httpHeaderToLog, logBuf, sizeof(logBuf)),
                    "httpHeaderToLog");
                TEST_RESULT_Z(logBuf, "{transfer-encoding: 'chunked'}", "check response headers");

                Buffer *buffer = bufNew(35);

                TEST_RESULT_VOID(ioRead(httpResponseIoRead(response), buffer), "read response");
                TEST_RESULT_STR_Z(strNewBuf(buffer), "01234567890123456789012345678901012", "check response");

                // -----------------------------------------------------------------------------------------------------------------
                TEST_TITLE("request with zero-length chunked content");

                hrnServerScriptExpectZ(http, "GET / HTTP/1.1\r\n" TEST_USER_AGENT "\r\n");
                hrnServerScriptReplyZ(
                    http,
                    "HTTP/1.1 200 OK\r\nTransfer-Encoding:chunked\r\n\r\n"
                    "0\r\n\r\n");

                TEST_ASSIGN(response, httpRequestResponse(httpRequestNewP(client, STRDEF("GET"), STRDEF("/")), false), "request");
                TEST_RESULT_VOID(
                    FUNCTION_LOG_OBJECT_FORMAT(httpResponseHeader(response), httpHeaderToLog, logBuf, sizeof(logBuf)),
                    "httpHeaderToLog");
                TEST_RESULT_Z(logBuf, "{transfer-encoding: 'chunked'}", "check response headers");

                buffer = bufNew(0);

                TEST_RESULT_VOID(ioRead(httpResponseIoRead(response), buffer), "read response");
                TEST_RESULT_STR_Z(strNewBuf(buffer), "", "check response");

                // -----------------------------------------------------------------------------------------------------------------
                TEST_TITLE("close connection and end server process");

                hrnServerScriptClose(http);
                hrnServerScriptEnd(http);
            }
            HRN_FORK_PARENT_END();
        }
        HRN_FORK_END();

        // -------------------------------------------------------------------------------------------------------------------------
        TEST_TITLE("statistics exist");

        TEST_RESULT_PTR_NE(statToJson(), NULL, "check");
    }

    FUNCTION_HARNESS_RETURN_VOID();
}<|MERGE_RESOLUTION|>--- conflicted
+++ resolved
@@ -177,22 +177,15 @@
         TEST_ERROR(httpQueryNewStr(STRDEF("a=b&c")), FormatError, "invalid key/value 'c' in query 'a=b&c'");
 
         HttpQuery *query2 = NULL;
-<<<<<<< HEAD
-        TEST_ASSIGN(query2, httpQueryNewStr(STRDEF("?a%2D=%2Bb&c=d%3D")), "query from string");
-
-        TEST_RESULT_VOID(FUNCTION_LOG_OBJECT_FORMAT(query2, httpQueryToLog, logBuf, sizeof(logBuf)), "httpQueryToLog");
-        TEST_RESULT_Z(logBuf, "{a-: '+b', c: 'd='}", "check log");
-
-        // -------------------------------------------------------------------------------------------------------------------------
-        TEST_TITLE("new query from kv");
-
-        TEST_RESULT_STR_Z(httpQueryRenderP(httpQueryNewP(.kv = query->kv)), "key1=value%201%3F&key2=value2a", "new query");
-=======
         TEST_ASSIGN(query2, httpQueryNewStr(STRDEF("?a%2F=%2Bb&c=d%3D")), "query from string");
 
         TEST_RESULT_VOID(FUNCTION_LOG_OBJECT_FORMAT(query2, httpQueryToLog, logBuf, sizeof(logBuf)), "httpQueryToLog");
         TEST_RESULT_Z(logBuf, "{a/: '+b', c: 'd='}", "check log");
->>>>>>> 84247376
+
+        // -------------------------------------------------------------------------------------------------------------------------
+        TEST_TITLE("new query from kv");
+
+        TEST_RESULT_STR_Z(httpQueryRenderP(httpQueryNewP(.kv = query->kv)), "key1=value%201%3F&key2=value2a", "new query");
 
         // -------------------------------------------------------------------------------------------------------------------------
         TEST_TITLE("merge queries");
