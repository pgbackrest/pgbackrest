/***********************************************************************************************************************************
Test Tls Client
***********************************************************************************************************************************/
#include <fcntl.h>
#include <unistd.h>

#include "common/time.h"

#include "common/harnessFork.h"
#include "common/harnessTls.h"

/***********************************************************************************************************************************
Test server with subject alternate names
***********************************************************************************************************************************/
static void
testTlsServerAltName(void)
{
    FUNCTION_HARNESS_VOID();

    harnessTlsServerInit(
        harnessTlsTestPort(),
        strPtr(strNewFmt("%s/" TEST_CERTIFICATE_PREFIX "-alt-name.crt", testRepoPath())),
        strPtr(strNewFmt("%s/" TEST_CERTIFICATE_PREFIX ".key", testRepoPath())));

    // Certificate error on invalid ca path
    harnessTlsServerAccept();
    harnessTlsServerClose();

    if (testContainer())
    {
        // Success on valid ca file and match common name
        harnessTlsServerAccept();
        harnessTlsServerClose();

        // Success on valid ca file and match alt name
        harnessTlsServerAccept();
        harnessTlsServerClose();

        // Unable to find matching hostname in certificate
        harnessTlsServerAccept();
        harnessTlsServerClose();
    }

    // Certificate error
    harnessTlsServerAccept();
    harnessTlsServerClose();

    // Certificate ignored
    harnessTlsServerAccept();
    harnessTlsServerClose();

    FUNCTION_HARNESS_RESULT_VOID();
}

/***********************************************************************************************************************************
Test server
***********************************************************************************************************************************/
static void
testTlsServer(void)
{
    FUNCTION_HARNESS_VOID();

    harnessTlsServerInitDefault();

    // First protocol exchange
    harnessTlsServerAccept();

    harnessTlsServerExpect("some protocol info");
    harnessTlsServerReply("something:0\n");

    sleepMSec(100);
    harnessTlsServerReply("some ");

    sleepMSec(100);
    harnessTlsServerReply("contentAND MORE");

    // This will cause the client to disconnect
    sleepMSec(500);

    // Second protocol exchange
    harnessTlsServerExpect("more protocol info");
    harnessTlsServerReply("0123456789AB");
    harnessTlsServerClose();

    // Test aborted connection before read complete
    harnessTlsServerAccept();
    harnessTlsServerReply("0123456789AB");
    harnessTlsServerAbort();

    FUNCTION_HARNESS_RESULT_VOID();
}

/***********************************************************************************************************************************
Test Run
***********************************************************************************************************************************/
void
testRun(void)
{
    FUNCTION_HARNESS_VOID();

    // *****************************************************************************************************************************
    if (testBegin("Socket Common"))
    {
        // Save socket settings
        struct SocketLocal socketLocalSave = socketLocal;

        struct addrinfo hints = (struct addrinfo)
        {
            .ai_family = AF_UNSPEC,
            .ai_socktype = SOCK_STREAM,
            .ai_protocol = IPPROTO_TCP,
        };

        int result;
<<<<<<< HEAD

        const char *port = "7777";

        const char *hostLocal = "127.0.0.1";
        struct addrinfo *hostLocalAddress;

        if ((result = getaddrinfo(hostLocal, port, &hints, &hostLocalAddress)) != 0)
        {
            THROW_FMT(                                              // {uncoverable - lookup on IP should never fail}
                HostConnectError, "unable to get address for '%s': [%d] %s", hostLocal, result, gai_strerror(result));
        }

        const char *hostBad = "172.31.255.255";
        struct addrinfo *hostBadAddress;

        if ((result = getaddrinfo(hostBad, port, &hints, &hostBadAddress)) != 0)
        {
            THROW_FMT(                                              // {uncoverable - lookup on IP should never fail}
=======
        const char *port = "7777";

        const char *hostBad = "172.31.255.255";
        struct addrinfo *hostBadAddress;

        if ((result = getaddrinfo(hostBad, port, &hints, &hostBadAddress)) != 0)
        {
            THROW_FMT(                                              // {uncoverable - lookup on IP should never fail}
>>>>>>> 3e3d3fa3
                HostConnectError, "unable to get address for '%s': [%d] %s", hostBad, result, gai_strerror(result));
        }

        TRY_BEGIN()
        {
            int fd = socket(hostBadAddress->ai_family, hostBadAddress->ai_socktype, hostBadAddress->ai_protocol);
            THROW_ON_SYS_ERROR(fd == -1, HostConnectError, "unable to create socket");

            // ---------------------------------------------------------------------------------------------------------------------
            TEST_TITLE("enable options");

            sckInit(true, 32, 3113, 818);
            sckOptionSet(fd);

            TEST_RESULT_INT(fcntl(fd, F_GETFD), FD_CLOEXEC, "check FD_CLOEXEC");

            socklen_t socketValueSize = sizeof(int);
            int noDelayValue = 0;

            THROW_ON_SYS_ERROR(
                getsockopt(fd, IPPROTO_TCP, TCP_NODELAY, &noDelayValue, &socketValueSize) == -1, ProtocolError,
                "unable get TCP_NO_DELAY");

            TEST_RESULT_INT(noDelayValue, 1, "check TCP_NODELAY");

            int keepAliveValue = 0;

            THROW_ON_SYS_ERROR(
                getsockopt(fd, SOL_SOCKET, SO_KEEPALIVE, &keepAliveValue, &socketValueSize) == -1, ProtocolError,
                "unable get SO_KEEPALIVE");

            TEST_RESULT_INT(keepAliveValue, 1, "check SO_KEEPALIVE");

            int keepAliveCountValue = 0;

            THROW_ON_SYS_ERROR(
                getsockopt(fd, IPPROTO_TCP, TCP_KEEPCNT, &keepAliveCountValue, &socketValueSize) == -1, ProtocolError,
                "unable get TCP_KEEPCNT");

            TEST_RESULT_INT(keepAliveCountValue, 32, "check TCP_KEEPCNT");

            int keepAliveIdleValue = 0;

            THROW_ON_SYS_ERROR(
                getsockopt(fd, IPPROTO_TCP, TCP_KEEPIDLE, &keepAliveIdleValue, &socketValueSize) == -1, ProtocolError,
                "unable get TCP_KEEPIDLE");

            TEST_RESULT_INT(keepAliveIdleValue, 3113, "check TCP_KEEPIDLE");

            int keepAliveIntervalValue = 0;

            THROW_ON_SYS_ERROR(
                getsockopt(fd, IPPROTO_TCP, TCP_KEEPINTVL, &keepAliveIntervalValue, &socketValueSize) == -1, ProtocolError,
                "unable get TCP_KEEPIDLE");

            TEST_RESULT_INT(keepAliveIntervalValue, 818, "check TCP_KEEPINTVL");

            // ---------------------------------------------------------------------------------------------------------------------
            TEST_TITLE("disable keep-alive");

            sckInit(false, 0, 0, 0);
            sckOptionSet(fd);

            TEST_RESULT_INT(keepAliveValue, 1, "check SO_KEEPALIVE");
            TEST_RESULT_INT(keepAliveCountValue, 32, "check TCP_KEEPCNT");
            TEST_RESULT_INT(keepAliveIdleValue, 3113, "check TCP_KEEPIDLE");
            TEST_RESULT_INT(keepAliveIntervalValue, 818, "check TCP_KEEPINTVL");

            // ---------------------------------------------------------------------------------------------------------------------
            TEST_TITLE("enable keep-alive but disable options");

            sckInit(true, 0, 0, 0);
            sckOptionSet(fd);

            TEST_RESULT_INT(keepAliveValue, 1, "check SO_KEEPALIVE");
            TEST_RESULT_INT(keepAliveCountValue, 32, "check TCP_KEEPCNT");
            TEST_RESULT_INT(keepAliveIdleValue, 3113, "check TCP_KEEPIDLE");
            TEST_RESULT_INT(keepAliveIntervalValue, 818, "check TCP_KEEPINTVL");

            // ---------------------------------------------------------------------------------------------------------------------
            TEST_TITLE("connect to non-blocking socket to test write ready");

            // Attempt connection
            CHECK(connect(fd, hostBadAddress->ai_addr, hostBadAddress->ai_addrlen) == -1);

            // Create socket session and wait for timeout
            SocketSession *session = NULL;
            TEST_ASSIGN(session, sckSessionNew(sckSessionTypeClient, fd, strNew(hostBad), 7777, 100), "new socket");

            TEST_ERROR(
                sckSessionReadyWrite(session), ProtocolError, "timeout after 100ms waiting for write to '172.31.255.255:7777'");

            TEST_RESULT_VOID(sckSessionFree(session), "free socket session");

            // ---------------------------------------------------------------------------------------------------------------------
            TEST_TITLE("unable to connect to blocking socket");

            socketLocal.block = true;
            TEST_ERROR(
                sckClientOpen(sckClientNew(STR(hostLocal), 7777, 0)), HostConnectError,
                "unable to connect to '127.0.0.1:7777': [111] Connection refused");
            socketLocal.block = false;

            // ---------------------------------------------------------------------------------------------------------------------
            TEST_TITLE("uncovered conditions for sckConnect()");

            TEST_RESULT_BOOL(sckConnectInProgress(EINTR), true, "connection in progress (EINTR)");
        }
        FINALLY()
        {
<<<<<<< HEAD
            // These need to be freed or valgrind will complain
            freeaddrinfo(hostLocalAddress);
=======
            // This needs to be freed or valgrind will complain
>>>>>>> 3e3d3fa3
            freeaddrinfo(hostBadAddress);
        }
        TRY_END();

        // Restore socket settings
        socketLocal = socketLocalSave;
    }

    // *****************************************************************************************************************************
    if (testBegin("SocketClient"))
    {
        SocketClient *client = NULL;

        TEST_ASSIGN(client, sckClientNew(strNew("localhost"), harnessTlsTestPort(), 100), "new client");
        TEST_ERROR_FMT(
            sckClientOpen(client), HostConnectError, "unable to connect to 'localhost:%u': [111] Connection refused",
            harnessTlsTestPort());

        // This address should not be in use in a test environment -- if it is the test will fail
        TEST_ASSIGN(client, sckClientNew(strNew("172.31.255.255"), harnessTlsTestPort(), 100), "new client");
        TEST_ERROR_FMT(sckClientOpen(client), HostConnectError, "timeout connecting to '172.31.255.255:%u'", harnessTlsTestPort());
    }

    // Additional coverage not provided by testing with actual certificates
    // *****************************************************************************************************************************
    if (testBegin("asn1ToStr(), tlsClientHostVerify(), and tlsClientHostVerifyName()"))
    {
        TEST_ERROR(asn1ToStr(NULL), CryptoError, "TLS certificate name entry is missing");

        TEST_ERROR(
            tlsClientHostVerifyName(
                strNew("host"), strNewN("ab\0cd", 5)), CryptoError, "TLS certificate name contains embedded null");

        TEST_ERROR(tlsClientHostVerify(strNew("host"), NULL), CryptoError, "No certificate presented by the TLS server");

        TEST_RESULT_BOOL(tlsClientHostVerifyName(strNew("host"), strNew("**")), false, "invalid pattern");
        TEST_RESULT_BOOL(tlsClientHostVerifyName(strNew("host"), strNew("*.")), false, "invalid pattern");
        TEST_RESULT_BOOL(tlsClientHostVerifyName(strNew("a.bogus.host.com"), strNew("*.host.com")), false, "invalid host");
    }

    // *****************************************************************************************************************************
    if (testBegin("TlsClient verification"))
    {
        TlsClient *client = NULL;

        // Connection errors
        // -------------------------------------------------------------------------------------------------------------------------
        TEST_ASSIGN(
            client, tlsClientNew(sckClientNew(strNew("99.99.99.99.99"), harnessTlsTestPort(), 0), 0, true, NULL, NULL),
            "new client");
        TEST_ERROR(
            tlsClientOpen(client), HostConnectError, "unable to get address for '99.99.99.99.99': [-2] Name or service not known");

        TEST_ASSIGN(
            client, tlsClientNew(sckClientNew(strNew("localhost"), harnessTlsTestPort(), 100), 100, true, NULL, NULL),
            "new client");
        TEST_ERROR_FMT(
            tlsClientOpen(client), HostConnectError, "unable to connect to 'localhost:%u': [111] Connection refused",
            harnessTlsTestPort());

        // Certificate location and validation errors
        // -------------------------------------------------------------------------------------------------------------------------
        // Add test hosts
        if (testContainer())
        {
            if (system(                                                                                 // {uncoverable_branch}
                    "echo \"127.0.0.1 test.pgbackrest.org host.test2.pgbackrest.org test3.pgbackrest.org\" |"
                        " sudo tee -a /etc/hosts > /dev/null") != 0)
            {
                THROW(AssertError, "unable to add test hosts to /etc/hosts");                           // {uncovered+}
            }
        }

        HARNESS_FORK_BEGIN()
        {
            HARNESS_FORK_CHILD_BEGIN(0, false)
            {
                // Start server to test various certificate errors
                TEST_RESULT_VOID(testTlsServerAltName(), "tls alt name server begin");
            }
            HARNESS_FORK_CHILD_END();

            HARNESS_FORK_PARENT_BEGIN()
            {
                TEST_ERROR(
                    tlsClientOpen(
                        tlsClientNew(
                            sckClientNew(strNew("localhost"), harnessTlsTestPort(), 5000), 0, true, strNew("bogus.crt"),
                            strNew("/bogus"))),
                    CryptoError, "unable to set user-defined CA certificate location: [33558530] No such file or directory");
                TEST_ERROR_FMT(
                    tlsClientOpen(
                        tlsClientNew(
                            sckClientNew(strNew("localhost"), harnessTlsTestPort(), 5000), 0, true, NULL, strNew("/bogus"))),
                    CryptoError,
                    "unable to verify certificate presented by 'localhost:%u': [20] unable to get local issuer certificate",
                    harnessTlsTestPort());

                if (testContainer())
                {
                    TEST_RESULT_VOID(
                        tlsClientOpen(
                            tlsClientNew(
                                sckClientNew(strNew("test.pgbackrest.org"), harnessTlsTestPort(), 5000), 0, true,
                                strNewFmt("%s/" TEST_CERTIFICATE_PREFIX "-ca.crt", testRepoPath()), NULL)),
                        "success on valid ca file and match common name");
                    TEST_RESULT_VOID(
                        tlsClientOpen(
                            tlsClientNew(
                                sckClientNew(strNew("host.test2.pgbackrest.org"), harnessTlsTestPort(), 5000), 0, true,
                                strNewFmt("%s/" TEST_CERTIFICATE_PREFIX "-ca.crt", testRepoPath()), NULL)),
                        "success on valid ca file and match alt name");
                    TEST_ERROR(
                        tlsClientOpen(
                            tlsClientNew(
                                sckClientNew(strNew("test3.pgbackrest.org"), harnessTlsTestPort(), 5000), 0, true,
                                strNewFmt("%s/" TEST_CERTIFICATE_PREFIX "-ca.crt", testRepoPath()), NULL)),
                        CryptoError,
                        "unable to find hostname 'test3.pgbackrest.org' in certificate common name or subject alternative names");
                }

                TEST_ERROR_FMT(
                    tlsClientOpen(
                        tlsClientNew(
                            sckClientNew(strNew("localhost"), harnessTlsTestPort(), 5000), 0, true,
                            strNewFmt("%s/" TEST_CERTIFICATE_PREFIX ".crt", testRepoPath()),
                        NULL)),
                    CryptoError,
                    "unable to verify certificate presented by 'localhost:%u': [20] unable to get local issuer certificate",
                    harnessTlsTestPort());

                TEST_RESULT_VOID(
                    tlsClientOpen(
                        tlsClientNew(sckClientNew(strNew("localhost"), harnessTlsTestPort(), 5000), 0, false, NULL, NULL)),
                        "success on no verify");
            }
            HARNESS_FORK_PARENT_END();
        }
        HARNESS_FORK_END();
    }

    // *****************************************************************************************************************************
    if (testBegin("TlsClient general usage"))
    {
        TlsClient *client = NULL;
        TlsSession *session = NULL;

        // Reset statistics
        sckClientStatLocal = (SocketClientStat){0};
        TEST_RESULT_PTR(sckClientStatStr(), NULL, "no stats yet");
        tlsClientStatLocal = (TlsClientStat){0};
        TEST_RESULT_PTR(tlsClientStatStr(), NULL, "no stats yet");

        HARNESS_FORK_BEGIN()
        {
            HARNESS_FORK_CHILD_BEGIN(0, false)
            {
                TEST_RESULT_VOID(testTlsServer(), "tls server begin");
            }
            HARNESS_FORK_CHILD_END();

            HARNESS_FORK_PARENT_BEGIN()
            {
                ioBufferSizeSet(12);

                TEST_ASSIGN(
                    client,
                    tlsClientNew(sckClientNew(harnessTlsTestHost(), harnessTlsTestPort(), 5000), 0, testContainer(), NULL, NULL),
                    "new client");
                TEST_ASSIGN(session, tlsClientOpen(client), "open client");

                // -----------------------------------------------------------------------------------------------------------------
                TEST_TITLE("socket read/write ready");

                TEST_RESULT_BOOL(sckReadyRetry(-1, EINTR, true, waitNew(1000)), true, "retry after interrupt");
                TEST_RESULT_BOOL(sckReadyRetry(-1, EINTR, false, waitNew(100)), true, "retry before timeout");
                TEST_RESULT_BOOL(sckReadyRetry(-1, EINTR, false, waitNew(0)), false, "no retry after timeout");
                TEST_ERROR(
                    sckReadyRetry(-1, EINVAL, true, waitNew(1000)), KernelError, "unable to poll socket: [22] Invalid argument");

                TEST_RESULT_BOOL(sckReadyRead(session->socketSession->fd, 0), false, "socket is not read ready");
                TEST_RESULT_BOOL(sckReadyWrite(session->socketSession->fd, 100), true, "socket is write ready");
                TEST_RESULT_VOID(sckSessionReadyWrite(session->socketSession), "socket session is write ready");

                // -----------------------------------------------------------------------------------------------------------------
                TEST_TITLE("uncovered errors");

                TEST_RESULT_INT(tlsSessionResultProcess(session, SSL_ERROR_WANT_WRITE, 0, false), 0, "write ready");
                TEST_ERROR(tlsSessionResultProcess(session, SSL_ERROR_WANT_X509_LOOKUP, 0, false), ServiceError, "tls error [4]");
                TEST_ERROR(tlsSessionResultProcess(session, SSL_ERROR_ZERO_RETURN, 0, false), ProtocolError, "unexpected eof");

                // -----------------------------------------------------------------------------------------------------------------
                const Buffer *input = BUFSTRDEF("some protocol info");
                TEST_RESULT_VOID(ioWrite(tlsSessionIoWrite(session), input), "write input");
                ioWriteFlush(tlsSessionIoWrite(session));

                TEST_RESULT_STR_Z(ioReadLine(tlsSessionIoRead(session)), "something:0", "read line");
                TEST_RESULT_BOOL(ioReadEof(tlsSessionIoRead(session)), false, "    check eof = false");

                Buffer *output = bufNew(12);
                TEST_RESULT_UINT(ioRead(tlsSessionIoRead(session), output), 12, "read output");
                TEST_RESULT_STR_Z(strNewBuf(output), "some content", "    check output");
                TEST_RESULT_BOOL(ioReadEof(tlsSessionIoRead(session)), false, "    check eof = false");

                output = bufNew(8);
                TEST_RESULT_UINT(ioRead(tlsSessionIoRead(session), output), 8, "read output");
                TEST_RESULT_STR_Z(strNewBuf(output), "AND MORE", "    check output");
                TEST_RESULT_BOOL(ioReadEof(tlsSessionIoRead(session)), false, "    check eof = false");

                output = bufNew(12);
                session->socketSession->timeout = 100;
                TEST_ERROR_FMT(
                    ioRead(tlsSessionIoRead(session), output), ProtocolError,
                    "timeout after 100ms waiting for read from '%s:%u'", strPtr(harnessTlsTestHost()), harnessTlsTestPort());
                session->socketSession->timeout = 5000;

                // -----------------------------------------------------------------------------------------------------------------
                input = BUFSTRDEF("more protocol info");
                TEST_RESULT_VOID(ioWrite(tlsSessionIoWrite(session), input), "write input");
                ioWriteFlush(tlsSessionIoWrite(session));

                output = bufNew(12);
                TEST_RESULT_UINT(ioRead(tlsSessionIoRead(session), output), 12, "read output");
                TEST_RESULT_STR_Z(strNewBuf(output), "0123456789AB", "    check output");
                TEST_RESULT_BOOL(ioReadEof(tlsSessionIoRead(session)), false, "    check eof = false");

                output = bufNew(12);
                TEST_RESULT_UINT(ioRead(tlsSessionIoRead(session), output), 0, "read no output after eof");
                TEST_RESULT_BOOL(ioReadEof(tlsSessionIoRead(session)), true, "    check eof = true");

                TEST_RESULT_VOID(tlsSessionClose(session, false), "close again");

                // -----------------------------------------------------------------------------------------------------------------
                TEST_TITLE("aborted connection before read complete (blocking socket)");

                socketLocal.block = true;
                TEST_ASSIGN(session, tlsClientOpen(client), "open client again (was closed by server)");
                socketLocal.block = false;

                output = bufNew(13);
                TEST_ERROR(ioRead(tlsSessionIoRead(session), output), KernelError, "tls failed syscall");

                // -----------------------------------------------------------------------------------------------------------------
                TEST_RESULT_BOOL(sckClientStatStr() != NULL, true, "check statistics exist");
                TEST_RESULT_BOOL(tlsClientStatStr() != NULL, true, "check statistics exist");

                TEST_RESULT_VOID(tlsClientFree(client), "free client");
            }
            HARNESS_FORK_PARENT_END();
        }
        HARNESS_FORK_END();
    }

    FUNCTION_HARNESS_RESULT_VOID();
}<|MERGE_RESOLUTION|>--- conflicted
+++ resolved
@@ -112,8 +112,6 @@
         };
 
         int result;
-<<<<<<< HEAD
-
         const char *port = "7777";
 
         const char *hostLocal = "127.0.0.1";
@@ -131,16 +129,6 @@
         if ((result = getaddrinfo(hostBad, port, &hints, &hostBadAddress)) != 0)
         {
             THROW_FMT(                                              // {uncoverable - lookup on IP should never fail}
-=======
-        const char *port = "7777";
-
-        const char *hostBad = "172.31.255.255";
-        struct addrinfo *hostBadAddress;
-
-        if ((result = getaddrinfo(hostBad, port, &hints, &hostBadAddress)) != 0)
-        {
-            THROW_FMT(                                              // {uncoverable - lookup on IP should never fail}
->>>>>>> 3e3d3fa3
                 HostConnectError, "unable to get address for '%s': [%d] %s", hostBad, result, gai_strerror(result));
         }
 
@@ -251,12 +239,8 @@
         }
         FINALLY()
         {
-<<<<<<< HEAD
             // These need to be freed or valgrind will complain
             freeaddrinfo(hostLocalAddress);
-=======
-            // This needs to be freed or valgrind will complain
->>>>>>> 3e3d3fa3
             freeaddrinfo(hostBadAddress);
         }
         TRY_END();
