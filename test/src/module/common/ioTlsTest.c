/***********************************************************************************************************************************
Test Tls Client
***********************************************************************************************************************************/
#include <fcntl.h>
#include <unistd.h>

#include "common/io/fdRead.h"
#include "common/io/fdWrite.h"
#include "storage/posix/storage.h"

#include "common/harnessFork.h"
#include "common/harnessServer.h"
#include "common/harnessStorage.h"

/***********************************************************************************************************************************
Server cert with only a common name to test absence of alt names

To regenerate, run the following in a temp path:

openssl req -nodes -new -newkey rsa:4096 -sha256 -key ~/pgbackrest/test/certificate/pgbackrest-test-server.key \
    -out server-cn-only.csr -subj "/CN=127.0.0.1"
openssl x509 -extensions usr_cert -req -days 99999 -CA ~/pgbackrest/test/certificate/pgbackrest-test-ca.crt \
    -CAkey ~/pgbackrest/test/certificate/pgbackrest-test-ca.key -CAcreateserial -in server-cn-only.csr -out server-cn-only.crt

Then copy server-cn-only.crt into the variable below. Use a variable instead of a define so we know when the variable is not used.
***********************************************************************************************************************************/
static const char *const testServerCnOnlyCert =
    "-----BEGIN CERTIFICATE-----\n"
    "MIIE+TCCAuECFFtID1qGQ+Q6oyFiD9z5YmANCADjMA0GCSqGSIb3DQEBCwUAMFwx\n"
    "CzAJBgNVBAYTAlVTMQwwCgYDVQQIDANBbGwxDDAKBgNVBAcMA0FsbDETMBEGA1UE\n"
    "CgwKcGdCYWNrUmVzdDEcMBoGA1UEAwwTdGVzdC5wZ2JhY2tyZXN0Lm9yZzAgFw0y\n"
    "MTA4MjYxMjIxNTNaGA8yMjk1MDYxMDEyMjE1M1owFDESMBAGA1UEAwwJMTI3LjAu\n"
    "MC4xMIICIjANBgkqhkiG9w0BAQEFAAOCAg8AMIICCgKCAgEAwzNZDX/VhTA6lALX\n"
    "DZ4AOHv4OQH5wTZipa97XdTrI2TIfMGEffLmv5wzN85pku5HXBuHGJUaUENXt1Ss\n"
    "GwdfBx/gZZEA8oONqkrxOoJTrABWIAs5k6TTUd+f3Y39rlsyQj076f1sw6Mw9qoC\n"
    "h+JKXDDqw8kGwQHifXdtCrxL9OfV4eq+gYKrqdlyFM08WfKxe0Js8bB5cZ4Bt/GC\n"
    "2JhQzQ9bMjYJlxSXIXivP/FFunVT5hZ8gsUVAH+/sm8xlQ4sedW7mIBKkjT3tgL0\n"
    "FvchB3XyoZ6Sr0JKVaMOcQjIsTzOqdgawgArO541ZwUWHdJH+DODr/gBWXSnnzhH\n"
    "ED5DAvRMPdO/t353qS/ihpacTqQ91B4UKxK1pVNC84ch3spCLnQncl7kn7RhcdCc\n"
    "b5g4ZfahRmq79QSoMDvN4+7MtyERLXtSttSWiBzQVVj/jcFNDeGeDjKp6Z55xoso\n"
    "tMZ3yVajl4IbuQS1pfTLjp7WdJ58y5hQ+8O/ebjUYIxOo5kZhRZV/jxqoR7Ga9MG\n"
    "bAQ7BPcTuItpfGqiWcdYU+ZdyyFwvpXov6qNoCYt58nj7s+FAbed7EzRHa2Z3RVG\n"
    "kcqv2iX5EddydHmqKip+QUUR4cPLUXn+kvOHtJEOgAWDURh0DVfhrMD5dX1d+9de\n"
    "BUwZ89gYvxkkErPL1o8OPRxyiucCAwEAATANBgkqhkiG9w0BAQsFAAOCAgEAlwMZ\n"
    "tlqvggfXsJh/AQdl1XxqQKzwC+1OyPozqTUMaEiHLgswJw8eXaZB1/8g9ZODPO3N\n"
    "tLh6JfE4gJJ6gs89YmaZLR0oH3RkoFXSi4+t+WdyF0t3QrBuVx4uO3BeEdD1aLXm\n"
    "lxS7004mJAEMn9FTBBMwek/DGS1Ic/tHwFCRvvE73mFcPL2Qs03ZzRuYUEI1Ckef\n"
    "ONFu6/pydIS5MK0QCP/MfUlKP1D3u2aFEbdNHy4GjzGpfg+1DD/ebSswQG1YpjnN\n"
    "5XLEQZ9IKE2ULq9GnnhqPNUTdX6HFHxVvyZUe/iXasOCX7C9PBipj3tulLcPMbLn\n"
    "4tToEuLkvsLU2Z6I9mcS88Z30VyYu4BzM6tim7XvsOEObILjs2Qa0dJ2hSF6QJ9L\n"
    "NUrbWS591v/PvUdk68kC8UL7o7UVS3lsZoRIZD+X+xdEi+zy4DNIMKUBnWtKamUU\n"
    "1VOosL6vDSZYGg0InGfaBm3Bz3elTrWUHCapNQ5Zsxk+Sq+IQ4hauczrOsd6jugR\n"
    "m1JzWMUZROfSrcVfighZSencJwJEmyCQwnMUyovPs2v7S+1QQEY210ZZd5Fphoye\n"
    "1oA2FndLfr8BOG88+TzwdFilOiZ28lIpMFas38uybJBwlxVYN4/aLyIQGp6AyzGR\n"
    "XqmU0pBFqRYS8xENKxk7lPnxFKyEpb3NK3wk3mo=\n"
    "-----END CERTIFICATE-----";

/***********************************************************************************************************************************
Client key with a password

To regenerate, run the following in a temp path:

openssl genrsa -aes256 -passout pass:xxxx -out client-pwd.key 1024

Then copy server-pwd.key into the variable below. Use a variable instead of a define so we know when the variable is not used.
***********************************************************************************************************************************/
static const char *const testClientPwdKey =
    "-----BEGIN RSA PRIVATE KEY-----\n"
    "Proc-Type: 4,ENCRYPTED\n"
    "DEK-Info: AES-256-CBC,86BD081993E54559E92BFF24921DCD00\n"
    "\n"
    "MglGBz4qfnUUs7IuueInkDrn5GRp6V7ZOs/S8rkrOp0i7MTfFJk1cYByu0FCcLqo\n"
    "O3UX1dLPOzu74hJGOmOUHEJzrzA09wFIshTZo96z60+gQGcPEWkkkG9eRadJG5EN\n"
    "TiAq1xopmAYK+srSBsPD7Xf9KeYpFM4Fa98pWbEhzMBiozgh2fH8+6OK8izDFJ57\n"
    "aW8p/9lwZtkO2nd6G4meU+vyVDsL4GpdHcryi+MGGXfhkrr6mFAQ3PLpHTwr6xNI\n"
    "wp6IjuLpNwlkNadq8Wgi8qy4YhpdqmSVt/oFJ25HMH+0UT+EAk0f/WMqOgkSmi3y\n"
    "HgmG7YYAHel5tVeY59/ovxMvc290KQkthVgYBIT/Sy3O4pTRgu+xBkB5VfxjI9gj\n"
    "yVVHsvJHwWdNyUf093Qvroul6Ulob7DOXmPvRWuu6YIBASYIGrmtI2cZ0SQBoySp\n"
    "V65yTAwoi7bqsmwCo4sEjKE6FSeVINY/EvwYLbfyGUOmaunWkWkNPsg9fvwTZNOc\n"
    "3G1IAypM4++02wVVeLdc0+n9FdE6QX3MWpUeZ5YaOzjBjCisk+jJ46L79bi6Z/Xc\n"
    "H1XXBsMnmFhkhd3lraMQ8QYpWus890OmCnimB59SM1W2LgROwv/fXt/8rwgJY1v5\n"
    "6VP5KAZkXpCq20gG6C7GW3jL5/prnPoe+uXku4m4iAReUmTewqht8WUyQaiAWy+e\n"
    "nH5HoTaB3+9ZLu2RivU9l6y1YwYSAbSWBPbnN4HmjP4rmLG5t1ky9igYfJ3NL3LV\n"
    "gJPetwzWuiONyshwMzcg0bE/NjzTXcCaFVKSJ/M++Kd+abDcixUQ3u6htVFHW/L/\n"
    "-----END RSA PRIVATE KEY-----";

/***********************************************************************************************************************************
Client cert signed by another CA used to generate invalid client cert error

To regenerate, run the following in a temp path:

openssl genrsa -out bogus-ca.key 4096
openssl req -new -x509 -sha256 -days 99999 -key bogus-ca.key -out bogus-ca.crt -subj "/CN=bogus"
openssl req -nodes -new -newkey rsa:4096 -sha256 -key ~/pgbackrest/test/certificate/pgbackrest-test-client.key \
    -out client-bad-ca.csr -subj "/CN=bogus"
openssl x509 -extensions usr_cert -req -days 99999 -CA bogus-ca.crt -CAkey bogus-ca.key -CAcreateserial -in client-bad-ca.csr \
    -out client-bad-ca.crt

Then copy client-bad-ca.crt into the variable below. Use a variable instead of a define so we know when the variable is not used.
***********************************************************************************************************************************/
static const char *const testClientBadCa =
    "-----BEGIN CERTIFICATE-----\n"
    "MIIEqTCCApECFAzHjCL/QJZZRmBhloX298J4V4HbMA0GCSqGSIb3DQEBCwUAMBAx\n"
    "DjAMBgNVBAMMBWJvZ3VzMCAXDTIxMDgyNjE0MzYyMloYDzIyOTUwNjEwMTQzNjIy\n"
    "WjAQMQ4wDAYDVQQDDAVib2d1czCCAiIwDQYJKoZIhvcNAQEBBQADggIPADCCAgoC\n"
    "ggIBALK5ahiXzFqvha28yqe3SGdezs4IREHUDgbn6Tem9k1GazE/IsdIQ9wj9KHd\n"
    "lXwb/2fsdQk1hkPXa4qRBR/AyeBPRL3d0aZzU+pTjV6n9dJ+KIaivuAxoyyY59XM\n"
    "36CqTZxe3VqXweRWPn40tzDcUxSVIfipJpFuK2vxpwEHdl/cFQ38/sRoHTjx61nx\n"
    "obt4RFiEMAFCxxCk/qDyYISHJmH67dIUEw7ujB4vn/gpk5f1WBY5msZMgT3pJbFv\n"
    "xD8dRgUvMpIM5poVFfhHgRq+L2dxQ2jHD5AnlpY6n8XrWy4QQa3AFsWgnD0w0Wn6\n"
    "cyU0g5AkIlP+0mMNC9LIPVc9LGKUTrqciBgx8Rysy3mskg8pElEe1ouQOi/Zx8UA\n"
    "G3RXqvjxXLkMp3S7PKgrr48uZHAso59+k33EkF/ceLsr3r3VY1WWsiszDfK+vbj6\n"
    "Bbxvtv/S2ZYXMA7nM2Ysu20BpHm9LLo4y8HqDeixqw5enOwuDKSeKD1pJgJ5CUYq\n"
    "RbA/cUYxHJ36NuPDxec+bhqiJq8RMR4pGGcJ7BvirJxYPJX0LqIfTHL1t2dVm//A\n"
    "meMDNiM2quAzpBosjvaWaRUcankYE1dL59eVugoDKCNCPg72LjXBB7bPWZT2Xhkc\n"
    "co0etruIYYJmQ3LO0vGe9pOYBu2FHx5FY72b8gpshm+umdL5AgMBAAEwDQYJKoZI\n"
    "hvcNAQELBQADggIBAEN3778acjJ46yKzYoM+wiyyiMtmOrf+zvJsF0oK4KcWgec2\n"
    "O2grmhxxDdF5c/P6XasDQFl8feQfGeDY76DaLrcmIiOYrtnqg11IZcPOHx5nbpu2\n"
    "ZVV5LiMS8nHhQIyxMF/WYYKGzBQ5AY2+t6dozyDo3R4O7CCmsFKc8NaB4maC7Q16\n"
    "7MxKXxtAH9I1PigjRMDpi1xQJbXJxFKhZrKBODtreL6cmv6yB4JJezI5ngIdODpI\n"
    "MaIS0reRGN4QUpzDaXwYBTaOHaIDShPDOfiA5ai4xK/dEWG2rDu+yk7g5SEKMAxU\n"
    "mfUCO1MGY6NwQupLUyfO2VjvfYeB+ipJq6F8tYMGrQJU/PCQT6nxaZdSoZZQF72y\n"
    "OuYVfKjnj7MWapGKC3ea1oTUvkwDePe8xg3DBuXImp5mO4MG5K/oVv5SnNVmcUGq\n"
    "L9WBrvypJK+3x3vbdyH02DR10TcMRSbDODmW59nx2PQEDUM7ddNZ60dRn8Hdgoz2\n"
    "s/Sk3I1gXvZLQ/shS4Aa7XKz/TqhPNrBnMvSnp5/PtjjeBwxIBimuuM1ALFfwz91\n"
    "KpzwqfTswuGIO8TWKJZzNTsdwScqmbZTtiVs6GaEZ3FQX5qnrbybX53S2R9fNKm+\n"
    "qGj7FtRiSdjkZ7pmNpma6ycPR0RBZyL3aHnig+DDfRRt8TgrZzY3aXBReONb\n"
    "-----END CERTIFICATE-----";

/***********************************************************************************************************************************
Test Run
***********************************************************************************************************************************/
static void
testRun(void)
{
    FUNCTION_HARNESS_VOID();

    // Create default storage object for testing
    Storage *storageTest = storagePosixNewP(TEST_PATH_STR, .write = true);

    THROW_ON_SYS_ERROR_FMT(chmod(HRN_SERVER_KEY, 0600) == -1, FileModeError, "unable to set mode on " HRN_SERVER_KEY);
    THROW_ON_SYS_ERROR_FMT(
        chmod(HRN_SERVER_CLIENT_KEY, 0600) == -1, FileModeError, "unable to set mode on " HRN_SERVER_CLIENT_KEY);

    // *****************************************************************************************************************************
    if (testBegin("Socket Common"))
    {
        // Save socket settings
        struct SocketLocal socketLocalSave = socketLocal;

        struct addrinfo hints = (struct addrinfo)
        {
            .ai_family = AF_UNSPEC,
            .ai_socktype = SOCK_STREAM,
            .ai_protocol = IPPROTO_TCP,
        };

        int result;
        const char *port = "7777";

        const char *hostLocal = "127.0.0.1";
        struct addrinfo *hostLocalAddress;

        if ((result = getaddrinfo(hostLocal, port, &hints, &hostLocalAddress)) != 0)
        {
            THROW_FMT(                                              // {uncoverable - lookup on IP should never fail}
                HostConnectError, "unable to get address for '%s': [%d] %s", hostLocal, result, gai_strerror(result));
        }

        const char *hostBad = "172.31.255.255";
        struct addrinfo *hostBadAddress;

        if ((result = getaddrinfo(hostBad, port, &hints, &hostBadAddress)) != 0)
        {
            THROW_FMT(                                              // {uncoverable - lookup on IP should never fail}
                HostConnectError, "unable to get address for '%s': [%d] %s", hostBad, result, gai_strerror(result));
        }

        TRY_BEGIN()
        {
            int fd = socket(hostBadAddress->ai_family, hostBadAddress->ai_socktype, hostBadAddress->ai_protocol);
            THROW_ON_SYS_ERROR(fd == -1, HostConnectError, "unable to create socket");

            // ---------------------------------------------------------------------------------------------------------------------
            TEST_TITLE("enable options");

            sckInit(false, true, 32, 3113, 818);
            sckOptionSet(fd);

            TEST_RESULT_INT(fcntl(fd, F_GETFD), FD_CLOEXEC, "check FD_CLOEXEC");

            socklen_t socketValueSize = sizeof(int);
            int noDelayValue = 0;

            THROW_ON_SYS_ERROR(
                getsockopt(fd, IPPROTO_TCP, TCP_NODELAY, &noDelayValue, &socketValueSize) == -1, ProtocolError,
                "unable get TCP_NO_DELAY");

            TEST_RESULT_INT(noDelayValue, 1, "check TCP_NODELAY");

            int keepAliveValue = 0;

            THROW_ON_SYS_ERROR(
                getsockopt(fd, SOL_SOCKET, SO_KEEPALIVE, &keepAliveValue, &socketValueSize) == -1, ProtocolError,
                "unable get SO_KEEPALIVE");

            TEST_RESULT_INT(keepAliveValue, 1, "check SO_KEEPALIVE");

            int keepAliveCountValue = 0;

            THROW_ON_SYS_ERROR(
                getsockopt(fd, IPPROTO_TCP, TCP_KEEPCNT, &keepAliveCountValue, &socketValueSize) == -1, ProtocolError,
                "unable get TCP_KEEPCNT");

            TEST_RESULT_INT(keepAliveCountValue, 32, "check TCP_KEEPCNT");

            int keepAliveIdleValue = 0;

            THROW_ON_SYS_ERROR(
                getsockopt(fd, IPPROTO_TCP, TCP_KEEPIDLE, &keepAliveIdleValue, &socketValueSize) == -1, ProtocolError,
                "unable get TCP_KEEPIDLE");

            TEST_RESULT_INT(keepAliveIdleValue, 3113, "check TCP_KEEPIDLE");

            int keepAliveIntervalValue = 0;

            THROW_ON_SYS_ERROR(
                getsockopt(fd, IPPROTO_TCP, TCP_KEEPINTVL, &keepAliveIntervalValue, &socketValueSize) == -1, ProtocolError,
                "unable get TCP_KEEPIDLE");

            TEST_RESULT_INT(keepAliveIntervalValue, 818, "check TCP_KEEPINTVL");

            // ---------------------------------------------------------------------------------------------------------------------
            TEST_TITLE("disable keep-alive");

            sckInit(false, false, 0, 0, 0);
            sckOptionSet(fd);

            TEST_RESULT_INT(keepAliveValue, 1, "check SO_KEEPALIVE");
            TEST_RESULT_INT(keepAliveCountValue, 32, "check TCP_KEEPCNT");
            TEST_RESULT_INT(keepAliveIdleValue, 3113, "check TCP_KEEPIDLE");
            TEST_RESULT_INT(keepAliveIntervalValue, 818, "check TCP_KEEPINTVL");

            // ---------------------------------------------------------------------------------------------------------------------
            TEST_TITLE("enable keep-alive but disable options");

            sckInit(false, true, 0, 0, 0);
            sckOptionSet(fd);

            TEST_RESULT_INT(keepAliveValue, 1, "check SO_KEEPALIVE");
            TEST_RESULT_INT(keepAliveCountValue, 32, "check TCP_KEEPCNT");
            TEST_RESULT_INT(keepAliveIdleValue, 3113, "check TCP_KEEPIDLE");
            TEST_RESULT_INT(keepAliveIntervalValue, 818, "check TCP_KEEPINTVL");

            // ---------------------------------------------------------------------------------------------------------------------
            TEST_TITLE("connect to non-blocking socket to test write ready");

            // Attempt connection
            CHECK(connect(fd, hostBadAddress->ai_addr, hostBadAddress->ai_addrlen) == -1);

            // Create socket session and wait for timeout
            IoSession *session = NULL;
            TEST_ASSIGN(session, sckSessionNew(ioSessionRoleClient, fd, strNewZ(hostBad), 7777, 100), "new socket");

            TEST_ERROR(
                ioWriteReadyP(ioSessionIoWrite(session), .error = true), FileWriteError,
                "timeout after 100ms waiting for write to '172.31.255.255:7777'");

            TEST_RESULT_VOID(ioSessionClose(session), "close socket session");
            TEST_RESULT_VOID(ioSessionClose(session), "close socket session again");
            TEST_RESULT_VOID(ioSessionFree(session), "free socket session");

            // ---------------------------------------------------------------------------------------------------------------------
            TEST_TITLE("unable to connect to blocking socket");

            IoClient *socketClient = sckClientNew(STR(hostLocal), 7777, 0, 0);
            TEST_RESULT_STR_Z(ioClientName(socketClient), "127.0.0.1:7777", " check name");

            socketLocal.block = true;
            TEST_ERROR(
                ioClientOpen(socketClient), HostConnectError, "unable to connect to '127.0.0.1:7777': [111] Connection refused");
            socketLocal.block = false;

            // ---------------------------------------------------------------------------------------------------------------------
            TEST_TITLE("uncovered conditions for sckConnect()");

            TEST_RESULT_BOOL(sckConnectInProgress(EINTR), true, "connection in progress (EINTR)");
        }
        FINALLY()
        {
            // These need to be freed or valgrind will complain
            freeaddrinfo(hostLocalAddress);
            freeaddrinfo(hostBadAddress);
        }
        TRY_END();

        // Restore socket settings
        socketLocal = socketLocalSave;
    }

    // *****************************************************************************************************************************
    if (testBegin("SocketClient"))
    {
        IoClient *client = NULL;

        TEST_ASSIGN(client, sckClientNew(STRDEF("localhost"), hrnServerPort(0), 100, 100), "new client");
        TEST_ERROR_FMT(
            ioClientOpen(client), HostConnectError, "unable to connect to 'localhost:%u': [111] Connection refused",
            hrnServerPort(0));

        // This address should not be in use in a test environment -- if it is the test will fail
        TEST_ASSIGN(client, sckClientNew(STRDEF("172.31.255.255"), hrnServerPort(0), 100, 100), "new client");
        TEST_ERROR_FMT(ioClientOpen(client), HostConnectError, "timeout connecting to '172.31.255.255:%u'", hrnServerPort(0));
    }

    // Additional coverage not provided by testing with actual certificates
    // *****************************************************************************************************************************
    if (testBegin("tlsAsn1ToStr(), tlsClientHostVerify(), and tlsClientHostVerifyName()"))
    {
        TEST_ERROR(tlsAsn1ToStr(NULL), CryptoError, "TLS certificate name entry is missing");

        TEST_ERROR(
            tlsClientHostVerifyName(
                STRDEF("host"), strNewZN("ab\0cd", 5)), CryptoError, "TLS certificate name contains embedded null");

        TEST_ERROR(tlsClientHostVerify(STRDEF("host"), NULL), CryptoError, "No certificate presented by the TLS server");

        TEST_RESULT_BOOL(tlsClientHostVerifyName(STRDEF("host"), STRDEF("**")), false, "invalid pattern");
        TEST_RESULT_BOOL(tlsClientHostVerifyName(STRDEF("host"), STRDEF("*.")), false, "invalid pattern");
        TEST_RESULT_BOOL(tlsClientHostVerifyName(STRDEF("a.bogus.host.com"), STRDEF("*.host.com")), false, "invalid host");
    }

    // *****************************************************************************************************************************
    if (testBegin("TlsClient verification"))
    {
        IoClient *client = NULL;

        // Connection errors
        // -------------------------------------------------------------------------------------------------------------------------
        TEST_ASSIGN(
<<<<<<< HEAD
            client,
            tlsClientNew(sckClientNew(STRDEF("99.99.99.99.99"), 7777, 0, 0), STRDEF("X"), 0, 0, true, NULL, NULL, NULL, NULL, NULL),
            "new client");
=======
            client, tlsClientNewP(sckClientNew(STRDEF("99.99.99.99.99"), 7777, 0, 0), STRDEF("X"), 0, 0, true), "new client");
>>>>>>> 676b9d95
        TEST_RESULT_STR_Z(ioClientName(client), "99.99.99.99.99:7777", " check name");
        TEST_ERROR(
            ioClientOpen(client), HostConnectError, "unable to get address for '99.99.99.99.99': [-2] Name or service not known");

        TEST_ASSIGN(
<<<<<<< HEAD
            client,
            tlsClientNew(
                sckClientNew(STRDEF("localhost"), hrnServerPort(0), 100, 100), STRDEF("X"), 100, 100, true, NULL, NULL, NULL, NULL,
                NULL),
=======
            client, tlsClientNewP(sckClientNew(STRDEF("localhost"), hrnServerPort(0), 100, 100), STRDEF("X"), 100, 100, true),
>>>>>>> 676b9d95
            "new client");
        TEST_ERROR_FMT(
            ioClientOpen(client), HostConnectError, "unable to connect to 'localhost:%u': [111] Connection refused",
            hrnServerPort(0));

        // -------------------------------------------------------------------------------------------------------------------------
        TEST_TITLE("missing ca cert/path");

        TEST_ERROR(
            ioClientOpen(
<<<<<<< HEAD
                tlsClientNew(
                    sckClientNew(STRDEF("localhost"), hrnServerPort(0), 5000, 5000), STRDEF("X"), 0, 0, true, STRDEF("bogus.crt"),
                    STRDEF("/bogus"), NULL, NULL, NULL)),
=======
                tlsClientNewP(
                    sckClientNew(STRDEF("localhost"), hrnServerPort(0), 5000, 5000), STRDEF("X"), 0, 0, true,
                    .caFile = STRDEF("bogus.crt"), .caPath = STRDEF("/bogus"))),
>>>>>>> 676b9d95
            CryptoError, "unable to set user-defined CA certificate location: [33558530] No such file or directory");

        // -------------------------------------------------------------------------------------------------------------------------
        TEST_TITLE("missing client cert");

        TEST_ERROR(
            ioClientOpen(
<<<<<<< HEAD
                tlsClientNew(
                    sckClientNew(STRDEF("localhost"), hrnServerPort(0), 5000, 5000), STRDEF("X"), 0, 0, true, NULL, NULL,
                    STRDEF("/bogus"), STRDEF("/bogus"), NULL)),
=======
                tlsClientNewP(
                    sckClientNew(STRDEF("localhost"), hrnServerPort(0), 5000, 5000), STRDEF("X"), 0, 0, true,
                    .certFile = STRDEF("/bogus"), .keyFile = STRDEF("/bogus"))),
>>>>>>> 676b9d95
            CryptoError, "unable to load cert file '/bogus': [33558530] No such file or directory");

        // -------------------------------------------------------------------------------------------------------------------------
        TEST_TITLE("missing client key");

        TEST_ERROR(
            ioClientOpen(
<<<<<<< HEAD
                tlsClientNew(
                    sckClientNew(STRDEF("localhost"), hrnServerPort(0), 5000, 5000), STRDEF("X"), 0, 0, true, NULL, NULL,
                    STRDEF(HRN_SERVER_CLIENT_CERT), STRDEF("/bogus"), NULL)),
=======
                tlsClientNewP(
                    sckClientNew(STRDEF("localhost"), hrnServerPort(0), 5000, 5000), STRDEF("X"), 0, 0, true,
                    .certFile = STRDEF(HRN_SERVER_CLIENT_CERT), .keyFile = STRDEF("/bogus"))),
>>>>>>> 676b9d95
            CryptoError, "unable to load key file '/bogus': [33558530] No such file or directory");

        // -------------------------------------------------------------------------------------------------------------------------
        TEST_TITLE("client cert and key do not match");

        TEST_ERROR(
            ioClientOpen(
<<<<<<< HEAD
                tlsClientNew(
                    sckClientNew(STRDEF("localhost"), hrnServerPort(0), 5000, 5000), STRDEF("X"), 0, 0, true, NULL, NULL,
                    STRDEF(HRN_SERVER_CLIENT_CERT), STRDEF(HRN_SERVER_KEY), NULL)),
=======
                tlsClientNewP(
                    sckClientNew(STRDEF("localhost"), hrnServerPort(0), 5000, 5000), STRDEF("X"), 0, 0, true,
                    .certFile = STRDEF(HRN_SERVER_CLIENT_CERT), .keyFile = STRDEF(HRN_SERVER_KEY))),
>>>>>>> 676b9d95
            CryptoError,
            "unable to load key file '" HRN_PATH_REPO "/test/certificate/pgbackrest-test-server.key': [185073780] key values"
                " mismatch");

        // -------------------------------------------------------------------------------------------------------------------------
        TEST_TITLE("client cert with passphrase");

        storagePutP(storageNewWriteP(storageTest, STRDEF("client-pwd.key"), .modeFile = 0600), BUFSTRZ(testClientPwdKey));

        TRY_BEGIN()
        {
            TEST_ERROR(
<<<<<<< HEAD
                tlsClientNew(
                    sckClientNew(STRDEF("localhost"), hrnServerPort(0), 5000, 5000), STRDEF("X"), 0, 0, true, NULL, NULL,
                    STRDEF(HRN_SERVER_CLIENT_CERT), STRDEF(TEST_PATH "/client-pwd.key"), NULL),
=======
                tlsClientNewP(
                    sckClientNew(STRDEF("localhost"), hrnServerPort(0), 5000, 5000), STRDEF("X"), 0, 0, true,
                    .certFile = STRDEF(HRN_SERVER_CLIENT_CERT), .keyFile = STRDEF(TEST_PATH "/client-pwd.key")),
>>>>>>> 676b9d95
                CryptoError, "unable to load key file '" TEST_PATH "/client-pwd.key': [101077092] bad decrypt");
        }
        CATCH(TestError)
        {
            TEST_ERROR(                                                                             // {uncovered - 32-bit error}
<<<<<<< HEAD
                tlsClientNew(
                    sckClientNew(STRDEF("localhost"), hrnServerPort(0), 5000, 5000), STRDEF("X"), 0, 0, true, NULL, NULL,
                    STRDEF(HRN_SERVER_CLIENT_CERT), STRDEF(TEST_PATH "/client-pwd.key"), NULL),
=======
                tlsClientNewP(
                    sckClientNew(STRDEF("localhost"), hrnServerPort(0), 5000, 5000), STRDEF("X"), 0, 0, true,
                    .certFile = STRDEF(HRN_SERVER_CLIENT_CERT), .keyFile = STRDEF(TEST_PATH "/client-pwd.key")),
>>>>>>> 676b9d95
                CryptoError, "unable to load key file '" TEST_PATH "/client-pwd.key': [151429224] bad password read");
        }
        TRY_END();

        storageRemoveP(storageTest, STRDEF("client-pwd.key"));

        // -------------------------------------------------------------------------------------------------------------------------
        TEST_TITLE("key with bad user permissions");

        storagePutP(storageNewWriteP(storageTest, STRDEF("client-bad-perm.key"), .modeFile = 0640), BUFSTRDEF("bogus"));

        TEST_ERROR(
            ioClientOpen(
<<<<<<< HEAD
                tlsClientNew(
                    sckClientNew(STRDEF("localhost"), hrnServerPort(0), 5000, 5000), STRDEF("X"), 0, 0, true, NULL, NULL,
                    STRDEF(HRN_SERVER_CLIENT_CERT), STRDEF(TEST_PATH "/client-bad-perm.key"), NULL)),
=======
                tlsClientNewP(
                    sckClientNew(STRDEF("localhost"), hrnServerPort(0), 5000, 5000), STRDEF("X"), 0, 0, true,
                    .certFile = STRDEF(HRN_SERVER_CLIENT_CERT), .keyFile = STRDEF(TEST_PATH "/client-bad-perm.key"))),
>>>>>>> 676b9d95
            FileReadError,
            "key file '" TEST_PATH "/client-bad-perm.key' has group or other permissions\n"
            "HINT: file must have permissions u=rw (0600) or less if owned by the '" TEST_USER "' user\n"
            "HINT: file must have permissions u=rw, g=r (0640) or less if owned by root\n");

        storageRemoveP(storageTest, STRDEF("client-bad-perm.key"));

#ifdef TEST_CONTAINER_REQUIRED
        // -------------------------------------------------------------------------------------------------------------------------
        TEST_TITLE("key with bad user");

        storagePutP(storageNewWriteP(storageTest, STRDEF("client-bad-perm.key"), .modeFile = 0660), BUFSTRDEF("bogus"));
        HRN_SYSTEM_FMT("sudo chown postgres %s", strZ(storagePathP(storageTest, STRDEF("client-bad-perm.key"))));

        TEST_ERROR(
            ioClientOpen(
<<<<<<< HEAD
                tlsClientNew(
                    sckClientNew(STRDEF("localhost"), hrnServerPort(0), 5000, 5000), STRDEF("X"), 0, 0, true, NULL, NULL,
                    STRDEF(HRN_SERVER_CLIENT_CERT), STRDEF(TEST_PATH "/client-bad-perm.key"), NULL)),
=======
                tlsClientNewP(
                    sckClientNew(STRDEF("localhost"), hrnServerPort(0), 5000, 5000), STRDEF("X"), 0, 0, true,
                    .certFile = STRDEF(HRN_SERVER_CLIENT_CERT), .keyFile = STRDEF(TEST_PATH "/client-bad-perm.key"))),
>>>>>>> 676b9d95
            FileReadError, "key file '" TEST_PATH "/client-bad-perm.key' must be owned by the '" TEST_USER "' user or root");

        // -------------------------------------------------------------------------------------------------------------------------
        TEST_TITLE("key with bad root permissions");

        HRN_SYSTEM_FMT("sudo chown root %s", strZ(storagePathP(storageTest, STRDEF("client-bad-perm.key"))));

        TEST_ERROR(
            ioClientOpen(
<<<<<<< HEAD
                tlsClientNew(
                    sckClientNew(STRDEF("localhost"), hrnServerPort(0), 5000, 5000), STRDEF("X"), 0, 0, true, NULL, NULL,
                    STRDEF(HRN_SERVER_CLIENT_CERT), STRDEF(TEST_PATH "/client-bad-perm.key"), NULL)),
=======
                tlsClientNewP(
                    sckClientNew(STRDEF("localhost"), hrnServerPort(0), 5000, 5000), STRDEF("X"), 0, 0, true,
                    .certFile = STRDEF(HRN_SERVER_CLIENT_CERT), .keyFile = STRDEF(TEST_PATH "/client-bad-perm.key"))),
>>>>>>> 676b9d95
            FileReadError,
            "key file '" TEST_PATH "/client-bad-perm.key' has group or other permissions\n"
            "HINT: file must have permissions u=rw (0600) or less if owned by the '" TEST_USER "' user\n"
            "HINT: file must have permissions u=rw, g=r (0640) or less if owned by root\n");

        HRN_SYSTEM_FMT("sudo rm %s", strZ(storagePathP(storageTest, STRDEF("client-bad-perm.key"))));

        // Certificate location and validation errors
        // -------------------------------------------------------------------------------------------------------------------------
        // Add test hosts
        HRN_SYSTEM(
            "echo \"127.0.0.1 test.pgbackrest.org host.test2.pgbackrest.org test3.pgbackrest.org\" | sudo tee -a /etc/hosts >"
                " /dev/null");

        HRN_FORK_BEGIN()
        {
            HRN_FORK_CHILD_BEGIN(.prefix = "test server", .timeout = 5000)
            {
                // Start server to test various certificate errors
                TEST_RESULT_VOID(
                    hrnServerRunP(
                        HRN_FORK_CHILD_READ(), hrnServerProtocolTls,
                        .certificate = STRDEF(HRN_SERVER_CERT),
                        .key = STRDEF(HRN_SERVER_KEY)),
                    "tls alt name server run");
            }
            HRN_FORK_CHILD_END();

            HRN_FORK_PARENT_BEGIN(.prefix = "test client", .timeout = 1000)
            {
                IoWrite *tls = hrnServerScriptBegin(HRN_FORK_PARENT_WRITE(0));

                // -----------------------------------------------------------------------------------------------------------------
                TEST_TITLE("certificate error on invalid ca path");

                hrnServerScriptAccept(tls);
                hrnServerScriptClose(tls);

                TEST_ERROR_FMT(
                    ioClientOpen(
<<<<<<< HEAD
                        tlsClientNew(
                            sckClientNew(STRDEF("localhost"), hrnServerPort(0), 5000, 5000), STRDEF("X"), 0, 0, true, NULL,
                            STRDEF("/bogus"), NULL, NULL, NULL)),
=======
                        tlsClientNewP(
                            sckClientNew(STRDEF("localhost"), hrnServerPort(0), 5000, 5000), STRDEF("X"), 0, 0, true,
                            .caPath = STRDEF("/bogus"))),
>>>>>>> 676b9d95
                    CryptoError,
                    "unable to verify certificate presented by 'localhost:%u': [20] unable to get local issuer certificate",
                    hrnServerPort(0));

                // -----------------------------------------------------------------------------------------------------------------
                TEST_TITLE("valid ca file and match common name");

                hrnServerScriptAccept(tls);
                hrnServerScriptClose(tls);

                TEST_RESULT_VOID(
                    ioClientOpen(
                        tlsClientNewP(
                            sckClientNew(STRDEF("test.pgbackrest.org"), hrnServerPort(0), 5000, 5000),
<<<<<<< HEAD
                            STRDEF("test.pgbackrest.org"), 0, 0, true, STRDEF(HRN_SERVER_CA), NULL, NULL, NULL, NULL)),
=======
                            STRDEF("test.pgbackrest.org"), 0, 0, true, .caFile = STRDEF(HRN_SERVER_CA))),
>>>>>>> 676b9d95
                    "open connection");

                // -----------------------------------------------------------------------------------------------------------------
                TEST_TITLE("valid ca file and match alt name");

                hrnServerScriptAccept(tls);
                hrnServerScriptClose(tls);

                TEST_RESULT_VOID(
                    ioClientOpen(
                        tlsClientNewP(
                            sckClientNew(STRDEF("host.test2.pgbackrest.org"), hrnServerPort(0), 5000, 5000),
<<<<<<< HEAD
                            STRDEF("host.test2.pgbackrest.org"), 0, 0, true, STRDEF(HRN_SERVER_CA), NULL, NULL, NULL, NULL)),
=======
                            STRDEF("host.test2.pgbackrest.org"), 0, 0, true, .caFile = STRDEF(HRN_SERVER_CA))),
>>>>>>> 676b9d95
                    "open connection");

                // -----------------------------------------------------------------------------------------------------------------
                TEST_TITLE("unable to find matching hostname in certificate");

                hrnServerScriptAccept(tls);
                hrnServerScriptClose(tls);

                TEST_ERROR(
                    ioClientOpen(
                        tlsClientNewP(
                            sckClientNew(STRDEF("test3.pgbackrest.org"), hrnServerPort(0), 5000, 5000),
<<<<<<< HEAD
                            STRDEF("test3.pgbackrest.org"), 0, 0, true, STRDEF(HRN_SERVER_CA), NULL, NULL, NULL, NULL)),
=======
                            STRDEF("test3.pgbackrest.org"), 0, 0, true, .caFile = STRDEF(HRN_SERVER_CA))),
>>>>>>> 676b9d95
                    CryptoError,
                    "unable to find hostname 'test3.pgbackrest.org' in certificate common name or subject alternative names");

                // -----------------------------------------------------------------------------------------------------------------
                TEST_TITLE("certificate error");

                hrnServerScriptAccept(tls);
                hrnServerScriptClose(tls);

                TEST_ERROR_FMT(
                    ioClientOpen(
                        tlsClientNewP(
                            sckClientNew(STRDEF("localhost"), hrnServerPort(0), 5000, 5000), STRDEF("X"), 0, 0, true,
<<<<<<< HEAD
                            STRDEF(HRN_SERVER_CERT), NULL, NULL, NULL, NULL)),
=======
                            .caFile = STRDEF(HRN_SERVER_CERT))),
>>>>>>> 676b9d95
                    CryptoError,
                    "unable to verify certificate presented by 'localhost:%u': [20] unable to get local issuer certificate",
                    hrnServerPort(0));

                // -----------------------------------------------------------------------------------------------------------------
                TEST_TITLE("no certificate verify");

                hrnServerScriptAccept(tls);
                hrnServerScriptClose(tls);

                TEST_RESULT_VOID(
                    ioClientOpen(
<<<<<<< HEAD
                        tlsClientNew(
                            sckClientNew(STRDEF("localhost"), hrnServerPort(0), 5000, 5000), STRDEF("X"), 0, 0, false, NULL, NULL,
                            NULL, NULL, NULL)),
                        "open connection");
=======
                        tlsClientNewP(sckClientNew(STRDEF("localhost"), hrnServerPort(0), 5000, 5000), STRDEF("X"), 0, 0, false)),
                    "open connection");
>>>>>>> 676b9d95

                // -----------------------------------------------------------------------------------------------------------------
                hrnServerScriptEnd(tls);
            }
            HRN_FORK_PARENT_END();
        }
        HRN_FORK_END();

        // -------------------------------------------------------------------------------------------------------------------------
        // Put root-owned server key
        storagePutP(
            storageNewWriteP(storageTest, STRDEF("server-root-perm.key"), .modeFile = 0640),
            storageGetP(storageNewReadP(storagePosixNewP(FSLASH_STR), STRDEF(HRN_SERVER_KEY))));
        HRN_SYSTEM_FMT("sudo chown root %s", strZ(storagePathP(storageTest, STRDEF("server-root-perm.key"))));
        THROW_ON_SYS_ERROR(
            symlink(TEST_PATH "/server-root-perm.key", TEST_PATH "/server-root-perm-link") == -1, FileOpenError,
            "unable to create symlink");

        // Put CN only server cert
        storagePutP(storageNewWriteP(storageTest, STRDEF("server-cn-only.crt")), BUFSTRZ(testServerCnOnlyCert));

        // Put bad CA client cert
        storagePutP(storageNewWriteP(storageTest, STRDEF("client-bad-ca.crt")), BUFSTRZ(testClientBadCa));

        HRN_FORK_BEGIN()
        {
            HRN_FORK_CHILD_BEGIN(.prefix = "test server", .timeout = 5000)
            {
                // TLS server to accept connections
                IoServer *socketServer = sckServerNew(STRDEF("localhost"), hrnServerPort(0), 5000);
                IoServer *tlsServer = tlsServerNew(
                    STRDEF("localhost"), STRDEF(HRN_SERVER_CA), STRDEF(TEST_PATH "/server-root-perm-link"),
                    STRDEF(TEST_PATH "/server-cn-only.crt"), NULL, 5000);
                IoSession *socketSession = NULL;

                TEST_RESULT_STR(ioServerName(socketServer), strNewFmt("localhost:%u", hrnServerPort(0)), "socket server name");
                TEST_RESULT_STR_Z(ioServerName(tlsServer), "localhost", "tls server name");

                // Invalid client cert
                if (TEST_64BIT())                                   // !!! ONLY RUN ON 64-BIT
                {
                    socketSession = ioServerAccept(socketServer, NULL);

                    TEST_ERROR(
                        ioServerAccept(tlsServer, socketSession), ServiceError,
                        "TLS error [1:337100934] certificate verify failed");

                    // !!! NEEDED FOR 32-BIT SINCE ERROR MESSAGES VARY
                    // TRY_BEGIN()
                    // {
                    //     TEST_RESULT_VOID(ioServerAccept(tlsServer, socketSession), "open server session");
                    // }
                    // CATCH_ANY()
                    // {
                    //     const char *const errorMessageExpected1 = "TLS error [1:337100934] certificate verify failed";
                    //     const char *const errorMessageExpected2 = "TLS error [1:336105606] certificate verify failed";
                    //
                    //     if (errorType() != &ServiceError ||
                    //         (strcmp(errorMessage(), errorMessageExpected1) != 0 && strcmp(errorMessage(), errorMessageExpected2) != 0))
                    //     {
                    //         THROW_FMT(
                    //             TestError, "EXPECTED %s: %s (or %s)\n\n BUT GOT %s: %s\n\nTHROWN AT:\n%s",
                    //             errorTypeName(&ServiceError), errorMessageExpected1, errorMessageExpected2, errorName(), errorMessage(),
                    //             errorStackTrace());
                    //     }
                    //
                    //     hrnTestResultEnd();
                    // }
                    // TRY_END();
                    //
                    // HRN_FORK_CHILD_NOTIFY_GET();
                }

                // Valid client cert
                socketSession = ioServerAccept(socketServer, NULL);
                IoSession *tlsSession = NULL;
                TEST_ASSIGN(tlsSession, ioServerAccept(tlsServer, socketSession), "open server session");

                TEST_RESULT_BOOL(ioSessionAuthenticated(tlsSession), true, "server session authenticated");
                TEST_RESULT_STR_Z(ioSessionPeerName(tlsSession), "pgbackrest-client", "check peer name");
                TEST_RESULT_VOID(ioWrite(ioSessionIoWrite(tlsSession), BUFSTRDEF("message")), "server write");
                TEST_RESULT_VOID(ioWriteFlush(ioSessionIoWrite(tlsSession)), "server write flush");

                TEST_RESULT_VOID(ioSessionFree(tlsSession), "free server session");

                // No client cert
                socketSession = ioServerAccept(socketServer, NULL);
                TEST_ASSIGN(tlsSession, ioServerAccept(tlsServer, socketSession), "open server session");

                TEST_RESULT_BOOL(ioSessionAuthenticated(tlsSession), false, "server session not authenticated");
                TEST_RESULT_VOID(ioWrite(ioSessionIoWrite(tlsSession), BUFSTRDEF("message2")), "server write");
                TEST_RESULT_VOID(ioWriteFlush(ioSessionIoWrite(tlsSession)), "server write flush");

                TEST_RESULT_VOID(ioSessionFree(tlsSession), "free server session");

                // Client crl rejects server !!! NOT WORKING
                socketSession = ioServerAccept(socketServer, NULL);
                TEST_ASSIGN(tlsSession, ioServerAccept(tlsServer, socketSession), "open server session");

                TEST_RESULT_VOID(ioWrite(ioSessionIoWrite(tlsSession), BUFSTRDEF("message3")), "server write");
                TEST_RESULT_VOID(ioWriteFlush(ioSessionIoWrite(tlsSession)), "server write flush");

                TEST_RESULT_VOID(ioSessionFree(tlsSession), "free server session");

                // Free socket
                ioServerFree(socketServer);
            }
            HRN_FORK_CHILD_END();

            HRN_FORK_PARENT_BEGIN(.prefix = "test client")
            {
                IoSession *clientSession = NULL;

                if (TEST_64BIT())                                   // !!! ONLY RUN ON 64-BIT
                {
                    TEST_TITLE("client cert is invalid (signed by another CA)");

                    TEST_ASSIGN(
                        clientSession,
                        ioClientOpen(
                            tlsClientNewP(
                                sckClientNew(STRDEF("127.0.0.1"), hrnServerPort(0), 5000, 5000), STRDEF("127.0.0.1"), 5000, 5000,
<<<<<<< HEAD
                                true, NULL, NULL, STRDEF(TEST_PATH "/client-bad-ca.crt"), STRDEF(HRN_SERVER_CLIENT_KEY), NULL)),
=======
                                true, .certFile = STRDEF(TEST_PATH "/client-bad-ca.crt"),
                                .keyFile = STRDEF(HRN_SERVER_CLIENT_KEY))),
>>>>>>> 676b9d95
                        "client open");

                    TEST_ERROR(
                        ioRead(ioSessionIoRead(clientSession), bufNew(1)), ServiceError,
                        "TLS error [1:336151576] tlsv1 alert unknown ca");

                    // !!! NEEDED FOR 32-BIT SINCE ERROR MESSAGES VARY
                    // TRY_BEGIN()
                    // {
                    //     TEST_ERROR(
                    //         ioRead(ioSessionIoRead(clientSession), bufNew(1)), ServiceError,
                    //         "TLS error [1:336151576] tlsv1 alert unknown ca");
                    // }
                    // CATCH(TestError)
                    // {
                    //     TEST_ERROR(
                    //         ioRead(ioSessionIoRead(clientSession), bufNew(1)), ServiceError,
                    //         "TLS error [1:336105606] tlsv1 alert unknown ca");
                    // }
                    // TRY_END();

                    // HRN_FORK_PARENT_NOTIFY_PUT(0);

                    TEST_RESULT_VOID(ioSessionFree(clientSession), "free client session");
                }

                // -----------------------------------------------------------------------------------------------------------------
                TEST_TITLE("client cert is valid");

                TEST_ASSIGN(
                    clientSession,
                    ioClientOpen(
                        tlsClientNewP(
                            sckClientNew(STRDEF("127.0.0.1"), hrnServerPort(0), 5000, 5000), STRDEF("127.0.0.1"), 5000, 5000, true,
<<<<<<< HEAD
                            NULL, NULL, STRDEF(HRN_SERVER_CLIENT_CERT), STRDEF(HRN_SERVER_CLIENT_KEY), NULL)),
=======
                            .certFile = STRDEF(HRN_SERVER_CLIENT_CERT), .keyFile = STRDEF(HRN_SERVER_CLIENT_KEY))),
>>>>>>> 676b9d95
                    "client open");

                Buffer *buffer = bufNew(7);
                TEST_RESULT_VOID(ioRead(ioSessionIoRead(clientSession), buffer), "client read");
                TEST_RESULT_STR_Z(strNewBuf(buffer), "message", "check read");

                TEST_RESULT_VOID(ioSessionFree(clientSession), "free client session");

                // -----------------------------------------------------------------------------------------------------------------
                TEST_TITLE("no client cert");

                TEST_ASSIGN(
                    clientSession,
                    ioClientOpen(
<<<<<<< HEAD
                        tlsClientNew(
                            sckClientNew(STRDEF("127.0.0.1"), hrnServerPort(0), 5000, 5000), STRDEF("127.0.0.1"), 5000, 5000, true,
                            NULL, NULL, NULL, NULL, NULL)),
=======
                        tlsClientNewP(
                            sckClientNew(STRDEF("127.0.0.1"), hrnServerPort(0), 5000, 5000), STRDEF("127.0.0.1"), 5000, 5000,
                            true)),
>>>>>>> 676b9d95
                    "client open");

                buffer = bufNew(8);
                TEST_RESULT_VOID(ioRead(ioSessionIoRead(clientSession), buffer), "client read");
                TEST_RESULT_STR_Z(strNewBuf(buffer), "message2", "check read");

                TEST_RESULT_VOID(ioSessionFree(clientSession), "free client session");

                // -----------------------------------------------------------------------------------------------------------------
                TEST_TITLE("crl reject"); // !!! NOT WORKING

                TEST_ASSIGN(
                    clientSession,
                    ioClientOpen(
                        tlsClientNew(
                            sckClientNew(STRDEF("127.0.0.1"), hrnServerPort(0), 5000, 5000), STRDEF("127.0.0.1"), 5000, 5000, true,
                            NULL, NULL, NULL, NULL, STRDEF(HRN_SERVER_CRL))),
                    "client open");

                buffer = bufNew(8);
                TEST_RESULT_VOID(ioRead(ioSessionIoRead(clientSession), buffer), "client read");
                TEST_RESULT_STR_Z(strNewBuf(buffer), "message3", "check read");

                TEST_RESULT_VOID(ioSessionFree(clientSession), "free client session");
            }
            HRN_FORK_PARENT_END();
        }
        HRN_FORK_END();

        storageRemoveP(storageTest, STRDEF("server-root-perm-link"), .errorOnMissing = true);
        HRN_SYSTEM_FMT("sudo rm %s", strZ(storagePathP(storageTest, STRDEF("server-root-perm.key"))));
#endif // TEST_CONTAINER_REQUIRED
    }

    // *****************************************************************************************************************************
    if (testBegin("TlsClient general usage"))
    {
        IoClient *client = NULL;
        IoSession *session = NULL;

        HRN_FORK_BEGIN()
        {
            HRN_FORK_CHILD_BEGIN(.prefix = "test server", .timeout = 5000)
            {
                TEST_RESULT_VOID(hrnServerRunP(HRN_FORK_CHILD_READ(), hrnServerProtocolTls), "tls server run");
            }
            HRN_FORK_CHILD_END();

            HRN_FORK_PARENT_BEGIN(.prefix = "test client", .timeout = 1000)
            {
                IoWrite *tls = hrnServerScriptBegin(HRN_FORK_PARENT_WRITE(0));
                ioBufferSizeSet(12);

                TEST_ASSIGN(
                    client,
<<<<<<< HEAD
                    tlsClientNew(
                        sckClientNew(hrnServerHost(), hrnServerPort(0), 5000, 5000), hrnServerHost(), 0, 0, TEST_IN_CONTAINER, NULL,
                        NULL, NULL, NULL, NULL),
=======
                    tlsClientNewP(
                        sckClientNew(hrnServerHost(), hrnServerPort(0), 5000, 5000), hrnServerHost(), 0, 0, TEST_IN_CONTAINER),
>>>>>>> 676b9d95
                    "new client");

                hrnServerScriptAccept(tls);

                TEST_ASSIGN(session, ioClientOpen(client), "open client");
                TlsSession *tlsSession = (TlsSession *)session->pub.driver;

                TEST_RESULT_INT(ioSessionFd(session), -1, "no fd for tls session");

                // -----------------------------------------------------------------------------------------------------------------
                TEST_TITLE("uncovered errors");

                TEST_RESULT_INT(tlsSessionResultProcess(tlsSession, SSL_ERROR_WANT_WRITE, 0, 0, false), 0, "write ready");
                TEST_ERROR(
                    tlsSessionResultProcess(tlsSession, SSL_ERROR_WANT_X509_LOOKUP, 336031996, 0, false), ServiceError,
                    "TLS error [4:336031996] unknown protocol");
                TEST_ERROR(
                    tlsSessionResultProcess(tlsSession, SSL_ERROR_WANT_X509_LOOKUP, 0, 0, false), ServiceError,
                    "TLS error [4:0] no details available");
                TEST_ERROR(
                    tlsSessionResultProcess(tlsSession, SSL_ERROR_ZERO_RETURN, 0, 0, false), ProtocolError, "unexpected TLS eof");

                // -----------------------------------------------------------------------------------------------------------------
                TEST_TITLE("first protocol exchange");

                hrnServerScriptExpectZ(tls, "some protocol info");
                hrnServerScriptReplyZ(tls, "something:0\n");

                const Buffer *input = BUFSTRDEF("some protocol info");
                TEST_RESULT_VOID(ioWrite(ioSessionIoWrite(session), input), "write input");
                ioWriteFlush(ioSessionIoWrite(session));

                TEST_RESULT_STR_Z(ioReadLine(ioSessionIoRead(session)), "something:0", "read line");
                TEST_RESULT_BOOL(ioReadEof(ioSessionIoRead(session)), false, "check eof = false");

                hrnServerScriptSleep(tls, 100);
                hrnServerScriptReplyZ(tls, "some ");

                hrnServerScriptSleep(tls, 100);
                hrnServerScriptReplyZ(tls, "contentAND MORE");

                Buffer *output = bufNew(12);
                TEST_RESULT_UINT(ioRead(ioSessionIoRead(session), output), 12, "read output");
                TEST_RESULT_STR_Z(strNewBuf(output), "some content", "check output");
                TEST_RESULT_BOOL(ioReadEof(ioSessionIoRead(session)), false, "check eof = false");

                output = bufNew(8);
                TEST_RESULT_UINT(ioRead(ioSessionIoRead(session), output), 8, "read output");
                TEST_RESULT_STR_Z(strNewBuf(output), "AND MORE", "check output");
                TEST_RESULT_BOOL(ioReadEof(ioSessionIoRead(session)), false, "check eof = false");

                // -----------------------------------------------------------------------------------------------------------------
                TEST_TITLE("read eof");

                hrnServerScriptSleep(tls, 500);

                output = bufNew(12);
                ((IoFdRead *)((SocketSession *)tlsSession->ioSession->pub.driver)->read->pub.driver)->timeout = 100;
                TEST_ERROR_FMT(
                    ioRead(ioSessionIoRead(session), output), FileReadError,
                    "timeout after 100ms waiting for read from '%s:%u'", strZ(hrnServerHost()), hrnServerPort(0));
                ((IoFdRead *)((SocketSession *)tlsSession->ioSession->pub.driver)->read->pub.driver)->timeout = 5000;

                // -----------------------------------------------------------------------------------------------------------------
                TEST_TITLE("second protocol exchange");

                hrnServerScriptExpectZ(tls, "more protocol info");
                hrnServerScriptReplyZ(tls, "0123456789AB");

                hrnServerScriptClose(tls);

                input = BUFSTRDEF("more protocol info");
                TEST_RESULT_VOID(ioWrite(ioSessionIoWrite(session), input), "write input");
                ioWriteFlush(ioSessionIoWrite(session));

                output = bufNew(12);
                TEST_RESULT_UINT(ioRead(ioSessionIoRead(session), output), 12, "read output");
                TEST_RESULT_STR_Z(strNewBuf(output), "0123456789AB", "check output");
                TEST_RESULT_BOOL(ioReadEof(ioSessionIoRead(session)), false, "check eof = false");

                output = bufNew(12);
                TEST_RESULT_UINT(ioRead(ioSessionIoRead(session), output), 0, "read no output after eof");
                TEST_RESULT_BOOL(ioReadEof(ioSessionIoRead(session)), true, "check eof = true");

                TEST_RESULT_VOID(ioSessionClose(session), "close again");

                // -----------------------------------------------------------------------------------------------------------------
                TEST_TITLE("aborted connection before read complete (blocking socket)");

                hrnServerScriptAccept(tls);
                hrnServerScriptReplyZ(tls, "0123456789AB");
                hrnServerScriptAbort(tls);

                socketLocal.block = true;
                TEST_ASSIGN(session, ioClientOpen(client), "open client again (was closed by server)");
                socketLocal.block = false;

                output = bufNew(13);
                TEST_ERROR(ioRead(ioSessionIoRead(session), output), KernelError, "TLS syscall error");

                // -----------------------------------------------------------------------------------------------------------------
                TEST_TITLE("close connection");

                TEST_RESULT_VOID(ioClientFree(client), "free client");

                // -----------------------------------------------------------------------------------------------------------------
                hrnServerScriptEnd(tls);
            }
            HRN_FORK_PARENT_END();
        }
        HRN_FORK_END();

        // -------------------------------------------------------------------------------------------------------------------------
        TEST_TITLE("stastistics exist");

        TEST_RESULT_BOOL(varLstEmpty(kvKeyList(statToKv())), false, "check");
    }

    FUNCTION_HARNESS_RETURN_VOID();
}<|MERGE_RESOLUTION|>--- conflicted
+++ resolved
@@ -338,26 +338,13 @@
         // Connection errors
         // -------------------------------------------------------------------------------------------------------------------------
         TEST_ASSIGN(
-<<<<<<< HEAD
-            client,
-            tlsClientNew(sckClientNew(STRDEF("99.99.99.99.99"), 7777, 0, 0), STRDEF("X"), 0, 0, true, NULL, NULL, NULL, NULL, NULL),
-            "new client");
-=======
             client, tlsClientNewP(sckClientNew(STRDEF("99.99.99.99.99"), 7777, 0, 0), STRDEF("X"), 0, 0, true), "new client");
->>>>>>> 676b9d95
         TEST_RESULT_STR_Z(ioClientName(client), "99.99.99.99.99:7777", " check name");
         TEST_ERROR(
             ioClientOpen(client), HostConnectError, "unable to get address for '99.99.99.99.99': [-2] Name or service not known");
 
         TEST_ASSIGN(
-<<<<<<< HEAD
-            client,
-            tlsClientNew(
-                sckClientNew(STRDEF("localhost"), hrnServerPort(0), 100, 100), STRDEF("X"), 100, 100, true, NULL, NULL, NULL, NULL,
-                NULL),
-=======
             client, tlsClientNewP(sckClientNew(STRDEF("localhost"), hrnServerPort(0), 100, 100), STRDEF("X"), 100, 100, true),
->>>>>>> 676b9d95
             "new client");
         TEST_ERROR_FMT(
             ioClientOpen(client), HostConnectError, "unable to connect to 'localhost:%u': [111] Connection refused",
@@ -368,15 +355,9 @@
 
         TEST_ERROR(
             ioClientOpen(
-<<<<<<< HEAD
-                tlsClientNew(
-                    sckClientNew(STRDEF("localhost"), hrnServerPort(0), 5000, 5000), STRDEF("X"), 0, 0, true, STRDEF("bogus.crt"),
-                    STRDEF("/bogus"), NULL, NULL, NULL)),
-=======
                 tlsClientNewP(
                     sckClientNew(STRDEF("localhost"), hrnServerPort(0), 5000, 5000), STRDEF("X"), 0, 0, true,
                     .caFile = STRDEF("bogus.crt"), .caPath = STRDEF("/bogus"))),
->>>>>>> 676b9d95
             CryptoError, "unable to set user-defined CA certificate location: [33558530] No such file or directory");
 
         // -------------------------------------------------------------------------------------------------------------------------
@@ -384,15 +365,9 @@
 
         TEST_ERROR(
             ioClientOpen(
-<<<<<<< HEAD
-                tlsClientNew(
-                    sckClientNew(STRDEF("localhost"), hrnServerPort(0), 5000, 5000), STRDEF("X"), 0, 0, true, NULL, NULL,
-                    STRDEF("/bogus"), STRDEF("/bogus"), NULL)),
-=======
                 tlsClientNewP(
                     sckClientNew(STRDEF("localhost"), hrnServerPort(0), 5000, 5000), STRDEF("X"), 0, 0, true,
                     .certFile = STRDEF("/bogus"), .keyFile = STRDEF("/bogus"))),
->>>>>>> 676b9d95
             CryptoError, "unable to load cert file '/bogus': [33558530] No such file or directory");
 
         // -------------------------------------------------------------------------------------------------------------------------
@@ -400,15 +375,9 @@
 
         TEST_ERROR(
             ioClientOpen(
-<<<<<<< HEAD
-                tlsClientNew(
-                    sckClientNew(STRDEF("localhost"), hrnServerPort(0), 5000, 5000), STRDEF("X"), 0, 0, true, NULL, NULL,
-                    STRDEF(HRN_SERVER_CLIENT_CERT), STRDEF("/bogus"), NULL)),
-=======
                 tlsClientNewP(
                     sckClientNew(STRDEF("localhost"), hrnServerPort(0), 5000, 5000), STRDEF("X"), 0, 0, true,
                     .certFile = STRDEF(HRN_SERVER_CLIENT_CERT), .keyFile = STRDEF("/bogus"))),
->>>>>>> 676b9d95
             CryptoError, "unable to load key file '/bogus': [33558530] No such file or directory");
 
         // -------------------------------------------------------------------------------------------------------------------------
@@ -416,15 +385,9 @@
 
         TEST_ERROR(
             ioClientOpen(
-<<<<<<< HEAD
-                tlsClientNew(
-                    sckClientNew(STRDEF("localhost"), hrnServerPort(0), 5000, 5000), STRDEF("X"), 0, 0, true, NULL, NULL,
-                    STRDEF(HRN_SERVER_CLIENT_CERT), STRDEF(HRN_SERVER_KEY), NULL)),
-=======
                 tlsClientNewP(
                     sckClientNew(STRDEF("localhost"), hrnServerPort(0), 5000, 5000), STRDEF("X"), 0, 0, true,
                     .certFile = STRDEF(HRN_SERVER_CLIENT_CERT), .keyFile = STRDEF(HRN_SERVER_KEY))),
->>>>>>> 676b9d95
             CryptoError,
             "unable to load key file '" HRN_PATH_REPO "/test/certificate/pgbackrest-test-server.key': [185073780] key values"
                 " mismatch");
@@ -437,29 +400,17 @@
         TRY_BEGIN()
         {
             TEST_ERROR(
-<<<<<<< HEAD
-                tlsClientNew(
-                    sckClientNew(STRDEF("localhost"), hrnServerPort(0), 5000, 5000), STRDEF("X"), 0, 0, true, NULL, NULL,
-                    STRDEF(HRN_SERVER_CLIENT_CERT), STRDEF(TEST_PATH "/client-pwd.key"), NULL),
-=======
                 tlsClientNewP(
                     sckClientNew(STRDEF("localhost"), hrnServerPort(0), 5000, 5000), STRDEF("X"), 0, 0, true,
                     .certFile = STRDEF(HRN_SERVER_CLIENT_CERT), .keyFile = STRDEF(TEST_PATH "/client-pwd.key")),
->>>>>>> 676b9d95
                 CryptoError, "unable to load key file '" TEST_PATH "/client-pwd.key': [101077092] bad decrypt");
         }
         CATCH(TestError)
         {
             TEST_ERROR(                                                                             // {uncovered - 32-bit error}
-<<<<<<< HEAD
-                tlsClientNew(
-                    sckClientNew(STRDEF("localhost"), hrnServerPort(0), 5000, 5000), STRDEF("X"), 0, 0, true, NULL, NULL,
-                    STRDEF(HRN_SERVER_CLIENT_CERT), STRDEF(TEST_PATH "/client-pwd.key"), NULL),
-=======
                 tlsClientNewP(
                     sckClientNew(STRDEF("localhost"), hrnServerPort(0), 5000, 5000), STRDEF("X"), 0, 0, true,
                     .certFile = STRDEF(HRN_SERVER_CLIENT_CERT), .keyFile = STRDEF(TEST_PATH "/client-pwd.key")),
->>>>>>> 676b9d95
                 CryptoError, "unable to load key file '" TEST_PATH "/client-pwd.key': [151429224] bad password read");
         }
         TRY_END();
@@ -473,15 +424,9 @@
 
         TEST_ERROR(
             ioClientOpen(
-<<<<<<< HEAD
-                tlsClientNew(
-                    sckClientNew(STRDEF("localhost"), hrnServerPort(0), 5000, 5000), STRDEF("X"), 0, 0, true, NULL, NULL,
-                    STRDEF(HRN_SERVER_CLIENT_CERT), STRDEF(TEST_PATH "/client-bad-perm.key"), NULL)),
-=======
                 tlsClientNewP(
                     sckClientNew(STRDEF("localhost"), hrnServerPort(0), 5000, 5000), STRDEF("X"), 0, 0, true,
                     .certFile = STRDEF(HRN_SERVER_CLIENT_CERT), .keyFile = STRDEF(TEST_PATH "/client-bad-perm.key"))),
->>>>>>> 676b9d95
             FileReadError,
             "key file '" TEST_PATH "/client-bad-perm.key' has group or other permissions\n"
             "HINT: file must have permissions u=rw (0600) or less if owned by the '" TEST_USER "' user\n"
@@ -498,15 +443,9 @@
 
         TEST_ERROR(
             ioClientOpen(
-<<<<<<< HEAD
-                tlsClientNew(
-                    sckClientNew(STRDEF("localhost"), hrnServerPort(0), 5000, 5000), STRDEF("X"), 0, 0, true, NULL, NULL,
-                    STRDEF(HRN_SERVER_CLIENT_CERT), STRDEF(TEST_PATH "/client-bad-perm.key"), NULL)),
-=======
                 tlsClientNewP(
                     sckClientNew(STRDEF("localhost"), hrnServerPort(0), 5000, 5000), STRDEF("X"), 0, 0, true,
                     .certFile = STRDEF(HRN_SERVER_CLIENT_CERT), .keyFile = STRDEF(TEST_PATH "/client-bad-perm.key"))),
->>>>>>> 676b9d95
             FileReadError, "key file '" TEST_PATH "/client-bad-perm.key' must be owned by the '" TEST_USER "' user or root");
 
         // -------------------------------------------------------------------------------------------------------------------------
@@ -516,15 +455,9 @@
 
         TEST_ERROR(
             ioClientOpen(
-<<<<<<< HEAD
-                tlsClientNew(
-                    sckClientNew(STRDEF("localhost"), hrnServerPort(0), 5000, 5000), STRDEF("X"), 0, 0, true, NULL, NULL,
-                    STRDEF(HRN_SERVER_CLIENT_CERT), STRDEF(TEST_PATH "/client-bad-perm.key"), NULL)),
-=======
                 tlsClientNewP(
                     sckClientNew(STRDEF("localhost"), hrnServerPort(0), 5000, 5000), STRDEF("X"), 0, 0, true,
                     .certFile = STRDEF(HRN_SERVER_CLIENT_CERT), .keyFile = STRDEF(TEST_PATH "/client-bad-perm.key"))),
->>>>>>> 676b9d95
             FileReadError,
             "key file '" TEST_PATH "/client-bad-perm.key' has group or other permissions\n"
             "HINT: file must have permissions u=rw (0600) or less if owned by the '" TEST_USER "' user\n"
@@ -565,15 +498,9 @@
 
                 TEST_ERROR_FMT(
                     ioClientOpen(
-<<<<<<< HEAD
-                        tlsClientNew(
-                            sckClientNew(STRDEF("localhost"), hrnServerPort(0), 5000, 5000), STRDEF("X"), 0, 0, true, NULL,
-                            STRDEF("/bogus"), NULL, NULL, NULL)),
-=======
                         tlsClientNewP(
                             sckClientNew(STRDEF("localhost"), hrnServerPort(0), 5000, 5000), STRDEF("X"), 0, 0, true,
                             .caPath = STRDEF("/bogus"))),
->>>>>>> 676b9d95
                     CryptoError,
                     "unable to verify certificate presented by 'localhost:%u': [20] unable to get local issuer certificate",
                     hrnServerPort(0));
@@ -588,11 +515,7 @@
                     ioClientOpen(
                         tlsClientNewP(
                             sckClientNew(STRDEF("test.pgbackrest.org"), hrnServerPort(0), 5000, 5000),
-<<<<<<< HEAD
-                            STRDEF("test.pgbackrest.org"), 0, 0, true, STRDEF(HRN_SERVER_CA), NULL, NULL, NULL, NULL)),
-=======
                             STRDEF("test.pgbackrest.org"), 0, 0, true, .caFile = STRDEF(HRN_SERVER_CA))),
->>>>>>> 676b9d95
                     "open connection");
 
                 // -----------------------------------------------------------------------------------------------------------------
@@ -605,11 +528,7 @@
                     ioClientOpen(
                         tlsClientNewP(
                             sckClientNew(STRDEF("host.test2.pgbackrest.org"), hrnServerPort(0), 5000, 5000),
-<<<<<<< HEAD
-                            STRDEF("host.test2.pgbackrest.org"), 0, 0, true, STRDEF(HRN_SERVER_CA), NULL, NULL, NULL, NULL)),
-=======
                             STRDEF("host.test2.pgbackrest.org"), 0, 0, true, .caFile = STRDEF(HRN_SERVER_CA))),
->>>>>>> 676b9d95
                     "open connection");
 
                 // -----------------------------------------------------------------------------------------------------------------
@@ -622,11 +541,7 @@
                     ioClientOpen(
                         tlsClientNewP(
                             sckClientNew(STRDEF("test3.pgbackrest.org"), hrnServerPort(0), 5000, 5000),
-<<<<<<< HEAD
-                            STRDEF("test3.pgbackrest.org"), 0, 0, true, STRDEF(HRN_SERVER_CA), NULL, NULL, NULL, NULL)),
-=======
                             STRDEF("test3.pgbackrest.org"), 0, 0, true, .caFile = STRDEF(HRN_SERVER_CA))),
->>>>>>> 676b9d95
                     CryptoError,
                     "unable to find hostname 'test3.pgbackrest.org' in certificate common name or subject alternative names");
 
@@ -640,11 +555,7 @@
                     ioClientOpen(
                         tlsClientNewP(
                             sckClientNew(STRDEF("localhost"), hrnServerPort(0), 5000, 5000), STRDEF("X"), 0, 0, true,
-<<<<<<< HEAD
-                            STRDEF(HRN_SERVER_CERT), NULL, NULL, NULL, NULL)),
-=======
                             .caFile = STRDEF(HRN_SERVER_CERT))),
->>>>>>> 676b9d95
                     CryptoError,
                     "unable to verify certificate presented by 'localhost:%u': [20] unable to get local issuer certificate",
                     hrnServerPort(0));
@@ -657,15 +568,8 @@
 
                 TEST_RESULT_VOID(
                     ioClientOpen(
-<<<<<<< HEAD
-                        tlsClientNew(
-                            sckClientNew(STRDEF("localhost"), hrnServerPort(0), 5000, 5000), STRDEF("X"), 0, 0, false, NULL, NULL,
-                            NULL, NULL, NULL)),
-                        "open connection");
-=======
                         tlsClientNewP(sckClientNew(STRDEF("localhost"), hrnServerPort(0), 5000, 5000), STRDEF("X"), 0, 0, false)),
                     "open connection");
->>>>>>> 676b9d95
 
                 // -----------------------------------------------------------------------------------------------------------------
                 hrnServerScriptEnd(tls);
@@ -788,12 +692,8 @@
                         ioClientOpen(
                             tlsClientNewP(
                                 sckClientNew(STRDEF("127.0.0.1"), hrnServerPort(0), 5000, 5000), STRDEF("127.0.0.1"), 5000, 5000,
-<<<<<<< HEAD
-                                true, NULL, NULL, STRDEF(TEST_PATH "/client-bad-ca.crt"), STRDEF(HRN_SERVER_CLIENT_KEY), NULL)),
-=======
                                 true, .certFile = STRDEF(TEST_PATH "/client-bad-ca.crt"),
                                 .keyFile = STRDEF(HRN_SERVER_CLIENT_KEY))),
->>>>>>> 676b9d95
                         "client open");
 
                     TEST_ERROR(
@@ -828,11 +728,7 @@
                     ioClientOpen(
                         tlsClientNewP(
                             sckClientNew(STRDEF("127.0.0.1"), hrnServerPort(0), 5000, 5000), STRDEF("127.0.0.1"), 5000, 5000, true,
-<<<<<<< HEAD
-                            NULL, NULL, STRDEF(HRN_SERVER_CLIENT_CERT), STRDEF(HRN_SERVER_CLIENT_KEY), NULL)),
-=======
                             .certFile = STRDEF(HRN_SERVER_CLIENT_CERT), .keyFile = STRDEF(HRN_SERVER_CLIENT_KEY))),
->>>>>>> 676b9d95
                     "client open");
 
                 Buffer *buffer = bufNew(7);
@@ -847,15 +743,9 @@
                 TEST_ASSIGN(
                     clientSession,
                     ioClientOpen(
-<<<<<<< HEAD
-                        tlsClientNew(
-                            sckClientNew(STRDEF("127.0.0.1"), hrnServerPort(0), 5000, 5000), STRDEF("127.0.0.1"), 5000, 5000, true,
-                            NULL, NULL, NULL, NULL, NULL)),
-=======
                         tlsClientNewP(
                             sckClientNew(STRDEF("127.0.0.1"), hrnServerPort(0), 5000, 5000), STRDEF("127.0.0.1"), 5000, 5000,
                             true)),
->>>>>>> 676b9d95
                     "client open");
 
                 buffer = bufNew(8);
@@ -870,9 +760,9 @@
                 TEST_ASSIGN(
                     clientSession,
                     ioClientOpen(
-                        tlsClientNew(
+                        tlsClientNewP(
                             sckClientNew(STRDEF("127.0.0.1"), hrnServerPort(0), 5000, 5000), STRDEF("127.0.0.1"), 5000, 5000, true,
-                            NULL, NULL, NULL, NULL, STRDEF(HRN_SERVER_CRL))),
+                            .crlFile = STRDEF(HRN_SERVER_CRL))),
                     "client open");
 
                 buffer = bufNew(8);
@@ -911,14 +801,8 @@
 
                 TEST_ASSIGN(
                     client,
-<<<<<<< HEAD
-                    tlsClientNew(
-                        sckClientNew(hrnServerHost(), hrnServerPort(0), 5000, 5000), hrnServerHost(), 0, 0, TEST_IN_CONTAINER, NULL,
-                        NULL, NULL, NULL, NULL),
-=======
                     tlsClientNewP(
                         sckClientNew(hrnServerHost(), hrnServerPort(0), 5000, 5000), hrnServerHost(), 0, 0, TEST_IN_CONTAINER),
->>>>>>> 676b9d95
                     "new client");
 
                 hrnServerScriptAccept(tls);
