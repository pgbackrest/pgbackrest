--- conflicted
+++ resolved
@@ -368,9 +368,9 @@
             "new client");
         TEST_ASSIGN(session, tlsClientOpen(client), "open client");
 
-        TEST_RESULT_BOOL(sckReadyRead(client->socketSession->fd, 0), false, "socket is not read ready");
-        TEST_RESULT_BOOL(sckReadyWrite(client->socketSession->fd, 0), true, "socket is write ready");
-        TEST_RESULT_VOID(sckSessionReadyWrite(client->socketSession), "socket session is write ready");
+        TEST_RESULT_BOOL(sckReadyRead(session->socketSession->fd, 0), false, "socket is not read ready");
+        TEST_RESULT_BOOL(sckReadyWrite(session->socketSession->fd, 0), true, "socket is write ready");
+        TEST_RESULT_VOID(sckSessionReadyWrite(session->socketSession), "socket session is write ready");
 
         const Buffer *input = BUFSTRDEF("some protocol info");
         TEST_RESULT_VOID(ioWrite(tlsSessionIoWrite(session), input), "write input");
@@ -391,11 +391,7 @@
 
         output = bufNew(12);
         TEST_ERROR_FMT(
-<<<<<<< HEAD
-            ioRead(tlsClientIoRead(client), output), ProtocolError,
-=======
-            ioRead(tlsSessionIoRead(session), output), FileReadError,
->>>>>>> ca553c7d
+            ioRead(tlsSessionIoRead(session), output), ProtocolError,
             "timeout after 500ms waiting for read from '%s:%u'", strPtr(harnessTlsTestHost()), harnessTlsTestPort());
 
         // -------------------------------------------------------------------------------------------------------------------------
