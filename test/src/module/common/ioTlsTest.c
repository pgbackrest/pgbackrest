--- conflicted
+++ resolved
@@ -339,67 +339,6 @@
         tlsClientStatLocal = (TlsClientStat){0};
         TEST_RESULT_PTR(tlsClientStatStr(), NULL, "no stats yet");
 
-<<<<<<< HEAD
-        TEST_RESULT_VOID(testTlsServer(), "tls server begin");
-        ioBufferSizeSet(12);
-
-        TEST_ASSIGN(
-            client, tlsClientNew(sckClientNew(harnessTlsTestHost(), harnessTlsTestPort(), 500), 500, testContainer(), NULL, NULL),
-            "new client");
-        TEST_ASSIGN(session, tlsClientOpen(client), "open client");
-
-        const Buffer *input = BUFSTRDEF("some protocol info");
-        TEST_RESULT_VOID(ioWrite(tlsSessionIoWrite(session), input), "write input");
-        ioWriteFlush(tlsSessionIoWrite(session));
-
-        TEST_RESULT_STR_Z(ioReadLine(tlsSessionIoRead(session)), "something:0", "read line");
-        TEST_RESULT_BOOL(ioReadEof(tlsSessionIoRead(session)), false, "    check eof = false");
-
-        Buffer *output = bufNew(12);
-        TEST_RESULT_UINT(ioRead(tlsSessionIoRead(session), output), 12, "read output");
-        TEST_RESULT_STR_Z(strNewBuf(output), "some content", "    check output");
-        TEST_RESULT_BOOL(ioReadEof(tlsSessionIoRead(session)), false, "    check eof = false");
-
-        output = bufNew(8);
-        TEST_RESULT_UINT(ioRead(tlsSessionIoRead(session), output), 8, "read output");
-        TEST_RESULT_STR_Z(strNewBuf(output), "AND MORE", "    check output");
-        TEST_RESULT_BOOL(ioReadEof(tlsSessionIoRead(session)), false, "    check eof = false");
-
-        output = bufNew(12);
-        TEST_ERROR_FMT(
-            ioRead(tlsSessionIoRead(session), output), FileReadError,
-            "timeout after 500ms waiting for read from '%s:%u'", strPtr(harnessTlsTestHost()), harnessTlsTestPort());
-
-        // -------------------------------------------------------------------------------------------------------------------------
-        input = BUFSTRDEF("more protocol info");
-        TEST_RESULT_VOID(ioWrite(tlsSessionIoWrite(session), input), "write input");
-        ioWriteFlush(tlsSessionIoWrite(session));
-
-        output = bufNew(12);
-        TEST_RESULT_UINT(ioRead(tlsSessionIoRead(session), output), 12, "read output");
-        TEST_RESULT_STR_Z(strNewBuf(output), "0123456789AB", "    check output");
-        TEST_RESULT_BOOL(ioReadEof(tlsSessionIoRead(session)), false, "    check eof = false");
-
-        output = bufNew(12);
-        TEST_RESULT_UINT(ioRead(tlsSessionIoRead(session), output), 0, "read no output after eof");
-        TEST_RESULT_BOOL(ioReadEof(tlsSessionIoRead(session)), true, "    check eof = true");
-
-        TEST_RESULT_VOID(tlsSessionClose(session), "close again");
-        TEST_ERROR(tlsSessionError(session, SSL_ERROR_WANT_X509_LOOKUP), ServiceError, "tls error [4]");
-
-        // -------------------------------------------------------------------------------------------------------------------------
-        TEST_ASSIGN(session, tlsClientOpen(client), "open client again (was closed by server)");
-        TEST_RESULT_BOOL(tlsSessionWriteContinue(session, -1, SSL_ERROR_WANT_READ, 1), true, "continue on WANT_READ");
-        TEST_RESULT_BOOL(tlsSessionWriteContinue(session, 0, SSL_ERROR_NONE, 1), true, "continue on WANT_READ");
-        TEST_ERROR(
-            tlsSessionWriteContinue(session, 77, 0, 88), FileWriteError,
-            "unable to write to tls, write size 77 does not match expected size 88");
-        TEST_ERROR(tlsSessionWriteContinue(session, 0, SSL_ERROR_ZERO_RETURN, 1), FileWriteError, "unable to write to tls [6]");
-
-        // -------------------------------------------------------------------------------------------------------------------------
-        TEST_RESULT_BOOL(sckClientStatStr() != NULL, true, "check statistics exist");
-        TEST_RESULT_BOOL(tlsClientStatStr() != NULL, true, "check statistics exist");
-=======
         HARNESS_FORK_BEGIN()
         {
             HARNESS_FORK_CHILD_BEGIN(0, false)
@@ -407,7 +346,6 @@
                 TEST_RESULT_VOID(testTlsServer(), "tls server begin");
             }
             HARNESS_FORK_CHILD_END();
->>>>>>> 43d6da8b
 
             HARNESS_FORK_PARENT_BEGIN()
             {
@@ -417,53 +355,56 @@
                     client,
                     tlsClientNew(sckClientNew(harnessTlsTestHost(), harnessTlsTestPort(), 500), 500, testContainer(), NULL, NULL),
                     "new client");
-                TEST_RESULT_VOID(tlsClientOpen(client), "open client");
+                TEST_ASSIGN(session, tlsClientOpen(client), "open client");
 
                 const Buffer *input = BUFSTRDEF("some protocol info");
-                TEST_RESULT_VOID(ioWrite(tlsClientIoWrite(client), input), "write input");
-                ioWriteFlush(tlsClientIoWrite(client));
-
-                TEST_RESULT_STR_Z(ioReadLine(tlsClientIoRead(client)), "something:0", "read line");
-                TEST_RESULT_BOOL(ioReadEof(tlsClientIoRead(client)), false, "    check eof = false");
+                TEST_RESULT_VOID(ioWrite(tlsSessionIoWrite(session), input), "write input");
+                ioWriteFlush(tlsSessionIoWrite(session));
+
+                TEST_RESULT_STR_Z(ioReadLine(tlsSessionIoRead(session)), "something:0", "read line");
+                TEST_RESULT_BOOL(ioReadEof(tlsSessionIoRead(session)), false, "    check eof = false");
 
                 Buffer *output = bufNew(12);
-                TEST_RESULT_UINT(ioRead(tlsClientIoRead(client), output), 12, "read output");
+                TEST_RESULT_UINT(ioRead(tlsSessionIoRead(session), output), 12, "read output");
                 TEST_RESULT_STR_Z(strNewBuf(output), "some content", "    check output");
-                TEST_RESULT_BOOL(ioReadEof(tlsClientIoRead(client)), false, "    check eof = false");
+                TEST_RESULT_BOOL(ioReadEof(tlsSessionIoRead(session)), false, "    check eof = false");
 
                 output = bufNew(8);
-                TEST_RESULT_UINT(ioRead(tlsClientIoRead(client), output), 8, "read output");
+                TEST_RESULT_UINT(ioRead(tlsSessionIoRead(session), output), 8, "read output");
                 TEST_RESULT_STR_Z(strNewBuf(output), "AND MORE", "    check output");
-                TEST_RESULT_BOOL(ioReadEof(tlsClientIoRead(client)), false, "    check eof = false");
+                TEST_RESULT_BOOL(ioReadEof(tlsSessionIoRead(session)), false, "    check eof = false");
 
                 output = bufNew(12);
                 TEST_ERROR_FMT(
-                    ioRead(tlsClientIoRead(client), output), FileReadError,
+                    ioRead(tlsSessionIoRead(session), output), FileReadError,
                     "timeout after 500ms waiting for read from '%s:%u'", strPtr(harnessTlsTestHost()), harnessTlsTestPort());
 
                 // -----------------------------------------------------------------------------------------------------------------
                 input = BUFSTRDEF("more protocol info");
-                TEST_RESULT_VOID(tlsClientOpen(client), "open client again (it is already open)");
-                TEST_RESULT_VOID(ioWrite(tlsClientIoWrite(client), input), "write input");
-                ioWriteFlush(tlsClientIoWrite(client));
+                TEST_RESULT_VOID(ioWrite(tlsSessionIoWrite(session), input), "write input");
+                ioWriteFlush(tlsSessionIoWrite(session));
 
                 output = bufNew(12);
-                TEST_RESULT_UINT(ioRead(tlsClientIoRead(client), output), 12, "read output");
+                TEST_RESULT_UINT(ioRead(tlsSessionIoRead(session), output), 12, "read output");
                 TEST_RESULT_STR_Z(strNewBuf(output), "0123456789AB", "    check output");
-                TEST_RESULT_BOOL(ioReadEof(tlsClientIoRead(client)), false, "    check eof = false");
+                TEST_RESULT_BOOL(ioReadEof(tlsSessionIoRead(session)), false, "    check eof = false");
 
                 output = bufNew(12);
-                TEST_RESULT_UINT(ioRead(tlsClientIoRead(client), output), 0, "read no output after eof");
-                TEST_RESULT_BOOL(ioReadEof(tlsClientIoRead(client)), true, "    check eof = true");
+                TEST_RESULT_UINT(ioRead(tlsSessionIoRead(session), output), 0, "read no output after eof");
+                TEST_RESULT_BOOL(ioReadEof(tlsSessionIoRead(session)), true, "    check eof = true");
+
+                TEST_RESULT_VOID(tlsSessionClose(session), "close again");
+                TEST_ERROR(tlsSessionError(session, SSL_ERROR_WANT_X509_LOOKUP), ServiceError, "tls error [4]");
 
                 // -----------------------------------------------------------------------------------------------------------------
-                TEST_RESULT_VOID(tlsClientOpen(client), "open client again (was closed by server)");
-                TEST_RESULT_BOOL(tlsWriteContinue(client, -1, SSL_ERROR_WANT_READ, 1), true, "continue on WANT_READ");
-                TEST_RESULT_BOOL(tlsWriteContinue(client, 0, SSL_ERROR_NONE, 1), true, "continue on WANT_READ");
+                TEST_ASSIGN(session, tlsClientOpen(client), "open client again (was closed by server)");
+                TEST_RESULT_BOOL(tlsSessionWriteContinue(session, -1, SSL_ERROR_WANT_READ, 1), true, "continue on WANT_READ");
+                TEST_RESULT_BOOL(tlsSessionWriteContinue(session, 0, SSL_ERROR_NONE, 1), true, "continue on WANT_READ");
                 TEST_ERROR(
-                    tlsWriteContinue(client, 77, 0, 88), FileWriteError,
+                    tlsSessionWriteContinue(session, 77, 0, 88), FileWriteError,
                     "unable to write to tls, write size 77 does not match expected size 88");
-                TEST_ERROR(tlsWriteContinue(client, 0, SSL_ERROR_ZERO_RETURN, 1), FileWriteError, "unable to write to tls [6]");
+                TEST_ERROR(
+                    tlsSessionWriteContinue(session, 0, SSL_ERROR_ZERO_RETURN, 1), FileWriteError, "unable to write to tls [6]");
 
                 // -----------------------------------------------------------------------------------------------------------------
                 TEST_RESULT_BOOL(sckClientStatStr() != NULL, true, "check statistics exist");
