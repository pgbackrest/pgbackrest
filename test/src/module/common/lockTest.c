/***********************************************************************************************************************************
Test Lock Handler
***********************************************************************************************************************************/
#include "common/time.h"
#include "storage/posix/storage.h"

#include "common/harnessFork.h"
#include "common/harnessStorage.h"

/***********************************************************************************************************************************
Test Run
***********************************************************************************************************************************/
static void
testRun(void)
{
    FUNCTION_HARNESS_VOID();

    // Create default storage object for testing
    Storage *storageTest = storagePosixNewP(TEST_PATH_STR, .write = true);

    // *****************************************************************************************************************************
    if (testBegin("lockAcquireFile() and lockReleaseFile()"))
    {
        const String *archiveLock = STRDEF(TEST_PATH "/main-archive" LOCK_FILE_EXT);
        int lockFdTest = -1;

        lockLocal.execId = STRDEF("1-test");

        TEST_ASSIGN(lockFdTest, lockAcquireFile(archiveLock, 0, true), "get lock");
        TEST_RESULT_BOOL(lockFdTest != -1, true, "lock succeeds");
        TEST_RESULT_BOOL(storageExistsP(storageTest, archiveLock), true, "lock file was created");

        lockLocal.file[lockTypeArchive].fd = lockFdTest;
        lockLocal.file[lockTypeArchive].name = strDup(archiveLock);
        TEST_RESULT_VOID(lockWriteData(lockTypeArchive), "write lock data");

        lockLocal.execId = STRDEF("2-test");

        TEST_ERROR(lockAcquireFile(archiveLock, 0, true), LockAcquireError,
            strZ(
                strNewFmt(
                    "unable to acquire lock on file '%s': Resource temporarily unavailable\n"
                    "HINT: is another pgBackRest process running?", strZ(archiveLock))));
        TEST_RESULT_BOOL(lockAcquireFile(archiveLock, 0, false) == -1, true, "lock is already held");

        // -------------------------------------------------------------------------------------------------------------------------
        TEST_TITLE("acquire file lock on the same exec-id");

        lockLocal.execId = STRDEF("1-test");

        TEST_RESULT_INT(lockAcquireFile(archiveLock, 0, true), -2, "allow lock with same exec id");

        // -------------------------------------------------------------------------------------------------------------------------
        TEST_TITLE("fail file lock on the same exec-id when lock file is empty");

        HRN_SYSTEM_FMT("echo '' > %s", strZ(archiveLock));

        TEST_ERROR(lockAcquireFile(archiveLock, 0, true), LockAcquireError,
            strZ(
                strNewFmt(
                    "unable to acquire lock on file '%s': Resource temporarily unavailable\n"
                    "HINT: is another pgBackRest process running?", strZ(archiveLock))));

        // -------------------------------------------------------------------------------------------------------------------------
        TEST_RESULT_VOID(lockReleaseFile(lockFdTest, archiveLock), "release lock");

        TEST_RESULT_VOID(lockReleaseFile(lockFdTest, archiveLock), "release lock");
        TEST_RESULT_BOOL(storageExistsP(storageTest, archiveLock), false, "lock file was removed");
        TEST_RESULT_VOID(lockReleaseFile(lockFdTest, archiveLock), "release lock again without error");

        // -------------------------------------------------------------------------------------------------------------------------
        String *subPathLock = strNewZ(TEST_PATH "/sub1/sub2/db-backup" LOCK_FILE_EXT);

        TEST_ASSIGN(lockFdTest, lockAcquireFile(subPathLock, 0, true), "get lock in subpath");
        TEST_RESULT_BOOL(storageExistsP(storageTest, subPathLock), true, "lock file was created");
        TEST_RESULT_BOOL(lockFdTest != -1, true, "lock succeeds");
        TEST_RESULT_VOID(lockReleaseFile(lockFdTest, subPathLock), "release lock");
        TEST_RESULT_BOOL(storageExistsP(storageTest, subPathLock), false, "lock file was removed");

        // -------------------------------------------------------------------------------------------------------------------------
        String *dirLock = strNewZ(TEST_PATH "/dir" LOCK_FILE_EXT);

        HRN_SYSTEM_FMT("mkdir -p 750 %s", strZ(dirLock));

        TEST_ERROR(
            lockAcquireFile(dirLock, 0, true), LockAcquireError,
            strZ(strNewFmt("unable to acquire lock on file '%s': Is a directory", strZ(dirLock))));

        // -------------------------------------------------------------------------------------------------------------------------
        TEST_TITLE("permissions error throw regardless of failOnLock");

        String *noPermLock = strNewZ(TEST_PATH "/noperm/noperm");

        HRN_SYSTEM_FMT("mkdir -p 750 %s", strZ(strPath(noPermLock)));
        HRN_SYSTEM_FMT("chmod 000 %s", strZ(strPath(noPermLock)));

        TEST_ERROR_FMT(
            lockAcquireFile(noPermLock, 100, true), LockAcquireError,
            "unable to acquire lock on file '%s': Permission denied\n"
<<<<<<< HEAD
            "HINT: does the '" TEST_USER "/" TEST_GROUP "' user/group running pgBackRest have permissions on the '%s' file?",
            strZ(noPermLock), strZ(noPermLock));
        TEST_ERROR_FMT(
            lockAcquireFile(noPermLock, 100, false), LockAcquireError,
            "unable to acquire lock on file '%s': Permission denied\n"
            "HINT: does the '" TEST_USER "/" TEST_GROUP "' user/group running pgBackRest have permissions on the '%s' file?",
=======
            "HINT: does '" TEST_USER ":" TEST_GROUP "' running pgBackRest have permissions on the '%s' file?",
>>>>>>> 0055fa40
            strZ(noPermLock), strZ(noPermLock));

        // -------------------------------------------------------------------------------------------------------------------------
        String *backupLock = strNewZ(TEST_PATH "/main-backup" LOCK_FILE_EXT);

        HRN_FORK_BEGIN()
        {
            HRN_FORK_CHILD_BEGIN()
            {
                TEST_RESULT_INT_NE(lockAcquireFile(backupLock, 0, true), -1, "lock on fork");

                // Notify parent that lock has been acquired
                HRN_FORK_CHILD_NOTIFY_PUT();

                // Wait for parent to allow release lock
                HRN_FORK_CHILD_NOTIFY_GET();
            }
            HRN_FORK_CHILD_END();

            HRN_FORK_PARENT_BEGIN()
            {
                // Wait for child to acquire lock
                HRN_FORK_PARENT_NOTIFY_GET(0);

                lockLocal.execId = STRDEF("2-test");

                TEST_ERROR(
                    lockAcquireFile(backupLock, 0, true),
                    LockAcquireError,
                    strZ(
                        strNewFmt(
                            "unable to acquire lock on file '%s': Resource temporarily unavailable\n"
                            "HINT: is another pgBackRest process running?", strZ(backupLock))));

                TEST_RESULT_VOID(lockAcquireFile(backupLock, 0, false), "success when failOnLock = false");

                // Notify child to release lock
                HRN_FORK_PARENT_NOTIFY_PUT(0);
            }
            HRN_FORK_PARENT_END();
        }
        HRN_FORK_END();
    }

    // *****************************************************************************************************************************
    if (testBegin("lockAcquire(), lockRelease()"))
    {
        const String *stanza = STRDEF("test");
        String *archiveLockFile = strNewFmt(TEST_PATH "/%s-archive" LOCK_FILE_EXT, strZ(stanza));
        String *backupLockFile = strNewFmt(TEST_PATH "/%s-backup" LOCK_FILE_EXT, strZ(stanza));
        int lockFdTest = -1;

        // -------------------------------------------------------------------------------------------------------------------------
        TEST_ERROR(lockRelease(true), AssertError, "no lock is held by this process");
        TEST_RESULT_BOOL(lockRelease(false), false, "release when there is no lock");

        // -------------------------------------------------------------------------------------------------------------------------
        lockLocal.execId = STRDEF("1-test");

        TEST_ASSIGN(lockFdTest, lockAcquireFile(archiveLockFile, 0, true), "archive lock by file");
        TEST_RESULT_BOOL(
            lockAcquire(TEST_PATH_STR, stanza, STRDEF("2-test"), lockTypeArchive, 0, false), false, "archive already locked");
        TEST_ERROR(
            lockAcquire(TEST_PATH_STR, stanza, STRDEF("2-test"), lockTypeArchive, 0, true), LockAcquireError,
            strZ(strNewFmt(
                "unable to acquire lock on file '%s': Resource temporarily unavailable\n"
                "HINT: is another pgBackRest process running?", strZ(archiveLockFile))));
        TEST_ERROR(
            lockAcquire(TEST_PATH_STR, stanza, STRDEF("2-test"), lockTypeAll, 0, true), LockAcquireError,
            strZ(strNewFmt(
                "unable to acquire lock on file '%s': Resource temporarily unavailable\n"
                "HINT: is another pgBackRest process running?", strZ(archiveLockFile))));
        TEST_RESULT_VOID(lockReleaseFile(lockFdTest, archiveLockFile), "release lock");

        // -------------------------------------------------------------------------------------------------------------------------
        lockLocal.execId = STRDEF("1-test");

        TEST_RESULT_BOOL(lockAcquire(TEST_PATH_STR, stanza, STRDEF("1-test"), lockTypeArchive, 0, true), true, "archive lock");
        TEST_RESULT_BOOL(storageExistsP(storageTest, archiveLockFile), true, "archive lock file was created");
        TEST_ERROR(
            lockAcquire(TEST_PATH_STR, stanza, STRDEF("1-test"), lockTypeArchive, 0, false), AssertError,
            "lock is already held by this process");
        TEST_RESULT_VOID(lockRelease(true), "release archive lock");

        // // -------------------------------------------------------------------------------------------------------------------------
        lockLocal.execId = STRDEF("2-test");

        TEST_ASSIGN(lockFdTest, lockAcquireFile(backupLockFile, 0, true), "backup lock by file");

        TEST_ERROR(
            lockAcquire(TEST_PATH_STR, stanza, STRDEF("2-test"), lockTypeBackup, 0, true), LockAcquireError,
            strZ(strNewFmt(
                "unable to acquire lock on file '%s': Resource temporarily unavailable\n"
                "HINT: is another pgBackRest process running?", strZ(backupLockFile))));
        TEST_ERROR(
            lockAcquire(TEST_PATH_STR, stanza, STRDEF("2-test"), lockTypeAll, 0, true), LockAcquireError,
            strZ(strNewFmt(
                "unable to acquire lock on file '%s': Resource temporarily unavailable\n"
                "HINT: is another pgBackRest process running?", strZ(backupLockFile))));
        TEST_RESULT_VOID(lockReleaseFile(lockFdTest, archiveLockFile), "release lock");
        TEST_RESULT_VOID(lockReleaseFile(lockFdTest, backupLockFile), "release lock");

        // -------------------------------------------------------------------------------------------------------------------------
        lockLocal.execId = STRDEF("1-test");

        TEST_RESULT_BOOL(lockAcquire(TEST_PATH_STR, stanza, STRDEF("1-test"), lockTypeAll, 0, true), true, "all lock");
        TEST_RESULT_BOOL(storageExistsP(storageTest, archiveLockFile), true, "archive lock file was created");
        TEST_RESULT_BOOL(storageExistsP(storageTest, backupLockFile), true, "backup lock file was created");
        TEST_ERROR(
            lockAcquire(TEST_PATH_STR, stanza, STRDEF("1-test"), lockTypeAll, 0, false), AssertError,
            "assertion 'failOnNoLock || lockType != lockTypeAll' failed");
        TEST_RESULT_VOID(lockRelease(true), "release all locks");

        TEST_RESULT_BOOL(storageExistsP(storageTest, archiveLockFile), false, "archive lock file was removed");
        TEST_RESULT_BOOL(storageExistsP(storageTest, backupLockFile), false, "backup lock file was removed");

        // -------------------------------------------------------------------------------------------------------------------------
        TEST_TITLE("acquire lock on the same exec-id and release");

        TEST_RESULT_BOOL(lockAcquire(TEST_PATH_STR, stanza, STRDEF("1-test"), lockTypeBackup, 0, true), true, "backup lock");

        // Make it look there is no lock
        lockFdTest = lockLocal.file[lockTypeBackup].fd;
        String *lockFileTest = strDup(lockLocal.file[lockTypeBackup].name);
        lockLocal.held = lockTypeNone;

        TEST_RESULT_BOOL(lockAcquire(TEST_PATH_STR, stanza, STRDEF("1-test"), lockTypeBackup, 0, true), true, "backup lock again");
        TEST_RESULT_VOID(lockRelease(true), "release backup lock");

        // Release lock manually
        lockReleaseFile(lockFdTest, lockFileTest);
    }

    // *****************************************************************************************************************************
    if (testBegin("lockRead*()"))
    {
        TEST_TITLE("missing lock file");

        TEST_RESULT_UINT(lockReadFileP(STRDEF(TEST_PATH "/missing.lock")).status, lockReadStatusMissing, "lock read");

        // -------------------------------------------------------------------------------------------------------------------------
        TEST_TITLE("unlocked file");

        HRN_STORAGE_PUT_EMPTY(storageTest, "unlocked.lock");
        TEST_RESULT_UINT(lockReadFileP(STRDEF(TEST_PATH "/unlocked.lock")).status, lockReadStatusUnlocked, "lock read");
        TEST_STORAGE_LIST(storageTest, NULL, "unlocked.lock\n", .remove = true);

        // -------------------------------------------------------------------------------------------------------------------------
        TEST_TITLE("invalid locked file");

        HRN_FORK_BEGIN()
        {
            HRN_FORK_CHILD_BEGIN()
            {
                TEST_RESULT_BOOL(
                    lockAcquire(TEST_PATH_STR, STRDEF("test"), STRDEF("test"), lockTypeBackup, 0, true), true, "acquire lock");

                // Overwrite lock file with bogus data
                THROW_ON_SYS_ERROR_FMT(
                    lseek(lockLocal.file[lockTypeBackup].fd, 0, SEEK_SET) == -1, FileOpenError, STORAGE_ERROR_READ_SEEK,
                    (uint64_t)0, strZ(lockLocal.file[lockTypeBackup].name));

                IoWrite *const write = ioFdWriteNewOpen(lockLocal.file[lockTypeBackup].name, lockLocal.file[lockTypeBackup].fd, 0);

                ioCopyP(ioBufferReadNewOpen(BUFSTRDEF("BOGUS")), write);
                ioWriteClose(write);

                // Notify parent that lock has been acquired
                HRN_FORK_CHILD_NOTIFY_PUT();

                // Wait for parent to allow release lock
                HRN_FORK_CHILD_NOTIFY_GET();
            }
            HRN_FORK_CHILD_END();

            HRN_FORK_PARENT_BEGIN()
            {
                // Wait for child to acquire lock
                HRN_FORK_PARENT_NOTIFY_GET(0);

                TEST_RESULT_UINT(
                    lockReadFileP(STRDEF(TEST_PATH "/test-backup.lock"), .remove = true).status, lockReadStatusInvalid,
                    "lock read");
                TEST_STORAGE_LIST(storageTest, NULL, NULL);

                // Notify child to release lock
                HRN_FORK_PARENT_NOTIFY_PUT(0);
            }
            HRN_FORK_PARENT_END();
        }
        HRN_FORK_END();

        // -------------------------------------------------------------------------------------------------------------------------
        TEST_TITLE("valid locked file");

        HRN_FORK_BEGIN()
        {
            HRN_FORK_CHILD_BEGIN()
            {
                TEST_RESULT_BOOL(
                    lockAcquire(TEST_PATH_STR, STRDEF("test"), STRDEF("test"), lockTypeBackup, 0, true), true, "acquire lock");

                // Notify parent that lock has been acquired
                HRN_FORK_CHILD_NOTIFY_PUT();

                // Wait for parent to allow release lock
                HRN_FORK_CHILD_NOTIFY_GET();
            }
            HRN_FORK_CHILD_END();

            HRN_FORK_PARENT_BEGIN()
            {
                // Wait for child to acquire lock
                HRN_FORK_PARENT_NOTIFY_GET(0);

                LockReadResult result = {0};
                TEST_ASSIGN(result, lockRead(TEST_PATH_STR, STRDEF("test"), lockTypeBackup), "lock read");

                TEST_RESULT_BOOL(result.data.processId != 0, true, "check processId");
                TEST_RESULT_STR_Z(result.data.execId, "test", "check execId");

                TEST_STORAGE_LIST(storageTest, NULL, "test-backup.lock\n");

                // Notify child to release lock
                HRN_FORK_PARENT_NOTIFY_PUT(0);
            }
            HRN_FORK_PARENT_END();
        }
        HRN_FORK_END();
    }

    FUNCTION_HARNESS_RETURN_VOID();
}<|MERGE_RESOLUTION|>--- conflicted
+++ resolved
@@ -97,16 +97,12 @@
         TEST_ERROR_FMT(
             lockAcquireFile(noPermLock, 100, true), LockAcquireError,
             "unable to acquire lock on file '%s': Permission denied\n"
-<<<<<<< HEAD
-            "HINT: does the '" TEST_USER "/" TEST_GROUP "' user/group running pgBackRest have permissions on the '%s' file?",
+            "HINT: does '" TEST_USER ":" TEST_GROUP "' running pgBackRest have permissions on the '%s' file?",
             strZ(noPermLock), strZ(noPermLock));
         TEST_ERROR_FMT(
             lockAcquireFile(noPermLock, 100, false), LockAcquireError,
             "unable to acquire lock on file '%s': Permission denied\n"
-            "HINT: does the '" TEST_USER "/" TEST_GROUP "' user/group running pgBackRest have permissions on the '%s' file?",
-=======
             "HINT: does '" TEST_USER ":" TEST_GROUP "' running pgBackRest have permissions on the '%s' file?",
->>>>>>> 0055fa40
             strZ(noPermLock), strZ(noPermLock));
 
         // -------------------------------------------------------------------------------------------------------------------------
