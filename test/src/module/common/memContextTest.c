/***********************************************************************************************************************************
Test Memory Contexts
***********************************************************************************************************************************/

/***********************************************************************************************************************************
testFree - test callback function
***********************************************************************************************************************************/
static MemContext *memContextCallbackArgument = NULL;
static bool testFreeThrow = false;

static void
testFree(void *thisVoid)
{
    MemContext *this = thisVoid;

<<<<<<< HEAD
    TEST_RESULT_BOOL(this->active, false, "state inactive in callback");

=======
    TEST_RESULT_BOOL(this->active, false, "mem context should be inactive while freeing");
>>>>>>> 1a8d3424
    TEST_ERROR(memContextFree(this), AssertError, "assertion 'this->active' failed");
    TEST_ERROR(memContextCallbackSet(this, testFree, this), AssertError, "assertion 'this->active' failed");
    TEST_ERROR(memContextSwitch(this), AssertError, "assertion 'this->active' failed");

    memContextCallbackArgument = this;

    if (testFreeThrow)
        THROW(AssertError, "error in callback");
}

/***********************************************************************************************************************************
Test Run
***********************************************************************************************************************************/
static void
testRun(void)
{
    FUNCTION_HARNESS_VOID();

    // *****************************************************************************************************************************
    if (testBegin("memAllocInternal(), memReAllocInternal(), and memFreeInternal()"))
    {
        // Test too large allocation -- only test this on 64-bit systems since 32-bit systems tend to work with any value that
        // valgrind will accept
        if (TEST_64BIT())
        {
            TEST_ERROR(memAllocInternal((size_t)5629499534213120), MemoryError, "unable to allocate 5629499534213120 bytes");
            TEST_ERROR(memFreeInternal(NULL), AssertError, "assertion 'buffer != NULL' failed");

            // Check that bad realloc is caught
            void *buffer = memAllocInternal(sizeof(size_t));
            TEST_ERROR(
                memReAllocInternal(buffer, (size_t)5629499534213120), MemoryError,
                "unable to reallocate 5629499534213120 bytes");
            memFreeInternal(buffer);
        }

        // Memory allocation
        void *buffer = memAllocInternal(sizeof(size_t));

        // Memory reallocation
        memset(buffer, 0xC7, sizeof(size_t));

        unsigned char *buffer2 = memReAllocInternal(buffer, sizeof(size_t) * 2);

        int expectedTotal = 0;

        for (unsigned int charIdx = 0; charIdx < sizeof(size_t); charIdx++)
            expectedTotal += buffer2[charIdx] == 0xC7;

        TEST_RESULT_INT(expectedTotal, sizeof(size_t), "all old bytes are filled");
        memFreeInternal(buffer2);
    }

    // *****************************************************************************************************************************
    if (testBegin("memContextNew() and memContextFree()"))
    {
        TEST_TITLE("struct size");

        TEST_RESULT_UINT(sizeof(MemContext), TEST_64BIT() ? 24 : 16, "MemContext size");
        TEST_RESULT_UINT(sizeof(MemContextChildMany), TEST_64BIT() ? 16 : 12, "MemContextChildMany size");
        TEST_RESULT_UINT(sizeof(MemContextAllocMany), TEST_64BIT() ? 16 : 12, "MemContextAllocMany size");
        TEST_RESULT_UINT(sizeof(MemContextCallback), TEST_64BIT() ? 16 : 8, "MemContextCallback size");

        // -------------------------------------------------------------------------------------------------------------------------
        // Make sure top context was created
        TEST_RESULT_Z(memContextTop()->name, "TOP", "top context should exist");
        TEST_RESULT_BOOL(memContextTop()->childInitialized, false, "top context should init with zero children");

        // Current context should equal top context
        TEST_RESULT_PTR(memContextCurrent(), memContextTop(), "top context == current context");

        // Context name length errors
        TEST_ERROR(memContextNewP(""), AssertError, "assertion 'name[0] != '\\0'' failed");

        MemContext *memContext = memContextNewP(
            "test1", .childType = memTypeMany, .allocType = memTypeMany, .callbackType = memTypeOne);
        memContextKeep();
        TEST_RESULT_Z(memContext->name, "test1", "test1 context name");
        TEST_RESULT_PTR(memContext->contextParent, memContextTop(), "test1 context parent is top");
        TEST_RESULT_INT(
            memContextChildMany(memContextTop())->listSize, MEM_CONTEXT_INITIAL_SIZE, "initial top context child list size");

        memContextSwitch(memContext);

        TEST_ERROR(memContextKeep(), AssertError, "new context expected but current context 'test1' found");
        TEST_ERROR(memContextDiscard(), AssertError, "new context expected but current context 'test1' found");
        TEST_RESULT_PTR(memContext, memContextCurrent(), "current context is now test1");

        // Create enough mem contexts to use up the initially allocated block
        memContextSwitch(memContextTop());

        for (int contextIdx = 1; contextIdx < MEM_CONTEXT_INITIAL_SIZE; contextIdx++)
        {
            memContextNewP("test-filler", .childType = memTypeMany, .allocType = memTypeMany, .callbackType = memTypeOne);
            memContextKeep();
<<<<<<< HEAD
            TEST_RESULT_PTR_NE(memContextChildMany(memContextTop())->list[contextIdx], NULL, "new context exists");
            TEST_RESULT_BOOL(memContextChildMany(memContextTop())->list[contextIdx]->active, true, "new context is active");
            TEST_RESULT_Z(memContextChildMany(memContextTop())->list[contextIdx]->name, "test-filler", "new context name");
=======
            TEST_RESULT_BOOL(memContextTop()->contextChildList[contextIdx]->active, true, "new context is active");
            TEST_RESULT_Z(memContextTop()->contextChildList[contextIdx]->name, "test-filler", "new context name");
>>>>>>> 1a8d3424
        }

        // This forces the child context array to grow
        memContext = memContextNewP(
            "test5", .allocExtra = 16, .childType = memTypeMany, .allocType = memTypeMany, .callbackType = memTypeOne);
        TEST_RESULT_PTR(memContextAllocExtra(memContext), memContext + 1, "mem context alloc extra");
        TEST_RESULT_PTR(memContextFromAllocExtra(memContext + 1), memContext, "mem context from alloc extra");
        TEST_RESULT_PTR(memContextConstFromAllocExtra(memContext + 1), memContext, "const mem context from alloc extra");
        memContextKeep();
        TEST_RESULT_INT(
            memContextChildMany(memContextTop())->listSize, MEM_CONTEXT_INITIAL_SIZE * 2, "increased child context list size");
        TEST_RESULT_UINT(memContextChildMany(memContextTop())->freeIdx, MEM_CONTEXT_INITIAL_SIZE + 1, "check context free idx");

        // Free a context
        memContextFree(memContextChildMany(memContextTop())->list[1]);
        TEST_RESULT_PTR(memContextChildMany(memContextTop())->list[1], NULL, "child context NULL after free");
        TEST_RESULT_PTR(memContextCurrent(), memContextTop(), "current context is top");
        TEST_RESULT_UINT(memContextChildMany(memContextTop())->freeIdx, 1, "check context free idx");

        // Create a new context and it should end up in the same spot
        memContextNewP("test-reuse", .childType = memTypeMany, .allocType = memTypeMany, .callbackType = memTypeOne);
        memContextKeep();
        TEST_RESULT_BOOL(
<<<<<<< HEAD
            memContextChildMany(memContextTop())->list[1]->active, true, "new context in same index as freed context is active");
        TEST_RESULT_Z(memContextChildMany(memContextTop())->list[1]->name, "test-reuse", "new context name");
        TEST_RESULT_UINT(memContextChildMany(memContextTop())->freeIdx, 2, "check context free idx");
=======
            memContextTop()->contextChildList[1]->active, true, "new context in same index as freed context is active");
        TEST_RESULT_Z(memContextTop()->contextChildList[1]->name, "test-reuse", "new context name");
        TEST_RESULT_UINT(memContextTop()->contextChildFreeIdx, 2, "check context free idx");
>>>>>>> 1a8d3424

        // Next context will be at the end
        memContextNewP("test-at-end", .childType = memTypeMany, .allocType = memTypeMany, .callbackType = memTypeOne);
        memContextKeep();
        TEST_RESULT_UINT(memContextChildMany(memContextTop())->freeIdx, MEM_CONTEXT_INITIAL_SIZE + 2, "check context free idx");

        // Create a child context to test recursive free
        memContextSwitch(memContextChildMany(memContextTop())->list[MEM_CONTEXT_INITIAL_SIZE]);
        memContextNewP("test-reuse", .childType = memTypeMany, .allocType = memTypeMany, .callbackType = memTypeOne);
        memContextKeep();
        TEST_RESULT_PTR_NE(
            memContextChildMany(memContextChildMany(memContextTop())->list[MEM_CONTEXT_INITIAL_SIZE])->list, NULL,
            "context child list is allocated");
        TEST_RESULT_INT(
            memContextChildMany(memContextChildMany(memContextTop())->list[MEM_CONTEXT_INITIAL_SIZE])->listSize,
            MEM_CONTEXT_INITIAL_SIZE, "context child list initial size");

        // This test will change if the contexts above change
        TEST_RESULT_UINT(memContextSize(memContextTop()), TEST_64BIT() ? 672 : 440, "check size");

        TEST_ERROR(
            memContextFree(memContextChildMany(memContextTop())->list[MEM_CONTEXT_INITIAL_SIZE]), AssertError,
            "cannot free current context 'test5'");

        TEST_RESULT_VOID(memContextSwitch(memContextTop()), "switch to top");
<<<<<<< HEAD
        // memContextFree(memContextTop()->contextChildList[MEM_CONTEXT_INITIAL_SIZE]);
=======
>>>>>>> 1a8d3424
        TEST_RESULT_VOID(memContextFree(memContextTop()), "free top");

        MemContext *noAllocation = memContextNewP(
            "empty", .childType = memTypeMany, .allocType = memTypeMany, .callbackType = memTypeOne);
        memContextKeep();
        // memContextAllocMany(noAllocation)->listSize = 0; !!! NO LONGER NEEDED?
        // free(memContextAllocMany(noAllocation->list)); !!! NO LONGER NEEDED?
        TEST_RESULT_VOID(memContextFree(noAllocation), "free context with no allocations");
    }

    // *****************************************************************************************************************************
    if (testBegin("memContextAlloc*(), memNew*(), memGrow(), and memFree()"))
    {
        TEST_TITLE("struct size");

        TEST_RESULT_UINT(sizeof(MemContextAlloc), 8, "MemContextAlloc size");

        // -------------------------------------------------------------------------------------------------------------------------
        TEST_RESULT_UINT(sizeof(MemContextAlloc), 8, "check MemContextAlloc size (same for 32/64 bit)");
        TEST_RESULT_PTR(MEM_CONTEXT_ALLOC_BUFFER((void *)1), (void *)(sizeof(MemContextAlloc) + 1), "check buffer macro");
        TEST_RESULT_PTR(MEM_CONTEXT_ALLOC_HEADER((void *)sizeof(MemContextAlloc)), (void *)0, "check header macro");

        memContextSwitch(memContextTop());
        memNewPtrArray(1);

        MemContext *memContext = memContextNewP(
            "test-alloc", .childType = memTypeMany, .allocType = memTypeMany, .callbackType = memTypeOne);
        TEST_ERROR(memContextSwitchBack(), AssertError, "current context expected but new context 'test-alloc' found");
        memContextKeep();
        memContextSwitch(memContext);

        for (int allocIdx = 0; allocIdx <= MEM_CONTEXT_ALLOC_INITIAL_SIZE; allocIdx++)
        {
            memNew(sizeof(size_t));

            TEST_RESULT_INT(
                memContextAllocMany(memContextCurrent())->listSize,
                allocIdx == MEM_CONTEXT_ALLOC_INITIAL_SIZE ? MEM_CONTEXT_ALLOC_INITIAL_SIZE * 2 : MEM_CONTEXT_ALLOC_INITIAL_SIZE,
                "allocation list size");
        }

        unsigned char *buffer = memNew(sizeof(size_t));

        // Grow memory
        memset(buffer, 0xFE, sizeof(size_t));
        buffer = memResize(buffer, sizeof(size_t) * 2);

        // Check that original portion of the buffer is preserved
        int expectedTotal = 0;

        for (unsigned int charIdx = 0; charIdx < sizeof(size_t); charIdx++)
            expectedTotal += buffer[charIdx] == 0xFE;

        TEST_RESULT_INT(expectedTotal, sizeof(size_t), "all bytes are 0xFE in original portion");

        // Free memory
        TEST_RESULT_UINT(
            memContextAllocMany(memContextCurrent())->freeIdx, MEM_CONTEXT_ALLOC_INITIAL_SIZE + 2, "check alloc free idx");
        TEST_RESULT_VOID(memFree(MEM_CONTEXT_ALLOC_BUFFER(memContextAllocMany(memContextCurrent())->list[0])), "free allocation");
        TEST_RESULT_UINT(memContextAllocMany(memContextCurrent())->freeIdx, 0, "check alloc free idx");

        TEST_RESULT_VOID(memFree(MEM_CONTEXT_ALLOC_BUFFER(memContextAllocMany(memContextCurrent())->list[1])), "free allocation");
        TEST_RESULT_UINT(memContextAllocMany(memContextCurrent())->freeIdx, 0, "check alloc free idx");

        TEST_RESULT_VOID(memNew(3), "new allocation");
        TEST_RESULT_UINT(memContextAllocMany(memContextCurrent())->freeIdx, 1, "check alloc free idx");

        TEST_RESULT_VOID(memNew(3), "new allocation");
        TEST_RESULT_UINT(memContextAllocMany(memContextCurrent())->freeIdx, 2, "check alloc free idx");

        TEST_RESULT_VOID(memNew(3), "new allocation");
        TEST_RESULT_UINT(
            memContextAllocMany(memContextCurrent())->freeIdx, MEM_CONTEXT_ALLOC_INITIAL_SIZE + 3, "check alloc free idx");

        // This test will change if the allocations above change
        // TEST_RESULT_UINT(memContextSize(memContextCurrent()), TEST_64BIT() ? 241 : 165, "check size");

        // TEST_ERROR(
        //     memFree(NULL), AssertError,
        //     "assertion '((MemContextAlloc *)buffer - 1) != NULL"
        //         " && (uintptr_t)((MemContextAlloc *)buffer - 1) != (uintptr_t)-sizeof(MemContextAlloc)"
        //         " && ((MemContextAlloc *)buffer - 1)->allocIdx <"
        //         " memContextStack[memContextCurrentStackIdx].memContext->allocListSize"
        //         " && memContextStack[memContextCurrentStackIdx].memContext->allocList[((MemContextAlloc *)buffer - 1)->allocIdx]'"
        //         " failed");
        memFree(buffer);

        memContextSwitch(memContextTop());
        memContextFree(memContext);
    }

    // *****************************************************************************************************************************
    if (testBegin("memContextCallbackSet()"))
    {
        TEST_ERROR(
            memContextCallbackSet(memContextTop(), testFree, NULL), AssertError,
            "assertion 'this->callbackType != memTypeNone' failed");

        MemContext *memContext = memContextNewP(
            "test-callback", .childType = memTypeMany, .allocType = memTypeMany, .callbackType = memTypeOne);
        memContextKeep();
        memContextCallbackSet(memContext, testFree, memContext);
        TEST_ERROR(
            memContextCallbackSet(memContext, testFree, memContext), AssertError,
            "callback is already set for context 'test-callback'");

        // Clear and reset it
        memContextCallbackClear(memContext);
        memContextCallbackSet(memContext, testFree, memContext);

        memContextFree(memContext);
        TEST_RESULT_PTR(memContextCallbackArgument, memContext, "callback argument is context");

        // Now test with an error
        // -------------------------------------------------------------------------------------------------------------------------
        memContext = memContextNewP(
            "test-callback-error", .childType = memTypeMany, .allocType = memTypeMany, .callbackType = memTypeOne);
        TEST_RESULT_VOID(memContextKeep(), "keep mem context");
        testFreeThrow = true;
        TEST_RESULT_VOID(memContextCallbackSet(memContext, testFree, memContext), "    set callback");
        TEST_ERROR(memContextFree(memContext), AssertError, "error in callback");
    }

    // *****************************************************************************************************************************
    if (testBegin("MEM_CONTEXT_BEGIN() and MEM_CONTEXT_END()"))
    {
        memContextSwitch(memContextTop());
        MemContext *memContext = memContextNewP(
            "test-block", .childType = memTypeMany, .allocType = memTypeMany, .callbackType = memTypeOne);
        memContextKeep();

        // Check normal block
        MEM_CONTEXT_BEGIN(memContext)
        {
            TEST_RESULT_Z(memContextCurrent()->name, "test-block", "context is now test-block");
        }
        MEM_CONTEXT_END();

        TEST_RESULT_Z(memContextCurrent()->name, "TOP", "context is now top");

        // Check block that errors
        TEST_ERROR(
            MEM_CONTEXT_BEGIN(memContext)
            {
                TEST_RESULT_Z(memContextCurrent()->name, "test-block", "context is now test-block");
                THROW(AssertError, "error in test block");
            }
            MEM_CONTEXT_END(),
            AssertError, "error in test block");

        TEST_RESULT_Z(memContextCurrent()->name, "TOP", "context is now top");

        // Reset temp mem context after a single interaction
        // -------------------------------------------------------------------------------------------------------------------------
        MEM_CONTEXT_TEMP_RESET_BEGIN()
        {
            TEST_RESULT_BOOL(MEM_CONTEXT_TEMP()->allocInitialized, false, "nothing allocated");
            memNew(99);
            TEST_RESULT_PTR_NE(memContextAllocMany(MEM_CONTEXT_TEMP())->list[0], NULL, "1 allocation");

            MEM_CONTEXT_TEMP_RESET(1);
            TEST_RESULT_BOOL(MEM_CONTEXT_TEMP()->allocInitialized, false, "nothing allocated");
        }
        MEM_CONTEXT_TEMP_END();
    }

    // *****************************************************************************************************************************
    if (testBegin("MEM_CONTEXT_NEW_BEGIN() and MEM_CONTEXT_NEW_END()"))
    {
        // ------------------------------------------------------------------------------------------------------------------------
        // Successful context new block
        const char *memContextTestName = "test-new-block";
        MemContext *memContext = NULL;

        TEST_RESULT_PTR(memContextCurrent(), memContextTop(), "context is now 'TOP'");

        MEM_CONTEXT_NEW_BEGIN(test-new-block, .childType = memTypeMany, .allocType = memTypeMany)
        {
            memContext = MEM_CONTEXT_NEW();
            TEST_RESULT_PTR(memContext, memContextCurrent(), "new mem context is current");
            TEST_RESULT_Z(memContext->name, memContextTestName, "check context name");
        }
        MEM_CONTEXT_NEW_END();

        TEST_RESULT_Z(memContextCurrent()->name, "TOP", "context name is now 'TOP'");
        TEST_RESULT_PTR(memContextCurrent(), memContextTop(), "context is now 'TOP'");
        TEST_RESULT_BOOL(memContext->active, true, "new mem context is still active");
        memContextFree(memContext);

        // ------------------------------------------------------------------------------------------------------------------------
        // Failed context new block
        memContextTestName = "test-new-failed-block";
        bool catch = false;

        TRY_BEGIN()
        {
            MEM_CONTEXT_NEW_BEGIN(test-new-failed-block, .childType = memTypeMany, .allocType = memTypeMany)
            {
                memContext = MEM_CONTEXT_NEW();
                TEST_RESULT_Z(memContext->name, memContextTestName, "check mem context name");
                THROW(AssertError, "create failed");
            }
            MEM_CONTEXT_NEW_END();
        }
        CATCH(AssertError)
        {
            catch = true;
        }
        TRY_END();

        TEST_RESULT_BOOL(catch, true, "new context error was caught");
        TEST_RESULT_PTR(memContextCurrent(), memContextTop(), "context is now 'TOP'");
    }

    // *****************************************************************************************************************************
    if (testBegin("memContextMove()"))
    {
        TEST_RESULT_VOID(memContextMove(NULL, memContextTop()), "move NULL context");

        // -------------------------------------------------------------------------------------------------------------------------
        MemContext *memContext = NULL;
        MemContext *memContext2 = NULL;
        void *mem = NULL;
        void *mem2 = NULL;

        MEM_CONTEXT_NEW_BEGIN("outer", .childType = memTypeMany)
        {
            MEM_CONTEXT_TEMP_BEGIN()
            {
                memContextNewP("not-to-be-moved", .childType = memTypeMany);
                memContextKeep();

                MEM_CONTEXT_NEW_BEGIN("inner", .allocType = memTypeMany)
                {
                    memContext = MEM_CONTEXT_NEW();
                    mem = memNew(sizeof(int));
                }
                MEM_CONTEXT_NEW_END();

                TEST_RESULT_PTR(MEM_CONTEXT_ALLOC_BUFFER(memContextAllocMany(memContext)->list[0]), mem, "check memory allocation");
                TEST_RESULT_PTR(memContextChildMany(memContextCurrent())->list[1], memContext, "check memory context");

                // Null out the mem context in the parent so the move will fail
                memContextChildMany(memContextCurrent())->list[1] = NULL;
                TEST_ERROR(
                    memContextMove(memContext, memContextPrior()), AssertError,
                    "assertion 'memContextChildMany(this->contextParent)->list[this->contextParentIdx] == this' failed");

                // Set it back so the move will succeed
                memContextChildMany(memContextCurrent())->list[1] = memContext;
                TEST_RESULT_VOID(memContextMove(memContext, memContextPrior()), "move context");
                TEST_RESULT_VOID(memContextMove(memContext, memContextPrior()), "move context again");

                // Move another context
                MEM_CONTEXT_NEW_BEGIN("inner2", .allocType = memTypeMany)
                {
                    memContext2 = MEM_CONTEXT_NEW();
                    mem2 = memNew(sizeof(int));
                }
                MEM_CONTEXT_NEW_END();

                TEST_RESULT_VOID(memContextMove(memContext2, memContextPrior()), "move context");
            }
            MEM_CONTEXT_TEMP_END();

            TEST_RESULT_PTR(MEM_CONTEXT_ALLOC_BUFFER(memContextAllocMany(memContext)->list[0]), mem, "check memory allocation");
            TEST_RESULT_PTR(memContextChildMany(memContextCurrent())->list[1], memContext, "check memory context");

            TEST_RESULT_PTR(MEM_CONTEXT_ALLOC_BUFFER(memContextAllocMany(memContext2)->list[0]), mem2, "check memory allocation 2");
            TEST_RESULT_PTR(memContextChildMany(memContextCurrent())->list[2], memContext2, "check memory context 2");
        }
        MEM_CONTEXT_NEW_END();
    }

    memContextFree(memContextTop());

    FUNCTION_HARNESS_RETURN_VOID();
}<|MERGE_RESOLUTION|>--- conflicted
+++ resolved
@@ -13,12 +13,8 @@
 {
     MemContext *this = thisVoid;
 
-<<<<<<< HEAD
-    TEST_RESULT_BOOL(this->active, false, "state inactive in callback");
-
-=======
-    TEST_RESULT_BOOL(this->active, false, "mem context should be inactive while freeing");
->>>>>>> 1a8d3424
+    TEST_RESULT_BOOL(this->active, false, "mem context inactive in callback");
+
     TEST_ERROR(memContextFree(this), AssertError, "assertion 'this->active' failed");
     TEST_ERROR(memContextCallbackSet(this, testFree, this), AssertError, "assertion 'this->active' failed");
     TEST_ERROR(memContextSwitch(this), AssertError, "assertion 'this->active' failed");
@@ -114,14 +110,9 @@
         {
             memContextNewP("test-filler", .childType = memTypeMany, .allocType = memTypeMany, .callbackType = memTypeOne);
             memContextKeep();
-<<<<<<< HEAD
             TEST_RESULT_PTR_NE(memContextChildMany(memContextTop())->list[contextIdx], NULL, "new context exists");
             TEST_RESULT_BOOL(memContextChildMany(memContextTop())->list[contextIdx]->active, true, "new context is active");
             TEST_RESULT_Z(memContextChildMany(memContextTop())->list[contextIdx]->name, "test-filler", "new context name");
-=======
-            TEST_RESULT_BOOL(memContextTop()->contextChildList[contextIdx]->active, true, "new context is active");
-            TEST_RESULT_Z(memContextTop()->contextChildList[contextIdx]->name, "test-filler", "new context name");
->>>>>>> 1a8d3424
         }
 
         // This forces the child context array to grow
@@ -145,15 +136,9 @@
         memContextNewP("test-reuse", .childType = memTypeMany, .allocType = memTypeMany, .callbackType = memTypeOne);
         memContextKeep();
         TEST_RESULT_BOOL(
-<<<<<<< HEAD
             memContextChildMany(memContextTop())->list[1]->active, true, "new context in same index as freed context is active");
         TEST_RESULT_Z(memContextChildMany(memContextTop())->list[1]->name, "test-reuse", "new context name");
         TEST_RESULT_UINT(memContextChildMany(memContextTop())->freeIdx, 2, "check context free idx");
-=======
-            memContextTop()->contextChildList[1]->active, true, "new context in same index as freed context is active");
-        TEST_RESULT_Z(memContextTop()->contextChildList[1]->name, "test-reuse", "new context name");
-        TEST_RESULT_UINT(memContextTop()->contextChildFreeIdx, 2, "check context free idx");
->>>>>>> 1a8d3424
 
         // Next context will be at the end
         memContextNewP("test-at-end", .childType = memTypeMany, .allocType = memTypeMany, .callbackType = memTypeOne);
@@ -179,10 +164,6 @@
             "cannot free current context 'test5'");
 
         TEST_RESULT_VOID(memContextSwitch(memContextTop()), "switch to top");
-<<<<<<< HEAD
-        // memContextFree(memContextTop()->contextChildList[MEM_CONTEXT_INITIAL_SIZE]);
-=======
->>>>>>> 1a8d3424
         TEST_RESULT_VOID(memContextFree(memContextTop()), "free top");
 
         MemContext *noAllocation = memContextNewP(
