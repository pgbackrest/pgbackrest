--- conflicted
+++ resolved
@@ -15,14 +15,9 @@
 
     TEST_RESULT_BOOL(this->active, false, "state inactive in callback");
 
-<<<<<<< HEAD
     TEST_ERROR(memContextFree(this), AssertError, "assertion 'this->active' failed");
     TEST_ERROR(memContextCallbackSet(this, testFree, this), AssertError, "assertion 'this->active' failed");
     TEST_ERROR(memContextSwitch(this), AssertError, "assertion 'this->active' failed");
-=======
-    TEST_ERROR(memContextCallbackSet(this, testFree, this), AssertError, "cannot assign callback to inactive context");
-    TEST_ERROR(memContextSwitch(this), AssertError, "cannot switch to inactive context");
->>>>>>> eb435bec
 
     memContextCallbackArgument = this;
 
@@ -85,14 +80,8 @@
 
         // -------------------------------------------------------------------------------------------------------------------------
         // Make sure top context was created
-<<<<<<< HEAD
-        TEST_RESULT_Z(memContextName(memContextTop()), "TOP", "top context should exist");
+        TEST_RESULT_Z(memContextTop()->name, "TOP", "top context should exist");
         TEST_RESULT_BOOL(memContextTop()->childInitialized, false, "top context should init with zero children");
-=======
-        TEST_RESULT_Z(memContextTop()->name, "TOP", "top context should exist");
-        TEST_RESULT_INT(memContextTop()->contextChildListSize, 0, "top context should init with zero children");
-        TEST_RESULT_PTR(memContextTop()->contextChildList, NULL, "top context child list empty");
->>>>>>> eb435bec
 
         // Current context should equal top context
         TEST_RESULT_PTR(memContextCurrent(), memContextTop(), "top context == current context");
@@ -121,16 +110,9 @@
         {
             memContextNewP("test-filler", .childType = memTypeMany, .allocType = memTypeMany, .callbackType = memTypeOne);
             memContextKeep();
-<<<<<<< HEAD
             TEST_RESULT_PTR_NE(memContextChildMany(memContextTop())->list[contextIdx], NULL, "new context exists");
             TEST_RESULT_BOOL(memContextChildMany(memContextTop())->list[contextIdx]->active, true, "new context is active");
-            TEST_RESULT_Z(
-                memContextName(memContextChildMany(memContextTop())->list[contextIdx]), "test-filler", "new context name");
-=======
-            TEST_RESULT_BOOL(
-                memContextTop()->contextChildList[contextIdx]->state == memContextStateActive, true, "new context is active");
-            TEST_RESULT_Z(memContextTop()->contextChildList[contextIdx]->name, "test-filler", "new context name");
->>>>>>> eb435bec
+            TEST_RESULT_Z(memContextChildMany(memContextTop())->list[contextIdx]->name, "test-filler", "new context name");
         }
 
         // This forces the child context array to grow
@@ -154,16 +136,9 @@
         memContextNewP("test-reuse", .childType = memTypeMany, .allocType = memTypeMany, .callbackType = memTypeOne);
         memContextKeep();
         TEST_RESULT_BOOL(
-<<<<<<< HEAD
             memContextChildMany(memContextTop())->list[1]->active, true, "new context in same index as freed context is active");
-        TEST_RESULT_Z(memContextName(memContextChildMany(memContextTop())->list[1]), "test-reuse", "new context name");
+        TEST_RESULT_Z(memContextChildMany(memContextTop())->list[1]->name, "test-reuse", "new context name");
         TEST_RESULT_UINT(memContextChildMany(memContextTop())->freeIdx, 2, "check context free idx");
-=======
-            memContextTop()->contextChildList[1]->state == memContextStateActive,
-            true, "new context in same index as freed context is active");
-        TEST_RESULT_Z(memContextTop()->contextChildList[1]->name, "test-reuse", "new context name");
-        TEST_RESULT_UINT(memContextTop()->contextChildFreeIdx, 2, "check context free idx");
->>>>>>> eb435bec
 
         // Next context will be at the end
         memContextNewP("test-at-end", .childType = memTypeMany, .allocType = memTypeMany, .callbackType = memTypeOne);
