/***********************************************************************************************************************************
Test Ini
***********************************************************************************************************************************/

/***********************************************************************************************************************************
Test Run
***********************************************************************************************************************************/
void
testRun()
{
    FUNCTION_HARNESS_VOID();

    // *****************************************************************************************************************************
    if (testBegin("iniNew() and iniFree()"))
    {
        Ini *ini = NULL;

        TEST_ASSIGN(ini, iniNew(), "new ini");
        TEST_RESULT_PTR_NE(ini->memContext, NULL, "mem context is set");
        TEST_RESULT_PTR_NE(ini->store, NULL, "store is set");
        TEST_RESULT_VOID(iniFree(ini), "free ini");
        TEST_RESULT_VOID(iniFree(NULL), "free null ini");
    }

    // *****************************************************************************************************************************
    if (testBegin("iniSet(), iniGet(), iniGetDefault(), iniSectionList(), and iniSectionKeyList()"))
    {
        Ini *ini = NULL;

        TEST_ASSIGN(ini, iniNew(), "new ini");

        TEST_RESULT_VOID(iniSet(ini, strNew("section1"), strNew("key1"), varNewInt(11)), "set section, key, int");
        TEST_RESULT_VOID(iniSet(ini, strNew("section1"), strNew("key2"), varNewDbl(1.234)), "set section, key, dbl");
        TEST_RESULT_INT(varInt(iniGet(ini, strNew("section1"), strNew("key1"))), 11, "get section, key, int");
        TEST_RESULT_DOUBLE(varDbl(iniGet(ini, strNew("section1"), strNew("key2"))), 1.234, "get section, key, dbl");

        TEST_ERROR(iniGet(ini, strNew("section2"), strNew("key2")), FormatError, "section 'section2', key 'key2' does not exist");

        TEST_RESULT_INT(varInt(iniGetDefault(ini, strNew("section1"), strNew("key1"), NULL)), 11, "get section, key, int");
        TEST_RESULT_PTR(iniGetDefault(ini, strNew("section2"), strNew("key2"), NULL), NULL, "get section, key, NULL");
        TEST_RESULT_BOOL(
                varBool(iniGetDefault(ini, strNew("section3"), strNew("key3"), varNewBool(true))), true, "get section, key, bool");

        TEST_RESULT_INT(strLstSize(iniSectionKeyList(ini, strNew("bogus"))), 0, "get keys for missing section");
        TEST_RESULT_STR(strPtr(strLstJoin(iniSectionKeyList(ini, strNew("section1")), "|")), "key1|key2", "get keys for section");

<<<<<<< HEAD
        TEST_RESULT_VOID(iniSet(ini, strNew("section2"), strNew("key2"), varNewInt(2)), "set section2, key, int");        TEST_RESULT_INT(strLstSize(iniSectionList(ini)), 2, "number of sections");
=======
        TEST_RESULT_VOID(iniSet(ini, strNew("section2"), strNew("key2"), varNewInt(2)), "set section2, key, int");
        TEST_RESULT_INT(strLstSize(iniSectionList(ini)), 2, "number of sections");
>>>>>>> 4e38cbae
        TEST_RESULT_STR(strPtr(strLstJoin(iniSectionList(ini), "|")), "section1|section2", "get sections");

        TEST_RESULT_VOID(iniFree(ini), "free ini");
    }

    // *****************************************************************************************************************************
    if (testBegin("iniParse()"))
    {
        Ini *ini = NULL;
        String *content = NULL;

        // -------------------------------------------------------------------------------------------------------------------------
        TEST_RESULT_VOID(iniParse(iniNew(), NULL), "no content");
        TEST_ERROR(
            iniParse(iniNew(), strNew("compress=y\n")), FormatError, "key/value found outside of section at line 1: compress=y");
        TEST_ERROR(iniParse(iniNew(), strNew("[section\n")), FormatError, "ini section should end with ] at line 1: [section");
        TEST_ERROR(iniParse(iniNew(), strNew("[section]\nkey")), FormatError, "missing '=' in key/value at line 2: key");
        TEST_ERROR(iniParse(iniNew(), strNew("[section]\n =value")), FormatError, "key is zero-length at line 1: =value");

        // -------------------------------------------------------------------------------------------------------------------------
        TEST_ASSIGN(ini, iniNew(), "new ini");

        content = strNew
        (
            "# Comment\n"
            "[global] \n"
            "compress=y \n"
            "\n"
            " [db]\n"
            "pg1-path = /path/to/pg"
        );

        TEST_RESULT_VOID(iniParse(ini, content), "load ini");

        TEST_RESULT_STR(strPtr(varStr(iniGet(ini, strNew("global"), strNew("compress")))), "y", "get compress");
        TEST_RESULT_STR(strPtr(varStr(iniGet(ini, strNew("db"), strNew("pg1-path")))), "/path/to/pg", "get pg1-path");
    }

    FUNCTION_HARNESS_RESULT_VOID();
}<|MERGE_RESOLUTION|>--- conflicted
+++ resolved
@@ -44,12 +44,8 @@
         TEST_RESULT_INT(strLstSize(iniSectionKeyList(ini, strNew("bogus"))), 0, "get keys for missing section");
         TEST_RESULT_STR(strPtr(strLstJoin(iniSectionKeyList(ini, strNew("section1")), "|")), "key1|key2", "get keys for section");
 
-<<<<<<< HEAD
-        TEST_RESULT_VOID(iniSet(ini, strNew("section2"), strNew("key2"), varNewInt(2)), "set section2, key, int");        TEST_RESULT_INT(strLstSize(iniSectionList(ini)), 2, "number of sections");
-=======
         TEST_RESULT_VOID(iniSet(ini, strNew("section2"), strNew("key2"), varNewInt(2)), "set section2, key, int");
         TEST_RESULT_INT(strLstSize(iniSectionList(ini)), 2, "number of sections");
->>>>>>> 4e38cbae
         TEST_RESULT_STR(strPtr(strLstJoin(iniSectionList(ini), "|")), "section1|section2", "get sections");
 
         TEST_RESULT_VOID(iniFree(ini), "free ini");
