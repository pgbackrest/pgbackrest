--- conflicted
+++ resolved
@@ -1485,13 +1485,8 @@
                 ",\"reference\":\"20190818-084502F_20190819-084506D\",\"size\":4,\"timestamp\":1565282114}\n"                      \
             "pg_data/base/16384/17000={\"bni\":1,\"checksum\":\"e0101dd8ffb910c9c202ca35b5f828bcb9697bed\",\"checksum-page\":false"\
                 ",\"checksum-page-error\":[1],\"repo-size\":4096,\"size\":8192,\"timestamp\":1565282114}\n"                        \
-<<<<<<< HEAD
             "pg_data/base/16384/PG_VERSION={\"bni\":1,\"bno\":1,\"checksum\":\"184473f470864e067ee3a22e64b47b0a1c356f29\""         \
-                ",\"group\":false,\"size\":4,\"timestamp\":1565282115}\n"                                                          \
-=======
-            "pg_data/base/16384/PG_VERSION={\"checksum\":\"184473f470864e067ee3a22e64b47b0a1c356f29\",\"group\":\"group2\""        \
-                ",\"size\":4,\"timestamp\":1565282115,\"user\":false}\n"                                                           \
->>>>>>> 61ce5869
+                ",\"group\":\"group2\",\"size\":4,\"timestamp\":1565282115,\"user\":false}\n"                                                          \
             "pg_data/base/32768/33000={\"checksum\":\"7a16d165e4775f7c92e8cdf60c0af57313f0bf90\",\"checksum-page\":true"           \
                 ",\"reference\":\"20190818-084502F\",\"size\":1073741824,\"timestamp\":1565282116}\n"                              \
             "pg_data/base/32768/33000.32767={\"checksum\":\"6e99b589e550e68e934fd235ccba59fe5b592a9e\",\"checksum-page\":true"     \
