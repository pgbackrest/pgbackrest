/***********************************************************************************************************************************
Test Backup Manifest Handler
***********************************************************************************************************************************/
#include <unistd.h>

#include "common/io/bufferRead.h"
#include "common/io/bufferWrite.h"
#include "info/infoBackup.h"
#include "storage/posix/storage.h"

#include "common/harnessInfo.h"
#include "common/harnessManifest.h"
#include "common/harnessPostgres.h"

/***********************************************************************************************************************************
Special string constants
***********************************************************************************************************************************/
#define SHRUG_EMOJI                                                 "¯\\_(ツ)_/¯"

/***********************************************************************************************************************************
Test Run
***********************************************************************************************************************************/
static void
testRun(void)
{
    Storage *storageTest = storagePosixNewP(TEST_PATH_STR, .write = true);

    // *****************************************************************************************************************************
    if (testBegin("struct sizes"))
    {
        // Make sure the size of structs doesn't change without us knowing about it
        // -------------------------------------------------------------------------------------------------------------------------
        TEST_RESULT_UINT(sizeof(ManifestLoadFound), TEST_64BIT() ? 1 : 1, "check size of ManifestLoadFound");
        TEST_RESULT_UINT(sizeof(ManifestPath), TEST_64BIT() ? 32 : 16, "check size of ManifestPath");
    }

    // *****************************************************************************************************************************
    if (testBegin("manifestNewBuild()"))
    {
        #define TEST_MANIFEST_HEADER                                                                                               \
            "[backup]\n"                                                                                                           \
            "backup-label=null\n"                                                                                                  \
            "backup-reference=\"\"\n"                                                                                              \
            "backup-timestamp-copy-start=0\n"                                                                                      \
            "backup-timestamp-start=0\n"                                                                                           \
            "backup-timestamp-stop=0\n"                                                                                            \
            "backup-type=\"full\"\n"

        #define TEST_MANIFEST_HEADER_LABEL                                                                                         \
            "[backup]\n"                                                                                                           \
            "backup-label=\"20190818-084502F\"\n"                                                                                  \
            "backup-reference=\"20190818-084502F\"\n"                                                                              \
            "backup-timestamp-copy-start=0\n"                                                                                      \
            "backup-timestamp-start=0\n"                                                                                           \
            "backup-timestamp-stop=0\n"                                                                                            \
            "backup-type=\"full\"\n"

        #define TEST_MANIFEST_HEADER_BUNDLE_BLOCK                                                                                  \
            "[backup]\n"                                                                                                           \
            "backup-block-incr=true\n"                                                                                             \
            "backup-bundle=true\n"                                                                                                 \
            "backup-bundle-raw=true\n"                                                                                             \
            "backup-label=null\n"                                                                                                  \
            "backup-reference=\"\"\n"                                                                                              \
            "backup-timestamp-copy-start=0\n"                                                                                      \
            "backup-timestamp-start=1570000000\n"                                                                                  \
            "backup-timestamp-stop=0\n"                                                                                            \
            "backup-type=\"full\"\n"

        #define TEST_MANIFEST_DB_94                                                                                                \
            "\n"                                                                                                                   \
            "[backup:db]\n"                                                                                                        \
            "db-catalog-version=201409291\n"                                                                                       \
            "db-control-version=942\n"                                                                                             \
            "db-id=0\n"                                                                                                            \
            "db-system-id=0\n"                                                                                                     \
            "db-version=\"9.4\"\n"

        #define TEST_MANIFEST_DB_12                                                                                                \
            "\n"                                                                                                                   \
            "[backup:db]\n"                                                                                                        \
            "db-catalog-version=201909212\n"                                                                                       \
            "db-control-version=1201\n"                                                                                            \
            "db-id=0\n"                                                                                                            \
            "db-system-id=0\n"                                                                                                     \
            "db-version=\"12\"\n"

        #define TEST_MANIFEST_DB_13                                                                                                \
            "\n"                                                                                                                   \
            "[backup:db]\n"                                                                                                        \
            "db-catalog-version=202007201\n"                                                                                       \
            "db-control-version=1300\n"                                                                                            \
            "db-id=0\n"                                                                                                            \
            "db-system-id=0\n"                                                                                                     \
            "db-version=\"13\"\n"

        #define TEST_MANIFEST_OPTION_ALL                                                                                           \
            "\n"                                                                                                                   \
            "[backup:option]\n"                                                                                                    \
            "option-archive-check=false\n"                                                                                         \
            "option-archive-copy=false\n"                                                                                          \
            "option-checksum-page=false\n"                                                                                         \
            "option-compress=false\n"                                                                                              \
            "option-compress-type=\"none\"\n"                                                                                      \
            "option-hardlink=false\n"                                                                                              \
            "option-online=false\n"

        #define TEST_MANIFEST_OPTION_ARCHIVE                                                                                       \
            "\n"                                                                                                                   \
            "[backup:option]\n"                                                                                                    \
            "option-archive-check=false\n"                                                                                         \
            "option-archive-copy=false\n"

        #define TEST_MANIFEST_OPTION_CHECKSUM_PAGE_FALSE                                                                           \
            "option-checksum-page=false\n"

        #define TEST_MANIFEST_OPTION_CHECKSUM_PAGE_TRUE                                                                            \
            "option-checksum-page=true\n"

        #define TEST_MANIFEST_OPTION_ONLINE_FALSE                                                                                  \
            "option-compress=false\n"                                                                                              \
            "option-compress-type=\"none\"\n"                                                                                      \
            "option-hardlink=false\n"                                                                                              \
            "option-online=false\n"

        #define TEST_MANIFEST_OPTION_ONLINE_TRUE                                                                                   \
            "option-compress=false\n"                                                                                              \
            "option-compress-type=\"none\"\n"                                                                                      \
            "option-hardlink=false\n"                                                                                              \
            "option-online=true\n"

        #define TEST_MANIFEST_FILE_DEFAULT_PRIMARY_FALSE                                                                           \
            "\n"                                                                                                                   \
            "[target:file:default]\n"                                                                                              \
            "group=\"" TEST_GROUP "\"\n"                                                                                           \
            "mode=\"0600\"\n"                                                                                                      \
            "user=\"" TEST_USER "\"\n"

        #define TEST_MANIFEST_FILE_DEFAULT_PRIMARY_TRUE                                                                            \
            "\n"                                                                                                                   \
            "[target:file:default]\n"                                                                                              \
            "group=\"" TEST_GROUP "\"\n"                                                                                           \
            "mode=\"0600\"\n"                                                                                                      \
            "user=\"" TEST_USER "\"\n"

        #define TEST_MANIFEST_LINK_DEFAULT                                                                                         \
            "\n"                                                                                                                   \
            "[target:link:default]\n"                                                                                              \
            "group=\"" TEST_GROUP "\"\n"                                                                                           \
            "user=\"" TEST_USER "\"\n"

        #define TEST_MANIFEST_PATH_DEFAULT                                                                                         \
            "\n"                                                                                                                   \
            "[target:path:default]\n"                                                                                              \
            "group=\"" TEST_GROUP "\"\n"                                                                                           \
            "mode=\"0700\"\n"                                                                                                      \
            "user=\"" TEST_USER "\"\n"

        HRN_STORAGE_PATH_CREATE(storageTest, "pg", .mode = 0700);

        Storage *storagePg = storagePosixNewP(STRDEF(TEST_PATH "/pg"));
        Storage *storagePgWrite = storagePosixNewP(STRDEF(TEST_PATH "/pg"), .write = true);

        // -------------------------------------------------------------------------------------------------------------------------
        TEST_TITLE("manifest with all features - 9.4");

        // Version
        HRN_STORAGE_PUT_Z(storagePgWrite, PG_FILE_PGVERSION, "9.4\n", .modeFile = 0600, .timeModified = 1565282100);

        // base/1 directory
        HRN_STORAGE_PATH_CREATE(storagePgWrite, PG_PATH_BASE, .mode = 0700);
        HRN_STORAGE_PATH_CREATE(storagePgWrite, PG_PATH_BASE "/1", .mode = 0700);

        // Temp relations to ignore
        HRN_STORAGE_PUT_EMPTY(storagePgWrite, PG_PATH_BASE "/1/t1_1", .modeFile = 0600, .timeModified = 1565282113);
        HRN_STORAGE_PUT_EMPTY(storagePgWrite, PG_PATH_BASE "/1/t1_1.1", .modeFile = 0600, .timeModified = 1565282113);
        HRN_STORAGE_PUT_EMPTY(storagePgWrite, PG_PATH_BASE "/1/t8888888_8888888_vm", .modeFile = 0600, .timeModified = 1565282113);
        HRN_STORAGE_PUT_EMPTY(
            storagePgWrite, PG_PATH_BASE "/1/t8888888_8888888_vm.999999", .modeFile = 0600, .timeModified = 1565282113);

        // Unlogged relations
        HRN_STORAGE_PUT_EMPTY(
            storagePgWrite, PG_PATH_BASE "/1/555", .modeFile = 0600, .timeModified = 1565282114,
            .comment = "skip file because there is an _init");
        HRN_STORAGE_PUT_EMPTY(
            storagePgWrite, PG_PATH_BASE "/1/555_fsm", .modeFile = 0600, .timeModified = 1565282114,
            .comment = "skip file because there is an _init");
        HRN_STORAGE_PUT_EMPTY(
            storagePgWrite, PG_PATH_BASE "/1/555_vm.1", .modeFile = 0600, .timeModified = 1565282114,
            .comment = "skip file because there is an _init");
        HRN_STORAGE_PUT_EMPTY(
            storagePgWrite, PG_PATH_BASE "/1/555_init", .modeFile = 0600, .timeModified = 1565282114,
            .comment = "do not skip _init");
        HRN_STORAGE_PUT_EMPTY(
            storagePgWrite, PG_PATH_BASE "/1/555_init.1", .modeFile = 0600, .timeModified = 1565282114,
            .comment = "do not skip _init with segment");
        HRN_STORAGE_PUT_EMPTY(
            storagePgWrite, PG_PATH_BASE "/1/555_vm.1_vm", .modeFile = 0600, .timeModified = 1565282114,
            .comment = "do not skip files that do not have valid endings as we are not sure what they are");

        // Config directory and file links
        HRN_STORAGE_PATH_CREATE(storageTest, "config", .mode = 0700);
        THROW_ON_SYS_ERROR(
            symlink("../config/postgresql.conf", TEST_PATH "/pg/postgresql.conf") == -1, FileOpenError, "unable to create symlink");
        HRN_STORAGE_PUT_Z(storageTest, "config/postgresql.conf", "POSTGRESQLCONF", .modeFile = 0600, .timeModified = 1565282116);
        THROW_ON_SYS_ERROR(
            symlink("../config/pg_hba.conf", TEST_PATH "/pg/pg_hba.conf") == -1, FileOpenError, "unable to create symlink");
        HRN_STORAGE_PUT_Z(storageTest, "config/pg_hba.conf", "PGHBACONF", .modeFile = 0600, .timeModified = 1565282117);

        // Create special file
        HRN_SYSTEM_FMT("mkfifo -m 666 %s", TEST_PATH "/pg/testpipe");

        // Files that will always be ignored
        HRN_STORAGE_PUT_EMPTY(storagePgWrite, PG_FILE_BACKUPLABELOLD, .modeFile = 0600, .timeModified = 1565282101);
        HRN_STORAGE_PUT_EMPTY(storagePgWrite, PG_FILE_POSTMTROPTS, .modeFile = 0600, .timeModified = 1565282101);
        HRN_STORAGE_PUT_EMPTY(storagePgWrite, PG_FILE_POSTMTRPID, .modeFile = 0600, .timeModified = 1565282101);
        HRN_STORAGE_PUT_EMPTY(storagePgWrite, PG_FILE_RECOVERYCONF, .modeFile = 0600, .timeModified = 1565282101);
        HRN_STORAGE_PUT_EMPTY(storagePgWrite, PG_FILE_RECOVERYDONE, .modeFile = 0600, .timeModified = 1565282101);

        // Directories that will always be ignored
        HRN_STORAGE_PATH_CREATE(storagePgWrite, PG_PREFIX_PGSQLTMP, .mode = 0700);
        HRN_STORAGE_PATH_CREATE(storagePgWrite, PG_PREFIX_PGSQLTMP "2", .mode = 0700);

        // Directories under which files will be ignored (some depending on the version)
        HRN_STORAGE_PATH_CREATE(storagePgWrite, PG_PATH_PGDYNSHMEM, .mode = 0700);
        HRN_STORAGE_PUT_EMPTY(storagePgWrite, PG_PATH_PGDYNSHMEM "/" BOGUS_STR, .modeFile = 0600, .timeModified = 1565282101);
        HRN_STORAGE_PATH_CREATE(storagePgWrite, PG_PATH_PGNOTIFY, .mode = 0700);
        HRN_STORAGE_PUT_EMPTY(storagePgWrite, PG_PATH_PGNOTIFY "/" BOGUS_STR, .modeFile = 0600, .timeModified = 1565282102);
        HRN_STORAGE_PATH_CREATE(storagePgWrite, PG_PATH_PGREPLSLOT, .mode = 0700);
        HRN_STORAGE_PUT_EMPTY(storagePgWrite, PG_PATH_PGREPLSLOT "/" BOGUS_STR, .modeFile = 0600, .timeModified = 1565282103);
        HRN_STORAGE_PATH_CREATE(storagePgWrite, PG_PATH_PGSERIAL, .mode = 0700);
        HRN_STORAGE_PUT_EMPTY(storagePgWrite, PG_PATH_PGSERIAL "/" BOGUS_STR, .modeFile = 0600, .timeModified = 1565282104);
        HRN_STORAGE_PATH_CREATE(storagePgWrite, PG_PATH_PGSNAPSHOTS, .mode = 0700);
        HRN_STORAGE_PUT_Z(storagePgWrite, PG_PATH_PGSNAPSHOTS "/" BOGUS_STR, "test", .modeFile = 0600, .timeModified = 1565282105);
        HRN_STORAGE_PUT_EMPTY(storagePgWrite, PG_PATH_PGSTATTMP "/" BOGUS_STR, .modeFile = 0640, .timeModified = 1565282106);
        HRN_STORAGE_PATH_CREATE(storagePgWrite, PG_PATH_PGSUBTRANS, .mode = 0700);
        HRN_STORAGE_PUT_EMPTY(storagePgWrite, PG_PATH_PGSUBTRANS "/" BOGUS_STR, .modeFile = 0600, .timeModified = 1565282107);

        // WAL directory not ignored when offline
        HRN_STORAGE_PATH_CREATE(storagePgWrite, "pg_xlog", .mode = 0700);
        HRN_STORAGE_PUT_EMPTY(storagePgWrite, "pg_xlog/" BOGUS_STR, .modeFile = 0600, .timeModified = 1565282108);
        HRN_STORAGE_PATH_CREATE(storagePgWrite, "pg_xlog/archive_status", .mode = 0700);
        HRN_STORAGE_PUT_EMPTY(storagePgWrite, "pg_xlog/archive_status/" BOGUS_STR, .modeFile = 0600, .timeModified = 1565282108);

        // global directory
        HRN_STORAGE_PATH_CREATE(storagePgWrite, PG_PATH_GLOBAL, .mode = 0700);
        HRN_STORAGE_PUT_EMPTY(storagePgWrite, PG_PATH_GLOBAL "/" PG_FILE_PGINTERNALINIT);
        HRN_STORAGE_PUT_EMPTY(storagePgWrite, PG_PATH_GLOBAL "/" PG_FILE_PGINTERNALINIT ".1");
        HRN_STORAGE_PUT_EMPTY(
            storagePgWrite, PG_PATH_GLOBAL "/" PG_FILE_PGINTERNALINIT ".allow", .modeFile = 0600, .timeModified = 1565282114);
        HRN_STORAGE_PUT_EMPTY(storagePgWrite, PG_PATH_GLOBAL "/t1_1", .modeFile = 0600, .timeModified = 1565282114);

        StringList *exclusionList = strLstNew();
        strLstAddZ(exclusionList, PG_PATH_GLOBAL "/" PG_FILE_PGINTERNALINIT);
        strLstAddZ(exclusionList, "bogus");
        strLstAddZ(exclusionList, PG_PATH_BASE "/");
        strLstAddZ(exclusionList, "bogus/");

        // Make 'pg_xlog/archive_status' a link (if other links in the pg_xlog dir (should not be), they will be followed and added
        // when online but archive_status (and pg_xlog), whether a link of not, will will only be followed if offline)
        HRN_STORAGE_PATH_REMOVE(storagePgWrite, "pg_xlog/archive_status", .recurse = true);
        HRN_STORAGE_PATH_CREATE(storageTest, "archivestatus", .mode = 0777);
        THROW_ON_SYS_ERROR(
            symlink("../../archivestatus", TEST_PATH "/pg/pg_xlog/archive_status") == -1, FileOpenError,
            "unable to create symlink");
        HRN_STORAGE_PUT_Z(
            storagePgWrite, "pg_xlog/archive_status/" BOGUS_STR, "TESTDATA", .modeFile = 0600, .timeModified = 1565282120);

        // Tablespace 1
        HRN_STORAGE_PATH_CREATE(storageTest, "ts/1/PG_9.4_201409291/1", .mode = 0700);
        HRN_STORAGE_PATH_CREATE(storagePgWrite, MANIFEST_TARGET_PGTBLSPC, .mode = 0700);
        THROW_ON_SYS_ERROR(symlink("../../ts/1", TEST_PATH "/pg/pg_tblspc/1") == -1, FileOpenError, "unable to create symlink");
        HRN_STORAGE_PUT_Z(
            storagePgWrite,"pg_tblspc/1/PG_9.4_201409291/1/16384", "TESTDATA", .modeFile = 0600, .timeModified = 1565282115);
        HRN_STORAGE_PUT_Z(
            storagePgWrite,"pg_tblspc/1/PG_9.4_201409291/1/t123_123_fsm", "IGNORE_TEMP_RELATION", .modeFile = 0600,
            .timeModified = 1565282115);

        // Add tablespaceList with error (no name)
        PackWrite *tablespaceList = pckWriteNewP();

        pckWriteArrayBeginP(tablespaceList);
        pckWriteU32P(tablespaceList, 2);
        pckWriteStrP(tablespaceList, STRDEF("tblspc2"));
        pckWriteArrayEndP(tablespaceList);
        pckWriteEndP(tablespaceList);

        // Test tablespace error
        TEST_ERROR(
            manifestNewBuild(
                storagePg, PG_VERSION_94, hrnPgCatalogVersion(PG_VERSION_94), 0, false, false, false, false, NULL, exclusionList,
                pckWriteResult(tablespaceList)),
            AssertError,
            "tablespace with oid 1 not found in tablespace map\n"
            "HINT: was a tablespace created or dropped during the backup?");

        // Add a tablespace to tablespaceList that does exist
        tablespaceList = pckWriteNewP();

        pckWriteArrayBeginP(tablespaceList);
        pckWriteU32P(tablespaceList, 2);
        pckWriteStrP(tablespaceList, STRDEF("tblspc2"));
        pckWriteArrayEndP(tablespaceList);
        pckWriteArrayBeginP(tablespaceList);
        pckWriteU32P(tablespaceList, 1);
        pckWriteStrP(tablespaceList, STRDEF("tblspc1"));
        pckWriteArrayEndP(tablespaceList);
        pckWriteEndP(tablespaceList);

        // Test manifest - temp tables and pg_notify files ignored
        Manifest *manifest = NULL;

        TEST_ASSIGN(
            manifest,
            manifestNewBuild(
                storagePg, PG_VERSION_94, hrnPgCatalogVersion(PG_VERSION_94), 0, false, false, false, false, NULL, NULL,
                pckWriteResult(tablespaceList)),
            "build manifest");
        TEST_RESULT_VOID(manifestBackupLabelSet(manifest, STRDEF("20190818-084502F")), "backup label set");

        Buffer *contentSave = bufNew(0);

        TEST_RESULT_VOID(manifestSave(manifest, ioBufferWriteNew(contentSave)), "save manifest");
        TEST_RESULT_STR(
            strNewBuf(contentSave),
            strNewBuf(
                harnessInfoChecksumZ(
                    TEST_MANIFEST_HEADER_LABEL
                    TEST_MANIFEST_DB_94
                    TEST_MANIFEST_OPTION_ALL
                    "\n"
                    "[backup:target]\n"
                    "pg_data={\"path\":\"" TEST_PATH "/pg\",\"type\":\"path\"}\n"
                    "pg_data/pg_hba.conf={\"file\":\"pg_hba.conf\",\"path\":\"../config\",\"type\":\"link\"}\n"
                    "pg_data/pg_xlog/archive_status={\"path\":\"../../archivestatus\",\"type\":\"link\"}\n"
                    "pg_data/postgresql.conf={\"file\":\"postgresql.conf\",\"path\":\"../config\",\"type\":\"link\"}\n"
                    "pg_tblspc/1={\"path\":\"../../ts/1\",\"tablespace-id\":\"1\",\"tablespace-name\":\"tblspc1\""
                    ",\"type\":\"link\"}\n"
                    "\n"
                    "[target:file]\n"
                    "pg_data/PG_VERSION={\"size\":4,\"timestamp\":1565282100}\n"
                    "pg_data/base/1/555_init={\"size\":0,\"timestamp\":1565282114}\n"
                    "pg_data/base/1/555_init.1={\"size\":0,\"timestamp\":1565282114}\n"
                    "pg_data/base/1/555_vm.1_vm={\"size\":0,\"timestamp\":1565282114}\n"
                    "pg_data/global/pg_internal.init.allow={\"size\":0,\"timestamp\":1565282114}\n"
                    "pg_data/pg_hba.conf={\"size\":9,\"timestamp\":1565282117}\n"
                    "pg_data/pg_xlog/BOGUS={\"size\":0,\"timestamp\":1565282108}\n"
                    "pg_data/pg_xlog/archive_status/BOGUS={\"size\":8,\"timestamp\":1565282120}\n"
                    "pg_data/postgresql.conf={\"size\":14,\"timestamp\":1565282116}\n"
                    "pg_tblspc/1/PG_9.4_201409291/1/16384={\"size\":8,\"timestamp\":1565282115}\n"
                    TEST_MANIFEST_FILE_DEFAULT_PRIMARY_TRUE
                    "\n"
                    "[target:link]\n"
                    "pg_data/pg_hba.conf={\"destination\":\"../config/pg_hba.conf\"}\n"
                    "pg_data/pg_tblspc/1={\"destination\":\"../../ts/1\"}\n"
                    "pg_data/pg_xlog/archive_status={\"destination\":\"../../archivestatus\"}\n"
                    "pg_data/postgresql.conf={\"destination\":\"../config/postgresql.conf\"}\n"
                    TEST_MANIFEST_LINK_DEFAULT
                    "\n"
                    "[target:path]\n"
                    "pg_data={}\n"
                    "pg_data/base={}\n"
                    "pg_data/base/1={}\n"
                    "pg_data/global={}\n"
                    "pg_data/pg_dynshmem={}\n"
                    "pg_data/pg_notify={}\n"
                    "pg_data/pg_replslot={}\n"
                    "pg_data/pg_serial={}\n"
                    "pg_data/pg_snapshots={}\n"
                    "pg_data/pg_stat_tmp={\"mode\":\"0750\"}\n"
                    "pg_data/pg_subtrans={}\n"
                    "pg_data/pg_tblspc={}\n"
                    "pg_data/pg_xlog={}\n"
                    "pg_data/pg_xlog/archive_status={\"mode\":\"0777\"}\n"
                    "pg_tblspc={}\n"
                    "pg_tblspc/1={}\n"
                    "pg_tblspc/1/PG_9.4_201409291={}\n"
                    "pg_tblspc/1/PG_9.4_201409291/1={}\n"
                    TEST_MANIFEST_PATH_DEFAULT)),
            "check manifest");

        TEST_RESULT_LOG(
            "P00   INFO: exclude contents of '" TEST_PATH "/pg/base' from backup using 'base/' exclusion\n"
            "P00   INFO: exclude '" TEST_PATH "/pg/global/pg_internal.init' from backup using 'global/pg_internal.init' exclusion\n"
            "P00   WARN: exclude special file '" TEST_PATH "/pg/testpipe' from backup");

        // Remove special file
        TEST_RESULT_VOID(
            storageRemoveP(storageTest, STRDEF(TEST_PATH "/pg/testpipe"), .errorOnMissing = true), "error if special file removed");

        // Remove symlinks and directories
        THROW_ON_SYS_ERROR(unlink(TEST_PATH "/pg/pg_tblspc/1") == -1, FileRemoveError, "unable to remove symlink");
        HRN_STORAGE_PATH_REMOVE(storageTest,"ts/1/PG_9.4_201409291", .recurse = true);

        // -------------------------------------------------------------------------------------------------------------------------
        TEST_TITLE("manifest with all features - 9.4, online");

        // Create a path other than archive_status under pg_xlog for code coverage
        HRN_STORAGE_PATH_CREATE(storagePgWrite, "pg_xlog/somepath", .mode = 0700);

        // Add data to pg_wal to ensure it is not ignored (online or offline) until >= pgVersion 10 (file in pg_xlog log is ignored)
        HRN_STORAGE_PATH_CREATE(storagePgWrite, "pg_wal", .mode = 0700);
        HRN_STORAGE_PUT_Z(
            storagePgWrite, "pg_wal/000000010000000000000001", "WALDATA", .modeFile = 0600, .timeModified = 1565282120);

        // Files to conditionally ignore before 9.4
        HRN_STORAGE_PUT_EMPTY(storagePgWrite, PG_FILE_POSTGRESQLAUTOCONFTMP, .modeFile = 0600, .timeModified = 1565282101);

        // Test manifest - temp tables, unlogged tables, pg_serial and pg_xlog files ignored
        TEST_ASSIGN(
            manifest,
            manifestNewBuild(
                storagePg, PG_VERSION_94, hrnPgCatalogVersion(PG_VERSION_94), 0, true, false, false, false, NULL, NULL, NULL),
            "build manifest");

        contentSave = bufNew(0);
        TEST_RESULT_VOID(manifestSave(manifest, ioBufferWriteNew(contentSave)), "save manifest");
        TEST_RESULT_STR(
            strNewBuf(contentSave),
            strNewBuf(
                harnessInfoChecksumZ(
                    TEST_MANIFEST_HEADER
                    TEST_MANIFEST_DB_94
                    TEST_MANIFEST_OPTION_ARCHIVE
                    TEST_MANIFEST_OPTION_CHECKSUM_PAGE_FALSE
                    TEST_MANIFEST_OPTION_ONLINE_TRUE
                    "\n"
                    "[backup:target]\n"
                    "pg_data={\"path\":\"" TEST_PATH "/pg\",\"type\":\"path\"}\n"
                    "pg_data/pg_hba.conf={\"file\":\"pg_hba.conf\",\"path\":\"../config\",\"type\":\"link\"}\n"
                    "pg_data/pg_xlog/archive_status={\"path\":\"../../archivestatus\",\"type\":\"link\"}\n"
                    "pg_data/postgresql.conf={\"file\":\"postgresql.conf\",\"path\":\"../config\",\"type\":\"link\"}\n"
                    "\n"
                    "[target:file]\n"
                    "pg_data/PG_VERSION={\"size\":4,\"timestamp\":1565282100}\n"
                    "pg_data/base/1/555_init={\"size\":0,\"timestamp\":1565282114}\n"
                    "pg_data/base/1/555_init.1={\"size\":0,\"timestamp\":1565282114}\n"
                    "pg_data/base/1/555_vm.1_vm={\"size\":0,\"timestamp\":1565282114}\n"
                    "pg_data/global/pg_internal.init.allow={\"size\":0,\"timestamp\":1565282114}\n"
                    "pg_data/pg_hba.conf={\"size\":9,\"timestamp\":1565282117}\n"
                    "pg_data/pg_wal/000000010000000000000001={\"size\":7,\"timestamp\":1565282120}\n"
                    "pg_data/postgresql.conf={\"size\":14,\"timestamp\":1565282116}\n"
                    TEST_MANIFEST_FILE_DEFAULT_PRIMARY_TRUE
                    "\n"
                    "[target:link]\n"
                    "pg_data/pg_hba.conf={\"destination\":\"../config/pg_hba.conf\"}\n"
                    "pg_data/pg_xlog/archive_status={\"destination\":\"../../archivestatus\"}\n"
                    "pg_data/postgresql.conf={\"destination\":\"../config/postgresql.conf\"}\n"
                    TEST_MANIFEST_LINK_DEFAULT
                    "\n"
                    "[target:path]\n"
                    "pg_data={}\n"
                    "pg_data/base={}\n"
                    "pg_data/base/1={}\n"
                    "pg_data/global={}\n"
                    "pg_data/pg_dynshmem={}\n"
                    "pg_data/pg_notify={}\n"
                    "pg_data/pg_replslot={}\n"
                    "pg_data/pg_serial={}\n"
                    "pg_data/pg_snapshots={}\n"
                    "pg_data/pg_stat_tmp={\"mode\":\"0750\"}\n"
                    "pg_data/pg_subtrans={}\n"
                    "pg_data/pg_tblspc={}\n"
                    "pg_data/pg_wal={}\n"
                    "pg_data/pg_xlog={}\n"
                    "pg_data/pg_xlog/archive_status={\"mode\":\"0777\"}\n"
                    "pg_data/pg_xlog/somepath={}\n"
                    TEST_MANIFEST_PATH_DEFAULT)),
            "check manifest");

        // Remove pg_xlog and the directory that archive_status link pointed to
        HRN_STORAGE_PATH_REMOVE(storagePgWrite, "pg_xlog", .recurse = true);
        HRN_STORAGE_PATH_REMOVE(storageTest, "archivestatus", .recurse = true);

        // -------------------------------------------------------------------------------------------------------------------------
        TEST_TITLE("error on circular link");

        // create pg_xlog/wal as a link
        HRN_STORAGE_PATH_CREATE(storageTest, "wal", .mode = 0700);
        THROW_ON_SYS_ERROR(symlink(TEST_PATH "/wal", TEST_PATH "/pg/pg_xlog") == -1, FileOpenError, "unable to create symlink");

        THROW_ON_SYS_ERROR(symlink(TEST_PATH "/wal", TEST_PATH "/wal/wal") == -1, FileOpenError, "unable to create symlink");

        TEST_ERROR(
            manifestNewBuild(
                storagePg, PG_VERSION_96, hrnPgCatalogVersion(PG_VERSION_96), 0, false, false, false, false, NULL, NULL, NULL),
            LinkDestinationError,
            "link 'pg_xlog/wal' (" TEST_PATH "/wal) destination is the same directory as link 'pg_xlog' (" TEST_PATH "/wal)");

        HRN_STORAGE_REMOVE(storageTest, TEST_PATH "/wal/wal");

        // -------------------------------------------------------------------------------------------------------------------------
        TEST_TITLE("manifest with all features - 9.4, checksum-page");

        // Version
        HRN_STORAGE_PUT_Z(storagePgWrite, PG_FILE_PGVERSION, "9.4\n", .modeFile = 0600, .timeModified = 1565282100);

        // Put a pgcontrol (always primary:true)
        HRN_STORAGE_PUT_EMPTY(storagePgWrite, PG_PATH_GLOBAL "/" PG_FILE_PGCONTROL, .modeFile = 0600, .timeModified = 1565282101);

        // pg_clog pgVersion < 10 primary:false (pg_xact pgVersion < 10 primary:true), pg_multixact always primary:false
        HRN_STORAGE_PATH_CREATE(storagePgWrite, PG_PATH_PGMULTIXACT, .mode = 0700);
        HRN_STORAGE_PUT_EMPTY(storagePgWrite, PG_PATH_PGMULTIXACT "/" BOGUS_STR, .modeFile = 0600, .timeModified = 1565282101);
        HRN_STORAGE_PATH_CREATE(storagePgWrite, "pg_clog", .mode = 0700);
        HRN_STORAGE_PUT_EMPTY(storagePgWrite, "pg_clog/" BOGUS_STR, .modeFile = 0600, .timeModified = 1565282121);
        HRN_STORAGE_PATH_CREATE(storagePgWrite, "pg_xact", .mode = 0700);
        HRN_STORAGE_PUT_EMPTY(storagePgWrite, "pg_xact/" BOGUS_STR, .modeFile = 0600, .timeModified = 1565282122);

        // Files to capture in version < 12 but ignore >= 12 (code coverage)
        HRN_STORAGE_PUT_EMPTY(storagePgWrite, PG_FILE_RECOVERYSIGNAL, .modeFile = 0600, .timeModified = 1565282101);
        HRN_STORAGE_PUT_EMPTY(storagePgWrite, PG_FILE_STANDBYSIGNAL, .modeFile = 0600, .timeModified = 1565282101);

        // Files to capture in version < 9.6 but ignore >= 9.6 (code coverage)
        HRN_STORAGE_PUT_EMPTY(storagePgWrite, PG_FILE_BACKUPLABEL, .modeFile = 0600, .timeModified = 1565282101);

        // Tablespace 1
        HRN_STORAGE_PATH_CREATE(storageTest, "ts/1/PG_9.4_201409291/1", .mode = 0700);
        THROW_ON_SYS_ERROR(symlink("../../ts/1", TEST_PATH "/pg/pg_tblspc/1") == -1, FileOpenError, "unable to create symlink");
        HRN_STORAGE_PUT_Z(
            storagePgWrite, "pg_tblspc/1/PG_9.4_201409291/1/16384", "TESTDATA", .modeFile = 0600, .timeModified = 1565282115);
        HRN_STORAGE_PUT_Z(
            storagePgWrite, "pg_tblspc/1/PG_9.4_201409291/1/t123_123_fsm", "IGNORE_TEMP_RELATION", .modeFile = 0600,
            .timeModified = 1565282115);

        // Add checksum-page files to exclude from checksum-page validation in database relation directories
        HRN_STORAGE_PUT_EMPTY(storagePgWrite, PG_PATH_BASE "/1/" PG_FILE_PGVERSION, .modeFile = 0600, .timeModified = 1565282120);
        HRN_STORAGE_PUT_EMPTY(
            storagePgWrite, PG_PATH_BASE "/1/" PG_FILE_PGFILENODEMAP, .modeFile = 0600, .timeModified = 1565282120);
        HRN_STORAGE_PUT_EMPTY(
            storagePgWrite, "pg_tblspc/1/PG_9.4_201409291/1/" PG_FILE_PGVERSION, .modeFile = 0600, .timeModified = 1565282120);

        // Tablespace 2
        HRN_STORAGE_PATH_CREATE(storageTest, "ts/2/PG_9.4_201409291/1", .mode = 0700);
        THROW_ON_SYS_ERROR(symlink("../../ts/2", TEST_PATH "/pg/pg_tblspc/2") == -1, FileOpenError, "unable to create symlink");
        HRN_STORAGE_PUT_Z(
            storagePgWrite, "pg_tblspc/2/PG_9.4_201409291/1/16385", "TESTDATA", .modeFile = 0600, .timeModified = 1565282115);

        // Test manifest - pg_dynshmem, pg_replslot and postgresql.auto.conf.tmp files ignored
        TEST_ASSIGN(
            manifest,
            manifestNewBuild(
                storagePg, PG_VERSION_94, hrnPgCatalogVersion(PG_VERSION_94), 0, false, true, false, false, NULL, NULL, NULL),
            "build manifest");

        contentSave = bufNew(0);
        TEST_RESULT_VOID(manifestSave(manifest, ioBufferWriteNew(contentSave)), "save manifest");
        TEST_RESULT_STR(
            strNewBuf(contentSave),
            strNewBuf(
                harnessInfoChecksumZ(
                    TEST_MANIFEST_HEADER
                    TEST_MANIFEST_DB_94
                    TEST_MANIFEST_OPTION_ARCHIVE
                    TEST_MANIFEST_OPTION_CHECKSUM_PAGE_TRUE
                    TEST_MANIFEST_OPTION_ONLINE_FALSE
                    "\n"
                    "[backup:target]\n"
                    "pg_data={\"path\":\"" TEST_PATH "/pg\",\"type\":\"path\"}\n"
                    "pg_data/pg_hba.conf={\"file\":\"pg_hba.conf\",\"path\":\"../config\",\"type\":\"link\"}\n"
                    "pg_data/pg_xlog={\"path\":\"" TEST_PATH "/wal\",\"type\":\"link\"}\n"
                    "pg_data/postgresql.conf={\"file\":\"postgresql.conf\",\"path\":\"../config\",\"type\":\"link\"}\n"
                    "pg_tblspc/1={\"path\":\"../../ts/1\",\"tablespace-id\":\"1\",\"tablespace-name\":\"ts1\",\"type\":\"link\"}\n"
                    "pg_tblspc/2={\"path\":\"../../ts/2\",\"tablespace-id\":\"2\",\"tablespace-name\":\"ts2\",\"type\":\"link\"}\n"
                    "\n"
                    "[target:file]\n"
                    "pg_data/PG_VERSION={\"size\":4,\"timestamp\":1565282100}\n"
                    "pg_data/backup_label={\"size\":0,\"timestamp\":1565282101}\n"
                    "pg_data/base/1/555_init={\"checksum-page\":true,\"size\":0,\"timestamp\":1565282114}\n"
                    "pg_data/base/1/555_init.1={\"checksum-page\":true,\"size\":0,\"timestamp\":1565282114}\n"
                    "pg_data/base/1/555_vm.1_vm={\"checksum-page\":true,\"size\":0,\"timestamp\":1565282114}\n"
                    "pg_data/base/1/PG_VERSION={\"size\":0,\"timestamp\":1565282120}\n"
                    "pg_data/base/1/pg_filenode.map={\"size\":0,\"timestamp\":1565282120}\n"
                    "pg_data/global/pg_control={\"size\":0,\"timestamp\":1565282101}\n"
                    "pg_data/global/pg_internal.init.allow={\"checksum-page\":true,\"size\":0,\"timestamp\":1565282114}\n"
                    "pg_data/pg_clog/BOGUS={\"size\":0,\"timestamp\":1565282121}\n"
                    "pg_data/pg_hba.conf={\"size\":9,\"timestamp\":1565282117}\n"
                    "pg_data/pg_multixact/BOGUS={\"size\":0,\"timestamp\":1565282101}\n"
                    "pg_data/pg_wal/000000010000000000000001={\"size\":7,\"timestamp\":1565282120}\n"
                    "pg_data/pg_xact/BOGUS={\"size\":0,\"timestamp\":1565282122}\n"
                    "pg_data/postgresql.conf={\"size\":14,\"timestamp\":1565282116}\n"
                    "pg_data/recovery.signal={\"size\":0,\"timestamp\":1565282101}\n"
                    "pg_data/standby.signal={\"size\":0,\"timestamp\":1565282101}\n"
                    "pg_tblspc/1/PG_9.4_201409291/1/16384={\"checksum-page\":true,\"size\":8,\"timestamp\":1565282115}\n"
                    "pg_tblspc/1/PG_9.4_201409291/1/PG_VERSION={\"size\":0,\"timestamp\":1565282120}\n"
                    "pg_tblspc/2/PG_9.4_201409291/1/16385={\"checksum-page\":true,\"size\":8,\"timestamp\":1565282115}\n"
                    TEST_MANIFEST_FILE_DEFAULT_PRIMARY_FALSE
                    "\n"
                    "[target:link]\n"
                    "pg_data/pg_hba.conf={\"destination\":\"../config/pg_hba.conf\"}\n"
                    "pg_data/pg_tblspc/1={\"destination\":\"../../ts/1\"}\n"
                    "pg_data/pg_tblspc/2={\"destination\":\"../../ts/2\"}\n"
                    "pg_data/pg_xlog={\"destination\":\"" TEST_PATH "/wal\"}\n"
                    "pg_data/postgresql.conf={\"destination\":\"../config/postgresql.conf\"}\n"
                    TEST_MANIFEST_LINK_DEFAULT
                    "\n"
                    "[target:path]\n"
                    "pg_data={}\n"
                    "pg_data/base={}\n"
                    "pg_data/base/1={}\n"
                    "pg_data/global={}\n"
                    "pg_data/pg_clog={}\n"
                    "pg_data/pg_dynshmem={}\n"
                    "pg_data/pg_multixact={}\n"
                    "pg_data/pg_notify={}\n"
                    "pg_data/pg_replslot={}\n"
                    "pg_data/pg_serial={}\n"
                    "pg_data/pg_snapshots={}\n"
                    "pg_data/pg_stat_tmp={\"mode\":\"0750\"}\n"
                    "pg_data/pg_subtrans={}\n"
                    "pg_data/pg_tblspc={}\n"
                    "pg_data/pg_wal={}\n"
                    "pg_data/pg_xact={}\n"
                    "pg_data/pg_xlog={}\n"
                    "pg_tblspc={}\n"
                    "pg_tblspc/1={}\n"
                    "pg_tblspc/1/PG_9.4_201409291={}\n"
                    "pg_tblspc/1/PG_9.4_201409291/1={}\n"
                    "pg_tblspc/2={}\n"
                    "pg_tblspc/2/PG_9.4_201409291={}\n"
                    "pg_tblspc/2/PG_9.4_201409291/1={}\n"
                    TEST_MANIFEST_PATH_DEFAULT)),
            "check manifest");

        TEST_RESULT_VOID(storageRemoveP(storageTest, STRDEF("pg/pg_tblspc/2"), .errorOnMissing = true), "error if link removed");
        HRN_STORAGE_PATH_REMOVE(storageTest, "ts/2", .recurse = true);
        TEST_STORAGE_EXISTS(storagePgWrite, PG_PATH_GLOBAL "/" PG_FILE_PGINTERNALINIT ".allow", .remove = true);

        // -------------------------------------------------------------------------------------------------------------------------
        TEST_TITLE("manifest with all features - 12, online");

        // Version
        HRN_STORAGE_PUT_Z(storagePgWrite, PG_FILE_PGVERSION, "12\n", .modeFile = 0600, .timeModified = 1565282100);

        // Tablespace link errors when correct verion not found
        TEST_ERROR(
            manifestNewBuild(
                storagePg, PG_VERSION_12, hrnPgCatalogVersion(PG_VERSION_12), 0, false, false, false, false, NULL, NULL, NULL),
            FileOpenError,
            "unable to get info for missing path/file '" TEST_PATH "/pg/pg_tblspc/1/PG_12_201909212': [2] No such file or"
            " directory");

        // Remove the link inside pg/pg_tblspc
        THROW_ON_SYS_ERROR(unlink(TEST_PATH "/pg/pg_tblspc/1") == -1, FileRemoveError, "unable to remove symlink");

        // Write a file into the directory pointed to by pg_xlog - contents will not be ignored online or offline
        HRN_STORAGE_PUT_Z(storageTest, "wal/000000020000000000000002", "OLDWAL", .modeFile = 0600, .timeModified = 1565282100);

        // Create backup_manifest and backup_manifest.tmp that will show up for PG12 but will be ignored in PG13
        HRN_STORAGE_PUT_Z(storagePgWrite, PG_FILE_BACKUPMANIFEST, "MANIFEST", .modeFile = 0600, .timeModified = 1565282198);
        HRN_STORAGE_PUT_Z(storagePgWrite, PG_FILE_BACKUPMANIFEST_TMP, "MANIFEST", .modeFile = 0600, .timeModified = 1565282199);

        // Test manifest - 'pg_data/pg_tblspc' will appear in manifest but 'pg_tblspc' will not (no links). Recovery signal files
        // and backup_label ignored. Old recovery files and pg_xlog are now just another file/directory and will not be ignored.
        // pg_wal contents will be ignored online. pg_clog pgVersion > 10 primary:true, pg_xact pgVersion > 10 primary:false
        TEST_ASSIGN(
            manifest,
            manifestNewBuild(
                storagePg, PG_VERSION_12, hrnPgCatalogVersion(PG_VERSION_12), 0, true, false, true, false, NULL, NULL, NULL),
            "build manifest");

        contentSave = bufNew(0);
        TEST_RESULT_VOID(manifestSave(manifest, ioBufferWriteNew(contentSave)), "save manifest");
        TEST_RESULT_STR(
            strNewBuf(contentSave),
            strNewBuf(
                harnessInfoChecksumZ(
                    "[backup]\n"
                    "backup-bundle=true\n"
                    "backup-label=null\n"
                    "backup-reference=\"\"\n"
                    "backup-timestamp-copy-start=0\n"
                    "backup-timestamp-start=0\n"
                    "backup-timestamp-stop=0\n"
                    "backup-type=\"full\"\n"
                    TEST_MANIFEST_DB_12
                    TEST_MANIFEST_OPTION_ARCHIVE
                    TEST_MANIFEST_OPTION_CHECKSUM_PAGE_FALSE
                    TEST_MANIFEST_OPTION_ONLINE_TRUE
                    "\n"
                    "[backup:target]\n"
                    "pg_data={\"path\":\"" TEST_PATH "/pg\",\"type\":\"path\"}\n"
                    "pg_data/pg_hba.conf={\"file\":\"pg_hba.conf\",\"path\":\"../config\",\"type\":\"link\"}\n"
                    "pg_data/pg_xlog={\"path\":\"" TEST_PATH "/wal\",\"type\":\"link\"}\n"
                    "pg_data/postgresql.conf={\"file\":\"postgresql.conf\",\"path\":\"../config\",\"type\":\"link\"}\n"
                    "\n"
                    "[target:file]\n"
                    "pg_data/PG_VERSION={\"size\":3,\"timestamp\":1565282100}\n"
                    "pg_data/backup_manifest={\"size\":8,\"timestamp\":1565282198}\n"
                    "pg_data/backup_manifest.tmp={\"size\":8,\"timestamp\":1565282199}\n"
                    "pg_data/base/1/555_init={\"size\":0,\"timestamp\":1565282114}\n"
                    "pg_data/base/1/555_init.1={\"size\":0,\"timestamp\":1565282114}\n"
                    "pg_data/base/1/555_vm.1_vm={\"size\":0,\"timestamp\":1565282114}\n"
                    "pg_data/base/1/PG_VERSION={\"size\":0,\"timestamp\":1565282120}\n"
                    "pg_data/base/1/pg_filenode.map={\"size\":0,\"timestamp\":1565282120}\n"
                    "pg_data/global/pg_control={\"size\":0,\"timestamp\":1565282101}\n"
                    "pg_data/pg_clog/BOGUS={\"size\":0,\"timestamp\":1565282121}\n"
                    "pg_data/pg_hba.conf={\"size\":9,\"timestamp\":1565282117}\n"
                    "pg_data/pg_multixact/BOGUS={\"size\":0,\"timestamp\":1565282101}\n"
                    "pg_data/pg_xact/BOGUS={\"size\":0,\"timestamp\":1565282122}\n"
                    "pg_data/pg_xlog/000000020000000000000002={\"size\":6,\"timestamp\":1565282100}\n"
                    "pg_data/postgresql.conf={\"size\":14,\"timestamp\":1565282116}\n"
                    "pg_data/recovery.conf={\"size\":0,\"timestamp\":1565282101}\n"
                    "pg_data/recovery.done={\"size\":0,\"timestamp\":1565282101}\n"
                    TEST_MANIFEST_FILE_DEFAULT_PRIMARY_TRUE
                    "\n"
                    "[target:link]\n"
                    "pg_data/pg_hba.conf={\"destination\":\"../config/pg_hba.conf\"}\n"
                    "pg_data/pg_xlog={\"destination\":\"" TEST_PATH "/wal\"}\n"
                    "pg_data/postgresql.conf={\"destination\":\"../config/postgresql.conf\"}\n"
                    TEST_MANIFEST_LINK_DEFAULT
                    "\n"
                    "[target:path]\n"
                    "pg_data={}\n"
                    "pg_data/base={}\n"
                    "pg_data/base/1={}\n"
                    "pg_data/global={}\n"
                    "pg_data/pg_clog={}\n"
                    "pg_data/pg_dynshmem={}\n"
                    "pg_data/pg_multixact={}\n"
                    "pg_data/pg_notify={}\n"
                    "pg_data/pg_replslot={}\n"
                    "pg_data/pg_serial={}\n"
                    "pg_data/pg_snapshots={}\n"
                    "pg_data/pg_stat_tmp={\"mode\":\"0750\"}\n"
                    "pg_data/pg_subtrans={}\n"
                    "pg_data/pg_tblspc={}\n"
                    "pg_data/pg_wal={}\n"
                    "pg_data/pg_xact={}\n"
                    "pg_data/pg_xlog={}\n"
                    TEST_MANIFEST_PATH_DEFAULT)),
            "check manifest");

        // -------------------------------------------------------------------------------------------------------------------------
        TEST_TITLE("run 13, offline, block incr");

        // Create file that is large enough for block incr
        Buffer *buffer = bufNew(128 * 1024);
        memset(bufPtr(buffer), 0, bufSize(buffer));
        bufUsedSet(buffer, bufSize(buffer));

        HRN_STORAGE_PUT(storagePgWrite, "128k", buffer, .modeFile = 0600, .timeModified = 1570000000);

        // Create file that is large enough for block incr and far enough in the past to get a multiplier
        HRN_STORAGE_PUT(storagePgWrite, "128k-1week", buffer, .modeFile = 0600, .timeModified = 1570000000 - (7 * 86400));

        // Create file that is large enough for block incr and old enough to not need block incr
        HRN_STORAGE_PUT(storagePgWrite, "128k-4week", buffer, .modeFile = 0600, .timeModified = 1570000000 - (28 * 86400));

        // Block incremental maps
        static const ManifestBlockIncrSizeMap manifestBlockIncrSizeMap[] =
        {
            {.fileSize = 128 * 1024, .blockSize = 128 * 1024},
            {.fileSize = 8 * 1024, .blockSize = 8 * 1024},
        };

        static const ManifestBlockIncrAgeMap manifestBlockIncrAgeMap[] =
        {
            {.fileAge = 4 * 7 * 86400, .blockMultiplier = 0},
            {.fileAge = 2 * 7 * 86400, .blockMultiplier = 4},
            {.fileAge = 7 * 86400, .blockMultiplier = 2},
        };

        static const ManifestBlockIncrChecksumSizeMap manifestBlockIncrChecksumSizeMap[] =
        {
            {.blockSize = 512 * 1024, .checksumSize = BLOCK_INCR_CHECKSUM_SIZE_MIN + 3},
            {.blockSize = 128 * 1024, .checksumSize = BLOCK_INCR_CHECKSUM_SIZE_MIN + 2},
            {.blockSize = 32 * 1024, .checksumSize = BLOCK_INCR_CHECKSUM_SIZE_MIN + 1},
        };

        static const ManifestBlockIncrMap manifestBuildBlockIncrMap =
        {
            .sizeMap = manifestBlockIncrSizeMap,
            .sizeMapSize = LENGTH_OF(manifestBlockIncrSizeMap),
            .ageMap = manifestBlockIncrAgeMap,
            .ageMapSize = LENGTH_OF(manifestBlockIncrAgeMap),
            .checksumSizeMap = manifestBlockIncrChecksumSizeMap,
            .checksumSizeMapSize = LENGTH_OF(manifestBlockIncrChecksumSizeMap),
        };

        // pg_wal not ignored
        TEST_ASSIGN(
            manifest,
            manifestNewBuild(
                storagePg, PG_VERSION_13, hrnPgCatalogVersion(PG_VERSION_13), 1570000000, false, false, true, true,
                &manifestBuildBlockIncrMap, NULL, NULL),
            "build manifest");

        contentSave = bufNew(0);
        TEST_RESULT_VOID(manifestSave(manifest, ioBufferWriteNew(contentSave)), "save manifest");
        TEST_RESULT_STR(
            strNewBuf(contentSave),
            strNewBuf(
                harnessInfoChecksumZ(
                    TEST_MANIFEST_HEADER_BUNDLE_BLOCK
                    TEST_MANIFEST_DB_13
                    TEST_MANIFEST_OPTION_ALL
                    "\n"
                    "[backup:target]\n"
                    "pg_data={\"path\":\"" TEST_PATH "/pg\",\"type\":\"path\"}\n"
                    "pg_data/pg_hba.conf={\"file\":\"pg_hba.conf\",\"path\":\"../config\",\"type\":\"link\"}\n"
                    "pg_data/pg_xlog={\"path\":\"" TEST_PATH "/wal\",\"type\":\"link\"}\n"
                    "pg_data/postgresql.conf={\"file\":\"postgresql.conf\",\"path\":\"../config\",\"type\":\"link\"}\n"
                    "\n"
                    "[target:file]\n"
                    "pg_data/128k={\"bi\":16,\"bic\":8,\"size\":131072,\"timestamp\":1570000000}\n"
                    "pg_data/128k-1week={\"bi\":32,\"bic\":8,\"size\":131072,\"timestamp\":1569395200}\n"
                    "pg_data/128k-4week={\"size\":131072,\"timestamp\":1567580800}\n"
                    "pg_data/PG_VERSION={\"size\":3,\"timestamp\":1565282100}\n"
                    "pg_data/base/1/555_init={\"size\":0,\"timestamp\":1565282114}\n"
                    "pg_data/base/1/555_init.1={\"size\":0,\"timestamp\":1565282114}\n"
                    "pg_data/base/1/555_vm.1_vm={\"size\":0,\"timestamp\":1565282114}\n"
                    "pg_data/base/1/PG_VERSION={\"size\":0,\"timestamp\":1565282120}\n"
                    "pg_data/base/1/pg_filenode.map={\"size\":0,\"timestamp\":1565282120}\n"
                    "pg_data/global/pg_control={\"size\":0,\"timestamp\":1565282101}\n"
                    "pg_data/pg_clog/BOGUS={\"size\":0,\"timestamp\":1565282121}\n"
                    "pg_data/pg_hba.conf={\"size\":9,\"timestamp\":1565282117}\n"
                    "pg_data/pg_multixact/BOGUS={\"size\":0,\"timestamp\":1565282101}\n"
                    "pg_data/pg_wal/000000010000000000000001={\"size\":7,\"timestamp\":1565282120}\n"
                    "pg_data/pg_xact/BOGUS={\"size\":0,\"timestamp\":1565282122}\n"
                    "pg_data/pg_xlog/000000020000000000000002={\"size\":6,\"timestamp\":1565282100}\n"
                    "pg_data/postgresql.conf={\"size\":14,\"timestamp\":1565282116}\n"
                    "pg_data/recovery.conf={\"size\":0,\"timestamp\":1565282101}\n"
                    "pg_data/recovery.done={\"size\":0,\"timestamp\":1565282101}\n"
                    TEST_MANIFEST_FILE_DEFAULT_PRIMARY_TRUE
                    "\n"
                    "[target:link]\n"
                    "pg_data/pg_hba.conf={\"destination\":\"../config/pg_hba.conf\"}\n"
                    "pg_data/pg_xlog={\"destination\":\"" TEST_PATH "/wal\"}\n"
                    "pg_data/postgresql.conf={\"destination\":\"../config/postgresql.conf\"}\n"
                    TEST_MANIFEST_LINK_DEFAULT
                    "\n"
                    "[target:path]\n"
                    "pg_data={}\n"
                    "pg_data/base={}\n"
                    "pg_data/base/1={}\n"
                    "pg_data/global={}\n"
                    "pg_data/pg_clog={}\n"
                    "pg_data/pg_dynshmem={}\n"
                    "pg_data/pg_multixact={}\n"
                    "pg_data/pg_notify={}\n"
                    "pg_data/pg_replslot={}\n"
                    "pg_data/pg_serial={}\n"
                    "pg_data/pg_snapshots={}\n"
                    "pg_data/pg_stat_tmp={\"mode\":\"0750\"}\n"
                    "pg_data/pg_subtrans={}\n"
                    "pg_data/pg_tblspc={}\n"
                    "pg_data/pg_wal={}\n"
                    "pg_data/pg_xact={}\n"
                    "pg_data/pg_xlog={}\n"
                    TEST_MANIFEST_PATH_DEFAULT)),
            "check manifest");

        // -------------------------------------------------------------------------------------------------------------------------
        TEST_TITLE("error on link to pg_data");

        THROW_ON_SYS_ERROR(symlink(TEST_PATH "/pg/base", TEST_PATH "/pg/link") == -1, FileOpenError, "unable to create symlink");

        TEST_ERROR(
            manifestNewBuild(
                storagePg, PG_VERSION_94, hrnPgCatalogVersion(PG_VERSION_94), 0, false, false, false, false, NULL, NULL, NULL),
            LinkDestinationError, "link 'link' destination '" TEST_PATH "/pg/base' is in PGDATA");

        THROW_ON_SYS_ERROR(unlink(TEST_PATH "/pg/link") == -1, FileRemoveError, "unable to remove symlink");

        // -------------------------------------------------------------------------------------------------------------------------
        TEST_TITLE("error on path in pg_tblspc");

        HRN_STORAGE_PATH_CREATE(storagePgWrite, MANIFEST_TARGET_PGTBLSPC "/somedir", .mode = 0700);

        TEST_ERROR(
            manifestNewBuild(
                storagePg, PG_VERSION_94, hrnPgCatalogVersion(PG_VERSION_94), 0, false, false, false, false, NULL, NULL, NULL),
            LinkExpectedError, "'pg_data/pg_tblspc/somedir' is not a symlink - pg_tblspc should contain only symlinks");

        HRN_STORAGE_PATH_REMOVE(storagePgWrite, MANIFEST_TARGET_PGTBLSPC "/somedir");

        // -------------------------------------------------------------------------------------------------------------------------
        TEST_TITLE("error on file in pg_tblspc");

        HRN_STORAGE_PUT_EMPTY(storagePgWrite, MANIFEST_TARGET_PGTBLSPC "/somefile");

        TEST_ERROR(
            manifestNewBuild(
                storagePg, PG_VERSION_94, hrnPgCatalogVersion(PG_VERSION_94), 0, false, false, false, false, NULL, NULL, NULL),
            LinkExpectedError, "'pg_data/pg_tblspc/somefile' is not a symlink - pg_tblspc should contain only symlinks");

        TEST_STORAGE_EXISTS(storagePgWrite, MANIFEST_TARGET_PGTBLSPC "/somefile", .remove = true);

        // -------------------------------------------------------------------------------------------------------------------------
        TEST_TITLE("error on link that points to nothing");

        THROW_ON_SYS_ERROR(symlink("../bogus-link", TEST_PATH "/pg/link-to-link") == -1, FileOpenError, "unable to create symlink");

        TEST_ERROR(
            manifestNewBuild(
                storagePg, PG_VERSION_94, hrnPgCatalogVersion(PG_VERSION_94), 0, false, true, false, false, NULL, NULL, NULL),
            FileOpenError,
            "unable to get info for missing path/file '" TEST_PATH "/pg/link-to-link': [2] No such file or directory");

        THROW_ON_SYS_ERROR(unlink(TEST_PATH "/pg/link-to-link") == -1, FileRemoveError, "unable to remove symlink");

        // -------------------------------------------------------------------------------------------------------------------------
        TEST_TITLE("error on link to a link");

        HRN_STORAGE_PATH_CREATE(storageTest, "linktestdir", .mode = 0777);
        THROW_ON_SYS_ERROR(
            symlink(TEST_PATH "/linktestdir", TEST_PATH "/linktest") == -1, FileOpenError, "unable to create symlink");
        THROW_ON_SYS_ERROR(
            symlink(TEST_PATH "/linktest", TEST_PATH "/pg/linktolink") == -1, FileOpenError, "unable to create symlink");

        TEST_ERROR(
            manifestNewBuild(
                storagePg, PG_VERSION_94, hrnPgCatalogVersion(PG_VERSION_94), 0, false, false, false, false, NULL, NULL, NULL),
            LinkDestinationError, "link '" TEST_PATH "/pg/linktolink' cannot reference another link '" TEST_PATH "/linktest'");

        #undef TEST_MANIFEST_HEADER
        #undef TEST_MANIFEST_DB_94
        #undef TEST_MANIFEST_DB_12
        #undef TEST_MANIFEST_OPTION_ALL
        #undef TEST_MANIFEST_OPTION_ARCHIVE
        #undef TEST_MANIFEST_OPTION_CHECKSUM_PAGE_FALSE
        #undef TEST_MANIFEST_OPTION_CHECKSUM_PAGE_TRUE
        #undef TEST_MANIFEST_OPTION_ONLINE_FALSE
        #undef TEST_MANIFEST_OPTION_ONLINE_TRUE
        #undef TEST_MANIFEST_FILE_DEFAULT_PRIMARY_FALSE
        #undef TEST_MANIFEST_FILE_DEFAULT_PRIMARY_TRUE
        #undef TEST_MANIFEST_LINK_DEFAULT
        #undef TEST_MANIFEST_PATH_DEFAULT
    }

    // *****************************************************************************************************************************
    if (testBegin("manifestBuildValidate()"))
    {
        // -------------------------------------------------------------------------------------------------------------------------
        TEST_TITLE("don't check for delta if already enabled and test online timestamp");

        Manifest *manifest = NULL;

        OBJ_NEW_BASE_BEGIN(Manifest, .childQty = MEM_CONTEXT_QTY_MAX)
        {
            manifest = manifestNewInternal();
            manifest->pub.data.backupOptionOnline = true;
        }
        OBJ_NEW_END();

        TEST_RESULT_VOID(manifestBuildValidate(manifest, true, 1482182860, false), "validate manifest");
        TEST_RESULT_INT(manifest->pub.data.backupTimestampCopyStart, 1482182861, "check copy start");
        TEST_RESULT_BOOL(varBool(manifest->pub.data.backupOptionDelta), true, "check delta");
        TEST_RESULT_UINT(manifest->pub.data.backupOptionCompressType, compressTypeNone, "check compress");

        // -------------------------------------------------------------------------------------------------------------------------
        TEST_TITLE("timestamp in past does not force delta");

        manifest->pub.data.backupOptionOnline = false;

        HRN_MANIFEST_FILE_ADD(manifest, .name = MANIFEST_TARGET_PGDATA "/" PG_FILE_PGVERSION, .size = 4, .timestamp = 1482182860);

        TEST_RESULT_VOID(manifestBuildValidate(manifest, false, 1482182860, false), "validate manifest");
        TEST_RESULT_INT(manifest->pub.data.backupTimestampCopyStart, 1482182860, "check copy start");
        TEST_RESULT_BOOL(varBool(manifest->pub.data.backupOptionDelta), false, "check delta");

        // -------------------------------------------------------------------------------------------------------------------------
        TEST_TITLE("timestamp in future forces delta");

        TEST_RESULT_VOID(manifestBuildValidate(manifest, false, 1482182859, compressTypeGz), "validate manifest");
        TEST_RESULT_INT(manifest->pub.data.backupTimestampCopyStart, 1482182859, "check copy start");
        TEST_RESULT_BOOL(varBool(manifest->pub.data.backupOptionDelta), true, "check delta");
        TEST_RESULT_UINT(manifest->pub.data.backupOptionCompressType, compressTypeGz, "check compress");

        TEST_RESULT_LOG(
            "P00   WARN: file 'PG_VERSION' has timestamp (1482182860) in the future (relative to copy start 1482182859), enabling"
            " delta checksum");
    }

    // *****************************************************************************************************************************
    if (testBegin("manifestBuildIncr()"))
    {
        #define TEST_MANIFEST_HEADER_PRE                                                                                           \
            "[backup]\n"                                                                                                           \
            "backup-label=null\n"                                                                                                  \
            "backup-prior=\"20190101-010101F\"\n"

        #define TEST_MANIFEST_HEADER_MID                                                                                           \
            "backup-timestamp-copy-start=0\n"                                                                                      \
            "backup-timestamp-start=0\n"                                                                                           \
            "backup-timestamp-stop=0\n"                                                                                            \
            "backup-type=\"incr\"\n"                                                                                               \
            "\n"                                                                                                                   \
            "[backup:db]\n"                                                                                                        \
            "db-catalog-version=201608131\n"                                                                                       \
            "db-control-version=960\n"                                                                                             \
            "db-id=0\n"                                                                                                            \
            "db-system-id=0\n"                                                                                                     \
            "db-version=\"9.6\"\n"                                                                                                 \
            "\n"                                                                                                                   \
            "[backup:option]\n"                                                                                                    \
            "option-archive-check=false\n"                                                                                         \
            "option-archive-copy=false\n"                                                                                          \
            "option-compress=false\n"                                                                                              \
            "option-compress-type=\"none\"\n"

        #define TEST_MANIFEST_HEADER_POST                                                                                          \
            "option-hardlink=false\n"                                                                                              \
            "option-online=false\n"

        #define TEST_MANIFEST_FILE_DEFAULT                                                                                         \
            "\n"                                                                                                                   \
            "[target:file:default]\n"                                                                                              \
            "group=\"test\"\n"                                                                                                     \
            "mode=\"0600\"\n"                                                                                                      \
            "user=\"test\"\n"

        #define TEST_MANIFEST_PATH_DEFAULT                                                                                         \
            "\n"                                                                                                                   \
            "[target:path:default]\n"                                                                                              \
            "group=\"test\"\n"                                                                                                     \
            "mode=\"0700\"\n"                                                                                                      \
            "user=\"test\"\n"

        // -------------------------------------------------------------------------------------------------------------------------
        TEST_TITLE("delta disabled and not enabled during validation");

        Manifest *manifest = NULL;

        OBJ_NEW_BASE_BEGIN(Manifest, .childQty = MEM_CONTEXT_QTY_MAX)
        {
            manifest = manifestNewInternal();
            manifest->pub.info = infoNew(NULL);
            manifest->pub.data.pgVersion = PG_VERSION_96;
            manifest->pub.data.pgCatalogVersion = hrnPgCatalogVersion(PG_VERSION_96);
            manifest->pub.data.backupOptionDelta = BOOL_FALSE_VAR;

            HRN_MANIFEST_TARGET_ADD(manifest, .name = MANIFEST_TARGET_PGDATA, .path = "/pg");
            HRN_MANIFEST_PATH_ADD(manifest, .name = MANIFEST_TARGET_PGDATA, .group = "test", .user = "test");
            HRN_MANIFEST_FILE_ADD(
                manifest, .name = MANIFEST_TARGET_PGDATA "/BOGUS", .copy = true, .size = 6, .sizeRepo = 6, .timestamp = 1482182860,
                .group = "test", .user = "test");
            HRN_MANIFEST_FILE_ADD(
                manifest,
                .name = MANIFEST_TARGET_PGDATA "/FILE3", .copy = true, .size = 0, .sizeRepo = 0, .timestamp = 1482182860,
                .group = "test", .user = "test");
            HRN_MANIFEST_FILE_ADD(
                manifest,
                .name = MANIFEST_TARGET_PGDATA "/FILE4", .copy = true, .size = 55, .sizeRepo = 55, .timestamp = 1482182861,
                .group = "test", .user = "test");
            HRN_MANIFEST_FILE_ADD(
                manifest,
                .name = MANIFEST_TARGET_PGDATA "/" PG_FILE_PGVERSION, .copy = true, .size = 4, .sizeRepo = 4,
                .timestamp = 1482182860, .group = "test", .user = "test");
        }
        OBJ_NEW_END();

        Manifest *manifestPrior = NULL;

        OBJ_NEW_BASE_BEGIN(Manifest, .childQty = MEM_CONTEXT_QTY_MAX)
        {
            manifestPrior = manifestNewInternal();
            manifestPrior->pub.data.backupLabel = strNewZ("20190101-010101F");
            strLstAdd(manifestPrior->pub.referenceList, manifestPrior->pub.data.backupLabel);
            manifestPrior->pub.data.bundle = true;
            manifestPrior->pub.data.bundleRaw = true;

            HRN_MANIFEST_FILE_ADD(
                manifestPrior, .name = MANIFEST_TARGET_PGDATA "/FILE3", .size = 0, .sizeRepo = 0, .timestamp = 1482182860,
                .checksumSha1 = "da39a3ee5e6b4b0d3255bfef95601890afd80709");
            HRN_MANIFEST_FILE_ADD(
                manifestPrior, .name = MANIFEST_TARGET_PGDATA "/FILE4", .size = 55, .sizeRepo = 55, .timestamp = 1482182860,
                .checksumSha1 = "ccccccccccaaaaaaaaaabbbbbbbbbbdddddddddd");
            HRN_MANIFEST_FILE_ADD(
                manifestPrior, .name = MANIFEST_TARGET_PGDATA "/" PG_FILE_PGVERSION, .size = 4, .sizeRepo = 4,
                .timestamp = 1482182860, .checksumSha1 = "aaaaaaaaaabbbbbbbbbbccccccccccdddddddddd");
        }
        OBJ_NEW_END();

        TEST_RESULT_VOID(manifestBuildIncr(manifest, manifestPrior, backupTypeIncr, NULL), "incremental manifest");

        Buffer *contentSave = bufNew(0);
        TEST_RESULT_VOID(manifestSave(manifest, ioBufferWriteNew(contentSave)), "save manifest");
        TEST_RESULT_STR(
            strNewBuf(contentSave),
            strNewBuf(
                harnessInfoChecksumZ(
                    TEST_MANIFEST_HEADER_PRE
                    "backup-reference=\"20190101-010101F\"\n"
                    TEST_MANIFEST_HEADER_MID
                    "option-delta=false\n"
                    TEST_MANIFEST_HEADER_POST
                    "\n"
                    "[backup:target]\n"
                    "pg_data={\"path\":\"/pg\",\"type\":\"path\"}\n"
                    "\n"
                    "[target:file]\n"
                    "pg_data/BOGUS={\"size\":6,\"timestamp\":1482182860}\n"
                    "pg_data/FILE3={\"reference\":\"20190101-010101F\",\"size\":0,\"timestamp\":1482182860}\n"
                    "pg_data/FILE4={\"checksum\":\"ccccccccccaaaaaaaaaabbbbbbbbbbdddddddddd\",\"reference\":\"20190101-010101F\""
                    ",\"size\":55,\"timestamp\":1482182861}\n"
                    "pg_data/PG_VERSION={\"checksum\":\"aaaaaaaaaabbbbbbbbbbccccccccccdddddddddd\""
                    ",\"reference\":\"20190101-010101F\",\"size\":4,\"timestamp\":1482182860}\n"
                    TEST_MANIFEST_FILE_DEFAULT
                    "\n"
                    "[target:path]\n"
                    "pg_data={}\n"
                    TEST_MANIFEST_PATH_DEFAULT)),
            "check manifest");

        // -------------------------------------------------------------------------------------------------------------------------
        TEST_TITLE("delta enabled before validation");

        manifest->pub.data.backupOptionDelta = BOOL_TRUE_VAR;
        strLstAddZ(manifestPrior->pub.referenceList, "20190101-010101F_20190202-010101D");
        lstClear(manifest->pub.fileList);

        // Prior file is block incr so delta not required
        HRN_MANIFEST_FILE_ADD(
            manifest, .name = MANIFEST_TARGET_PGDATA "/block-incr-preserve", .copy = true, .size = 4,
            .blockIncrSize = 16384, .blockIncrChecksumSize = 7, .timestamp = 1482182861, .group = "test", .user = "test");
        HRN_MANIFEST_FILE_ADD(
            manifestPrior, .name = MANIFEST_TARGET_PGDATA "/block-incr-preserve", .size = 4, .sizeRepo = 30,
            .timestamp = 1482182860, .blockIncrSize = 8192, .blockIncrMapSize = 22, .blockIncrChecksumSize = 6,
            .checksumSha1 = "ddddddddddbbbbbbbbbbccccccccccaaaaaaaaaa");

        HRN_MANIFEST_FILE_ADD(
            manifest, .name = MANIFEST_TARGET_PGDATA "/FILE1", .copy = true, .size = 4, .sizeRepo = 4, .timestamp = 1482182860,
            .group = "test", .user = "test");
        // Zero-length file without the copy flag which will appear to come from a bundled backup
        HRN_MANIFEST_FILE_ADD(
            manifest, .name = MANIFEST_TARGET_PGDATA "/FILE0-bundle", .size = 0, .sizeRepo = 0, .timestamp = 1482182860,
            .group = "test", .user = "test", .checksumSha1 = HASH_TYPE_SHA1_ZERO);
        // Zero-length file with the copy flag which will appear to come from a non-bundled backup (so will get a reference)
        HRN_MANIFEST_FILE_ADD(
            manifest, .name = MANIFEST_TARGET_PGDATA "/FILE0-normal", .copy = true, .size = 0, .sizeRepo = 0,
            .timestamp = 1482182860, .group = "test", .user = "test", .checksumSha1 = HASH_TYPE_SHA1_ZERO);
        HRN_MANIFEST_FILE_ADD(
            manifest, .name = MANIFEST_TARGET_PGDATA "/" PG_FILE_PGVERSION, .copy = true, .size = 4, .sizeRepo = 4,
            .timestamp = 1482182860, .group = "test", .user = "test");

        HRN_MANIFEST_FILE_ADD(
            manifestPrior, .name = MANIFEST_TARGET_PGDATA "/FILE1", .size = 4, .sizeRepo = 4, .timestamp = 1482182860,
            .reference = "20190101-010101F_20190202-010101D", .checksumSha1 = "aaaaaaaaaabbbbbbbbbbccccccccccdddddddddd");
        HRN_MANIFEST_FILE_ADD(
            manifestPrior, .name = MANIFEST_TARGET_PGDATA "/FILE0-bundle", .size = 0, .sizeRepo = 0, .timestamp = 1482182860,
            .group = "test", .user = "test", .checksumSha1 = HASH_TYPE_SHA1_ZERO);
        HRN_MANIFEST_FILE_ADD(
            manifestPrior, .name = MANIFEST_TARGET_PGDATA "/FILE0-normal", .size = 0, .sizeRepo = 0, .timestamp = 1482182860,
            .group = "test", .user = "test", .checksumSha1 = HASH_TYPE_SHA1_ZERO);

        TEST_RESULT_VOID(manifestBuildIncr(manifest, manifestPrior, backupTypeIncr, NULL), "incremental manifest");

        contentSave = bufNew(0);
        TEST_RESULT_VOID(manifestSave(manifest, ioBufferWriteNew(contentSave)), "save manifest");
        TEST_RESULT_STR(
            strNewBuf(contentSave),
            strNewBuf(
                harnessInfoChecksumZ(
                    TEST_MANIFEST_HEADER_PRE
                    "backup-reference=\"20190101-010101F,20190101-010101F_20190202-010101D\"\n"
                    TEST_MANIFEST_HEADER_MID
                    "option-delta=true\n"
                    TEST_MANIFEST_HEADER_POST
                    "\n"
                    "[backup:target]\n"
                    "pg_data={\"path\":\"/pg\",\"type\":\"path\"}\n"
                    "\n"
                    "[target:file]\n"
                    "pg_data/FILE0-bundle={\"size\":0,\"timestamp\":1482182860}\n"
                    "pg_data/FILE0-normal={\"reference\":\"20190101-010101F\",\"size\":0,\"timestamp\":1482182860}\n"
                    "pg_data/FILE1={\"checksum\":\"aaaaaaaaaabbbbbbbbbbccccccccccdddddddddd\""
                    ",\"reference\":\"20190101-010101F_20190202-010101D\",\"size\":4,\"timestamp\":1482182860}\n"
                    "pg_data/PG_VERSION={\"checksum\":\"aaaaaaaaaabbbbbbbbbbccccccccccdddddddddd\""
                    ",\"reference\":\"20190101-010101F\",\"size\":4,\"timestamp\":1482182860}\n"
                    "pg_data/block-incr-preserve={\"bi\":1,\"bim\":22,\"checksum\":\"ddddddddddbbbbbbbbbbccccccccccaaaaaaaaaa\""
                    ",\"reference\":\"20190101-010101F\",\"repo-size\":30,\"size\":4,\"timestamp\":1482182861}\n"
                    TEST_MANIFEST_FILE_DEFAULT
                    "\n"
                    "[target:path]\n"
                    "pg_data={}\n"
                    TEST_MANIFEST_PATH_DEFAULT)),
            "check manifest");

        TEST_RESULT_BOOL(
            manifestFileFind(manifest, STRDEF(MANIFEST_TARGET_PGDATA "/block-incr-preserve")).delta, false, "no delta for bi");
        TEST_RESULT_BOOL(manifestFileFind(manifest, STRDEF(MANIFEST_TARGET_PGDATA "/FILE1")).delta, true, "delta for normal file");

        // -------------------------------------------------------------------------------------------------------------------------
        TEST_TITLE("delta enabled by timestamp validation and copy checksum error");

        // Clear manifest and add a single file
        manifest->pub.data.backupOptionDelta = BOOL_FALSE_VAR;
        lstClear(manifest->pub.fileList);

        // File goes to zero-length
        HRN_MANIFEST_FILE_ADD(
            manifest, .name = MANIFEST_TARGET_PGDATA "/FILE1", .copy = true, .size = 0, .timestamp = 1482182859, .group = "test",
            .user = "test");

        // Clear prior manifest and add a single file with later timestamp and checksum error
        lstClear(manifestPrior->pub.fileList);

        VariantList *checksumPageErrorList = varLstNew();
        varLstAdd(checksumPageErrorList, varNewUInt(77));
        HRN_MANIFEST_FILE_ADD(
            manifestPrior, .name = MANIFEST_TARGET_PGDATA "/FILE1", .copy = true, .size = 4, .sizeRepo = 4, .timestamp = 1482182860,
            .reference = "20190101-010101F_20190202-010101D", .checksumSha1 = "aaaaaaaaaabbbbbbbbbbccccccccccdddddddddd",
            .checksumPage = true, .checksumPageError = true,
            .checksumPageErrorList = jsonFromVar(varNewVarLst(checksumPageErrorList)));

        TEST_RESULT_VOID(manifestBuildIncr(manifest, manifestPrior, backupTypeIncr, NULL), "incremental manifest");

        TEST_RESULT_LOG(
            "P00   WARN: file 'FILE1' has timestamp earlier than prior backup (prior 1482182860, current 1482182859), enabling"
            " delta checksum");

        contentSave = bufNew(0);
        TEST_RESULT_VOID(manifestSave(manifest, ioBufferWriteNew(contentSave)), "save manifest");
        TEST_RESULT_STR(
            strNewBuf(contentSave),
            strNewBuf(
                harnessInfoChecksumZ(
                    TEST_MANIFEST_HEADER_PRE
                    "backup-reference=\"20190101-010101F,20190101-010101F_20190202-010101D\"\n"
                    TEST_MANIFEST_HEADER_MID
                    "option-delta=true\n"
                    TEST_MANIFEST_HEADER_POST
                    "\n"
                    "[backup:target]\n"
                    "pg_data={\"path\":\"/pg\",\"type\":\"path\"}\n"
                    "\n"
                    "[target:file]\n"
                    "pg_data/FILE1={\"size\":0,\"timestamp\":1482182859}\n"
                    TEST_MANIFEST_FILE_DEFAULT
                    "\n"
                    "[target:path]\n"
                    "pg_data={}\n"
                    TEST_MANIFEST_PATH_DEFAULT)),
            "check manifest");

        // -------------------------------------------------------------------------------------------------------------------------
        TEST_TITLE("delta enabled by size validation");

        manifest->pub.data.backupOptionDelta = BOOL_FALSE_VAR;
        lstClear(manifest->pub.fileList);
        HRN_MANIFEST_FILE_ADD(
            manifest, .name = MANIFEST_TARGET_PGDATA "/FILE1", .copy = true, .size = 6, .sizeRepo = 6, .timestamp = 1482182861,
            .group = "test", .user = "test");
        HRN_MANIFEST_FILE_ADD(
            manifest, .name = MANIFEST_TARGET_PGDATA "/FILE2", .copy = true, .size = 6, .sizeRepo = 6, .timestamp = 1482182860,
            .group = "test", .user = "test");

        HRN_MANIFEST_FILE_ADD(
            manifestPrior, .name = MANIFEST_TARGET_PGDATA "/FILE2", .copy = true, .size = 6, .sizeOriginal = 4, .sizeRepo = 4,
            .timestamp = 1482182860, .reference = "20190101-010101F_20190202-010101D",
            .checksumSha1 = "ddddddddddbbbbbbbbbbccccccccccaaaaaaaaaa");

        TEST_RESULT_VOID(
            manifestBuildIncr(manifest, manifestPrior, backupTypeIncr, STRDEF("000000040000000400000004")),
            "incremental manifest");

        TEST_RESULT_LOG(
            "P00   WARN: file 'FILE2' has same timestamp (1482182860) as prior but different size (prior 4, current 6), enabling"
            " delta checksum");

        contentSave = bufNew(0);
        TEST_RESULT_VOID(manifestSave(manifest, ioBufferWriteNew(contentSave)), "save manifest");
        TEST_RESULT_STR(
            strNewBuf(contentSave),
            strNewBuf(
                harnessInfoChecksumZ(
                    TEST_MANIFEST_HEADER_PRE
                    "backup-reference=\"20190101-010101F,20190101-010101F_20190202-010101D\"\n"
                    TEST_MANIFEST_HEADER_MID
                    "option-delta=true\n"
                    TEST_MANIFEST_HEADER_POST
                    "\n"
                    "[backup:target]\n"
                    "pg_data={\"path\":\"/pg\",\"type\":\"path\"}\n"
                    "\n"
                    "[target:file]\n"
                    "pg_data/FILE1={\"size\":6,\"timestamp\":1482182861}\n"
                    "pg_data/FILE2={\"checksum\":\"ddddddddddbbbbbbbbbbccccccccccaaaaaaaaaa\""
                    ",\"reference\":\"20190101-010101F_20190202-010101D\",\"repo-size\":4,\"size\":6,\"timestamp\":1482182860}\n"
                    TEST_MANIFEST_FILE_DEFAULT
                    "\n"
                    "[target:path]\n"
                    "pg_data={}\n"
                    TEST_MANIFEST_PATH_DEFAULT)),
            "check manifest");

        // -------------------------------------------------------------------------------------------------------------------------
        TEST_TITLE("delta enabled by timeline change");

        manifestPrior->pub.data.archiveStop = STRDEF("000000030000000300000003");
        manifest->pub.data.backupOptionDelta = BOOL_FALSE_VAR;

        TEST_RESULT_VOID(
            manifestBuildIncr(manifest, manifestPrior, backupTypeIncr, STRDEF("000000040000000400000004")), "incremental manifest");

        TEST_RESULT_LOG(
            "P00   WARN: a timeline switch has occurred since the 20190101-010101F backup, enabling delta checksum\n"
            "            HINT: this is normal after restoring from backup or promoting a standby.");

        TEST_RESULT_BOOL(varBool(manifest->pub.data.backupOptionDelta), true, "check delta is enabled");

        manifest->pub.data.backupOptionDelta = BOOL_FALSE_VAR;

        // -------------------------------------------------------------------------------------------------------------------------
        TEST_TITLE("delta enabled by online option change");

        manifest->pub.data.backupOptionOnline = BOOL_FALSE_VAR;
        lstClear(manifest->pub.fileList);
        HRN_MANIFEST_FILE_ADD(
            manifest, .name = MANIFEST_TARGET_PGDATA "/FILE1", .copy = true, .size = 6, .sizeRepo = 6, .timestamp = 1482182861,
            .group = "test", .user = "test");

        manifest->pub.data.backupOptionOnline = BOOL_TRUE_VAR;
        HRN_MANIFEST_FILE_ADD(
            manifestPrior, .name = MANIFEST_TARGET_PGDATA "/FILE2", .size = 4, .sizeRepo = 4, .timestamp = 1482182860,
            .checksumSha1 = "ddddddddddbbbbbbbbbbccccccccccaaaaaaaaaa");

        TEST_RESULT_VOID(
            manifestBuildIncr(manifest, manifestPrior, backupTypeIncr, STRDEF("000000030000000300000003")), "incremental manifest");

        TEST_RESULT_LOG("P00   WARN: the online option has changed since the 20190101-010101F backup, enabling delta checksum");

        contentSave = bufNew(0);
        TEST_RESULT_VOID(manifestSave(manifest, ioBufferWriteNew(contentSave)), "save manifest");
        TEST_RESULT_STR(
            strNewBuf(contentSave),
            strNewBuf(
                harnessInfoChecksumZ(
                    TEST_MANIFEST_HEADER_PRE
                    "backup-reference=\"20190101-010101F,20190101-010101F_20190202-010101D\"\n"
                    TEST_MANIFEST_HEADER_MID
                    "option-delta=true\n"
                    "option-hardlink=false\n"
                    "option-online=true\n"
                    "\n"
                    "[backup:target]\n"
                    "pg_data={\"path\":\"/pg\",\"type\":\"path\"}\n"
                    "\n"
                    "[target:file]\n"
                    "pg_data/FILE1={\"size\":6,\"timestamp\":1482182861}\n"
                    TEST_MANIFEST_FILE_DEFAULT
                    "\n"
                    "[target:path]\n"
                    "pg_data={}\n"
                    TEST_MANIFEST_PATH_DEFAULT)),
            "check manifest");

        manifestPrior->pub.data.backupOptionOnline = BOOL_TRUE_VAR;
        manifest->pub.data.backupOptionOnline = BOOL_TRUE_VAR;

        // -------------------------------------------------------------------------------------------------------------------------
        TEST_TITLE("block incr delta");

        manifest->pub.data.backupOptionDelta = BOOL_FALSE_VAR;

        lstClear(manifest->pub.fileList);
        lstClear(manifestPrior->pub.fileList);

        // Prior file was not block incr but current file is
        HRN_MANIFEST_FILE_ADD(
            manifest, .name = MANIFEST_TARGET_PGDATA "/block-incr-add", .copy = true, .size = 6, .sizeRepo = 6,
            .blockIncrSize = 8192, .blockIncrChecksumSize = 6, .timestamp = 1482182861, .group = "test", .user = "test");
        HRN_MANIFEST_FILE_ADD(
            manifestPrior, .name = MANIFEST_TARGET_PGDATA "/block-incr-add", .size = 4, .sizeRepo = 4, .timestamp = 1482182860,
            .checksumSha1 = "ddddddddddbbbbbbbbbbccccccccccaaaaaaaaaa");

        // Prior file was block incr but current file is not
        HRN_MANIFEST_FILE_ADD(
            manifest, .name = MANIFEST_TARGET_PGDATA "/block-incr-sub", .copy = true, .size = 6, .sizeRepo = 6,
            .timestamp = 1482182861, .group = "test", .user = "test");
        HRN_MANIFEST_FILE_ADD(
            manifestPrior, .name = MANIFEST_TARGET_PGDATA "/block-incr-sub", .size = 4, .sizeRepo = 4, .blockIncrSize = 8192,
            .blockIncrMapSize = 66, .blockIncrChecksumSize = 1, .timestamp = 1482182860,
            .checksumSha1 = "ddddddddddbbbbbbbbbbccccccccccaaaaaaaaaa");

        // Prior file has different block incr size which is preserved and new file is large enough to be block incremental
        HRN_MANIFEST_FILE_ADD(
            manifest, .name = MANIFEST_TARGET_PGDATA "/block-incr-keep-size", .copy = true, .size = 8193, .sizeRepo = 6,
            .blockIncrSize = 16384, .blockIncrChecksumSize = 6, .timestamp = 1482182861, .group = "test", .user = "test");
        HRN_MANIFEST_FILE_ADD(
            manifestPrior, .name = MANIFEST_TARGET_PGDATA "/block-incr-keep-size", .size = 16384, .sizeRepo = 4,
            .blockIncrSize = 8192, .blockIncrChecksumSize = 6, .blockIncrMapSize = 31, .timestamp = 1482182860,
            .checksumSha1 = "ddddddddddbbbbbbbbbbccccccccccaaaaaaaaaa");

        TEST_RESULT_VOID(
            manifestBuildIncr(manifest, manifestPrior, backupTypeIncr, STRDEF("000000030000000300000003")), "incremental manifest");

        contentSave = bufNew(0);
        TEST_RESULT_VOID(manifestSave(manifest, ioBufferWriteNew(contentSave)), "save manifest");
        TEST_RESULT_STR(
            strNewBuf(contentSave),
            strNewBuf(
                harnessInfoChecksumZ(
                    TEST_MANIFEST_HEADER_PRE
                    "backup-reference=\"20190101-010101F,20190101-010101F_20190202-010101D\"\n"
                    TEST_MANIFEST_HEADER_MID
                    "option-delta=false\n"
                    "option-hardlink=false\n"
                    "option-online=true\n"
                    "\n"
                    "[backup:target]\n"
                    "pg_data={\"path\":\"/pg\",\"type\":\"path\"}\n"
                    "\n"
                    "[target:file]\n"
                    "pg_data/block-incr-add={\"bi\":1,\"size\":6,\"timestamp\":1482182861}\n"
<<<<<<< HEAD
                    "pg_data/block-incr-keep-size={\"bi\":1,\"bim\":31,\"reference\":\"20190101-010101F\",\"repo-size\":4"
                    ",\"size\":8193,\"timestamp\":1482182861}\n"
                    "pg_data/block-incr-sub={\"bi\":1,\"bic\":1,\"bim\":66,\"reference\":\"20190101-010101F\",\"repo-size\":4"
                    ",\"size\":6,\"timestamp\":1482182861}\n"
=======
                    "pg_data/block-incr-keep-size={\"bi\":1,\"bim\":31,\"checksum\":\"ddddddddddbbbbbbbbbbccccccccccaaaaaaaaaa\""
                    ",\"reference\":\"20190101-010101F\",\"repo-size\":4,\"size\":8193,\"timestamp\":1482182861}\n"
                    "pg_data/block-incr-sub={\"size\":6,\"timestamp\":1482182861}\n"
>>>>>>> 3cd8249d
                    TEST_MANIFEST_FILE_DEFAULT
                    "\n"
                    "[target:path]\n"
                    "pg_data={}\n"
                    TEST_MANIFEST_PATH_DEFAULT)),
            "check manifest");

        #undef TEST_MANIFEST_HEADER_PRE
        #undef TEST_MANIFEST_HEADER_MID
        #undef TEST_MANIFEST_HEADER_POST
        #undef TEST_MANIFEST_FILE_DEFAULT
        #undef TEST_MANIFEST_PATH_DEFAULT
    }

    // *****************************************************************************************************************************
    if (testBegin("manifestNewLoad(), manifestSave(), and manifestBuildComplete()"))
    {
        Manifest *manifest = NULL;

        // Manifest with minimal features
        const Buffer *contentLoad = harnessInfoChecksumZ(
            "[backup]\n"
            "backup-bundle=true\n"
            "backup-bundle-raw=true\n"
            "backup-label=\"20190808-163540F\"\n"
            "backup-reference=\"20190808-163540F\"\n"
            "backup-timestamp-copy-start=1565282141\n"
            "backup-timestamp-start=1565282140\n"
            "backup-timestamp-stop=1565282142\n"
            "backup-type=\"full\"\n"
            "\n"
            "[backup:db]\n"
            "db-catalog-version=201409291\n"
            "db-control-version=942\n"
            "db-id=1\n"
            "db-system-id=1000000000000000094\n"
            "db-version=\"9.4\"\n"
            "\n"
            "[backup:option]\n"
            "option-archive-check=true\n"
            "option-archive-copy=true\n"
            "option-compress=false\n"
            "option-compress-type=\"none\"\n"
            "option-hardlink=false\n"
            "option-online=false\n"
            "\n"
            "[backup:target]\n"
            "pg_data={\"path\":\"/pg/base\",\"type\":\"path\"}\n"
            "\n"
            "[cipher]\n"
            "cipher-pass=\"somepass\"\n"
            "\n"
            "[target:file]\n"
            "pg_data/PG_VERSION={\"checksum\":\"184473f470864e067ee3a22e64b47b0a1c356f29\",\"reference\":\"20190808-163540F\""
            ",\"size\":4,\"timestamp\":1565282114}\n"
            "\n"
            "[target:file:default]\n"
            "group=\"group1\"\n"
            "mode=\"0600\"\n"
            "user=\"user1\"\n"
            "\n"
            "[target:path]\n"
            "pg_data={}\n"
            "\n"
            "[target:path:default]\n"
            "group=\"group1\"\n"
            "mode=\"0700\"\n"
            "user=\"user1\"\n");

        // -------------------------------------------------------------------------------------------------------------------------
        TEST_TITLE("manifest move");

        MEM_CONTEXT_TEMP_BEGIN()
        {
            TEST_ASSIGN(manifest, manifestNewLoad(ioBufferReadNew(contentLoad)), "load manifest");
            TEST_RESULT_VOID(manifestMove(manifest, memContextPrior()), "move manifest");
        }
        MEM_CONTEXT_TEMP_END();

        // -------------------------------------------------------------------------------------------------------------------------
        TEST_TITLE("manifest - minimal features");

        TEST_ERROR(
            manifestTargetFind(manifest, STRDEF("bogus")), AssertError, "unable to find 'bogus' in manifest target list");
        TEST_RESULT_STR_Z(manifestData(manifest)->backupLabel, "20190808-163540F", "check manifest data");

        TEST_RESULT_STR_Z(manifestCipherSubPass(manifest), "somepass", "check cipher subpass");

        TEST_RESULT_VOID(
            manifestTargetUpdate(manifest, MANIFEST_TARGET_PGDATA_STR, STRDEF("/pg/base"), NULL), "update target no change");
        TEST_RESULT_VOID(manifestTargetUpdate(manifest, MANIFEST_TARGET_PGDATA_STR, STRDEF("/path2"), NULL), "update target");
        TEST_RESULT_STR_Z(manifestTargetFind(manifest, MANIFEST_TARGET_PGDATA_STR)->path, "/path2", "check target path");
        TEST_RESULT_VOID(manifestTargetUpdate(manifest, MANIFEST_TARGET_PGDATA_STR, STRDEF("/pg/base"), NULL), "fix target path");

        Buffer *contentSave = bufNew(0);

        TEST_RESULT_VOID(manifestSave(manifest, ioBufferWriteNew(contentSave)), "save manifest");
        TEST_RESULT_STR(strNewBuf(contentSave), strNewBuf(contentLoad), "check save");

        // -------------------------------------------------------------------------------------------------------------------------
        TEST_TITLE("manifest - all features");

        #define TEST_MANIFEST_HEADER                                                                                               \
            "[backup]\n"                                                                                                           \
            "backup-archive-start=\"000000030000028500000089\"\n"                                                                  \
            "backup-archive-stop=\"000000030000028500000089\"\n"                                                                   \
            "backup-block-incr=true\n"                                                                                             \
            "backup-bundle=true\n"                                                                                                 \
            "backup-bundle-raw=true\n"                                                                                             \
            "backup-label=\"20190818-084502F_20190820-084502D\"\n"                                                                 \
            "backup-lsn-start=\"285/89000028\"\n"                                                                                  \
            "backup-lsn-stop=\"285/89001F88\"\n"                                                                                   \
            "backup-prior=\"20190818-084502F\"\n"                                                                                  \
            "backup-reference=\"20190818-084502F_20190819-084506D,20190818-084502F,20190818-084502F_20190820-084502D\"\n"          \
            "backup-timestamp-copy-start=1565282141\n"                                                                             \
            "backup-timestamp-start=777\n"                                                                                         \
            "backup-timestamp-stop=1565282142\n"                                                                                   \
            "backup-type=\"full\"\n"                                                                                               \
            "\n"                                                                                                                   \
            "[backup:db]\n"                                                                                                        \
            "db-catalog-version=201409291\n"                                                                                       \
            "db-control-version=942\n"                                                                                             \
            "db-id=1\n"                                                                                                            \
            "db-system-id=1000000000000000094\n"                                                                                   \
            "db-version=\"9.4\"\n"                                                                                                 \
            "\n"                                                                                                                   \
            "[backup:option]\n"                                                                                                    \
            "option-archive-check=true\n"                                                                                          \
            "option-archive-copy=true\n"                                                                                           \
            "option-backup-standby=false\n"                                                                                        \
            "option-buffer-size=16384\n"                                                                                           \
            "option-checksum-page=false\n"                                                                                         \
            "option-compress=true\n"                                                                                               \
            "option-compress-level=3\n"                                                                                            \
            "option-compress-level-network=6\n"                                                                                    \
            "option-compress-type=\"gz\"\n"                                                                                        \
            "option-delta=false\n"                                                                                                 \
            "option-hardlink=true\n"                                                                                               \
            "option-online=false\n"                                                                                                \
            "option-process-max=32\n"

        #define TEST_MANIFEST_TARGET                                                                                               \
            "\n"                                                                                                                   \
            "[backup:target]\n"                                                                                                    \
            "pg_data={\"path\":\"/pg/base\",\"type\":\"path\"}\n"                                                                  \
            "pg_data/base/1={\"path\":\"../../base-1\",\"type\":\"link\"}\n"                                                       \
            "pg_data/pg_hba.conf={\"file\":\"pg_hba.conf\",\"path\":\"../pg_config\",\"type\":\"link\"}\n"                         \
            "pg_data/pg_stat={\"path\":\"../pg_stat\",\"type\":\"link\"}\n"                                                        \
            "pg_data/postgresql.conf={\"file\":\"postgresql.conf\",\"path\":\"../pg_config\",\"type\":\"link\"}\n"                 \
            "pg_tblspc/1={\"path\":\"/tblspc/ts1\",\"tablespace-id\":\"1\",\"tablespace-name\":\"ts1\",\"type\":\"link\"}\n"

        #define TEST_MANIFEST_DB                                                                                                   \
            "\n"                                                                                                                   \
            "[db]\n"                                                                                                               \
            " mail\t={\"db-id\":16456,\"db-last-system-id\":99999}\n"                                                              \
            "#={\"db-id\":16453,\"db-last-system-id\":99999}\n"                                                                    \
            "=={\"db-id\":16455,\"db-last-system-id\":99999}\n"                                                                    \
            "[={\"db-id\":16454,\"db-last-system-id\":99999}\n"                                                                    \
            "postgres={\"db-id\":12173,\"db-last-system-id\":99999}\n"                                                             \
            "template0={\"db-id\":12168,\"db-last-system-id\":99999}\n"                                                            \
            "template1={\"db-id\":1,\"db-last-system-id\":99999}\n"                                                                \
            SHRUG_EMOJI "={\"db-id\":18000,\"db-last-system-id\":99999}\n"

        #define TEST_MANIFEST_METADATA                                                                                             \
            "\n"                                                                                                                   \
            "[metadata]\n"                                                                                                         \
            "annotation={\"extra key\":\"this is an annotation\",\"source\":\"this is another annotation\"}\n"

        #define TEST_MANIFEST_FILE                                                                                                 \
            "\n"                                                                                                                   \
            "[target:file]\n"                                                                                                      \
            "pg_data/=equal=more=={\"mode\":\"0640\",\"size\":0,\"timestamp\":1565282120}\n"                                       \
            "pg_data/PG_VERSION={\"checksum\":\"184473f470864e067ee3a22e64b47b0a1c356f29\""                                        \
                ",\"rck\":\"aaaaaaaaaaaaaaaaaaaaaaaaaaaaaaaaaaaaaaaa\",\"reference\":\"20190818-084502F_20190819-084506D\""        \
                ",\"size\":4,\"timestamp\":1565282114}\n"                                                                          \
            "pg_data/base/16384/17000={\"bi\":4,\"bni\":1,\"checksum\":\"e0101dd8ffb910c9c202ca35b5f828bcb9697bed\""               \
                ",\"checksum-page\":false,\"checksum-page-error\":[1],\"repo-size\":4096,\"size\":8192,\"szo\":16384"             \
                ",\"timestamp\":1565282114}\n"                                                                                     \
            "pg_data/base/16384/PG_VERSION={\"bni\":1,\"bno\":1,\"checksum\":\"184473f470864e067ee3a22e64b47b0a1c356f29\""         \
                ",\"group\":\"group2\",\"size\":4,\"timestamp\":1565282115,\"user\":false}\n"                                      \
            "pg_data/base/32768/33000={\"bi\":4,\"bim\":99,\"checksum\":\"7a16d165e4775f7c92e8cdf60c0af57313f0bf90\""              \
                ",\"checksum-page\":true,\"reference\":\"20190818-084502F\",\"size\":1073741824,\"timestamp\":1565282116}\n"       \
            "pg_data/base/32768/33000.32767={\"bi\":3,\"bic\":16,\"bim\":96"                                                       \
                ",\"checksum\":\"6e99b589e550e68e934fd235ccba59fe5b592a9e\",\"checksum-page\":true"                                \
                ",\"reference\":\"20190818-084502F\",\"size\":32768,\"timestamp\":1565282114}\n"                                   \
            "pg_data/postgresql.conf={\"size\":4457,\"timestamp\":1565282114}\n"                                                   \
            "pg_data/special-@#!$^&*()_+~`{}[]\\:;={\"mode\":\"0640\",\"size\":0,\"timestamp\":1565282120,\"user\":false}\n"

        #define TEST_MANIFEST_FILE_DEFAULT                                                                                         \
            "\n"                                                                                                                   \
            "[target:file:default]\n"                                                                                              \
            "group=false\n"                                                                                                        \
            "mode=\"0600\"\n"                                                                                                      \
            "user=\"user2\"\n"

        #define TEST_MANIFEST_LINK                                                                                                 \
            "\n"                                                                                                                   \
            "[target:link]\n"                                                                                                      \
            "pg_data/pg_stat={\"destination\":\"../pg_stat\"}\n"                                                                   \
            "pg_data/postgresql.conf={\"destination\":\"../pg_config/postgresql.conf\",\"group\":\"group2\",\"user\":false}\n"

        #define TEST_MANIFEST_LINK_DEFAULT                                                                                         \
            "\n"                                                                                                                   \
            "[target:link:default]\n"                                                                                              \
            "group=false\n"                                                                                                        \
            "user=\"user2\"\n"

        #define TEST_MANIFEST_PATH                                                                                                 \
            "\n"                                                                                                                   \
            "[target:path]\n"                                                                                                      \
            "pg_data={}\n"                                                                                                         \
            "pg_data/base={\"group\":\"group2\"}\n"                                                                                \
            "pg_data/base/16384={\"mode\":\"0750\"}\n"                                                                             \
            "pg_data/base/32768={}\n"                                                                                              \
            "pg_data/base/65536={\"user\":false}\n"

        #define TEST_MANIFEST_PATH_DEFAULT                                                                                         \
            "\n"                                                                                                                   \
            "[target:path:default]\n"                                                                                              \
            "group=false\n"                                                                                                        \
            "mode=\"0700\"\n"                                                                                                      \
            "user=\"user2\"\n"

        TEST_ASSIGN(
            manifest,
            manifestNewLoad(
                ioBufferReadNew(
                    harnessInfoChecksumZ(
                        "[backup]\n"
                        "backup-archive-start=\"000000040000028500000089\"\n"
                        "backup-archive-stop=\"000000040000028500000089\"\n"
                        "backup-block-incr=true\n"
                        "backup-bundle=true\n"
                        "backup-bundle-raw=true\n"
                        "backup-label=\"20190818-084502F_20190820-084502D\"\n"
                        "backup-lsn-start=\"300/89000028\"\n"
                        "backup-lsn-stop=\"300/89001F88\"\n"
                        "backup-prior=\"20190818-084502F\"\n"
                        "backup-timestamp-copy-start=1565282141\n"
                        "backup-timestamp-start=777\n"
                        "backup-timestamp-stop=777\n"
                        "backup-type=\"full\"\n"
                        "\n"
                        "[backup:db]\n"
                        "db-catalog-version=201409291\n"
                        "db-control-version=942\n"
                        "db-id=2\n"
                        "db-system-id=2000000000000000094\n"
                        "db-version=\"9.4\"\n"
                        "\n"
                        "[backup:option]\n"
                        "option-archive-check=false\n"
                        "option-archive-copy=false\n"
                        "option-backup-standby=true\n"
                        "option-buffer-size=16384\n"
                        "option-checksum-page=false\n"
                        "option-compress=true\n"
                        "option-compress-level=33\n"
                        "option-compress-level-network=66\n"
                        "option-delta=false\n"
                        "option-hardlink=false\n"
                        "option-online=false\n"
                        "option-process-max=99\n"
                        TEST_MANIFEST_TARGET
                        "\n"
                        "[db]\n"
                        " mail\t={\"db-id\":16456,\"db-last-system-id\":99999}\n"
                        "#={\"db-id\":16453,\"db-last-system-id\":99999}\n"
                        "=={\"db-id\":16455,\"db-last-system-id\":99999}\n"
                        "[={\"db-id\":16454,\"db-last-system-id\":99999}\n"
                        "postgres={\"db-id\":12173,\"db-last-system-id\":99999}\n"
                        TEST_MANIFEST_FILE
                        TEST_MANIFEST_FILE_DEFAULT
                        TEST_MANIFEST_LINK
                        TEST_MANIFEST_LINK_DEFAULT
                        TEST_MANIFEST_PATH
                        TEST_MANIFEST_PATH_DEFAULT))),
            "load manifest");

        // -------------------------------------------------------------------------------------------------------------------------
        TEST_TITLE("manifest validation");

        // Munge files to produce errors
        ManifestFile file = manifestFileFind(manifest, STRDEF("pg_data/postgresql.conf"));
        file.checksumSha1 = NULL;
        file.sizeRepo = 0;
        file.resume = true;
        manifestFileUpdate(manifest, &file);

        file = manifestFileFind(manifest, STRDEF("pg_data/base/32768/33000.32767"));
        file.size = 0;
        manifestFileUpdate(manifest, &file);

        TEST_ERROR(
            manifestValidate(manifest, false), FormatError,
            "manifest validation failed:\n"
            "missing checksum for file 'pg_data/postgresql.conf'");

        TEST_ERROR(
            manifestValidate(manifest, true), FormatError,
            "manifest validation failed:\n"
            "invalid checksum '6e99b589e550e68e934fd235ccba59fe5b592a9e' for zero size file 'pg_data/base/32768/33000.32767'\n"
            "missing checksum for file 'pg_data/postgresql.conf'\n"
            "repo size must be > 0 for file 'pg_data/postgresql.conf'");

        // Undo changes made to files
        file = manifestFileFind(manifest, STRDEF("pg_data/postgresql.conf"));
        TEST_RESULT_BOOL(file.resume, true, "resume is set");
        file.checksumSha1 = bufPtr(bufNewDecode(encodingHex, STRDEF("184473f470864e067ee3a22e64b47b0a1c356f29")));
        file.sizeRepo = 4457;
        manifestFileUpdate(manifest, &file);

        file = manifestFileFind(manifest, STRDEF("pg_data/base/32768/33000.32767"));
        file.size = 32768;
        manifestFileUpdate(manifest, &file);

        TEST_RESULT_VOID(manifestValidate(manifest, true), "successful validate");

        // -------------------------------------------------------------------------------------------------------------------------
        TEST_TITLE("manifest complete");

        TEST_RESULT_VOID(
            manifestBuildComplete(manifest, NULL, NULL, 0, NULL, NULL, 0, 0, NULL, false, false, 0, 0, 0, false, 0, false, NULL),
            "manifest complete without db");

        // Create empty annotations
        KeyValue *annotationKV = kvNew();
        kvPut(annotationKV, VARSTRDEF("empty key"), VARSTRDEF(""));
        kvPut(annotationKV, VARSTRDEF("empty key2"), VARSTRDEF(""));

        TEST_RESULT_VOID(
            manifestBuildComplete(
                manifest, NULL, NULL, 0, NULL, NULL, 0, 0, NULL, false, false, 0, 0, 0, false, 0, false, annotationKV),
            "manifest complete without db and empty annotations");

        // Create db list
        PackWrite *dbList = pckWriteNewP();

        pckWriteArrayBeginP(dbList);
        pckWriteU32P(dbList, 12168);
        pckWriteStrP(dbList, STRDEF("template0"));
        pckWriteU32P(dbList, 99999);
        pckWriteArrayEndP(dbList);

        pckWriteArrayBeginP(dbList);
        pckWriteU32P(dbList, 1);
        pckWriteStrP(dbList, STRDEF("template1"));
        pckWriteU32P(dbList, 99999);
        pckWriteArrayEndP(dbList);

        pckWriteArrayBeginP(dbList);
        pckWriteU32P(dbList, 18000);
        pckWriteStrP(dbList, STRDEF(SHRUG_EMOJI));
        pckWriteU32P(dbList, 99999);
        pckWriteArrayEndP(dbList);

        pckWriteEndP(dbList);

        // Add annotations
        kvPut(annotationKV, VARSTRDEF("extra key"), VARSTRDEF("this is an annotation"));
        kvPut(annotationKV, VARSTRDEF("source"), VARSTRDEF("this is another annotation"));

        TEST_RESULT_VOID(
            manifestBuildComplete(
                manifest, STRDEF("285/89000028"), STRDEF("000000030000028500000089"), 1565282142, STRDEF("285/89001F88"),
                STRDEF("000000030000028500000089"), 1, 1000000000000000094, pckWriteResult(dbList), true, true, 16384, 3, 6, true,
                32, false, annotationKV),
            "manifest complete with db");

        TEST_RESULT_STR_Z(manifestPathPg(STRDEF("pg_data")), NULL, "check pg_data path");
        TEST_RESULT_STR_Z(manifestPathPg(STRDEF("pg_data/PG_VERSION")), "PG_VERSION", "check pg_data path/file");
        TEST_RESULT_STR_Z(manifestPathPg(STRDEF("pg_tblspc/1")), "pg_tblspc/1", "check pg_tblspc path/file");

        TEST_RESULT_STR_Z(manifestCipherSubPass(manifest), NULL, "check cipher subpass");
        TEST_RESULT_VOID(manifestCipherSubPassSet(manifest, STRDEF("supersecret")), "cipher subpass set");
        TEST_RESULT_STR_Z(manifestCipherSubPass(manifest), "supersecret", "check cipher subpass");

        // Absolute target paths
        TEST_RESULT_STR_Z(manifestTargetPath(manifest, manifestTargetBase(manifest)), "/pg/base", "base target path");
        TEST_RESULT_STR_Z(
            manifestTargetPath(manifest, manifestTargetFind(manifest, STRDEF("pg_data/pg_hba.conf"))), "/pg/pg_config",
            "relative file link target path");
        TEST_RESULT_STR_Z(
            manifestTargetPath(manifest, manifestTargetFind(manifest, STRDEF("pg_data/pg_stat"))), "/pg/pg_stat",
            "relative path link target path");
        TEST_RESULT_STR_Z(
            manifestTargetPath(manifest, manifestTargetFind(manifest, STRDEF("pg_data/base/1"))), "/pg/base-1",
            "relative path link target path");

        // Link check
        TEST_RESULT_VOID(manifestLinkCheck(manifest), "successful link check");

        // -------------------------------------------------------------------------------------------------------------------------
        TEST_TITLE("error on link to subpath of another link destination (prior ordering)");

        HRN_MANIFEST_TARGET_ADD(manifest, .name = "pg_data/base/2", .type = manifestTargetTypeLink, .path = "../../base-1/base-2/");
        TEST_ERROR(
            manifestLinkCheck(manifest), LinkDestinationError,
            "link 'base/2' (/pg/base-1/base-2) destination is a subdirectory of link 'base/1' (/pg/base-1)");
        manifestTargetRemove(manifest, STRDEF("pg_data/base/2"));

        // -------------------------------------------------------------------------------------------------------------------------
        TEST_TITLE("error on link to subpath of another link destination (subsequent ordering)");

        HRN_MANIFEST_TARGET_ADD(manifest, .name = "pg_data/base/pg", .type = manifestTargetTypeLink, .path = "../..");
        TEST_ERROR(
            manifestLinkCheck(manifest), LinkDestinationError,
            "link 'base/1' (/pg/base-1) destination is a subdirectory of link 'base/pg' (/pg)");
        manifestTargetRemove(manifest, STRDEF("pg_data/base/pg"));

        // -------------------------------------------------------------------------------------------------------------------------
        TEST_TITLE("error on link to same destination path");

        HRN_MANIFEST_TARGET_ADD(manifest, .name = "pg_data/base/2", .type = manifestTargetTypeLink, .path = "../../base-1/");
        TEST_ERROR(
            manifestLinkCheck(manifest), LinkDestinationError,
            "link 'base/2' (/pg/base-1) destination is the same directory as link 'base/1' (/pg/base-1)");
        manifestTargetRemove(manifest, STRDEF("pg_data/base/2"));

        // -------------------------------------------------------------------------------------------------------------------------
        TEST_TITLE("error on file link in linked path");

        HRN_MANIFEST_TARGET_ADD(
            manifest, .name = "pg_data/base/1/file", .type = manifestTargetTypeLink, .path = "../../../base-1", .file = "file");
        TEST_ERROR(
            manifestLinkCheck(manifest), LinkDestinationError,
            "link 'base/1/file' (/pg/base-1) destination is the same directory as link 'base/1' (/pg/base-1)");
        manifestTargetRemove(manifest, STRDEF("pg_data/base/1/file"));

        // -------------------------------------------------------------------------------------------------------------------------
        TEST_TITLE("check that a file link in the parent path of a path link does not conflict");

        HRN_MANIFEST_TARGET_ADD(
            manifest, .name = "pg_data/test.sh", .type = manifestTargetTypeLink, .path = "..", .file = "test.sh");
        TEST_RESULT_VOID(manifestLinkCheck(manifest), "successful link check");

        // -------------------------------------------------------------------------------------------------------------------------
        TEST_TITLE("error on two file links with the same name");

        HRN_MANIFEST_TARGET_ADD(
            manifest, .name = "pg_data/test2.sh", .type = manifestTargetTypeLink, .path = "..", .file = "test.sh");

        TEST_ERROR(
            manifestLinkCheck(manifest), LinkDestinationError,
            "link 'test2.sh' (/pg/test.sh) destination is the same file as link 'test.sh' (/pg/test.sh)");

        manifestTargetRemove(manifest, STRDEF("pg_data/test.sh"));
        manifestTargetRemove(manifest, STRDEF("pg_data/test2.sh"));

        // -------------------------------------------------------------------------------------------------------------------------
        TEST_TITLE("manifest getters");

        // ManifestFile getters
        TEST_ERROR(manifestFileFind(manifest, STRDEF("bogus")), AssertError, "unable to find 'bogus' in manifest file list");
        TEST_ASSIGN(file, manifestFileFind(manifest, STRDEF("pg_data/PG_VERSION")), "manifestFileFind()");
        TEST_RESULT_STR_Z(file.name, "pg_data/PG_VERSION", "find file");
        TEST_RESULT_STR_Z(
            manifestFileFind(manifest, STRDEF("pg_data/special-@#!$^&*()_+~`{}[]\\:;")).name,
            "pg_data/special-@#!$^&*()_+~`{}[]\\:;", "find special file");
        TEST_RESULT_BOOL(manifestFileExists(manifest, STRDEF("bogus")), false, "manifest file does not exist");

        // Munge the sha1 checksum to be blank
        ManifestFilePack **const fileMungePack = manifestFilePackFindInternal(manifest, STRDEF("pg_data/postgresql.conf"));
        ManifestFile fileMunge = manifestFileUnpack(manifest, *fileMungePack);
        fileMunge.checksumSha1 = NULL;
        manifestFilePackUpdate(manifest, fileMungePack, &fileMunge);

        file = manifestFileFind(manifest, STRDEF("pg_data/postgresql.conf"));
        file.checksumSha1 = NULL;
        manifestFileUpdate(manifest, &file);

        // ManifestDb getters
        const ManifestDb *db = NULL;
        TEST_ASSIGN(db, manifestDbFindDefault(manifest, STRDEF("postgres"), NULL), "manifestDbFind()");
        TEST_RESULT_STR_Z(db->name, "postgres", "check name");
        TEST_RESULT_STR_Z(
            manifestDbFindDefault(manifest, STRDEF("bogus"), db)->name, "postgres", "manifestDbFindDefault() - return default");
        TEST_RESULT_UINT(
            manifestDbFindDefault(manifest, STRDEF("template0"), db)->id, 12168, "manifestDbFindDefault() - return found");
        TEST_ASSIGN(db, manifestDbFindDefault(manifest, STRDEF("bogus"), NULL), "manifestDbFindDefault()");
        TEST_RESULT_PTR(db, NULL, "return default NULL");

        // ManifestLink getters
        const ManifestLink *link = NULL;
        TEST_ERROR(manifestLinkFind(manifest, STRDEF("bogus")), AssertError, "unable to find 'bogus' in manifest link list");
        TEST_ASSIGN(link, manifestLinkFind(manifest, STRDEF("pg_data/pg_stat")), "find link");
        TEST_RESULT_VOID(manifestLinkUpdate(manifest, STRDEF("pg_data/pg_stat"), STRDEF("../pg_stat")), "no update");
        TEST_RESULT_STR_Z(link->destination, "../pg_stat", "check link");
        TEST_RESULT_VOID(manifestLinkUpdate(manifest, STRDEF("pg_data/pg_stat"), STRDEF("../pg_stat2")), "update");
        TEST_RESULT_STR_Z(link->destination, "../pg_stat2", "check link");
        TEST_RESULT_VOID(manifestLinkUpdate(manifest, STRDEF("pg_data/pg_stat"), STRDEF("../pg_stat")), "fix link destination");
        TEST_RESULT_STR_Z(
            manifestLinkFindDefault(manifest, STRDEF("bogus"), link)->name, "pg_data/pg_stat",
            "manifestLinkFindDefault() - return default");
        TEST_RESULT_STR_Z(
            manifestLinkFindDefault(manifest, STRDEF("pg_data/postgresql.conf"), link)->destination, "../pg_config/postgresql.conf",
            "manifestLinkFindDefault() - return found");
        TEST_ASSIGN(link, manifestLinkFindDefault(manifest, STRDEF("bogus"), NULL), "manifestLinkFindDefault()");
        TEST_RESULT_PTR(link, NULL, "return default NULL");

        // ManifestPath getters
        const ManifestPath *path = NULL;
        TEST_ERROR(manifestPathFind(manifest, STRDEF("bogus")), AssertError, "unable to find 'bogus' in manifest path list");
        TEST_ASSIGN(path, manifestPathFind(manifest, STRDEF("pg_data")), "manifestPathFind()");
        TEST_RESULT_STR_Z(path->name, "pg_data", "check path");
        TEST_RESULT_STR_Z(
            manifestPathFindDefault(manifest, STRDEF("bogus"), path)->name, "pg_data",
            "manifestPathFindDefault() - return default");
        TEST_RESULT_STR_Z(
            manifestPathFindDefault(manifest, STRDEF("pg_data/base"), path)->group, "group2",
            "manifestPathFindDefault() - return found");
        TEST_ASSIGN(path, manifestPathFindDefault(manifest, STRDEF("bogus"), NULL), "manifestPathFindDefault()");
        TEST_RESULT_PTR(path, NULL, "return default NULL");

        const ManifestTarget *target = NULL;
        TEST_ASSIGN(target, manifestTargetFind(manifest, STRDEF("pg_data/pg_hba.conf")), "find target");
        TEST_RESULT_VOID(manifestTargetUpdate(manifest, target->name, target->path, STRDEF("pg_hba2.conf")), "update target file");
        TEST_RESULT_STR_Z(target->file, "pg_hba2.conf", "check target file");
        TEST_RESULT_VOID(manifestTargetUpdate(manifest, target->name, target->path, STRDEF("pg_hba.conf")), "fix target file");

        // -------------------------------------------------------------------------------------------------------------------------
        TEST_TITLE("manifest remove");

        contentSave = bufNew(0);
        TEST_RESULT_VOID(manifestSave(manifest, ioBufferWriteNew(contentSave)), "save manifest");

        Buffer *contentCompare = harnessInfoChecksumZ(
            TEST_MANIFEST_HEADER
            TEST_MANIFEST_TARGET
            "\n"
            "[cipher]\n"
            "cipher-pass=\"supersecret\"\n"
            TEST_MANIFEST_DB
            TEST_MANIFEST_METADATA
            TEST_MANIFEST_FILE
            TEST_MANIFEST_FILE_DEFAULT
            TEST_MANIFEST_LINK
            TEST_MANIFEST_LINK_DEFAULT
            TEST_MANIFEST_PATH
            TEST_MANIFEST_PATH_DEFAULT);

        TEST_RESULT_STR(strNewBuf(contentSave), strNewBuf(contentCompare), "check save");

        TEST_RESULT_VOID(manifestFileRemove(manifest, STRDEF("pg_data/PG_VERSION")), "remove file");
        TEST_ERROR(
            manifestFileRemove(manifest, STRDEF("pg_data/PG_VERSION")), AssertError,
            "unable to remove 'pg_data/PG_VERSION' from manifest file list");

        TEST_RESULT_VOID(manifestLinkRemove(manifest, STRDEF("pg_data/pg_stat")), "remove link");
        TEST_ERROR(
            manifestLinkRemove(manifest, STRDEF("pg_data/pg_stat")), AssertError,
            "unable to remove 'pg_data/pg_stat' from manifest link list");

        TEST_RESULT_VOID(manifestTargetRemove(manifest, STRDEF("pg_data/pg_hba.conf")), "remove target");
        TEST_ERROR(
            manifestTargetRemove(manifest, STRDEF("pg_data/pg_hba.conf")), AssertError,
            "unable to remove 'pg_data/pg_hba.conf' from manifest target list");

        // -------------------------------------------------------------------------------------------------------------------------
        TEST_TITLE("load validation errors");

        TEST_ERROR(
            manifestNewLoad(ioBufferReadNew(BUFSTRDEF("[target:file]\npg_data/bogus={\"size\":0}"))), FormatError,
            "missing timestamp for file 'pg_data/bogus'");
        TEST_ERROR(
            manifestNewLoad(ioBufferReadNew(BUFSTRDEF("[target:file]\npg_data/bogus={\"timestamp\":0}"))), FormatError,
            "missing size for file 'pg_data/bogus'");
    }

    // *****************************************************************************************************************************
    if (testBegin("manifestLoadFile(), manifestFree()"))
    {
        Manifest *manifest = NULL;

        TEST_ERROR(
            manifestLoadFile(storageTest, BACKUP_MANIFEST_FILE_STR, cipherTypeNone, NULL), FileMissingError,
            "unable to load backup manifest file '" TEST_PATH "/backup.manifest' or '" TEST_PATH "/backup.manifest.copy':\n"
            "FileMissingError: unable to open missing file '" TEST_PATH "/backup.manifest' for read\n"
            "FileMissingError: unable to open missing file '" TEST_PATH "/backup.manifest.copy' for read");

        // Also use this test to check that extra sections/keys are ignored using coverage.
        // -------------------------------------------------------------------------------------------------------------------------
        #define TEST_MANIFEST_CONTENT                                                                                              \
            "[backup]\n"                                                                                                           \
            "backup-label=\"20190808-163540F\"\n"                                                                                  \
            "backup-timestamp-copy-start=1565282141\n"                                                                             \
            "backup-timestamp-start=1565282140\n"                                                                                  \
            "backup-timestamp-stop=1565282142\n"                                                                                   \
            "backup-type=\"full\"\n"                                                                                               \
            "ignore-key=\"ignore-value\"\n"                                                                                        \
            "\n"                                                                                                                   \
            "[backup:db]\n"                                                                                                        \
            "db-catalog-version=201409291\n"                                                                                       \
            "db-control-version=942\n"                                                                                             \
            "db-id=1\n"                                                                                                            \
            "db-system-id=1000000000000000094\n"                                                                                   \
            "db-version=\"9.4\"\n"                                                                                                 \
            "ignore-key=\"ignore-value\"\n"                                                                                        \
            "\n"                                                                                                                   \
            "[backup:option]\n"                                                                                                    \
            "ignore-key=\"ignore-value\"\n"                                                                                        \
            "option-archive-check=true\n"                                                                                          \
            "option-archive-copy=true\n"                                                                                           \
            "option-compress=false\n"                                                                                              \
            "option-hardlink=false\n"                                                                                              \
            "option-online=false\n"                                                                                                \
            "\n"                                                                                                                   \
            "[backup:target]\n"                                                                                                    \
            "pg_data={\"path\":\"/pg/base\",\"type\":\"path\"}\n"                                                                  \
            "\n"                                                                                                                   \
            "[ignore-section]\n"                                                                                                   \
            "ignore-key=\"ignore-value\"\n"                                                                                        \
            "\n"                                                                                                                   \
            "[metadata]\n"                                                                                                         \
            "annotation={\"key\":\"value\"}\n"                                                                                     \
            "ignore-key=\"ignore-value\"\n"                                                                                        \
            "\n"                                                                                                                   \
            "[target:file]\n"                                                                                                      \
            "pg_data/PG_VERSION={\"checksum\":\"184473f470864e067ee3a22e64b47b0a1c356f29\",\"size\":4,\"timestamp\":1565282114}\n" \
            "\n"                                                                                                                   \
            "[target:file:default]\n"                                                                                              \
            "group=\"group1\"\n"                                                                                                   \
            "ignore-key=\"ignore-value\"\n"                                                                                        \
            "mode=\"0600\"\n"                                                                                                      \
            "user=\"user1\"\n"                                                                                                     \
            "\n"                                                                                                                   \
            "[target:link:default]\n"                                                                                              \
            "ignore-key=\"ignore-value\"\n"                                                                                        \
            "\n"                                                                                                                   \
            "[target:path]\n"                                                                                                      \
            "pg_data={}\n"                                                                                                         \
            "\n"                                                                                                                   \
            "[target:path:default]\n"                                                                                              \
            "group=\"group1\"\n"                                                                                                   \
            "ignore-key=\"ignore-value\"\n"                                                                                        \
            "mode=\"0700\"\n"                                                                                                      \
            "user=\"user1\"\n"

        HRN_INFO_PUT(storageTest, BACKUP_MANIFEST_FILE INFO_COPY_EXT, TEST_MANIFEST_CONTENT, .comment = "write manifest copy");
        TEST_ASSIGN(manifest, manifestLoadFile(storageTest, STRDEF(BACKUP_MANIFEST_FILE), cipherTypeNone, NULL), "load copy");
        TEST_RESULT_UINT(manifestData(manifest)->pgSystemId, 1000000000000000094, "check file loaded");
        TEST_RESULT_STR_Z(manifestData(manifest)->backrestVersion, PROJECT_VERSION, "check backrest version");

        HRN_STORAGE_REMOVE(storageTest, BACKUP_MANIFEST_FILE INFO_COPY_EXT, .errorOnMissing = true);

        HRN_INFO_PUT(storageTest, BACKUP_MANIFEST_FILE, TEST_MANIFEST_CONTENT, .comment = "write main manifest");
        TEST_ASSIGN(manifest, manifestLoadFile(storageTest, STRDEF(BACKUP_MANIFEST_FILE), cipherTypeNone, NULL), "load main");
        TEST_RESULT_UINT(manifestData(manifest)->pgSystemId, 1000000000000000094, "check file loaded");

        TEST_RESULT_VOID(manifestFree(manifest), "free manifest");
        TEST_RESULT_VOID(manifestFree(NULL), "free null manifest");
    }
}<|MERGE_RESOLUTION|>--- conflicted
+++ resolved
@@ -1109,16 +1109,6 @@
         manifest->pub.data.backupOptionDelta = BOOL_TRUE_VAR;
         strLstAddZ(manifestPrior->pub.referenceList, "20190101-010101F_20190202-010101D");
         lstClear(manifest->pub.fileList);
-
-        // Prior file is block incr so delta not required
-        HRN_MANIFEST_FILE_ADD(
-            manifest, .name = MANIFEST_TARGET_PGDATA "/block-incr-preserve", .copy = true, .size = 4,
-            .blockIncrSize = 16384, .blockIncrChecksumSize = 7, .timestamp = 1482182861, .group = "test", .user = "test");
-        HRN_MANIFEST_FILE_ADD(
-            manifestPrior, .name = MANIFEST_TARGET_PGDATA "/block-incr-preserve", .size = 4, .sizeRepo = 30,
-            .timestamp = 1482182860, .blockIncrSize = 8192, .blockIncrMapSize = 22, .blockIncrChecksumSize = 6,
-            .checksumSha1 = "ddddddddddbbbbbbbbbbccccccccccaaaaaaaaaa");
-
         HRN_MANIFEST_FILE_ADD(
             manifest, .name = MANIFEST_TARGET_PGDATA "/FILE1", .copy = true, .size = 4, .sizeRepo = 4, .timestamp = 1482182860,
             .group = "test", .user = "test");
@@ -1168,18 +1158,12 @@
                     ",\"reference\":\"20190101-010101F_20190202-010101D\",\"size\":4,\"timestamp\":1482182860}\n"
                     "pg_data/PG_VERSION={\"checksum\":\"aaaaaaaaaabbbbbbbbbbccccccccccdddddddddd\""
                     ",\"reference\":\"20190101-010101F\",\"size\":4,\"timestamp\":1482182860}\n"
-                    "pg_data/block-incr-preserve={\"bi\":1,\"bim\":22,\"checksum\":\"ddddddddddbbbbbbbbbbccccccccccaaaaaaaaaa\""
-                    ",\"reference\":\"20190101-010101F\",\"repo-size\":30,\"size\":4,\"timestamp\":1482182861}\n"
                     TEST_MANIFEST_FILE_DEFAULT
                     "\n"
                     "[target:path]\n"
                     "pg_data={}\n"
                     TEST_MANIFEST_PATH_DEFAULT)),
             "check manifest");
-
-        TEST_RESULT_BOOL(
-            manifestFileFind(manifest, STRDEF(MANIFEST_TARGET_PGDATA "/block-incr-preserve")).delta, false, "no delta for bi");
-        TEST_RESULT_BOOL(manifestFileFind(manifest, STRDEF(MANIFEST_TARGET_PGDATA "/FILE1")).delta, true, "delta for normal file");
 
         // -------------------------------------------------------------------------------------------------------------------------
         TEST_TITLE("delta enabled by timestamp validation and copy checksum error");
@@ -1404,16 +1388,9 @@
                     "\n"
                     "[target:file]\n"
                     "pg_data/block-incr-add={\"bi\":1,\"size\":6,\"timestamp\":1482182861}\n"
-<<<<<<< HEAD
-                    "pg_data/block-incr-keep-size={\"bi\":1,\"bim\":31,\"reference\":\"20190101-010101F\",\"repo-size\":4"
-                    ",\"size\":8193,\"timestamp\":1482182861}\n"
-                    "pg_data/block-incr-sub={\"bi\":1,\"bic\":1,\"bim\":66,\"reference\":\"20190101-010101F\",\"repo-size\":4"
-                    ",\"size\":6,\"timestamp\":1482182861}\n"
-=======
                     "pg_data/block-incr-keep-size={\"bi\":1,\"bim\":31,\"checksum\":\"ddddddddddbbbbbbbbbbccccccccccaaaaaaaaaa\""
-                    ",\"reference\":\"20190101-010101F\",\"repo-size\":4,\"size\":8193,\"timestamp\":1482182861}\n"
+                    ",\"reference\":\"20190101-010101F\",\"repo-size\":4,\"size\":16384,\"szo\":8193,\"timestamp\":1482182861}\n"
                     "pg_data/block-incr-sub={\"size\":6,\"timestamp\":1482182861}\n"
->>>>>>> 3cd8249d
                     TEST_MANIFEST_FILE_DEFAULT
                     "\n"
                     "[target:path]\n"
