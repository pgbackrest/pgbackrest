--- conflicted
+++ resolved
@@ -31,10 +31,6 @@
         // -------------------------------------------------------------------------------------------------------------------------
         TEST_RESULT_UINT(sizeof(ManifestLoadFound), TEST_64BIT() ? 1 : 1, "check size of ManifestLoadFound");
         TEST_RESULT_UINT(sizeof(ManifestPath), TEST_64BIT() ? 32 : 16, "check size of ManifestPath");
-<<<<<<< HEAD
-        TEST_RESULT_UINT(sizeof(ManifestFile), TEST_64BIT() ? 152 : 124, "check size of ManifestFile");
-=======
->>>>>>> 5e640e3c
     }
 
     // *****************************************************************************************************************************
@@ -299,11 +295,7 @@
         // Test tablespace error
         TEST_ERROR(
             manifestNewBuild(
-<<<<<<< HEAD
-                storagePg, PG_VERSION_90, hrnPgCatalogVersion(PG_VERSION_90), 0, false, false, false, false, exclusionList,
-=======
-                storagePg, PG_VERSION_93, hrnPgCatalogVersion(PG_VERSION_93), false, false, false, exclusionList,
->>>>>>> 5e640e3c
+                storagePg, PG_VERSION_93, hrnPgCatalogVersion(PG_VERSION_93), 0, false, false, false, false, exclusionList,
                 pckWriteResult(tablespaceList)),
             AssertError,
             "tablespace with oid 1 not found in tablespace map\n"
@@ -328,11 +320,7 @@
         TEST_ASSIGN(
             manifest,
             manifestNewBuild(
-<<<<<<< HEAD
-                storagePg, PG_VERSION_90, hrnPgCatalogVersion(PG_VERSION_90), 0, false, false, false, false, NULL,
-=======
-                storagePg, PG_VERSION_93, hrnPgCatalogVersion(PG_VERSION_93), false, false, false, NULL,
->>>>>>> 5e640e3c
+                storagePg, PG_VERSION_93, hrnPgCatalogVersion(PG_VERSION_93), 0, false, false, false, false, NULL,
                 pckWriteResult(tablespaceList)),
             "build manifest");
         TEST_RESULT_VOID(manifestBackupLabelSet(manifest, STRDEF("20190818-084502F")), "backup label set");
@@ -428,12 +416,8 @@
         // Test manifest - temp tables, unlogged tables, pg_serial and pg_xlog files ignored
         TEST_ASSIGN(
             manifest,
-<<<<<<< HEAD
             manifestNewBuild(
-                storagePg, PG_VERSION_91, hrnPgCatalogVersion(PG_VERSION_91), 0, true, false, false, false, NULL, NULL),
-=======
-            manifestNewBuild(storagePg, PG_VERSION_93, hrnPgCatalogVersion(PG_VERSION_93), true, false, false, NULL, NULL),
->>>>>>> 5e640e3c
+                storagePg, PG_VERSION_93, hrnPgCatalogVersion(PG_VERSION_93), 0, true, false, false, false, NULL, NULL),
             "build manifest");
 
         contentSave = bufNew(0);
@@ -504,84 +488,11 @@
         HRN_STORAGE_PATH_CREATE(storageTest, "wal", .mode = 0700);
         THROW_ON_SYS_ERROR(symlink(TEST_PATH "/wal", TEST_PATH "/pg/pg_xlog") == -1, FileOpenError, "unable to create symlink");
 
-<<<<<<< HEAD
-        // Files to conditionally ignore before 9.4
-        HRN_STORAGE_PUT_EMPTY(storagePgWrite, PG_FILE_POSTGRESQLAUTOCONFTMP, .modeFile = 0600, .timeModified = 1565282101);
-
-        // Test manifest - pg_snapshots files ignored
-        TEST_ASSIGN(
-            manifest,
+        THROW_ON_SYS_ERROR(symlink(TEST_PATH "/wal", TEST_PATH "/wal/wal") == -1, FileOpenError, "unable to create symlink");
+
+        TEST_ERROR(
             manifestNewBuild(
-                storagePg, PG_VERSION_92, hrnPgCatalogVersion(PG_VERSION_92), 0, false, false, false, false, NULL, NULL),
-            "build manifest");
-
-        contentSave = bufNew(0);
-        TEST_RESULT_VOID(manifestSave(manifest, ioBufferWriteNew(contentSave)), "save manifest");
-        TEST_RESULT_STR(
-            strNewBuf(contentSave),
-            strNewBuf(harnessInfoChecksumZ(
-                TEST_MANIFEST_HEADER
-                TEST_MANIFEST_DB_92
-                TEST_MANIFEST_OPTION_ALL
-                "\n"
-                "[backup:target]\n"
-                "pg_data={\"path\":\"" TEST_PATH "/pg\",\"type\":\"path\"}\n"
-                "pg_data/pg_hba.conf={\"file\":\"pg_hba.conf\",\"path\":\"../config\",\"type\":\"link\"}\n"
-                "pg_data/pg_xlog={\"path\":\"" TEST_PATH "/wal\",\"type\":\"link\"}\n"
-                "pg_data/postgresql.conf={\"file\":\"postgresql.conf\",\"path\":\"../config\",\"type\":\"link\"}\n"
-                "\n"
-                "[target:file]\n"
-                "pg_data/PG_VERSION={\"size\":4,\"timestamp\":1565282100}\n"
-                "pg_data/base/1/555_init={\"size\":0,\"timestamp\":1565282114}\n"
-                "pg_data/base/1/555_init.1={\"size\":0,\"timestamp\":1565282114}\n"
-                "pg_data/base/1/555_vm.1_vm={\"size\":0,\"timestamp\":1565282114}\n"
-                "pg_data/global/pg_internal.init.allow={\"size\":0,\"timestamp\":1565282114}\n"
-                "pg_data/pg_dynshmem/BOGUS={\"size\":0,\"timestamp\":1565282101}\n"
-                "pg_data/pg_hba.conf={\"size\":9,\"timestamp\":1565282117}\n"
-                "pg_data/pg_replslot/BOGUS={\"size\":0,\"timestamp\":1565282103}\n"
-                "pg_data/pg_wal/000000010000000000000001={\"size\":7,\"timestamp\":1565282120}\n"
-                "pg_data/postgresql.auto.conf.tmp={\"size\":0,\"timestamp\":1565282101}\n"
-                "pg_data/postgresql.conf={\"size\":14,\"timestamp\":1565282116}\n"
-                TEST_MANIFEST_FILE_DEFAULT_PRIMARY_TRUE
-                "\n"
-                "[target:link]\n"
-                "pg_data/pg_hba.conf={\"destination\":\"../config/pg_hba.conf\"}\n"
-                "pg_data/pg_xlog={\"destination\":\"" TEST_PATH "/wal\"}\n"
-                "pg_data/postgresql.conf={\"destination\":\"../config/postgresql.conf\"}\n"
-                TEST_MANIFEST_LINK_DEFAULT
-                "\n"
-                "[target:path]\n"
-                "pg_data={}\n"
-                "pg_data/base={}\n"
-                "pg_data/base/1={}\n"
-                "pg_data/global={}\n"
-                "pg_data/pg_dynshmem={}\n"
-                "pg_data/pg_notify={}\n"
-                "pg_data/pg_replslot={}\n"
-                "pg_data/pg_serial={}\n"
-                "pg_data/pg_snapshots={}\n"
-                "pg_data/pg_stat_tmp={\"mode\":\"0750\"}\n"
-                "pg_data/pg_subtrans={}\n"
-                "pg_data/pg_tblspc={}\n"
-                "pg_data/pg_wal={}\n"
-                "pg_data/pg_xlog={}\n"
-                TEST_MANIFEST_PATH_DEFAULT)),
-            "check manifest");
-
-        // -------------------------------------------------------------------------------------------------------------------------
-        TEST_TITLE("error on circular link");
-
-        THROW_ON_SYS_ERROR(symlink(TEST_PATH "/wal", TEST_PATH "/wal/wal") == -1, FileOpenError, "unable to create symlink");
-
-        TEST_ERROR(
-            manifestNewBuild(
-                storagePg, PG_VERSION_92, hrnPgCatalogVersion(PG_VERSION_92), 0, false, false, false, false, NULL, NULL),
-=======
-        THROW_ON_SYS_ERROR(symlink(TEST_PATH "/wal", TEST_PATH "/wal/wal") == -1, FileOpenError, "unable to create symlink");
-
-        TEST_ERROR(
-            manifestNewBuild(storagePg, PG_VERSION_96, hrnPgCatalogVersion(PG_VERSION_96), false, false, false, NULL, NULL),
->>>>>>> 5e640e3c
+                storagePg, PG_VERSION_96, hrnPgCatalogVersion(PG_VERSION_96), 0, false, false, false, false, NULL, NULL),
             LinkDestinationError,
             "link 'pg_xlog/wal' (" TEST_PATH "/wal) destination is the same directory as link 'pg_xlog' (" TEST_PATH "/wal)");
 
@@ -1446,7 +1357,7 @@
             manifestPrior,
             &(ManifestFile){
                .name = STRDEF(MANIFEST_TARGET_PGDATA "/block-incr-add"), .size = 4, .sizeRepo = 4, .timestamp = 1482182860,
-               .checksumSha1 = "ddddddddddbbbbbbbbbbccccccccccaaaaaaaaaa"});
+               .checksumSha1 = bufPtr(bufNewDecode(encodingHex, STRDEF("ddddddddddbbbbbbbbbbccccccccccaaaaaaaaaa")))});
 
         // Prior file was block incr but current file is not
         manifestFileAdd(
@@ -1458,7 +1369,8 @@
             manifestPrior,
             &(ManifestFile){
                .name = STRDEF(MANIFEST_TARGET_PGDATA "/block-incr-sub"), .size = 4, .sizeRepo = 4, .blockIncrSize = 8192,
-               .blockIncrMapSize = 66, .timestamp = 1482182860, .checksumSha1 = "ddddddddddbbbbbbbbbbccccccccccaaaaaaaaaa"});
+               .blockIncrMapSize = 66, .timestamp = 1482182860,
+               .checksumSha1 = bufPtr(bufNewDecode(encodingHex, STRDEF("ddddddddddbbbbbbbbbbccccccccccaaaaaaaaaa")))});
 
         // Prior file has different block incr size
         manifestFileAdd(
@@ -1470,7 +1382,8 @@
             manifestPrior,
             &(ManifestFile){
                .name = STRDEF(MANIFEST_TARGET_PGDATA "/block-incr-keep-size"), .size = 4, .sizeRepo = 4, .blockIncrSize = 8192,
-               .blockIncrMapSize = 31, .timestamp = 1482182860, .checksumSha1 = "ddddddddddbbbbbbbbbbccccccccccaaaaaaaaaa"});
+               .blockIncrMapSize = 31, .timestamp = 1482182860,
+               .checksumSha1 = bufPtr(bufNewDecode(encodingHex, STRDEF("ddddddddddbbbbbbbbbbccccccccccaaaaaaaaaa")))});
 
         TEST_RESULT_VOID(
             manifestBuildIncr(manifest, manifestPrior, backupTypeIncr, STRDEF("000000030000000300000003")), "incremental manifest");
