/***********************************************************************************************************************************
Test Backup Manifest Handler
***********************************************************************************************************************************/
#include <unistd.h>

#include "common/io/bufferRead.h"
#include "common/io/bufferWrite.h"
#include "info/infoBackup.h"
#include "storage/posix/storage.h"

#include "common/harnessInfo.h"
#include "common/harnessPostgres.h"

/***********************************************************************************************************************************
Special string constants
***********************************************************************************************************************************/
#define SHRUG_EMOJI                                                 "¯\\_(ツ)_/¯"

/***********************************************************************************************************************************
Test Run
***********************************************************************************************************************************/
static void
testRun(void)
{
    Storage *storageTest = storagePosixNewP(TEST_PATH_STR, .write = true);

    // *****************************************************************************************************************************
    if (testBegin("struct sizes"))
    {
        // Make sure the size of structs doesn't change without us knowing about it
        // -------------------------------------------------------------------------------------------------------------------------
        TEST_RESULT_UINT(sizeof(ManifestLoadFound), TEST_64BIT() ? 1 : 1, "check size of ManifestLoadFound");
        TEST_RESULT_UINT(sizeof(ManifestPath), TEST_64BIT() ? 32 : 16, "check size of ManifestPath");
        TEST_RESULT_UINT(sizeof(ManifestFile), TEST_64BIT() ? 152 : 124, "check size of ManifestFile");
    }

    // *****************************************************************************************************************************
    if (testBegin("manifestNewBuild()"))
    {
        #define TEST_MANIFEST_HEADER                                                                                               \
            "[backup]\n"                                                                                                           \
            "backup-label=null\n"                                                                                                  \
            "backup-reference=\"\"\n"                                                                                              \
            "backup-timestamp-copy-start=0\n"                                                                                      \
            "backup-timestamp-start=0\n"                                                                                           \
            "backup-timestamp-stop=0\n"                                                                                            \
            "backup-type=\"full\"\n"

<<<<<<< HEAD
        #define TEST_MANIFEST_HEADER_BUNDLE_BLOCK                                                                                  \
=======
        #define TEST_MANIFEST_HEADER_LABEL                                                                                         \
            "[backup]\n"                                                                                                           \
            "backup-label=\"20190818-084502F\"\n"                                                                                  \
            "backup-reference=\"20190818-084502F\"\n"                                                                              \
            "backup-timestamp-copy-start=0\n"                                                                                      \
            "backup-timestamp-start=0\n"                                                                                           \
            "backup-timestamp-stop=0\n"                                                                                            \
            "backup-type=\"full\"\n"

        #define TEST_MANIFEST_HEADER_BUNDLE                                                                                        \
>>>>>>> c972a935
            "[backup]\n"                                                                                                           \
            "backup-block-incr=true\n"                                                                                             \
            "backup-bundle=true\n"                                                                                                 \
            "backup-label=null\n"                                                                                                  \
            "backup-reference=\"\"\n"                                                                                              \
            "backup-timestamp-copy-start=0\n"                                                                                      \
            "backup-timestamp-start=1570000000\n"                                                                                  \
            "backup-timestamp-stop=0\n"                                                                                            \
            "backup-type=\"full\"\n"

        #define TEST_MANIFEST_DB_90                                                                                                \
            "\n"                                                                                                                   \
            "[backup:db]\n"                                                                                                        \
            "db-catalog-version=201008051\n"                                                                                       \
            "db-control-version=903\n"                                                                                             \
            "db-id=0\n"                                                                                                            \
            "db-system-id=0\n"                                                                                                     \
            "db-version=\"9.0\"\n"

        #define TEST_MANIFEST_DB_91                                                                                                \
            "\n"                                                                                                                   \
            "[backup:db]\n"                                                                                                        \
            "db-catalog-version=201105231\n"                                                                                       \
            "db-control-version=903\n"                                                                                             \
            "db-id=0\n"                                                                                                            \
            "db-system-id=0\n"                                                                                                     \
            "db-version=\"9.1\"\n"

        #define TEST_MANIFEST_DB_92                                                                                                \
            "\n"                                                                                                                   \
            "[backup:db]\n"                                                                                                        \
            "db-catalog-version=201204301\n"                                                                                       \
            "db-control-version=922\n"                                                                                             \
            "db-id=0\n"                                                                                                            \
            "db-system-id=0\n"                                                                                                     \
            "db-version=\"9.2\"\n"

        #define TEST_MANIFEST_DB_94                                                                                                \
            "\n"                                                                                                                   \
            "[backup:db]\n"                                                                                                        \
            "db-catalog-version=201409291\n"                                                                                       \
            "db-control-version=942\n"                                                                                             \
            "db-id=0\n"                                                                                                            \
            "db-system-id=0\n"                                                                                                     \
            "db-version=\"9.4\"\n"

        #define TEST_MANIFEST_DB_12                                                                                                \
            "\n"                                                                                                                   \
            "[backup:db]\n"                                                                                                        \
            "db-catalog-version=201909212\n"                                                                                       \
            "db-control-version=1201\n"                                                                                            \
            "db-id=0\n"                                                                                                            \
            "db-system-id=0\n"                                                                                                     \
            "db-version=\"12\"\n"

        #define TEST_MANIFEST_DB_13                                                                                                \
            "\n"                                                                                                                   \
            "[backup:db]\n"                                                                                                        \
            "db-catalog-version=202007201\n"                                                                                       \
            "db-control-version=1300\n"                                                                                            \
            "db-id=0\n"                                                                                                            \
            "db-system-id=0\n"                                                                                                     \
            "db-version=\"13\"\n"

        #define TEST_MANIFEST_OPTION_ALL                                                                                           \
            "\n"                                                                                                                   \
            "[backup:option]\n"                                                                                                    \
            "option-archive-check=false\n"                                                                                         \
            "option-archive-copy=false\n"                                                                                          \
            "option-checksum-page=false\n"                                                                                         \
            "option-compress=false\n"                                                                                              \
            "option-compress-type=\"none\"\n"                                                                                      \
            "option-hardlink=false\n"                                                                                              \
            "option-online=false\n"

        #define TEST_MANIFEST_OPTION_ARCHIVE                                                                                       \
            "\n"                                                                                                                   \
            "[backup:option]\n"                                                                                                    \
            "option-archive-check=false\n"                                                                                         \
            "option-archive-copy=false\n"

        #define TEST_MANIFEST_OPTION_CHECKSUM_PAGE_FALSE                                                                           \
            "option-checksum-page=false\n"

        #define TEST_MANIFEST_OPTION_CHECKSUM_PAGE_TRUE                                                                            \
            "option-checksum-page=true\n"

        #define TEST_MANIFEST_OPTION_ONLINE_FALSE                                                                                  \
            "option-compress=false\n"                                                                                              \
            "option-compress-type=\"none\"\n"                                                                                      \
            "option-hardlink=false\n"                                                                                              \
            "option-online=false\n"

        #define TEST_MANIFEST_OPTION_ONLINE_TRUE                                                                                   \
            "option-compress=false\n"                                                                                              \
            "option-compress-type=\"none\"\n"                                                                                      \
            "option-hardlink=false\n"                                                                                              \
            "option-online=true\n"

        #define TEST_MANIFEST_FILE_DEFAULT_PRIMARY_FALSE                                                                           \
            "\n"                                                                                                                   \
            "[target:file:default]\n"                                                                                              \
            "group=\"" TEST_GROUP "\"\n"                                                                                           \
            "mode=\"0600\"\n"                                                                                                      \
            "user=\"" TEST_USER "\"\n"

        #define TEST_MANIFEST_FILE_DEFAULT_PRIMARY_TRUE                                                                            \
            "\n"                                                                                                                   \
            "[target:file:default]\n"                                                                                              \
            "group=\"" TEST_GROUP "\"\n"                                                                                           \
            "mode=\"0600\"\n"                                                                                                      \
            "user=\"" TEST_USER "\"\n"

        #define TEST_MANIFEST_LINK_DEFAULT                                                                                         \
            "\n"                                                                                                                   \
            "[target:link:default]\n"                                                                                              \
            "group=\"" TEST_GROUP "\"\n"                                                                                           \
            "user=\"" TEST_USER "\"\n"

        #define TEST_MANIFEST_PATH_DEFAULT                                                                                         \
            "\n"                                                                                                                   \
            "[target:path:default]\n"                                                                                              \
            "group=\"" TEST_GROUP "\"\n"                                                                                           \
            "mode=\"0700\"\n"                                                                                                      \
            "user=\"" TEST_USER "\"\n"

        HRN_STORAGE_PATH_CREATE(storageTest, "pg", .mode = 0700);

        Storage *storagePg = storagePosixNewP(STRDEF(TEST_PATH "/pg"));
        Storage *storagePgWrite = storagePosixNewP(STRDEF(TEST_PATH "/pg"), .write = true);

        // -------------------------------------------------------------------------------------------------------------------------
        TEST_TITLE("manifest with all features - 9.0");

        // Version
        HRN_STORAGE_PUT_Z(storagePgWrite, PG_FILE_PGVERSION, "9.0\n", .modeFile = 0600, .timeModified = 1565282100);

        // base/1 directory
        HRN_STORAGE_PATH_CREATE(storagePgWrite, PG_PATH_BASE, .mode = 0700);
        HRN_STORAGE_PATH_CREATE(storagePgWrite, PG_PATH_BASE "/1", .mode = 0700);

        // Temp relations to ignore
        HRN_STORAGE_PUT_EMPTY(storagePgWrite, PG_PATH_BASE "/1/t1_1", .modeFile = 0600, .timeModified = 1565282113);
        HRN_STORAGE_PUT_EMPTY(storagePgWrite, PG_PATH_BASE "/1/t1_1.1", .modeFile = 0600, .timeModified = 1565282113);
        HRN_STORAGE_PUT_EMPTY(storagePgWrite, PG_PATH_BASE "/1/t8888888_8888888_vm", .modeFile = 0600, .timeModified = 1565282113);
        HRN_STORAGE_PUT_EMPTY(
            storagePgWrite, PG_PATH_BASE "/1/t8888888_8888888_vm.999999", .modeFile = 0600, .timeModified = 1565282113);

        // Unlogged relations (pgVersion > 9.1)
        HRN_STORAGE_PUT_EMPTY(
            storagePgWrite, PG_PATH_BASE "/1/555", .modeFile = 0600, .timeModified = 1565282114,
            .comment = "skip file because there is an _init");
        HRN_STORAGE_PUT_EMPTY(
            storagePgWrite, PG_PATH_BASE "/1/555_fsm", .modeFile = 0600, .timeModified = 1565282114,
            .comment = "skip file because there is an _init");
        HRN_STORAGE_PUT_EMPTY(
            storagePgWrite, PG_PATH_BASE "/1/555_vm.1", .modeFile = 0600, .timeModified = 1565282114,
            .comment = "skip file because there is an _init");
        HRN_STORAGE_PUT_EMPTY(
            storagePgWrite, PG_PATH_BASE "/1/555_init", .modeFile = 0600, .timeModified = 1565282114,
            .comment = "do not skip _init");
        HRN_STORAGE_PUT_EMPTY(
            storagePgWrite, PG_PATH_BASE "/1/555_init.1", .modeFile = 0600, .timeModified = 1565282114,
            .comment = "do not skip _init with segment");
        HRN_STORAGE_PUT_EMPTY(
            storagePgWrite, PG_PATH_BASE "/1/555_vm.1_vm", .modeFile = 0600, .timeModified = 1565282114,
            .comment = "do not skip files that do not have valid endings as we are not sure what they are");

        // Config directory and file links
        HRN_STORAGE_PATH_CREATE(storageTest, "config", .mode = 0700);
        THROW_ON_SYS_ERROR(
            symlink("../config/postgresql.conf", TEST_PATH "/pg/postgresql.conf") == -1, FileOpenError, "unable to create symlink");
        HRN_STORAGE_PUT_Z(storageTest, "config/postgresql.conf", "POSTGRESQLCONF", .modeFile = 0600, .timeModified = 1565282116);
        THROW_ON_SYS_ERROR(
            symlink("../config/pg_hba.conf", TEST_PATH "/pg/pg_hba.conf") == -1, FileOpenError, "unable to create symlink");
        HRN_STORAGE_PUT_Z(storageTest, "config/pg_hba.conf", "PGHBACONF", .modeFile = 0600, .timeModified = 1565282117);

        // Create special file
        HRN_SYSTEM_FMT("mkfifo -m 666 %s", TEST_PATH "/pg/testpipe");

        // Files that will always be ignored
        HRN_STORAGE_PUT_EMPTY(storagePgWrite, PG_FILE_BACKUPLABELOLD, .modeFile = 0600, .timeModified = 1565282101);
        HRN_STORAGE_PUT_EMPTY(storagePgWrite, PG_FILE_POSTMTROPTS, .modeFile = 0600, .timeModified = 1565282101);
        HRN_STORAGE_PUT_EMPTY(storagePgWrite, PG_FILE_POSTMTRPID, .modeFile = 0600, .timeModified = 1565282101);
        HRN_STORAGE_PUT_EMPTY(storagePgWrite, PG_FILE_RECOVERYCONF, .modeFile = 0600, .timeModified = 1565282101);
        HRN_STORAGE_PUT_EMPTY(storagePgWrite, PG_FILE_RECOVERYDONE, .modeFile = 0600, .timeModified = 1565282101);

        // Directories that will always be ignored
        HRN_STORAGE_PATH_CREATE(storagePgWrite, PG_PREFIX_PGSQLTMP, .mode = 0700);
        HRN_STORAGE_PATH_CREATE(storagePgWrite, PG_PREFIX_PGSQLTMP "2", .mode = 0700);

        // Directories under which files will be ignored (some depending on the version)
        HRN_STORAGE_PATH_CREATE(storagePgWrite, PG_PATH_PGDYNSHMEM, .mode = 0700);
        HRN_STORAGE_PUT_EMPTY(storagePgWrite, PG_PATH_PGDYNSHMEM "/" BOGUS_STR, .modeFile = 0600, .timeModified = 1565282101);
        HRN_STORAGE_PATH_CREATE(storagePgWrite, PG_PATH_PGNOTIFY, .mode = 0700);
        HRN_STORAGE_PUT_EMPTY(storagePgWrite, PG_PATH_PGNOTIFY "/" BOGUS_STR, .modeFile = 0600, .timeModified = 1565282102);
        HRN_STORAGE_PATH_CREATE(storagePgWrite, PG_PATH_PGREPLSLOT, .mode = 0700);
        HRN_STORAGE_PUT_EMPTY(storagePgWrite, PG_PATH_PGREPLSLOT "/" BOGUS_STR, .modeFile = 0600, .timeModified = 1565282103);
        HRN_STORAGE_PATH_CREATE(storagePgWrite, PG_PATH_PGSERIAL, .mode = 0700);
        HRN_STORAGE_PUT_EMPTY(storagePgWrite, PG_PATH_PGSERIAL "/" BOGUS_STR, .modeFile = 0600, .timeModified = 1565282104);
        HRN_STORAGE_PATH_CREATE(storagePgWrite, PG_PATH_PGSNAPSHOTS, .mode = 0700);
        HRN_STORAGE_PUT_Z(storagePgWrite, PG_PATH_PGSNAPSHOTS "/" BOGUS_STR, "test", .modeFile = 0600, .timeModified = 1565282105);
        HRN_STORAGE_PUT_EMPTY(storagePgWrite, PG_PATH_PGSTATTMP "/" BOGUS_STR, .modeFile = 0640, .timeModified = 1565282106);
        HRN_STORAGE_PATH_CREATE(storagePgWrite, PG_PATH_PGSUBTRANS, .mode = 0700);
        HRN_STORAGE_PUT_EMPTY(storagePgWrite, PG_PATH_PGSUBTRANS "/" BOGUS_STR, .modeFile = 0600, .timeModified = 1565282107);

        // WAL directory not ignored when offline
        HRN_STORAGE_PATH_CREATE(storagePgWrite, "pg_xlog", .mode = 0700);
        HRN_STORAGE_PUT_EMPTY(storagePgWrite, "pg_xlog/" BOGUS_STR, .modeFile = 0600, .timeModified = 1565282108);
        HRN_STORAGE_PATH_CREATE(storagePgWrite, "pg_xlog/archive_status", .mode = 0700);
        HRN_STORAGE_PUT_EMPTY(storagePgWrite, "pg_xlog/archive_status/" BOGUS_STR, .modeFile = 0600, .timeModified = 1565282108);

        // global directory
        HRN_STORAGE_PATH_CREATE(storagePgWrite, PG_PATH_GLOBAL, .mode = 0700);
        HRN_STORAGE_PUT_EMPTY(storagePgWrite, PG_PATH_GLOBAL "/" PG_FILE_PGINTERNALINIT);
        HRN_STORAGE_PUT_EMPTY(storagePgWrite, PG_PATH_GLOBAL "/" PG_FILE_PGINTERNALINIT ".1");
        HRN_STORAGE_PUT_EMPTY(
            storagePgWrite, PG_PATH_GLOBAL "/" PG_FILE_PGINTERNALINIT ".allow", .modeFile = 0600, .timeModified = 1565282114);
        HRN_STORAGE_PUT_EMPTY(storagePgWrite, PG_PATH_GLOBAL "/t1_1", .modeFile = 0600, .timeModified = 1565282114);

        StringList *exclusionList = strLstNew();
        strLstAddZ(exclusionList, PG_PATH_GLOBAL "/" PG_FILE_PGINTERNALINIT);
        strLstAddZ(exclusionList, "bogus");
        strLstAddZ(exclusionList, PG_PATH_BASE "/");
        strLstAddZ(exclusionList, "bogus/");

        // Make 'pg_xlog/archive_status' a link (if other links in the pg_xlog dir (should not be), they will be followed and added
        // when online but archive_status (and pg_xlog), whether a link of not, will will only be followed if offline)
        HRN_STORAGE_PATH_REMOVE(storagePgWrite, "pg_xlog/archive_status", .recurse = true);
        HRN_STORAGE_PATH_CREATE(storageTest, "archivestatus", .mode = 0777);
        THROW_ON_SYS_ERROR(
            symlink("../../archivestatus", TEST_PATH "/pg/pg_xlog/archive_status") == -1, FileOpenError,
            "unable to create symlink");
        HRN_STORAGE_PUT_Z(
            storagePgWrite, "pg_xlog/archive_status/" BOGUS_STR, "TESTDATA", .modeFile = 0600, .timeModified = 1565282120);

        // Tablespace 1
        HRN_STORAGE_PATH_CREATE(storageTest, "ts/1/PG_9.0_201008051/1", .mode = 0700);
        HRN_STORAGE_PATH_CREATE(storagePgWrite, MANIFEST_TARGET_PGTBLSPC, .mode = 0700);
        THROW_ON_SYS_ERROR(symlink("../../ts/1", TEST_PATH "/pg/pg_tblspc/1") == -1, FileOpenError, "unable to create symlink");
        HRN_STORAGE_PUT_Z(
            storagePgWrite,"pg_tblspc/1/PG_9.0_201008051/1/16384", "TESTDATA", .modeFile = 0600, .timeModified = 1565282115);
        HRN_STORAGE_PUT_Z(
            storagePgWrite,"pg_tblspc/1/PG_9.0_201008051/1/t123_123_fsm", "IGNORE_TEMP_RELATION", .modeFile = 0600,
            .timeModified = 1565282115);

        // Add tablespaceList with error (no name)
        PackWrite *tablespaceList = pckWriteNewP();

        pckWriteArrayBeginP(tablespaceList);
        pckWriteU32P(tablespaceList, 2);
        pckWriteStrP(tablespaceList, STRDEF("tblspc2"));
        pckWriteArrayEndP(tablespaceList);
        pckWriteEndP(tablespaceList);

        // Test tablespace error
        TEST_ERROR(
            manifestNewBuild(
                storagePg, PG_VERSION_90, hrnPgCatalogVersion(PG_VERSION_90), 0, false, false, false, false, exclusionList,
                pckWriteResult(tablespaceList)),
            AssertError,
            "tablespace with oid 1 not found in tablespace map\n"
            "HINT: was a tablespace created or dropped during the backup?");

        // Add a tablespace to tablespaceList that does exist
        tablespaceList = pckWriteNewP();

        pckWriteArrayBeginP(tablespaceList);
        pckWriteU32P(tablespaceList, 2);
        pckWriteStrP(tablespaceList, STRDEF("tblspc2"));
        pckWriteArrayEndP(tablespaceList);
        pckWriteArrayBeginP(tablespaceList);
        pckWriteU32P(tablespaceList, 1);
        pckWriteStrP(tablespaceList, STRDEF("tblspc1"));
        pckWriteArrayEndP(tablespaceList);
        pckWriteEndP(tablespaceList);

        // Test manifest - temp tables and pg_notify files ignored
        Manifest *manifest = NULL;

        TEST_ASSIGN(
            manifest,
            manifestNewBuild(
                storagePg, PG_VERSION_90, hrnPgCatalogVersion(PG_VERSION_90), 0, false, false, false, false, NULL,
                pckWriteResult(tablespaceList)),
            "build manifest");
        TEST_RESULT_VOID(manifestBackupLabelSet(manifest, STRDEF("20190818-084502F")), "backup label set");

        Buffer *contentSave = bufNew(0);

        TEST_RESULT_VOID(manifestSave(manifest, ioBufferWriteNew(contentSave)), "save manifest");
        TEST_RESULT_STR(
            strNewBuf(contentSave),
            strNewBuf(harnessInfoChecksumZ(
                TEST_MANIFEST_HEADER_LABEL
                TEST_MANIFEST_DB_90
                TEST_MANIFEST_OPTION_ALL
                "\n"
                "[backup:target]\n"
                "pg_data={\"path\":\"" TEST_PATH "/pg\",\"type\":\"path\"}\n"
                "pg_data/pg_hba.conf={\"file\":\"pg_hba.conf\",\"path\":\"../config\",\"type\":\"link\"}\n"
                "pg_data/pg_xlog/archive_status={\"path\":\"../../archivestatus\",\"type\":\"link\"}\n"
                "pg_data/postgresql.conf={\"file\":\"postgresql.conf\",\"path\":\"../config\",\"type\":\"link\"}\n"
                "pg_tblspc/1={\"path\":\"../../ts/1\",\"tablespace-id\":\"1\",\"tablespace-name\":\"tblspc1\",\"type\":\"link\"}\n"
                "\n"
                "[target:file]\n"
                "pg_data/PG_VERSION={\"size\":4,\"timestamp\":1565282100}\n"
                "pg_data/base/1/555={\"size\":0,\"timestamp\":1565282114}\n"
                "pg_data/base/1/555_fsm={\"size\":0,\"timestamp\":1565282114}\n"
                "pg_data/base/1/555_init={\"size\":0,\"timestamp\":1565282114}\n"
                "pg_data/base/1/555_init.1={\"size\":0,\"timestamp\":1565282114}\n"
                "pg_data/base/1/555_vm.1={\"size\":0,\"timestamp\":1565282114}\n"
                "pg_data/base/1/555_vm.1_vm={\"size\":0,\"timestamp\":1565282114}\n"
                "pg_data/global/pg_internal.init.allow={\"size\":0,\"timestamp\":1565282114}\n"
                "pg_data/pg_dynshmem/BOGUS={\"size\":0,\"timestamp\":1565282101}\n"
                "pg_data/pg_hba.conf={\"size\":9,\"timestamp\":1565282117}\n"
                "pg_data/pg_replslot/BOGUS={\"size\":0,\"timestamp\":1565282103}\n"
                "pg_data/pg_serial/BOGUS={\"size\":0,\"timestamp\":1565282104}\n"
                "pg_data/pg_snapshots/BOGUS={\"size\":4,\"timestamp\":1565282105}\n"
                "pg_data/pg_xlog/BOGUS={\"size\":0,\"timestamp\":1565282108}\n"
                "pg_data/pg_xlog/archive_status/BOGUS={\"size\":8,\"timestamp\":1565282120}\n"
                "pg_data/postgresql.conf={\"size\":14,\"timestamp\":1565282116}\n"
                "pg_tblspc/1/PG_9.0_201008051/1/16384={\"size\":8,\"timestamp\":1565282115}\n"
                TEST_MANIFEST_FILE_DEFAULT_PRIMARY_TRUE
                "\n"
                "[target:link]\n"
                "pg_data/pg_hba.conf={\"destination\":\"../config/pg_hba.conf\"}\n"
                "pg_data/pg_tblspc/1={\"destination\":\"../../ts/1\"}\n"
                "pg_data/pg_xlog/archive_status={\"destination\":\"../../archivestatus\"}\n"
                "pg_data/postgresql.conf={\"destination\":\"../config/postgresql.conf\"}\n"
                TEST_MANIFEST_LINK_DEFAULT
                "\n"
                "[target:path]\n"
                "pg_data={}\n"
                "pg_data/base={}\n"
                "pg_data/base/1={}\n"
                "pg_data/global={}\n"
                "pg_data/pg_dynshmem={}\n"
                "pg_data/pg_notify={}\n"
                "pg_data/pg_replslot={}\n"
                "pg_data/pg_serial={}\n"
                "pg_data/pg_snapshots={}\n"
                "pg_data/pg_stat_tmp={\"mode\":\"0750\"}\n"
                "pg_data/pg_subtrans={}\n"
                "pg_data/pg_tblspc={}\n"
                "pg_data/pg_xlog={}\n"
                "pg_data/pg_xlog/archive_status={\"mode\":\"0777\"}\n"
                "pg_tblspc={}\n"
                "pg_tblspc/1={}\n"
                "pg_tblspc/1/PG_9.0_201008051={}\n"
                "pg_tblspc/1/PG_9.0_201008051/1={}\n"
                TEST_MANIFEST_PATH_DEFAULT)),
            "check manifest");

        TEST_RESULT_LOG(
            "P00   INFO: exclude contents of '" TEST_PATH "/pg/base' from backup using 'base/' exclusion\n"
            "P00   INFO: exclude '" TEST_PATH "/pg/global/pg_internal.init' from backup using 'global/pg_internal.init' exclusion\n"
            "P00   WARN: exclude special file '" TEST_PATH "/pg/testpipe' from backup");

        // Remove special file
        TEST_RESULT_VOID(
            storageRemoveP(storageTest, STRDEF(TEST_PATH "/pg/testpipe"), .errorOnMissing = true), "error if special file removed");

        // Remove symlinks and directories
        THROW_ON_SYS_ERROR(unlink(TEST_PATH "/pg/pg_tblspc/1") == -1, FileRemoveError, "unable to remove symlink");
        HRN_STORAGE_PATH_REMOVE(storageTest,"ts/1/PG_9.0_201008051", .recurse = true);

        // -------------------------------------------------------------------------------------------------------------------------
        TEST_TITLE("manifest with all features - 9.1, online");

        // Version
        HRN_STORAGE_PUT_Z(storagePgWrite, PG_FILE_PGVERSION, "9.1\n", .modeFile = 0600, .timeModified = 1565282100);

        // Create a path other than archive_status under pg_xlog for code coverage
        HRN_STORAGE_PATH_CREATE(storagePgWrite, "pg_xlog/somepath", .mode = 0700);

        // Add data to pg_wal to ensure it is not ignored (online or offline) until >= pgVersion 10 (file in pg_xlog log is ignored)
        HRN_STORAGE_PATH_CREATE(storagePgWrite, "pg_wal", .mode = 0700);
        HRN_STORAGE_PUT_Z(
            storagePgWrite, "pg_wal/000000010000000000000001", "WALDATA", .modeFile = 0600, .timeModified = 1565282120);

        // Test manifest - temp tables, unlogged tables, pg_serial and pg_xlog files ignored
        TEST_ASSIGN(
            manifest,
            manifestNewBuild(
                storagePg, PG_VERSION_91, hrnPgCatalogVersion(PG_VERSION_91), 0, true, false, false, false, NULL, NULL),
            "build manifest");

        contentSave = bufNew(0);
        TEST_RESULT_VOID(manifestSave(manifest, ioBufferWriteNew(contentSave)), "save manifest");
        TEST_RESULT_STR(
            strNewBuf(contentSave),
            strNewBuf(harnessInfoChecksumZ(
                TEST_MANIFEST_HEADER
                TEST_MANIFEST_DB_91
                TEST_MANIFEST_OPTION_ARCHIVE
                TEST_MANIFEST_OPTION_CHECKSUM_PAGE_FALSE
                TEST_MANIFEST_OPTION_ONLINE_TRUE
                "\n"
                "[backup:target]\n"
                "pg_data={\"path\":\"" TEST_PATH "/pg\",\"type\":\"path\"}\n"
                "pg_data/pg_hba.conf={\"file\":\"pg_hba.conf\",\"path\":\"../config\",\"type\":\"link\"}\n"
                "pg_data/pg_xlog/archive_status={\"path\":\"../../archivestatus\",\"type\":\"link\"}\n"
                "pg_data/postgresql.conf={\"file\":\"postgresql.conf\",\"path\":\"../config\",\"type\":\"link\"}\n"
                "\n"
                "[target:file]\n"
                "pg_data/PG_VERSION={\"size\":4,\"timestamp\":1565282100}\n"
                "pg_data/base/1/555_init={\"size\":0,\"timestamp\":1565282114}\n"
                "pg_data/base/1/555_init.1={\"size\":0,\"timestamp\":1565282114}\n"
                "pg_data/base/1/555_vm.1_vm={\"size\":0,\"timestamp\":1565282114}\n"
                "pg_data/global/pg_internal.init.allow={\"size\":0,\"timestamp\":1565282114}\n"
                "pg_data/pg_dynshmem/BOGUS={\"size\":0,\"timestamp\":1565282101}\n"
                "pg_data/pg_hba.conf={\"size\":9,\"timestamp\":1565282117}\n"
                "pg_data/pg_replslot/BOGUS={\"size\":0,\"timestamp\":1565282103}\n"
                "pg_data/pg_snapshots/BOGUS={\"size\":4,\"timestamp\":1565282105}\n"
                "pg_data/pg_wal/000000010000000000000001={\"size\":7,\"timestamp\":1565282120}\n"
                "pg_data/postgresql.conf={\"size\":14,\"timestamp\":1565282116}\n"
                TEST_MANIFEST_FILE_DEFAULT_PRIMARY_TRUE
                "\n"
                "[target:link]\n"
                "pg_data/pg_hba.conf={\"destination\":\"../config/pg_hba.conf\"}\n"
                "pg_data/pg_xlog/archive_status={\"destination\":\"../../archivestatus\"}\n"
                "pg_data/postgresql.conf={\"destination\":\"../config/postgresql.conf\"}\n"
                TEST_MANIFEST_LINK_DEFAULT
                "\n"
                "[target:path]\n"
                "pg_data={}\n"
                "pg_data/base={}\n"
                "pg_data/base/1={}\n"
                "pg_data/global={}\n"
                "pg_data/pg_dynshmem={}\n"
                "pg_data/pg_notify={}\n"
                "pg_data/pg_replslot={}\n"
                "pg_data/pg_serial={}\n"
                "pg_data/pg_snapshots={}\n"
                "pg_data/pg_stat_tmp={\"mode\":\"0750\"}\n"
                "pg_data/pg_subtrans={}\n"
                "pg_data/pg_tblspc={}\n"
                "pg_data/pg_wal={}\n"
                "pg_data/pg_xlog={}\n"
                "pg_data/pg_xlog/archive_status={\"mode\":\"0777\"}\n"
                "pg_data/pg_xlog/somepath={}\n"
                TEST_MANIFEST_PATH_DEFAULT)),
            "check manifest");

        // Remove pg_xlog and the directory that archive_status link pointed to
        HRN_STORAGE_PATH_REMOVE(storagePgWrite, "pg_xlog", .recurse = true);
        HRN_STORAGE_PATH_REMOVE(storageTest, "archivestatus", .recurse = true);

        // -------------------------------------------------------------------------------------------------------------------------
        TEST_TITLE("manifest with all features - 9.2");

        // Version
        HRN_STORAGE_PUT_Z(storagePgWrite, PG_FILE_PGVERSION, "9.2\n", .modeFile = 0600, .timeModified = 1565282100);

        // create pg_xlog/wal as a link
        HRN_STORAGE_PATH_CREATE(storageTest, "wal", .mode = 0700);
        THROW_ON_SYS_ERROR(symlink(TEST_PATH "/wal", TEST_PATH "/pg/pg_xlog") == -1, FileOpenError, "unable to create symlink");

        // Files to conditionally ignore before 9.4
        HRN_STORAGE_PUT_EMPTY(storagePgWrite, PG_FILE_POSTGRESQLAUTOCONFTMP, .modeFile = 0600, .timeModified = 1565282101);

        // Test manifest - pg_snapshots files ignored
        TEST_ASSIGN(
            manifest,
            manifestNewBuild(
                storagePg, PG_VERSION_92, hrnPgCatalogVersion(PG_VERSION_92), 0, false, false, false, false, NULL, NULL),
            "build manifest");

        contentSave = bufNew(0);
        TEST_RESULT_VOID(manifestSave(manifest, ioBufferWriteNew(contentSave)), "save manifest");
        TEST_RESULT_STR(
            strNewBuf(contentSave),
            strNewBuf(harnessInfoChecksumZ(
                TEST_MANIFEST_HEADER
                TEST_MANIFEST_DB_92
                TEST_MANIFEST_OPTION_ALL
                "\n"
                "[backup:target]\n"
                "pg_data={\"path\":\"" TEST_PATH "/pg\",\"type\":\"path\"}\n"
                "pg_data/pg_hba.conf={\"file\":\"pg_hba.conf\",\"path\":\"../config\",\"type\":\"link\"}\n"
                "pg_data/pg_xlog={\"path\":\"" TEST_PATH "/wal\",\"type\":\"link\"}\n"
                "pg_data/postgresql.conf={\"file\":\"postgresql.conf\",\"path\":\"../config\",\"type\":\"link\"}\n"
                "\n"
                "[target:file]\n"
                "pg_data/PG_VERSION={\"size\":4,\"timestamp\":1565282100}\n"
                "pg_data/base/1/555_init={\"size\":0,\"timestamp\":1565282114}\n"
                "pg_data/base/1/555_init.1={\"size\":0,\"timestamp\":1565282114}\n"
                "pg_data/base/1/555_vm.1_vm={\"size\":0,\"timestamp\":1565282114}\n"
                "pg_data/global/pg_internal.init.allow={\"size\":0,\"timestamp\":1565282114}\n"
                "pg_data/pg_dynshmem/BOGUS={\"size\":0,\"timestamp\":1565282101}\n"
                "pg_data/pg_hba.conf={\"size\":9,\"timestamp\":1565282117}\n"
                "pg_data/pg_replslot/BOGUS={\"size\":0,\"timestamp\":1565282103}\n"
                "pg_data/pg_wal/000000010000000000000001={\"size\":7,\"timestamp\":1565282120}\n"
                "pg_data/postgresql.auto.conf.tmp={\"size\":0,\"timestamp\":1565282101}\n"
                "pg_data/postgresql.conf={\"size\":14,\"timestamp\":1565282116}\n"
                TEST_MANIFEST_FILE_DEFAULT_PRIMARY_TRUE
                "\n"
                "[target:link]\n"
                "pg_data/pg_hba.conf={\"destination\":\"../config/pg_hba.conf\"}\n"
                "pg_data/pg_xlog={\"destination\":\"" TEST_PATH "/wal\"}\n"
                "pg_data/postgresql.conf={\"destination\":\"../config/postgresql.conf\"}\n"
                TEST_MANIFEST_LINK_DEFAULT
                "\n"
                "[target:path]\n"
                "pg_data={}\n"
                "pg_data/base={}\n"
                "pg_data/base/1={}\n"
                "pg_data/global={}\n"
                "pg_data/pg_dynshmem={}\n"
                "pg_data/pg_notify={}\n"
                "pg_data/pg_replslot={}\n"
                "pg_data/pg_serial={}\n"
                "pg_data/pg_snapshots={}\n"
                "pg_data/pg_stat_tmp={\"mode\":\"0750\"}\n"
                "pg_data/pg_subtrans={}\n"
                "pg_data/pg_tblspc={}\n"
                "pg_data/pg_wal={}\n"
                "pg_data/pg_xlog={}\n"
                TEST_MANIFEST_PATH_DEFAULT)),
            "check manifest");

        // -------------------------------------------------------------------------------------------------------------------------
        TEST_TITLE("error on circular link");

        THROW_ON_SYS_ERROR(symlink(TEST_PATH "/wal", TEST_PATH "/wal/wal") == -1, FileOpenError, "unable to create symlink");

        TEST_ERROR(
            manifestNewBuild(
                storagePg, PG_VERSION_92, hrnPgCatalogVersion(PG_VERSION_92), 0, false, false, false, false, NULL, NULL),
            LinkDestinationError,
            "link 'pg_xlog/wal' (" TEST_PATH "/wal) destination is the same directory as link 'pg_xlog' (" TEST_PATH "/wal)");

        HRN_STORAGE_REMOVE(storageTest, TEST_PATH "/wal/wal");

        // -------------------------------------------------------------------------------------------------------------------------
        TEST_TITLE("manifest with all features - 9.4, checksum-page");

        // Version
        HRN_STORAGE_PUT_Z(storagePgWrite, PG_FILE_PGVERSION, "9.4\n", .modeFile = 0600, .timeModified = 1565282100);

        // Put a pgcontrol (always primary:true)
        HRN_STORAGE_PUT_EMPTY(storagePgWrite, PG_PATH_GLOBAL "/" PG_FILE_PGCONTROL, .modeFile = 0600, .timeModified = 1565282101);

        // pg_clog pgVersion < 10 primary:false (pg_xact pgVersion < 10 primary:true), pg_multixact always primary:false
        HRN_STORAGE_PATH_CREATE(storagePgWrite, PG_PATH_PGMULTIXACT, .mode = 0700);
        HRN_STORAGE_PUT_EMPTY(storagePgWrite, PG_PATH_PGMULTIXACT "/" BOGUS_STR, .modeFile = 0600, .timeModified = 1565282101);
        HRN_STORAGE_PATH_CREATE(storagePgWrite, "pg_clog", .mode = 0700);
        HRN_STORAGE_PUT_EMPTY(storagePgWrite, "pg_clog/" BOGUS_STR, .modeFile = 0600, .timeModified = 1565282121);
        HRN_STORAGE_PATH_CREATE(storagePgWrite, "pg_xact", .mode = 0700);
        HRN_STORAGE_PUT_EMPTY(storagePgWrite, "pg_xact/" BOGUS_STR, .modeFile = 0600, .timeModified = 1565282122);

        // Files to capture in version < 12 but ignore >= 12 (code coverage)
        HRN_STORAGE_PUT_EMPTY(storagePgWrite, PG_FILE_RECOVERYSIGNAL, .modeFile = 0600, .timeModified = 1565282101);
        HRN_STORAGE_PUT_EMPTY(storagePgWrite, PG_FILE_STANDBYSIGNAL, .modeFile = 0600, .timeModified = 1565282101);

        // Files to capture in version < 9.6 but ignore >= 9.6 (code coverage)
        HRN_STORAGE_PUT_EMPTY(storagePgWrite, PG_FILE_BACKUPLABEL, .modeFile = 0600, .timeModified = 1565282101);

        // Tablespace 1
        HRN_STORAGE_PATH_CREATE(storageTest, "ts/1/PG_9.4_201409291/1", .mode = 0700);
        THROW_ON_SYS_ERROR(symlink("../../ts/1", TEST_PATH "/pg/pg_tblspc/1") == -1, FileOpenError, "unable to create symlink");
        HRN_STORAGE_PUT_Z(
            storagePgWrite, "pg_tblspc/1/PG_9.4_201409291/1/16384", "TESTDATA", .modeFile = 0600, .timeModified = 1565282115);
        HRN_STORAGE_PUT_Z(
            storagePgWrite, "pg_tblspc/1/PG_9.4_201409291/1/t123_123_fsm", "IGNORE_TEMP_RELATION", .modeFile = 0600,
            .timeModified = 1565282115);

        // Add checksum-page files to exclude from checksum-page validation in database relation directories
        HRN_STORAGE_PUT_EMPTY(storagePgWrite, PG_PATH_BASE "/1/" PG_FILE_PGVERSION, .modeFile = 0600, .timeModified = 1565282120);
        HRN_STORAGE_PUT_EMPTY(
            storagePgWrite, PG_PATH_BASE "/1/" PG_FILE_PGFILENODEMAP, .modeFile = 0600, .timeModified = 1565282120);
        HRN_STORAGE_PUT_EMPTY(
            storagePgWrite, "pg_tblspc/1/PG_9.4_201409291/1/" PG_FILE_PGVERSION, .modeFile = 0600, .timeModified = 1565282120);

        // Tablespace 2
        HRN_STORAGE_PATH_CREATE(storageTest, "ts/2/PG_9.4_201409291/1", .mode = 0700);
        THROW_ON_SYS_ERROR(symlink("../../ts/2", TEST_PATH "/pg/pg_tblspc/2") == -1, FileOpenError, "unable to create symlink");
        HRN_STORAGE_PUT_Z(
            storagePgWrite, "pg_tblspc/2/PG_9.4_201409291/1/16385", "TESTDATA", .modeFile = 0600, .timeModified = 1565282115);

        // Test manifest - pg_dynshmem, pg_replslot and postgresql.auto.conf.tmp files ignored
        TEST_ASSIGN(
            manifest,
            manifestNewBuild(
                storagePg, PG_VERSION_94, hrnPgCatalogVersion(PG_VERSION_94), 0, false, true, false, false, NULL, NULL),
            "build manifest");

        contentSave = bufNew(0);
        TEST_RESULT_VOID(manifestSave(manifest, ioBufferWriteNew(contentSave)), "save manifest");
        TEST_RESULT_STR(
            strNewBuf(contentSave),
            strNewBuf(harnessInfoChecksumZ(
                TEST_MANIFEST_HEADER
                TEST_MANIFEST_DB_94
                TEST_MANIFEST_OPTION_ARCHIVE
                TEST_MANIFEST_OPTION_CHECKSUM_PAGE_TRUE
                TEST_MANIFEST_OPTION_ONLINE_FALSE
                "\n"
                "[backup:target]\n"
                "pg_data={\"path\":\"" TEST_PATH "/pg\",\"type\":\"path\"}\n"
                "pg_data/pg_hba.conf={\"file\":\"pg_hba.conf\",\"path\":\"../config\",\"type\":\"link\"}\n"
                "pg_data/pg_xlog={\"path\":\"" TEST_PATH "/wal\",\"type\":\"link\"}\n"
                "pg_data/postgresql.conf={\"file\":\"postgresql.conf\",\"path\":\"../config\",\"type\":\"link\"}\n"
                "pg_tblspc/1={\"path\":\"../../ts/1\",\"tablespace-id\":\"1\",\"tablespace-name\":\"ts1\",\"type\":\"link\"}\n"
                "pg_tblspc/2={\"path\":\"../../ts/2\",\"tablespace-id\":\"2\",\"tablespace-name\":\"ts2\",\"type\":\"link\"}\n"
                "\n"
                "[target:file]\n"
                "pg_data/PG_VERSION={\"size\":4,\"timestamp\":1565282100}\n"
                "pg_data/backup_label={\"size\":0,\"timestamp\":1565282101}\n"
                "pg_data/base/1/555_init={\"checksum-page\":true,\"size\":0,\"timestamp\":1565282114}\n"
                "pg_data/base/1/555_init.1={\"checksum-page\":true,\"size\":0,\"timestamp\":1565282114}\n"
                "pg_data/base/1/555_vm.1_vm={\"checksum-page\":true,\"size\":0,\"timestamp\":1565282114}\n"
                "pg_data/base/1/PG_VERSION={\"size\":0,\"timestamp\":1565282120}\n"
                "pg_data/base/1/pg_filenode.map={\"size\":0,\"timestamp\":1565282120}\n"
                "pg_data/global/pg_control={\"size\":0,\"timestamp\":1565282101}\n"
                "pg_data/global/pg_internal.init.allow={\"checksum-page\":true,\"size\":0,\"timestamp\":1565282114}\n"
                "pg_data/pg_clog/BOGUS={\"size\":0,\"timestamp\":1565282121}\n"
                "pg_data/pg_hba.conf={\"size\":9,\"timestamp\":1565282117}\n"
                "pg_data/pg_multixact/BOGUS={\"size\":0,\"timestamp\":1565282101}\n"
                "pg_data/pg_wal/000000010000000000000001={\"size\":7,\"timestamp\":1565282120}\n"
                "pg_data/pg_xact/BOGUS={\"size\":0,\"timestamp\":1565282122}\n"
                "pg_data/postgresql.conf={\"size\":14,\"timestamp\":1565282116}\n"
                "pg_data/recovery.signal={\"size\":0,\"timestamp\":1565282101}\n"
                "pg_data/standby.signal={\"size\":0,\"timestamp\":1565282101}\n"
                "pg_tblspc/1/PG_9.4_201409291/1/16384={\"checksum-page\":true,\"size\":8,\"timestamp\":1565282115}\n"
                "pg_tblspc/1/PG_9.4_201409291/1/PG_VERSION={\"size\":0,\"timestamp\":1565282120}\n"
                "pg_tblspc/2/PG_9.4_201409291/1/16385={\"checksum-page\":true,\"size\":8,\"timestamp\":1565282115}\n"
                TEST_MANIFEST_FILE_DEFAULT_PRIMARY_FALSE
                "\n"
                "[target:link]\n"
                "pg_data/pg_hba.conf={\"destination\":\"../config/pg_hba.conf\"}\n"
                "pg_data/pg_tblspc/1={\"destination\":\"../../ts/1\"}\n"
                "pg_data/pg_tblspc/2={\"destination\":\"../../ts/2\"}\n"
                "pg_data/pg_xlog={\"destination\":\"" TEST_PATH "/wal\"}\n"
                "pg_data/postgresql.conf={\"destination\":\"../config/postgresql.conf\"}\n"
                TEST_MANIFEST_LINK_DEFAULT
                "\n"
                "[target:path]\n"
                "pg_data={}\n"
                "pg_data/base={}\n"
                "pg_data/base/1={}\n"
                "pg_data/global={}\n"
                "pg_data/pg_clog={}\n"
                "pg_data/pg_dynshmem={}\n"
                "pg_data/pg_multixact={}\n"
                "pg_data/pg_notify={}\n"
                "pg_data/pg_replslot={}\n"
                "pg_data/pg_serial={}\n"
                "pg_data/pg_snapshots={}\n"
                "pg_data/pg_stat_tmp={\"mode\":\"0750\"}\n"
                "pg_data/pg_subtrans={}\n"
                "pg_data/pg_tblspc={}\n"
                "pg_data/pg_wal={}\n"
                "pg_data/pg_xact={}\n"
                "pg_data/pg_xlog={}\n"
                "pg_tblspc={}\n"
                "pg_tblspc/1={}\n"
                "pg_tblspc/1/PG_9.4_201409291={}\n"
                "pg_tblspc/1/PG_9.4_201409291/1={}\n"
                "pg_tblspc/2={}\n"
                "pg_tblspc/2/PG_9.4_201409291={}\n"
                "pg_tblspc/2/PG_9.4_201409291/1={}\n"
                TEST_MANIFEST_PATH_DEFAULT)),
            "check manifest");

        TEST_RESULT_VOID(storageRemoveP(storageTest, STRDEF("pg/pg_tblspc/2"), .errorOnMissing = true), "error if link removed");
        HRN_STORAGE_PATH_REMOVE(storageTest, "ts/2", .recurse = true);
        TEST_STORAGE_EXISTS(storagePgWrite, PG_PATH_GLOBAL "/" PG_FILE_PGINTERNALINIT ".allow", .remove = true);

        // -------------------------------------------------------------------------------------------------------------------------
        TEST_TITLE("manifest with all features - 12, online");

        // Version
        HRN_STORAGE_PUT_Z(storagePgWrite, PG_FILE_PGVERSION, "12\n", .modeFile = 0600, .timeModified = 1565282100);

        // Tablespace link errors when correct verion not found
        TEST_ERROR(
            manifestNewBuild(
                storagePg, PG_VERSION_12, hrnPgCatalogVersion(PG_VERSION_12), 0, false, false, false, false, NULL, NULL),
            FileOpenError,
            "unable to get info for missing path/file '" TEST_PATH "/pg/pg_tblspc/1/PG_12_201909212': [2] No such file or"
                " directory");

        // Remove the link inside pg/pg_tblspc
        THROW_ON_SYS_ERROR(unlink(TEST_PATH "/pg/pg_tblspc/1") == -1, FileRemoveError, "unable to remove symlink");

        // Write a file into the directory pointed to by pg_xlog - contents will not be ignored online or offline
        HRN_STORAGE_PUT_Z(storageTest, "wal/000000020000000000000002", "OLDWAL", .modeFile = 0600, .timeModified = 1565282100);

        // Create backup_manifest and backup_manifest.tmp that will show up for PG12 but will be ignored in PG13
        HRN_STORAGE_PUT_Z(storagePgWrite, PG_FILE_BACKUPMANIFEST, "MANIFEST", .modeFile = 0600, .timeModified = 1565282198);
        HRN_STORAGE_PUT_Z(storagePgWrite, PG_FILE_BACKUPMANIFEST_TMP, "MANIFEST", .modeFile = 0600, .timeModified = 1565282199);

        // Test manifest - 'pg_data/pg_tblspc' will appear in manifest but 'pg_tblspc' will not (no links). Recovery signal files
        // and backup_label ignored. Old recovery files and pg_xlog are now just another file/directory and will not be ignored.
        // pg_wal contents will be ignored online. pg_clog pgVersion > 10 primary:true, pg_xact pgVersion > 10 primary:false
        TEST_ASSIGN(
            manifest,
            manifestNewBuild(
                storagePg, PG_VERSION_12, hrnPgCatalogVersion(PG_VERSION_12), 0, true, false, false, false, NULL, NULL),
            "build manifest");

        contentSave = bufNew(0);
        TEST_RESULT_VOID(manifestSave(manifest, ioBufferWriteNew(contentSave)), "save manifest");
        TEST_RESULT_STR(
            strNewBuf(contentSave),
            strNewBuf(harnessInfoChecksumZ(
                TEST_MANIFEST_HEADER
                TEST_MANIFEST_DB_12
                TEST_MANIFEST_OPTION_ARCHIVE
                TEST_MANIFEST_OPTION_CHECKSUM_PAGE_FALSE
                TEST_MANIFEST_OPTION_ONLINE_TRUE
                "\n"
                "[backup:target]\n"
                "pg_data={\"path\":\"" TEST_PATH "/pg\",\"type\":\"path\"}\n"
                "pg_data/pg_hba.conf={\"file\":\"pg_hba.conf\",\"path\":\"../config\",\"type\":\"link\"}\n"
                "pg_data/pg_xlog={\"path\":\"" TEST_PATH "/wal\",\"type\":\"link\"}\n"
                "pg_data/postgresql.conf={\"file\":\"postgresql.conf\",\"path\":\"../config\",\"type\":\"link\"}\n"
                "\n"
                "[target:file]\n"
                "pg_data/PG_VERSION={\"size\":3,\"timestamp\":1565282100}\n"
                "pg_data/backup_manifest={\"size\":8,\"timestamp\":1565282198}\n"
                "pg_data/backup_manifest.tmp={\"size\":8,\"timestamp\":1565282199}\n"
                "pg_data/base/1/555_init={\"size\":0,\"timestamp\":1565282114}\n"
                "pg_data/base/1/555_init.1={\"size\":0,\"timestamp\":1565282114}\n"
                "pg_data/base/1/555_vm.1_vm={\"size\":0,\"timestamp\":1565282114}\n"
                "pg_data/base/1/PG_VERSION={\"size\":0,\"timestamp\":1565282120}\n"
                "pg_data/base/1/pg_filenode.map={\"size\":0,\"timestamp\":1565282120}\n"
                "pg_data/global/pg_control={\"size\":0,\"timestamp\":1565282101}\n"
                "pg_data/pg_clog/BOGUS={\"size\":0,\"timestamp\":1565282121}\n"
                "pg_data/pg_hba.conf={\"size\":9,\"timestamp\":1565282117}\n"
                "pg_data/pg_multixact/BOGUS={\"size\":0,\"timestamp\":1565282101}\n"
                "pg_data/pg_xact/BOGUS={\"size\":0,\"timestamp\":1565282122}\n"
                "pg_data/pg_xlog/000000020000000000000002={\"size\":6,\"timestamp\":1565282100}\n"
                "pg_data/postgresql.conf={\"size\":14,\"timestamp\":1565282116}\n"
                "pg_data/recovery.conf={\"size\":0,\"timestamp\":1565282101}\n"
                "pg_data/recovery.done={\"size\":0,\"timestamp\":1565282101}\n"
                TEST_MANIFEST_FILE_DEFAULT_PRIMARY_TRUE
                "\n"
                "[target:link]\n"
                "pg_data/pg_hba.conf={\"destination\":\"../config/pg_hba.conf\"}\n"
                "pg_data/pg_xlog={\"destination\":\"" TEST_PATH "/wal\"}\n"
                "pg_data/postgresql.conf={\"destination\":\"../config/postgresql.conf\"}\n"
                TEST_MANIFEST_LINK_DEFAULT
                "\n"
                "[target:path]\n"
                "pg_data={}\n"
                "pg_data/base={}\n"
                "pg_data/base/1={}\n"
                "pg_data/global={}\n"
                "pg_data/pg_clog={}\n"
                "pg_data/pg_dynshmem={}\n"
                "pg_data/pg_multixact={}\n"
                "pg_data/pg_notify={}\n"
                "pg_data/pg_replslot={}\n"
                "pg_data/pg_serial={}\n"
                "pg_data/pg_snapshots={}\n"
                "pg_data/pg_stat_tmp={\"mode\":\"0750\"}\n"
                "pg_data/pg_subtrans={}\n"
                "pg_data/pg_tblspc={}\n"
                "pg_data/pg_wal={}\n"
                "pg_data/pg_xact={}\n"
                "pg_data/pg_xlog={}\n"
                TEST_MANIFEST_PATH_DEFAULT)),
            "check manifest");

        // -------------------------------------------------------------------------------------------------------------------------
        TEST_TITLE("run 13, offline, block incr");

        // Create file that is large enough for block incr
        Buffer *buffer = bufNew(128 * 1024);
        memset(bufPtr(buffer), 0, bufSize(buffer));
        bufUsedSet(buffer, bufSize(buffer));

        HRN_STORAGE_PUT(storagePgWrite, "128k", buffer, .modeFile = 0600, .timeModified = 1570000000);

        // Create file that is large enough for block incr and far enough in the past to get a multiplier
        HRN_STORAGE_PUT(storagePgWrite, "128k-1week", buffer, .modeFile = 0600, .timeModified = 1570000000 - (7 * 86400));

        // Create file that is large enough for block incr and old enough to not need block incr
        HRN_STORAGE_PUT(storagePgWrite, "128k-4week", buffer, .modeFile = 0600, .timeModified = 1570000000 - (28 * 86400));

        // pg_wal not ignored
        TEST_ASSIGN(
            manifest,
            manifestNewBuild(
                storagePg, PG_VERSION_13, hrnPgCatalogVersion(PG_VERSION_13), 1570000000, false, false, true, true, NULL, NULL),
            "build manifest");

        contentSave = bufNew(0);
        TEST_RESULT_VOID(manifestSave(manifest, ioBufferWriteNew(contentSave)), "save manifest");
        TEST_RESULT_STR(
            strNewBuf(contentSave),
            strNewBuf(harnessInfoChecksumZ(
                TEST_MANIFEST_HEADER_BUNDLE_BLOCK
                TEST_MANIFEST_DB_13
                TEST_MANIFEST_OPTION_ALL
                "\n"
                "[backup:target]\n"
                "pg_data={\"path\":\"" TEST_PATH "/pg\",\"type\":\"path\"}\n"
                "pg_data/pg_hba.conf={\"file\":\"pg_hba.conf\",\"path\":\"../config\",\"type\":\"link\"}\n"
                "pg_data/pg_xlog={\"path\":\"" TEST_PATH "/wal\",\"type\":\"link\"}\n"
                "pg_data/postgresql.conf={\"file\":\"postgresql.conf\",\"path\":\"../config\",\"type\":\"link\"}\n"
                "\n"
                "[target:file]\n"
                "pg_data/128k={\"bis\":16,\"size\":131072,\"timestamp\":1570000000}\n"
                "pg_data/128k-1week={\"bis\":32,\"size\":131072,\"timestamp\":1569395200}\n"
                "pg_data/128k-4week={\"size\":131072,\"timestamp\":1567580800}\n"
                "pg_data/PG_VERSION={\"size\":3,\"timestamp\":1565282100}\n"
                "pg_data/base/1/555_init={\"size\":0,\"timestamp\":1565282114}\n"
                "pg_data/base/1/555_init.1={\"size\":0,\"timestamp\":1565282114}\n"
                "pg_data/base/1/555_vm.1_vm={\"size\":0,\"timestamp\":1565282114}\n"
                "pg_data/base/1/PG_VERSION={\"size\":0,\"timestamp\":1565282120}\n"
                "pg_data/base/1/pg_filenode.map={\"size\":0,\"timestamp\":1565282120}\n"
                "pg_data/global/pg_control={\"size\":0,\"timestamp\":1565282101}\n"
                "pg_data/pg_clog/BOGUS={\"size\":0,\"timestamp\":1565282121}\n"
                "pg_data/pg_hba.conf={\"size\":9,\"timestamp\":1565282117}\n"
                "pg_data/pg_multixact/BOGUS={\"size\":0,\"timestamp\":1565282101}\n"
                "pg_data/pg_wal/000000010000000000000001={\"size\":7,\"timestamp\":1565282120}\n"
                "pg_data/pg_xact/BOGUS={\"size\":0,\"timestamp\":1565282122}\n"
                "pg_data/pg_xlog/000000020000000000000002={\"size\":6,\"timestamp\":1565282100}\n"
                "pg_data/postgresql.conf={\"size\":14,\"timestamp\":1565282116}\n"
                "pg_data/recovery.conf={\"size\":0,\"timestamp\":1565282101}\n"
                "pg_data/recovery.done={\"size\":0,\"timestamp\":1565282101}\n"
                TEST_MANIFEST_FILE_DEFAULT_PRIMARY_TRUE
                "\n"
                "[target:link]\n"
                "pg_data/pg_hba.conf={\"destination\":\"../config/pg_hba.conf\"}\n"
                "pg_data/pg_xlog={\"destination\":\"" TEST_PATH "/wal\"}\n"
                "pg_data/postgresql.conf={\"destination\":\"../config/postgresql.conf\"}\n"
                TEST_MANIFEST_LINK_DEFAULT
                "\n"
                "[target:path]\n"
                "pg_data={}\n"
                "pg_data/base={}\n"
                "pg_data/base/1={}\n"
                "pg_data/global={}\n"
                "pg_data/pg_clog={}\n"
                "pg_data/pg_dynshmem={}\n"
                "pg_data/pg_multixact={}\n"
                "pg_data/pg_notify={}\n"
                "pg_data/pg_replslot={}\n"
                "pg_data/pg_serial={}\n"
                "pg_data/pg_snapshots={}\n"
                "pg_data/pg_stat_tmp={\"mode\":\"0750\"}\n"
                "pg_data/pg_subtrans={}\n"
                "pg_data/pg_tblspc={}\n"
                "pg_data/pg_wal={}\n"
                "pg_data/pg_xact={}\n"
                "pg_data/pg_xlog={}\n"
                TEST_MANIFEST_PATH_DEFAULT)),
            "check manifest");

        // -------------------------------------------------------------------------------------------------------------------------
        TEST_TITLE("error on link to pg_data");

        THROW_ON_SYS_ERROR(symlink(TEST_PATH "/pg/base", TEST_PATH "/pg/link") == -1, FileOpenError, "unable to create symlink");

        TEST_ERROR(
            manifestNewBuild(
                storagePg, PG_VERSION_94, hrnPgCatalogVersion(PG_VERSION_94), 0, false, false, false, false, NULL, NULL),
            LinkDestinationError, "link 'link' destination '" TEST_PATH "/pg/base' is in PGDATA");

        THROW_ON_SYS_ERROR(unlink(TEST_PATH "/pg/link") == -1, FileRemoveError, "unable to remove symlink");

        // -------------------------------------------------------------------------------------------------------------------------
        TEST_TITLE("error on path in pg_tblspc");

        HRN_STORAGE_PATH_CREATE(storagePgWrite, MANIFEST_TARGET_PGTBLSPC "/somedir", .mode = 0700);

        TEST_ERROR(
            manifestNewBuild(
                storagePg, PG_VERSION_94, hrnPgCatalogVersion(PG_VERSION_94), 0, false, false, false, false, NULL, NULL),
            LinkExpectedError, "'pg_data/pg_tblspc/somedir' is not a symlink - pg_tblspc should contain only symlinks");

        HRN_STORAGE_PATH_REMOVE(storagePgWrite, MANIFEST_TARGET_PGTBLSPC "/somedir");

        // -------------------------------------------------------------------------------------------------------------------------
        TEST_TITLE("error on file in pg_tblspc");

        HRN_STORAGE_PUT_EMPTY(storagePgWrite, MANIFEST_TARGET_PGTBLSPC "/somefile");

        TEST_ERROR(
            manifestNewBuild(
                storagePg, PG_VERSION_94, hrnPgCatalogVersion(PG_VERSION_94), 0, false, false, false, false, NULL, NULL),
            LinkExpectedError, "'pg_data/pg_tblspc/somefile' is not a symlink - pg_tblspc should contain only symlinks");

        TEST_STORAGE_EXISTS(storagePgWrite, MANIFEST_TARGET_PGTBLSPC "/somefile", .remove = true);

        // -------------------------------------------------------------------------------------------------------------------------
        TEST_TITLE("error on link that points to nothing");

        THROW_ON_SYS_ERROR(symlink("../bogus-link", TEST_PATH "/pg/link-to-link") == -1, FileOpenError, "unable to create symlink");

        TEST_ERROR(
            manifestNewBuild(
                storagePg, PG_VERSION_94, hrnPgCatalogVersion(PG_VERSION_94), 0, false, true, false, false, NULL, NULL),
            FileOpenError,
            "unable to get info for missing path/file '" TEST_PATH "/pg/link-to-link': [2] No such file or directory");

        THROW_ON_SYS_ERROR(unlink(TEST_PATH "/pg/link-to-link") == -1, FileRemoveError, "unable to remove symlink");

        // -------------------------------------------------------------------------------------------------------------------------
        TEST_TITLE("error on link to a link");

        HRN_STORAGE_PATH_CREATE(storageTest, "linktestdir", .mode = 0777);
        THROW_ON_SYS_ERROR(
            symlink(TEST_PATH "/linktestdir", TEST_PATH "/linktest") == -1, FileOpenError, "unable to create symlink");
        THROW_ON_SYS_ERROR(
            symlink(TEST_PATH "/linktest", TEST_PATH "/pg/linktolink") == -1, FileOpenError, "unable to create symlink");

        TEST_ERROR(
            manifestNewBuild(
                storagePg, PG_VERSION_94, hrnPgCatalogVersion(PG_VERSION_94), 0, false, false, false, false, NULL, NULL),
            LinkDestinationError, "link '" TEST_PATH "/pg/linktolink' cannot reference another link '" TEST_PATH "/linktest'");

        #undef TEST_MANIFEST_HEADER
        #undef TEST_MANIFEST_DB_90
        #undef TEST_MANIFEST_DB_91
        #undef TEST_MANIFEST_DB_92
        #undef TEST_MANIFEST_DB_94
        #undef TEST_MANIFEST_DB_12
        #undef TEST_MANIFEST_OPTION_ALL
        #undef TEST_MANIFEST_OPTION_ARCHIVE
        #undef TEST_MANIFEST_OPTION_CHECKSUM_PAGE_FALSE
        #undef TEST_MANIFEST_OPTION_CHECKSUM_PAGE_TRUE
        #undef TEST_MANIFEST_OPTION_ONLINE_FALSE
        #undef TEST_MANIFEST_OPTION_ONLINE_TRUE
        #undef TEST_MANIFEST_FILE_DEFAULT_PRIMARY_FALSE
        #undef TEST_MANIFEST_FILE_DEFAULT_PRIMARY_TRUE
        #undef TEST_MANIFEST_LINK_DEFAULT
        #undef TEST_MANIFEST_PATH_DEFAULT
    }

    // *****************************************************************************************************************************
    if (testBegin("manifestBuildValidate()"))
    {
        // -------------------------------------------------------------------------------------------------------------------------
        TEST_TITLE("don't check for delta if already enabled and test online timestamp");

        Manifest *manifest = NULL;

        OBJ_NEW_BEGIN(Manifest, .childQty = MEM_CONTEXT_QTY_MAX)
        {
            manifest = manifestNewInternal();
            manifest->pub.data.backupOptionOnline = true;
        }
        OBJ_NEW_END();

        TEST_RESULT_VOID(manifestBuildValidate(manifest, true, 1482182860, false), "validate manifest");
        TEST_RESULT_INT(manifest->pub.data.backupTimestampCopyStart, 1482182861, "check copy start");
        TEST_RESULT_BOOL(varBool(manifest->pub.data.backupOptionDelta), true, "check delta");
        TEST_RESULT_UINT(manifest->pub.data.backupOptionCompressType, compressTypeNone, "check compress");

        // -------------------------------------------------------------------------------------------------------------------------
        TEST_TITLE("timestamp in past does not force delta");

        manifest->pub.data.backupOptionOnline = false;

        manifestFileAdd(
            manifest,
            &(ManifestFile){.name = STRDEF(MANIFEST_TARGET_PGDATA "/" PG_FILE_PGVERSION), .size = 4, .timestamp = 1482182860});

        TEST_RESULT_VOID(manifestBuildValidate(manifest, false, 1482182860, false), "validate manifest");
        TEST_RESULT_INT(manifest->pub.data.backupTimestampCopyStart, 1482182860, "check copy start");
        TEST_RESULT_BOOL(varBool(manifest->pub.data.backupOptionDelta), false, "check delta");

        // -------------------------------------------------------------------------------------------------------------------------
        TEST_TITLE("timestamp in future forces delta");

        TEST_RESULT_VOID(manifestBuildValidate(manifest, false, 1482182859, compressTypeGz), "validate manifest");
        TEST_RESULT_INT(manifest->pub.data.backupTimestampCopyStart, 1482182859, "check copy start");
        TEST_RESULT_BOOL(varBool(manifest->pub.data.backupOptionDelta), true, "check delta");
        TEST_RESULT_UINT(manifest->pub.data.backupOptionCompressType, compressTypeGz, "check compress");

        TEST_RESULT_LOG(
            "P00   WARN: file 'PG_VERSION' has timestamp (1482182860) in the future (relative to copy start 1482182859), enabling"
                " delta checksum");
    }

    // *****************************************************************************************************************************
    if (testBegin("manifestBuildIncr()"))
    {
        #define TEST_MANIFEST_HEADER_PRE                                                                                           \
            "[backup]\n"                                                                                                           \
            "backup-label=null\n"                                                                                                  \
            "backup-prior=\"20190101-010101F\"\n"

        #define TEST_MANIFEST_HEADER_MID                                                                                           \
            "backup-timestamp-copy-start=0\n"                                                                                      \
            "backup-timestamp-start=0\n"                                                                                           \
            "backup-timestamp-stop=0\n"                                                                                            \
            "backup-type=\"incr\"\n"                                                                                               \
            "\n"                                                                                                                   \
            "[backup:db]\n"                                                                                                        \
            "db-catalog-version=201608131\n"                                                                                       \
            "db-control-version=960\n"                                                                                             \
            "db-id=0\n"                                                                                                            \
            "db-system-id=0\n"                                                                                                     \
            "db-version=\"9.6\"\n"                                                                                                 \
            "\n"                                                                                                                   \
            "[backup:option]\n"                                                                                                    \
            "option-archive-check=false\n"                                                                                         \
            "option-archive-copy=false\n"                                                                                          \
            "option-compress=false\n"                                                                                              \
            "option-compress-type=\"none\"\n"

        #define TEST_MANIFEST_HEADER_POST                                                                                          \
            "option-hardlink=false\n"                                                                                              \
            "option-online=false\n"

        #define TEST_MANIFEST_FILE_DEFAULT                                                                                         \
            "\n"                                                                                                                   \
            "[target:file:default]\n"                                                                                              \
            "group=\"test\"\n"                                                                                                     \
            "mode=\"0600\"\n"                                                                                                      \
            "user=\"test\"\n"

        #define TEST_MANIFEST_PATH_DEFAULT                                                                                         \
            "\n"                                                                                                                   \
            "[target:path:default]\n"                                                                                              \
            "group=\"test\"\n"                                                                                                     \
            "mode=\"0700\"\n"                                                                                                      \
            "user=\"test\"\n"

        // -------------------------------------------------------------------------------------------------------------------------
        TEST_TITLE("delta disabled and not enabled during validation");

        Manifest *manifest = NULL;

        OBJ_NEW_BEGIN(Manifest, .childQty = MEM_CONTEXT_QTY_MAX)
        {
            manifest = manifestNewInternal();
            manifest->pub.info = infoNew(NULL);
            manifest->pub.data.pgVersion = PG_VERSION_96;
            manifest->pub.data.pgCatalogVersion = hrnPgCatalogVersion(PG_VERSION_96);
            manifest->pub.data.backupOptionDelta = BOOL_FALSE_VAR;

            manifestTargetAdd(manifest, &(ManifestTarget){.name = MANIFEST_TARGET_PGDATA_STR, .path = STRDEF("/pg")});
            manifestPathAdd(
                manifest,
                &(ManifestPath){.name = MANIFEST_TARGET_PGDATA_STR, .mode = 0700, .group = STRDEF("test"), .user = STRDEF("test")});
            manifestFileAdd(
                manifest,
                &(ManifestFile){
                .name = STRDEF(MANIFEST_TARGET_PGDATA "/BOGUS"), .copy = true, .size = 6, .sizeRepo = 6, .timestamp = 1482182860,
                .mode = 0600, .group = STRDEF("test"), .user = STRDEF("test")});
            manifestFileAdd(
                manifest,
                &(ManifestFile){
                .name = STRDEF(MANIFEST_TARGET_PGDATA "/FILE3"), .copy = true, .size = 0, .sizeRepo = 0, .timestamp = 1482182860,
                .mode = 0600, .group = STRDEF("test"), .user = STRDEF("test")});
            manifestFileAdd(
                manifest,
                &(ManifestFile){
                .name = STRDEF(MANIFEST_TARGET_PGDATA "/FILE4"), .copy = true, .size = 55, .sizeRepo = 55, .timestamp = 1482182861,
                .mode = 0600, .group = STRDEF("test"), .user = STRDEF("test")});
            manifestFileAdd(
                manifest,
                &(ManifestFile){
                .name = STRDEF(MANIFEST_TARGET_PGDATA "/" PG_FILE_PGVERSION), .copy = true, .size = 4, .sizeRepo = 4,
                .timestamp = 1482182860, .mode = 0600, .group = STRDEF("test"), .user = STRDEF("test")});
        }
        OBJ_NEW_END();

        Manifest *manifestPrior = NULL;

        OBJ_NEW_BEGIN(Manifest, .childQty = MEM_CONTEXT_QTY_MAX)
        {
            manifestPrior = manifestNewInternal();
            manifestPrior->pub.data.backupLabel = strNewZ("20190101-010101F");
            strLstAdd(manifestPrior->pub.referenceList, manifestPrior->pub.data.backupLabel);

            manifestFileAdd(
                manifestPrior,
                &(ManifestFile){
                .name = STRDEF(MANIFEST_TARGET_PGDATA "/FILE3"), .size = 0, .sizeRepo = 0, .timestamp = 1482182860,
                .checksumSha1 = "da39a3ee5e6b4b0d3255bfef95601890afd80709"});
            manifestFileAdd(
                manifestPrior,
                &(ManifestFile){
                .name = STRDEF(MANIFEST_TARGET_PGDATA "/FILE4"), .size = 55, .sizeRepo = 55, .timestamp = 1482182860,
                .checksumSha1 = "ccccccccccaaaaaaaaaabbbbbbbbbbdddddddddd"});
            manifestFileAdd(
                manifestPrior,
                &(ManifestFile){
                .name = STRDEF(MANIFEST_TARGET_PGDATA "/" PG_FILE_PGVERSION), .size = 4, .sizeRepo = 4, .timestamp = 1482182860,
                .checksumSha1 = "aaaaaaaaaabbbbbbbbbbccccccccccdddddddddd"});
        }
        OBJ_NEW_END();

        TEST_RESULT_VOID(manifestBuildIncr(manifest, manifestPrior, backupTypeIncr, NULL), "incremental manifest");

        Buffer *contentSave = bufNew(0);
        TEST_RESULT_VOID(manifestSave(manifest, ioBufferWriteNew(contentSave)), "save manifest");
        TEST_RESULT_STR(
            strNewBuf(contentSave),
            strNewBuf(harnessInfoChecksumZ(
                TEST_MANIFEST_HEADER_PRE
                "backup-reference=\"20190101-010101F\"\n"
                TEST_MANIFEST_HEADER_MID
                "option-delta=false\n"
                TEST_MANIFEST_HEADER_POST
                "\n"
                "[backup:target]\n"
                "pg_data={\"path\":\"/pg\",\"type\":\"path\"}\n"
                "\n"
                "[target:file]\n"
                "pg_data/BOGUS={\"size\":6,\"timestamp\":1482182860}\n"
                "pg_data/FILE3={\"reference\":\"20190101-010101F\",\"size\":0,\"timestamp\":1482182860}\n"
                "pg_data/FILE4={\"size\":55,\"timestamp\":1482182861}\n"
                "pg_data/PG_VERSION={\"checksum\":\"aaaaaaaaaabbbbbbbbbbccccccccccdddddddddd\",\"reference\":\"20190101-010101F\","
                    "\"size\":4,\"timestamp\":1482182860}\n"
                TEST_MANIFEST_FILE_DEFAULT
                "\n"
                "[target:path]\n"
                "pg_data={}\n"
                TEST_MANIFEST_PATH_DEFAULT)),
            "check manifest");

        // -------------------------------------------------------------------------------------------------------------------------
        TEST_TITLE("delta enabled before validation");

        manifest->pub.data.backupOptionDelta = BOOL_TRUE_VAR;
        strLstAddZ(manifestPrior->pub.referenceList, "20190101-010101F_20190202-010101D");
        lstClear(manifest->pub.fileList);
        manifestFileAdd(
            manifest,
            &(ManifestFile){
               .name = STRDEF(MANIFEST_TARGET_PGDATA "/FILE1"), .copy = true, .size = 4, .sizeRepo = 4, .timestamp = 1482182860,
               .mode = 0600, .group = STRDEF("test"), .user = STRDEF("test")});
        // Zero-length file without the copy flag which will appear to come from a bundled backup
        manifestFileAdd(
            manifest,
            &(ManifestFile){
               .name = STRDEF(MANIFEST_TARGET_PGDATA "/FILE0-bundle"), .size = 0, .sizeRepo = 0, .timestamp = 1482182860,
               .mode = 0600, .group = STRDEF("test"), .user = STRDEF("test"), .checksumSha1 = HASH_TYPE_SHA1_ZERO});
        // Zero-length file with the copy flag which will appear to come from a non-bundled backup (so will get a reference)
        manifestFileAdd(
            manifest,
            &(ManifestFile){
               .name = STRDEF(MANIFEST_TARGET_PGDATA "/FILE0-normal"), .copy = true, .size = 0, .sizeRepo = 0,
               .timestamp = 1482182860, .mode = 0600, .group = STRDEF("test"), .user = STRDEF("test"),
               .checksumSha1 = HASH_TYPE_SHA1_ZERO});
        manifestFileAdd(
            manifest,
            &(ManifestFile){
               .name = STRDEF(MANIFEST_TARGET_PGDATA "/" PG_FILE_PGVERSION), .copy = true, .size = 4, .sizeRepo = 4,
               .timestamp = 1482182860, .mode = 0600, .group = STRDEF("test"), .user = STRDEF("test")});

        manifestFileAdd(
            manifestPrior,
            &(ManifestFile){
               .name = STRDEF(MANIFEST_TARGET_PGDATA "/FILE1"), .size = 4, .sizeRepo = 4, .timestamp = 1482182860,
               .reference = STRDEF("20190101-010101F_20190202-010101D"),
               .checksumSha1 = "aaaaaaaaaabbbbbbbbbbccccccccccdddddddddd"});
        manifestFileAdd(
            manifestPrior,
            &(ManifestFile){
               .name = STRDEF(MANIFEST_TARGET_PGDATA "/FILE0-bundle"), .size = 0, .sizeRepo = 0, .timestamp = 1482182860,
               .mode = 0600, .group = STRDEF("test"), .user = STRDEF("test"), .checksumSha1 = HASH_TYPE_SHA1_ZERO});
        manifestFileAdd(
            manifestPrior,
            &(ManifestFile){
               .name = STRDEF(MANIFEST_TARGET_PGDATA "/FILE0-normal"), .size = 0, .sizeRepo = 0,
               .timestamp = 1482182860, .mode = 0600, .group = STRDEF("test"), .user = STRDEF("test"),
               .checksumSha1 = HASH_TYPE_SHA1_ZERO});

        TEST_RESULT_VOID(manifestBuildIncr(manifest, manifestPrior, backupTypeIncr, NULL), "incremental manifest");

        contentSave = bufNew(0);
        TEST_RESULT_VOID(manifestSave(manifest, ioBufferWriteNew(contentSave)), "save manifest");
        TEST_RESULT_STR(
            strNewBuf(contentSave),
            strNewBuf(harnessInfoChecksumZ(
                TEST_MANIFEST_HEADER_PRE
                "backup-reference=\"20190101-010101F,20190101-010101F_20190202-010101D\"\n"
                TEST_MANIFEST_HEADER_MID
                "option-delta=true\n"
                TEST_MANIFEST_HEADER_POST
                "\n"
                "[backup:target]\n"
                "pg_data={\"path\":\"/pg\",\"type\":\"path\"}\n"
                "\n"
                "[target:file]\n"
                "pg_data/FILE0-bundle={\"size\":0,\"timestamp\":1482182860}\n"
                "pg_data/FILE0-normal={\"reference\":\"20190101-010101F\",\"size\":0,\"timestamp\":1482182860}\n"
                "pg_data/FILE1={\"checksum\":\"aaaaaaaaaabbbbbbbbbbccccccccccdddddddddd\","
                    "\"reference\":\"20190101-010101F_20190202-010101D\",\"size\":4,\"timestamp\":1482182860}\n"
                "pg_data/PG_VERSION={\"checksum\":\"aaaaaaaaaabbbbbbbbbbccccccccccdddddddddd\",\"reference\":\"20190101-010101F\","
                    "\"size\":4,\"timestamp\":1482182860}\n"
                TEST_MANIFEST_FILE_DEFAULT
                "\n"
                "[target:path]\n"
                "pg_data={}\n"
                TEST_MANIFEST_PATH_DEFAULT)),
            "check manifest");

        // -------------------------------------------------------------------------------------------------------------------------
        TEST_TITLE("delta enabled by timestamp validation and copy checksum error");

        // Clear manifest and add a single file
        manifest->pub.data.backupOptionDelta = BOOL_FALSE_VAR;
        lstClear(manifest->pub.fileList);

        manifestFileAdd(
            manifest,
            &(ManifestFile){
               .name = STRDEF(MANIFEST_TARGET_PGDATA "/FILE1"), .copy = true, .size = 4, .sizeRepo = 4, .timestamp = 1482182859,
               .mode = 0600, .group = STRDEF("test"), .user = STRDEF("test")});

        // Clear prior manifest and add a single file with later timestamp and checksum error
        lstClear(manifestPrior->pub.fileList);

        VariantList *checksumPageErrorList = varLstNew();
        varLstAdd(checksumPageErrorList, varNewUInt(77));
        manifestFileAdd(
            manifestPrior,
            &(ManifestFile){
               .name = STRDEF(MANIFEST_TARGET_PGDATA "/FILE1"), .copy = true, .size = 4, .sizeRepo = 4, .timestamp = 1482182860,
               .reference = STRDEF("20190101-010101F_20190202-010101D"),
               .checksumSha1 = "aaaaaaaaaabbbbbbbbbbccccccccccdddddddddd", .checksumPage = true, .checksumPageError = true,
               .checksumPageErrorList = jsonFromVar(varNewVarLst(checksumPageErrorList))});

        TEST_RESULT_VOID(manifestBuildIncr(manifest, manifestPrior, backupTypeIncr, NULL), "incremental manifest");

        TEST_RESULT_LOG(
            "P00   WARN: file 'FILE1' has timestamp earlier than prior backup (prior 1482182860, current 1482182859), enabling"
                " delta checksum");

        contentSave = bufNew(0);
        TEST_RESULT_VOID(manifestSave(manifest, ioBufferWriteNew(contentSave)), "save manifest");
        TEST_RESULT_STR(
            strNewBuf(contentSave),
            strNewBuf(harnessInfoChecksumZ(
                TEST_MANIFEST_HEADER_PRE
                "backup-reference=\"20190101-010101F,20190101-010101F_20190202-010101D\"\n"
                TEST_MANIFEST_HEADER_MID
                "option-delta=true\n"
                TEST_MANIFEST_HEADER_POST
                "\n"
                "[backup:target]\n"
                "pg_data={\"path\":\"/pg\",\"type\":\"path\"}\n"
                "\n"
                "[target:file]\n"
                "pg_data/FILE1={\"checksum\":\"aaaaaaaaaabbbbbbbbbbccccccccccdddddddddd\",\"checksum-page\":false,"
                    "\"checksum-page-error\":[77],\"reference\":\"20190101-010101F_20190202-010101D\",\"size\":4,"
                    "\"timestamp\":1482182859}\n"
                TEST_MANIFEST_FILE_DEFAULT
                "\n"
                "[target:path]\n"
                "pg_data={}\n"
                TEST_MANIFEST_PATH_DEFAULT)),
            "check manifest");

        // -------------------------------------------------------------------------------------------------------------------------
        TEST_TITLE("delta enabled by size validation");

        manifest->pub.data.backupOptionDelta = BOOL_FALSE_VAR;
        lstClear(manifest->pub.fileList);
        manifestFileAdd(
            manifest,
            &(ManifestFile){
               .name = STRDEF(MANIFEST_TARGET_PGDATA "/FILE1"), .copy = true, .size = 6, .sizeRepo = 6, .timestamp = 1482182861,
               .mode = 0600, .group = STRDEF("test"), .user = STRDEF("test")});
        manifestFileAdd(
            manifest,
            &(ManifestFile){
               .name = STRDEF(MANIFEST_TARGET_PGDATA "/FILE2"), .copy = true, .size = 6, .sizeRepo = 6, .timestamp = 1482182860,
               .mode = 0600, .group = STRDEF("test"), .user = STRDEF("test")});

        manifestFileAdd(
            manifestPrior,
            &(ManifestFile){
               .name = STRDEF(MANIFEST_TARGET_PGDATA "/FILE2"), .copy = true, .size = 4, .sizeRepo = 4, .timestamp = 1482182860,
               .reference = STRDEF("20190101-010101F_20190202-010101D"),
               .checksumSha1 = "ddddddddddbbbbbbbbbbccccccccccaaaaaaaaaa"});

        TEST_RESULT_VOID(
            manifestBuildIncr(manifest, manifestPrior, backupTypeIncr, STRDEF("000000040000000400000004")),
            "incremental manifest");

        TEST_RESULT_LOG(
            "P00   WARN: file 'FILE2' has same timestamp (1482182860) as prior but different size (prior 4, current 6), enabling"
                " delta checksum");

        contentSave = bufNew(0);
        TEST_RESULT_VOID(manifestSave(manifest, ioBufferWriteNew(contentSave)), "save manifest");
        TEST_RESULT_STR(
            strNewBuf(contentSave),
            strNewBuf(harnessInfoChecksumZ(
                TEST_MANIFEST_HEADER_PRE
                "backup-reference=\"20190101-010101F,20190101-010101F_20190202-010101D\"\n"
                TEST_MANIFEST_HEADER_MID
                "option-delta=true\n"
                TEST_MANIFEST_HEADER_POST
                "\n"
                "[backup:target]\n"
                "pg_data={\"path\":\"/pg\",\"type\":\"path\"}\n"
                "\n"
                "[target:file]\n"
                "pg_data/FILE1={\"size\":6,\"timestamp\":1482182861}\n"
                "pg_data/FILE2={\"size\":6,\"timestamp\":1482182860}\n"
                TEST_MANIFEST_FILE_DEFAULT
                "\n"
                "[target:path]\n"
                "pg_data={}\n"
                TEST_MANIFEST_PATH_DEFAULT)),
            "check manifest");

        // -------------------------------------------------------------------------------------------------------------------------
        TEST_TITLE("delta enabled by timeline change");

        manifestPrior->pub.data.archiveStop = STRDEF("000000030000000300000003");
        manifest->pub.data.backupOptionDelta = BOOL_FALSE_VAR;

        TEST_RESULT_VOID(
            manifestBuildIncr(manifest, manifestPrior, backupTypeIncr, STRDEF("000000040000000400000004")), "incremental manifest");

        TEST_RESULT_LOG(
            "P00   WARN: a timeline switch has occurred since the 20190101-010101F backup, enabling delta checksum\n"
            "            HINT: this is normal after restoring from backup or promoting a standby.");

        TEST_RESULT_BOOL(varBool(manifest->pub.data.backupOptionDelta), true, "check delta is enabled");

        manifest->pub.data.backupOptionDelta = BOOL_FALSE_VAR;

        // -------------------------------------------------------------------------------------------------------------------------
        TEST_TITLE("delta enabled by online option change");

        manifest->pub.data.backupOptionOnline = BOOL_FALSE_VAR;
        lstClear(manifest->pub.fileList);
        manifestFileAdd(
            manifest,
            &(ManifestFile){
               .name = STRDEF(MANIFEST_TARGET_PGDATA "/FILE1"), .copy = true, .size = 6, .sizeRepo = 6, .timestamp = 1482182861,
               .mode = 0600, .group = STRDEF("test"), .user = STRDEF("test")});

        manifest->pub.data.backupOptionOnline = BOOL_TRUE_VAR;
        manifestFileAdd(
            manifestPrior,
            &(ManifestFile){
               .name = STRDEF(MANIFEST_TARGET_PGDATA "/FILE2"), .size = 4, .sizeRepo = 4, .timestamp = 1482182860,
               .checksumSha1 = "ddddddddddbbbbbbbbbbccccccccccaaaaaaaaaa"});

        TEST_RESULT_VOID(
            manifestBuildIncr(manifest, manifestPrior, backupTypeIncr, STRDEF("000000030000000300000003")), "incremental manifest");

        TEST_RESULT_LOG("P00   WARN: the online option has changed since the 20190101-010101F backup, enabling delta checksum");

        contentSave = bufNew(0);
        TEST_RESULT_VOID(manifestSave(manifest, ioBufferWriteNew(contentSave)), "save manifest");
        TEST_RESULT_STR(
            strNewBuf(contentSave),
            strNewBuf(harnessInfoChecksumZ(
                TEST_MANIFEST_HEADER_PRE
                "backup-reference=\"20190101-010101F,20190101-010101F_20190202-010101D\"\n"
                TEST_MANIFEST_HEADER_MID
                "option-delta=true\n"
                "option-hardlink=false\n"
                "option-online=true\n"
                "\n"
                "[backup:target]\n"
                "pg_data={\"path\":\"/pg\",\"type\":\"path\"}\n"
                "\n"
                "[target:file]\n"
                "pg_data/FILE1={\"size\":6,\"timestamp\":1482182861}\n"
                TEST_MANIFEST_FILE_DEFAULT
                "\n"
                "[target:path]\n"
                "pg_data={}\n"
                TEST_MANIFEST_PATH_DEFAULT)),
            "check manifest");

        #undef TEST_MANIFEST_HEADER_PRE
        #undef TEST_MANIFEST_HEADER_MID
        #undef TEST_MANIFEST_HEADER_POST
        #undef TEST_MANIFEST_FILE_DEFAULT
        #undef TEST_MANIFEST_PATH_DEFAULT
    }

    // *****************************************************************************************************************************
    if (testBegin("manifestNewLoad(), manifestSave(), and manifestBuildComplete()"))
    {
        Manifest *manifest = NULL;

        // Manifest with minimal features
        const Buffer *contentLoad = harnessInfoChecksumZ
        (
            "[backup]\n"
            "backup-label=\"20190808-163540F\"\n"
            "backup-reference=\"20190808-163540F\"\n"
            "backup-timestamp-copy-start=1565282141\n"
            "backup-timestamp-start=1565282140\n"
            "backup-timestamp-stop=1565282142\n"
            "backup-type=\"full\"\n"
            "\n"
            "[backup:db]\n"
            "db-catalog-version=201409291\n"
            "db-control-version=942\n"
            "db-id=1\n"
            "db-system-id=1000000000000000094\n"
            "db-version=\"9.4\"\n"
            "\n"
            "[backup:option]\n"
            "option-archive-check=true\n"
            "option-archive-copy=true\n"
            "option-compress=false\n"
            "option-compress-type=\"none\"\n"
            "option-hardlink=false\n"
            "option-online=false\n"
            "\n"
            "[backup:target]\n"
            "pg_data={\"path\":\"/pg/base\",\"type\":\"path\"}\n"
            "\n"
            "[cipher]\n"
            "cipher-pass=\"somepass\"\n"
            "\n"
            "[target:file]\n"
            "pg_data/PG_VERSION={\"checksum\":\"184473f470864e067ee3a22e64b47b0a1c356f29\",\"reference\":\"20190808-163540F\""
                ",\"size\":4,\"timestamp\":1565282114}\n"
            "\n"
            "[target:file:default]\n"
            "group=\"group1\"\n"
            "mode=\"0600\"\n"
            "user=\"user1\"\n"
            "\n"
            "[target:path]\n"
            "pg_data={}\n"
            "\n"
            "[target:path:default]\n"
            "group=\"group1\"\n"
            "mode=\"0700\"\n"
            "user=\"user1\"\n"
        );

        // -------------------------------------------------------------------------------------------------------------------------
        TEST_TITLE("manifest move");

        MEM_CONTEXT_TEMP_BEGIN()
        {
            TEST_ASSIGN(manifest, manifestNewLoad(ioBufferReadNew(contentLoad)), "load manifest");
            TEST_RESULT_VOID(manifestMove(manifest, memContextPrior()), "move manifest");
        }
        MEM_CONTEXT_TEMP_END();

        // -------------------------------------------------------------------------------------------------------------------------
        TEST_TITLE("manifest - minimal features");

        TEST_ERROR(
            manifestTargetFind(manifest, STRDEF("bogus")), AssertError, "unable to find 'bogus' in manifest target list");
        TEST_RESULT_STR_Z(manifestData(manifest)->backupLabel, "20190808-163540F", "check manifest data");

        TEST_RESULT_STR_Z(manifestCipherSubPass(manifest), "somepass", "check cipher subpass");

        TEST_RESULT_VOID(
            manifestTargetUpdate(manifest, MANIFEST_TARGET_PGDATA_STR, STRDEF("/pg/base"), NULL), "update target no change");
        TEST_RESULT_VOID(manifestTargetUpdate(manifest, MANIFEST_TARGET_PGDATA_STR, STRDEF("/path2"), NULL), "update target");
        TEST_RESULT_STR_Z(manifestTargetFind(manifest, MANIFEST_TARGET_PGDATA_STR)->path, "/path2", "check target path");
        TEST_RESULT_VOID(manifestTargetUpdate(manifest, MANIFEST_TARGET_PGDATA_STR, STRDEF("/pg/base"), NULL), "fix target path");

        Buffer *contentSave = bufNew(0);

        TEST_RESULT_VOID(manifestSave(manifest, ioBufferWriteNew(contentSave)), "save manifest");
        TEST_RESULT_STR(strNewBuf(contentSave), strNewBuf(contentLoad), "check save");

        // -------------------------------------------------------------------------------------------------------------------------
        TEST_TITLE("manifest - all features");

        #define TEST_MANIFEST_HEADER                                                                                               \
            "[backup]\n"                                                                                                           \
            "backup-archive-start=\"000000030000028500000089\"\n"                                                                  \
            "backup-archive-stop=\"000000030000028500000089\"\n"                                                                   \
            "backup-block-incr=true\n"                                                                                             \
            "backup-bundle=true\n"                                                                                                 \
            "backup-label=\"20190818-084502F_20190820-084502D\"\n"                                                                 \
            "backup-lsn-start=\"285/89000028\"\n"                                                                                  \
            "backup-lsn-stop=\"285/89001F88\"\n"                                                                                   \
            "backup-prior=\"20190818-084502F\"\n"                                                                                  \
            "backup-reference=\"20190818-084502F_20190819-084506D,20190818-084502F,20190818-084502F_20190820-084502D\"\n"          \
            "backup-timestamp-copy-start=1565282141\n"                                                                             \
            "backup-timestamp-start=777\n"                                                                                         \
            "backup-timestamp-stop=1565282142\n"                                                                                   \
            "backup-type=\"full\"\n"                                                                                               \
            "\n"                                                                                                                   \
            "[backup:db]\n"                                                                                                        \
            "db-catalog-version=201409291\n"                                                                                       \
            "db-control-version=942\n"                                                                                             \
            "db-id=1\n"                                                                                                            \
            "db-system-id=1000000000000000094\n"                                                                                   \
            "db-version=\"9.4\"\n"                                                                                                 \
            "\n"                                                                                                                   \
            "[backup:option]\n"                                                                                                    \
            "option-archive-check=true\n"                                                                                          \
            "option-archive-copy=true\n"                                                                                           \
            "option-backup-standby=false\n"                                                                                        \
            "option-buffer-size=16384\n"                                                                                           \
            "option-checksum-page=false\n"                                                                                         \
            "option-compress=true\n"                                                                                               \
            "option-compress-level=3\n"                                                                                            \
            "option-compress-level-network=6\n"                                                                                    \
            "option-compress-type=\"gz\"\n"                                                                                        \
            "option-delta=false\n"                                                                                                 \
            "option-hardlink=true\n"                                                                                               \
            "option-online=false\n"                                                                                                \
            "option-process-max=32\n"

        #define TEST_MANIFEST_TARGET                                                                                               \
            "\n"                                                                                                                   \
            "[backup:target]\n"                                                                                                    \
            "pg_data={\"path\":\"/pg/base\",\"type\":\"path\"}\n"                                                                  \
            "pg_data/base/1={\"path\":\"../../base-1\",\"type\":\"link\"}\n"                                                       \
            "pg_data/pg_hba.conf={\"file\":\"pg_hba.conf\",\"path\":\"../pg_config\",\"type\":\"link\"}\n"                         \
            "pg_data/pg_stat={\"path\":\"../pg_stat\",\"type\":\"link\"}\n"                                                        \
            "pg_data/postgresql.conf={\"file\":\"postgresql.conf\",\"path\":\"../pg_config\",\"type\":\"link\"}\n"                 \
            "pg_tblspc/1={\"path\":\"/tblspc/ts1\",\"tablespace-id\":\"1\",\"tablespace-name\":\"ts1\",\"type\":\"link\"}\n"

        #define TEST_MANIFEST_DB                                                                                                   \
            "\n"                                                                                                                   \
            "[db]\n"                                                                                                               \
            " mail\t={\"db-id\":16456,\"db-last-system-id\":99999}\n"                                                              \
            "#={\"db-id\":16453,\"db-last-system-id\":99999}\n"                                                                    \
            "=={\"db-id\":16455,\"db-last-system-id\":99999}\n"                                                                    \
            "[={\"db-id\":16454,\"db-last-system-id\":99999}\n"                                                                    \
            "postgres={\"db-id\":12173,\"db-last-system-id\":99999}\n"                                                             \
            "template0={\"db-id\":12168,\"db-last-system-id\":99999}\n"                                                            \
            "template1={\"db-id\":1,\"db-last-system-id\":99999}\n"                                                                \
            SHRUG_EMOJI "={\"db-id\":18000,\"db-last-system-id\":99999}\n"

        #define TEST_MANIFEST_METADATA                                                                                             \
            "\n"                                                                                                                   \
            "[metadata]\n"                                                                                                         \
            "annotation={\"extra key\":\"this is an annotation\",\"source\":\"this is another annotation\"}\n"

        #define TEST_MANIFEST_FILE                                                                                                 \
            "\n"                                                                                                                   \
            "[target:file]\n"                                                                                                      \
            "pg_data/=equal=more=={\"mode\":\"0640\",\"size\":0,\"timestamp\":1565282120}\n"                                       \
            "pg_data/PG_VERSION={\"checksum\":\"184473f470864e067ee3a22e64b47b0a1c356f29\""                                        \
                ",\"reference\":\"20190818-084502F_20190819-084506D\",\"size\":4,\"timestamp\":1565282114}\n"                      \
            "pg_data/base/16384/17000={\"bni\":1,\"checksum\":\"e0101dd8ffb910c9c202ca35b5f828bcb9697bed\",\"checksum-page\":false"\
                ",\"checksum-page-error\":[1],\"repo-size\":4096,\"size\":8192,\"timestamp\":1565282114}\n"                        \
            "pg_data/base/16384/PG_VERSION={\"bni\":1,\"bno\":1,\"checksum\":\"184473f470864e067ee3a22e64b47b0a1c356f29\""         \
                ",\"group\":\"group2\",\"size\":4,\"timestamp\":1565282115,\"user\":false}\n"                                      \
            "pg_data/base/32768/33000={\"checksum\":\"7a16d165e4775f7c92e8cdf60c0af57313f0bf90\",\"checksum-page\":true"           \
                ",\"reference\":\"20190818-084502F\",\"size\":1073741824,\"timestamp\":1565282116}\n"                              \
            "pg_data/base/32768/33000.32767={\"bims\":96,\"bis\":3,\"checksum\":\"6e99b589e550e68e934fd235ccba59fe5b592a9e\","     \
                "\"checksum-page\":true,\"reference\":\"20190818-084502F\",\"size\":32768,\"timestamp\":1565282114}\n"             \
            "pg_data/postgresql.conf={\"size\":4457,\"timestamp\":1565282114}\n"                                                   \
            "pg_data/special-@#!$^&*()_+~`{}[]\\:;={\"mode\":\"0640\",\"size\":0,\"timestamp\":1565282120,\"user\":false}\n"

        #define TEST_MANIFEST_FILE_DEFAULT                                                                                         \
            "\n"                                                                                                                   \
            "[target:file:default]\n"                                                                                              \
            "group=false\n"                                                                                                        \
            "mode=\"0600\"\n"                                                                                                      \
            "user=\"user2\"\n"

        #define TEST_MANIFEST_LINK                                                                                                 \
            "\n"                                                                                                                   \
            "[target:link]\n"                                                                                                      \
            "pg_data/pg_stat={\"destination\":\"../pg_stat\"}\n"                                                                   \
            "pg_data/postgresql.conf={\"destination\":\"../pg_config/postgresql.conf\",\"group\":\"group2\",\"user\":false}\n"

        #define TEST_MANIFEST_LINK_DEFAULT                                                                                         \
            "\n"                                                                                                                   \
            "[target:link:default]\n"                                                                                              \
            "group=false\n"                                                                                                        \
            "user=\"user2\"\n"

        #define TEST_MANIFEST_PATH                                                                                                 \
            "\n"                                                                                                                   \
            "[target:path]\n"                                                                                                      \
            "pg_data={}\n"                                                                                                         \
            "pg_data/base={\"group\":\"group2\"}\n"                                                                                \
            "pg_data/base/16384={\"mode\":\"0750\"}\n"                                                                             \
            "pg_data/base/32768={}\n"                                                                                              \
            "pg_data/base/65536={\"user\":false}\n"

        #define TEST_MANIFEST_PATH_DEFAULT                                                                                         \
            "\n"                                                                                                                   \
            "[target:path:default]\n"                                                                                              \
            "group=false\n"                                                                                                        \
            "mode=\"0700\"\n"                                                                                                      \
            "user=\"user2\"\n"

        TEST_ASSIGN(
            manifest,
            manifestNewLoad(ioBufferReadNew(harnessInfoChecksumZ(
                "[backup]\n"
                "backup-archive-start=\"000000040000028500000089\"\n"
                "backup-archive-stop=\"000000040000028500000089\"\n"
                "backup-block-incr=true\n"
                "backup-bundle=true\n"
                "backup-label=\"20190818-084502F_20190820-084502D\"\n"
                "backup-lsn-start=\"300/89000028\"\n"
                "backup-lsn-stop=\"300/89001F88\"\n"
                "backup-prior=\"20190818-084502F\"\n"
                "backup-timestamp-copy-start=1565282141\n"
                "backup-timestamp-start=777\n"
                "backup-timestamp-stop=777\n"
                "backup-type=\"full\"\n"
                "\n"
                "[backup:db]\n"
                "db-catalog-version=201409291\n"
                "db-control-version=942\n"
                "db-id=2\n"
                "db-system-id=2000000000000000094\n"
                "db-version=\"9.4\"\n"
                "\n"
                "[backup:option]\n"
                "option-archive-check=false\n"
                "option-archive-copy=false\n"
                "option-backup-standby=true\n"
                "option-buffer-size=16384\n"
                "option-checksum-page=false\n"
                "option-compress=true\n"
                "option-compress-level=33\n"
                "option-compress-level-network=66\n"
                "option-delta=false\n"
                "option-hardlink=false\n"
                "option-online=false\n"
                "option-process-max=99\n"
                TEST_MANIFEST_TARGET
                "\n"
                "[db]\n"
                " mail\t={\"db-id\":16456,\"db-last-system-id\":99999}\n"
                "#={\"db-id\":16453,\"db-last-system-id\":99999}\n"
                "=={\"db-id\":16455,\"db-last-system-id\":99999}\n"
                "[={\"db-id\":16454,\"db-last-system-id\":99999}\n"
                "postgres={\"db-id\":12173,\"db-last-system-id\":99999}\n"
                TEST_MANIFEST_FILE
                TEST_MANIFEST_FILE_DEFAULT
                TEST_MANIFEST_LINK
                TEST_MANIFEST_LINK_DEFAULT
                TEST_MANIFEST_PATH
                TEST_MANIFEST_PATH_DEFAULT))),
            "load manifest");

        // -------------------------------------------------------------------------------------------------------------------------
        TEST_TITLE("manifest validation");

        // Munge files to produce errors
        ManifestFile file = manifestFileFind(manifest, STRDEF("pg_data/postgresql.conf"));
        file.checksumSha1[0] = '\0';
        file.sizeRepo = 0;
        file.resume = true;
        manifestFileUpdate(manifest, &file);

        file = manifestFileFind(manifest, STRDEF("pg_data/base/32768/33000.32767"));
        file.size = 0;
        manifestFileUpdate(manifest, &file);

        TEST_ERROR(
            manifestValidate(manifest, false), FormatError,
            "manifest validation failed:\n"
            "missing checksum for file 'pg_data/postgresql.conf'");

        TEST_ERROR(
            manifestValidate(manifest, true), FormatError,
            "manifest validation failed:\n"
            "invalid checksum '6e99b589e550e68e934fd235ccba59fe5b592a9e' for zero size file 'pg_data/base/32768/33000.32767'\n"
            "missing checksum for file 'pg_data/postgresql.conf'\n"
            "repo size must be > 0 for file 'pg_data/postgresql.conf'");

        // Undo changes made to files
        file = manifestFileFind(manifest, STRDEF("pg_data/postgresql.conf"));
        TEST_RESULT_BOOL(file.resume, true, "resume is set");
        memcpy(file.checksumSha1, "184473f470864e067ee3a22e64b47b0a1c356f29", HASH_TYPE_SHA1_SIZE_HEX + 1);
        file.sizeRepo = 4457;
        manifestFileUpdate(manifest, &file);

        file = manifestFileFind(manifest, STRDEF("pg_data/base/32768/33000.32767"));
        file.size = 32768;
        manifestFileUpdate(manifest, &file);

        TEST_RESULT_VOID(manifestValidate(manifest, true), "successful validate");

        // -------------------------------------------------------------------------------------------------------------------------
        TEST_TITLE("manifest complete");

        TEST_RESULT_VOID(
            manifestBuildComplete(manifest, NULL, NULL, 0, NULL, NULL, 0, 0, NULL, false, false, 0, 0, 0, false, 0, false, NULL),
            "manifest complete without db");

        // Create empty annotations
        KeyValue *annotationKV = kvNew();
        kvPut(annotationKV, VARSTRDEF("empty key"), VARSTRDEF(""));
        kvPut(annotationKV, VARSTRDEF("empty key2"), VARSTRDEF(""));

        TEST_RESULT_VOID(
            manifestBuildComplete(
                manifest, NULL, NULL, 0, NULL, NULL, 0, 0, NULL, false, false, 0, 0, 0, false, 0, false, annotationKV),
            "manifest complete without db and empty annotations");

        // Create db list
        PackWrite *dbList = pckWriteNewP();

        pckWriteArrayBeginP(dbList);
        pckWriteU32P(dbList, 12168);
        pckWriteStrP(dbList, STRDEF("template0"));
        pckWriteU32P(dbList, 99999);
        pckWriteArrayEndP(dbList);

        pckWriteArrayBeginP(dbList);
        pckWriteU32P(dbList, 1);
        pckWriteStrP(dbList, STRDEF("template1"));
        pckWriteU32P(dbList, 99999);
        pckWriteArrayEndP(dbList);

        pckWriteArrayBeginP(dbList);
        pckWriteU32P(dbList, 18000);
        pckWriteStrP(dbList, STRDEF(SHRUG_EMOJI));
        pckWriteU32P(dbList, 99999);
        pckWriteArrayEndP(dbList);

        pckWriteEndP(dbList);

        // Add annotations
        kvPut(annotationKV, VARSTRDEF("extra key"), VARSTRDEF("this is an annotation"));
        kvPut(annotationKV, VARSTRDEF("source"), VARSTRDEF("this is another annotation"));

        TEST_RESULT_VOID(
            manifestBuildComplete(
                manifest, STRDEF("285/89000028"), STRDEF("000000030000028500000089"), 1565282142, STRDEF("285/89001F88"),
                STRDEF("000000030000028500000089"), 1, 1000000000000000094, pckWriteResult(dbList), true, true, 16384, 3, 6, true,
                32, false, annotationKV),
            "manifest complete with db");

        TEST_RESULT_STR_Z(manifestPathPg(STRDEF("pg_data")), NULL, "check pg_data path");
        TEST_RESULT_STR_Z(manifestPathPg(STRDEF("pg_data/PG_VERSION")), "PG_VERSION", "check pg_data path/file");
        TEST_RESULT_STR_Z(manifestPathPg(STRDEF("pg_tblspc/1")), "pg_tblspc/1", "check pg_tblspc path/file");

        TEST_RESULT_STR_Z(manifestCipherSubPass(manifest), NULL, "check cipher subpass");
        TEST_RESULT_VOID(manifestCipherSubPassSet(manifest, STRDEF("supersecret")), "cipher subpass set");
        TEST_RESULT_STR_Z(manifestCipherSubPass(manifest), "supersecret", "check cipher subpass");

        // Absolute target paths
        TEST_RESULT_STR_Z(manifestTargetPath(manifest, manifestTargetBase(manifest)), "/pg/base", "base target path");
        TEST_RESULT_STR_Z(
            manifestTargetPath(manifest, manifestTargetFind(manifest, STRDEF("pg_data/pg_hba.conf"))), "/pg/pg_config",
            "relative file link target path");
        TEST_RESULT_STR_Z(
            manifestTargetPath(manifest, manifestTargetFind(manifest, STRDEF("pg_data/pg_stat"))), "/pg/pg_stat",
            "relative path link target path");
        TEST_RESULT_STR_Z(
            manifestTargetPath(manifest, manifestTargetFind(manifest, STRDEF("pg_data/base/1"))), "/pg/base-1",
            "relative path link target path");

        // Link check
        TEST_RESULT_VOID(manifestLinkCheck(manifest), "successful link check");

        // -------------------------------------------------------------------------------------------------------------------------
        TEST_TITLE("error on link to subpath of another link destination (prior ordering)");

        manifestTargetAdd(
            manifest, &(ManifestTarget){
               .name = STRDEF("pg_data/base/2"), .type = manifestTargetTypeLink, .path = STRDEF("../../base-1/base-2/")});
        TEST_ERROR(
            manifestLinkCheck(manifest), LinkDestinationError,
            "link 'base/2' (/pg/base-1/base-2) destination is a subdirectory of link 'base/1' (/pg/base-1)");
        manifestTargetRemove(manifest, STRDEF("pg_data/base/2"));

        // -------------------------------------------------------------------------------------------------------------------------
        TEST_TITLE("error on link to subpath of another link destination (subsequent ordering)");

        manifestTargetAdd(
            manifest, &(ManifestTarget){
               .name = STRDEF("pg_data/base/pg"), .type = manifestTargetTypeLink, .path = STRDEF("../..")});
        TEST_ERROR(
            manifestLinkCheck(manifest), LinkDestinationError,
            "link 'base/1' (/pg/base-1) destination is a subdirectory of link 'base/pg' (/pg)");
        manifestTargetRemove(manifest, STRDEF("pg_data/base/pg"));

        // -------------------------------------------------------------------------------------------------------------------------
        TEST_TITLE("error on link to same destination path");

        manifestTargetAdd(
            manifest,
            &(ManifestTarget){.name = STRDEF("pg_data/base/2"), .type = manifestTargetTypeLink, .path = STRDEF("../../base-1/")});
        TEST_ERROR(
            manifestLinkCheck(manifest), LinkDestinationError,
            "link 'base/2' (/pg/base-1) destination is the same directory as link 'base/1' (/pg/base-1)");
        manifestTargetRemove(manifest, STRDEF("pg_data/base/2"));

        // -------------------------------------------------------------------------------------------------------------------------
        TEST_TITLE("error on file link in linked path");

        manifestTargetAdd(
            manifest,
            &(ManifestTarget){
                .name = STRDEF("pg_data/base/1/file"), .type = manifestTargetTypeLink, .path = STRDEF("../../../base-1"),
                .file = STRDEF("file")});
        TEST_ERROR(
            manifestLinkCheck(manifest), LinkDestinationError,
            "link 'base/1/file' (/pg/base-1) destination is the same directory as link 'base/1' (/pg/base-1)");
        manifestTargetRemove(manifest, STRDEF("pg_data/base/1/file"));

        // -------------------------------------------------------------------------------------------------------------------------
        TEST_TITLE("check that a file link in the parent path of a path link does not conflict");

        manifestTargetAdd(
            manifest, &(ManifestTarget){
               .name = STRDEF("pg_data/test.sh"), .type = manifestTargetTypeLink, .path = STRDEF(".."), .file = STRDEF("test.sh")});
        TEST_RESULT_VOID(manifestLinkCheck(manifest), "successful link check");

        // -------------------------------------------------------------------------------------------------------------------------
        TEST_TITLE("error on two file links with the same name");

        manifestTargetAdd(
            manifest, &(ManifestTarget){
               .name = STRDEF("pg_data/test2.sh"), .type = manifestTargetTypeLink, .path = STRDEF(".."),
               .file = STRDEF("test.sh")});

        TEST_ERROR(
            manifestLinkCheck(manifest), LinkDestinationError,
            "link 'test2.sh' (/pg/test.sh) destination is the same file as link 'test.sh' (/pg/test.sh)");

        manifestTargetRemove(manifest, STRDEF("pg_data/test.sh"));
        manifestTargetRemove(manifest, STRDEF("pg_data/test2.sh"));

        // -------------------------------------------------------------------------------------------------------------------------
        TEST_TITLE("manifest getters");

        // ManifestFile getters
        TEST_ERROR(manifestFileFind(manifest, STRDEF("bogus")), AssertError, "unable to find 'bogus' in manifest file list");
        TEST_ASSIGN(file, manifestFileFind(manifest, STRDEF("pg_data/PG_VERSION")), "manifestFileFind()");
        TEST_RESULT_STR_Z(file.name, "pg_data/PG_VERSION", "find file");
        TEST_RESULT_STR_Z(
            manifestFileFind(manifest, STRDEF("pg_data/special-@#!$^&*()_+~`{}[]\\:;")).name,
            "pg_data/special-@#!$^&*()_+~`{}[]\\:;", "find special file");
        TEST_RESULT_BOOL(manifestFileExists(manifest, STRDEF("bogus")), false, "manifest file does not exist");

        // Munge the sha1 checksum to be blank
        ManifestFilePack **const fileMungePack = manifestFilePackFindInternal(manifest, STRDEF("pg_data/postgresql.conf"));
        ManifestFile fileMunge = manifestFileUnpack(manifest, *fileMungePack);
        fileMunge.checksumSha1[0] = '\0';
        manifestFilePackUpdate(manifest, fileMungePack, &fileMunge);

        file = manifestFileFind(manifest, STRDEF("pg_data/postgresql.conf"));
        file.checksumSha1[0] = '\0';
        manifestFileUpdate(manifest, &file);

        // ManifestDb getters
        const ManifestDb *db = NULL;
        TEST_ERROR(manifestDbFind(manifest, STRDEF("bogus")), AssertError, "unable to find 'bogus' in manifest db list");
        TEST_ASSIGN(db, manifestDbFind(manifest, STRDEF("postgres")), "manifestDbFind()");
        TEST_RESULT_STR_Z(db->name, "postgres", "check name");
        TEST_RESULT_STR_Z(
            manifestDbFindDefault(manifest, STRDEF("bogus"), db)->name, "postgres", "manifestDbFindDefault() - return default");
        TEST_RESULT_UINT(
            manifestDbFindDefault(manifest, STRDEF("template0"), db)->id, 12168, "manifestDbFindDefault() - return found");
        TEST_ASSIGN(db, manifestDbFindDefault(manifest, STRDEF("bogus"), NULL), "manifestDbFindDefault()");
        TEST_RESULT_PTR(db, NULL, "return default NULL");

        // ManifestLink getters
        const ManifestLink *link = NULL;
        TEST_ERROR(manifestLinkFind(manifest, STRDEF("bogus")), AssertError, "unable to find 'bogus' in manifest link list");
        TEST_ASSIGN(link, manifestLinkFind(manifest, STRDEF("pg_data/pg_stat")), "find link");
        TEST_RESULT_VOID(manifestLinkUpdate(manifest, STRDEF("pg_data/pg_stat"), STRDEF("../pg_stat")), "no update");
        TEST_RESULT_STR_Z(link->destination, "../pg_stat", "check link");
        TEST_RESULT_VOID(manifestLinkUpdate(manifest, STRDEF("pg_data/pg_stat"), STRDEF("../pg_stat2")), "update");
        TEST_RESULT_STR_Z(link->destination, "../pg_stat2", "check link");
        TEST_RESULT_VOID(manifestLinkUpdate(manifest, STRDEF("pg_data/pg_stat"), STRDEF("../pg_stat")), "fix link destination");
        TEST_RESULT_STR_Z(
            manifestLinkFindDefault(manifest, STRDEF("bogus"), link)->name, "pg_data/pg_stat",
            "manifestLinkFindDefault() - return default");
        TEST_RESULT_STR_Z(
            manifestLinkFindDefault(manifest, STRDEF("pg_data/postgresql.conf"), link)->destination, "../pg_config/postgresql.conf",
            "manifestLinkFindDefault() - return found");
        TEST_ASSIGN(link, manifestLinkFindDefault(manifest, STRDEF("bogus"), NULL), "manifestLinkFindDefault()");
        TEST_RESULT_PTR(link, NULL, "return default NULL");

        // ManifestPath getters
        const ManifestPath *path = NULL;
        TEST_ERROR(manifestPathFind(manifest, STRDEF("bogus")), AssertError, "unable to find 'bogus' in manifest path list");
        TEST_ASSIGN(path, manifestPathFind(manifest, STRDEF("pg_data")), "manifestPathFind()");
        TEST_RESULT_STR_Z(path->name, "pg_data", "check path");
        TEST_RESULT_STR_Z(
            manifestPathFindDefault(manifest, STRDEF("bogus"), path)->name, "pg_data",
            "manifestPathFindDefault() - return default");
        TEST_RESULT_STR_Z(
            manifestPathFindDefault(manifest, STRDEF("pg_data/base"), path)->group, "group2",
            "manifestPathFindDefault() - return found");
        TEST_ASSIGN(path, manifestPathFindDefault(manifest, STRDEF("bogus"), NULL), "manifestPathFindDefault()");
        TEST_RESULT_PTR(path, NULL, "return default NULL");

        const ManifestTarget *target = NULL;
        TEST_ASSIGN(target, manifestTargetFind(manifest, STRDEF("pg_data/pg_hba.conf")), "find target");
        TEST_RESULT_VOID(manifestTargetUpdate(manifest, target->name, target->path, STRDEF("pg_hba2.conf")), "update target file");
        TEST_RESULT_STR_Z(target->file, "pg_hba2.conf", "check target file");
        TEST_RESULT_VOID(manifestTargetUpdate(manifest, target->name, target->path, STRDEF("pg_hba.conf")), "fix target file");

        // -------------------------------------------------------------------------------------------------------------------------
        TEST_TITLE("manifest remove");

        contentSave = bufNew(0);
        TEST_RESULT_VOID(manifestSave(manifest, ioBufferWriteNew(contentSave)), "save manifest");

        Buffer *contentCompare = harnessInfoChecksumZ
        (
            TEST_MANIFEST_HEADER
            TEST_MANIFEST_TARGET
            "\n"
            "[cipher]\n"
            "cipher-pass=\"supersecret\"\n"
            TEST_MANIFEST_DB
            TEST_MANIFEST_METADATA
            TEST_MANIFEST_FILE
            TEST_MANIFEST_FILE_DEFAULT
            TEST_MANIFEST_LINK
            TEST_MANIFEST_LINK_DEFAULT
            TEST_MANIFEST_PATH
            TEST_MANIFEST_PATH_DEFAULT
        );

        TEST_RESULT_STR(strNewBuf(contentSave), strNewBuf(contentCompare), "check save");

        TEST_RESULT_VOID(manifestFileRemove(manifest, STRDEF("pg_data/PG_VERSION")), "remove file");
        TEST_ERROR(
            manifestFileRemove(manifest, STRDEF("pg_data/PG_VERSION")), AssertError,
            "unable to remove 'pg_data/PG_VERSION' from manifest file list");

        TEST_RESULT_VOID(manifestLinkRemove(manifest, STRDEF("pg_data/pg_stat")), "remove link");
        TEST_ERROR(
            manifestLinkRemove(manifest, STRDEF("pg_data/pg_stat")), AssertError,
            "unable to remove 'pg_data/pg_stat' from manifest link list");

        TEST_RESULT_VOID(manifestTargetRemove(manifest, STRDEF("pg_data/pg_hba.conf")), "remove target");
        TEST_ERROR(
            manifestTargetRemove(manifest, STRDEF("pg_data/pg_hba.conf")), AssertError,
            "unable to remove 'pg_data/pg_hba.conf' from manifest target list");

        // -------------------------------------------------------------------------------------------------------------------------
        TEST_TITLE("load validation errors");

        TEST_ERROR(
            manifestNewLoad(ioBufferReadNew(BUFSTRDEF("[target:file]\npg_data/bogus={\"size\":0}"))), FormatError,
            "missing timestamp for file 'pg_data/bogus'");
        TEST_ERROR(
            manifestNewLoad(ioBufferReadNew(BUFSTRDEF("[target:file]\npg_data/bogus={\"timestamp\":0}"))), FormatError,
            "missing size for file 'pg_data/bogus'");
    }

    // *****************************************************************************************************************************
    if (testBegin("manifestLoadFile(), manifestFree()"))
    {
        Manifest *manifest = NULL;

        TEST_ERROR(
            manifestLoadFile(storageTest, BACKUP_MANIFEST_FILE_STR, cipherTypeNone, NULL), FileMissingError,
            "unable to load backup manifest file '" TEST_PATH "/backup.manifest' or '" TEST_PATH "/backup.manifest.copy':\n"
            "FileMissingError: unable to open missing file '" TEST_PATH "/backup.manifest' for read\n"
            "FileMissingError: unable to open missing file '" TEST_PATH "/backup.manifest.copy' for read");

        // Also use this test to check that extra sections/keys are ignored using coverage.
        // -------------------------------------------------------------------------------------------------------------------------
        #define TEST_MANIFEST_CONTENT                                                                                              \
            "[backup]\n"                                                                                                           \
            "backup-label=\"20190808-163540F\"\n"                                                                                  \
            "backup-timestamp-copy-start=1565282141\n"                                                                             \
            "backup-timestamp-start=1565282140\n"                                                                                  \
            "backup-timestamp-stop=1565282142\n"                                                                                   \
            "backup-type=\"full\"\n"                                                                                               \
            "ignore-key=\"ignore-value\"\n"                                                                                        \
            "\n"                                                                                                                   \
            "[backup:db]\n"                                                                                                        \
            "db-catalog-version=201409291\n"                                                                                       \
            "db-control-version=942\n"                                                                                             \
            "db-id=1\n"                                                                                                            \
            "db-system-id=1000000000000000094\n"                                                                                   \
            "db-version=\"9.4\"\n"                                                                                                 \
            "ignore-key=\"ignore-value\"\n"                                                                                        \
            "\n"                                                                                                                   \
            "[backup:option]\n"                                                                                                    \
            "ignore-key=\"ignore-value\"\n"                                                                                        \
            "option-archive-check=true\n"                                                                                          \
            "option-archive-copy=true\n"                                                                                           \
            "option-compress=false\n"                                                                                              \
            "option-hardlink=false\n"                                                                                              \
            "option-online=false\n"                                                                                                \
            "\n"                                                                                                                   \
            "[backup:target]\n"                                                                                                    \
            "pg_data={\"path\":\"/pg/base\",\"type\":\"path\"}\n"                                                                  \
            "\n"                                                                                                                   \
            "[ignore-section]\n"                                                                                                   \
            "ignore-key=\"ignore-value\"\n"                                                                                        \
            "\n"                                                                                                                   \
            "[metadata]\n"                                                                                                         \
            "annotation={\"key\":\"value\"}\n"                                                                                     \
            "ignore-key=\"ignore-value\"\n"                                                                                        \
            "\n"                                                                                                                   \
            "[target:file]\n"                                                                                                      \
            "pg_data/PG_VERSION={\"checksum\":\"184473f470864e067ee3a22e64b47b0a1c356f29\",\"size\":4,\"timestamp\":1565282114}\n" \
            "\n"                                                                                                                   \
            "[target:file:default]\n"                                                                                              \
            "group=\"group1\"\n"                                                                                                   \
            "ignore-key=\"ignore-value\"\n"                                                                                        \
            "mode=\"0600\"\n"                                                                                                      \
            "user=\"user1\"\n"                                                                                                     \
            "\n"                                                                                                                   \
            "[target:link:default]\n"                                                                                              \
            "ignore-key=\"ignore-value\"\n"                                                                                        \
            "\n"                                                                                                                   \
            "[target:path]\n"                                                                                                      \
            "pg_data={}\n"                                                                                                         \
            "\n"                                                                                                                   \
            "[target:path:default]\n"                                                                                              \
            "group=\"group1\"\n"                                                                                                   \
            "ignore-key=\"ignore-value\"\n"                                                                                        \
            "mode=\"0700\"\n"                                                                                                      \
            "user=\"user1\"\n"

        HRN_INFO_PUT(storageTest, BACKUP_MANIFEST_FILE INFO_COPY_EXT, TEST_MANIFEST_CONTENT, .comment = "write manifest copy");
        TEST_ASSIGN(manifest, manifestLoadFile(storageTest, STRDEF(BACKUP_MANIFEST_FILE), cipherTypeNone, NULL), "load copy");
        TEST_RESULT_UINT(manifestData(manifest)->pgSystemId, 1000000000000000094, "check file loaded");
        TEST_RESULT_STR_Z(manifestData(manifest)->backrestVersion, PROJECT_VERSION, "check backrest version");

        HRN_STORAGE_REMOVE(storageTest, BACKUP_MANIFEST_FILE INFO_COPY_EXT, .errorOnMissing = true);

        HRN_INFO_PUT(storageTest, BACKUP_MANIFEST_FILE, TEST_MANIFEST_CONTENT, .comment = "write main manifest");
        TEST_ASSIGN(manifest, manifestLoadFile(storageTest, STRDEF(BACKUP_MANIFEST_FILE), cipherTypeNone, NULL), "load main");
        TEST_RESULT_UINT(manifestData(manifest)->pgSystemId, 1000000000000000094, "check file loaded");

        TEST_RESULT_VOID(manifestFree(manifest), "free manifest");
        TEST_RESULT_VOID(manifestFree(NULL), "free null manifest");
    }
}<|MERGE_RESOLUTION|>--- conflicted
+++ resolved
@@ -46,9 +46,6 @@
             "backup-timestamp-stop=0\n"                                                                                            \
             "backup-type=\"full\"\n"
 
-<<<<<<< HEAD
-        #define TEST_MANIFEST_HEADER_BUNDLE_BLOCK                                                                                  \
-=======
         #define TEST_MANIFEST_HEADER_LABEL                                                                                         \
             "[backup]\n"                                                                                                           \
             "backup-label=\"20190818-084502F\"\n"                                                                                  \
@@ -58,8 +55,7 @@
             "backup-timestamp-stop=0\n"                                                                                            \
             "backup-type=\"full\"\n"
 
-        #define TEST_MANIFEST_HEADER_BUNDLE                                                                                        \
->>>>>>> c972a935
+        #define TEST_MANIFEST_HEADER_BUNDLE_BLOCK                                                                                  \
             "[backup]\n"                                                                                                           \
             "backup-block-incr=true\n"                                                                                             \
             "backup-bundle=true\n"                                                                                                 \
