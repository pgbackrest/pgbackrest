--- conflicted
+++ resolved
@@ -331,13 +331,8 @@
         TEST_RESULT_STR(
             strNewBuf(contentSave),
             strNewBuf(harnessInfoChecksumZ(
-<<<<<<< HEAD
-                TEST_MANIFEST_HEADER
+                TEST_MANIFEST_HEADER_LABEL
                 TEST_MANIFEST_DB_93
-=======
-                TEST_MANIFEST_HEADER_LABEL
-                TEST_MANIFEST_DB_90
->>>>>>> c972a935
                 TEST_MANIFEST_OPTION_ALL
                 "\n"
                 "[backup:target]\n"
