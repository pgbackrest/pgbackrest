--- conflicted
+++ resolved
@@ -155,7 +155,7 @@
                 StringList *argList = strLstNew();
                 strLstAddZ(argList, "--" CFGOPT_STANZA "=test");
                 strLstAddZ(argList, "--" CFGOPT_PROCESS "=0");
-                hrnCfgArgRawStrId(argList, cfgOptRemoteType, protocolStorageTypeRepo);
+                strLstAddZ(argList, "--" CFGOPT_REMOTE_TYPE "=" PROTOCOL_REMOTE_TYPE_REPO);
                 harnessCfgLoadRole(cfgCmdArchivePush, cfgCmdRoleRemote, argList);
 
                 // Create a driver to test remote performance of storageInfoList() and inject it into storageRepo()
@@ -169,11 +169,7 @@
 
                 storageHelper.storageRepo = memNew(sizeof(Storage *));
                 storageHelper.storageRepo[0] = storageNew(
-<<<<<<< HEAD
-                    strIdFromZ(stringIdBit5, "test"), STRDEF("/"), 0, 0, false, NULL, &driver, driver.interface);
-=======
                     strIdFromZ(stringIdBit6, "test"), STRDEF("/"), 0, 0, false, NULL, &driver, driver.interface);
->>>>>>> 066fbcf2
 
                 // Setup handler for remote storage protocol
                 IoRead *read = ioFdReadNew(strNew("storage server read"), HARNESS_FORK_CHILD_READ(), 60000);
