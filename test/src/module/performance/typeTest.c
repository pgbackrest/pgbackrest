--- conflicted
+++ resolved
@@ -352,22 +352,6 @@
         }
 
         TEST_LOG_FMT("completed in %ums", (unsigned int)(timeMSec() - timeBegin));
-<<<<<<< HEAD
-
-        // -------------------------------------------------------------------------------------------------------------------------
-        TEST_TITLE("check stats have correct values");
-
-        // !!!
-        // KeyValue *statKv = statToKv();
-
-        // for (unsigned int statIdx = 0; statIdx < TEST_STAT_TOTAL; statIdx++)
-        // {
-        //     TEST_RESULT_UINT(
-        //         varUInt64(kvGet(varKv(kvGet(statKv, VARSTR(statList[statIdx]))), STAT_VALUE_TOTAL_VAR)), runTotal,
-        //         strZ(strNewFmt("check stat %u", statIdx)));
-        // }
-=======
->>>>>>> d103dd62
     }
 
     // *****************************************************************************************************************************
