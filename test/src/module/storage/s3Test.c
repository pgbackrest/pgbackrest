/***********************************************************************************************************************************
Test S3 Storage
***********************************************************************************************************************************/
#include <unistd.h>

#include "common/io/fdRead.h"
#include "common/io/fdWrite.h"

#include "common/harnessConfig.h"
#include "common/harnessFork.h"
#include "common/harnessServer.h"
#include "common/harnessStorage.h"

/***********************************************************************************************************************************
Constants
***********************************************************************************************************************************/
#define S3_TEST_HOST                                                "s3.amazonaws.com"

/***********************************************************************************************************************************
Helper to build test requests
***********************************************************************************************************************************/
typedef struct TestRequestParam
{
    VAR_PARAM_HEADER;
    const char *content;
    const char *accessKey;
    const char *securityToken;
} TestRequestParam;

#define testRequestP(write, s3, verb, uri, ...)                                                                                    \
    testRequest(write, s3, verb, uri, (TestRequestParam){VAR_PARAM_INIT, __VA_ARGS__})

static void
testRequest(IoWrite *write, Storage *s3, const char *verb, const char *uri, TestRequestParam param)
{
    // Get S3 driver
    StorageS3 *driver = (StorageS3 *)storageDriver(s3);

    // Add authorization string
    String *request = strNewFmt(
        "%s %s HTTP/1.1\r\n"
            "authorization:AWS4-HMAC-SHA256 Credential=AKIAIOSFODNN7EXAMPLE/\?\?\?\?\?\?\?\?/us-east-1/s3/aws4_request,"
                "SignedHeaders=content-length",
        verb, uri);

    if (param.content != NULL)
        strCatZ(request, ";content-md5");

    strCatZ(request, ";host;x-amz-content-sha256;x-amz-date");

    if (driver->securityToken != NULL)
        strCatZ(request, ";x-amz-security-token");

    strCatZ(request, ",Signature=????????????????????????????????????????????????????????????????\r\n");

    // Add content-length
    strCatFmt(request, "content-length:%zu\r\n", param.content != NULL ? strlen(param.content) : 0);

    // Add md5
    if (param.content != NULL)
    {
        char md5Hash[HASH_TYPE_MD5_SIZE_HEX];
        encodeToStr(encodeBase64, bufPtr(cryptoHashOne(HASH_TYPE_MD5_STR, BUFSTRZ(param.content))), HASH_TYPE_M5_SIZE, md5Hash);
        strCatFmt(request, "content-md5:%s\r\n", md5Hash);
    }

    // Add host
    if (driver->uriStyle == storageS3UriStyleHost)
        strCatFmt(request, "host:bucket." S3_TEST_HOST "\r\n");
    else
        strCatFmt(request, "host:" S3_TEST_HOST "\r\n");

    // Add content sha256 and date
    strCatFmt(
        request,
        "x-amz-content-sha256:%s\r\n"
        "x-amz-date:????????T??????Z" "\r\n",
        param.content == NULL ? HASH_TYPE_SHA256_ZERO : strZ(bufHex(cryptoHashOne(HASH_TYPE_SHA256_STR,
        BUFSTRZ(param.content)))));

    if (driver->securityToken != NULL)
        strCatFmt(request, "x-amz-security-token:%s\r\n", strZ(driver->securityToken));

    // Add final \r\n
    strCatZ(request, "\r\n");

    // Add content
    if (param.content != NULL)
        strCatZ(request, param.content);

    hrnServerScriptExpect(write, request);
}

/***********************************************************************************************************************************
Helper to build test responses
***********************************************************************************************************************************/
typedef struct TestResponseParam
{
    VAR_PARAM_HEADER;
    unsigned int code;
    const char *header;
    const char *content;
} TestResponseParam;

#define testResponseP(write, ...)                                                                                                  \
    testResponse(write, (TestResponseParam){VAR_PARAM_INIT, __VA_ARGS__})

static void
testResponse(IoWrite *write, TestResponseParam param)
{
    // Set code to 200 if not specified
    param.code = param.code == 0 ? 200 : param.code;

    // Output header and code
    String *response = strNewFmt("HTTP/1.1 %u ", param.code);

    // Add reason for some codes
    switch (param.code)
    {
        case 200:
        {
            strCatZ(response, "OK");
            break;
        }

        case 403:
        {
            strCatZ(response, "Forbidden");
            break;
        }
    }

    // End header
    strCatZ(response, "\r\n");

    // Headers
    if (param.header != NULL)
        strCatFmt(response, "%s\r\n", param.header);

    // Content
    if (param.content != NULL)
    {
        strCatFmt(
            response,
            "content-length:%zu\r\n"
                "\r\n"
                "%s",
            strlen(param.content), param.content);
    }
    else
        strCatZ(response, "\r\n");

    hrnServerScriptReply(write, response);
}

/***********************************************************************************************************************************
Test Run
***********************************************************************************************************************************/
void
testRun(void)
{
    FUNCTION_HARNESS_VOID();

    // Test strings
    const String *path = strNew("/");
    const String *bucket = strNew("bucket");
    const String *region = strNew("us-east-1");
    const String *endPoint = strNew("s3.amazonaws.com");
    const String *host = hrnServerHost();
    const unsigned int port = hrnServerPort(0);
    const String *accessKey = strNew("AKIAIOSFODNN7EXAMPLE");
    const String *secretAccessKey = strNew("wJalrXUtnFEMI/K7MDENG/bPxRfiCYEXAMPLEKEY");
    const String *securityToken = strNew(
        "AQoDYXdzEPT//////////wEXAMPLEtc764bNrC9SAPBSM22wDOk4x4HIZ8j4FZTwdQWLWsKWHGBuFqwAeMicRXmxfpSPfIeoIYRqTflfKD8YUuwthAx7mSEI/q"
        "kPpKPi/kMcGdQrmGdeehM4IC1NtBmUpp2wUE8phUZampKsburEDy0KPkyQDYwT7WZ0wq5VSXDvp75YU9HFvlRd8Tx6q6fE8YQcHNVXAkiY9q6d+xo0rKwT38xV"
        "qr7ZD0u0iPPkUL64lIZbqBAz+scqKmlzm8FDrypNC9Yjc8fPOLn9FX9KSYvKTr4rvx3iSIlTJabIQwj2ICCR/oLxBA==");

    // Config settings that are required for every test (without endpoint for special tests)
    StringList *commonArgWithoutEndpointList = strLstNew();
    strLstAddZ(commonArgWithoutEndpointList, "--" CFGOPT_STANZA "=db");
    strLstAddZ(commonArgWithoutEndpointList, "--" CFGOPT_REPO1_TYPE "=s3");
    strLstAdd(commonArgWithoutEndpointList, strNewFmt("--" CFGOPT_REPO1_PATH "=%s", strZ(path)));
    strLstAdd(commonArgWithoutEndpointList, strNewFmt("--" CFGOPT_REPO1_S3_BUCKET "=%s", strZ(bucket)));
    strLstAdd(commonArgWithoutEndpointList, strNewFmt("--" CFGOPT_REPO1_S3_REGION "=%s", strZ(region)));

    // TLS can only be verified in a container
    if (!testContainer())
        strLstAddZ(commonArgWithoutEndpointList, "--no-" CFGOPT_REPO1_S3_VERIFY_TLS);

    // Config settings that are required for every test (with endpoint)
    StringList *commonArgList = strLstDup(commonArgWithoutEndpointList);
    strLstAdd(commonArgList, strNewFmt("--" CFGOPT_REPO1_S3_ENDPOINT "=%s", strZ(endPoint)));

    // *****************************************************************************************************************************
    if (testBegin("storageS3DateTime() and storageS3Auth()"))
    {
        TEST_RESULT_STR_Z(storageS3DateTime(1491267845), "20170404T010405Z", "static date");

        // -------------------------------------------------------------------------------------------------------------------------
        TEST_TITLE("config without token");

        StringList *argList = strLstDup(commonArgList);
        setenv("PGBACKREST_" CFGOPT_REPO1_S3_KEY, strZ(accessKey), true);
        setenv("PGBACKREST_" CFGOPT_REPO1_S3_KEY_SECRET, strZ(secretAccessKey), true);
        harnessCfgLoad(cfgCmdArchivePush, argList);

        StorageS3 *driver = (StorageS3 *)storageDriver(storageRepoGet(STORAGE_S3_TYPE_STR, false));

        TEST_RESULT_STR(driver->bucket, bucket, "check bucket");
        TEST_RESULT_STR(driver->region, region, "check region");
        TEST_RESULT_STR(driver->bucketEndpoint, strNewFmt("%s.%s", strZ(bucket), strZ(endPoint)), "check host");
        TEST_RESULT_STR(driver->accessKey, accessKey, "check access key");
        TEST_RESULT_STR(driver->secretAccessKey, secretAccessKey, "check secret access key");
        TEST_RESULT_STR(driver->securityToken, NULL, "check security token");
        TEST_RESULT_STR_Z(
            httpClientToLog(driver->httpClient),
            "{ioClient: {type: tls, driver: {ioClient: {type: socket, driver: {host: bucket.s3.amazonaws.com, port: 443"
                ", timeout: 60000}}, timeout: 60000, verifyPeer: true}}, reusable: 0, timeout: 60000}",
            "check http client");

        // -------------------------------------------------------------------------------------------------------------------------
        TEST_TITLE("auth with token");

        HttpHeader *header = httpHeaderNew(NULL);
        HttpQuery *query = httpQueryNewP();
        httpQueryAdd(query, strNew("list-type"), strNew("2"));

        TEST_RESULT_VOID(
            storageS3Auth(driver, strNew("GET"), strNew("/"), query, strNew("20170606T121212Z"), header, HASH_TYPE_SHA256_ZERO_STR),
            "generate authorization");
        TEST_RESULT_STR_Z(
            httpHeaderGet(header, strNew("authorization")),
            "AWS4-HMAC-SHA256 Credential=AKIAIOSFODNN7EXAMPLE/20170606/us-east-1/s3/aws4_request,"
                "SignedHeaders=host;x-amz-content-sha256;x-amz-date,"
                "Signature=cb03bf1d575c1f8904dabf0e573990375340ab293ef7ad18d049fc1338fd89b3",
            "check authorization header");

        // Test again to be sure cache signing key is used
        const Buffer *lastSigningKey = driver->signingKey;

        TEST_RESULT_VOID(
            storageS3Auth(driver, strNew("GET"), strNew("/"), query, strNew("20170606T121212Z"), header, HASH_TYPE_SHA256_ZERO_STR),
            "generate authorization");
        TEST_RESULT_STR_Z(
            httpHeaderGet(header, strNew("authorization")),
            "AWS4-HMAC-SHA256 Credential=AKIAIOSFODNN7EXAMPLE/20170606/us-east-1/s3/aws4_request,"
                "SignedHeaders=host;x-amz-content-sha256;x-amz-date,"
                "Signature=cb03bf1d575c1f8904dabf0e573990375340ab293ef7ad18d049fc1338fd89b3",
            "check authorization header");
        TEST_RESULT_BOOL(driver->signingKey == lastSigningKey, true, "check signing key was reused");

        // -------------------------------------------------------------------------------------------------------------------------
        TEST_TITLE("change date to generate new signing key");

        TEST_RESULT_VOID(
            storageS3Auth(driver, strNew("GET"), strNew("/"), query, strNew("20180814T080808Z"), header, HASH_TYPE_SHA256_ZERO_STR),
            "generate authorization");
        TEST_RESULT_STR_Z(
            httpHeaderGet(header, strNew("authorization")),
            "AWS4-HMAC-SHA256 Credential=AKIAIOSFODNN7EXAMPLE/20180814/us-east-1/s3/aws4_request,"
                "SignedHeaders=host;x-amz-content-sha256;x-amz-date,"
                "Signature=d0fa9c36426eb94cdbaf287a7872c7a3b6c913f523163d0d7debba0758e36f49",
            "check authorization header");
        TEST_RESULT_BOOL(driver->signingKey != lastSigningKey, true, "check signing key was regenerated");

        // -------------------------------------------------------------------------------------------------------------------------
        TEST_TITLE("config with token, endpoint with custom port, and ca-file/path");

        argList = strLstDup(commonArgWithoutEndpointList);
        strLstAddZ(argList, "--" CFGOPT_REPO1_S3_ENDPOINT "=custom.endpoint:333");
        strLstAddZ(argList, "--" CFGOPT_REPO1_S3_CA_PATH "=/path/to/cert");
<<<<<<< HEAD
        strLstAdd(argList, strNewFmt("--" CFGOPT_REPO1_S3_CA_FILE "=%s/" HRN_SERVER_CERT_PREFIX ".crt", testRepoPath()));
        setenv("PGBACKREST_REPO1_S3_KEY", strZ(accessKey), true);
        setenv("PGBACKREST_REPO1_S3_KEY_SECRET", strZ(secretAccessKey), true);
        setenv("PGBACKREST_REPO1_S3_TOKEN", strZ(securityToken), true);
=======
        strLstAdd(argList, strNewFmt("--" CFGOPT_REPO1_S3_CA_FILE "=%s/" TEST_CERTIFICATE_PREFIX ".crt", testRepoPath()));
        setenv("PGBACKREST_" CFGOPT_REPO1_S3_KEY, strZ(accessKey), true);
        setenv("PGBACKREST_" CFGOPT_REPO1_S3_KEY_SECRET, strZ(secretAccessKey), true);
        setenv("PGBACKREST_" CFGOPT_REPO1_S3_TOKEN, strZ(securityToken), true);
>>>>>>> a282894c
        harnessCfgLoad(cfgCmdArchivePush, argList);

        driver = (StorageS3 *)storageDriver(storageRepoGet(STORAGE_S3_TYPE_STR, false));

        TEST_RESULT_STR(driver->securityToken, securityToken, "check security token");
        TEST_RESULT_STR_Z(
            httpClientToLog(driver->httpClient),
            "{ioClient: {type: tls, driver: {ioClient: {type: socket, driver: {host: bucket.custom.endpoint, port: 333"
                ", timeout: 60000}}, timeout: 60000, verifyPeer: true}}, reusable: 0, timeout: 60000}",
            "check http client");

        // -------------------------------------------------------------------------------------------------------------------------
        TEST_TITLE("auth with token");

        driver = (StorageS3 *)storageDriver(
            storageS3New(
                path, true, NULL, bucket, endPoint, storageS3UriStyleHost, region, accessKey, secretAccessKey, securityToken, 16, 2,
                NULL, 0, 0, testContainer(), NULL, NULL));

        TEST_RESULT_VOID(
            storageS3Auth(driver, strNew("GET"), strNew("/"), query, strNew("20170606T121212Z"), header, HASH_TYPE_SHA256_ZERO_STR),
            "generate authorization");
        TEST_RESULT_STR_Z(
            httpHeaderGet(header, strNew("authorization")),
            "AWS4-HMAC-SHA256 Credential=AKIAIOSFODNN7EXAMPLE/20170606/us-east-1/s3/aws4_request,"
                "SignedHeaders=host;x-amz-content-sha256;x-amz-date;x-amz-security-token,"
                "Signature=c12565bf5d7e0ef623f76d66e09e5431aebef803f6a25a01c586525f17e474a3",
            "    check authorization header");
    }

    // *****************************************************************************************************************************
    if (testBegin("storageS3*(), StorageReadS3, and StorageWriteS3"))
    {
        HARNESS_FORK_BEGIN()
        {
            HARNESS_FORK_CHILD_BEGIN(0, true)
            {
                TEST_RESULT_VOID(
                    hrnServerRunP(
                        ioFdReadNew(strNew("s3 server read"), HARNESS_FORK_CHILD_READ(), 5000), hrnServerProtocolTls, .port = port),
                    "s3 server run");
            }
            HARNESS_FORK_CHILD_END();

            HARNESS_FORK_PARENT_BEGIN()
            {
                IoWrite *service = hrnServerScriptBegin(
                    ioFdWriteNew(strNew("s3 client write"), HARNESS_FORK_PARENT_WRITE_PROCESS(0), 2000));

                // -----------------------------------------------------------------------------------------------------------------
                TEST_TITLE("config with keys, token, and host with custom port");

                StringList *argList = strLstDup(commonArgList);
                strLstAdd(argList, strNewFmt("--" CFGOPT_REPO1_S3_HOST "=%s:%u", strZ(host), port));
                setenv("PGBACKREST_" CFGOPT_REPO1_S3_KEY, strZ(accessKey), true);
                setenv("PGBACKREST_" CFGOPT_REPO1_S3_KEY_SECRET, strZ(secretAccessKey), true);
                setenv("PGBACKREST_" CFGOPT_REPO1_S3_TOKEN, strZ(securityToken), true);
                harnessCfgLoad(cfgCmdArchivePush, argList);

                Storage *s3 = storageRepoGet(STORAGE_S3_TYPE_STR, true);
                StorageS3 *driver = (StorageS3 *)s3->driver;

                TEST_RESULT_STR(s3->path, path, "check path");
                TEST_RESULT_BOOL(storageFeature(s3, storageFeaturePath), false, "check path feature");
                TEST_RESULT_BOOL(storageFeature(s3, storageFeatureCompress), false, "check compress feature");

                // Set partSize to a small value for testing
                driver->partSize = 16;

                // Coverage for noop functions
                // -----------------------------------------------------------------------------------------------------------------
                TEST_RESULT_VOID(storagePathSyncP(s3, strNew("path")), "path sync is a noop");

                // -----------------------------------------------------------------------------------------------------------------
                TEST_TITLE("ignore missing file");

                hrnServerScriptAccept(service);
                testRequestP(service, s3, HTTP_VERB_GET, "/fi%26le.txt");
                testResponseP(service, .code = 404);

                TEST_RESULT_PTR(storageGetP(storageNewReadP(s3, strNew("fi&le.txt"), .ignoreMissing = true)), NULL, "get file");

                // -----------------------------------------------------------------------------------------------------------------
                TEST_TITLE("error on missing file");

                testRequestP(service, s3, HTTP_VERB_GET, "/file.txt");
                testResponseP(service, .code = 404);

                TEST_ERROR(
                    storageGetP(storageNewReadP(s3, strNew("file.txt"))), FileMissingError,
                    "unable to open '/file.txt': No such file or directory");

                // -----------------------------------------------------------------------------------------------------------------
                TEST_TITLE("get file");

                testRequestP(service, s3, HTTP_VERB_GET, "/file.txt");
                testResponseP(service, .content = "this is a sample file");

                TEST_RESULT_STR_Z(
                    strNewBuf(storageGetP(storageNewReadP(s3, strNew("file.txt")))), "this is a sample file", "get file");

                // -----------------------------------------------------------------------------------------------------------------
                TEST_TITLE("get zero-length file");

                testRequestP(service, s3, HTTP_VERB_GET, "/file0.txt");
                testResponseP(service);

                TEST_RESULT_STR_Z(strNewBuf(storageGetP(storageNewReadP(s3, strNew("file0.txt")))), "", "get zero-length file");

                // -----------------------------------------------------------------------------------------------------------------
                TEST_TITLE("non-404 error");

                testRequestP(service, s3, HTTP_VERB_GET, "/file.txt");
                testResponseP(service, .code = 303, .content = "CONTENT");

                StorageRead *read = NULL;
                TEST_ASSIGN(read, storageNewReadP(s3, strNew("file.txt"), .ignoreMissing = true), "new read file");
                TEST_RESULT_BOOL(storageReadIgnoreMissing(read), true, "    check ignore missing");
                TEST_RESULT_STR_Z(storageReadName(read), "/file.txt", "    check name");

                TEST_ERROR(
                    ioReadOpen(storageReadIo(read)), ProtocolError,
                    "HTTP request failed with 303:\n"
                    "*** URI/Query ***:\n"
                    "/file.txt\n"
                    "*** Request Headers ***:\n"
                    "authorization: <redacted>\n"
                    "content-length: 0\n"
                    "host: bucket." S3_TEST_HOST "\n"
                    "x-amz-content-sha256: e3b0c44298fc1c149afbf4c8996fb92427ae41e4649b934ca495991b7852b855\n"
                    "x-amz-date: <redacted>\n"
                    "x-amz-security-token: <redacted>\n"
                    "*** Response Headers ***:\n"
                    "content-length: 7\n"
                    "*** Response Content ***:\n"
                    "CONTENT")

                // -----------------------------------------------------------------------------------------------------------------
                TEST_TITLE("write file in one part");

                testRequestP(service, s3, HTTP_VERB_PUT, "/file.txt", .content = "ABCD");
                testResponseP(service);

                StorageWrite *write = NULL;
                TEST_ASSIGN(write, storageNewWriteP(s3, strNew("file.txt")), "new write");
                TEST_RESULT_VOID(storagePutP(write, BUFSTRDEF("ABCD")), "write");

                TEST_RESULT_BOOL(storageWriteAtomic(write), true, "write is atomic");
                TEST_RESULT_BOOL(storageWriteCreatePath(write), true, "path will be created");
                TEST_RESULT_UINT(storageWriteModeFile(write), 0, "file mode is 0");
                TEST_RESULT_UINT(storageWriteModePath(write), 0, "path mode is 0");
                TEST_RESULT_STR_Z(storageWriteName(write), "/file.txt", "check file name");
                TEST_RESULT_BOOL(storageWriteSyncFile(write), true, "file is synced");
                TEST_RESULT_BOOL(storageWriteSyncPath(write), true, "path is synced");

                TEST_RESULT_VOID(storageWriteS3Close(write->driver), "close file again");

                // -----------------------------------------------------------------------------------------------------------------
                TEST_TITLE("write zero-length file");

                testRequestP(service, s3, HTTP_VERB_PUT, "/file.txt", .content = "");
                testResponseP(service);

                TEST_ASSIGN(write, storageNewWriteP(s3, strNew("file.txt")), "new write");
                TEST_RESULT_VOID(storagePutP(write, NULL), "write");

                // -----------------------------------------------------------------------------------------------------------------
                TEST_TITLE("write file in chunks with nothing left over on close");

                testRequestP(service, s3, HTTP_VERB_POST, "/file.txt?uploads=");
                testResponseP(
                    service,
                    .content =
                        "<?xml version=\"1.0\" encoding=\"UTF-8\"?>"
                        "<InitiateMultipartUploadResult xmlns=\"http://s3.amazonaws.com/doc/2006-03-01/\">"
                        "<Bucket>bucket</Bucket>"
                        "<Key>file.txt</Key>"
                        "<UploadId>WxRt</UploadId>"
                        "</InitiateMultipartUploadResult>");

                testRequestP(service, s3, HTTP_VERB_PUT, "/file.txt?partNumber=1&uploadId=WxRt", .content = "1234567890123456");
                testResponseP(service, .header = "etag:WxRt1");

                testRequestP(service, s3, HTTP_VERB_PUT, "/file.txt?partNumber=2&uploadId=WxRt", .content = "7890123456789012");
                testResponseP(service, .header = "eTag:WxRt2");

                testRequestP(
                    service, s3, HTTP_VERB_POST, "/file.txt?uploadId=WxRt",
                    .content =
                        "<?xml version=\"1.0\" encoding=\"UTF-8\"?>\n"
                        "<CompleteMultipartUpload>"
                        "<Part><PartNumber>1</PartNumber><ETag>WxRt1</ETag></Part>"
                        "<Part><PartNumber>2</PartNumber><ETag>WxRt2</ETag></Part>"
                        "</CompleteMultipartUpload>\n");
                testResponseP(service);

                TEST_ASSIGN(write, storageNewWriteP(s3, strNew("file.txt")), "new write");
                TEST_RESULT_VOID(storagePutP(write, BUFSTRDEF("12345678901234567890123456789012")), "write");

                // -----------------------------------------------------------------------------------------------------------------
                TEST_TITLE("write file in chunks with something left over on close");

                testRequestP(service, s3, HTTP_VERB_POST, "/file.txt?uploads=");
                testResponseP(
                    service,
                    .content =
                        "<?xml version=\"1.0\" encoding=\"UTF-8\"?>"
                        "<InitiateMultipartUploadResult xmlns=\"http://s3.amazonaws.com/doc/2006-03-01/\">"
                        "<Bucket>bucket</Bucket>"
                        "<Key>file.txt</Key>"
                        "<UploadId>RR55</UploadId>"
                        "</InitiateMultipartUploadResult>");

                testRequestP(service, s3, HTTP_VERB_PUT, "/file.txt?partNumber=1&uploadId=RR55", .content = "1234567890123456");
                testResponseP(service, .header = "etag:RR551");

                testRequestP(service, s3, HTTP_VERB_PUT, "/file.txt?partNumber=2&uploadId=RR55", .content = "7890");
                testResponseP(service, .header = "eTag:RR552");

                testRequestP(
                    service, s3, HTTP_VERB_POST, "/file.txt?uploadId=RR55",
                    .content =
                        "<?xml version=\"1.0\" encoding=\"UTF-8\"?>\n"
                        "<CompleteMultipartUpload>"
                        "<Part><PartNumber>1</PartNumber><ETag>RR551</ETag></Part>"
                        "<Part><PartNumber>2</PartNumber><ETag>RR552</ETag></Part>"
                        "</CompleteMultipartUpload>\n");
                testResponseP(service);

                TEST_ASSIGN(write, storageNewWriteP(s3, strNew("file.txt")), "new write");
                TEST_RESULT_VOID(storagePutP(write, BUFSTRDEF("12345678901234567890")), "write");

                // -----------------------------------------------------------------------------------------------------------------
                TEST_TITLE("file missing");

                testRequestP(service, s3, HTTP_VERB_HEAD, "/BOGUS");
                testResponseP(service, .code = 404);

                TEST_RESULT_BOOL(storageExistsP(s3, strNew("BOGUS")), false, "check");

                // -----------------------------------------------------------------------------------------------------------------
                TEST_TITLE("info for missing file");

                // File missing
                testRequestP(service, s3, HTTP_VERB_HEAD, "/BOGUS");
                testResponseP(service, .code = 404);

                TEST_RESULT_BOOL(storageInfoP(s3, strNew("BOGUS"), .ignoreMissing = true).exists, false, "file does not exist");

                // -----------------------------------------------------------------------------------------------------------------
                TEST_TITLE("info for file");

                testRequestP(service, s3, HTTP_VERB_HEAD, "/subdir/file1.txt");
                testResponseP(service, .header = "content-length:9999\r\nLast-Modified: Wed, 21 Oct 2015 07:28:00 GMT");

                StorageInfo info;
                TEST_ASSIGN(info, storageInfoP(s3, strNew("subdir/file1.txt")), "file exists");
                TEST_RESULT_BOOL(info.exists, true, "    check exists");
                TEST_RESULT_UINT(info.type, storageTypeFile, "    check type");
                TEST_RESULT_UINT(info.size, 9999, "    check exists");
                TEST_RESULT_INT(info.timeModified, 1445412480, "    check time");

                // -----------------------------------------------------------------------------------------------------------------
                TEST_TITLE("info check existence only");

                testRequestP(service, s3, HTTP_VERB_HEAD, "/subdir/file2.txt");
                testResponseP(service, .header = "content-length:777\r\nLast-Modified: Wed, 22 Oct 2015 07:28:00 GMT");

                TEST_ASSIGN(info, storageInfoP(s3, strNew("subdir/file2.txt"), .level = storageInfoLevelExists), "file exists");
                TEST_RESULT_BOOL(info.exists, true, "    check exists");
                TEST_RESULT_UINT(info.type, storageTypeFile, "    check type");
                TEST_RESULT_UINT(info.size, 0, "    check exists");
                TEST_RESULT_INT(info.timeModified, 0, "    check time");

                // -----------------------------------------------------------------------------------------------------------------
                TEST_TITLE("errorOnMissing invalid because there are no paths");

                TEST_ERROR(
                    storageListP(s3, strNew("/"), .errorOnMissing = true), AssertError,
                    "assertion '!param.errorOnMissing || storageFeature(this, storageFeaturePath)' failed");

                // -----------------------------------------------------------------------------------------------------------------
                TEST_TITLE("error without xml");

                testRequestP(service, s3, HTTP_VERB_GET, "/?delimiter=%2F&list-type=2");
                testResponseP(service, .code = 344);

                TEST_ERROR(storageListP(s3, strNew("/")), ProtocolError,
                    "HTTP request failed with 344:\n"
                    "*** URI/Query ***:\n"
                    "/?delimiter=%2F&list-type=2\n"
                    "*** Request Headers ***:\n"
                    "authorization: <redacted>\n"
                    "content-length: 0\n"
                    "host: bucket." S3_TEST_HOST "\n"
                    "x-amz-content-sha256: e3b0c44298fc1c149afbf4c8996fb92427ae41e4649b934ca495991b7852b855\n"
                    "x-amz-date: <redacted>\n"
                    "x-amz-security-token: <redacted>");

                // -----------------------------------------------------------------------------------------------------------------
                TEST_TITLE("error with xml");

                testRequestP(service, s3, HTTP_VERB_GET, "/?delimiter=%2F&list-type=2");
                testResponseP(
                    service, .code = 344,
                    .content =
                        "<?xml version=\"1.0\" encoding=\"UTF-8\"?>"
                        "<Error>"
                        "<Code>SomeOtherCode</Code>"
                        "</Error>");

                TEST_ERROR(storageListP(s3, strNew("/")), ProtocolError,
                    "HTTP request failed with 344:\n"
                    "*** URI/Query ***:\n"
                    "/?delimiter=%2F&list-type=2\n"
                    "*** Request Headers ***:\n"
                    "authorization: <redacted>\n"
                    "content-length: 0\n"
                    "host: bucket." S3_TEST_HOST "\n"
                    "x-amz-content-sha256: e3b0c44298fc1c149afbf4c8996fb92427ae41e4649b934ca495991b7852b855\n"
                    "x-amz-date: <redacted>\n"
                    "x-amz-security-token: <redacted>\n"
                    "*** Response Headers ***:\n"
                    "content-length: 79\n"
                    "*** Response Content ***:\n"
                    "<?xml version=\"1.0\" encoding=\"UTF-8\"?><Error><Code>SomeOtherCode</Code></Error>");

                // -----------------------------------------------------------------------------------------------------------------
                TEST_TITLE("list basic level");

                testRequestP(service, s3, HTTP_VERB_GET, "/?delimiter=%2F&list-type=2&prefix=path%2Fto%2F");
                testResponseP(
                    service,
                    .content =
                        "<?xml version=\"1.0\" encoding=\"UTF-8\"?>"
                        "<ListBucketResult xmlns=\"http://s3.amazonaws.com/doc/2006-03-01/\">"
                        "    <Contents>"
                        "        <Key>path/to/test_file</Key>"
                        "        <LastModified>2009-10-12T17:50:30.000Z</LastModified>"
                        "        <Size>787</Size>"
                        "    </Contents>"
                        "   <CommonPrefixes>"
                        "       <Prefix>path/to/test_path/</Prefix>"
                        "   </CommonPrefixes>"
                        "</ListBucketResult>");

                HarnessStorageInfoListCallbackData callbackData =
                {
                    .content = strNew(""),
                };

                TEST_ERROR(
                    storageInfoListP(s3, strNew("/"), hrnStorageInfoListCallback, NULL, .errorOnMissing = true),
                    AssertError, "assertion '!param.errorOnMissing || storageFeature(this, storageFeaturePath)' failed");

                TEST_RESULT_VOID(
                    storageInfoListP(s3, strNew("/path/to"), hrnStorageInfoListCallback, &callbackData), "list");
                TEST_RESULT_STR_Z(
                    callbackData.content,
                    "test_path {path}\n"
                    "test_file {file, s=787, t=1255369830}\n",
                    "check");

                // -----------------------------------------------------------------------------------------------------------------
                TEST_TITLE("list exists level");

                testRequestP(service, s3, HTTP_VERB_GET, "/?delimiter=%2F&list-type=2");
                testResponseP(
                    service,
                    .content =
                        "<?xml version=\"1.0\" encoding=\"UTF-8\"?>"
                        "<ListBucketResult xmlns=\"http://s3.amazonaws.com/doc/2006-03-01/\">"
                        "    <Contents>"
                        "        <Key>test1.txt</Key>"
                        "    </Contents>"
                        "   <CommonPrefixes>"
                        "       <Prefix>path1/</Prefix>"
                        "   </CommonPrefixes>"
                        "</ListBucketResult>");

                callbackData.content = strNew("");

                TEST_RESULT_VOID(
                    storageInfoListP(s3, strNew("/"), hrnStorageInfoListCallback, &callbackData, .level = storageInfoLevelExists),
                    "list");
                TEST_RESULT_STR_Z(
                    callbackData.content,
                    "path1 {}\n"
                    "test1.txt {}\n",
                    "check");

                // -----------------------------------------------------------------------------------------------------------------
                TEST_TITLE("list a file in root with expression");

                testRequestP(service, s3, HTTP_VERB_GET, "/?delimiter=%2F&list-type=2&prefix=test");
                testResponseP(
                    service,
                    .content =
                        "<?xml version=\"1.0\" encoding=\"UTF-8\"?>"
                        "<ListBucketResult xmlns=\"http://s3.amazonaws.com/doc/2006-03-01/\">"
                        "    <Contents>"
                        "        <Key>test1.txt</Key>"
                        "    </Contents>"
                        "</ListBucketResult>");

                callbackData.content = strNew("");

                TEST_RESULT_VOID(
                    storageInfoListP(
                        s3, strNew("/"), hrnStorageInfoListCallback, &callbackData, .expression = strNew("^test.*$"),
                        .level = storageInfoLevelExists),
                    "list");
                TEST_RESULT_STR_Z(
                    callbackData.content,
                    "test1.txt {}\n",
                    "check");

                // -----------------------------------------------------------------------------------------------------------------
                TEST_TITLE("list files with continuation");

                testRequestP(service, s3, HTTP_VERB_GET, "/?delimiter=%2F&list-type=2&prefix=path%2Fto%2F");
                testResponseP(
                    service,
                    .content =
                        "<?xml version=\"1.0\" encoding=\"UTF-8\"?>"
                        "<ListBucketResult xmlns=\"http://s3.amazonaws.com/doc/2006-03-01/\">"
                        "    <NextContinuationToken>1ueGcxLPRx1Tr/XYExHnhbYLgveDs2J/wm36Hy4vbOwM=</NextContinuationToken>"
                        "    <Contents>"
                        "        <Key>path/to/test1.txt</Key>"
                        "    </Contents>"
                        "    <Contents>"
                        "        <Key>path/to/test2.txt</Key>"
                        "    </Contents>"
                        "   <CommonPrefixes>"
                        "       <Prefix>path/to/path1/</Prefix>"
                        "   </CommonPrefixes>"
                        "</ListBucketResult>");

                testRequestP(
                    service, s3, HTTP_VERB_GET,
                    "/?continuation-token=1ueGcxLPRx1Tr%2FXYExHnhbYLgveDs2J%2Fwm36Hy4vbOwM%3D&delimiter=%2F&list-type=2"
                        "&prefix=path%2Fto%2F");
                testResponseP(
                    service,
                    .content =
                        "<?xml version=\"1.0\" encoding=\"UTF-8\"?>"
                        "<ListBucketResult xmlns=\"http://s3.amazonaws.com/doc/2006-03-01/\">"
                        "    <Contents>"
                        "        <Key>path/to/test3.txt</Key>"
                        "    </Contents>"
                        "   <CommonPrefixes>"
                        "       <Prefix>path/to/path2/</Prefix>"
                        "   </CommonPrefixes>"
                        "</ListBucketResult>");

                callbackData.content = strNew("");

                TEST_RESULT_VOID(
                    storageInfoListP(
                        s3, strNew("/path/to"), hrnStorageInfoListCallback, &callbackData, .level = storageInfoLevelExists),
                    "list");
                TEST_RESULT_STR_Z(
                    callbackData.content,
                    "path1 {}\n"
                    "test1.txt {}\n"
                    "test2.txt {}\n"
                    "path2 {}\n"
                    "test3.txt {}\n",
                    "check");

                // -----------------------------------------------------------------------------------------------------------------
                TEST_TITLE("list files with expression");

                testRequestP(service, s3, HTTP_VERB_GET, "/?delimiter=%2F&list-type=2&prefix=path%2Fto%2Ftest");
                testResponseP(
                    service,
                    .content =
                        "<?xml version=\"1.0\" encoding=\"UTF-8\"?>"
                        "<ListBucketResult xmlns=\"http://s3.amazonaws.com/doc/2006-03-01/\">"
                        "    <Contents>"
                        "        <Key>path/to/test1.txt</Key>"
                        "    </Contents>"
                        "    <Contents>"
                        "        <Key>path/to/test2.txt</Key>"
                        "    </Contents>"
                        "    <Contents>"
                        "        <Key>path/to/test3.txt</Key>"
                        "    </Contents>"
                        "   <CommonPrefixes>"
                        "       <Prefix>path/to/test1.path/</Prefix>"
                        "   </CommonPrefixes>"
                        "   <CommonPrefixes>"
                        "       <Prefix>path/to/test2.path/</Prefix>"
                        "   </CommonPrefixes>"
                        "</ListBucketResult>");

                callbackData.content = strNew("");

                TEST_RESULT_VOID(
                    storageInfoListP(
                        s3, strNew("/path/to"), hrnStorageInfoListCallback, &callbackData, .expression = strNew("^test(1|3)"),
                        .level = storageInfoLevelExists),
                    "list");
                TEST_RESULT_STR_Z(
                    callbackData.content,
                    "test1.path {}\n"
                    "test1.txt {}\n"
                    "test3.txt {}\n",
                    "check");

                // -----------------------------------------------------------------------------------------------------------------
                TEST_TITLE("switch to path-style URIs");

                hrnServerScriptClose(service);

                argList = strLstDup(commonArgList);
                strLstAddZ(argList, "--" CFGOPT_REPO1_S3_URI_STYLE "=" STORAGE_S3_URI_STYLE_PATH);
                strLstAdd(argList, strNewFmt("--" CFGOPT_REPO1_S3_HOST "=%s", strZ(host)));
                strLstAdd(argList, strNewFmt("--" CFGOPT_REPO1_S3_PORT "=%u", port));
                setenv("PGBACKREST_" CFGOPT_REPO1_S3_KEY, strZ(accessKey), true);
                setenv("PGBACKREST_" CFGOPT_REPO1_S3_KEY_SECRET, strZ(secretAccessKey), true);
                unsetenv("PGBACKREST_" CFGOPT_REPO1_S3_TOKEN);
                harnessCfgLoad(cfgCmdArchivePush, argList);

                s3 = storageRepoGet(STORAGE_S3_TYPE_STR, true);
                driver = (StorageS3 *)s3->driver;

                // Set deleteMax to a small value for testing
                driver->deleteMax = 2;

                hrnServerScriptAccept(service);

                // -----------------------------------------------------------------------------------------------------------------
                TEST_TITLE("error when no recurse because there are no paths");

                TEST_ERROR(
                    storagePathRemoveP(s3, strNew("/")), AssertError,
                    "assertion 'param.recurse || storageFeature(this, storageFeaturePath)' failed");

                // -----------------------------------------------------------------------------------------------------------------
                TEST_TITLE("remove files from root");

                testRequestP(service, s3, HTTP_VERB_GET, "/bucket/?list-type=2");
                testResponseP(
                    service,
                    .content =
                        "<?xml version=\"1.0\" encoding=\"UTF-8\"?>"
                        "<ListBucketResult xmlns=\"http://s3.amazonaws.com/doc/2006-03-01/\">"
                        "    <Contents>"
                        "        <Key>test1.txt</Key>"
                        "    </Contents>"
                        "    <Contents>"
                        "        <Key>path1/xxx.zzz</Key>"
                        "    </Contents>"
                        "</ListBucketResult>");

                testRequestP(
                    service, s3, HTTP_VERB_POST, "/bucket/?delete=",
                    .content =
                        "<?xml version=\"1.0\" encoding=\"UTF-8\"?>\n"
                        "<Delete><Quiet>true</Quiet>"
                        "<Object><Key>test1.txt</Key></Object>"
                        "<Object><Key>path1/xxx.zzz</Key></Object>"
                        "</Delete>\n");
                testResponseP(
                    service, .content = "<DeleteResult xmlns=\"http://s3.amazonaws.com/doc/2006-03-01/\"></DeleteResult>");

                TEST_RESULT_VOID(storagePathRemoveP(s3, strNew("/"), .recurse = true), "remove");

                // -----------------------------------------------------------------------------------------------------------------
                TEST_TITLE("remove files in empty subpath (nothing to do)");

                testRequestP(service, s3, HTTP_VERB_GET, "/bucket/?list-type=2&prefix=path%2F");
                testResponseP(
                    service,
                    .content =
                        "<?xml version=\"1.0\" encoding=\"UTF-8\"?>"
                        "<ListBucketResult xmlns=\"http://s3.amazonaws.com/doc/2006-03-01/\">"
                        "</ListBucketResult>");

                TEST_RESULT_VOID(storagePathRemoveP(s3, strNew("/path"), .recurse = true), "remove");

                // -----------------------------------------------------------------------------------------------------------------
                TEST_TITLE("remove files with continuation");

                testRequestP(service, s3, HTTP_VERB_GET, "/bucket/?list-type=2&prefix=path%2Fto%2F");
                testResponseP(
                    service,
                    .content =
                        "<?xml version=\"1.0\" encoding=\"UTF-8\"?>"
                        "<ListBucketResult xmlns=\"http://s3.amazonaws.com/doc/2006-03-01/\">"
                        "    <NextContinuationToken>continue</NextContinuationToken>"
                        "   <CommonPrefixes>"
                        "       <Prefix>path/to/test3/</Prefix>"
                        "   </CommonPrefixes>"
                        "    <Contents>"
                        "        <Key>path/to/test1.txt</Key>"
                        "    </Contents>"
                        "</ListBucketResult>");

                testRequestP(service, s3, HTTP_VERB_GET, "/bucket/?continuation-token=continue&list-type=2&prefix=path%2Fto%2F");
                testResponseP(
                    service,
                    .content =
                        "<?xml version=\"1.0\" encoding=\"UTF-8\"?>"
                        "<ListBucketResult xmlns=\"http://s3.amazonaws.com/doc/2006-03-01/\">"
                        "    <Contents>"
                        "        <Key>path/to/test3.txt</Key>"
                        "    </Contents>"
                        "    <Contents>"
                        "        <Key>path/to/test2.txt</Key>"
                        "    </Contents>"
                        "</ListBucketResult>");

                testRequestP(
                    service, s3, HTTP_VERB_POST, "/bucket/?delete=",
                    .content =
                        "<?xml version=\"1.0\" encoding=\"UTF-8\"?>\n"
                        "<Delete><Quiet>true</Quiet>"
                        "<Object><Key>path/to/test1.txt</Key></Object>"
                        "<Object><Key>path/to/test3.txt</Key></Object>"
                        "</Delete>\n");
                testResponseP(service);

                testRequestP(
                    service, s3, HTTP_VERB_POST, "/bucket/?delete=",
                    .content =
                        "<?xml version=\"1.0\" encoding=\"UTF-8\"?>\n"
                        "<Delete><Quiet>true</Quiet>"
                        "<Object><Key>path/to/test2.txt</Key></Object>"
                        "</Delete>\n");
                testResponseP(service);

                TEST_RESULT_VOID(storagePathRemoveP(s3, strNew("/path/to"), .recurse = true), "remove");

                // -----------------------------------------------------------------------------------------------------------------
                TEST_TITLE("remove error");

                testRequestP(service, s3, HTTP_VERB_GET, "/bucket/?list-type=2&prefix=path%2F");
                testResponseP(
                    service,
                    .content =
                        "<?xml version=\"1.0\" encoding=\"UTF-8\"?>"
                        "<ListBucketResult xmlns=\"http://s3.amazonaws.com/doc/2006-03-01/\">"
                        "    <Contents>"
                        "        <Key>path/sample.txt</Key>"
                        "    </Contents>"
                        "    <Contents>"
                        "        <Key>path/sample2.txt</Key>"
                        "    </Contents>"
                        "</ListBucketResult>");

                testRequestP(
                    service, s3, HTTP_VERB_POST, "/bucket/?delete=",
                    .content =
                        "<?xml version=\"1.0\" encoding=\"UTF-8\"?>\n"
                        "<Delete><Quiet>true</Quiet>"
                        "<Object><Key>path/sample.txt</Key></Object>"
                        "<Object><Key>path/sample2.txt</Key></Object>"
                        "</Delete>\n");
                testResponseP(
                    service,
                    .content =
                        "<?xml version=\"1.0\" encoding=\"UTF-8\"?>"
                        "<DeleteResult xmlns=\"http://s3.amazonaws.com/doc/2006-03-01/\">"
                            "<Error><Key>sample2.txt</Key><Code>AccessDenied</Code><Message>Access Denied</Message></Error>"
                            "</DeleteResult>");

                TEST_ERROR(
                    storagePathRemoveP(s3, strNew("/path"), .recurse = true), FileRemoveError,
                    "unable to remove file 'sample2.txt': [AccessDenied] Access Denied");

                // -----------------------------------------------------------------------------------------------------------------
                TEST_TITLE("remove file");

                testRequestP(service, s3, HTTP_VERB_DELETE, "/bucket/path/to/test.txt");
                testResponseP(service, .code = 204);

                TEST_RESULT_VOID(storageRemoveP(s3, strNew("/path/to/test.txt")), "remove");

                // -----------------------------------------------------------------------------------------------------------------
                hrnServerScriptEnd(service);
            }
            HARNESS_FORK_PARENT_END();
        }
        HARNESS_FORK_END();
    }

    FUNCTION_HARNESS_RESULT_VOID();
}<|MERGE_RESOLUTION|>--- conflicted
+++ resolved
@@ -269,17 +269,10 @@
         argList = strLstDup(commonArgWithoutEndpointList);
         strLstAddZ(argList, "--" CFGOPT_REPO1_S3_ENDPOINT "=custom.endpoint:333");
         strLstAddZ(argList, "--" CFGOPT_REPO1_S3_CA_PATH "=/path/to/cert");
-<<<<<<< HEAD
         strLstAdd(argList, strNewFmt("--" CFGOPT_REPO1_S3_CA_FILE "=%s/" HRN_SERVER_CERT_PREFIX ".crt", testRepoPath()));
-        setenv("PGBACKREST_REPO1_S3_KEY", strZ(accessKey), true);
-        setenv("PGBACKREST_REPO1_S3_KEY_SECRET", strZ(secretAccessKey), true);
-        setenv("PGBACKREST_REPO1_S3_TOKEN", strZ(securityToken), true);
-=======
-        strLstAdd(argList, strNewFmt("--" CFGOPT_REPO1_S3_CA_FILE "=%s/" TEST_CERTIFICATE_PREFIX ".crt", testRepoPath()));
         setenv("PGBACKREST_" CFGOPT_REPO1_S3_KEY, strZ(accessKey), true);
         setenv("PGBACKREST_" CFGOPT_REPO1_S3_KEY_SECRET, strZ(secretAccessKey), true);
         setenv("PGBACKREST_" CFGOPT_REPO1_S3_TOKEN, strZ(securityToken), true);
->>>>>>> a282894c
         harnessCfgLoad(cfgCmdArchivePush, argList);
 
         driver = (StorageS3 *)storageDriver(storageRepoGet(STORAGE_S3_TYPE_STR, false));
