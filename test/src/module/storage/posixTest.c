--- conflicted
+++ resolved
@@ -103,11 +103,7 @@
         TEST_RESULT_BOOL(storageTest->pathExpressionFunction != NULL, true, "    check expression function is set");
 
         TEST_RESULT_PTR(storageInterface(storageTest).info, storageTest->pub.interface.info, "    check interface");
-<<<<<<< HEAD
-        TEST_RESULT_PTR(storageDriver(storageTest), storageDriver(storageTest), "    check driver");
-=======
         TEST_RESULT_PTR(storageDriver(storageTest), storageTest->pub.driver, "    check driver");
->>>>>>> 066fbcf2
         TEST_RESULT_UINT(storageType(storageTest), storageTest->pub.type, "    check type");
         TEST_RESULT_BOOL(storageFeature(storageTest, storageFeaturePath), true, "    check path feature");
         TEST_RESULT_BOOL(storageFeature(storageTest, storageFeatureCompress), true, "    check compress feature");
