/***********************************************************************************************************************************
Test Remote Storage
***********************************************************************************************************************************/
#include <utime.h>

#include "command/backup/pageChecksum.h"
#include "common/crypto/cipherBlock.h"
#include "common/io/bufferRead.h"
#include "common/io/bufferWrite.h"
#include "postgres/interface.h"

#include "common/harnessConfig.h"
#include "common/harnessStorage.h"
#include "common/harnessTest.h"

/***********************************************************************************************************************************
Test Run
***********************************************************************************************************************************/
void
testRun(void)
{
    FUNCTION_HARNESS_VOID();

    // Test storage
    Storage *storageTest = storagePosixNewP(strNew(testPath()), .write = true);

    // Load configuration to set repo-path and stanza
    StringList *argList = strLstNew();
    strLstAddZ(argList, "--stanza=db");
    strLstAddZ(argList, "--protocol-timeout=10");
    strLstAddZ(argList, "--buffer-size=16384");
    hrnCfgArgKeyRawFmt(argList, cfgOptPgPath, 1, "%s/pg", testPath());
    strLstAddZ(argList, "--repo1-host=localhost");
    strLstAdd(argList, strNewFmt("--repo1-host-user=%s", testUser()));
    strLstAdd(argList, strNewFmt("--repo1-path=%s/repo", testPath()));
<<<<<<< HEAD
    hrnCfgArgRawZ(argList, cfgOptRepo, "1");
    harnessCfgLoad(cfgCmdArchiveGet, argList);
=======
    harnessCfgLoadRole(cfgCmdArchivePush, cfgCmdRoleLocal, argList);
>>>>>>> abb8ebe5

    // Set type since we'll be running local and remote tests here
    cfgOptionSet(cfgOptRemoteType, cfgSourceParam, VARSTRDEF("repo"));

    // Set pg host so we can run both pg and repo remotes
    cfgOptionSet(cfgOptPgHost, cfgSourceParam, VARSTRDEF("localhost"));

    // Start a protocol server to test the remote protocol
    Buffer *serverRead = bufNew(8192);
    Buffer *serverWrite = bufNew(8192);
    IoRead *serverReadIo = ioBufferReadNew(serverRead);
    IoWrite *serverWriteIo = ioBufferWriteNew(serverWrite);
    ioReadOpen(serverReadIo);
    ioWriteOpen(serverWriteIo);

    ProtocolServer *server = protocolServerNew(strNew("test"), strNew("test"), serverReadIo, serverWriteIo);

    bufUsedSet(serverWrite, 0);

    // *****************************************************************************************************************************
    if (testBegin("storageNew()"))
    {
        Storage *storageRemote = NULL;
        TEST_ASSIGN(storageRemote, storageRepoGet(0, false), "get remote repo storage");
        TEST_RESULT_UINT(storageInterface(storageRemote).feature, storageInterface(storageTest).feature, "    check features");
        TEST_RESULT_BOOL(storageFeature(storageRemote, storageFeaturePath), true, "    check path feature");
        TEST_RESULT_BOOL(storageFeature(storageRemote, storageFeatureCompress), true, "    check compress feature");
        TEST_RESULT_STR(storagePathP(storageRemote, NULL), strNewFmt("%s/repo", testPath()), "    check path");

        // Check protocol function directly
        // -------------------------------------------------------------------------------------------------------------------------
        TEST_RESULT_BOOL(
            storageRemoteProtocol(PROTOCOL_COMMAND_STORAGE_FEATURE_STR, varLstNew(), server), true, "protocol feature");
        TEST_RESULT_STR(
            strNewBuf(serverWrite),
            strNewFmt(".\"%s/repo\"\n.%" PRIu64 "\n{}\n", testPath(), storageInterface(storageTest).feature),
            "check result");

        bufUsedSet(serverWrite, 0);

        // Check invalid protocol function
        // -------------------------------------------------------------------------------------------------------------------------
        TEST_RESULT_BOOL(storageRemoteProtocol(strNew(BOGUS_STR), varLstNew(), server), false, "invalid function");
    }

    // *****************************************************************************************************************************
    if (testBegin("storageInfo()"))
    {
        Storage *storageRemote = NULL;
        TEST_ASSIGN(storageRemote, storageRepoGet(0, true), "get remote repo storage");

        // -------------------------------------------------------------------------------------------------------------------------
        TEST_TITLE("missing file/path");

        TEST_ERROR(
            storageInfoP(storageRemote, strNew(BOGUS_STR)), FileOpenError,
            hrnReplaceKey("unable to get info for missing path/file '{[path]}/repo/BOGUS'"));
        TEST_RESULT_BOOL(storageInfoP(storageRemote, strNew(BOGUS_STR), .ignoreMissing = true).exists, false, "missing file/path");

        // -------------------------------------------------------------------------------------------------------------------------
        TEST_TITLE("path info");

        storagePathCreateP(storageTest, strNew("repo"));
        struct utimbuf utimeTest = {.actime = 1000000000, .modtime = 1555160000};
        THROW_ON_SYS_ERROR(
            utime(strZ(storagePathP(storageTest, strNew("repo"))), &utimeTest) != 0, FileWriteError, "unable to set time");

        StorageInfo info = {.exists = false};
        TEST_ASSIGN(info, storageInfoP(storageRemote, NULL), "valid path");
        TEST_RESULT_STR(info.name, NULL, "    name is not set");
        TEST_RESULT_BOOL(info.exists, true, "    check exists");
        TEST_RESULT_INT(info.type, storageTypePath, "    check type");
        TEST_RESULT_UINT(info.size, 0, "    check size");
        TEST_RESULT_INT(info.mode, 0750, "    check mode");
        TEST_RESULT_INT(info.timeModified, 1555160000, "    check mod time");
        TEST_RESULT_STR(info.linkDestination, NULL, "    no link destination");
        TEST_RESULT_UINT(info.userId, getuid(), "    check user id");
        TEST_RESULT_STR_Z(info.user, testUser(), "    check user");
        TEST_RESULT_UINT(info.groupId, getgid(), "    check group id");
        TEST_RESULT_STR_Z(info.group, testGroup(), "    check group");

        // -------------------------------------------------------------------------------------------------------------------------
        TEST_TITLE("file info");

        storagePutP(storageNewWriteP(storageRemote, strNew("test"), .timeModified = 1555160001), BUFSTRDEF("TESTME"));

        TEST_ASSIGN(info, storageInfoP(storageRemote, strNew("test")), "valid file");
        TEST_RESULT_STR(info.name, NULL, "    name is not set");
        TEST_RESULT_BOOL(info.exists, true, "    check exists");
        TEST_RESULT_INT(info.type, storageTypeFile, "    check type");
        TEST_RESULT_UINT(info.size, 6, "    check size");
        TEST_RESULT_INT(info.mode, 0640, "    check mode");
        TEST_RESULT_INT(info.timeModified, 1555160001, "    check mod time");
        TEST_RESULT_STR(info.linkDestination, NULL, "    no link destination");
        TEST_RESULT_UINT(info.userId, getuid(), "    check user id");
        TEST_RESULT_STR_Z(info.user, testUser(), "    check user");
        TEST_RESULT_UINT(info.groupId, getgid(), "    check group id");
        TEST_RESULT_STR_Z(info.group, testGroup(), "    check group");

        // -------------------------------------------------------------------------------------------------------------------------
        TEST_TITLE("special info");

        TEST_SYSTEM_FMT("mkfifo -m 666 %s", strZ(storagePathP(storageTest, strNew("repo/fifo"))));

        TEST_ASSIGN(info, storageInfoP(storageRemote, strNew("fifo")), "valid fifo");
        TEST_RESULT_STR(info.name, NULL, "    name is not set");
        TEST_RESULT_BOOL(info.exists, true, "    check exists");
        TEST_RESULT_INT(info.type, storageTypeSpecial, "    check type");
        TEST_RESULT_UINT(info.size, 0, "    check size");
        TEST_RESULT_INT(info.mode, 0666, "    check mode");
        TEST_RESULT_STR(info.linkDestination, NULL, "    no link destination");
        TEST_RESULT_UINT(info.userId, getuid(), "    check user id");
        TEST_RESULT_STR_Z(info.user, testUser(), "    check user");
        TEST_RESULT_UINT(info.groupId, getgid(), "    check group id");
        TEST_RESULT_STR_Z(info.group, testGroup(), "    check group");

        // -------------------------------------------------------------------------------------------------------------------------
        TEST_TITLE("link info");

        TEST_SYSTEM_FMT("ln -s ../repo/test %s", strZ(storagePathP(storageTest, strNew("repo/link"))));

        TEST_ASSIGN(info, storageInfoP(storageRemote, strNew("link")), "valid link");
        TEST_RESULT_STR(info.name, NULL, "    name is not set");
        TEST_RESULT_BOOL(info.exists, true, "    check exists");
        TEST_RESULT_INT(info.type, storageTypeLink, "    check type");
        TEST_RESULT_UINT(info.size, 0, "    check size");
        TEST_RESULT_INT(info.mode, 0777, "    check mode");
        TEST_RESULT_STR_Z(info.linkDestination, "../repo/test", "    check link destination");
        TEST_RESULT_UINT(info.userId, getuid(), "    check user id");
        TEST_RESULT_STR_Z(info.user, testUser(), "    check user");
        TEST_RESULT_UINT(info.groupId, getgid(), "    check group id");
        TEST_RESULT_STR_Z(info.group, testGroup(), "    check group");

        // -------------------------------------------------------------------------------------------------------------------------
        TEST_TITLE("link info follow");

        TEST_ASSIGN(info, storageInfoP(storageRemote, strNew("link"), .followLink = true), "valid link follow");
        TEST_RESULT_STR(info.name, NULL, "    name is not set");
        TEST_RESULT_BOOL(info.exists, true, "    check exists");
        TEST_RESULT_INT(info.type, storageTypeFile, "    check type");
        TEST_RESULT_UINT(info.size, 6, "    check size");
        TEST_RESULT_INT(info.mode, 0640, "    check mode");
        TEST_RESULT_STR(info.linkDestination, NULL, "    no link destination");
        TEST_RESULT_UINT(info.userId, getuid(), "    check user id");
        TEST_RESULT_STR_Z(info.user, testUser(), "    check user");
        TEST_RESULT_UINT(info.groupId, getgid(), "    check group id");
        TEST_RESULT_STR_Z(info.group, testGroup(), "    check group");

        // -------------------------------------------------------------------------------------------------------------------------
        TEST_TITLE("protocol output that is not tested elsewhere (detail)");

        info = (StorageInfo){.level = storageInfoLevelDetail, .type = storageTypeLink, .linkDestination = STRDEF("../")};
        TEST_RESULT_VOID(storageRemoteInfoWrite(server, &info), "write link info");

        ioWriteFlush(serverWriteIo);
        TEST_RESULT_STR_Z(strNewBuf(serverWrite), ".2\n.0\n.0\n.null\n.0\n.null\n.0\n.\"../\"\n", "check result");

        bufUsedSet(serverWrite, 0);

        // -------------------------------------------------------------------------------------------------------------------------
        TEST_TITLE("check protocol function directly with missing path/file");

        VariantList *paramList = varLstNew();
        varLstAdd(paramList, varNewStrZ(BOGUS_STR));
        varLstAdd(paramList, varNewUInt(storageInfoLevelBasic));
        varLstAdd(paramList, varNewBool(false));

        TEST_RESULT_BOOL(storageRemoteProtocol(PROTOCOL_COMMAND_STORAGE_INFO_STR, paramList, server), true, "protocol list");
        TEST_RESULT_STR_Z(strNewBuf(serverWrite), "{\"out\":false}\n", "check result");

        bufUsedSet(serverWrite, 0);

        // -------------------------------------------------------------------------------------------------------------------------
        TEST_TITLE("check protocol function directly with a file (basic level)");

        // Do these tests against pg for coverage.  We're not really going to get a pg remote here because the remote for this host
        // id has already been created.  This will just test that the pg storage is selected to provide coverage.
        cfgOptionSet(cfgOptRemoteType, cfgSourceParam, VARSTRDEF("pg"));

        paramList = varLstNew();
        varLstAdd(paramList, varNewStrZ(hrnReplaceKey("{[path]}/repo/test")));
        varLstAdd(paramList, varNewUInt(storageInfoLevelBasic));
        varLstAdd(paramList, varNewBool(false));

        TEST_RESULT_BOOL(storageRemoteProtocol(PROTOCOL_COMMAND_STORAGE_INFO_STR, paramList, server), true, "protocol list");
        TEST_RESULT_STR_Z(
            strNewBuf(serverWrite),
            hrnReplaceKey(
                "{\"out\":true}\n"
                ".0\n.1555160001\n.6\n"
                "{}\n"),
            "check result");

        bufUsedSet(serverWrite, 0);

        // -------------------------------------------------------------------------------------------------------------------------
        TEST_TITLE("check protocol function directly with a file (detail level)");

        paramList = varLstNew();
        varLstAdd(paramList, varNewStrZ(hrnReplaceKey("{[path]}/repo/test")));
        varLstAdd(paramList, varNewUInt(storageInfoLevelDetail));
        varLstAdd(paramList, varNewBool(false));

        TEST_RESULT_BOOL(storageRemoteProtocol(PROTOCOL_COMMAND_STORAGE_INFO_STR, paramList, server), true, "protocol list");
        TEST_RESULT_STR_Z(
            strNewBuf(serverWrite),
            hrnReplaceKey(
                "{\"out\":true}\n"
                ".0\n.1555160001\n.6\n.{[user-id]}\n.\"{[user]}\"\n.{[group-id]}\n.\"{[group]}\"\n.416\n"
                "{}\n"),
            "check result");

        bufUsedSet(serverWrite, 0);
    }

    // *****************************************************************************************************************************
    if (testBegin("storageInfoList()"))
    {
        Storage *storageRemote = NULL;
        TEST_ASSIGN(storageRemote, storageRepoGet(0, true), "get remote repo storage");

        // -------------------------------------------------------------------------------------------------------------------------
        TEST_TITLE("path not found");

        HarnessStorageInfoListCallbackData callbackData =
        {
            .content = strNew(""),
        };

        TEST_RESULT_BOOL(
            storageInfoListP(
                storageRemote, STRDEF(BOGUS_STR), hrnStorageInfoListCallback, &callbackData, .sortOrder = sortOrderAsc),
            false, "info list");
        TEST_RESULT_STR_Z(
            callbackData.content, "", "check content");

        // -------------------------------------------------------------------------------------------------------------------------
        TEST_TITLE("list path and file");

        storagePathCreateP(storageRemote, NULL);
        storagePutP(storageNewWriteP(storageRemote, strNew("test"), .timeModified = 1555160001), BUFSTRDEF("TESTME"));

        // Path timestamp must be set after file is created since file creation updates it
        struct utimbuf utimeTest = {.actime = 1000000000, .modtime = 1555160000};
        THROW_ON_SYS_ERROR(utime(strZ(storagePathP(storageRemote, NULL)), &utimeTest) != 0, FileWriteError, "unable to set time");

        TEST_RESULT_BOOL(
            storageInfoListP(storageRemote, NULL, hrnStorageInfoListCallback, &callbackData, .sortOrder = sortOrderAsc),
            true, "info list");
        TEST_RESULT_STR_Z(
            callbackData.content,
            hrnReplaceKey(
                ". {path, m=0750, u={[user]}, g={[group]}}\n"
                "test {file, s=6, m=0640, t=1555160001, u={[user]}, g={[group]}}\n"),
            "check content");

        // -------------------------------------------------------------------------------------------------------------------------
        TEST_TITLE("check protocol function directly with a file");

        VariantList *paramList = varLstNew();
        varLstAdd(paramList, varNewStrZ(hrnReplaceKey("{[path]}/repo")));
        varLstAdd(paramList, varNewUInt(storageInfoLevelDetail));

        TEST_RESULT_BOOL(storageRemoteProtocol(PROTOCOL_COMMAND_STORAGE_INFO_LIST_STR, paramList, server), true, "call protocol");
        TEST_RESULT_STR_Z(
            strNewBuf(serverWrite),
            hrnReplaceKey(
                ".\".\"\n.1\n.1555160000\n.{[user-id]}\n.\"{[user]}\"\n.{[group-id]}\n.\"{[group]}\"\n.488\n"
                ".\"test\"\n.0\n.1555160001\n.6\n.{[user-id]}\n.\"{[user]}\"\n.{[group-id]}\n.\"{[group]}\"\n.416\n"
                ".\n"
                "{\"out\":true}\n"),
            "check result");

        bufUsedSet(serverWrite, 0);
    }

    // *****************************************************************************************************************************
    if (testBegin("storageNewRead()"))
    {
        Storage *storageRemote = NULL;
        TEST_ASSIGN(storageRemote, storageRepoGet(0, false), "get remote repo storage");
        storagePathCreateP(storageTest, strNew("repo"));

        Buffer *contentBuf = bufNew(32768);

        for (unsigned int contentIdx = 0; contentIdx < bufSize(contentBuf); contentIdx++)
            bufPtr(contentBuf)[contentIdx] = contentIdx % 2 ? 'A' : 'B';

        bufUsedSet(contentBuf, bufSize(contentBuf));

        TEST_ERROR_FMT(
            strZ(strNewBuf(storageGetP(storageNewReadP(storageRemote, strNew("test.txt"))))), FileMissingError,
            "raised from remote-0 protocol on 'localhost': " STORAGE_ERROR_READ_MISSING,
            strZ(strNewFmt("%s/repo/test.txt", testPath())));

        storagePutP(storageNewWriteP(storageTest, strNew("repo/test.txt")), contentBuf);

        // Disable protocol compression in the storage object to test no compression
        ((StorageRemote *)storageRemote->driver)->compressLevel = 0;

        StorageRead *fileRead = NULL;

        ioBufferSizeSet(8193);
        TEST_ASSIGN(fileRead, storageNewReadP(storageRemote, strNew("test.txt")), "new file");
        TEST_RESULT_BOOL(bufEq(storageGetP(fileRead), contentBuf), true, "get file");
        TEST_RESULT_BOOL(storageReadIgnoreMissing(fileRead), false, "check ignore missing");
        TEST_RESULT_STR_Z(storageReadName(fileRead), hrnReplaceKey("{[path]}/repo/test.txt"), "check name");
        TEST_RESULT_UINT(storageReadRemote(fileRead->driver, bufNew(32), false), 0, "nothing more to read");

        TEST_ASSIGN(fileRead, storageNewReadP(storageRemote, strNew("test.txt")), "get file");
        TEST_RESULT_BOOL(bufEq(storageGetP(fileRead), contentBuf), true, "    check contents");
        TEST_RESULT_UINT(((StorageReadRemote *)fileRead->driver)->protocolReadBytes, bufSize(contentBuf), "    check read size");

        TEST_ASSIGN(fileRead, storageNewReadP(storageRemote, strNew("test.txt"), .limit = VARUINT64(11)), "get file");
        TEST_RESULT_STR_Z(strNewBuf(storageGetP(fileRead)), "BABABABABAB", "    check contents");
        TEST_RESULT_UINT(((StorageReadRemote *)fileRead->driver)->protocolReadBytes, 11, "    check read size");

        // Enable protocol compression in the storage object
        ((StorageRemote *)storageRemote->driver)->compressLevel = 3;

        TEST_ASSIGN(
            fileRead, storageNewReadP(storageRemote, strNew("test.txt"), .compressible = true), "get file (protocol compress)");
        TEST_RESULT_BOOL(bufEq(storageGetP(fileRead), contentBuf), true, "    check contents");
        // We don't know how much protocol compression there will be exactly, but make sure this is some
        TEST_RESULT_BOOL(
            ((StorageReadRemote *)fileRead->driver)->protocolReadBytes < bufSize(contentBuf), true,
            "    check compressed read size");

        TEST_ERROR(
            storageRemoteProtocolBlockSize(strNew("bogus")), ProtocolError, "'bogus' is not a valid block size message");

        // Check protocol function directly (file missing)
        // -------------------------------------------------------------------------------------------------------------------------
        VariantList *paramList = varLstNew();
        varLstAdd(paramList, varNewStr(strNew("missing.txt")));
        varLstAdd(paramList, varNewBool(true));
        varLstAdd(paramList, NULL);
        varLstAdd(paramList, varNewVarLst(varLstNew()));

        TEST_RESULT_BOOL(
            storageRemoteProtocol(PROTOCOL_COMMAND_STORAGE_OPEN_READ_STR, paramList, server), true,
            "protocol open read (missing)");
        TEST_RESULT_STR_Z(strNewBuf(serverWrite), "{\"out\":false}\n", "check result");

        bufUsedSet(serverWrite, 0);

        // Check protocol function directly (file exists)
        // -------------------------------------------------------------------------------------------------------------------------
        storagePutP(storageNewWriteP(storageTest, strNew("repo/test.txt")), BUFSTRDEF("TESTDATA!"));
        ioBufferSizeSet(4);

        paramList = varLstNew();
        varLstAdd(paramList, varNewStr(strNewFmt("%s/repo/test.txt", testPath())));
        varLstAdd(paramList, varNewBool(false));
        varLstAdd(paramList, varNewUInt64(8));

        // Create filters to test filter logic
        IoFilterGroup *filterGroup = ioFilterGroupNew();
        ioFilterGroupAdd(filterGroup, ioSizeNew());
        ioFilterGroupAdd(filterGroup, cryptoHashNew(HASH_TYPE_SHA1_STR));
        ioFilterGroupAdd(filterGroup, pageChecksumNew(0, PG_SEGMENT_PAGE_DEFAULT, 0));
        ioFilterGroupAdd(filterGroup, cipherBlockNew(cipherModeEncrypt, cipherTypeAes256Cbc, BUFSTRZ("x"), NULL));
        ioFilterGroupAdd(filterGroup, cipherBlockNew(cipherModeDecrypt, cipherTypeAes256Cbc, BUFSTRZ("x"), NULL));
        ioFilterGroupAdd(filterGroup, compressFilter(compressTypeGz, 3));
        ioFilterGroupAdd(filterGroup, decompressFilter(compressTypeGz));
        varLstAdd(paramList, ioFilterGroupParamAll(filterGroup));

        TEST_RESULT_BOOL(
            storageRemoteProtocol(PROTOCOL_COMMAND_STORAGE_OPEN_READ_STR, paramList, server), true, "protocol open read");
        TEST_RESULT_STR_Z(
            strNewBuf(serverWrite),
            "{\"out\":true}\n"
                "BRBLOCK4\n"
                "TESTBRBLOCK4\n"
                "DATABRBLOCK0\n"
                "{\"out\":{\"buffer\":null,\"cipherBlock\":null,\"gzCompress\":null,\"gzDecompress\":null"
                    ",\"hash\":\"bbbcf2c59433f68f22376cd2439d6cd309378df6\",\"pageChecksum\":{\"align\":false,\"valid\":false}"
                    ",\"size\":8}}\n",
            "check result");

        bufUsedSet(serverWrite, 0);
        ioBufferSizeSet(8192);

        // Check protocol function directly (file exists but all data goes to sink)
        // -------------------------------------------------------------------------------------------------------------------------
        storagePutP(storageNewWriteP(storageTest, strNew("repo/test.txt")), BUFSTRDEF("TESTDATA"));

        paramList = varLstNew();
        varLstAdd(paramList, varNewStr(strNewFmt("%s/repo/test.txt", testPath())));
        varLstAdd(paramList, varNewBool(false));
        varLstAdd(paramList, NULL);

        // Create filters to test filter logic
        filterGroup = ioFilterGroupNew();
        ioFilterGroupAdd(filterGroup, ioSizeNew());
        ioFilterGroupAdd(filterGroup, cryptoHashNew(HASH_TYPE_SHA1_STR));
        ioFilterGroupAdd(filterGroup, ioSinkNew());
        varLstAdd(paramList, ioFilterGroupParamAll(filterGroup));

        TEST_RESULT_BOOL(
            storageRemoteProtocol(PROTOCOL_COMMAND_STORAGE_OPEN_READ_STR, paramList, server), true, "protocol open read (sink)");
        TEST_RESULT_STR_Z(
            strNewBuf(serverWrite),
            "{\"out\":true}\n"
                "BRBLOCK0\n"
                "{\"out\":{\"buffer\":null,\"hash\":\"bbbcf2c59433f68f22376cd2439d6cd309378df6\",\"sink\":null,\"size\":8}}\n",
            "check result");

        bufUsedSet(serverWrite, 0);

        // Check for error on a bogus filter
        // -------------------------------------------------------------------------------------------------------------------------
        paramList = varLstNew();
        varLstAdd(paramList, varNewStr(strNewFmt("%s/repo/test.txt", testPath())));
        varLstAdd(paramList, varNewBool(false));
        varLstAdd(paramList, NULL);
        varLstAdd(paramList, varNewVarLst(varLstAdd(varLstNew(), varNewKv(kvAdd(kvNew(), varNewStrZ("bogus"), NULL)))));

        TEST_ERROR(
            storageRemoteProtocol(
                PROTOCOL_COMMAND_STORAGE_OPEN_READ_STR, paramList, server), AssertError, "unable to add filter 'bogus'");
    }

    // *****************************************************************************************************************************
    if (testBegin("storageNewWrite()"))
    {
        storagePathCreateP(storageTest, strNew("repo"));

        Storage *storageRemote = NULL;
        TEST_ASSIGN(storageRemote, storageRepoGet(0, true), "get remote repo storage");

        // Create buffer with plenty of data
        Buffer *contentBuf = bufNew(32768);

        for (unsigned int contentIdx = 0; contentIdx < bufSize(contentBuf); contentIdx++)
            bufPtr(contentBuf)[contentIdx] = contentIdx % 2 ? 'A' : 'B';

        bufUsedSet(contentBuf, bufSize(contentBuf));

        // Write the file
        // -------------------------------------------------------------------------------------------------------------------------
        ioBufferSizeSet(9999);

        // Disable protocol compression in the storage object to test no compression
        ((StorageRemote *)storageRemote->driver)->compressLevel = 0;

        StorageWrite *write = NULL;
        TEST_ASSIGN(write, storageNewWriteP(storageRemote, strNew("test.txt")), "new write file");

        TEST_RESULT_BOOL(storageWriteAtomic(write), true, "write is atomic");
        TEST_RESULT_BOOL(storageWriteCreatePath(write), true, "path will be created");
        TEST_RESULT_UINT(storageWriteModeFile(write), STORAGE_MODE_FILE_DEFAULT, "file mode is default");
        TEST_RESULT_UINT(storageWriteModePath(write), STORAGE_MODE_PATH_DEFAULT, "path mode is default");
        TEST_RESULT_STR_Z(storageWriteName(write), hrnReplaceKey("{[path]}/repo/test.txt"), "check file name");
        TEST_RESULT_BOOL(storageWriteSyncFile(write), true, "file is synced");
        TEST_RESULT_BOOL(storageWriteSyncPath(write), true, "path is synced");

        TEST_RESULT_VOID(storagePutP(write, contentBuf), "write file");
        TEST_RESULT_UINT(((StorageWriteRemote *)write->driver)->protocolWriteBytes, bufSize(contentBuf), "    check write size");
        TEST_RESULT_VOID(storageWriteRemoteClose(write->driver), "close file again");
        TEST_RESULT_VOID(storageWriteFree(write), "free file");

        // Make sure the file was written correctly
        TEST_RESULT_BOOL(
            bufEq(storageGetP(storageNewReadP(storageRemote, strNew("test.txt"))), contentBuf), true, "check file");

        // Enable protocol compression in the storage object
        ((StorageRemote *)storageRemote->driver)->compressLevel = 3;

        // Write the file again, but this time free it before close and make sure the .tmp file is left
        // -------------------------------------------------------------------------------------------------------------------------
        TEST_ASSIGN(write, storageNewWriteP(storageRemote, strNew("test2.txt")), "new write file");

        TEST_RESULT_VOID(ioWriteOpen(storageWriteIo(write)), "open file");
        TEST_RESULT_VOID(ioWrite(storageWriteIo(write), contentBuf), "write bytes");

        TEST_RESULT_VOID(storageWriteFree(write), "free file");

        TEST_RESULT_UINT(
            storageInfoP(storageTest, strNew("repo/test2.txt.pgbackrest.tmp")).size, 16384, "file exists and is partial");

        // Write the file again with protocol compression
        // -------------------------------------------------------------------------------------------------------------------------
        TEST_ASSIGN(write, storageNewWriteP(storageRemote, strNew("test2.txt"), .compressible = true), "new write file (compress)");
        TEST_RESULT_VOID(storagePutP(write, contentBuf), "write file");
        TEST_RESULT_BOOL(
            ((StorageWriteRemote *)write->driver)->protocolWriteBytes < bufSize(contentBuf), true,
            "    check compressed write size");

        // Check protocol function directly (complete write)
        // -------------------------------------------------------------------------------------------------------------------------
        ioBufferSizeSet(10);

        VariantList *paramList = varLstNew();
        varLstAdd(paramList, varNewStr(strNewFmt("%s/repo/test3.txt", testPath())));
        varLstAdd(paramList, varNewUInt64(0640));
        varLstAdd(paramList, varNewUInt64(0750));
        varLstAdd(paramList, NULL);
        varLstAdd(paramList, NULL);
        varLstAdd(paramList, varNewInt(0));
        varLstAdd(paramList, varNewBool(true));
        varLstAdd(paramList, varNewBool(true));
        varLstAdd(paramList, varNewBool(true));
        varLstAdd(paramList, varNewBool(true));
        varLstAdd(paramList, ioFilterGroupParamAll(ioFilterGroupAdd(ioFilterGroupNew(), ioSizeNew())));

        // Generate input (includes the input for the test below -- need a way to reset this for better testing)
        bufCat(
            serverRead,
            BUFSTRDEF(
                "BRBLOCK3\n"
                "ABCBRBLOCK15\n"
                "123456789012345BRBLOCK0\n"
                "BRBLOCK3\n"
                "ABCBRBLOCK-1\n"));

        TEST_RESULT_BOOL(
            storageRemoteProtocol(PROTOCOL_COMMAND_STORAGE_OPEN_WRITE_STR, paramList, server), true, "protocol open write");
        TEST_RESULT_STR_Z(
            strNewBuf(serverWrite),
            "{}\n"
            "{\"out\":{\"buffer\":null,\"size\":18}}\n",
            "check result");

        TEST_RESULT_STR_Z(
            strNewBuf(storageGetP(storageNewReadP(storageTest, strNew("repo/test3.txt")))), "ABC123456789012345",
            "check file");

        bufUsedSet(serverWrite, 0);

        // Check protocol function directly (free before write is closed)
        // -------------------------------------------------------------------------------------------------------------------------
        ioBufferSizeSet(10);

        paramList = varLstNew();
        varLstAdd(paramList, varNewStr(strNewFmt("%s/repo/test4.txt", testPath())));
        varLstAdd(paramList, varNewUInt64(0640));
        varLstAdd(paramList, varNewUInt64(0750));
        varLstAdd(paramList, NULL);
        varLstAdd(paramList, NULL);
        varLstAdd(paramList, varNewInt(0));
        varLstAdd(paramList, varNewBool(true));
        varLstAdd(paramList, varNewBool(true));
        varLstAdd(paramList, varNewBool(true));
        varLstAdd(paramList, varNewBool(true));
        varLstAdd(paramList, varNewVarLst(varLstNew()));

        TEST_RESULT_BOOL(
            storageRemoteProtocol(PROTOCOL_COMMAND_STORAGE_OPEN_WRITE_STR, paramList, server), true, "protocol open write");
        TEST_RESULT_STR_Z(
            strNewBuf(serverWrite),
            "{}\n"
            "{}\n",
            "check result");

        bufUsedSet(serverWrite, 0);
        ioBufferSizeSet(8192);

        TEST_RESULT_STR_Z(
            strNewBuf(storageGetP(storageNewReadP(storageTest, strNew("repo/test4.txt.pgbackrest.tmp")))), "", "check file");
    }

    // *****************************************************************************************************************************
    if (testBegin("storagePathCreate()"))
    {
        String *path = strNew("testpath");
        storagePathCreateP(storageTest, strNew("repo"));

        Storage *storageRemote = NULL;
        TEST_ASSIGN(storageRemote, storageRepoGet(0, true), "get remote repo storage");

        // Create a path via the remote. Check the repo via the local test storage to ensure the remote created it.
        TEST_RESULT_VOID(storagePathCreateP(storageRemote, path), "new path");
        StorageInfo info = {0};
        TEST_ASSIGN(info, storageInfoP(storageTest, strNewFmt("repo/%s", strZ(path))), "  get path info");
        TEST_RESULT_BOOL(info.exists, true, "  path exists");
        TEST_RESULT_INT(info.mode, STORAGE_MODE_PATH_DEFAULT, "  mode is default");

        // Check protocol function directly
        // -------------------------------------------------------------------------------------------------------------------------
        VariantList *paramList = varLstNew();
        varLstAdd(paramList, varNewStr(strNewFmt("%s/repo/%s", testPath(), strZ(path))));
        varLstAdd(paramList, varNewBool(true));     // errorOnExists
        varLstAdd(paramList, varNewBool(true));     // noParentCreate (true=error if it does not have a parent, false=create parent)
        varLstAdd(paramList, varNewUInt64(0));      // path mode

        TEST_ERROR_FMT(
            storageRemoteProtocol(PROTOCOL_COMMAND_STORAGE_PATH_CREATE_STR, paramList, server), PathCreateError,
            "raised from remote-0 protocol on 'localhost': unable to create path '%s/repo/testpath': [17] File exists",
            testPath());

        // Error if parent path not exist
        path = strNew("parent/testpath");
        paramList = varLstNew();
        varLstAdd(paramList, varNewStr(strNewFmt("%s/repo/%s", testPath(), strZ(path))));
        varLstAdd(paramList, varNewBool(false));    // errorOnExists
        varLstAdd(paramList, varNewBool(true));     // noParentCreate (true=error if it does not have a parent, false=create parent)
        varLstAdd(paramList, varNewUInt64(0));      // path mode

        TEST_ERROR_FMT(
            storageRemoteProtocol(PROTOCOL_COMMAND_STORAGE_PATH_CREATE_STR, paramList, server), PathCreateError,
            "raised from remote-0 protocol on 'localhost': unable to create path '%s/repo/parent/testpath': "
            "[2] No such file or directory", testPath());

        // Create parent and path with default mode
        paramList = varLstNew();
        varLstAdd(paramList, varNewStr(strNewFmt("%s/repo/%s", testPath(), strZ(path))));
        varLstAdd(paramList, varNewBool(true));     // errorOnExists
        varLstAdd(paramList, varNewBool(false));    // noParentCreate (true=error if it does not have a parent, false=create parent)
        varLstAdd(paramList, varNewUInt64(0777));   // path mode

        TEST_RESULT_VOID(
            storageRemoteProtocol(PROTOCOL_COMMAND_STORAGE_PATH_CREATE_STR, paramList, server), "create parent and path");
        TEST_ASSIGN(info, storageInfoP(storageTest, strNewFmt("repo/%s", strZ(path))), "  get path info");
        TEST_RESULT_BOOL(info.exists, true, "  path exists");
        TEST_RESULT_INT(info.mode, 0777, "  mode is set");
        TEST_RESULT_STR_Z(strNewBuf(serverWrite), "{}\n", "  check result");
        bufUsedSet(serverWrite, 0);
    }

    // *****************************************************************************************************************************
    if (testBegin("storagePathRemove()"))
    {
        String *path = strNew("testpath");
        storagePathCreateP(storageTest, strNew("repo"));

        Storage *storageRemote = NULL;
        TEST_ASSIGN(storageRemote, storageRepoGet(0, true), "get remote repo storage");
        TEST_RESULT_VOID(storagePathCreateP(storageRemote, path), "new path");

        // Check the repo via the local test storage to ensure the remote wrote it, then remove via the remote and confirm removed
        TEST_RESULT_BOOL(storagePathExistsP(storageTest, strNewFmt("repo/%s", strZ(path))), true, "path exists");
        TEST_RESULT_VOID(storagePathRemoveP(storageRemote, path), "remote remove path");
        TEST_RESULT_BOOL(storagePathExistsP(storageTest, strNewFmt("repo/%s", strZ(path))), false, "path removed");

        // Check protocol function directly
        // -------------------------------------------------------------------------------------------------------------------------
        VariantList *paramList = varLstNew();
        varLstAdd(paramList, varNewStr(strNewFmt("%s/repo/%s", testPath(), strZ(path))));
        varLstAdd(paramList, varNewBool(true));    // recurse

        TEST_RESULT_BOOL(
            storageRemoteProtocol(PROTOCOL_COMMAND_STORAGE_PATH_REMOVE_STR, paramList, server), true,
            "  protocol path remove missing");
        TEST_RESULT_STR_Z(strNewBuf(serverWrite), "{\"out\":false}\n", "  check result");

        bufUsedSet(serverWrite, 0);

        // Write the path and file to the repo and test the protocol
        TEST_RESULT_VOID(
            storagePutP(storageNewWriteP(storageRemote, strNewFmt("%s/file.txt", strZ(path))), BUFSTRDEF("TEST")),
            "new path and file");
        TEST_RESULT_BOOL(
            storageRemoteProtocol(PROTOCOL_COMMAND_STORAGE_PATH_REMOVE_STR, paramList, server), true,
            "  protocol path recurse remove");
        TEST_RESULT_BOOL(storagePathExistsP(storageTest, strNewFmt("repo/%s", strZ(path))), false, "  recurse path removed");
        TEST_RESULT_STR_Z(strNewBuf(serverWrite), "{\"out\":true}\n", "  check result");

        bufUsedSet(serverWrite, 0);
    }

    // *****************************************************************************************************************************
    if (testBegin("storageRemove()"))
    {
        storagePathCreateP(storageTest, strNew("repo"));

        Storage *storageRemote = NULL;
        TEST_ASSIGN(storageRemote, storageRepoGet(0, true), "get remote repo storage");
        String *file = strNew("file.txt");

        // Write the file to the repo via the remote so owner is pgbackrest
        TEST_RESULT_VOID(storagePutP(storageNewWriteP(storageRemote, file), BUFSTRDEF("TEST")), "new file");

        // Check the repo via the local test storage to ensure the remote wrote it, then remove via the remote and confirm removed
        TEST_RESULT_BOOL(storageExistsP(storageTest, strNewFmt("repo/%s", strZ(file))), true, "file exists");
        TEST_RESULT_VOID(storageRemoveP(storageRemote, file), "remote remove file");
        TEST_RESULT_BOOL(storageExistsP(storageTest, strNewFmt("repo/%s", strZ(file))), false, "file removed");

        // Check protocol function directly
        // -------------------------------------------------------------------------------------------------------------------------
        VariantList *paramList = varLstNew();
        varLstAdd(paramList, varNewStr(strNewFmt("%s/repo/%s", testPath(), strZ(file))));
        varLstAdd(paramList, varNewBool(true));

        TEST_ERROR_FMT(
            storageRemoteProtocol(PROTOCOL_COMMAND_STORAGE_REMOVE_STR, paramList, server), FileRemoveError,
            "raised from remote-0 protocol on 'localhost': unable to remove '%s/repo/file.txt': "
            "[2] No such file or directory", testPath());

        paramList = varLstNew();
        varLstAdd(paramList, varNewStr(strNewFmt("%s/repo/%s", testPath(), strZ(file))));
        varLstAdd(paramList, varNewBool(false));

        TEST_RESULT_BOOL(
            storageRemoteProtocol(PROTOCOL_COMMAND_STORAGE_REMOVE_STR, paramList, server), true,
            "protocol file remove - no error on missing");
        TEST_RESULT_STR_Z(strNewBuf(serverWrite), "{}\n", "  check result");
        bufUsedSet(serverWrite, 0);

        // Write the file to the repo via the remote and test the protocol
        TEST_RESULT_VOID(storagePutP(storageNewWriteP(storageRemote, file), BUFSTRDEF("TEST")), "new file");
        TEST_RESULT_BOOL(
            storageRemoteProtocol(PROTOCOL_COMMAND_STORAGE_REMOVE_STR, paramList, server), true,
            "protocol file remove");
        TEST_RESULT_BOOL(storageExistsP(storageTest, strNewFmt("repo/%s", strZ(file))), false, "  confirm file removed");
        TEST_RESULT_STR_Z(strNewBuf(serverWrite), "{}\n", "  check result");
        bufUsedSet(serverWrite, 0);
    }

    // *****************************************************************************************************************************
    if (testBegin("storagePathSync()"))
    {
        storagePathCreateP(storageTest, strNew("repo"));

        Storage *storageRemote = NULL;
        TEST_ASSIGN(storageRemote, storageRepoGet(0, true), "get remote repo storage");

        String *path = strNew("testpath");
        TEST_RESULT_VOID(storagePathCreateP(storageRemote, path), "new path");
        TEST_RESULT_VOID(storagePathSyncP(storageRemote, path), "sync path");

        // Check protocol function directly
        // -------------------------------------------------------------------------------------------------------------------------
        VariantList *paramList = varLstNew();
        varLstAdd(paramList, varNewStr(strNewFmt("%s/repo/%s", testPath(), strZ(path))));

        TEST_RESULT_BOOL(
            storageRemoteProtocol(PROTOCOL_COMMAND_STORAGE_PATH_SYNC_STR, paramList, server), true,
            "protocol path sync");
        TEST_RESULT_STR_Z(strNewBuf(serverWrite), "{}\n", "  check result");
        bufUsedSet(serverWrite, 0);

        paramList = varLstNew();
        varLstAdd(paramList, varNewStr(strNewFmt("%s/repo/anewpath", testPath())));
        TEST_ERROR_FMT(
            storageRemoteProtocol(PROTOCOL_COMMAND_STORAGE_PATH_SYNC_STR, paramList, server), PathMissingError,
            "raised from remote-0 protocol on 'localhost': " STORAGE_ERROR_PATH_SYNC_MISSING,
            strZ(strNewFmt("%s/repo/anewpath", testPath())));
    }

    protocolFree();

    FUNCTION_HARNESS_RESULT_VOID();
}<|MERGE_RESOLUTION|>--- conflicted
+++ resolved
@@ -33,12 +33,8 @@
     strLstAddZ(argList, "--repo1-host=localhost");
     strLstAdd(argList, strNewFmt("--repo1-host-user=%s", testUser()));
     strLstAdd(argList, strNewFmt("--repo1-path=%s/repo", testPath()));
-<<<<<<< HEAD
     hrnCfgArgRawZ(argList, cfgOptRepo, "1");
-    harnessCfgLoad(cfgCmdArchiveGet, argList);
-=======
     harnessCfgLoadRole(cfgCmdArchivePush, cfgCmdRoleLocal, argList);
->>>>>>> abb8ebe5
 
     // Set type since we'll be running local and remote tests here
     cfgOptionSet(cfgOptRemoteType, cfgSourceParam, VARSTRDEF("repo"));
