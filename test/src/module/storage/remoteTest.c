/***********************************************************************************************************************************
Test Remote Storage
***********************************************************************************************************************************/
#include "command/backup/pageChecksum.h"
#include "common/crypto/cipherBlock.h"
#include "common/io/bufferRead.h"
#include "common/io/bufferWrite.h"
#include "config/protocol.h"
#include "postgres/interface.h"

#include "common/harnessConfig.h"
#include "common/harnessProtocol.h"
#include "common/harnessStorage.h"

/***********************************************************************************************************************************
Test Run
***********************************************************************************************************************************/
void
testRun(void)
{
    FUNCTION_HARNESS_VOID();

    // Install remote command handler shim
    static const ProtocolServerHandler testRemoteHandlerList[] =
    {
        PROTOCOL_SERVER_HANDLER_OPTION_LIST
        PROTOCOL_SERVER_HANDLER_STORAGE_REMOTE_LIST
    };

    hrnProtocolRemoteShimInstall(testRemoteHandlerList, PROTOCOL_SERVER_HANDLER_LIST_SIZE(testRemoteHandlerList));

    // Test storage
    Storage *storageTest = storagePosixNewP(TEST_PATH_STR, .write = true);

<<<<<<< HEAD
    // Load configuration and get pg remote storage
=======
    // Load configuration and get pg remote storage. This must be done before starting the repo storage below to set the max remotes
    // allowed to 2. The protocol helper expects all remotes to have the same type so we are cheating here a bit, but without this
    // ordering the second remote will never be sent an explicit exit and may not save coverage data.
>>>>>>> f0931290
    StringList *argList = strLstNew();
    hrnCfgArgRawZ(argList, cfgOptStanza, "db");
    hrnCfgArgRawZ(argList, cfgOptProtocolTimeout, "10");
    strLstAddZ(argList, "--buffer-size=16384");
    hrnCfgArgKeyRawZ(argList, cfgOptPgPath, 1, TEST_PATH_PG "1");
    hrnCfgArgKeyRawZ(argList, cfgOptPgHost, 2, "localhost");
    hrnCfgArgKeyRawZ(argList, cfgOptPgHostUser, 2, TEST_USER);
    hrnCfgArgKeyRawZ(argList, cfgOptPgPath, 2, TEST_PATH_PG "2");
    hrnCfgArgRawZ(argList, cfgOptRepoPath, TEST_PATH_REPO);
    HRN_CFG_LOAD(cfgCmdBackup, argList);

    const Storage *const storagePgWrite = storagePgGet(1, true);

    // Load configuration and get repo remote storage
    argList = strLstNew();
    strLstAddZ(argList, "--stanza=db");
    strLstAddZ(argList, "--protocol-timeout=10");
    hrnCfgArgRawFmt(argList, cfgOptBufferSize, "%zu", ioBufferSize());
    hrnCfgArgKeyRawZ(argList, cfgOptPgPath, 1, TEST_PATH "/pg");
    strLstAddZ(argList, "--repo1-host=localhost");
    strLstAddZ(argList, "--repo1-host-user=" TEST_USER);
    strLstAddZ(argList, "--repo1-path=" TEST_PATH "/repo");
    hrnCfgArgRawZ(argList, cfgOptRepo, "1");
    HRN_CFG_LOAD(cfgCmdArchiveGet, argList, .role = cfgCmdRoleLocal);

    const Storage *const storageRepoWrite = storageRepoGet(0, true);
    const Storage *const storageRepo = storageRepoGet(0, false);

    // Create a file larger than the remote buffer size
    Buffer *contentBuf = bufNew(ioBufferSize() * 2);

    for (unsigned int contentIdx = 0; contentIdx < bufSize(contentBuf); contentIdx++)
        bufPtr(contentBuf)[contentIdx] = contentIdx % 2 ? 'A' : 'B';

    bufUsedSet(contentBuf, bufSize(contentBuf));

    // *****************************************************************************************************************************
    if (testBegin("storageInterface(), storageFeature, and storagePathP()"))
    {
        TEST_RESULT_UINT(storageInterface(storageRepoWrite).feature, storageInterface(storageTest).feature, "    check features");
        TEST_RESULT_BOOL(storageFeature(storageRepoWrite, storageFeaturePath), true, "    check path feature");
        TEST_RESULT_BOOL(storageFeature(storageRepoWrite, storageFeatureCompress), true, "    check compress feature");
        TEST_RESULT_STR_Z(storagePathP(storageRepo, NULL), TEST_PATH "/repo", "    check repo path");
        TEST_RESULT_STR_Z(storagePathP(storageRepoWrite, NULL), TEST_PATH "/repo", "    check repo write path");
        TEST_RESULT_STR_Z(storagePathP(storagePgWrite, NULL), TEST_PATH "/pg2", "    check pg write path");
    }

    // *****************************************************************************************************************************
    if (testBegin("storageInfo()"))
    {
        TEST_TITLE("missing file/path");

        TEST_ERROR(
            storageInfoP(storageRepo, STRDEF(BOGUS_STR)), FileOpenError,
            "unable to get info for missing path/file '" TEST_PATH "/repo/BOGUS'");
        TEST_RESULT_BOOL(storageInfoP(storageRepo, STRDEF(BOGUS_STR), .ignoreMissing = true).exists, false, "missing file/path");

        // -------------------------------------------------------------------------------------------------------------------------
        TEST_TITLE("path info");

        storagePathCreateP(storageTest, STRDEF("repo"));
        HRN_STORAGE_TIME(storageTest, "repo", 1555160000);

        StorageInfo info = {.exists = false};
        TEST_ASSIGN(info, storageInfoP(storageRepo, NULL), "valid path");
        TEST_RESULT_STR(info.name, NULL, "    name is not set");
        TEST_RESULT_BOOL(info.exists, true, "    check exists");
        TEST_RESULT_INT(info.type, storageTypePath, "    check type");
        TEST_RESULT_UINT(info.size, 0, "    check size");
        TEST_RESULT_INT(info.mode, 0750, "    check mode");
        TEST_RESULT_INT(info.timeModified, 1555160000, "    check mod time");
        TEST_RESULT_STR(info.linkDestination, NULL, "    no link destination");
        TEST_RESULT_UINT(info.userId, TEST_USER_ID, "    check user id");
        TEST_RESULT_STR(info.user, TEST_USER_STR, "    check user");
        TEST_RESULT_UINT(info.groupId, TEST_GROUP_ID, "    check group id");
        TEST_RESULT_STR(info.group, TEST_GROUP_STR, "    check group");

        // -------------------------------------------------------------------------------------------------------------------------
        TEST_TITLE("file info");

        storagePutP(storageNewWriteP(storageRepoWrite, STRDEF("test"), .timeModified = 1555160001), BUFSTRDEF("TESTME"));

        TEST_ASSIGN(info, storageInfoP(storageRepo, STRDEF("test")), "valid file");
        TEST_RESULT_STR(info.name, NULL, "    name is not set");
        TEST_RESULT_BOOL(info.exists, true, "    check exists");
        TEST_RESULT_INT(info.type, storageTypeFile, "    check type");
        TEST_RESULT_UINT(info.size, 6, "    check size");
        TEST_RESULT_INT(info.mode, 0640, "    check mode");
        TEST_RESULT_INT(info.timeModified, 1555160001, "    check mod time");
        TEST_RESULT_STR(info.linkDestination, NULL, "    no link destination");
        TEST_RESULT_UINT(info.userId, TEST_USER_ID, "    check user id");
        TEST_RESULT_STR(info.user, TEST_USER_STR, "    check user");
        TEST_RESULT_UINT(info.groupId, TEST_GROUP_ID, "    check group id");
        TEST_RESULT_STR(info.group, TEST_GROUP_STR, "    check group");

        // -------------------------------------------------------------------------------------------------------------------------
        TEST_TITLE("file info (basic level)");

        TEST_ASSIGN(info, storageInfoP(storageRepo, STRDEF("test"), .level = storageInfoLevelBasic), "file basic info");
        TEST_RESULT_STR(info.name, NULL, "    name is not set");
        TEST_RESULT_BOOL(info.exists, true, "    exists");
        TEST_RESULT_INT(info.type, storageTypeFile, "    type");
        TEST_RESULT_UINT(info.size, 6, "    size");
        TEST_RESULT_INT(info.timeModified, 1555160001, "    mod time");
        TEST_RESULT_STR(info.user, NULL, "    user not set");

        // -------------------------------------------------------------------------------------------------------------------------
        TEST_TITLE("special info");

        HRN_SYSTEM("mkfifo -m 666 " TEST_PATH "/repo/fifo");

        TEST_ASSIGN(info, storageInfoP(storageRepo, STRDEF("fifo")), "valid fifo");
        TEST_RESULT_STR(info.name, NULL, "    name is not set");
        TEST_RESULT_BOOL(info.exists, true, "    check exists");
        TEST_RESULT_INT(info.type, storageTypeSpecial, "    check type");
        TEST_RESULT_UINT(info.size, 0, "    check size");
        TEST_RESULT_INT(info.mode, 0666, "    check mode");
        TEST_RESULT_STR(info.linkDestination, NULL, "    no link destination");
        TEST_RESULT_UINT(info.userId, TEST_USER_ID, "    check user id");
        TEST_RESULT_STR(info.user, TEST_USER_STR, "    check user");
        TEST_RESULT_UINT(info.groupId, TEST_GROUP_ID, "    check group id");
        TEST_RESULT_STR(info.group, TEST_GROUP_STR, "    check group");

        // -------------------------------------------------------------------------------------------------------------------------
        TEST_TITLE("link info");

        HRN_SYSTEM("ln -s ../repo/test " TEST_PATH "/repo/link");

        TEST_ASSIGN(info, storageInfoP(storageRepo, STRDEF("link")), "valid link");
        TEST_RESULT_STR(info.name, NULL, "    name is not set");
        TEST_RESULT_BOOL(info.exists, true, "    check exists");
        TEST_RESULT_INT(info.type, storageTypeLink, "    check type");
        TEST_RESULT_UINT(info.size, 0, "    check size");
        TEST_RESULT_INT(info.mode, 0777, "    check mode");
        TEST_RESULT_STR_Z(info.linkDestination, "../repo/test", "    check link destination");
        TEST_RESULT_UINT(info.userId, TEST_USER_ID, "    check user id");
        TEST_RESULT_STR(info.user, TEST_USER_STR, "    check user");
        TEST_RESULT_UINT(info.groupId, TEST_GROUP_ID, "    check group id");
        TEST_RESULT_STR(info.group, TEST_GROUP_STR, "    check group");

        // -------------------------------------------------------------------------------------------------------------------------
        TEST_TITLE("link info follow");

        TEST_ASSIGN(info, storageInfoP(storageRepo, STRDEF("link"), .followLink = true), "valid link follow");
        TEST_RESULT_STR(info.name, NULL, "    name is not set");
        TEST_RESULT_BOOL(info.exists, true, "    check exists");
        TEST_RESULT_INT(info.type, storageTypeFile, "    check type");
        TEST_RESULT_UINT(info.size, 6, "    check size");
        TEST_RESULT_INT(info.mode, 0640, "    check mode");
        TEST_RESULT_STR(info.linkDestination, NULL, "    no link destination");
        TEST_RESULT_UINT(info.userId, TEST_USER_ID, "    check user id");
        TEST_RESULT_STR(info.user, TEST_USER_STR, "    check user");
        TEST_RESULT_UINT(info.groupId, TEST_GROUP_ID, "    check group id");
        TEST_RESULT_STR(info.group, TEST_GROUP_STR, "    check group");
    }

    // *****************************************************************************************************************************
    if (testBegin("storageInfoList()"))
    {
        TEST_TITLE("path not found");

        HarnessStorageInfoListCallbackData callbackData =
        {
            .content = strNew(),
        };

        TEST_RESULT_BOOL(
            storageInfoListP(storageRepo, STRDEF(BOGUS_STR), hrnStorageInfoListCallback, &callbackData, .sortOrder = sortOrderAsc),
            false, "info list");
        TEST_RESULT_STR_Z(
            callbackData.content, "", "check content");

        // -------------------------------------------------------------------------------------------------------------------------
        TEST_TITLE("list path and file");

        storagePutP(storageNewWriteP(storagePgWrite, STRDEF("test"), .timeModified = 1555160001), BUFSTRDEF("TESTME"));

#ifdef TEST_CONTAINER_REQUIRED
        storagePutP(storageNewWriteP(storagePgWrite, STRDEF("noname"), .timeModified = 1555160002), BUFSTRDEF("NONAME"));
        HRN_SYSTEM_FMT("sudo chown 99999:99999 %s", strZ(storagePathP(storagePgWrite, STRDEF("noname"))));
#endif // TEST_CONTAINER_REQUIRED

        // Path timestamp must be set after file is created since file creation updates it
        HRN_STORAGE_TIME(storagePgWrite, NULL, 1555160000);

        TEST_RESULT_BOOL(
            storageInfoListP(storagePgWrite, NULL, hrnStorageInfoListCallback, &callbackData, .sortOrder = sortOrderAsc), true,
            "info list");
        TEST_RESULT_STR_Z(
            callbackData.content,
            ". {path, m=0750, u=" TEST_USER ", g=" TEST_GROUP "}\n"
#ifdef TEST_CONTAINER_REQUIRED
            "noname {file, s=6, m=0640, t=1555160002, u=99999, g=99999}\n"
#endif // TEST_CONTAINER_REQUIRED
            "test {file, s=6, m=0640, t=1555160001, u=" TEST_USER ", g=" TEST_GROUP "}\n",
            "check content");
    }

    // *****************************************************************************************************************************
    if (testBegin("storageNewRead()"))
    {
        TEST_TITLE("file missing");

        TEST_ERROR_FMT(
            strZ(strNewBuf(storageGetP(storageNewReadP(storagePgWrite, STRDEF("test.txt"))))), FileMissingError,
            "raised from remote-0 shim protocol: " STORAGE_ERROR_READ_MISSING, TEST_PATH "/pg2/test.txt");

        // -------------------------------------------------------------------------------------------------------------------------
        TEST_TITLE("read file without compression");

        HRN_STORAGE_PUT(storageTest, TEST_PATH_REPO "/test.txt", contentBuf);

        // Disable protocol compression in the storage object
        ((StorageRemote *)storageDriver(storageRepo))->compressLevel = 0;

        StorageRead *fileRead = NULL;
        TEST_ASSIGN(fileRead, storageNewReadP(storageRepo, STRDEF("test.txt")), "new file");
        TEST_RESULT_BOOL(bufEq(storageGetP(fileRead), contentBuf), true, "get file");
        TEST_RESULT_BOOL(storageReadIgnoreMissing(fileRead), false, "check ignore missing");
        TEST_RESULT_STR_Z(storageReadName(fileRead), TEST_PATH "/repo/test.txt", "check name");
        TEST_RESULT_UINT(storageReadRemote(fileRead->driver, bufNew(32), false), 0, "nothing more to read");
        TEST_RESULT_UINT(((StorageReadRemote *)fileRead->driver)->protocolReadBytes, bufSize(contentBuf), "    check read size");

        // Enable protocol compression in the storage object
        ((StorageRemote *)storageDriver(storageRepo))->compressLevel = 3;

        // -------------------------------------------------------------------------------------------------------------------------
        TEST_TITLE("read file with limit");

        TEST_ASSIGN(fileRead, storageNewReadP(storageRepo, STRDEF("test.txt"), .limit = VARUINT64(11)), "get file");
        TEST_RESULT_STR_Z(strNewBuf(storageGetP(fileRead)), "BABABABABAB", "    check contents");
        TEST_RESULT_UINT(((StorageReadRemote *)fileRead->driver)->protocolReadBytes, 11, "    check read size");

        // -------------------------------------------------------------------------------------------------------------------------
        TEST_TITLE("read file with compression");

        TEST_ASSIGN(
            fileRead, storageNewReadP(storageRepo, STRDEF("test.txt"), .compressible = true), "get file (protocol compress)");
        TEST_RESULT_BOOL(bufEq(storageGetP(fileRead), contentBuf), true, "    check contents");
        // We don't know how much protocol compression there will be exactly, but make sure this is some
        TEST_RESULT_BOOL(
            ((StorageReadRemote *)fileRead->driver)->protocolReadBytes < bufSize(contentBuf), true,
            "    check compressed read size");

        // -------------------------------------------------------------------------------------------------------------------------
        TEST_TITLE("file missing");

        TEST_RESULT_PTR(storageGetP(storageNewReadP(storageRepo, STRDEF("missing.txt"), .ignoreMissing = true)), NULL, "get");

        // -------------------------------------------------------------------------------------------------------------------------
        TEST_TITLE("read with filters");

        HRN_STORAGE_PUT_Z(storageTest, TEST_PATH_REPO "/test.txt", "TESTDATA!");

        TEST_ASSIGN(fileRead, storageNewReadP(storageRepo, STRDEF(TEST_PATH_REPO "/test.txt"), .limit = VARUINT64(8)), "new read");

        IoFilterGroup *filterGroup = ioReadFilterGroup(storageReadIo(fileRead));
        ioFilterGroupAdd(filterGroup, ioSizeNew());
        ioFilterGroupAdd(filterGroup, cryptoHashNew(HASH_TYPE_SHA1_STR));
        ioFilterGroupAdd(filterGroup, pageChecksumNew(0, PG_SEGMENT_PAGE_DEFAULT, 0));
        ioFilterGroupAdd(filterGroup, cipherBlockNew(cipherModeEncrypt, cipherTypeAes256Cbc, BUFSTRZ("x"), NULL));
        ioFilterGroupAdd(filterGroup, cipherBlockNew(cipherModeDecrypt, cipherTypeAes256Cbc, BUFSTRZ("x"), NULL));
        ioFilterGroupAdd(filterGroup, compressFilter(compressTypeGz, 3));
        ioFilterGroupAdd(filterGroup, decompressFilter(compressTypeGz));

        TEST_RESULT_STR_Z(strNewBuf(storageGetP(fileRead)), "TESTDATA", "check contents");

        TEST_RESULT_STR_Z(
            jsonFromVar(ioFilterGroupResultAll(filterGroup)),
            "{\"buffer\":null,\"cipherBlock\":null,\"gzCompress\":null,\"gzDecompress\":null"
                ",\"hash\":\"bbbcf2c59433f68f22376cd2439d6cd309378df6\",\"pageChecksum\":{\"align\":false,\"valid\":false}"
                ",\"size\":8}",
            "filter results");

        // Check protocol function directly (file exists but all data goes to sink)
        // -------------------------------------------------------------------------------------------------------------------------
        TEST_TITLE("read into sink (no data returned)");

        HRN_STORAGE_PUT_Z(storageTest, TEST_PATH_REPO "/test.txt", "TESTDATA");

        TEST_ASSIGN(fileRead, storageNewReadP(storageRepo, STRDEF(TEST_PATH_REPO "/test.txt"), .limit = VARUINT64(8)), "new read");

        filterGroup = ioReadFilterGroup(storageReadIo(fileRead));
        ioFilterGroupAdd(filterGroup, ioSizeNew());
        ioFilterGroupAdd(filterGroup, cryptoHashNew(HASH_TYPE_SHA1_STR));
        ioFilterGroupAdd(filterGroup, ioSinkNew());

        TEST_RESULT_STR_Z(strNewBuf(storageGetP(fileRead)), "", "no content");

        TEST_RESULT_STR_Z(
            jsonFromVar(ioFilterGroupResultAll(filterGroup)),
            "{\"buffer\":null,\"hash\":\"bbbcf2c59433f68f22376cd2439d6cd309378df6\",\"sink\":null,\"size\":8}", "filter results");

        // -------------------------------------------------------------------------------------------------------------------------
        TEST_TITLE("error on invalid filter");

        TEST_ERROR(
            storageRemoteFilterGroup(
                ioFilterGroupNew(), varNewVarLst(varLstAdd(varLstNew(), varNewKv(kvPut(kvNew(), VARSTRDEF("bogus"), NULL))))),
            AssertError, "unable to add filter 'bogus'");
    }

    // *****************************************************************************************************************************
    if (testBegin("storageNewWrite()"))
    {
        // -------------------------------------------------------------------------------------------------------------------------
        TEST_TITLE("write with smaller buffer size than remote");

        ioBufferSizeSet(9999);

        // Disable protocol compression in the storage object to test no compression
        ((StorageRemote *)storageDriver(storageRepoWrite))->compressLevel = 0;

        StorageWrite *write = NULL;
        TEST_ASSIGN(write, storageNewWriteP(storageRepoWrite, STRDEF("test.txt")), "new write file");

        TEST_RESULT_BOOL(storageWriteAtomic(write), true, "write is atomic");
        TEST_RESULT_BOOL(storageWriteCreatePath(write), true, "path will be created");
        TEST_RESULT_UINT(storageWriteModeFile(write), STORAGE_MODE_FILE_DEFAULT, "file mode is default");
        TEST_RESULT_UINT(storageWriteModePath(write), STORAGE_MODE_PATH_DEFAULT, "path mode is default");
        TEST_RESULT_STR_Z(storageWriteName(write), TEST_PATH "/repo/test.txt", "check file name");
        TEST_RESULT_BOOL(storageWriteSyncFile(write), true, "file is synced");
        TEST_RESULT_BOOL(storageWriteSyncPath(write), true, "path is synced");

        TEST_RESULT_VOID(storagePutP(write, contentBuf), "write file");
        TEST_RESULT_UINT(((StorageWriteRemote *)write->driver)->protocolWriteBytes, bufSize(contentBuf), "    check write size");
        TEST_RESULT_VOID(storageWriteRemoteClose(write->driver), "close file again");
        TEST_RESULT_VOID(storageWriteFree(write), "free file");

        // Make sure the file was written correctly
        TEST_RESULT_BOOL(bufEq(storageGetP(storageNewReadP(storageRepo, STRDEF("test.txt"))), contentBuf), true, "check file");

        // -------------------------------------------------------------------------------------------------------------------------
        TEST_TITLE("write with larger buffer than remote");

        ioBufferSizeSet(ioBufferSize() * 2);

        TEST_ASSIGN(write, storageNewWriteP(storageRepoWrite, STRDEF("test.txt")), "new write file");
        TEST_RESULT_VOID(storagePutP(write, contentBuf), "write file");
        TEST_RESULT_BOOL(bufEq(storageGetP(storageNewReadP(storageRepo, STRDEF("test.txt"))), contentBuf), true, "check file");

        // Enable protocol compression in the storage object
        ((StorageRemote *)storageDriver(storageRepoWrite))->compressLevel = 3;

        // -------------------------------------------------------------------------------------------------------------------------
        TEST_TITLE("write file, free before close, make sure the .tmp file remains");

        TEST_ASSIGN(write, storageNewWriteP(storageRepoWrite, STRDEF("test2.txt")), "new write file");

        TEST_RESULT_VOID(ioWriteOpen(storageWriteIo(write)), "open file");
        TEST_RESULT_VOID(ioWrite(storageWriteIo(write), contentBuf), "write bytes");

        TEST_RESULT_VOID(storageWriteFree(write), "free file");

        TEST_RESULT_UINT(
            storageInfoP(storageTest, STRDEF("repo/test2.txt.pgbackrest.tmp")).size, 16384, "file exists and is partial");

        // Write the file again with protocol compression
        // -------------------------------------------------------------------------------------------------------------------------
        TEST_ASSIGN(
            write, storageNewWriteP(storageRepoWrite, STRDEF("test2.txt"), .compressible = true), "new write file (compress)");
        TEST_RESULT_VOID(storagePutP(write, contentBuf), "write file");
        TEST_RESULT_BOOL(
            ((StorageWriteRemote *)write->driver)->protocolWriteBytes < bufSize(contentBuf), true,
            "    check compressed write size");
    }

    // *****************************************************************************************************************************
    if (testBegin("storagePathCreate()"))
    {
        const String *path = STRDEF("testpath");

        // Create a path via the remote. Check the repo via the local test storage to ensure the remote created it.
        TEST_RESULT_VOID(storagePathCreateP(storageRepoWrite, path), "new path");
        StorageInfo info = {0};
        TEST_ASSIGN(info, storageInfoP(storageTest, strNewFmt("repo/%s", strZ(path))), "  get path info");
        TEST_RESULT_BOOL(info.exists, true, "  path exists");
        TEST_RESULT_INT(info.mode, STORAGE_MODE_PATH_DEFAULT, "  mode is default");

        // -------------------------------------------------------------------------------------------------------------------------
        TEST_TITLE("error on existing path");

        TEST_ERROR(
            storagePathCreateP(storageRepoWrite, STRDEF("testpath"), .errorOnExists = true), PathCreateError,
            "raised from remote-0 shim protocol: unable to create path '" TEST_PATH_REPO "/testpath': [17] File exists");

        // -------------------------------------------------------------------------------------------------------------------------
        TEST_TITLE("error on missing parent path");

        TEST_ERROR(
            storagePathCreateP(storageRepoWrite, STRDEF("parent/testpath"), .noParentCreate = true), PathCreateError,
            "raised from remote-0 shim protocol: unable to create path '" TEST_PATH_REPO "/parent/testpath': [2] No such"
                " file or directory");

        // -------------------------------------------------------------------------------------------------------------------------
        TEST_TITLE("create parent/path with non-default mode");

        TEST_RESULT_VOID(storagePathCreateP(storageRepoWrite, STRDEF("parent/testpath"), .mode = 0777), "path create");

        HarnessStorageInfoListCallbackData callbackData = {.content = strNew(), .userOmit = true, .groupOmit = true};

        TEST_RESULT_BOOL(
            storageInfoListP(
                storageRepo, STRDEF(TEST_PATH_REPO "/parent"), hrnStorageInfoListCallback, &callbackData,
                .sortOrder = sortOrderAsc),
            true, "info list");
        TEST_RESULT_STR_Z(
            callbackData.content,
            ". {path, m=0777}\n"
            "testpath {path, m=0777}\n",
            "check content");
    }

    // *****************************************************************************************************************************
    if (testBegin("storagePathRemove()"))
    {
        const String *path = STRDEF("testpath");
        storagePathCreateP(storageTest, STRDEF("repo"));
        TEST_RESULT_VOID(storagePathCreateP(storageRepoWrite, path), "new path");

        // Check the repo via the local test storage to ensure the remote wrote it, then remove via the remote and confirm removed
        TEST_RESULT_BOOL(storagePathExistsP(storageTest, strNewFmt("repo/%s", strZ(path))), true, "path exists");
        TEST_RESULT_VOID(storagePathRemoveP(storageRepoWrite, path), "remote remove path");
        TEST_RESULT_BOOL(storagePathExistsP(storageTest, strNewFmt("repo/%s", strZ(path))), false, "path removed");

        // -------------------------------------------------------------------------------------------------------------------------
        TEST_TITLE("remove recursive");

        TEST_RESULT_VOID(
            storagePutP(storageNewWriteP(storageRepoWrite, strNewFmt("%s/file.txt", strZ(path))), BUFSTRDEF("TEST")),
            "new path and file");

        TEST_RESULT_VOID(storagePathRemoveP(storageRepoWrite, STRDEF("testpath"), .recurse = true), "remove missing path");
        TEST_RESULT_BOOL(storagePathExistsP(storageTest, strNewFmt("repo/%s", strZ(path))), false, "  recurse path removed");
    }

    // *****************************************************************************************************************************
    if (testBegin("storageRemove()"))
    {
        storagePathCreateP(storageTest, STRDEF("repo"));

        const String *file = STRDEF("file.txt");

        // Write the file to the repo via the remote so owner is pgbackrest
        TEST_RESULT_VOID(storagePutP(storageNewWriteP(storageRepoWrite, file), BUFSTRDEF("TEST")), "new file");

        // Check the repo via the local test storage to ensure the remote wrote it, then remove via the remote and confirm removed
        TEST_RESULT_BOOL(storageExistsP(storageTest, strNewFmt("repo/%s", strZ(file))), true, "file exists");
        TEST_RESULT_VOID(storageRemoveP(storageRepoWrite, file), "remote remove file");
        TEST_RESULT_BOOL(storageExistsP(storageTest, strNewFmt("repo/%s", strZ(file))), false, "file removed");

        // -------------------------------------------------------------------------------------------------------------------------
        TEST_TITLE("error on missing file");

        TEST_ERROR(
            storageRemoveP(storageRepoWrite, file, .errorOnMissing = true), FileRemoveError,
            "raised from remote-0 shim protocol: unable to remove '" TEST_PATH "/repo/file.txt': [2] No such file or directory");

        // -------------------------------------------------------------------------------------------------------------------------
        TEST_TITLE("ignore missing file");

        TEST_RESULT_VOID(storageRemoveP(storageRepoWrite, file), "remove missing");
    }

    // *****************************************************************************************************************************
    if (testBegin("storagePathSync()"))
    {
        storagePathCreateP(storageTest, STRDEF("repo"));

        const String *path = STRDEF("testpath");
        TEST_RESULT_VOID(storagePathCreateP(storageRepoWrite, path), "new path");
        TEST_RESULT_VOID(storagePathSyncP(storageRepoWrite, path), "sync path");
    }

    protocolFree();

    FUNCTION_HARNESS_RETURN_VOID();
}<|MERGE_RESOLUTION|>--- conflicted
+++ resolved
@@ -32,13 +32,9 @@
     // Test storage
     Storage *storageTest = storagePosixNewP(TEST_PATH_STR, .write = true);
 
-<<<<<<< HEAD
-    // Load configuration and get pg remote storage
-=======
     // Load configuration and get pg remote storage. This must be done before starting the repo storage below to set the max remotes
     // allowed to 2. The protocol helper expects all remotes to have the same type so we are cheating here a bit, but without this
     // ordering the second remote will never be sent an explicit exit and may not save coverage data.
->>>>>>> f0931290
     StringList *argList = strLstNew();
     hrnCfgArgRawZ(argList, cfgOptStanza, "db");
     hrnCfgArgRawZ(argList, cfgOptProtocolTimeout, "10");
