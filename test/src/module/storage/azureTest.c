/***********************************************************************************************************************************
Test Azure Storage
***********************************************************************************************************************************/
#include "common/io/fdRead.h"
#include "common/io/fdWrite.h"

#include "common/harnessConfig.h"
#include "common/harnessFork.h"
#include "common/harnessServer.h"
#include "common/harnessStorage.h"

/***********************************************************************************************************************************
Constants
***********************************************************************************************************************************/
#define TEST_ACCOUNT                                                "account"
    STRING_STATIC(TEST_ACCOUNT_STR,                                 TEST_ACCOUNT);
#define TEST_CONTAINER                                              "container"
    STRING_STATIC(TEST_CONTAINER_STR,                               TEST_CONTAINER);
#define TEST_KEY_SAS                                                "?sig=key"
    STRING_STATIC(TEST_KEY_SAS_STR,                                 TEST_KEY_SAS);
#define TEST_KEY_SHARED                                             "YXpLZXk="
    STRING_STATIC(TEST_KEY_SHARED_STR,                              TEST_KEY_SHARED);

/***********************************************************************************************************************************
Helper to build test requests
***********************************************************************************************************************************/
static StorageAzure *driver;

typedef struct TestRequestParam
{
    VAR_PARAM_HEADER;
    const char *content;
    const char *blobType;
} TestRequestParam;

#define testRequestP(write, verb, path, ...)                                                                                       \
    testRequest(write, verb, path, (TestRequestParam){VAR_PARAM_INIT, __VA_ARGS__})

static void
testRequest(IoWrite *write, const char *verb, const char *path, TestRequestParam param)
{
    String *request = strNewFmt("%s /" TEST_ACCOUNT "/" TEST_CONTAINER, verb);

    // When SAS spit out the query and merge in the SAS key
    if (driver->sasKey != NULL)
    {
        HttpQuery *query = httpQueryNewP();
        StringList *pathQuery = strLstNewSplitZ(STR(path), "?");

        if (strLstSize(pathQuery) == 2)
            query = httpQueryNewStr(strLstGet(pathQuery, 1));

        httpQueryMerge(query, driver->sasKey);

        strCat(request, strLstGet(pathQuery, 0));
        strCatZ(request, "?");
        strCat(request, httpQueryRenderP(query));
    }
    // Else just output path as is
    else
        strCatZ(request, path);

    // Add HTTP version and user agent
    strCatZ(request, " HTTP/1.1\r\nuser-agent:" PROJECT_NAME "/" PROJECT_VERSION "\r\n");

    // Add authorization string
    if (driver->sharedKey != NULL)
        strCatZ(request, "authorization:SharedKey account:????????????????????????????????????????????\r\n");

    // Add content-length
    strCatFmt(request, "content-length:%zu\r\n", param.content == NULL ? 0 : strlen(param.content));

    // Add md5
    if (param.content != NULL)
    {
        strCatFmt(
            request, "content-md5:%s\r\n",
            strZ(strNewEncode(encodeBase64, cryptoHashOne(HASH_TYPE_MD5_STR, BUFSTRZ(param.content)))));
    }

    // Add date
    if (driver->sharedKey != NULL)
        strCatZ(request, "date:???, ?? ??? ???? ??:??:?? GMT\r\n");

    // Add host
    strCatFmt(request, "host:%s\r\n", strZ(hrnServerHost()));

    // Add blob type
    if (param.blobType != NULL)
        strCatFmt(request, "x-ms-blob-type:%s\r\n", param.blobType);

    // Add version
    if (driver->sharedKey != NULL)
        strCatZ(request, "x-ms-version:2019-02-02\r\n");

    // Complete headers
    strCatZ(request, "\r\n");

    // Add content
    if (param.content != NULL)
        strCatZ(request, param.content);

    hrnServerScriptExpect(write, request);
}

/***********************************************************************************************************************************
Helper to build test responses
***********************************************************************************************************************************/
typedef struct TestResponseParam
{
    VAR_PARAM_HEADER;
    unsigned int code;
    const char *header;
    const char *content;
} TestResponseParam;

#define testResponseP(write, ...)                                                                                                  \
    testResponse(write, (TestResponseParam){VAR_PARAM_INIT, __VA_ARGS__})

static void
testResponse(IoWrite *write, TestResponseParam param)
{
    // Set code to 200 if not specified
    param.code = param.code == 0 ? 200 : param.code;

    // Output header and code
    String *response = strNewFmt("HTTP/1.1 %u ", param.code);

    // Add reason for some codes
    switch (param.code)
    {
        case 200:
            strCatZ(response, "OK");
            break;

        case 403:
            strCatZ(response, "Forbidden");
            break;
    }

    // End header
    strCatZ(response, "\r\n");

    // Headers
    if (param.header != NULL)
        strCatFmt(response, "%s\r\n", param.header);

    // Content
    if (param.content != NULL)
    {
        strCatFmt(
            response,
            "content-length:%zu\r\n"
                "\r\n"
                "%s",
            strlen(param.content), param.content);
    }
    else
        strCatZ(response, "\r\n");

    hrnServerScriptReply(write, response);
}

/***********************************************************************************************************************************
Test Run
***********************************************************************************************************************************/
void
testRun(void)
{
    FUNCTION_HARNESS_VOID();

    // *****************************************************************************************************************************
    if (testBegin("storageRepoGet()"))
    {
        // Test without the host option since that can't be run in a unit test without updating dns or /etc/hosts
        // -------------------------------------------------------------------------------------------------------------------------
        TEST_TITLE("storage with default options");

        StringList *argList = strLstNew();
        strLstAddZ(argList, "--" CFGOPT_STANZA "=test");
<<<<<<< HEAD
        hrnCfgArgRaw(argList, cfgOptRepoType, strIdToStr(STORAGE_AZURE_TYPE));
=======
        hrnCfgArgRawStrId(argList, cfgOptRepoType, STORAGE_AZURE_TYPE);
>>>>>>> 066fbcf2
        hrnCfgArgRawZ(argList, cfgOptRepoPath, "/repo");
        hrnCfgArgRawZ(argList, cfgOptRepoAzureContainer, TEST_CONTAINER);
        hrnCfgEnvRawZ(cfgOptRepoAzureAccount, TEST_ACCOUNT);
        hrnCfgEnvRawZ(cfgOptRepoAzureKey, TEST_KEY_SHARED);
        harnessCfgLoad(cfgCmdArchivePush, argList);

        Storage *storage = NULL;
        TEST_ASSIGN(storage, storageRepoGet(0, false), "get repo storage");
        TEST_RESULT_STR_Z(storage->path, "/repo", "    check path");
        TEST_RESULT_STR(((StorageAzure *)storageDriver(storage))->account, TEST_ACCOUNT_STR, "    check account");
        TEST_RESULT_STR(((StorageAzure *)storageDriver(storage))->container, TEST_CONTAINER_STR, "    check container");
        TEST_RESULT_STR(
            strNewEncode(encodeBase64, ((StorageAzure *)storageDriver(storage))->sharedKey), TEST_KEY_SHARED_STR, "    check key");
        TEST_RESULT_STR_Z(((StorageAzure *)storageDriver(storage))->host, TEST_ACCOUNT ".blob.core.windows.net", "    check host");
        TEST_RESULT_STR_Z(((StorageAzure *)storageDriver(storage))->pathPrefix, "/" TEST_CONTAINER, "    check path prefix");
        TEST_RESULT_UINT(((StorageAzure *)storageDriver(storage))->blockSize, STORAGE_AZURE_BLOCKSIZE_MIN, "    check block size");
        TEST_RESULT_BOOL(storageFeature(storage, storageFeaturePath), false, "    check path feature");
        TEST_RESULT_BOOL(storageFeature(storage, storageFeatureCompress), false, "    check compress feature");
    }

    // *****************************************************************************************************************************
    if (testBegin("storageAzureAuth()"))
    {
        StorageAzure *storage = NULL;
        HttpHeader *header = NULL;
        const String *dateTime = STRDEF("Sun, 21 Jun 2020 12:46:19 GMT");

        TEST_ASSIGN(
            storage,
            (StorageAzure *)storageDriver(
                storageAzureNew(
                    STRDEF("/repo"), false, NULL, TEST_CONTAINER_STR, TEST_ACCOUNT_STR, storageAzureKeyTypeShared,
                    TEST_KEY_SHARED_STR, 16, NULL, STRDEF("blob.core.windows.net"), 443, 1000, true, NULL, NULL)),
            "new azure storage - shared key");

        // -------------------------------------------------------------------------------------------------------------------------
        TEST_TITLE("minimal auth");

        header = httpHeaderAdd(httpHeaderNew(NULL), HTTP_HEADER_CONTENT_LENGTH_STR, ZERO_STR);

        TEST_RESULT_VOID(storageAzureAuth(storage, HTTP_VERB_GET_STR, STRDEF("/path"), NULL, dateTime, header), "auth");
        TEST_RESULT_STR_Z(
            httpHeaderToLog(header),
            "{authorization: 'SharedKey account:edqgT7EhsiIN3q6Al2HCZlpXr2D5cJFavr2ZCkhG9R8=', content-length: '0'"
                ", date: 'Sun, 21 Jun 2020 12:46:19 GMT', host: 'account.blob.core.windows.net', x-ms-version: '2019-02-02'}",
            "check headers");

        // -------------------------------------------------------------------------------------------------------------------------
        TEST_TITLE("auth with md5 and query");

        header = httpHeaderAdd(httpHeaderNew(NULL), HTTP_HEADER_CONTENT_LENGTH_STR, STRDEF("44"));
        httpHeaderAdd(header, HTTP_HEADER_CONTENT_MD5_STR, STRDEF("b64f49553d5c441652e95697a2c5949e"));

        HttpQuery *query = httpQueryAdd(httpQueryNewP(), STRDEF("a"), STRDEF("b"));

        TEST_RESULT_VOID(storageAzureAuth(storage, HTTP_VERB_GET_STR, STRDEF("/path/file"), query, dateTime, header), "auth");
        TEST_RESULT_STR_Z(
            httpHeaderToLog(header),
            "{authorization: 'SharedKey account:5qAnroLtbY8IWqObx8+UVwIUysXujsfWZZav7PrBON0=', content-length: '44'"
                ", content-md5: 'b64f49553d5c441652e95697a2c5949e', date: 'Sun, 21 Jun 2020 12:46:19 GMT'"
                ", host: 'account.blob.core.windows.net', x-ms-version: '2019-02-02'}",
            "check headers");

        // -------------------------------------------------------------------------------------------------------------------------
        TEST_TITLE("SAS auth");

        TEST_ASSIGN(
            storage,
            (StorageAzure *)storageDriver(
                storageAzureNew(
                    STRDEF("/repo"), false, NULL, TEST_CONTAINER_STR, TEST_ACCOUNT_STR, storageAzureKeyTypeSas, TEST_KEY_SAS_STR,
                    16, NULL, STRDEF("blob.core.usgovcloudapi.net"), 443, 1000, true, NULL, NULL)),
            "new azure storage - sas key");

        query = httpQueryAdd(httpQueryNewP(), STRDEF("a"), STRDEF("b"));
        header = httpHeaderAdd(httpHeaderNew(NULL), HTTP_HEADER_CONTENT_LENGTH_STR, STRDEF("66"));

        TEST_RESULT_VOID(storageAzureAuth(storage, HTTP_VERB_GET_STR, STRDEF("/path/file"), query, dateTime, header), "auth");
        TEST_RESULT_STR_Z(
            httpHeaderToLog(header), "{content-length: '66', host: 'account.blob.core.usgovcloudapi.net'}", "check headers");
        TEST_RESULT_STR_Z(httpQueryRenderP(query), "a=b&sig=key", "check query");
    }

    // *****************************************************************************************************************************
    if (testBegin("StorageAzure, StorageReadAzure, and StorageWriteAzure"))
    {
        HARNESS_FORK_BEGIN()
        {
            HARNESS_FORK_CHILD_BEGIN(0, true)
            {
                TEST_RESULT_VOID(
                    hrnServerRunP(ioFdReadNew(strNew("azure server read"), HARNESS_FORK_CHILD_READ(), 5000), hrnServerProtocolTls),
                    "azure server run");
            }
            HARNESS_FORK_CHILD_END();

            HARNESS_FORK_PARENT_BEGIN()
            {
                IoWrite *service = hrnServerScriptBegin(
                    ioFdWriteNew(strNew("azure client write"), HARNESS_FORK_PARENT_WRITE_PROCESS(0), 2000));

                // -----------------------------------------------------------------------------------------------------------------
                TEST_TITLE("test against local host");

                StringList *argList = strLstNew();
                strLstAddZ(argList, "--" CFGOPT_STANZA "=test");
<<<<<<< HEAD
                hrnCfgArgRaw(argList, cfgOptRepoType, strIdToStr(STORAGE_AZURE_TYPE));
=======
                hrnCfgArgRawStrId(argList, cfgOptRepoType, STORAGE_AZURE_TYPE);
>>>>>>> 066fbcf2
                hrnCfgArgRawZ(argList, cfgOptRepoPath, "/");
                hrnCfgArgRawZ(argList, cfgOptRepoAzureContainer, TEST_CONTAINER);
                hrnCfgArgRaw(argList, cfgOptRepoStorageHost, hrnServerHost());
                hrnCfgArgRawFmt(argList, cfgOptRepoStoragePort, "%u", hrnServerPort(0));
                hrnCfgArgRawBool(argList, cfgOptRepoStorageVerifyTls, testContainer());
                hrnCfgEnvRawZ(cfgOptRepoAzureAccount, TEST_ACCOUNT);
                hrnCfgEnvRawZ(cfgOptRepoAzureKey, TEST_KEY_SHARED);
                harnessCfgLoad(cfgCmdArchivePush, argList);

                Storage *storage = NULL;
                TEST_ASSIGN(storage, storageRepoGet(0, true), "get repo storage");

                driver = (StorageAzure *)storageDriver(storage);
                TEST_RESULT_STR(driver->host, hrnServerHost(), "    check host");
                TEST_RESULT_STR_Z(driver->pathPrefix,  "/" TEST_ACCOUNT "/" TEST_CONTAINER, "    check path prefix");
                TEST_RESULT_BOOL(driver->fileId == 0, false, "    check file id");

                // Tests need the block size to be 16
                driver->blockSize = 16;

                // -----------------------------------------------------------------------------------------------------------------
                TEST_TITLE("ignore missing file");

                hrnServerScriptAccept(service);
                testRequestP(service, HTTP_VERB_GET, "/fi%26le.txt");
                testResponseP(service, .code = 404);

                TEST_RESULT_PTR(
                    storageGetP(storageNewReadP(storage, strNew("fi&le.txt"), .ignoreMissing = true)), NULL, "get file");

                // -----------------------------------------------------------------------------------------------------------------
                TEST_TITLE("error on missing file");

                testRequestP(service, HTTP_VERB_GET, "/file.txt");
                testResponseP(service, .code = 404);

                TEST_ERROR(
                    storageGetP(storageNewReadP(storage, strNew("file.txt"))), FileMissingError,
                    "unable to open missing file '/file.txt' for read");

                // -----------------------------------------------------------------------------------------------------------------
                TEST_TITLE("get file");

                testRequestP(service, HTTP_VERB_GET, "/file.txt");
                testResponseP(service, .content = "this is a sample file");

                TEST_RESULT_STR_Z(
                    strNewBuf(storageGetP(storageNewReadP(storage, strNew("file.txt")))), "this is a sample file", "get file");

                // -----------------------------------------------------------------------------------------------------------------
                TEST_TITLE("get zero-length file");

                testRequestP(service, HTTP_VERB_GET, "/file0.txt");
                testResponseP(service);

                TEST_RESULT_STR_Z(
                    strNewBuf(storageGetP(storageNewReadP(storage, strNew("file0.txt")))), "", "get zero-length file");

                // -----------------------------------------------------------------------------------------------------------------
                TEST_TITLE("non-404 error");

                testRequestP(service, HTTP_VERB_GET, "/file.txt");
                testResponseP(service, .code = 303, .content = "CONTENT");

                StorageRead *read = NULL;
                TEST_ASSIGN(read, storageNewReadP(storage, strNew("file.txt"), .ignoreMissing = true), "new read file");
                TEST_RESULT_BOOL(storageReadIgnoreMissing(read), true, "    check ignore missing");
                TEST_RESULT_STR_Z(storageReadName(read), "/file.txt", "    check name");

                TEST_ERROR_FMT(
                    ioReadOpen(storageReadIo(read)), ProtocolError,
                    "HTTP request failed with 303:\n"
                    "*** Path/Query ***:\n"
                    "/account/container/file.txt\n"
                    "*** Request Headers ***:\n"
                    "authorization: <redacted>\n"
                    "content-length: 0\n"
                    "date: <redacted>\n"
                    "host: %s\n"
                    "x-ms-version: 2019-02-02\n"
                    "*** Response Headers ***:\n"
                    "content-length: 7\n"
                    "*** Response Content ***:\n"
                    "CONTENT",
                    strZ(hrnServerHost()));

                // -----------------------------------------------------------------------------------------------------------------
                TEST_TITLE("write error");

                testRequestP(service, HTTP_VERB_PUT, "/file.txt", .blobType = "BlockBlob", .content = "ABCD");
                testResponseP(service, .code = 403);

                TEST_ERROR_FMT(
                    storagePutP(storageNewWriteP(storage, strNew("file.txt")), BUFSTRDEF("ABCD")), ProtocolError,
                    "HTTP request failed with 403 (Forbidden):\n"
                    "*** Path/Query ***:\n"
                    "/account/container/file.txt\n"
                    "*** Request Headers ***:\n"
                    "authorization: <redacted>\n"
                    "content-length: 4\n"
                    "content-md5: ywjKSnu1+Wg8GRM6hIcspw==\n"
                    "date: <redacted>\n"
                    "host: %s\n"
                    "x-ms-blob-type: BlockBlob\n"
                    "x-ms-version: 2019-02-02",
                    strZ(hrnServerHost()));

                // -----------------------------------------------------------------------------------------------------------------
                TEST_TITLE("write file in one part (with retry)");

                testRequestP(service, HTTP_VERB_PUT, "/file.txt", .blobType = "BlockBlob", .content = "ABCD");
                testResponseP(service, .code = 503);
                testRequestP(service, HTTP_VERB_PUT, "/file.txt", .blobType = "BlockBlob", .content = "ABCD");
                testResponseP(service);

                StorageWrite *write = NULL;
                TEST_ASSIGN(write, storageNewWriteP(storage, strNew("file.txt")), "new write");
                TEST_RESULT_VOID(storagePutP(write, BUFSTRDEF("ABCD")), "write");

                TEST_RESULT_BOOL(storageWriteAtomic(write), true, "write is atomic");
                TEST_RESULT_BOOL(storageWriteCreatePath(write), true, "path will be created");
                TEST_RESULT_UINT(storageWriteModeFile(write), 0, "file mode is 0");
                TEST_RESULT_UINT(storageWriteModePath(write), 0, "path mode is 0");
                TEST_RESULT_STR_Z(storageWriteName(write), "/file.txt", "check file name");
                TEST_RESULT_BOOL(storageWriteSyncFile(write), true, "file is synced");
                TEST_RESULT_BOOL(storageWriteSyncPath(write), true, "path is synced");

                TEST_RESULT_VOID(storageWriteAzureClose(write->driver), "close file again");

                // -----------------------------------------------------------------------------------------------------------------
                TEST_TITLE("write zero-length file");

                testRequestP(service, HTTP_VERB_PUT, "/file.txt", .blobType = "BlockBlob", .content = "");
                testResponseP(service);

                TEST_ASSIGN(write, storageNewWriteP(storage, strNew("file.txt")), "new write");
                TEST_RESULT_VOID(storagePutP(write, NULL), "write");

                // -----------------------------------------------------------------------------------------------------------------
                TEST_TITLE("write file in chunks with nothing left over on close");

                testRequestP(
                    service, HTTP_VERB_PUT, "/file.txt?blockid=0AAAAAAACCCCCCCCx0000000&comp=block", .content = "1234567890123456");
                testResponseP(service);

                testRequestP(
                    service, HTTP_VERB_PUT, "/file.txt?blockid=0AAAAAAACCCCCCCCx0000001&comp=block", .content = "7890123456789012");
                testResponseP(service);

                testRequestP(
                    service, HTTP_VERB_PUT, "/file.txt?comp=blocklist",
                    .content =
                        "<?xml version=\"1.0\" encoding=\"UTF-8\"?>\n"
                        "<BlockList>"
                        "<Uncommitted>0AAAAAAACCCCCCCCx0000000</Uncommitted>"
                        "<Uncommitted>0AAAAAAACCCCCCCCx0000001</Uncommitted>"
                        "</BlockList>\n");
                testResponseP(service);

                // Test needs a predictable file id
                driver->fileId = 0x0AAAAAAACCCCCCCC;

                TEST_ASSIGN(write, storageNewWriteP(storage, strNew("file.txt")), "new write");
                TEST_RESULT_VOID(storagePutP(write, BUFSTRDEF("12345678901234567890123456789012")), "write");

                // -----------------------------------------------------------------------------------------------------------------
                TEST_TITLE("write file in chunks with something left over on close");

                testRequestP(
                    service, HTTP_VERB_PUT, "/file.txt?blockid=0AAAAAAACCCCCCCDx0000000&comp=block", .content = "1234567890123456");
                testResponseP(service);

                testRequestP(
                    service, HTTP_VERB_PUT, "/file.txt?blockid=0AAAAAAACCCCCCCDx0000001&comp=block", .content = "7890");
                testResponseP(service);

                testRequestP(
                    service, HTTP_VERB_PUT, "/file.txt?comp=blocklist",
                    .content =
                        "<?xml version=\"1.0\" encoding=\"UTF-8\"?>\n"
                        "<BlockList>"
                        "<Uncommitted>0AAAAAAACCCCCCCDx0000000</Uncommitted>"
                        "<Uncommitted>0AAAAAAACCCCCCCDx0000001</Uncommitted>"
                        "</BlockList>\n");
                testResponseP(service);

                TEST_ASSIGN(write, storageNewWriteP(storage, strNew("file.txt")), "new write");
                TEST_RESULT_VOID(storagePutP(write, BUFSTRDEF("12345678901234567890")), "write");

                // -----------------------------------------------------------------------------------------------------------------
                TEST_TITLE("info for / does not exist");

                TEST_RESULT_BOOL(storageInfoP(storage, NULL, .ignoreMissing = true).exists, false, "info for /");

                // -----------------------------------------------------------------------------------------------------------------
                TEST_TITLE("info for missing file");

                testRequestP(service, HTTP_VERB_HEAD, "/BOGUS");
                testResponseP(service, .code = 404);

                TEST_RESULT_BOOL(
                    storageInfoP(storage, strNew("BOGUS"), .ignoreMissing = true).exists, false, "file does not exist");

                // -----------------------------------------------------------------------------------------------------------------
                TEST_TITLE("info for file");

                testRequestP(service, HTTP_VERB_HEAD, "/subdir/file1.txt");
                testResponseP(service, .header = "content-length:9999\r\nLast-Modified: Wed, 21 Oct 2015 07:28:00 GMT");

                StorageInfo info;
                TEST_ASSIGN(info, storageInfoP(storage, strNew("subdir/file1.txt")), "file exists");
                TEST_RESULT_BOOL(info.exists, true, "    check exists");
                TEST_RESULT_UINT(info.type, storageTypeFile, "    check type");
                TEST_RESULT_UINT(info.size, 9999, "    check exists");
                TEST_RESULT_INT(info.timeModified, 1445412480, "    check time");

                // -----------------------------------------------------------------------------------------------------------------
                TEST_TITLE("info check existence only");

                testRequestP(service, HTTP_VERB_HEAD, "/subdir/file2.txt");
                testResponseP(service, .header = "content-length:777\r\nLast-Modified: Wed, 22 Oct 2015 07:28:00 GMT");

                TEST_ASSIGN(
                    info, storageInfoP(storage, strNew("subdir/file2.txt"), .level = storageInfoLevelExists), "file exists");
                TEST_RESULT_BOOL(info.exists, true, "    check exists");
                TEST_RESULT_UINT(info.type, storageTypeFile, "    check type");
                TEST_RESULT_UINT(info.size, 0, "    check exists");
                TEST_RESULT_INT(info.timeModified, 0, "    check time");

                // -----------------------------------------------------------------------------------------------------------------
                TEST_TITLE("list basic level");

                testRequestP(service, HTTP_VERB_GET, "?comp=list&delimiter=%2F&prefix=path%2Fto%2F&restype=container");
                testResponseP(
                    service,
                    .content =
                        "<?xml version=\"1.0\" encoding=\"UTF-8\"?>"
                        "<EnumerationResults>"
                        "    <Blobs>"
                        "        <Blob>"
                        "            <Name>path/to/test_file</Name>"
                        "            <Properties>"
                        "                <Last-Modified>Mon, 12 Oct 2009 17:50:30 GMT</Last-Modified>"
                        "                <Content-Length>787</Content-Length>"
                        "            </Properties>"
                        "        </Blob>"
                        "        <BlobPrefix>"
                        "           <Name>path/to/test_path/</Name>"
                        "       </BlobPrefix>"
                        "    </Blobs>"
                        "    <NextMarker/>"
                        "</EnumerationResults>");

                HarnessStorageInfoListCallbackData callbackData =
                {
                    .content = strNew(""),
                };

                TEST_ERROR(
                    storageInfoListP(storage, strNew("/"), hrnStorageInfoListCallback, NULL, .errorOnMissing = true),
                    AssertError, "assertion '!param.errorOnMissing || storageFeature(this, storageFeaturePath)' failed");

                TEST_RESULT_VOID(
                    storageInfoListP(storage, strNew("/path/to"), hrnStorageInfoListCallback, &callbackData), "list");
                TEST_RESULT_STR_Z(
                    callbackData.content,
                    "test_path {path}\n"
                    "test_file {file, s=787, t=1255369830}\n",
                    "check");

                // -----------------------------------------------------------------------------------------------------------------
                TEST_TITLE("list exists level");

                testRequestP(service, HTTP_VERB_GET, "?comp=list&delimiter=%2F&restype=container");
                testResponseP(
                    service,
                    .content =
                        "<?xml version=\"1.0\" encoding=\"UTF-8\"?>"
                        "<EnumerationResults>"
                        "    <Blobs>"
                        "        <Blob>"
                        "            <Name>test1.txt</Name>"
                        "            <Properties/>"
                        "        </Blob>"
                        "        <BlobPrefix>"
                        "            <Name>path1/</Name>"
                        "        </BlobPrefix>"
                        "    </Blobs>"
                        "    <NextMarker/>"
                        "</EnumerationResults>");

                callbackData.content = strNew("");

                TEST_RESULT_VOID(
                    storageInfoListP(
                        storage, strNew("/"), hrnStorageInfoListCallback, &callbackData, .level = storageInfoLevelExists),
                    "list");
                TEST_RESULT_STR_Z(
                    callbackData.content,
                    "path1 {}\n"
                    "test1.txt {}\n",
                    "check");

                // -----------------------------------------------------------------------------------------------------------------
                TEST_TITLE("list a file in root with expression");

                testRequestP(service, HTTP_VERB_GET, "?comp=list&delimiter=%2F&prefix=test&restype=container");
                testResponseP(
                    service,
                    .content =
                        "<?xml version=\"1.0\" encoding=\"UTF-8\"?>"
                        "<EnumerationResults>"
                        "    <Blobs>"
                        "        <Blob>"
                        "            <Name>test1.txt</Name>"
                        "            <Properties/>"
                        "        </Blob>"
                        "    </Blobs>"
                        "    <NextMarker/>"
                        "</EnumerationResults>");

                callbackData.content = strNew("");

                TEST_RESULT_VOID(
                    storageInfoListP(
                        storage, strNew("/"), hrnStorageInfoListCallback, &callbackData, .expression = strNew("^test.*$"),
                        .level = storageInfoLevelExists),
                    "list");
                TEST_RESULT_STR_Z(
                    callbackData.content,
                    "test1.txt {}\n",
                    "check");

                // -----------------------------------------------------------------------------------------------------------------
                TEST_TITLE("list files with continuation");

                testRequestP(service, HTTP_VERB_GET, "?comp=list&delimiter=%2F&prefix=path%2Fto%2F&restype=container");
                testResponseP(
                    service,
                    .content =
                        "<?xml version=\"1.0\" encoding=\"UTF-8\"?>"
                        "<EnumerationResults>"
                        "    <Blobs>"
                        "        <Blob>"
                        "            <Name>path/to/test1.txt</Name>"
                        "            <Properties/>"
                        "        </Blob>"
                        "        <Blob>"
                        "            <Name>path/to/test2.txt</Name>"
                        "            <Properties/>"
                        "        </Blob>"
                        "        <BlobPrefix>"
                        "            <Name>path/to/path1/</Name>"
                        "        </BlobPrefix>"
                        "    </Blobs>"
                        "    <NextMarker>ueGcxLPRx1Tr</NextMarker>"
                        "</EnumerationResults>");

                testRequestP(
                    service, HTTP_VERB_GET, "?comp=list&delimiter=%2F&marker=ueGcxLPRx1Tr&prefix=path%2Fto%2F&restype=container");
                testResponseP(
                    service,
                    .content =
                        "<?xml version=\"1.0\" encoding=\"UTF-8\"?>"
                        "<EnumerationResults>"
                        "    <Blobs>"
                        "        <Blob>"
                        "            <Name>path/to/test3.txt</Name>"
                        "            <Properties/>"
                        "        </Blob>"
                        "        <BlobPrefix>"
                        "            <Name>path/to/path2/</Name>"
                        "        </BlobPrefix>"
                        "    </Blobs>"
                        "    <NextMarker/>"
                        "</EnumerationResults>");

                callbackData.content = strNew("");

                TEST_RESULT_VOID(
                    storageInfoListP(
                        storage, strNew("/path/to"), hrnStorageInfoListCallback, &callbackData, .level = storageInfoLevelExists),
                    "list");
                TEST_RESULT_STR_Z(
                    callbackData.content,
                    "path1 {}\n"
                    "test1.txt {}\n"
                    "test2.txt {}\n"
                    "path2 {}\n"
                    "test3.txt {}\n",
                    "check");

                // -----------------------------------------------------------------------------------------------------------------
                TEST_TITLE("list files with expression");

                testRequestP(service, HTTP_VERB_GET, "?comp=list&delimiter=%2F&prefix=path%2Fto%2Ftest&restype=container");
                testResponseP(
                    service,
                    .content =
                        "<?xml version=\"1.0\" encoding=\"UTF-8\"?>"
                        "<EnumerationResults>"
                        "    <Blobs>"
                        "        <Blob>"
                        "            <Name>path/to/test1.txt</Name>"
                        "            <Properties/>"
                        "        </Blob>"
                        "        <Blob>"
                        "            <Name>path/to/test2.txt</Name>"
                        "            <Properties/>"
                        "        </Blob>"
                        "        <Blob>"
                        "            <Name>path/to/test3.txt</Name>"
                        "            <Properties/>"
                        "        </Blob>"
                        "        <BlobPrefix>"
                        "            <Name>path/to/test1.path/</Name>"
                        "        </BlobPrefix>"
                        "        <BlobPrefix>"
                        "            <Name>path/to/test2.path/</Name>"
                        "        </BlobPrefix>"
                        "    </Blobs>"
                        "    <NextMarker/>"
                        "</EnumerationResults>");

                callbackData.content = strNew("");

                TEST_RESULT_VOID(
                    storageInfoListP(
                        storage, strNew("/path/to"), hrnStorageInfoListCallback, &callbackData, .expression = strNew("^test(1|3)"),
                        .level = storageInfoLevelExists),
                    "list");
                TEST_RESULT_STR_Z(
                    callbackData.content,
                    "test1.path {}\n"
                    "test1.txt {}\n"
                    "test3.txt {}\n",
                    "check");

                // -----------------------------------------------------------------------------------------------------------------
                TEST_TITLE("switch to SAS auth");

                hrnServerScriptClose(service);

                hrnCfgArgRawStrId(argList, cfgOptRepoAzureKeyType, storageAzureKeyTypeSas);
                hrnCfgEnvRawZ(cfgOptRepoAzureKey, TEST_KEY_SAS);
                harnessCfgLoad(cfgCmdArchivePush, argList);

                TEST_ASSIGN(storage, storageRepoGet(0, true), "get repo storage");

                driver = (StorageAzure *)storageDriver(storage);
                TEST_RESULT_PTR_NE(driver->sasKey, NULL, "check sas key");

                hrnServerScriptAccept(service);

                // -----------------------------------------------------------------------------------------------------------------
                TEST_TITLE("remove file");

                testRequestP(service, HTTP_VERB_DELETE, "/path/to/test.txt");
                testResponseP(service);

                TEST_RESULT_VOID(storageRemoveP(storage, strNew("/path/to/test.txt")), "remove");

                // -----------------------------------------------------------------------------------------------------------------
                TEST_TITLE("remove missing file");

                testRequestP(service, HTTP_VERB_DELETE, "/path/to/missing.txt");
                testResponseP(service, .code = 404);

                TEST_RESULT_VOID(storageRemoveP(storage, strNew("/path/to/missing.txt")), "remove");

                // -----------------------------------------------------------------------------------------------------------------
                TEST_TITLE("remove files error to check redacted sig");

                testRequestP(service, HTTP_VERB_GET, "?comp=list&restype=container");
                testResponseP(service, .code = 403);

                TEST_ERROR_FMT(
                    storagePathRemoveP(storage, strNew("/"), .recurse = true), ProtocolError,
                    "HTTP request failed with 403 (Forbidden):\n"
                    "*** Path/Query ***:\n"
                    "/account/container?comp=list&restype=container&sig=<redacted>\n"
                    "*** Request Headers ***:\n"
                    "content-length: 0\n"
                    "host: %s",
                    strZ(hrnServerHost()));

                // -----------------------------------------------------------------------------------------------------------------
                TEST_TITLE("remove files from root");

                testRequestP(service, HTTP_VERB_GET, "?comp=list&restype=container");
                testResponseP(
                    service,
                    .content =
                        "<?xml version=\"1.0\" encoding=\"UTF-8\"?>"
                        "<EnumerationResults>"
                        "    <Blobs>"
                        "        <Blob>"
                        "            <Name>test1.txt</Name>"
                        "            <Properties/>"
                        "        </Blob>"
                        "        <Blob>"
                        "            <Name>path1/xxx.zzz</Name>"
                        "            <Properties/>"
                        "        </Blob>"
                        "        <BlobPrefix>"
                        "            <Name>not-deleted/</Name>"
                        "        </BlobPrefix>"
                        "    </Blobs>"
                        "    <NextMarker/>"
                        "</EnumerationResults>");

                testRequestP(service, HTTP_VERB_DELETE, "/test1.txt");
                testResponseP(service);

                testRequestP(service, HTTP_VERB_DELETE, "/path1/xxx.zzz");
                testResponseP(service);

                TEST_RESULT_VOID(storagePathRemoveP(storage, strNew("/"), .recurse = true), "remove");

                // -----------------------------------------------------------------------------------------------------------------
                TEST_TITLE("remove files from path");

                testRequestP(service, HTTP_VERB_GET, "?comp=list&prefix=path%2F&restype=container");
                testResponseP(
                    service,
                    .content =
                        "<?xml version=\"1.0\" encoding=\"UTF-8\"?>"
                        "<EnumerationResults>"
                        "    <Blobs>"
                        "        <Blob>"
                        "            <Name>path/test1.txt</Name>"
                        "            <Properties/>"
                        "        </Blob>"
                        "        <Blob>"
                        "            <Name>path/path1/xxx.zzz</Name>"
                        "            <Properties/>"
                        "        </Blob>"
                        "        <BlobPrefix>"
                        "            <Name>path/not-deleted/</Name>"
                        "        </BlobPrefix>"
                        "    </Blobs>"
                        "    <NextMarker/>"
                        "</EnumerationResults>");

                testRequestP(service, HTTP_VERB_DELETE, "/path/test1.txt");
                testResponseP(service);

                testRequestP(service, HTTP_VERB_DELETE, "/path/path1/xxx.zzz");
                testResponseP(service);

                TEST_RESULT_VOID(storagePathRemoveP(storage, strNew("/path"), .recurse = true), "remove");

                // -----------------------------------------------------------------------------------------------------------------
                TEST_TITLE("remove files in empty subpath (nothing to do)");

                testRequestP(service, HTTP_VERB_GET, "?comp=list&prefix=path%2F&restype=container");
                testResponseP(
                    service,
                    .content =
                        "<?xml version=\"1.0\" encoding=\"UTF-8\"?>"
                        "<EnumerationResults>"
                        "    <Blobs>"
                        "    </Blobs>"
                        "    <NextMarker/>"
                        "</EnumerationResults>");

                TEST_RESULT_VOID(storagePathRemoveP(storage, strNew("/path"), .recurse = true), "remove");

                // -----------------------------------------------------------------------------------------------------------------
                hrnServerScriptEnd(service);
            }
            HARNESS_FORK_PARENT_END();
        }
        HARNESS_FORK_END();
    }

    FUNCTION_HARNESS_RETURN_VOID();
}<|MERGE_RESOLUTION|>--- conflicted
+++ resolved
@@ -178,11 +178,7 @@
 
         StringList *argList = strLstNew();
         strLstAddZ(argList, "--" CFGOPT_STANZA "=test");
-<<<<<<< HEAD
-        hrnCfgArgRaw(argList, cfgOptRepoType, strIdToStr(STORAGE_AZURE_TYPE));
-=======
         hrnCfgArgRawStrId(argList, cfgOptRepoType, STORAGE_AZURE_TYPE);
->>>>>>> 066fbcf2
         hrnCfgArgRawZ(argList, cfgOptRepoPath, "/repo");
         hrnCfgArgRawZ(argList, cfgOptRepoAzureContainer, TEST_CONTAINER);
         hrnCfgEnvRawZ(cfgOptRepoAzureAccount, TEST_ACCOUNT);
@@ -289,11 +285,7 @@
 
                 StringList *argList = strLstNew();
                 strLstAddZ(argList, "--" CFGOPT_STANZA "=test");
-<<<<<<< HEAD
-                hrnCfgArgRaw(argList, cfgOptRepoType, strIdToStr(STORAGE_AZURE_TYPE));
-=======
                 hrnCfgArgRawStrId(argList, cfgOptRepoType, STORAGE_AZURE_TYPE);
->>>>>>> 066fbcf2
                 hrnCfgArgRawZ(argList, cfgOptRepoPath, "/");
                 hrnCfgArgRawZ(argList, cfgOptRepoAzureContainer, TEST_CONTAINER);
                 hrnCfgArgRaw(argList, cfgOptRepoStorageHost, hrnServerHost());
