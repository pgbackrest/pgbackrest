--- conflicted
+++ resolved
@@ -20,7 +20,6 @@
 static HrnHostTestDefine testMatrix[] =
 {
     // {uncrustify_off - struct alignment}
-<<<<<<< HEAD
     {.pg = "9.4", .repo =  "pg2", .tls = 0, .stg = "azure", .enc = 1, .cmp =  "lz4", .rt = 1, .bnd = 1, .bi = 0, .fi = 0},
     {.pg = "9.5", .repo = "repo", .tls = 1, .stg =    "s3", .enc = 0, .cmp =  "bz2", .rt = 1, .bnd = 1, .bi = 1, .fi = 1},
     {.pg = "9.6", .repo = "repo", .tls = 0, .stg = "posix", .enc = 0, .cmp = "none", .rt = 2, .bnd = 1, .bi = 1, .fi = 0},
@@ -30,20 +29,8 @@
     {.pg =  "13", .repo =  "pg2", .tls = 1, .stg =  "sftp", .enc = 0, .cmp =  "zst", .rt = 1, .bnd = 1, .bi = 1, .fi = 0},
     {.pg =  "14", .repo = "repo", .tls = 0, .stg =   "gcs", .enc = 0, .cmp =  "lz4", .rt = 1, .bnd = 1, .bi = 0, .fi = 1},
     {.pg =  "15", .repo =  "pg2", .tls = 0, .stg = "azure", .enc = 0, .cmp = "none", .rt = 2, .bnd = 1, .bi = 1, .fi = 0},
-    {.pg =  "16", .repo = "repo", .tls = 0, .stg = "posix", .enc = 0, .cmp = "none", .rt = 1, .bnd = 0, .bi = 0, .fi = 1},
-=======
-    {.pg = "9.4", .repo =  "pg2", .tls = 0, .stg = "azure", .enc = 1, .cmp =  "lz4", .rt = 1, .bnd = 1, .bi = 0},
-    {.pg = "9.5", .repo = "repo", .tls = 1, .stg =    "s3", .enc = 0, .cmp =  "bz2", .rt = 1, .bnd = 1, .bi = 1},
-    {.pg = "9.6", .repo = "repo", .tls = 0, .stg = "posix", .enc = 0, .cmp = "none", .rt = 2, .bnd = 1, .bi = 1},
-    {.pg =  "10", .repo =  "pg2", .tls = 0, .stg =  "sftp", .enc = 1, .cmp =   "gz", .rt = 1, .bnd = 1, .bi = 0},
-    {.pg =  "11", .repo = "repo", .tls = 1, .stg =   "gcs", .enc = 0, .cmp =  "zst", .rt = 2, .bnd = 0, .bi = 0},
-    {.pg =  "12", .repo = "repo", .tls = 0, .stg =    "s3", .enc = 1, .cmp =  "lz4", .rt = 1, .bnd = 1, .bi = 1},
-    {.pg =  "13", .repo =  "pg2", .tls = 1, .stg =  "sftp", .enc = 0, .cmp =  "zst", .rt = 1, .bnd = 1, .bi = 1},
-    {.pg =  "14", .repo = "repo", .tls = 0, .stg =   "gcs", .enc = 0, .cmp =  "lz4", .rt = 1, .bnd = 1, .bi = 0},
-    {.pg =  "15", .repo =  "pg2", .tls = 0, .stg = "azure", .enc = 0, .cmp = "none", .rt = 2, .bnd = 1, .bi = 1},
-    {.pg =  "16", .repo = "repo", .tls = 0, .stg = "posix", .enc = 0, .cmp = "none", .rt = 1, .bnd = 0, .bi = 0},
-    {.pg =  "17", .repo = "repo", .tls = 0, .stg = "posix", .enc = 0, .cmp = "none", .rt = 1, .bnd = 0, .bi = 0},
->>>>>>> cec486b6
+    {.pg =  "16", .repo = "repo", .tls = 0, .stg = "posix", .enc = 0, .cmp = "none", .rt = 1, .bnd = 0, .bi = 0, .fi = 0},
+    {.pg =  "17", .repo = "repo", .tls = 0, .stg = "posix", .enc = 0, .cmp = "none", .rt = 1, .bnd = 0, .bi = 0, .fi = 1},
     // {uncrustify_on}
 };
 
@@ -103,7 +90,6 @@
         const unsigned int ts1Oid = pckReadU32P(hrnHostSqlValue(pg1, "select oid from pg_tablespace where spcname = 'ts1'"));
         TEST_LOG_FMT("ts1 tablespace oid = %u", ts1Oid);
 
-<<<<<<< HEAD
         // When full/incr set some modified timestamps in the past so full/incr is enabled
         if (hrnHostFullIncr())
         {
@@ -120,12 +106,11 @@
                     "unable to set time for '%s'", pathFull);
             }
         }
-=======
+
         // Get the tablespace path to use for this version. We could use our internally stored catalog number but during the beta
         // period this number will be changing and would need to be updated. Make this less fragile by just reading the path.
         const String *const tablespacePath = strLstGet(
             storageListP(hrnHostPgStorage(pg1), strNewFmt(PG_PATH_PGTBLSPC "/%u", ts1Oid)), 0);
->>>>>>> cec486b6
 
         // -------------------------------------------------------------------------------------------------------------------------
         TEST_TITLE("check hosts (skip pg2 for now)");
