/***********************************************************************************************************************************
Test Build Handler
***********************************************************************************************************************************/
#include "build.auto.h"

#include "build/common/render.h"
#include "command/test/build.h"
#include "common/debug.h"
#include "common/log.h"
#include "common/user.h"
#include "storage/posix/storage.h"
#include "version.h"

/***********************************************************************************************************************************
Object type
***********************************************************************************************************************************/
struct TestBuild
{
    TestBuildPub pub;                                               // Publicly accessible variables
};

/***********************************************************************************************************************************
Constants
***********************************************************************************************************************************/
#define MESON_COMMENT_BLOCK                                                                                                        \
    "############################################################################################################################" \
    "########"

/**********************************************************************************************************************************/
TestBuild *
testBldNew(
    const String *const pathRepo, const String *const pathTest, const String *const vm, const String *const vmInt,
    const unsigned int vmId, const String *const pgVersion, const TestDefModule *const module, const unsigned int test,
    const uint64_t scale, const LogLevel logLevel, const bool logTime, const String *const timeZone, const bool coverage,
    const bool profile, const bool optimize, const bool backTrace)
{
    FUNCTION_LOG_BEGIN(logLevelDebug);
        FUNCTION_LOG_PARAM(STRING, pathRepo);
        FUNCTION_LOG_PARAM(STRING, pathTest);
        FUNCTION_LOG_PARAM(STRING, vm);
        FUNCTION_LOG_PARAM(STRING, vmInt);
        FUNCTION_LOG_PARAM(UINT, vmId);
        FUNCTION_LOG_PARAM(STRING, pgVersion);
        FUNCTION_LOG_PARAM_P(VOID, module);
        FUNCTION_LOG_PARAM(UINT, test);
        FUNCTION_LOG_PARAM(UINT64, scale);
        FUNCTION_LOG_PARAM(ENUM, logLevel);
        FUNCTION_LOG_PARAM(BOOL, logTime);
        FUNCTION_LOG_PARAM(STRING, timeZone);
        FUNCTION_LOG_PARAM(BOOL, coverage);
        FUNCTION_LOG_PARAM(BOOL, profile);
        FUNCTION_LOG_PARAM(BOOL, optimize);
        FUNCTION_LOG_PARAM(BOOL, backTrace);
    FUNCTION_LOG_END();

    ASSERT(pathRepo != NULL);
    ASSERT(pathTest != NULL);
    ASSERT(vm != NULL);
    ASSERT(vmInt != NULL);
    ASSERT(module != NULL);
    ASSERT(scale != 0);

    OBJ_NEW_BEGIN(TestBuild, .childQty = MEM_CONTEXT_QTY_MAX)
    {
        *this = (TestBuild)
        {
            .pub =
            {
                .pathRepo = strDup(pathRepo),
                .pathTest = strDup(pathTest),
                .vm = strDup(vm),
                .vmInt = strDup(vmInt),
                .vmId = vmId,
                .pgVersion = strDup(pgVersion),
                .module = module,
                .test = test,
                .scale = scale,
                .logLevel = logLevel,
                .logTime = logTime,
                .timeZone = strDup(timeZone),
                .coverage = coverage,
                .profile = profile,
                .optimize = optimize,
                .backTrace = backTrace,
            },
        };

        this->pub.storageRepo = storagePosixNewP(testBldPathRepo(this));
        this->pub.storageTest = storagePosixNewP(testBldPathTest(this));
    }
    OBJ_NEW_END();

    FUNCTION_LOG_RETURN(TEST_BUILD, this);
}

/***********************************************************************************************************************************
Shim functions in a module
***********************************************************************************************************************************/
static String *
testBldShim(const String *const shimC, const StringList *const functionList)
{
    FUNCTION_LOG_BEGIN(logLevelDebug);
        FUNCTION_LOG_PARAM(STRING, shimC);
        FUNCTION_LOG_PARAM(STRING_LIST, functionList);
    FUNCTION_LOG_END();

    String *const result = strNew();

    MEM_CONTEXT_TEMP_BEGIN()
    {
        const StringList *const inList = strLstNewSplitZ(shimC, "\n");
        ASSERT(strEmpty(strLstGet(inList, strLstSize(inList) - 1)));

        for (unsigned int inIdx = 0; inIdx < strLstSize(inList); inIdx++)
        {
            const String *const in = strLstGet(inList, inIdx);

            // Check if this line contains a shimmed function
            bool found = false;

            for (unsigned int functionIdx = 0; functionIdx < strLstSize(functionList); functionIdx++)
            {
                const String *const function = strLstGet(functionList, functionIdx);

                if (strBeginsWith(in, function) && strChr(in, '(') == (int)strSize(function))
                {
                    ASSERT(inIdx > 0);
                    found = true;

                    // If static then build a declaration so the function is able to call itself
                    if (strBeginsWithZ(strLstGet(inList, inIdx - 1), "static "))
                    {
                        strCatChr(result, ' ');
                        strCat(result, in);
                        unsigned int scanIdx = inIdx + 1;

                        while (true)
                        {
                            // In a properly formatted C file the end of the list can never be reached
                            ASSERT(scanIdx < strLstSize(inList));

                            const String *const scan = strLstGet(inList, scanIdx);

                            if (strEqZ(scan, "{"))
                                break;

                            if (strEndsWithZ(strLstGet(inList, scanIdx - 1), ","))
                                strCatChr(result, ' ');

                            strCat(result, strTrim(strDup(scan)));
                            scanIdx++;
                        }

                        strCatZ(result, "; ");
                        strCat(result, strLstGet(inList, inIdx - 1));
                    }

                    // Alter the function name so it can be shimmed
                    strCatFmt(result, "\n%s_SHIMMED%s", strZ(function), strZ(strSub(in, strSize(function))));
                    break;
                }
            }

            // Just copy the line when a function is not found
            if (!found)
            {
                if (inIdx != 0)
                    strCatChr(result, '\n');

                strCat(result, in);
            }
        }
    }
    MEM_CONTEXT_TEMP_END();

    FUNCTION_LOG_RETURN(STRING, result);
}

/***********************************************************************************************************************************
Write files into the test path and keep a list of files written
***********************************************************************************************************************************/
static void
testBldWrite(const Storage *const storage, StringList *const fileList, const char *const file, const Buffer *const content)
{
    FUNCTION_LOG_BEGIN(logLevelDebug);
        FUNCTION_LOG_PARAM(STORAGE, storage);
        FUNCTION_LOG_PARAM(STRING_LIST, fileList);
        FUNCTION_LOG_PARAM(STRINGZ, file);
        FUNCTION_LOG_PARAM(BUFFER, content);
    FUNCTION_LOG_END();

    MEM_CONTEXT_TEMP_BEGIN()
    {
        // Only write if the content has changed
        const Buffer *const current = storageGetP(storageNewReadP(storage, STR(file), .ignoreMissing = true));

        if (current == NULL || !bufEq(content, current))
            storagePutP(storageNewWriteP(storage, STR(file)), content);

        strLstAddZ(fileList, file);
    }
    MEM_CONTEXT_TEMP_END();

    FUNCTION_LOG_RETURN_VOID();
}

/***********************************************************************************************************************************
Generate a relative path from the compare path to the base path
***********************************************************************************************************************************/
static String *
cmdBldPathModule(const String *const moduleName)
{
    FUNCTION_LOG_BEGIN(logLevelDebug);
        FUNCTION_LOG_PARAM(STRING, moduleName);
    FUNCTION_LOG_END();

    String *const result = strNew();

    MEM_CONTEXT_TEMP_BEGIN()
    {
        if (strBeginsWithZ(moduleName, "test/"))
            strCatFmt(result, "test/src%s", strZ(strSub(moduleName, 4)));
        else if (strBeginsWithZ(moduleName, "doc/"))
            strCatFmt(result, "doc/src%s", strZ(strSub(moduleName, 3)));
        else
            strCatFmt(result, "src/%s", strZ(moduleName));
    }
    MEM_CONTEXT_TEMP_END();

    FUNCTION_LOG_RETURN(STRING, result);
}

/***********************************************************************************************************************************
Generate a relative path from the compare path to the base path
***********************************************************************************************************************************/
static String *
cmdBldPathRelative(const String *const base, const String *const compare)
{
    FUNCTION_LOG_BEGIN(logLevelDebug);
        FUNCTION_LOG_PARAM(STRING, base);
        FUNCTION_LOG_PARAM(STRING, compare);
    FUNCTION_LOG_END();

    ASSERT(base != NULL);
    ASSERT(compare != NULL);
    ASSERT(!strEq(base, compare));

    String *const result = strNew();

    MEM_CONTEXT_TEMP_BEGIN()
    {
        const StringList *const baseList = strLstNewSplitZ(base, "/");
        const StringList *const compareList = strLstNewSplitZ(compare, "/");
        unsigned int compareIdx = 0;

        // Find the part of the paths that is the same
        while (
            compareIdx < strLstSize(baseList) && compareIdx < strLstSize(compareList) &&
            strEq(strLstGet(baseList, compareIdx), strLstGet(compareList, compareIdx)))
        {
            compareIdx++;
        }

        // Generate ../ part of relative path
        bool first = true;

        for (unsigned int dotIdx = compareIdx; dotIdx < strLstSize(baseList); dotIdx++)
        {
            if (!first)
                strCatChr(result, '/');
            else
                first = false;

            strCatZ(result, "..");
        }

        // Add remaining path
        for (unsigned int pathIdx = compareIdx; pathIdx < strLstSize(compareList); pathIdx++)
        {
            // If first is still set then compare must be a subpath of base (i.e. there were no .. parts)
            if (!first)
            {
                strCatChr(result, '/');
                first = false;
            }

            strCat(result, strLstGet(compareList, pathIdx));
        }
    }
    MEM_CONTEXT_TEMP_END();

    FUNCTION_LOG_RETURN(STRING, result);
}

/**********************************************************************************************************************************/
void
testBldUnit(TestBuild *const this)
{
    FUNCTION_LOG_BEGIN(logLevelDebug);
        FUNCTION_LOG_PARAM(TEST_BUILD, this);
    FUNCTION_LOG_END();

    ASSERT(this != NULL);

    userInit();

    MEM_CONTEXT_TEMP_BEGIN()
    {
        const Storage *const storageUnit = storagePosixNewP(
            strNewFmt("%s/unit-%u/%s", strZ(testBldPathTest(this)), testBldVmId(this), strZ(testBldVm(this))), .write = true);
        const Storage *const storageTestId = storagePosixNewP(
            strNewFmt("%s/test-%u", strZ(testBldPathTest(this)), testBldVmId(this)), .write = true);
        StringList *const storageUnitList = strLstNew();
        const TestDefModule *const module = testBldModule(this);
        const String *const pathUnit = storagePathP(storageUnit, NULL);
        const String *const pathRepo = testBldPathRepo(this);
        const String *const pathRepoRel = cmdBldPathRelative(pathUnit, pathRepo);

        // Build shim modules
        // -------------------------------------------------------------------------------------------------------------------------
        for (unsigned int shimIdx = 0; shimIdx < lstSize(module->shimList); shimIdx++)
        {
            const TestDefShim *const shim = lstGet(module->shimList, shimIdx);

            // Skip this shim for integration tests
            if (module->type == testDefTypeIntegration && !shim->integration)
                continue;

            const String *const shimFile = strNewFmt("%s.c", strZ(cmdBldPathModule(shim->name)));

            String *const shimC = strCatBuf(
                strNew(),
                storageGetP(storageNewReadP(testBldStorageRepo(this), strNewFmt("%s/%s", strZ(pathRepo), strZ(shimFile)))));

            testBldWrite(storageUnit, storageUnitList, strZ(shimFile), BUFSTR(testBldShim(shimC, shim->functionList)));
        }

        // Build harness modules
        // -------------------------------------------------------------------------------------------------------------------------
        StringList *const harnessList = strLstNew();
        StringList *const harnessIncludeList = strLstNew();

        for (unsigned int harnessIdx = 0; harnessIdx < lstSize(module->harnessList); harnessIdx++)
        {
            const TestDefHarness *const harness = lstGet(module->harnessList, harnessIdx);

            // Skip this harness for integration tests
            if (module->type == testDefTypeIntegration && !harness->integration)
                continue;

            const String *const harnessFile = strNewFmt("test/src/common/%s.c", strZ(bldEnum("harness", harness->name)));
            const String *harnessPath = strNewFmt("%s/%s", strZ(pathRepo), strZ(harnessFile));

            // If there are includes then copy and update the harness
            if (!strLstEmpty(harness->includeList))
            {
                String *const includeReplace = strNew();

                for (unsigned int includeIdx = 0; includeIdx < strLstSize(harness->includeList); includeIdx++)
                {
                    const String *const include = strLstGet(harness->includeList, includeIdx);

                    strCatFmt(
                        includeReplace, "%s#include \"%s/%s.c\"", includeIdx == 0 ? "" : "\n",
                        lstExists(module->shimList, &include) ? strZ(pathUnit) : strZ(pathRepo), strZ(cmdBldPathModule(include)));

                    strLstAdd(harnessIncludeList, include);
                }

                String *const harnessC = strCatBuf(strNew(), storageGetP(storageNewReadP(testBldStorageRepo(this), harnessPath)));

                strReplace(harnessC, STRDEF("{[SHIM_MODULE]}"), includeReplace);
                testBldWrite(storageUnit, storageUnitList, strZ(harnessFile), BUFSTR(harnessC));
                strLstAdd(harnessList, harnessFile);
            }
            // Else harness can be referenced directly from the repo path
            else
                strLstAddFmt(harnessList, "%s/%s", strZ(pathRepoRel), strZ(harnessFile));
        }

        // Copy meson_options.txt
        // -------------------------------------------------------------------------------------------------------------------------
        testBldWrite(
            storageUnit, storageUnitList, "meson_options.txt",
            storageGetP(storageNewReadP(testBldStorageRepo(this), STRDEF("meson_options.txt"))));

        // Build meson.build
        // -------------------------------------------------------------------------------------------------------------------------
        String *const mesonBuild = strCatBuf(
            strNew(), storageGetP(storageNewReadP(testBldStorageRepo(this), STRDEF("meson.build"))));

        // Comment out subdirs that are not used for testing
        strReplace(mesonBuild, STRDEF("subdir('"), STRDEF("# subdir('"));

        if (!testBldBackTrace(this))
        {
            strReplace(
                mesonBuild, STRDEF("    configuration.set('HAVE_LIBBACKTRACE'"),
                STRDEF("#    configuration.set('HAVE_LIBBACKTRACE'"));
        }

        // Write build.auto.in
        strCatZ(
            mesonBuild,
            "\n"
            MESON_COMMENT_BLOCK "\n"
            "# Write configuration\n"
            MESON_COMMENT_BLOCK "\n"
            "configure_file(output: 'build.auto.h', configuration: configuration)\n"
            "\n"
            "add_global_arguments('-DFN_EXTERN=extern', language : 'c')\n"
            "add_global_arguments('-DVR_EXTERN_DECLARE=extern', language : 'c')\n"
            "add_global_arguments('-DVR_EXTERN_DEFINE=', language : 'c')\n"
            "add_global_arguments('-DERROR_MESSAGE_BUFFER_SIZE=131072', language : 'c')\n");

        // Configure features
        if (module->feature != NULL)
            strCatFmt(mesonBuild, "add_global_arguments('-DHRN_INTEST_%s', language : 'c')\n", strZ(module->feature));

        if (module->featureList != NULL)
        {
            for (unsigned int featureIdx = 0; featureIdx < strLstSize(module->featureList); featureIdx++)
            {
                strCatFmt(
                    mesonBuild, "add_global_arguments('-DHRN_FEATURE_%s', language : 'c')\n",
                    strZ(strLstGet(module->featureList, featureIdx)));
            }
        }

        // Add compiler flags
        if (module->flag != NULL)
            strCatFmt(mesonBuild, "add_global_arguments('%s', language : 'c')\n", strZ(module->flag));

        // Add coverage
        if (testBldCoverage(this))
            strCatZ(mesonBuild, "add_global_arguments('-DDEBUG_COVERAGE', language : 'c')\n");

        // Add container flag
        if (!strEqZ(testBldVm(this), "none"))
            strCatZ(mesonBuild, "add_global_arguments('-DTEST_CONTAINER_REQUIRED', language : 'c')\n");

        // Build unit test
        strCatZ(
            mesonBuild,
            "\n"
            MESON_COMMENT_BLOCK "\n"
            "# Unit test\n"
            MESON_COMMENT_BLOCK "\n"
            "src_unit = files(\n");

        for (unsigned int dependIdx = 0; dependIdx < strLstSize(module->dependList); dependIdx++)
        {
            const String *const depend = strLstGet(module->dependList, dependIdx);

            if (strLstExists(harnessIncludeList, depend))
                continue;

            strCatFmt(mesonBuild, "    '%s/%s.c',\n", strZ(pathRepoRel), strZ(cmdBldPathModule(depend)));
        }

        // Add harnesses
        for (unsigned int harnessIdx = 0; harnessIdx < strLstSize(harnessList); harnessIdx++)
        {
            const TestDefHarness *const harness = lstGet(module->harnessList, harnessIdx);

            // Add harness depends
            const String *const harnessDependPath = strNewFmt("test/src/common/%s", strZ(bldEnum("harness", harness->name)));
            StorageIterator *const storageItr = storageNewItrP(
                testBldStorageRepo(this), harnessDependPath, .expression = STRDEF("\\.c$"), .sortOrder = sortOrderAsc);

            while (storageItrMore(storageItr))
            {
                strCatFmt(
                    mesonBuild, "    '%s/%s/%s',\n", strZ(pathRepoRel), strZ(harnessDependPath),
                    strZ(storageItrNext(storageItr).name));
            }

            // Add harness if no includes are in module or coverage includes
            unsigned int includeIdx = 0;

            for (; includeIdx < strLstSize(harness->includeList); includeIdx++)
            {
                const String *const include = strLstGet(harness->includeList, includeIdx);

                if (lstExists(module->coverageList, &include) || strLstExists(module->includeList, include))
                    break;
            }

            if (includeIdx != strLstSize(harness->includeList))
                continue;

            strCatFmt(mesonBuild, "    '%s',\n", strZ(strLstGet(harnessList, harnessIdx)));
        }

        strCatFmt(
            mesonBuild,
            "    '%s/test/src/common/harnessTest.c',\n"
            "    'test.c',\n"
            ")\n"
            "\n"
            "executable(\n"
            "    'test-unit',\n"
            "    sources: src_unit,\n",
            strZ(pathRepoRel));

        // Add C args
        String *const cArg = strNew();

        if (testBldOptimize(this) || module->type == testDefTypePerformance)
            strCatZ(cArg, "\n        '-O2',");

        if (testBldProfile(this))
        {
            strCatZ(
                cArg,
                "\n        '-pg',"
                "\n        '-no-pie',");
        }

        if (!strEmpty(cArg))
        {
            strCatFmt(
                mesonBuild,
                "    c_args: [%s\n"
                "    ],\n",
                strZ(cArg));
        }

        // Add linker args
        String *const linkArg = strNew();

        if (testBldProfile(this))
        {
            strCatZ(
                linkArg,
                "\n        '-pg',"
                "\n        '-no-pie',");
        }

        if (!strEmpty(linkArg))
        {
            strCatFmt(
                mesonBuild,
                "    link_args: [%s\n"
                "    ],\n",
                strZ(linkArg));
        }

        strCatFmt(
            mesonBuild,
            "    include_directories:\n"
            "        include_directories(\n"
            "            '.',\n"
            "            '%s/src',\n"
            "            '%s/doc/src',\n"
            "            '%s/test/src',\n"
            "        ),\n"
            "    dependencies: [\n",
            strZ(pathRepoRel), strZ(pathRepoRel), strZ(pathRepoRel));

        if (testBldBackTrace(this))
        {
            strCatZ(
                mesonBuild,
                "        lib_backtrace,\n");
        }

        strCatZ(
            mesonBuild,
            "        lib_bz2,\n"
            "        lib_openssl,\n"
            "        lib_lz4,\n"
            "        lib_pq,\n"
            "        lib_ssh2,\n"
            "        lib_xml,\n"
            "        lib_yaml,\n"
            "        lib_z,\n"
            "        lib_zstd,\n"
            "    ],\n"
            ")\n");

        testBldWrite(storageUnit, storageUnitList, "meson.build", BUFSTR(mesonBuild));

        // Build test.c
        // -------------------------------------------------------------------------------------------------------------------------
        String *const testC = strCatBuf(
            strNew(), storageGetP(storageNewReadP(testBldStorageRepo(this), STRDEF("test/src/test.c"))));

        // Enable debug test trace
        if (!testBldProfile(this) && module->type != testDefTypePerformance)
            strReplace(testC, STRDEF("{[C_TEST_DEBUG_TEST_TRACE]}"), STRDEF("#define DEBUG_TEST_TRACE"));
        else
            strReplace(testC, STRDEF("{[C_TEST_DEBUG_TEST_TRACE]}"), STRDEF("// Debug test trace not enabled"));

        // Files to test/include
        StringList *const testIncludeFileList = strLstNew();

        for (unsigned int coverageIdx = 0; coverageIdx < lstSize(module->coverageList); coverageIdx++)
        {
            const TestDefCoverage *const coverage = lstGet(module->coverageList, coverageIdx);

            if (coverage->coverable && !coverage->included)
                strLstAdd(testIncludeFileList, coverage->name);
        }

        for (unsigned int includeIdx = 0; includeIdx < strLstSize(module->includeList); includeIdx++)
            strLstAdd(testIncludeFileList, strLstGet(module->includeList, includeIdx));

        StringList *const testIncludeFile = strLstNew();
        StringList *const harnessIncluded = strLstNew();

        for (unsigned int testIncludeFileIdx = 0; testIncludeFileIdx < strLstSize(testIncludeFileList); testIncludeFileIdx++)
        {
            const String *const include = strLstGet(testIncludeFileList, testIncludeFileIdx);
            unsigned int harnessIdx = 0;

            for (; harnessIdx < lstSize(module->harnessList); harnessIdx++)
            {
                const TestDefHarness *const harness = lstGet(module->harnessList, harnessIdx);

                if (strLstExists(harness->includeList, include))
                    break;
            }

            if (harnessIdx != lstSize(module->harnessList))
            {
                if (!strLstExists(harnessIncluded, strLstGet(harnessList, harnessIdx)))
                {
                    strLstAddFmt(testIncludeFile, "#include \"%s\"", strZ(strLstGet(harnessList, harnessIdx)));
                    strLstAdd(harnessIncluded, strLstGet(harnessList, harnessIdx));
                }
            }
            else
                strLstAddFmt(testIncludeFile, "#include \"%s/%s.c\"", strZ(pathRepoRel), strZ(cmdBldPathModule(include)));
        }

        strReplace(testC, STRDEF("{[C_INCLUDE]}"), strLstJoin(testIncludeFile, "\n"));

        // Test path
        strReplace(testC, STRDEF("{[C_TEST_PATH]}"), storagePathP(storageTestId, NULL));

        // Harness data path
        const String *const pathHarnessData = strNewFmt("%s/data-%u", strZ(testBldPathTest(this)), testBldVmId(this));
        strReplace(testC, STRDEF("{[C_HRN_PATH]}"), pathHarnessData);

        // Harness repo path
        strReplace(testC, STRDEF("{[C_HRN_PATH_REPO]}"), pathRepo);

        // Path to the project exe when it exists
        const String *const pathProjectExe = storagePathP(
<<<<<<< HEAD
            testBldStorageTest(this), strNewFmt("build/%s/src/" PROJECT_BIN, strZ(testBldVm(this))));
=======
            testBldStorageTest(this),
            strNewFmt(
                "%s/%s%s/" PROJECT_BIN, strEqZ(testBldVmInt(this), "none") ? "build" : "bin", strZ(testBldVmInt(this)),
                strEqZ(testBldVmInt(this), "none") ? "/src" : ""));
>>>>>>> 794c5771
        strReplace(testC, STRDEF("{[C_TEST_PROJECT_EXE]}"), pathProjectExe);

        // Path to source -- used to construct __FILENAME__ tests
        strReplace(testC, STRDEF("{[C_TEST_PGB_PATH]}"), strNewFmt("../%s", strZ(pathRepoRel)));

        // Test expect logging
        strReplace(testC, STRDEF("{[C_TEST_LOG_EXPECT]}"), module->type == testDefTypeUnit ? TRUE_STR : FALSE_STR);

        // Test log level
        strReplace(
            testC, STRDEF("{[C_LOG_LEVEL_TEST]}"),
            bldEnum("logLevel", strLower(strNewZ(logLevelStr(testBldLogLevel(this))))));

        // Log time/timestamp
        strReplace(testC, STRDEF("{[C_TEST_TIMING]}"), STR(cvtBoolToConstZ(testBldLogTime(this))));

        // Test timezone
        strReplace(
            testC, STRDEF("{[C_TEST_TZ]}"),
            testBldTimeZone(this) == NULL ?
                STRDEF("// No timezone specified") : strNewFmt("setenv(\"TZ\", \"%s\", true);", strZ(testBldTimeZone(this))));

        // Scale performance test
        strReplace(testC, STRDEF("{[C_TEST_SCALE]}"), strNewFmt("%" PRIu64, testBldScale(this)));

        // Does this test run in a container?
        strReplace(testC, STRDEF("{[C_TEST_CONTAINER]}"), STR(cvtBoolToConstZ(!strEqZ(testBldVm(this), "none"))));

        // User/group info
        strReplace(testC, STRDEF("{[C_TEST_GROUP]}"), groupName());
        strReplace(testC, STRDEF("{[C_TEST_GROUP_ID]}"), strNewFmt("%u", groupId()));
        strReplace(testC, STRDEF("{[C_TEST_USER]}"), userName());
        strReplace(testC, STRDEF("{[C_TEST_USER_LEN]}"), strNewFmt("%zu", strSize(userName())));
        strReplace(testC, STRDEF("{[C_TEST_USER_ID]}"), strNewFmt("%u", userId()));

        // VM for integration testing
        strReplace(testC, STRDEF("{[C_TEST_VM]}"), testBldVmInt(this));

        // PostgreSQL version for integration testing
        strReplace(testC, STRDEF("{[C_TEST_PG_VERSION]}"), testBldPgVersion(this));

        // Test id
        strReplace(testC, STRDEF("{[C_TEST_IDX]}"), strNewFmt("%u", testBldVmId(this)));

        // Include test file
        strReplace(
            testC, STRDEF("{[C_TEST_INCLUDE]}"),
            strNewFmt("#include \"%s/test/src/module/%sTest.c\"", strZ(pathRepoRel), strZ(bldEnum(NULL, module->name))));

        // Test list
        String *const testList = strNew();

        for (unsigned int testIdx = 0; testIdx < module->total; testIdx++)
        {
            if (testIdx != 0)
                strCatZ(testList, "\n    ");

            strCatFmt(
                testList, "hrnAdd(%3u, %8s);", testIdx + 1,
                cvtBoolToConstZ(testBldTest(this) == 0 || testBldTest(this) == testIdx + 1));
        }

        strReplace(testC, STRDEF("{[C_TEST_LIST]}"), testList);

        // Profiling
        strReplace(testC, STRDEF("{[C_TEST_PROFILE]}"), STR(cvtBoolToConstZ(testBldProfile(this))));
        strReplace(testC, STRDEF("{[C_TEST_PATH_BUILD]}"), strNewFmt("%s/build", strZ(pathUnit)));

        // Write file
        testBldWrite(storageUnit, storageUnitList, "test.c", BUFSTR(testC));

        // Clean files that are not valid for this test
        // -------------------------------------------------------------------------------------------------------------------------
        StorageIterator *const storageItr = storageNewItrP(storageUnit, NULL, .recurse = true);

        while (storageItrMore(storageItr))
        {
            const StorageInfo info = storageItrNext(storageItr);

            if (info.type != storageTypeFile || strBeginsWithZ(info.name, "build/"))
                continue;

            if (!strLstExists(storageUnitList, info.name))
                storageRemoveP(storageUnit, info.name, .errorOnMissing = true);
        }
    }
    MEM_CONTEXT_TEMP_END();

    FUNCTION_LOG_RETURN_VOID();
}<|MERGE_RESOLUTION|>--- conflicted
+++ resolved
@@ -647,16 +647,9 @@
         strReplace(testC, STRDEF("{[C_HRN_PATH_REPO]}"), pathRepo);
 
         // Path to the project exe when it exists
-        const String *const pathProjectExe = storagePathP(
-<<<<<<< HEAD
-            testBldStorageTest(this), strNewFmt("build/%s/src/" PROJECT_BIN, strZ(testBldVm(this))));
-=======
-            testBldStorageTest(this),
-            strNewFmt(
-                "%s/%s%s/" PROJECT_BIN, strEqZ(testBldVmInt(this), "none") ? "build" : "bin", strZ(testBldVmInt(this)),
-                strEqZ(testBldVmInt(this), "none") ? "/src" : ""));
->>>>>>> 794c5771
-        strReplace(testC, STRDEF("{[C_TEST_PROJECT_EXE]}"), pathProjectExe);
+        strReplace(
+            testC, STRDEF("{[C_TEST_PROJECT_EXE]}"),
+            storagePathP(testBldStorageTest(this), strNewFmt("build/%s/src/" PROJECT_BIN, strZ(testBldVm(this)))));
 
         // Path to source -- used to construct __FILENAME__ tests
         strReplace(testC, STRDEF("{[C_TEST_PGB_PATH]}"), strNewFmt("../%s", strZ(pathRepoRel)));
