/***********************************************************************************************************************************
Test Build Handler
***********************************************************************************************************************************/
#include "build.auto.h"

#include "build/common/render.h"
#include "command/test/build.h"
#include "common/debug.h"
#include "common/log.h"
#include "common/user.h"
#include "storage/posix/storage.h"
#include "version.h"

/***********************************************************************************************************************************
Object type
***********************************************************************************************************************************/
struct TestBuild
{
    TestBuildPub pub;                                               // Publicly accessible variables
};

/***********************************************************************************************************************************
Constants
***********************************************************************************************************************************/
#define MESON_COMMENT_BLOCK                                                                                                        \
    "############################################################################################################################" \
    "########"

/**********************************************************************************************************************************/
TestBuild *
testBldNew(
    const String *const pathRepo, const String *const pathTest, const String *const vm, const unsigned int vmId,
    const TestDefModule *const module, const unsigned int test, const uint64_t scale, const LogLevel logLevel, const bool logTime,
    const String *const timeZone, const bool coverage, const bool profile, const bool optimize)
{
    FUNCTION_LOG_BEGIN(logLevelDebug);
        FUNCTION_LOG_PARAM(STRING, pathRepo);
        FUNCTION_LOG_PARAM(STRING, pathTest);
        FUNCTION_LOG_PARAM(STRING, vm);
        FUNCTION_LOG_PARAM(UINT, vmId);
        FUNCTION_LOG_PARAM_P(VOID, module);
        FUNCTION_LOG_PARAM(UINT, test);
        FUNCTION_LOG_PARAM(UINT64, scale);
        FUNCTION_LOG_PARAM(ENUM, logLevel);
        FUNCTION_LOG_PARAM(BOOL, logTime);
        FUNCTION_LOG_PARAM(STRING, timeZone);
        FUNCTION_LOG_PARAM(BOOL, coverage);
        FUNCTION_LOG_PARAM(BOOL, profile);
        FUNCTION_LOG_PARAM(BOOL, optimize);
    FUNCTION_LOG_END();

    ASSERT(pathRepo != NULL);
    ASSERT(pathTest != NULL);
    ASSERT(vm != NULL);
    ASSERT(module != NULL);
    ASSERT(scale != 0);

    TestBuild *this = NULL;

    OBJ_NEW_BEGIN(TestBuild, .childQty = MEM_CONTEXT_QTY_MAX)
    {
        // Create object
        this = OBJ_NEW_ALLOC();

        *this = (TestBuild)
        {
            .pub =
            {
                .pathRepo = strDup(pathRepo),
                .pathTest = strDup(pathTest),
                .vm = strDup(vm),
                .vmId = vmId,
                .module = module,
                .test = test,
                .scale = scale,
                .logLevel = logLevel,
                .logTime = logTime,
                .timeZone = strDup(timeZone),
                .coverage = coverage,
                .profile = profile,
                .optimize = optimize,
            },
        };

        this->pub.storageRepo = storagePosixNewP(testBldPathRepo(this));
        this->pub.storageTest = storagePosixNewP(testBldPathTest(this));
    }
    OBJ_NEW_END();

    FUNCTION_LOG_RETURN(TEST_BUILD, this);
}

/***********************************************************************************************************************************
Shim functions in a module
***********************************************************************************************************************************/
static String *
testBldShim(const String *const shimC, const StringList *const functionList)
{
    FUNCTION_LOG_BEGIN(logLevelDebug);
        FUNCTION_LOG_PARAM(STRING, shimC);
        FUNCTION_LOG_PARAM(STRING_LIST, functionList);
    FUNCTION_LOG_END();

    String *const result = strNew();

    MEM_CONTEXT_TEMP_BEGIN()
    {
        const StringList *const inList = strLstNewSplitZ(shimC, "\n");
        ASSERT(strEmpty(strLstGet(inList, strLstSize(inList) - 1)));

        for (unsigned int inIdx = 0; inIdx < strLstSize(inList); inIdx++)
        {
            const String *const in = strLstGet(inList, inIdx);

            // Check if this line contains a shimmed function
            bool found = false;

            for (unsigned int functionIdx = 0; functionIdx < strLstSize(functionList); functionIdx++)
            {
                const String *const function = strLstGet(functionList, functionIdx);

                if (strBeginsWith(in, function) && strChr(in, '(') == (int)strSize(function))
                {
                    ASSERT(inIdx > 0);
                    found = true;

                    // If static then build a declaration so the function is able to call itself
                    if (strBeginsWithZ(strLstGet(inList, inIdx - 1), "static "))
                    {
                        strCatChr(result, ' ');
                        strCat(result, in);

                        for (unsigned int scanIdx = inIdx + 1; scanIdx < strLstSize(inList); scanIdx++)
                        {
                            const String *const scan = strLstGet(inList, scanIdx);

                            if (strEqZ(scan, "{"))
                                break;

                            if (strEndsWithZ(strLstGet(inList, scanIdx - 1), ","))
                                strCatChr(result, ' ');

                            strCat(result, strTrim(strDup(scan)));
                        }

                        strCatZ(result, "; ");
                        strCat(result, strLstGet(inList, inIdx - 1));
                    }

                    // Alter the function name so it can be shimmed
                    strCatFmt(result, "\n%s_SHIMMED%s", strZ(function), strZ(strSub(in, strSize(function))));
                    break;
                }
            }

            // Just copy the line when a function is not found
            if (!found)
            {
                if (inIdx != 0)
                    strCatChr(result, '\n');

                strCat(result, in);
            }
        }
    }
    MEM_CONTEXT_TEMP_END();

    FUNCTION_LOG_RETURN(STRING, result);
}

/***********************************************************************************************************************************
Write files into the test path and keep a list of files written
***********************************************************************************************************************************/
static void
testBldWrite(const Storage *const storage, StringList *const fileList, const char *const file, const Buffer *const content)
{
    FUNCTION_LOG_BEGIN(logLevelDebug);
        FUNCTION_LOG_PARAM(STORAGE, storage);
        FUNCTION_LOG_PARAM(STRING_LIST, fileList);
        FUNCTION_LOG_PARAM(STRINGZ, file);
        FUNCTION_LOG_PARAM(BUFFER, content);
    FUNCTION_LOG_END();

    MEM_CONTEXT_TEMP_BEGIN()
    {
        // Only write if the content has changed
        const Buffer *const current = storageGetP(storageNewReadP(storage, STR(file), .ignoreMissing = true));

        if (current == NULL || !bufEq(content, current))
            storagePutP(storageNewWriteP(storage, STR(file)), content);

        strLstAddZ(fileList, file);
    }
    MEM_CONTEXT_TEMP_END();

    FUNCTION_LOG_RETURN_VOID();
}

/***********************************************************************************************************************************
Generate a relative path from the compare path to the base path

??? This function has not been hardened for edge cases, e.g. paths are equal. Probably this should he moved to the storage module.
***********************************************************************************************************************************/
static String *
cmdBldPathRelative(const String *const base, const String *const compare)
{
    FUNCTION_LOG_BEGIN(logLevelDebug);
        FUNCTION_LOG_PARAM(STRING, base);
        FUNCTION_LOG_PARAM(STRING, compare);
    FUNCTION_LOG_END();

    ASSERT(base != NULL);
    ASSERT(compare != NULL);

    String *const result = strNew();

    MEM_CONTEXT_TEMP_BEGIN()
    {
        const StringList *const baseList = strLstNewSplitZ(base, "/");
        const StringList *const compareList = strLstNewSplitZ(compare, "/");
        unsigned int compareIdx = 0;

        // Find the part of the paths that is the same
        while (
            compareIdx < strLstSize(baseList) && compareIdx < strLstSize(compareList) &&
            strEq(strLstGet(baseList, compareIdx), strLstGet(compareList, compareIdx)))
        {
            compareIdx++;
        }

        // Generate ../ part of relative path
        bool first = true;

        for (unsigned int dotIdx = compareIdx; dotIdx < strLstSize(baseList); dotIdx++)
        {
            if (!first)
                strCatChr(result, '/');
            else
                first = false;

            strCatZ(result, "..");
        }

        // Add remaining path
        for (unsigned int pathIdx = compareIdx; pathIdx < strLstSize(compareList); pathIdx++)
            strCatFmt(result, "/%s", strZ(strLstGet(compareList, pathIdx)));
    }
    MEM_CONTEXT_TEMP_END();

    FUNCTION_LOG_RETURN(STRING, result);
}

/**********************************************************************************************************************************/
void
testBldUnit(TestBuild *const this)
{
    FUNCTION_LOG_BEGIN(logLevelDebug);
        FUNCTION_LOG_PARAM(TEST_BUILD, this);
    FUNCTION_LOG_END();

    ASSERT(this != NULL);

    userInit();

    MEM_CONTEXT_TEMP_BEGIN()
    {
        const Storage *const storageUnit = storagePosixNewP(
            strNewFmt("%s/unit-%u/%s", strZ(testBldPathTest(this)), testBldVmId(this), strZ(testBldVm(this))), .write = true);
        const Storage *const storageTestId = storagePosixNewP(
            strNewFmt("%s/test-%u", strZ(testBldPathTest(this)), testBldVmId(this)), .write = true);
        StringList *const storageUnitList = strLstNew();
        const TestDefModule *const module = testBldModule(this);
        const String *const pathUnit = storagePathP(storageUnit, NULL);
        const String *const pathRepo = testBldPathRepo(this);
        const String *const pathRepoRel = cmdBldPathRelative(pathUnit, pathRepo);

        // Build shim modules
        // -------------------------------------------------------------------------------------------------------------------------
        for (unsigned int shimIdx = 0; shimIdx < lstSize(module->shimList); shimIdx++)
        {
            const TestDefShim *const shim = lstGet(module->shimList, shimIdx);
            const String *const shimFile = strNewFmt("src/%s.c", strZ(shim->name));

            String *const shimC = strCatBuf(
                strNew(),
                storageGetP(storageNewReadP(testBldStorageRepo(this), strNewFmt("%s/%s", strZ(pathRepo), strZ(shimFile)))));

            testBldWrite(storageUnit, storageUnitList, strZ(shimFile), BUFSTR(testBldShim(shimC, shim->functionList)));
        }

        // Build harness modules
        // -------------------------------------------------------------------------------------------------------------------------
        StringList *const harnessList = strLstNew();
        StringList *const harnessIncludeList = strLstNew();

        for (unsigned int harnessIdx = 0; harnessIdx < lstSize(module->harnessList); harnessIdx++)
        {
            const TestDefHarness *const harness = lstGet(module->harnessList, harnessIdx);
            const String *const harnessFile = strNewFmt("test/src/common/%s.c", strZ(bldEnum("harness", harness->name)));
            const String *harnessPath = strNewFmt("%s/%s", strZ(pathRepo), strZ(harnessFile));

            // If there are includes then copy and update the harness
            if (!strLstEmpty(harness->includeList))
            {
                String *const includeReplace = strNew();

                for (unsigned int includeIdx = 0; includeIdx < strLstSize(harness->includeList); includeIdx++)
                {
                    const String *const include = strLstGet(harness->includeList, includeIdx);

                    strCatFmt(
                        includeReplace, "%s#include \"%s/src/%s.c\"", includeIdx == 0 ? "" : "\n",
                        lstExists(module->shimList, &include) ? strZ(pathUnit) : strZ(pathRepo), strZ(include));

                    strLstAdd(harnessIncludeList, include);
                }

                String *const harnessC = strCatBuf(strNew(), storageGetP(storageNewReadP(testBldStorageRepo(this), harnessPath)));

                strReplace(harnessC, STRDEF("{[SHIM_MODULE]}"), includeReplace);
                testBldWrite(storageUnit, storageUnitList, strZ(harnessFile), BUFSTR(harnessC));
                strLstAdd(harnessList, harnessFile);
            }
            // Else harness can be referenced directly from the repo path
            else
                strLstAddFmt(harnessList, "%s/%s", strZ(pathRepoRel), strZ(harnessFile));
        }

        // Copy meson_options.txt
        // -------------------------------------------------------------------------------------------------------------------------
        testBldWrite(
            storageUnit, storageUnitList, "meson_options.txt",
            storageGetP(storageNewReadP(testBldStorageRepo(this), STRDEF("meson_options.txt"))));

        // Build meson.build
        // -------------------------------------------------------------------------------------------------------------------------
        String *const mesonBuild = strCatBuf(
            strNew(), storageGetP(storageNewReadP(testBldStorageRepo(this), STRDEF("meson.build"))));

        // Comment out subdirs that are not used for testing
        strReplace(mesonBuild, STRDEF("subdir('"), STRDEF("# subdir('"));

        // Write build.auto.in
        strCatZ(
            mesonBuild,
            "\n"
            MESON_COMMENT_BLOCK "\n"
            "# Write configuration\n"
            MESON_COMMENT_BLOCK "\n"
            "configure_file(output: 'build.auto.h', configuration: configuration)\n"
            "\n"
            "add_global_arguments('-DFN_EXTERN=extern', language : 'c')\n"
<<<<<<< HEAD
            "add_global_arguments('-DVR_EXTERN=', language : 'c')\n"
=======
            "add_global_arguments('-DVR_EXTERN_DECLARE=extern', language : 'c')\n"
            "add_global_arguments('-DVR_EXTERN_DEFINE=', language : 'c')\n"
>>>>>>> f0189129
            "add_global_arguments('-DERROR_MESSAGE_BUFFER_SIZE=131072', language : 'c')\n");

        // Configure features
        if (module->feature != NULL)
            strCatFmt(mesonBuild, "add_global_arguments('-DHRN_INTEST_%s', language : 'c')\n", strZ(module->feature));

        if (module->featureList != NULL)
        {
            for (unsigned int featureIdx = 0; featureIdx < strLstSize(module->featureList); featureIdx++)
            {
                strCatFmt(
                    mesonBuild, "add_global_arguments('-DHRN_FEATURE_%s', language : 'c')\n",
                    strZ(strLstGet(module->featureList, featureIdx)));
            }
        }

        // Add compiler flags
        if (module->flag != NULL)
            strCatFmt(mesonBuild, "add_global_arguments('%s', language : 'c')\n", strZ(module->flag));

        // Add coverage
        if (testBldCoverage(this))
            strCatZ(mesonBuild, "add_global_arguments('-DDEBUG_COVERAGE', language : 'c')\n");

        // Add container flag
        if (!strEqZ(testBldVm(this), "none"))
            strCatZ(mesonBuild, "add_global_arguments('-DTEST_CONTAINER_REQUIRED', language : 'c')\n");

        // Build unit test
        strCatZ(
            mesonBuild,
            "\n"
            MESON_COMMENT_BLOCK "\n"
            "# Unit test\n"
            MESON_COMMENT_BLOCK "\n"
            "src_unit = files(\n");

        for (unsigned int dependIdx = 0; dependIdx < strLstSize(module->dependList); dependIdx++)
        {
            const String *const depend = strLstGet(module->dependList, dependIdx);

            if (strLstExists(harnessIncludeList, depend))
                continue;

            strCatFmt(mesonBuild, "    '%s/src/%s.c',\n", strZ(pathRepoRel), strZ(depend));
        }

        // Add harnesses
        for (unsigned int harnessIdx = 0; harnessIdx < strLstSize(harnessList); harnessIdx++)
        {
            const TestDefHarness *const harness = lstGet(module->harnessList, harnessIdx);

            // Add harness depends
            const String *const harnessDependPath = strNewFmt("test/src/common/%s", strZ(bldEnum("harness", harness->name)));
            StorageIterator *const storageItr = storageNewItrP(
                testBldStorageRepo(this), harnessDependPath, .expression = STRDEF("\\.c$"), .sortOrder = sortOrderAsc);

            while (storageItrMore(storageItr))
            {
                strCatFmt(
                    mesonBuild, "    '%s/%s/%s',\n", strZ(pathRepoRel), strZ(harnessDependPath),
                    strZ(storageItrNext(storageItr).name));
            }

            // Add harness if no includes are in module or coverage includes
            unsigned int includeIdx = 0;

            for (; includeIdx < strLstSize(harness->includeList); includeIdx++)
            {
                const String *const include = strLstGet(harness->includeList, includeIdx);

                if (lstExists(module->coverageList, &include) || strLstExists(module->includeList, include))
                    break;
            }

            if (includeIdx != strLstSize(harness->includeList))
                continue;

            strCatFmt(mesonBuild, "    '%s',\n", strZ(strLstGet(harnessList, harnessIdx)));
        }

        strCatFmt(
            mesonBuild,
            "    '%s/test/src/common/harnessTest.c',\n"
            "    'test.c',\n"
            ")\n"
            "\n"
            "executable(\n"
            "    'test-unit',\n"
            "    sources: src_unit,\n",
            strZ(pathRepoRel));

        // Add C args
        String *const cArg = strNew();

        if (testBldOptimize(this) || module->type == testDefTypePerformance)
            strCatZ(cArg, "\n        '-O2',");

        if (testBldProfile(this))
        {
            strCatZ(
                cArg,
                "\n        '-pg',"
                "\n        '-no-pie',");
        }

        if (!strEmpty(cArg))
        {
            strCatFmt(
                mesonBuild,
                "    c_args: [%s\n"
                "    ],\n",
                strZ(cArg));
        }

        // Add linker args
        String *const linkArg = strNew();

        if (testBldProfile(this))
        {
            strCatZ(
                linkArg,
                "\n        '-pg',"
                "\n        '-no-pie',");
        }

        if (!strEmpty(linkArg))
        {
            strCatFmt(
                mesonBuild,
                "    link_args: [%s\n"
                "    ],\n",
                strZ(linkArg));
        }

        strCatFmt(
            mesonBuild,
            "    include_directories:\n"
            "        include_directories(\n"
            "            '.',\n"
            "            '%s/src',\n"
            "            '%s/test/src',\n"
            "        ),\n"
            "    dependencies: [\n"
            "        lib_bz2,\n"
            "        lib_openssl,\n"
            "        lib_lz4,\n"
            "        lib_pq,\n"
            "        lib_xml,\n"
            "        lib_yaml,\n"
            "        lib_z,\n"
            "        lib_zstd,\n"
            "        lib_ssh2,\n"
            "    ],\n"
            ")\n",
            strZ(pathRepoRel), strZ(pathRepoRel));

        testBldWrite(storageUnit, storageUnitList, "meson.build", BUFSTR(mesonBuild));

        // Build test.c
        // -------------------------------------------------------------------------------------------------------------------------
        String *const testC = strCatBuf(
            strNew(), storageGetP(storageNewReadP(testBldStorageRepo(this), STRDEF("test/src/test.c"))));

        // Enable debug test trace
        if (!testBldProfile(this) && module->type != testDefTypePerformance)
            strReplace(testC, STRDEF("{[C_TEST_DEBUG_TEST_TRACE]}"), STRDEF("#define DEBUG_TEST_TRACE"));
        else
            strReplace(testC, STRDEF("{[C_TEST_DEBUG_TEST_TRACE]}"), STRDEF("// Debug test trace not enabled"));

        // Files to test/include
        StringList *const testIncludeFileList = strLstNew();

        if (module->coverageList != NULL)
        {
            for (unsigned int coverageIdx = 0; coverageIdx < lstSize(module->coverageList); coverageIdx++)
            {
                const TestDefCoverage *const coverage = lstGet(module->coverageList, coverageIdx);

                if (coverage->coverable && !coverage->included)
                    strLstAdd(testIncludeFileList, coverage->name);
            }
        }

        if (module->includeList != NULL)
        {
            for (unsigned int includeIdx = 0; includeIdx < strLstSize(module->includeList); includeIdx++)
                strLstAdd(testIncludeFileList, strLstGet(module->includeList, includeIdx));
        }

        String *const testIncludeFile = strNew();

        for (unsigned int testIncludeFileIdx = 0; testIncludeFileIdx < strLstSize(testIncludeFileList); testIncludeFileIdx++)
        {
            const String *const include = strLstGet(testIncludeFileList, testIncludeFileIdx);
            unsigned int harnessIdx = 0;

            for (; harnessIdx < lstSize(module->harnessList); harnessIdx++)
            {
                const TestDefHarness *const harness = lstGet(module->harnessList, harnessIdx);

                if (strLstExists(harness->includeList, include))
                    break;
            }

            if (testIncludeFileIdx != 0)
                strCatChr(testIncludeFile, '\n');

            if (harnessIdx != lstSize(module->harnessList))
                strCatFmt(testIncludeFile, "#include \"%s\"", strZ(strLstGet(harnessList, harnessIdx)));
            else
                strCatFmt(testIncludeFile, "#include \"%s/src/%s.c\"", strZ(pathRepoRel), strZ(include));
        }

        strReplace(testC, STRDEF("{[C_INCLUDE]}"), testIncludeFile);

        // Test path
        strReplace(testC, STRDEF("{[C_TEST_PATH]}"), storagePathP(storageTestId, NULL));

        // Harness data path
        const String *const pathHarnessData = strNewFmt("%s/data-%u", strZ(testBldPathTest(this)), testBldVmId(this));
        strReplace(testC, STRDEF("{[C_HRN_PATH]}"), pathHarnessData);

        // Harness repo path
        strReplace(testC, STRDEF("{[C_HRN_PATH_REPO]}"), pathRepo);

        // Path to the project exe when it exists
        const String *const pathProjectExe = storagePathP(
            testBldStorageTest(this),
            strNewFmt(
                "%s/%s%s/" PROJECT_BIN, strEqZ(testBldVm(this), "none") ? "build" : "bin", strZ(testBldVm(this)),
                strEqZ(testBldVm(this), "none") ? "/src" : ""));
        strReplace(testC, STRDEF("{[C_TEST_PROJECT_EXE]}"), pathProjectExe);

        // Path to source -- used to construct __FILENAME__ tests
        strReplace(testC, STRDEF("{[C_TEST_PGB_PATH]}"), strNewFmt("../%s", strZ(pathRepoRel)));

        // Test log level
        strReplace(
            testC, STRDEF("{[C_LOG_LEVEL_TEST]}"),
            bldEnum("logLevel", strLower(strNewZ(logLevelStr(testBldLogLevel(this))))));

        // Log time/timestamp
        strReplace(testC, STRDEF("{[C_TEST_TIMING]}"), STR(cvtBoolToConstZ(testBldLogTime(this))));

        // Test timezone
        strReplace(
            testC, STRDEF("{[C_TEST_TZ]}"),
            testBldTimeZone(this) == NULL ?
                STRDEF("// No timezone specified") : strNewFmt("setenv(\"TZ\", \"%s\", true);", strZ(testBldTimeZone(this))));

        // Scale performance test
        strReplace(testC, STRDEF("{[C_TEST_SCALE]}"), strNewFmt("%" PRIu64, testBldScale(this)));

        // Does this test run in a container?
        strReplace(testC, STRDEF("{[C_TEST_CONTAINER]}"), STR(cvtBoolToConstZ(!strEqZ(testBldVm(this), "none"))));

        // User/group info
        strReplace(testC, STRDEF("{[C_TEST_GROUP]}"), groupName());
        strReplace(testC, STRDEF("{[C_TEST_GROUP_ID]}"), strNewFmt("%u", groupId()));
        strReplace(testC, STRDEF("{[C_TEST_USER]}"), userName());
        strReplace(testC, STRDEF("{[C_TEST_USER_LEN]}"), strNewFmt("%zu", strSize(userName())));
        strReplace(testC, STRDEF("{[C_TEST_USER_ID]}"), strNewFmt("%u", userId()));

        // Test id
        strReplace(testC, STRDEF("{[C_TEST_IDX]}"), strNewFmt("%u", testBldVmId(this)));

        // Include test file
        strReplace(
            testC, STRDEF("{[C_TEST_INCLUDE]}"),
            strNewFmt("#include \"%s/test/src/module/%sTest.c\"", strZ(pathRepoRel), strZ(bldEnum(NULL, module->name))));

        // Test list
        String *const testList = strNew();

        for (unsigned int testIdx = 0; testIdx < module->total; testIdx++)
        {
            if (testIdx != 0)
                strCatZ(testList, "\n    ");

            strCatFmt(
                testList, "hrnAdd(%3u, %8s);", testIdx + 1,
                cvtBoolToConstZ(testBldTest(this) == 0 || testBldTest(this) == testIdx + 1));
        }

        strReplace(testC, STRDEF("{[C_TEST_LIST]}"), testList);

        // Profiling
        strReplace(testC, STRDEF("{[C_TEST_PROFILE]}"), STR(cvtBoolToConstZ(testBldProfile(this))));
        strReplace(testC, STRDEF("{[C_TEST_PATH_BUILD]}"), strNewFmt("%s/build", strZ(pathUnit)));

        // Write file
        testBldWrite(storageUnit, storageUnitList, "test.c", BUFSTR(testC));

        // Clean files that are not valid for this test
        // -------------------------------------------------------------------------------------------------------------------------
        StorageIterator *const storageItr = storageNewItrP(storageUnit, NULL, .recurse = true);

        while (storageItrMore(storageItr))
        {
            const StorageInfo info = storageItrNext(storageItr);

            if (info.type != storageTypeFile || strBeginsWithZ(info.name, "build/"))
                continue;

            if (!strLstExists(storageUnitList, info.name))
                storageRemoveP(storageUnit, info.name, .errorOnMissing = true);
        }
    }
    MEM_CONTEXT_TEMP_END();

    FUNCTION_LOG_RETURN_VOID();
}<|MERGE_RESOLUTION|>--- conflicted
+++ resolved
@@ -350,12 +350,8 @@
             "configure_file(output: 'build.auto.h', configuration: configuration)\n"
             "\n"
             "add_global_arguments('-DFN_EXTERN=extern', language : 'c')\n"
-<<<<<<< HEAD
-            "add_global_arguments('-DVR_EXTERN=', language : 'c')\n"
-=======
             "add_global_arguments('-DVR_EXTERN_DECLARE=extern', language : 'c')\n"
             "add_global_arguments('-DVR_EXTERN_DEFINE=', language : 'c')\n"
->>>>>>> f0189129
             "add_global_arguments('-DERROR_MESSAGE_BUFFER_SIZE=131072', language : 'c')\n");
 
         // Configure features
@@ -508,7 +504,6 @@
             "        lib_yaml,\n"
             "        lib_z,\n"
             "        lib_zstd,\n"
-            "        lib_ssh2,\n"
             "    ],\n"
             ")\n",
             strZ(pathRepoRel), strZ(pathRepoRel));
@@ -617,7 +612,6 @@
         strReplace(testC, STRDEF("{[C_TEST_GROUP]}"), groupName());
         strReplace(testC, STRDEF("{[C_TEST_GROUP_ID]}"), strNewFmt("%u", groupId()));
         strReplace(testC, STRDEF("{[C_TEST_USER]}"), userName());
-        strReplace(testC, STRDEF("{[C_TEST_USER_LEN]}"), strNewFmt("%zu", strSize(userName())));
         strReplace(testC, STRDEF("{[C_TEST_USER_ID]}"), strNewFmt("%u", userId()));
 
         // Test id
