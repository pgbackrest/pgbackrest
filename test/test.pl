#!/usr/bin/perl
####################################################################################################################################
# test.pl - pgBackRest Unit Tests
####################################################################################################################################

####################################################################################################################################
# Perl includes
####################################################################################################################################
use strict;
use warnings FATAL => qw(all);
use Carp qw(confess longmess);
use English '-no_match_vars';

# Convert die to confess to capture the stack trace
$SIG{__DIE__} = sub { Carp::confess @_ };

use File::Basename qw(dirname);
use Getopt::Long qw(GetOptions);
use Cwd qw(abs_path cwd);
use JSON::PP;
use Pod::Usage qw(pod2usage);
use POSIX qw(ceil strftime);
use Time::HiRes qw(gettimeofday);

use lib dirname($0) . '/lib';
use lib dirname(dirname($0)) . '/lib';
use lib dirname(dirname($0)) . '/build/lib';
use lib dirname(dirname($0)) . '/doc/lib';

use pgBackRest::Common::Exception;
use pgBackRest::Common::Log;
use pgBackRest::Common::String;
use pgBackRest::Common::Wait;
use pgBackRest::Storage::Posix::Driver;
use pgBackRest::Storage::Local;
use pgBackRest::Version;

use pgBackRestBuild::Build;
use pgBackRestBuild::Build::Common;
use pgBackRestBuild::Config::Build;
use pgBackRestBuild::Config::BuildDefine;
use pgBackRestBuild::Config::BuildParse;
use pgBackRestBuild::Embed::Build;
use pgBackRestBuild::Error::Build;
use pgBackRestBuild::Error::Data;

use pgBackRestTest::Common::BuildTest;
use pgBackRestTest::Common::CodeCountTest;
use pgBackRestTest::Common::ContainerTest;
use pgBackRestTest::Common::CoverageTest;
use pgBackRestTest::Common::CiTest;
use pgBackRestTest::Common::DefineTest;
use pgBackRestTest::Common::ExecuteTest;
use pgBackRestTest::Common::HostGroupTest;
use pgBackRestTest::Common::JobTest;
use pgBackRestTest::Common::ListTest;
use pgBackRestTest::Common::RunTest;
use pgBackRestTest::Common::VmTest;

####################################################################################################################################
# Usage
####################################################################################################################################

=head1 NAME

test.pl - pgBackRest Unit Tests

=head1 SYNOPSIS

test.pl [options]

 Test Options:
   --module             test module to execute
   --test               execute the specified test in a module
   --run                execute only the specified test run
   --dry-run            show only the tests that would be executed but don't execute them
   --no-cleanup         don't cleaup after the last test is complete - useful for debugging
   --pg-version         version of postgres to test (all, defaults to minimal)
   --log-force          force overwrite of current test log files
   --no-lint            disable static source code analysis
   --build-only         compile the test library / packages and run tests only
   --build-max          max processes to use for builds (default 4)
   --coverage-only      only run coverage tests (as a subset of selected tests)
   --c-only             only run C tests
   --gen-only           only run auto-generation
   --no-gen             do not run code generation
   --code-count         generate code counts
   --smart              perform libc/package builds only when source timestamps have changed
   --no-package         do not build packages
   --no-ci-config       don't overwrite the current continuous integration config
   --dev                --no-lint --smart --no-package --no-optimize
   --dev-test           --no-lint --no-package
   --expect             --no-lint --no-package --vm=co7 --db=9.6 --log-force
   --no-valgrind        don't run valgrind on C unit tests (saves time)
   --no-coverage        don't run coverage on C unit tests (saves time)
   --no-optimize        don't do compile optimization for C (saves compile time)
   --backtrace          enable backtrace when available (adds stack trace line numbers -- very slow)
   --profile            generate profile info
   --no-debug           don't generate a debug build
   --debug-test-trace   test stack trace for low-level functions (slow, esp w/valgrind, may cause timeouts)

 Configuration Options:
   --psql-bin           path to the psql executables (e.g. /usr/lib/postgresql/9.3/bin/)
   --test-path          path where tests are executed (defaults to ./test)
   --log-level          log level to use for test harness (and Perl tests) (defaults to INFO)
   --log-level-test     log level to use for C tests (defaults to OFF)
   --quiet, -q          equivalent to --log-level=off

 VM Options:
   --vm                 docker container to build/test (u12, u14, co6, co7)
   --vm-build           build Docker containers
   --vm-force           force a rebuild of Docker containers
   --vm-out             Show VM output (default false)
   --vm-max             max VMs to run in parallel (default 1)

 General Options:
   --version            display version and exit
   --help               display usage and exit
=cut

####################################################################################################################################
# Command line parameters
####################################################################################################################################
my $strLogLevel = lc(INFO);
my $strLogLevelTest = lc(OFF);
my $bVmOut = false;
my @stryModule;
my @stryModuleTest;
my @iyModuleTestRun;
my $iVmMax = 1;
my $iVmId = undef;
my $bDryRun = false;
my $bNoCleanup = false;
my $strPgSqlBin;
my $strTestPath;
my $bVersion = false;
my $bHelp = false;
my $bQuiet = false;
my $strPgVersion = 'minimal';
my $bLogForce = false;
my $strVm;
my $strVmHost = VM_HOST_DEFAULT;
my $bVmBuild = false;
my $bVmForce = false;
my $bNoLint = false;
my $bBuildOnly = false;
my $iBuildMax = 4;
my $bCoverageOnly = false;
my $bNoCoverage = false;
my $bCOnly = false;
my $bGenOnly = false;
my $bNoGen = false;
my $bCodeCount = false;
my $bSmart = false;
my $bNoPackage = false;
my $bNoCiConfig = false;
my $bDev = false;
my $bDevTest = false;
my $bBackTrace = false;
my $bProfile = false;
my $bExpect = false;
my $bNoValgrind = false;
my $bNoOptimize = false;
my $bNoDebug = false;
my $bDebugTestTrace = false;
my $iRetry = 0;

GetOptions ('q|quiet' => \$bQuiet,
            'version' => \$bVersion,
            'help' => \$bHelp,
            'pgsql-bin=s' => \$strPgSqlBin,
            'test-path=s' => \$strTestPath,
            'log-level=s' => \$strLogLevel,
            'log-level-test=s' => \$strLogLevelTest,
            'vm=s' => \$strVm,
            'vm-host=s' => \$strVmHost,
            'vm-out' => \$bVmOut,
            'vm-build' => \$bVmBuild,
            'vm-force' => \$bVmForce,
            'module=s@' => \@stryModule,
            'test=s@' => \@stryModuleTest,
            'run=s@' => \@iyModuleTestRun,
            'vm-id=s' => \$iVmId,
            'vm-max=s' => \$iVmMax,
            'dry-run' => \$bDryRun,
            'no-cleanup' => \$bNoCleanup,
            'pg-version=s' => \$strPgVersion,
            'log-force' => \$bLogForce,
            'no-lint' => \$bNoLint,
            'build-only' => \$bBuildOnly,
            'build-max=s' => \$iBuildMax,
            'no-package' => \$bNoPackage,
            'no-ci-config' => \$bNoCiConfig,
            'coverage-only' => \$bCoverageOnly,
            'no-coverage' => \$bNoCoverage,
            'c-only' => \$bCOnly,
            'gen-only' => \$bGenOnly,
            'no-gen' => \$bNoGen,
            'code-count' => \$bCodeCount,
            'smart' => \$bSmart,
            'dev' => \$bDev,
            'dev-test' => \$bDevTest,
            'backtrace' => \$bBackTrace,
            'profile' => \$bProfile,
            'expect' => \$bExpect,
            'no-valgrind' => \$bNoValgrind,
            'no-optimize' => \$bNoOptimize,
            'no-debug', => \$bNoDebug,
            'debug-test-trace', => \$bDebugTestTrace,
            'retry=s' => \$iRetry)
    or pod2usage(2);

####################################################################################################################################
# Run in eval block to catch errors
####################################################################################################################################
eval
{
    # Record the start time
    my $lStartTime = time();

    # Display version and exit if requested
    if ($bVersion || $bHelp)
    {
        syswrite(*STDOUT, PROJECT_NAME . ' ' . PROJECT_VERSION . " Test Engine\n");

        if ($bHelp)
        {
            syswrite(*STDOUT, "\n");
            pod2usage();
        }

        exit 0;
    }

    if (@ARGV > 0)
    {
        syswrite(*STDOUT, "invalid parameter\n\n");
        pod2usage();
    }

    ################################################################################################################################
    # Update options for --dev and --dev-fast and --dev-test
    ################################################################################################################################
    if ($bDev && $bDevTest)
    {
        confess "cannot combine --dev and --dev-test";
    }

    if ($bDev)
    {
        $bNoLint = true;
        $bSmart = true;
        $bNoPackage = true;
        $bNoOptimize = true;
    }

    if ($bDevTest)
    {
        $bNoPackage = true;
        $bNoLint = true;
    }

    ################################################################################################################################
    # Update options for --profile
    ################################################################################################################################
    if ($bProfile)
    {
        $bNoValgrind = true;
        $bNoCoverage = true;
    }

    ################################################################################################################################
    # Update options for --expect
    ################################################################################################################################
    if ($bExpect)
    {
        $bNoLint = true;
        $bNoPackage = true;
        $strVm = VM_EXPECT;
        $strPgVersion = '9.6';
        $bLogForce = true;
    }

    ################################################################################################################################
    # Setup
    ################################################################################################################################
    # Set a neutral umask so tests work as expected
    umask(0);

    # Set console log level
    if ($bQuiet)
    {
        $strLogLevel = 'off';
    }

    logLevelSet(uc($strLogLevel), uc($strLogLevel), OFF);
    &log(INFO, "test begin - log level ${strLogLevel}");

    if (@stryModuleTest != 0 && @stryModule != 1)
    {
        confess "Only one --module can be provided when --test is specified";
    }

    if (@iyModuleTestRun != 0 && @stryModuleTest != 1)
    {
        confess "Only one --test can be provided when --run is specified";
    }

    # Set test path if not expicitly set
    if (!defined($strTestPath))
    {
        $strTestPath = cwd() . '/test';
    }

    my $oStorageTest = new pgBackRest::Storage::Local(
        $strTestPath, new pgBackRest::Storage::Posix::Driver({bFileSync => false, bPathSync => false}));

    if ($bCoverageOnly)
    {
        if (!defined($strVm))
        {
            &log(INFO, "Set --vm=${strVmHost} for coverage testing");
            $strVm = $strVmHost;
        }
        elsif ($strVm eq VM_ALL)
        {
            confess &log(ERROR, "select a single Debian-based VM for coverage testing");
        }
        elsif (!vmCoveragePerl($strVm))
        {
            confess &log(ERROR, "only Debian-based VMs can be used for coverage testing");
        }
    }

    # If VM is not defined then set it to all
    if (!defined($strVm))
    {
        $strVm = VM_ALL;
    }

    # Get the base backrest path
    my $strBackRestBase = dirname(dirname(abs_path($0)));

    my $oStorageBackRest = new pgBackRest::Storage::Local(
        $strBackRestBase, new pgBackRest::Storage::Posix::Driver({bFileSync => false, bPathSync => false}));

    ################################################################################################################################
    # Build Docker containers
    ################################################################################################################################
    if ($bVmBuild)
    {
        containerBuild($oStorageBackRest, $strVm, $bVmForce);
        exit 0;
    }

    ################################################################################################################################
    # Load test definition
    ################################################################################################################################
    testDefLoad(${$oStorageBackRest->get("test/define.yaml")});

    ################################################################################################################################
    # Start VM and run
    ################################################################################################################################
    if (!defined($iVmId))
    {
        # Make a copy of the repo to track which files have been changed.  Eventually all builds will be done from this directory.
        #---------------------------------------------------------------------------------------------------------------------------
        my $strRepoCachePath = "${strTestPath}/repo";
        my $strRepoCacheManifest = 'repo.manifest';

        # Create the repo path -- this should hopefully prevent obvious rsync errors below
        $oStorageTest->pathCreate("${strTestPath}/repo", {strMode => '0770', bIgnoreExists => true, bCreateParent => true});

        # Check if there are any files existing already.  If none, that means a full copy is happening and we shouldn't report
        # modified files
        my @stryExistingList = $oStorageTest->list($strRepoCachePath, {bIgnoreMissing => true});

        # First check if there is an old manifest that has not been cleared.  This indicates that an error happened before all new
        # files could be processed, which means they should be processed again.
        my @stryModifiedList;
        my $rstrModifiedList = $oStorageTest->get(
            $oStorageTest->openRead("${strRepoCachePath}/${strRepoCacheManifest}", {bIgnoreMissing => true}));

        if (defined($rstrModifiedList))
        {
            @stryModifiedList = split("\n", trim($$rstrModifiedList));
        }

        push(
            @stryModifiedList,
            split(
                "\n",
                trim(
                    executeTest(
                        "git -C ${strBackRestBase} ls-files -c --others --exclude-standard |" .
                            " rsync -rtW --out-format=\"\%n\" --delete --ignore-missing-args --exclude=repo.manifest" .
                            " ${strBackRestBase}/ --files-from=- ${strRepoCachePath}"))));

        if (@stryModifiedList > 0)
        {
            $oStorageTest->put("${strRepoCachePath}/${strRepoCacheManifest}", join("\n", @stryModifiedList));

            if (@stryExistingList > 0)
            {
                &log(INFO, "modified since last run: " . join(', ', @stryModifiedList));
            }
        }

        # Generate code counts
        #---------------------------------------------------------------------------------------------------------------------------
        if ($bCodeCount)
        {
            &log(INFO, "classify code files");

            codeCountScan($oStorageBackRest, $strBackRestBase);
            exit 0;
        }

        # Auto-generate files unless --no-gen specified
        #---------------------------------------------------------------------------------------------------------------------------
        if (!$bNoGen)
        {
            my @stryBuiltAll;
            &log(INFO, "check code autogenerate");

            # Auto-generate version for configure.ac script
            #-----------------------------------------------------------------------------------------------------------------------
            if (!$bSmart || grep(/^lib\/pgBackRest\/Version\.pm/, @stryModifiedList))
            {
                my $strConfigureAcOld = ${$oStorageTest->get("${strBackRestBase}/src/configure.ac")};
                my $strConfigureAcNew;

                foreach my $strLine (split("\n", $strConfigureAcOld))
                {
                    if ($strLine =~ /^AC_INIT\(/)
                    {
                        $strLine = 'AC_INIT([' . PROJECT_NAME . '], [' . PROJECT_VERSION . '])';
                    }

                    $strConfigureAcNew .= "${strLine}\n";
                }

                # Save into the src dir
                my @stryBuilt;
                my $strBuilt = 'src/configure.ac';

                if (buildPutDiffers($oStorageBackRest, "${strBackRestBase}/${strBuilt}", $strConfigureAcNew))
                {
                    push(@stryBuilt, $strBuilt);
                    push(@stryBuiltAll, @stryBuilt);
                    push(@stryModifiedList, @stryBuilt);
                }

                &log(INFO,
                    "    autogenerated version in configure.ac script: " . (@stryBuilt ? join(', ', @stryBuilt) : 'no changes'));
            }

            # Auto-generate configure script
            #-----------------------------------------------------------------------------------------------------------------------
            if (!$bSmart || grep(/^src\/configure\.ac/, @stryModifiedList))
            {
                my $strConfigure = executeTest("autoconf ${strBackRestBase}/src/configure.ac");

                # Trim off any trailing LFs
                $strConfigure = trim($strConfigure) . "\n";

                # Save into the src dir
                my @stryBuilt;
                my $strBuilt = 'src/configure';

                if (buildPutDiffers($oStorageBackRest, "${strBackRestBase}/${strBuilt}", $strConfigure))
                {
                    push(@stryBuilt, $strBuilt);
                    push(@stryBuiltAll, @stryBuilt);
                    push(@stryModifiedList, @stryBuilt);
                }

                &log(INFO, "    autogenerated configure script: " . (@stryBuilt ? join(', ', @stryBuilt) : 'no changes'));
            }

            # Auto-generate C files
            #-----------------------------------------------------------------------------------------------------------------------
            if (!$bSmart || grep(/^build\//, @stryModifiedList))
            {
                errorDefineLoad(${$oStorageBackRest->get("build/error.yaml")});

                my $rhBuild =
                {
                    'config' =>
                    {
                        &BLD_DATA => buildConfig(),
                        &BLD_PATH => 'config',
                    },

                    'configDefine' =>
                    {
                        &BLD_DATA => buildConfigDefine(),
                        &BLD_PATH => 'config',
                    },

                    'configParse' =>
                    {
                        &BLD_DATA => buildConfigParse(),
                        &BLD_PATH => 'config',
                    },

                    'error' =>
                    {
                        &BLD_DATA => buildError(),
                        &BLD_PATH => 'common',
                    },
                };

                my @stryBuilt = buildAll("${strBackRestBase}/src", $rhBuild);
                &log(INFO, "    autogenerated C code: " . (@stryBuilt ? join(', ', @stryBuilt) : 'no changes'));

                if (@stryBuilt)
                {
                    push(@stryBuiltAll, @stryBuilt);
                    push(@stryModifiedList, @stryBuilt);
                }
            }

            # Auto-generate Perl code
            #-----------------------------------------------------------------------------------------------------------------------
            use lib dirname(dirname($0)) . '/libc/build/lib';
            use pgBackRestLibC::Build;                                      ## no critic (Modules::ProhibitConditionalUseStatements)

            if (!$bSmart || grep(/^(build|libc\/build)\//, @stryModifiedList))
            {
                errorDefineLoad(${$oStorageBackRest->get("build/error.yaml")});

                my @stryBuilt = buildXsAll("${strBackRestBase}/libc");
                &log(INFO, "    autogenerated Perl code: " . (@stryBuilt ? join(', ', @stryBuilt) : 'no changes'));

                if (@stryBuilt)
                {
                    push(@stryBuiltAll, @stryBuilt);
                    push(@stryModifiedList, @stryBuilt);
                }
            }

            # Auto-generate C library code to embed in the binary
            #-----------------------------------------------------------------------------------------------------------------------
            if (!$bSmart || grep(/^libc\//, @stryModifiedList))
            {
                my $strLibC = executeTest(
                    "cd ${strBackRestBase}/libc && " .
                    "perl /usr/share/perl/5.26/ExtUtils/xsubpp -typemap /usr/share/perl/5.26/ExtUtils/typemap" .
                        " -typemap typemap LibC.xs");

                # Trim off any trailing LFs
                $strLibC = trim($strLibC) . "\n";

                # Strip out line numbers.  These are useful for the LibC build but only cause churn in the binary
                # build.
                $strLibC =~ s/^\#line .*\n//mg;

                # Save into the bin src dir
                my @stryBuilt;
                my $strBuilt = 'src/perl/libc.auto.c';

                if (buildPutDiffers($oStorageBackRest, "${strBackRestBase}/${strBuilt}", $strLibC))
                {
                    push(@stryBuilt, $strBuilt);
                    push(@stryBuiltAll, @stryBuilt);
                    push(@stryModifiedList, @stryBuilt);
                }

                &log(INFO, "    autogenerated embedded C code: " . (@stryBuilt ? join(', ', @stryBuilt) : 'no changes'));
            }

            # Auto-generate embedded Perl code
            #-----------------------------------------------------------------------------------------------------------------------
            if (!$bSmart || grep(/^lib\//, @stryModifiedList))
            {
                my $rhBuild =
                {
                    'embed' =>
                    {
                        &BLD_DATA => buildEmbed($oStorageBackRest),
                        &BLD_PATH => 'perl',
                    },
                };

                my @stryBuilt = buildAll("${strBackRestBase}/src", $rhBuild);
                &log(INFO, "    autogenerated embedded Perl code: " . (@stryBuilt ? join(', ', @stryBuilt) : 'no changes'));

                if (@stryBuilt)
                {
                    push(@stryBuiltAll, @stryBuilt);
                    push(@stryModifiedList, @stryBuilt);
                }
            }

            # Auto-generate C Makefile
            #-----------------------------------------------------------------------------------------------------------------------
            if (!$bSmart || grep(/^(src|libc)\//, @stryModifiedList))
            {
                my @stryBuilt;
                my $strBuilt = 'src/Makefile.in';

                if (buildPutDiffers(
                    $oStorageBackRest,
                    $strBuilt,
                    buildMakefile(
                        $oStorageBackRest,
                        ${$oStorageBackRest->get("src/Makefile.in")},
                        {rhOption => {'postgres/pageChecksum.o' => '@COPTIMIZE_PAGE_CHECKSUM@'}})))
                {
                    push(@stryBuilt, $strBuilt);
                    push(@stryBuiltAll, @stryBuilt);
                    push(@stryModifiedList, @stryBuilt);
                }

                &log(INFO, "    autogenerated C Makefile: " . (@stryBuilt ? join(', ', @stryBuilt) : 'no changes'));
            }

            # Copy all the files that were auto-generate so they won't show as modified in the next run
            #-----------------------------------------------------------------------------------------------------------------------
            foreach my $strBuilt (@stryBuiltAll)
            {
                executeTest("cp -p ${strBackRestBase}/${strBuilt} ${strRepoCachePath}/${strBuilt}");
            }

            if ($bGenOnly)
            {
                exit 0;
            }
        }

        # Build CI config
        #---------------------------------------------------------------------------------------------------------------------------
        if (!$bNoCiConfig)
        {
            (new pgBackRestTest::Common::CiTest($oStorageBackRest))->process();
        }

        # Check Perl version against release notes and update version in C code if needed
        #---------------------------------------------------------------------------------------------------------------------------
        my $bVersionDev = true;
        my $strVersionBase;

        if (!$bDev)
        {
            # Make sure version number matches the latest release
            #-----------------------------------------------------------------------------------------------------------------------
            &log(INFO, "check version info");

            # Load the doc modules dynamically since they are not supported on all systems
            require BackRestDoc::Common::Doc;
            BackRestDoc::Common::Doc->import();
            require BackRestDoc::Custom::DocCustomRelease;
            BackRestDoc::Custom::DocCustomRelease->import();

            my $strReleaseFile = dirname(dirname(abs_path($0))) . '/doc/xml/release.xml';
            my $oRelease =
                (new BackRestDoc::Custom::DocCustomRelease(new BackRestDoc::Common::Doc($strReleaseFile)))->releaseLast();
            my $strVersion = $oRelease->paramGet('version');
            $bVersionDev = false;
            $strVersionBase = $strVersion;

            if ($strVersion =~ /dev$/)
            {
                $bVersionDev = true;
                $strVersionBase = substr($strVersion, 0, length($strVersion) - 3);

                if (PROJECT_VERSION !~ /dev$/ && $oRelease->nodeTest('release-core-list'))
                {
                    confess "dev release ${strVersion} must match the program version when core changes have been made";
                }
            }
            elsif ($strVersion ne PROJECT_VERSION)
            {
                confess 'unable to find version ' . PROJECT_VERSION . " as the most recent release in ${strReleaseFile}";
            }

            # Update version for the C code based on the current Perl version
            #-----------------------------------------------------------------------------------------------------------------------
            my $strCVersionFile = "${strBackRestBase}/src/version.h";
            my $strCVersionOld = ${$oStorageTest->get($strCVersionFile)};
            my $strCVersionNew;

            foreach my $strLine (split("\n", $strCVersionOld))
            {
                if ($strLine =~ /^#define PROJECT_VERSION/)
                {
                    $strLine = '#define PROJECT_VERSION' . (' ' x 45) . '"' . PROJECT_VERSION . '"';
                }

                $strCVersionNew .= "${strLine}\n";
            }

            if ($strCVersionNew ne $strCVersionOld)
            {
                $oStorageTest->put($strCVersionFile, $strCVersionNew);
            }
        }

        # Clean up
        #---------------------------------------------------------------------------------------------------------------------------
        my $iTestFail = 0;
        my $iTestRetry = 0;
        my $oyProcess = [];
        my $strCoveragePath = "${strTestPath}/cover_db";
        my $strCodePath = "${strBackRestBase}/test/.vagrant/code";

        if (!$bDryRun || $bVmOut)
        {
            &log(INFO, "cleanup old data and containers");
            containerRemove('test-([0-9]+|build)');

            for (my $iVmIdx = 0; $iVmIdx < 8; $iVmIdx++)
            {
                push(@{$oyProcess}, undef);
            }

            executeTest(
                "sudo rm -rf ${strTestPath}/cover_db ${strTestPath}/test-* ${strTestPath}/expect-*" .
                ($bDev ? '' : " ${strTestPath}/gcov-*"));
            $oStorageTest->pathCreate($strCoveragePath, {strMode => '0770', bIgnoreExists => true, bCreateParent => true});

            # Remove old coverage dirs -- do it this way so the dirs stay open in finder/explorer, etc.
            executeTest("rm -rf ${strBackRestBase}/test/coverage/c/* ${strBackRestBase}/test/coverage/perl/*");

            # Overwrite the C coverage report so it will load but not show old coverage
            $oStorageTest->pathCreate("${strBackRestBase}/test/coverage", {strMode => '0770', bIgnoreExists => true});
            $oStorageBackRest->put(
                "${strBackRestBase}/test/coverage/c-coverage.html", "<center>[ Generating New Report ]</center>");

            # Copy C code for coverage tests
            if (vmCoverageC($strVm) && !$bDryRun)
            {
                $oStorageTest->pathCreate("${strCodePath}/test", {strMode => '0770', bIgnoreExists => true, bCreateParent => true});

                executeTest(
                    "rsync -rt --delete --exclude=test ${strBackRestBase}/src/ ${strCodePath} && " .
                    "rsync -rt --delete ${strBackRestBase}/test/src/module/ ${strCodePath}/test");
            }
        }

        # Determine which tests to run
        #---------------------------------------------------------------------------------------------------------------------------
        my $oyTestRun;
        my $bBinRequired = $bBuildOnly;
        my $bLibCHostRequired = $bBuildOnly;
        my $bLibCVmRequired = $bBuildOnly;

        # Only get the test list when they can run
        if (!$bBuildOnly)
        {
            # Get the test list
            $oyTestRun = testListGet(
                $strVm, \@stryModule, \@stryModuleTest, \@iyModuleTestRun, $strPgVersion, $bCoverageOnly, $bCOnly);

            # Determine if the C binary and test library need to be built
            foreach my $hTest (@{$oyTestRun})
            {
                # Bin build required for all Perl tests or if a C unit test calls Perl
                if (!$hTest->{&TEST_C} || $hTest->{&TEST_PERL_REQ})
                {
                    $bBinRequired = true;
                }

                # Host LibC required if a Perl test
                if (!$hTest->{&TEST_C})
                {
                    $bLibCHostRequired = true;
                }

                # VM LibC required if Perl and not an integration test
                if (!$hTest->{&TEST_C} && !$hTest->{&TEST_INTEGRATION})
                {
                    $bLibCVmRequired = true;
                }
            }
        }

        my $strBuildRequired;

        if ($bBinRequired || $bLibCHostRequired || $bLibCVmRequired)
        {
            if ($bBinRequired)
            {
                $strBuildRequired = "bin";
            }

            if ($bLibCHostRequired)
            {
                $strBuildRequired .= ", libc host";
            }

            if ($bLibCVmRequired)
            {
                $strBuildRequired .= ", libc vm";
            }
        }
        else
        {
            $strBuildRequired = "none";
        }

        &log(INFO, "builds required: ${strBuildRequired}");

        # Build the binary, library and packages
        #---------------------------------------------------------------------------------------------------------------------------
        if (!$bDryRun)
        {
            my $oVm = vmGet();
            my $strVagrantPath = "${strBackRestBase}/test/.vagrant";
            my $lTimestampLast;
            my @stryBinSrcPath = ('src', 'libc');
            my $strBinPath = "${strVagrantPath}/bin";
            my $rhBinBuild = {};

            # Build the binary
            #-----------------------------------------------------------------------------------------------------------------------
            if ($bBinRequired)
            {
                # Find the lastest modified time for dirs that affect the bin build
                $lTimestampLast = buildLastModTime($oStorageBackRest, $strBackRestBase, \@stryBinSrcPath);

                # Loop through VMs to do the C bin builds
                my $bLogDetail = $strLogLevel eq 'detail';
                my @stryBuildVm = $strVm eq VM_ALL ? VM_LIST : ($strVm);

                foreach my $strBuildVM (@stryBuildVm)
                {
                    my $strBuildPath = "${strBinPath}/${strBuildVM}/src";
                    my $bRebuild = !$bSmart;
                    $rhBinBuild->{$strBuildVM} = true;

                    # Build configure/compile options and see if they have changed from the previous build
                    my $strCFlags =
                        "-Wfatal-errors -g -fPIC -D_FILE_OFFSET_BITS=64" .
                        (vmWithBackTrace($strBuildVM) && $bNoLint && $bBackTrace ? ' -DWITH_BACKTRACE' : '') .
                        ($bDebugTestTrace ? ' -DDEBUG_TEST_TRACE' : '');
                    my $strLdFlags = vmWithBackTrace($strBuildVM) && $bNoLint && $bBackTrace  ? '-lbacktrace' : '';
                    my $strConfigOptions = (vmDebugIntegration($strBuildVM) ? ' --enable-test' : '');

                    my $bBuildOptionsDiffer = buildPutDiffers(
                        $oStorageBackRest, "${strBinPath}/${strBuildVM}/build.flags",
                        "CFLAGS=${strCFlags}\nLDFLAGS=${strLdFlags}\nCONFIGURE=${strConfigOptions}");

                    $bBuildOptionsDiffer |= grep(/^src\/configure|src\/Makefile.in|src\/build\.auto\.h$/, @stryModifiedList);

                    # Rebuild if the modification time of the smart file does equal the last changes in source paths
                    my $strBinSmart = "${strBuildPath}/pgbackrest";

                    if ($bBuildOptionsDiffer ||
                        ($bSmart &&
                         (!$oStorageBackRest->exists($strBinSmart) ||
                          $oStorageBackRest->info($strBinSmart)->mtime < $lTimestampLast)))
                    {
                        &log(INFO, "    bin dependencies have changed for ${strBuildVM}, rebuilding...");

                        $bRebuild = true;
                    }

                    if ($bRebuild)
                    {
                        &log(INFO, "    build bin for ${strBuildVM} (${strBuildPath})");

                        executeTest(
                            "docker run -itd -h test-build --name=test-build" .
                            " -v ${strBackRestBase}:${strBackRestBase} " . containerRepo() . ":${strBuildVM}-build",
                            {bSuppressStdErr => true});

                        foreach my $strBinSrcPath (@stryBinSrcPath)
                        {
                            $oStorageBackRest->pathCreate(
                                "${strBinPath}/${strBuildVM}/${strBinSrcPath}", {bIgnoreExists => true, bCreateParent => true});
                        }

                        executeTest(
                            "rsync -rt" . (!$bSmart || $bBuildOptionsDiffer ? " --delete-excluded" : '') .
                            " --include=" . join('/*** --include=', @stryBinSrcPath) . '/*** --exclude=*' .
                            " ${strBackRestBase}/ ${strBinPath}/${strBuildVM}");

                        if (vmLintC($strVm) && !$bNoLint)
                        {
                            &log(INFO, "    clang static analyzer ${strBuildVM} (${strBuildPath})");
                        }

<<<<<<< HEAD
                        if ($bBuildOptionsDiffer || !$oStorageBackRest->exists('src/configure'))
=======
                        if ($bBuildOptionsDiffer || !$oStorageBackRest->exists("${strBuildPath}/Makefile"))
>>>>>>> 027c2638
                        {
                            executeTest(
                                "docker exec -i test-build bash -c 'cd ${strBuildPath} && ./configure${strConfigOptions}'",
                                {bShowOutputAsync => $bLogDetail});
                        }

                        executeTest(
                            'docker exec -i test-build' .
                            (vmLintC($strVm) && !$bNoLint ? ' scan-build-6.0' : '') .
                            " make -j ${iBuildMax}" . ($bLogDetail ? '' : ' --silent') .
                                " --directory ${strBuildPath} CFLAGS='${strCFlags}' LDFLAGS='${strLdFlags}'",
                            {bShowOutputAsync => $bLogDetail});

                        executeTest("docker rm -f test-build");
                    }
                }
            }

            # Build the C Library
            #-----------------------------------------------------------------------------------------------------------------------
            if ($bLibCHostRequired || $bLibCVmRequired)
            {
                my $strLibCPath = "${strVagrantPath}/bin";

                # Loop through VMs to do the C Library builds
                my $bLogDetail = $strLogLevel eq 'detail';
                my @stryBuildVm = ();

                if ($strVm eq VM_ALL)
                {
                    @stryBuildVm  = $bLibCVmRequired ? VM_LIST : ($strVmHost);
                }
                else
                {
                    @stryBuildVm  = $bLibCVmRequired && $strVmHost ne $strVm ? ($strVmHost, $strVm) : ($strVmHost);
                }

                foreach my $strBuildVM (@stryBuildVm)
                {
                    my $strBuildPath = "${strLibCPath}/${strBuildVM}/libc";
                    my $bContainerExists = $strBuildVM ne $strVmHost;
                    my $strConfigOptions = (vmDebugIntegration($strBuildVM) ? ' --enable-test' : '');

                    my $strLibCSmart = "${strBuildPath}/blib/arch/auto/pgBackRest/LibC/LibC.so";
                    my $bRebuild = !$bSmart;

                    # Rebuild if the modification time of the smart file does equal the last changes in source paths
                    if ($bSmart)
                    {
                        if (!$oStorageBackRest->exists($strLibCSmart) ||
                            $oStorageBackRest->info($strLibCSmart)->mtime < $lTimestampLast)
                        {
                            &log(INFO, "    libc dependencies have changed for ${strBuildVM}, rebuilding...");

                            $bRebuild = true;
                        }
                    }

                    # Delete old libc files from the host
                    if ($bRebuild)
                    {
                        executeTest('sudo rm -rf ' . $oVm->{$strBuildVM}{&VMDEF_PERL_ARCH_PATH} . '/auto/pgBackRest/LibC');
                    }

                    if ($bRebuild)
                    {
                        &log(INFO, "    build test library for ${strBuildVM} (${strBuildPath})");

                        if (!$rhBinBuild->{$strBuildVM})
                        {
                            foreach my $strBinSrcPath (@stryBinSrcPath)
                            {
                                $oStorageBackRest->pathCreate(
                                    "${strBinPath}/${strBuildVM}/${strBinSrcPath}", {bIgnoreExists => true, bCreateParent => true});
                            }

                            executeTest(
                                "rsync -rt" . (!$bSmart ? " --delete-excluded" : '') .
                                " --include=" . join('/*** --include=', @stryBinSrcPath) . '/*** --exclude=*' .
                                " ${strBackRestBase}/ ${strBinPath}/${strBuildVM}");
                        }

                        # Can't reuse any object files in the libc dir because it does not have proper dependencies
                        executeTest(
                            "rsync -rt --exclude=Makefile --delete ${strBackRestBase}/libc/ ${strLibCPath}/${strBuildVM}/libc");

                        # It's very expensive to rebuild the Makefile so make sure it has actually changed
                        my $bMakeRebuild =
                            !$oStorageBackRest->exists("${strBuildPath}/Makefile") ||
                            ($oStorageBackRest->info("${strBackRestBase}/libc/Makefile.PL")->mtime >
                             $oStorageBackRest->info("${strBuildPath}/Makefile.PL")->mtime);

                        if ($bContainerExists)
                        {
                            executeTest(
                                "docker run -itd -h test-build --name=test-build" .
                                " -v ${strBackRestBase}:${strBackRestBase} " . containerRepo() . ":${strBuildVM}-build",
                                {bSuppressStdErr => true});
                        }

                        if ($bMakeRebuild)
                        {
                            &log(INFO, "    rebuild test library Makefile for ${strBuildVM}");

                            executeTest(
                                ($bContainerExists ? "docker exec -i test-build bash -c '" : '') .
                                "cd ${strBuildPath} && perl ${strBuildPath}/Makefile.PL INSTALLMAN1DIR=none INSTALLMAN3DIR=none" .
                                ($bContainerExists ? "'" : ''),
                                {bSuppressStdErr => true, bShowOutputAsync => $bLogDetail});
                        }

                        if (!$oStorageBackRest->exists("${strLibCPath}/${strBuildVM}/src/Makefile"))
                        {
                            executeTest(
                                ($bContainerExists ? 'docker exec -i test-build ' : '') .
                                    "bash -c 'cd ${strLibCPath}/${strBuildVM}/src && ./configure${strConfigOptions}'",
                                {bShowOutputAsync => $bLogDetail});
                        }

                        executeTest(
                            ($bContainerExists ? 'docker exec -i test-build ' : '') .
                                "make -j ${iBuildMax} --silent --directory ${strBuildPath}",
                            {bShowOutputAsync => $bLogDetail});

                        if ($bContainerExists)
                        {
                            executeTest("docker rm -f test-build");
                        }

                        if ($strBuildVM eq $strVmHost)
                        {
                            executeTest("sudo make -C ${strBuildPath} install", {bSuppressStdErr => true});
                            buildLoadLibC();
                        }
                    }
                }
            }

            # Build the package
            #-----------------------------------------------------------------------------------------------------------------------
            if (!$bNoPackage)
            {
                my $strPackagePath = "${strVagrantPath}/package";
                my $strPackageSmart = "${strPackagePath}/build.timestamp";
                my @stryPackageSrcPath = ('lib');

                # Find the lastest modified time for additional dirs that affect the package build
                foreach my $strPackageSrcPath (@stryPackageSrcPath)
                {
                    my $hManifest = $oStorageBackRest->manifest($strPackageSrcPath);

                    foreach my $strFile (sort(keys(%{$hManifest})))
                    {
                        if ($hManifest->{$strFile}{type} eq 'f' && $hManifest->{$strFile}{modification_time} > $lTimestampLast)
                        {
                            $lTimestampLast = $hManifest->{$strFile}{modification_time};
                        }
                    }
                }

                # Rebuild if the modification time of the smart file does not equal the last changes in source paths
                if ((!$bSmart || !$oStorageBackRest->exists($strPackageSmart) ||
                     $oStorageBackRest->info($strPackageSmart)->mtime < $lTimestampLast))
                {
                    if ($bSmart)
                    {
                        &log(INFO, 'package dependencies have changed, rebuilding...');
                    }

                    executeTest("sudo rm -rf ${strPackagePath}");
                }

                # Loop through VMs to do the package builds
                my @stryBuildVm = $strVm eq VM_ALL ? VM_LIST : ($strVm);
                $oStorageBackRest->pathCreate($strPackagePath, {bIgnoreExists => true, bCreateParent => true});

                foreach my $strBuildVM (@stryBuildVm)
                {
                    my $strBuildPath = "${strPackagePath}/${strBuildVM}/src";

                    if (!$oStorageBackRest->pathExists($strBuildPath) && $oVm->{$strBuildVM}{&VM_OS_BASE} eq VM_OS_BASE_DEBIAN)
                    {
                        &log(INFO, "build package for ${strBuildVM} (${strBuildPath})");

                        executeTest(
                            "docker run -itd -h test-build --name=test-build" .
                            " -v ${strBackRestBase}:${strBackRestBase} " . containerRepo() . ":${strBuildVM}-build",
                            {bSuppressStdErr => true});

                        $oStorageBackRest->pathCreate($strBuildPath, {bIgnoreExists => true, bCreateParent => true});

                        executeTest("rsync -r --exclude .vagrant --exclude .git ${strBackRestBase}/ ${strBuildPath}/");
                        executeTest(
                            "docker exec -i test-build " .
                            "bash -c 'cp -r /root/package-src/debian ${strBuildPath}' && sudo chown -R " . TEST_USER .
                            " ${strBuildPath}");

                        # Patch files in debian package builds
                        #
                        # Use these commands to create a new patch (may need to modify first line):
                        # BRDIR=/backrest;BRVM=u18;BRPATCHFILE=${BRDIR?}/test/patch/debian-package.patch
                        # DBDIR=${BRDIR?}/test/.vagrant/package/${BRVM}/src/debian
                        # diff -Naur ${DBDIR?}.old ${DBDIR}.new > ${BRPATCHFILE?}
                        my $strDebianPackagePatch = "${strBackRestBase}/test/patch/debian-package.patch";

                        if ($oStorageBackRest->exists($strDebianPackagePatch))
                        {
                            executeTest("cp -r ${strBuildPath}/debian ${strBuildPath}/debian.old");
                            executeTest("patch -d ${strBuildPath}/debian < ${strDebianPackagePatch}");
                            executeTest("cp -r ${strBuildPath}/debian ${strBuildPath}/debian.new");
                        }

                        # If dev build then disable static release date used for reproducibility
                        if ($bVersionDev)
                        {
                            my $strRules = ${$oStorageBackRest->get("${strBuildPath}/debian/rules")};

                            $strRules =~ s/\-\-var\=release-date-static\=y/\-\-var\=release-date-static\=n/g;
                            $strRules =~ s/\-\-out\=html \-\-cache\-only/\-\-out\=html \-\-no\-exe/g;

                            $oStorageBackRest->put("${strBuildPath}/debian/rules", $strRules);
                        }

                        # Remove patches that should be applied to core code
                        $oStorageBackRest->remove("${strBuildPath}/debian/patches", {bRecurse => true, bIgnoreExists => true});

                        # Update changelog to add experimental version
                        $oStorageBackRest->put("${strBuildPath}/debian/changelog",
                            "pgbackrest (${strVersionBase}-0." . ($bVersionDev ? 'D' : 'P') . strftime("%Y%m%d%H%M%S", gmtime) .
                                ") experimental; urgency=medium\n" .
                            "\n" .
                            '  * Automated experimental ' . ($bVersionDev ? 'development' : 'production') . " build.\n" .
                            "\n" .
                            ' -- David Steele <david@pgbackrest.org>  ' . strftime("%a, %e %b %Y %H:%M:%S %z", gmtime) . "\n\n" .
                            ${$oStorageBackRest->get("${strBuildPath}/debian/changelog")});

                        executeTest(
                            "docker exec -i test-build " .
                            "bash -c 'cd ${strBuildPath} && debuild -i -us -uc -b'");

                        executeTest(
                            "docker exec -i test-build " .
                            "bash -c 'rm -f ${strPackagePath}/${strBuildVM}/*.build ${strPackagePath}/${strBuildVM}/*.changes" .
                            " ${strPackagePath}/${strBuildVM}/pgbackrest-doc*'");

                        executeTest("docker rm -f test-build");
                    }

                    if (!$oStorageBackRest->pathExists($strBuildPath) && $oVm->{$strBuildVM}{&VM_OS_BASE} eq VM_OS_BASE_RHEL)
                    {
                        &log(INFO, "build package for ${strBuildVM} (${strBuildPath})");

                        # Create build container
                        executeTest(
                            "docker run -itd -h test-build --name=test-build" .
                            " -v ${strBackRestBase}:${strBackRestBase} " . containerRepo() . ":${strBuildVM}-build",
                            {bSuppressStdErr => true});

                        # Create build directories
                        $oStorageBackRest->pathCreate($strBuildPath, {bIgnoreExists => true, bCreateParent => true});
                        $oStorageBackRest->pathCreate("${strBuildPath}/SOURCES", {bIgnoreExists => true, bCreateParent => true});
                        $oStorageBackRest->pathCreate("${strBuildPath}/SPECS", {bIgnoreExists => true, bCreateParent => true});
                        $oStorageBackRest->pathCreate("${strBuildPath}/RPMS", {bIgnoreExists => true, bCreateParent => true});
                        $oStorageBackRest->pathCreate("${strBuildPath}/BUILD", {bIgnoreExists => true, bCreateParent => true});

                        # Copy source files
                        executeTest(
                            "tar --transform='s_^_pgbackrest-release-${strVersionBase}/_'" .
                                " -czf ${strBuildPath}/SOURCES/${strVersionBase}.tar.gz -C ${strBackRestBase}" .
                                " lib libc src LICENSE");

                        # Copy package files
                        executeTest(
                            "docker exec -i test-build bash -c '" .
                            "ln -s ${strBuildPath} /root/rpmbuild && " .
                            "cp /root/package-src/pgbackrest.spec ${strBuildPath}/SPECS && " .
                            "cp /root/package-src/*.patch ${strBuildPath}/SOURCES && " .
                            "sudo chown -R " . TEST_USER . " ${strBuildPath}'");

                        # Patch files in RHEL package builds
                        #
                        # Use these commands to create a new patch (may need to modify first line):
                        # BRDIR=/backrest;BRVM=co7;BRPATCHFILE=${BRDIR?}/test/patch/rhel-package.patch
                        # PKDIR=${BRDIR?}/test/.vagrant/package/${BRVM}/src/SPECS
                        # diff -Naur ${PKDIR?}.old ${PKDIR}.new > ${BRPATCHFILE?}
                        my $strPackagePatch = "${strBackRestBase}/test/patch/rhel-package.patch";

                        if ($oStorageBackRest->exists($strPackagePatch))
                        {
                            executeTest("cp -r ${strBuildPath}/SPECS ${strBuildPath}/SPECS.old");
                            executeTest("patch -d ${strBuildPath}/SPECS < ${strPackagePatch}");
                            executeTest("cp -r ${strBuildPath}/SPECS ${strBuildPath}/SPECS.new");
                        }

                        # Update version number to match current version
                        my $strSpec = ${$oStorageBackRest->get("${strBuildPath}/SPECS/pgbackrest.spec")};
                        $strSpec =~ s/^Version\:.*$/Version\:\t${strVersionBase}/gm;
                        $oStorageBackRest->put("${strBuildPath}/SPECS/pgbackrest.spec", $strSpec);

                        # Build package
                        executeTest(
                            "docker exec -i test-build rpmbuild -v -bb --clean root/rpmbuild/SPECS/pgbackrest.spec",
                            {bSuppressStdErr => true});

                        # Remove build container
                        executeTest("docker rm -f test-build");
                    }
                }

                # Write files to indicate the last time a build was successful
                if (!$bNoPackage)
                {
                    $oStorageBackRest->put($strPackageSmart);
                    utime($lTimestampLast, $lTimestampLast, $strPackageSmart) or
                        confess "unable to set time for ${strPackageSmart}" . (defined($!) ? ":$!" : '');
                }
            }

            # Exit if only testing builds
            exit 0 if $bBuildOnly;
        }

        # Remove repo.manifest now that all processing that depends on modified files has been completed
        #---------------------------------------------------------------------------------------------------------------------------
        $oStorageTest->remove("${strRepoCachePath}/${strRepoCacheManifest}");

        # Perform static source code analysis
        #---------------------------------------------------------------------------------------------------------------------------
        if (!$bDryRun)
        {
            # Run Perl critic
            if (!$bNoLint && !$bBuildOnly)
            {
                my $strBasePath = dirname(dirname(abs_path($0)));

                &log(INFO, "Performing static code analysis using perlcritic");

                executeTest('perlcritic --quiet --verbose=8 --brutal --top=10' .
                            ' --verbose "[%p] %f: %m at line %l, column %c.  %e.  (Severity: %s)\n"' .
                            " \"--profile=${strBasePath}/test/lint/perlcritic.policy\"" .
                            " ${strBasePath}/lib/*" .
                            " ${strBasePath}/test/test.pl ${strBasePath}/test/lib/*" .
                            " ${strBasePath}/doc/doc.pl ${strBasePath}/doc/lib/*");
            }

            logFileSet($oStorageTest, cwd() . "/test");
        }

        # Run the tests
        #---------------------------------------------------------------------------------------------------------------------------
        if (@{$oyTestRun} == 0)
        {
            confess &log(ERROR, 'no tests were selected');
        }

        &log(INFO, @{$oyTestRun} . ' test' . (@{$oyTestRun} > 1 ? 's': '') . " selected\n");

        # Don't allow --no-cleanup when more than one test will run.  How would the prior results be preserved?
        if ($bNoCleanup && @{$oyTestRun} > 1)
        {
            confess &log(ERROR, '--no-cleanup is not valid when more than one test will run')
        }

        # Only use one vm for dry run so results are printed in order
        if ($bDryRun)
        {
            $iVmMax = 1;
        }

        my $iTestIdx = 0;
        my $iVmTotal;
        my $iTestMax = @{$oyTestRun};
        my $bShowOutputAsync = $bVmOut && (@{$oyTestRun} == 1 || $iVmMax == 1) && ! $bDryRun ? true : false;

        do
        {
            do
            {
                $iVmTotal = 0;

                for (my $iVmIdx = 0; $iVmIdx < $iVmMax; $iVmIdx++)
                {
                    if (defined($$oyProcess[$iVmIdx]))
                    {
                        my ($bDone, $bFail) = $$oyProcess[$iVmIdx]->end();

                        if ($bDone)
                        {
                            if ($bFail)
                            {
                                if ($oyProcess->[$iVmIdx]->run())
                                {
                                    $iTestRetry++;
                                    $iVmTotal++;
                                }
                                else
                                {
                                    $iTestFail++;
                                    $$oyProcess[$iVmIdx] = undef;
                                }
                            }
                            else
                            {
                                $$oyProcess[$iVmIdx] = undef;
                            }
                        }
                        else
                        {
                            $iVmTotal++;
                        }
                    }
                }

                # Only wait when all VMs are running or all tests have been assigned.  Otherwise, there is something to do.
                if ($iVmTotal == $iVmMax || $iTestIdx == @{$oyTestRun})
                {
                    waitHiRes(.05);
                }
            }
            while ($iVmTotal == $iVmMax);

            for (my $iVmIdx = 0; $iVmIdx < $iVmMax; $iVmIdx++)
            {
                if (!defined($$oyProcess[$iVmIdx]) && $iTestIdx < @{$oyTestRun})
                {
                    my $oJob = new pgBackRestTest::Common::JobTest(
                        $oStorageTest, $strBackRestBase, $strTestPath, $strCoveragePath, $$oyTestRun[$iTestIdx], $bDryRun, $bVmOut,
                        $iVmIdx, $iVmMax, $iTestIdx, $iTestMax, $strLogLevel, $strLogLevelTest, $bLogForce, $bShowOutputAsync,
                        $bNoCleanup, $iRetry, !$bNoValgrind, !$bNoCoverage, !$bNoOptimize, $bBackTrace, $bProfile, !$bNoDebug,
                        $bDebugTestTrace, $iBuildMax / $iVmMax < 1 ? 1 : int($iBuildMax / $iVmMax));
                    $iTestIdx++;

                    if ($oJob->run())
                    {
                        $$oyProcess[$iVmIdx] = $oJob;
                    }

                    $iVmTotal++;
                }
            }
        }
        while ($iVmTotal > 0);

        # Write out coverage info and test coverage
        #---------------------------------------------------------------------------------------------------------------------------
        my $iUncoveredCodeModuleTotal = 0;

        if ((vmCoverageC($strVm) || vmCoveragePerl($strVm)) && !$bNoCoverage && !$bDryRun && $iTestFail == 0)
        {
            # Determine which modules were covered (only check coverage if all tests were successful)
            #-----------------------------------------------------------------------------------------------------------------------
            my $hModuleTest;                                        # Everything that was run

            # Build a hash of all modules, tests, and runs that were executed
            foreach my $hTestRun (@{$oyTestRun})
            {
                # Get coverage for the module
                my $strModule = $hTestRun->{&TEST_MODULE};
                my $hModule = testDefModule($strModule);

                # Get coverage for the test
                my $strTest = $hTestRun->{&TEST_NAME};
                my $hTest = testDefModuleTest($strModule, $strTest);

                # If no tests are listed it means all of them were run
                if (@{$hTestRun->{&TEST_RUN}} == 0)
                {
                    $hModuleTest->{$strModule}{$strTest} = true;
                }
            }

            # Now compare against code modules that should have full coverage
            my $hCoverageList = testDefCoverageList();
            my $hCoverageType = testDefCoverageType();
            my $hCoverageActual;

            foreach my $strCodeModule (sort(keys(%{$hCoverageList})))
            {
                if (@{$hCoverageList->{$strCodeModule}} > 0)
                {
                    my $iCoverageTotal = 0;

                    foreach my $hTest (@{$hCoverageList->{$strCodeModule}})
                    {
                        if (!defined($hModuleTest->{$hTest->{strModule}}{$hTest->{strTest}}))
                        {
                            next;
                        }

                        $iCoverageTotal++;
                    }

                    if (@{$hCoverageList->{$strCodeModule}} == $iCoverageTotal)
                    {
                        $hCoverageActual->{testRunName($strCodeModule, false)} = $hCoverageType->{$strCodeModule};
                    }
                }
            }

            if (keys(%{$hCoverageActual}) == 0)
            {
                &log(INFO, 'no code modules had all tests run required for coverage');
            }

            # Generate Perl coverage report
            #-----------------------------------------------------------------------------------------------------------------------
            if (vmCoveragePerl($strVm))
            {
                &log(INFO, 'writing Perl coverage report');

                executeTest("cp -rp ${strCoveragePath} ${strCoveragePath}_temp");
                executeTest(
                    "cd ${strCoveragePath}_temp && " .
                    LIB_COVER_EXE . " -report json -outputdir ${strBackRestBase}/test/coverage/perl ${strCoveragePath}_temp",
                    {bSuppressStdErr => true});
                executeTest("sudo rm -rf ${strCoveragePath}_temp");
                executeTest("sudo cp -rp ${strCoveragePath} ${strCoveragePath}_temp");
                executeTest(
                    "cd ${strCoveragePath}_temp && " .
                    LIB_COVER_EXE . " -outputdir ${strBackRestBase}/test/coverage/perl ${strCoveragePath}_temp",
                    {bSuppressStdErr => true});
                executeTest("sudo rm -rf ${strCoveragePath}_temp");

                # Load the results of coverage testing from JSON
                my $oJSON = JSON::PP->new()->allow_nonref();
                my $hCoverageResult = $oJSON->decode(${$oStorageBackRest->get('test/coverage/perl/cover.json')});

                foreach my $strCodeModule (sort(keys(%{$hCoverageActual})))
                {
                    # If the first char of the module is lower case then it's a c module
                    if (substr($strCodeModule, 0, 1) eq lc(substr($strCodeModule, 0, 1)))
                    {
                        next;
                    }

                    # Create code module path -- where the file is located on disk
                    my $strCodeModulePath = "${strBackRestBase}/lib/" . PROJECT_NAME . "/${strCodeModule}.pm";

                    # Get summary results
                    my $hCoverageResultAll = $hCoverageResult->{'summary'}{$strCodeModulePath}{total};

                    # Try an extra / if the module is not found
                    if (!defined($hCoverageResultAll))
                    {
                        $strCodeModulePath = "/${strCodeModulePath}";
                        $hCoverageResultAll = $hCoverageResult->{'summary'}{$strCodeModulePath}{total};
                    }

                    # If module is marked as having no code
                    if ($hCoverageActual->{$strCodeModule} eq TESTDEF_COVERAGE_NOCODE)
                    {
                        # Error if it really does have coverage
                        if ($hCoverageResultAll)
                        {
                            confess &log(ERROR, "perl module ${strCodeModule} is marked 'no code' but has code");
                        }

                        # Skip to next module
                        next;
                    }

                    if (!defined($hCoverageResultAll))
                    {
                        confess &log(ERROR, "unable to find coverage results for ${strCodeModule}");
                    }

                    # Check that all code has been covered
                    my $iCoverageTotal = $hCoverageResultAll->{total};
                    my $iCoverageUncoverable = coalesce($hCoverageResultAll->{uncoverable}, 0);
                    my $iCoverageCovered = coalesce($hCoverageResultAll->{covered}, 0);

                    if ($hCoverageActual->{$strCodeModule} eq TESTDEF_COVERAGE_FULL)
                    {
                        my $iUncoveredLines = $iCoverageTotal - $iCoverageCovered - $iCoverageUncoverable;

                        if ($iUncoveredLines != 0)
                        {
                            &log(ERROR, "perl module ${strCodeModule} is not fully covered");
                            $iUncoveredCodeModuleTotal++;

                            &log(ERROR, ('-' x 80));
                            executeTest(
                                "/usr/bin/cover -report text ${strCoveragePath} --select ${strBackRestBase}/lib/" .
                                PROJECT_NAME . "/${strCodeModule}.pm",
                                {bShowOutputAsync => true});
                            &log(ERROR, ('-' x 80));
                        }
                    }
                    # Else test how much partial coverage there was
                    elsif ($hCoverageActual->{$strCodeModule} eq TESTDEF_COVERAGE_PARTIAL)
                    {
                        my $iCoveragePercent = int(($iCoverageCovered + $iCoverageUncoverable) * 100 / $iCoverageTotal);

                        if ($iCoveragePercent == 100)
                        {
                            &log(ERROR, "perl module ${strCodeModule} has 100% coverage but is not marked fully covered");
                            $iUncoveredCodeModuleTotal++;
                        }
                    }
                }
            }

            # Generate C coverage report
            #---------------------------------------------------------------------------------------------------------------------------
            if (vmCoverageC($strVm))
            {
                &log(INFO, 'writing C coverage report');

                my $strLCovFile = "${strBackRestBase}/test/.vagrant/code/all.lcov";

                if ($oStorageBackRest->exists($strLCovFile))
                {
                    executeTest(
                        "genhtml ${strLCovFile} --config-file=${strBackRestBase}/test/src/lcov.conf" .
                            " --prefix=${strBackRestBase}/test/.vagrant/code" .
                            " --output-directory=${strBackRestBase}/test/coverage/c");

                    foreach my $strCodeModule (sort(keys(%{$hCoverageActual})))
                    {
                        # If the first char of the module is upper case then it's a Perl module
                        if (substr($strCodeModule, 0, 1) eq uc(substr($strCodeModule, 0, 1)))
                        {
                            next;
                        }

                        my $strCoverageFile = $strCodeModule;
                        $strCoverageFile =~ s/^module/test/mg;
                        $strCoverageFile = "${strBackRestBase}/test/.vagrant/code/${strCoverageFile}.lcov";

                        my $strCoverage = $oStorageBackRest->get(
                            $oStorageBackRest->openRead($strCoverageFile, {bIgnoreMissing => true}));

                        if (defined($strCoverage) && defined($$strCoverage))
                        {
                            my $iTotalLines = (split(':', ($$strCoverage =~ m/^LF\:.*$/mg)[0]))[1] + 0;
                            my $iCoveredLines = (split(':', ($$strCoverage =~ m/^LH\:.*$/mg)[0]))[1] + 0;

                            my $iTotalBranches = 0;
                            my $iCoveredBranches = 0;

                            if ($$strCoverage =~ /^BRF\:/mg && $$strCoverage =~ /^BRH\:/mg)
                            {
                                # If this isn't here the statements below fail -- huh?
                                my @match = $$strCoverage =~ m/^BRF\:.*$/mg;

                                $iTotalBranches = (split(':', ($$strCoverage =~ m/^BRF\:.*$/mg)[0]))[1] + 0;
                                $iCoveredBranches = (split(':', ($$strCoverage =~ m/^BRH\:.*$/mg)[0]))[1] + 0;
                            }

                            # Generate detail if there is missing coverage
                            my $strDetail = undef;

                            if ($iCoveredLines != $iTotalLines)
                            {
                                $strDetail .= "$iCoveredLines/$iTotalLines lines";
                            }

                            if ($iTotalBranches != $iCoveredBranches)
                            {
                                $strDetail .= (defined($strDetail) ? ', ' : '') . "$iCoveredBranches/$iTotalBranches branches";
                            }

                            if (defined($strDetail))
                            {
                                &log(ERROR, "c module ${strCodeModule} is not fully covered ($strDetail)");
                                $iUncoveredCodeModuleTotal++;
                            }
                        }
                    }

                $oStorageBackRest->remove("${strBackRestBase}/test/.vagrant/code/all.lcov", {bIgnoreMissing => true});
                coverageGenerate(
                    $oStorageBackRest, "${strBackRestBase}/test/.vagrant/code", "${strBackRestBase}/test/coverage/c-coverage.html");
                }
                else
                {
                    executeTest("rm -rf ${strBackRestBase}/test/coverage/c");
                }
            }
        }

        # Print test info and exit
        #---------------------------------------------------------------------------------------------------------------------------
        &log(INFO,
            ($bDryRun ? 'DRY RUN COMPLETED' : 'TESTS COMPLETED') . ($iTestFail == 0 ? ' SUCCESSFULLY' .
                ($iUncoveredCodeModuleTotal == 0 ? '' : " WITH ${iUncoveredCodeModuleTotal} MODULE(S) MISSING COVERAGE") :
            " WITH ${iTestFail} FAILURE(S)") . ($iTestRetry == 0 ? '' : ", ${iTestRetry} RETRY(IES)") .
                ' (' . (time() - $lStartTime) . 's)');

        exit 1 if ($iTestFail > 0 || $iUncoveredCodeModuleTotal > 0);

        exit 0;
    }

    ################################################################################################################################
    # Runs tests
    ################################################################################################################################
    buildLoadLibC();

    my $iRun = 0;

    # Create host group for containers
    my $oHostGroup = hostGroupGet();

    # Run the test
    testRun($stryModule[0], $stryModuleTest[0])->process(
        $strVm, $iVmId,                                             # Vm info
        $strBackRestBase,                                           # Base backrest directory
        $strTestPath,                                               # Path where the tests will run
        '/usr/bin/' . PROJECT_EXE,                                  # Path to the backrest executable
        "${strBackRestBase}/bin/" . PROJECT_EXE,                    # Path to the backrest Perl helper
        $strPgVersion ne 'minimal' ? $strPgSqlBin: undef,           # Pg bin path
        $strPgVersion ne 'minimal' ? $strPgVersion: undef,          # Pg version
        $stryModule[0], $stryModuleTest[0], \@iyModuleTestRun,      # Module info
        $bVmOut, $bDryRun, $bNoCleanup, $bLogForce,                 # Test options
        TEST_USER, BACKREST_USER, TEST_GROUP);                      # User/group info

    if (!$bNoCleanup)
    {
        if ($oHostGroup->removeAll() > 0)
        {
            executeTest("sudo rm -rf ${strTestPath}");
        }
    }

    if (!$bDryRun && !$bVmOut)
    {
        &log(INFO, 'TESTS COMPLETED SUCCESSFULLY (DESPITE ANY ERROR MESSAGES YOU SAW)');
    }

    # Exit with success
    exit 0;
}

####################################################################################################################################
# Check for errors
####################################################################################################################################
or do
{
    # If a backrest exception then return the code
    if (isException(\$EVAL_ERROR))
    {
        syswrite(*STDOUT, $EVAL_ERROR->message() . "\n" . $EVAL_ERROR->trace());
        exit $EVAL_ERROR->code();
    }

    # Else output the unhandled error
    syswrite(*STDOUT, $EVAL_ERROR);
    exit ERROR_UNHANDLED;
};

# It shouldn't be possible to get here
&log(ASSERT, 'execution reached invalid location in ' . __FILE__ . ', line ' . __LINE__);
exit ERROR_ASSERT;<|MERGE_RESOLUTION|>--- conflicted
+++ resolved
@@ -882,11 +882,7 @@
                             &log(INFO, "    clang static analyzer ${strBuildVM} (${strBuildPath})");
                         }
 
-<<<<<<< HEAD
-                        if ($bBuildOptionsDiffer || !$oStorageBackRest->exists('src/configure'))
-=======
                         if ($bBuildOptionsDiffer || !$oStorageBackRest->exists("${strBuildPath}/Makefile"))
->>>>>>> 027c2638
                         {
                             executeTest(
                                 "docker exec -i test-build bash -c 'cd ${strBuildPath} && ./configure${strConfigOptions}'",
