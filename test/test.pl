#!/usr/bin/perl
####################################################################################################################################
# test.pl - pgBackRest Unit Tests
####################################################################################################################################

####################################################################################################################################
# Perl includes
####################################################################################################################################
use strict;
use warnings FATAL => qw(all);
use Carp qw(confess longmess);
use English '-no_match_vars';

# Convert die to confess to capture the stack trace
$SIG{__DIE__} = sub { Carp::confess @_ };

use Digest::SHA qw(sha1_hex);
use File::Basename qw(dirname);
use File::stat;
use Getopt::Long qw(GetOptions);
use Cwd qw(abs_path cwd);
use JSON::PP;
use Pod::Usage qw(pod2usage);
use POSIX qw(ceil strftime);
use Time::HiRes qw(gettimeofday);

use lib dirname($0) . '/lib';
use lib dirname(dirname($0)) . '/lib';
use lib dirname(dirname($0)) . '/build/lib';
use lib dirname(dirname($0)) . '/doc/lib';

use pgBackRestDoc::Common::Exception;
use pgBackRestDoc::Common::Log;
use pgBackRestDoc::Common::String;
use pgBackRestDoc::ProjectInfo;

use pgBackRestBuild::Build;
use pgBackRestBuild::Build::Common;
use pgBackRestBuild::Config::BuildHelp;
use pgBackRestBuild::Config::BuildParse;
use pgBackRestBuild::Error::Build;
use pgBackRestBuild::Error::Data;

use pgBackRestTest::Common::BuildTest;
use pgBackRestTest::Common::CodeCountTest;
use pgBackRestTest::Common::ContainerTest;
use pgBackRestTest::Common::CoverageTest;
use pgBackRestTest::Common::DefineTest;
use pgBackRestTest::Common::ExecuteTest;
use pgBackRestTest::Common::HostGroupTest;
use pgBackRestTest::Common::JobTest;
use pgBackRestTest::Common::ListTest;
use pgBackRestTest::Common::RunTest;
use pgBackRestTest::Common::Storage;
use pgBackRestTest::Common::StoragePosix;
use pgBackRestTest::Common::VmTest;
use pgBackRestTest::Common::Wait;

####################################################################################################################################
# Usage
####################################################################################################################################

=head1 NAME

test.pl - pgBackRest Unit Tests

=head1 SYNOPSIS

test.pl [options]

 Test Options:
   --module             test module to execute
   --test               execute the specified test in a module
   --run                execute only the specified test run
   --dry-run            show only the tests that would be executed but don't execute them
   --no-cleanup         don't cleanup after the last test is complete - useful for debugging
   --clean              clean working and result paths for a completely fresh build
   --clean-only         execute --clean and exit
   --pg-version         version of postgres to test (all, defaults to minimal)
   --log-force          force overwrite of current test log files
   --build-only         build the binary (and honor --build-package) but don't run tests
   --build-package      build the package
   --build-max          max processes to use for builds (default 4)
   --c-only             only run C tests
   --container-only     only run tests that must be run in a container
   --no-performance     do not run performance tests
   --gen-only           only run auto-generation
   --no-gen             do not run code generation
   --gen-check          check that auto-generated files are correct (used in CI to detect changes)
   --code-count         generate code counts
   --expect             --vm=co7 --pg-version=9.6 --log-force
   --no-valgrind        don't run valgrind on C unit tests (saves time)
   --no-coverage        don't run coverage on C unit tests (saves time)
   --no-coverage-report run coverage but don't generate coverage report (saves time)
   --no-optimize        don't do compile optimization for C (saves compile time)
   --backtrace          enable backtrace when available (adds stack trace line numbers -- very slow)
   --profile            generate profile info
   --no-debug           don't generate a debug build
   --scale              scale performance tests
   --tz                 test with the specified timezone
   --debug-test-trace   test stack trace for low-level functions (slow, esp w/valgrind, may cause timeouts)

 Report Options:
   --coverage-summary   generate a coverage summary report for the documentation
   --coverage-only      only run coverage tests (as a subset of selected tests) for the documentation

 Configuration Options:
   --psql-bin           path to the psql executables (e.g. /usr/lib/postgresql/9.3/bin/)
   --test-path          path where tests are executed (defaults to ./test)
   --log-level          log level to use for test harness (and Perl tests) (defaults to INFO)
   --log-level-test     log level to use for C tests (defaults to OFF)
   --log-level-test-file log level to use for file logging in integration tests (defaults to TRACE)
   --no-log-timestamp   suppress timestamps, timings, etc. Used to generate documentation.
   --make-cmd           gnu-compatible make command (defaults to make)
   --quiet, -q          equivalent to --log-level=off

 VM Options:
   --vm                 docker container to build/test (e.g. co7)
   --vm-build           build Docker containers
   --vm-force           force a rebuild of Docker containers
   --vm-out             Show VM output (default false)
   --vm-max             max VMs to run in parallel (default 1)

 General Options:
   --version            display version and exit
   --help               display usage and exit
=cut

####################################################################################################################################
# Command line parameters
####################################################################################################################################
my $bClean;
my $bCleanOnly;
my $strLogLevel = lc(INFO);
my $strLogLevelTest = lc(OFF);
my $strLogLevelTestFile = lc(DEBUG);
my $bNoLogTimestamp = false;
my $bVmOut = false;
my @stryModule;
my @stryModuleTest;
my @iyModuleTestRun;
my $iVmMax = 1;
my $iVmId = undef;
my $bDryRun = false;
my $bNoCleanup = false;
my $strPgSqlBin;
my $strTestPath;
my $strMakeCmd = 'make';
my $bVersion = false;
my $bHelp = false;
my $bQuiet = false;
my $strPgVersion = 'minimal';
my $bLogForce = false;
my $strVm;
my $bVmBuild = false;
my $bVmForce = false;
my $bBuildOnly = false;
my $bBuildPackage = false;
my $iBuildMax = 4;
my $bCoverageOnly = false;
my $bCoverageSummary = false;
my $bNoCoverage = false;
my $bNoCoverageReport = false;
my $bCOnly = false;
my $bContainerOnly = false;
my $bNoPerformance = false;
my $bGenOnly = false;
my $bGenCheck = false;
my $bNoGen = false;
my $bCodeCount = false;
my $bBackTrace = false;
my $bProfile = false;
my $bExpect = false;
my $bNoValgrind = false;
my $bNoOptimize = false;
my $bNoDebug = false;
my $iScale = 1;
my $bDebugTestTrace = false;
my $iRetry = 0;
my $strTimeZone = undef;

my @cmdOptions = @ARGV;

GetOptions ('q|quiet' => \$bQuiet,
            'version' => \$bVersion,
            'help' => \$bHelp,
            'clean' => \$bClean,
            'clean-only' => \$bCleanOnly,
            'pgsql-bin=s' => \$strPgSqlBin,
            'test-path=s' => \$strTestPath,
            'make-cmd=s' => \$strMakeCmd,
            'log-level=s' => \$strLogLevel,
            'log-level-test=s' => \$strLogLevelTest,
            'log-level-test-file=s' => \$strLogLevelTestFile,
            'no-log-timestamp' => \$bNoLogTimestamp,
            'vm=s' => \$strVm,
            'vm-out' => \$bVmOut,
            'vm-build' => \$bVmBuild,
            'vm-force' => \$bVmForce,
            'module=s@' => \@stryModule,
            'test=s@' => \@stryModuleTest,
            'run=s@' => \@iyModuleTestRun,
            'vm-id=s' => \$iVmId,
            'vm-max=s' => \$iVmMax,
            'dry-run' => \$bDryRun,
            'no-cleanup' => \$bNoCleanup,
            'pg-version=s' => \$strPgVersion,
            'log-force' => \$bLogForce,
            'build-only' => \$bBuildOnly,
            'build-package' => \$bBuildPackage,
            'build-max=s' => \$iBuildMax,
            'coverage-only' => \$bCoverageOnly,
            'coverage-summary' => \$bCoverageSummary,
            'no-coverage' => \$bNoCoverage,
            'no-coverage-report' => \$bNoCoverageReport,
            'c-only' => \$bCOnly,
            'container-only' => \$bContainerOnly,
            'no-performance' => \$bNoPerformance,
            'gen-only' => \$bGenOnly,
            'gen-check' => \$bGenCheck,
            'no-gen' => \$bNoGen,
            'code-count' => \$bCodeCount,
            'backtrace' => \$bBackTrace,
            'profile' => \$bProfile,
            'expect' => \$bExpect,
            'no-valgrind' => \$bNoValgrind,
            'no-optimize' => \$bNoOptimize,
            'no-debug', => \$bNoDebug,
            'scale=s' => \$iScale,
            'tz=s', => \$strTimeZone,
            'debug-test-trace', => \$bDebugTestTrace,
            'retry=s' => \$iRetry)
    or pod2usage(2);

####################################################################################################################################
# Run in eval block to catch errors
####################################################################################################################################
eval
{
    # Record the start time
    my $lStartTime = time();

    # Display version and exit if requested
    if ($bVersion || $bHelp)
    {
        syswrite(*STDOUT, PROJECT_NAME . ' ' . PROJECT_VERSION . " Test Engine\n");

        if ($bHelp)
        {
            syswrite(*STDOUT, "\n");
            pod2usage();
        }

        exit 0;
    }

    if (@ARGV > 0)
    {
        syswrite(*STDOUT, "invalid parameter\n\n");
        pod2usage();
    }

    ################################################################################################################################
    # Disable code generation on dry-run
    ################################################################################################################################
    if ($bDryRun)
    {
        $bNoGen = true;
    }

    ################################################################################################################################
    # Update options for --coverage-summary
    ################################################################################################################################
    if ($bCoverageSummary)
    {
        $bCoverageOnly = true;
        $bCOnly = true;
    }

    ################################################################################################################################
    # Update options for --profile
    ################################################################################################################################
    if ($bProfile)
    {
        $bNoValgrind = true;
        $bNoCoverage = true;
    }

    ################################################################################################################################
    # Update options for --expect
    ################################################################################################################################
    if ($bExpect)
    {
        $strVm = VM_EXPECT;
        $strPgVersion = '9.6';
        $bLogForce = true;
    }

    ################################################################################################################################
    # Setup
    ################################################################################################################################
    # Set a neutral umask so tests work as expected
    umask(0);

    # Set console log level
    if ($bQuiet)
    {
        $strLogLevel = 'off';
    }

    logLevelSet(uc($strLogLevel), uc($strLogLevel), OFF, !$bNoLogTimestamp);
    &log(INFO, 'test begin on ' . hostArch() . " - log level ${strLogLevel}");

    if (@stryModuleTest != 0 && @stryModule != 1)
    {
        confess "Only one --module can be provided when --test is specified";
    }

    if (@iyModuleTestRun != 0 && @stryModuleTest != 1)
    {
        confess "Only one --test can be provided when --run is specified";
    }

    # Set test path if not explicitly set
    if (!defined($strTestPath))
    {
        $strTestPath = cwd() . '/test';
    }

    my $oStorageTest = new pgBackRestTest::Common::Storage(
        $strTestPath, new pgBackRestTest::Common::StoragePosix({bFileSync => false, bPathSync => false}));

    if ($bCoverageOnly)
    {
        if (!defined($strVm))
        {
            confess &log(ERROR, "select a VM for coverage testing");
        }
        elsif ($strVm eq VM_ALL)
        {
            confess &log(ERROR, "select a single VM for coverage testing");
        }
    }

    # If VM is not defined then set it to all
    if (!defined($strVm))
    {
        $strVm = VM_ALL;
    }
    # Else make sure vm is valid
    elsif ($strVm ne VM_ALL)
    {
        vmValid($strVm);
    }

    # Get the base backrest path
    my $strBackRestBase = dirname(dirname(abs_path($0)));
    my $strVagrantPath = "${strBackRestBase}/test/.vagrant";

    my $oStorageBackRest = new pgBackRestTest::Common::Storage(
        $strBackRestBase, new pgBackRestTest::Common::StoragePosix({bFileSync => false, bPathSync => false}));

    ################################################################################################################################
    # Clean working and result paths
    ################################################################################################################################
    if ($bClean || $bCleanOnly)
    {
        &log(INFO, "clean working (${strTestPath}) and result (${strBackRestBase}/test/result) paths");

        if ($oStorageTest->pathExists($strTestPath))
        {
            executeTest("find ${strTestPath} -mindepth 1 -print0 | xargs -0 rm -rf");
        }

        if ($oStorageTest->pathExists("${strBackRestBase}/test/result"))
        {
            executeTest("find ${strBackRestBase}/test/result -mindepth 1 -print0 | xargs -0 rm -rf");
        }

        # Exit when clean-only
        exit 0 if $bCleanOnly;
    }

    ################################################################################################################################
    # Build Docker containers
    ################################################################################################################################
    if ($bVmBuild)
    {
        containerBuild($oStorageBackRest, $strVm, $bVmForce);
        exit 0;
    }

    ################################################################################################################################
    # Load test definition
    ################################################################################################################################
    testDefLoad(${$oStorageBackRest->get("test/define.yaml")});

    ################################################################################################################################
    # Start VM and run
    ################################################################################################################################
    if (!defined($iVmId))
    {
        # Auto-generate configure files unless --no-gen specified
        #---------------------------------------------------------------------------------------------------------------------------
        if (!$bNoGen)
        {
            &log(INFO, "autogenerate configure");

            # Auto-generate version for configure.ac script
            #-----------------------------------------------------------------------------------------------------------------------
            my $strConfigureAcOld = ${$oStorageTest->get("${strBackRestBase}/src/build/configure.ac")};
            my $strConfigureAcNew;

            foreach my $strLine (split("\n", $strConfigureAcOld))
            {
                if ($strLine =~ /^AC_INIT\(/)
                {
                    $strLine = 'AC_INIT([' . PROJECT_NAME . '], [' . PROJECT_VERSION . '])';
                }

                $strConfigureAcNew .= "${strLine}\n";
            }

            # Save into the src dir
            my @stryBuilt;
            my $strBuilt = 'src/build/configure.ac';

            if (buildPutDiffers($oStorageBackRest, "${strBackRestBase}/${strBuilt}", $strConfigureAcNew))
            {
                push(@stryBuilt, $strBuilt);
            }

            # Error when checking that files have already been generated but they change
            if ($bGenCheck && @stryBuilt)
            {
                confess &log(
                    ERROR,
                    "unexpected autogeneration of version in configure.ac script: " . join(', ', @stryBuilt) . ":\n" .
                        trim(executeTest("git -C ${strBackRestBase} diff")));
            }

            &log(INFO,
                "    autogenerated version in configure.ac script: " . (@stryBuilt ? join(', ', @stryBuilt) : 'no changes'));

            # Auto-generate configure script
            #-----------------------------------------------------------------------------------------------------------------------
            # Set build file
            @stryBuilt = ();
            $strBuilt = 'src/configure';

            # Get configure.ac and configure to see if anything has changed
            my $strConfigureAc = ${$oStorageBackRest->get('src/build/configure.ac')};
            my $strConfigureAcHash = sha1_hex($strConfigureAc);
            my $rstrConfigure = $oStorageBackRest->get($oStorageBackRest->openRead($strBuilt, {bIgnoreMissing => true}));

            # Check if configure needs to be regenerated
            if (!defined($rstrConfigure) || !defined($$rstrConfigure) ||
                $strConfigureAcHash ne substr($$rstrConfigure, length($$rstrConfigure) - 41, 40))
            {
                # Generate aclocal.m4
                my $strAcLocal = executeTest("cd ${strBackRestBase}/src/build && aclocal --OUT=-");
                $strAcLocal = trim($strAcLocal) . "\n";

                buildPutDiffers($oStorageBackRest, "${strBackRestBase}/src/build/aclocal.m4", $strAcLocal);

                # Generate configure
                my $strConfigure = executeTest("cd ${strBackRestBase}/src/build && autoconf --output=-");
                $strConfigure =
                    trim($strConfigure) . "\n\n# Generated from src/build/configure.ac sha1 ${strConfigureAcHash}\n";

                # Remove cache created by autconf
                executeTest("rm -rf ${strBackRestBase}/src/build/autom4te.cache");

                # Remove unused options from help
                my $strDirList =
                    "sbin|libexec|sysconf|sharedstate|localstate|runstate|lib|include|oldinclude|dataroot|data|info" .
                    "|locale|man|doc|html|dvi|pdf|ps";

                $strConfigure =~ s/^  --(${strDirList})*dir=DIR.*\n//mg;

                # Save into the src dir
                $oStorageBackRest->put(
                    $oStorageBackRest->openWrite("${strBackRestBase}/${strBuilt}", {strMode => '0755'}), $strConfigure);

                # Add to built list
                push(@stryBuilt, $strBuilt);
            }

            # Error when checking that files have already been generated but they change
            if ($bGenCheck && @stryBuilt)
            {
                confess &log(
                    ERROR,
                    "unexpected autogeneration of configure script: " . join(', ', @stryBuilt) . ":\n" .
                        trim(executeTest("git -C ${strBackRestBase} diff")));
            }

            &log(INFO, "    autogenerated configure script: " . (@stryBuilt ? join(', ', @stryBuilt) : 'no changes'));
        }

        # Create the build path
        #---------------------------------------------------------------------------------------------------------------------------
        my $strBuildPath = "${strTestPath}/build";
        my $bBuildDiffer = false;

        if (!-e "${strBuildPath}/Makefile" ||
            stat("${strBackRestBase}/src/Makefile.in")->mtime > stat("${strBuildPath}/Makefile")->mtime ||
            stat("${strBackRestBase}/src/configure")->mtime > stat("${strBuildPath}/Makefile")->mtime ||
            stat("${strBackRestBase}/src/build.auto.h.in")->mtime > stat("${strBuildPath}/Makefile")->mtime)
        {
            &log(INFO, "configure build");

            $oStorageTest->pathCreate("${strBuildPath}/repo", {strMode => '0770', bIgnoreExists => true, bCreateParent => true});
            executeTest("find ${strBuildPath} -mindepth 1 -print0 | xargs -0 rm -rf");
            executeTest("cd ${strBuildPath} && ${strBackRestBase}/src/configure -q --enable-test");

            $bBuildDiffer = true;
        }

        # Auto-generate code files unless --no-gen specified
        #---------------------------------------------------------------------------------------------------------------------------
        if (!$bNoGen)
        {
            &log(INFO, "autogenerate code");

            # Auto-generate C files
            #-----------------------------------------------------------------------------------------------------------------------
            errorDefineLoad(${$oStorageBackRest->get("build/error.yaml")});

            my $rhBuild =
            {
                'configHelp' =>
                {
                    &BLD_DATA => buildConfigHelp(),
                    &BLD_PATH => 'command/help',
                },

                'configParse' =>
                {
                    &BLD_DATA => buildConfigParse(),
                    &BLD_PATH => 'config',
                },

                'error' =>
                {
                    &BLD_DATA => buildError(),
                    &BLD_PATH => 'common',
                },
            };

            my @stryBuilt = buildAll("${strBackRestBase}/src", $rhBuild);

            # Error when checking that files have already been generated but they change
            if ($bGenCheck && @stryBuilt)
            {
                confess &log(
                    ERROR,
                    'unexpected autogeneration of C code: ' . join(', ', @stryBuilt) . ":\n" .
                        trim(executeTest("git -C ${strBackRestBase} diff")));
            }

            &log(INFO, "    autogenerated C code: " . (@stryBuilt ? join(', ', @stryBuilt) : 'no changes'));

            # Build configuration
            executeTest("make -C ${strBuildPath} build-config");

            if ($bGenOnly)
            {
                exit 0;
            }
        }

        # Make a copy of the repo to track which files have been changed
        #---------------------------------------------------------------------------------------------------------------------------
<<<<<<< HEAD
        # Create the repo path -- this should hopefully prevent obvious rsync errors below
        $oStorageTest->pathCreate("${strTestPath}/repo", {strMode => '0770', bIgnoreExists => true, bCreateParent => true});

        # Copy the repo
        executeTest(
            "git -C ${strBackRestBase} ls-files -c --others --exclude-standard |" .
                " rsync -rtW --out-format=\"\%n\" --delete" .
                # This option is not supported on MacOS. The eventual plan is to remove the need for it.
                (trim(`uname`) ne 'Darwin' ? ' --ignore-missing-args' : '') .
                " --exclude=test/result ${strBackRestBase}/ | grep -E -v '/\$' | cat");
=======
        my $strRepoCachePath = "${strTestPath}/repo";

        # Create the repo path -- this should hopefully prevent obvious rsync errors below
        $oStorageTest->pathCreate($strRepoCachePath, {strMode => '0770', bIgnoreExists => true, bCreateParent => true});

        # Copy the repo
        executeTest(
            "git -C ${strBackRestBase} ls-files -c --others --exclude-standard | rsync -rtW --delete --exclude=test/result" .
                # This option is not supported on MacOS. The eventual plan is to remove the need for it.
                (trim(`uname`) ne 'Darwin' ? ' --ignore-missing-args' : '') .
                " ${strBackRestBase}/ ${strRepoCachePath}");
>>>>>>> 49925087

        # Generate code counts
        #---------------------------------------------------------------------------------------------------------------------------
        if ($bCodeCount)
        {
            &log(INFO, "classify code files");

            codeCountScan($oStorageBackRest, $strBackRestBase);
            exit 0;
        }

        # Clean up
        #---------------------------------------------------------------------------------------------------------------------------
        my $iTestFail = 0;
        my $iTestRetry = 0;
        my $oyProcess = [];
        my $strCodePath = "${strBackRestBase}/test/result/coverage/raw";

        if (!$bDryRun || $bVmOut)
        {
            &log(INFO, "cleanup old data" . ($strVm ne VM_NONE ? " and containers" : ''));

            if ($strVm ne VM_NONE)
            {
                containerRemove('test-([0-9]+|build)');
            }

            for (my $iVmIdx = 0; $iVmIdx < 8; $iVmIdx++)
            {
                push(@{$oyProcess}, undef);
            }

            executeTest(
                "chmod 700 -R ${strTestPath}/test-* 2>&1 || true && rm -rf ${strTestPath}/temp ${strTestPath}/test-*" .
                    " ${strTestPath}/data-*");
            $oStorageTest->pathCreate("${strTestPath}/temp", {strMode => '0770', bIgnoreExists => true, bCreateParent => true});

            # Remove old lcov dirs -- do it this way so the dirs stay open in finder/explorer, etc.
            executeTest("rm -rf ${strBackRestBase}/test/result/coverage/lcov/*");

            # Overwrite the C coverage report so it will load but not show old coverage
            $oStorageTest->pathCreate(
                "${strBackRestBase}/test/result/coverage", {strMode => '0770', bIgnoreExists => true, bCreateParent => true});
            $oStorageBackRest->put(
                "${strBackRestBase}/test/result/coverage/coverage.html", "<center>[ Generating New Report ]</center>");

            # Copy C code for coverage tests
            if (vmCoverageC($strVm) && !$bDryRun)
            {
                executeTest("rm -rf ${strBackRestBase}/test/result/coverage/raw/*");
                $oStorageTest->pathCreate("${strCodePath}", {strMode => '0770', bIgnoreExists => true, bCreateParent => true});
            }
        }

        # Determine which tests to run
        #---------------------------------------------------------------------------------------------------------------------------
        my $oyTestRun;
        my $bBinRequired = $bBuildOnly;
        my $bHostBinRequired = $bBuildOnly;

        # Only get the test list when they can run
        if (!$bBuildOnly)
        {
            # Get the test list
            $oyTestRun = testListGet(
                $strVm, \@stryModule, \@stryModuleTest, \@iyModuleTestRun, $strPgVersion, $bCoverageOnly, $bCOnly, $bContainerOnly,
                $bNoPerformance);

            # Determine if the C binary and test library need to be built
            foreach my $hTest (@{$oyTestRun})
            {
                # Bin build required for all Perl tests or if a C unit test calls Perl
                if (!$hTest->{&TEST_C} || $hTest->{&TEST_BIN_REQ})
                {
                    $bBinRequired = true;
                }

                # Host bin required if a Perl test
                if (!$hTest->{&TEST_C})
                {
                    $bHostBinRequired = true;
                }
            }
        }

        my $strBuildRequired;

        if ($bBinRequired || $bHostBinRequired)
        {
            if ($bBinRequired)
            {
                $strBuildRequired = "bin";
            }

            if ($bHostBinRequired)
            {
                $strBuildRequired .= ", bin host";
            }
        }
        else
        {
            $strBuildRequired = "none";
        }

        &log(INFO, "builds required: ${strBuildRequired}");

        # Build the binary and packages
        #---------------------------------------------------------------------------------------------------------------------------
        if (!$bDryRun)
        {
            my $oVm = vmGet();
            my $lTimestampLast;
            my $strBinPath = "${strTestPath}/bin";
            my $rhBinBuild = {};

            # Build the binary
            #-----------------------------------------------------------------------------------------------------------------------
            if ($bBinRequired)
            {
                # Find the lastest modified time for dirs that affect the bin build
                $lTimestampLast = buildLastModTime($oStorageBackRest, $strBackRestBase, ['src']);

                # Loop through VMs to do the C bin builds
                my $bLogDetail = $strLogLevel eq 'detail';
                my @stryBuildVm = $strVm eq VM_ALL ? VM_LIST : ($strVm);

                # Build binary for the host
                if ($bHostBinRequired)
                {
                    push(@stryBuildVm, VM_NONE);
                }

                foreach my $strBuildVM (@stryBuildVm)
                {
                    my $strBuildPath = "${strBinPath}/${strBuildVM}";
                    my $bRebuild = false;
                    $rhBinBuild->{$strBuildVM} = false;

                    # Build configure/compile options and see if they have changed from the previous build
                    my $strCFlags =
                        "-Wfatal-errors -g" .
                        (vmWithBackTrace($strBuildVM) && $bBackTrace ? ' -DWITH_BACKTRACE' : '') .
                        ($bDebugTestTrace ? ' -DDEBUG_TEST_TRACE' : '');
                    my $strLdFlags = vmWithBackTrace($strBuildVM) && $bBackTrace  ? '-lbacktrace' : '';
                    my $strConfigOptions = (vmDebugIntegration($strBuildVM) ? ' --enable-test' : '');
                    my $strBuildFlags = "CFLAGS_EXTRA=${strCFlags}\nLDFLAGS_EXTRA=${strLdFlags}\nCONFIGURE=${strConfigOptions}";
                    my $strBuildFlagFile = "${strBinPath}/${strBuildVM}/build.flags";

                    my $bBuildOptionsDiffer = buildPutDiffers($oStorageBackRest, $strBuildFlagFile, $strBuildFlags);

                    &log(INFO, "    build bin for ${strBuildVM} (${strBuildPath})");

                    if ($strBuildVM ne VM_NONE)
                    {
                        executeTest(
                            "docker run -itd -h test-build --name=test-build" .
                                " -v ${strBackRestBase}:${strBackRestBase} -v ${strTestPath}:${strTestPath} " .
                                containerRepo() . ":${strBuildVM}-test",
                            {bSuppressStdErr => true});
                    }

<<<<<<< HEAD
                    if ($bBuildDiffer || $bBuildOptionsDiffer || !$oStorageBackRest->exists("${strBuildPath}/Makefile"))
=======
                    if ($bBuildOptionsDiffer ||
                        !-e "${strBuildPath}/Makefile" ||
                        stat("${strBackRestBase}/src/Makefile.in")->mtime > stat("${strBuildPath}/Makefile")->mtime ||
                        stat("${strBackRestBase}/src/configure")->mtime > stat("${strBuildPath}/Makefile")->mtime ||
                        stat("${strBackRestBase}/src/build.auto.h.in")->mtime > stat("${strBuildPath}/Makefile")->mtime)
>>>>>>> 49925087
                    {
                        &log(INFO, '        bin dependencies have changed, rebuilding');

                        # Remove old path if it exists and save the build flags
                        executeTest("rm -rf ${strBuildPath}");
                        buildPutDiffers($oStorageBackRest, $strBuildFlagFile, $strBuildFlags);

                        executeTest(
                            ($strBuildVM ne VM_NONE ? 'docker exec -i -u ' . TEST_USER . ' test-build ' : '') .
                            "bash -c 'cd ${strBuildPath} && ${strBackRestBase}/src/configure -q${strConfigOptions}'",
                            {bShowOutputAsync => $bLogDetail});
                    }

                    executeTest(
                        ($strBuildVM ne VM_NONE ? 'docker exec -i -u ' . TEST_USER . ' test-build ' : '') .
                        "${strMakeCmd} -s -j ${iBuildMax}" . ($bLogDetail ? '' : ' --silent') .
                            " --directory ${strBuildPath} CFLAGS_EXTRA='${strCFlags}'" .
                            ($strLdFlags ne '' ? " LDFLAGS_EXTRA='${strLdFlags}'" : ''),
                        {bShowOutputAsync => $bLogDetail});

                    if ($strBuildVM ne VM_NONE)
                    {
                        executeTest("docker rm -f test-build");
                    }
                }
            }

            # Build the package
            #-----------------------------------------------------------------------------------------------------------------------
            if ($bBuildPackage && $strVm ne VM_NONE)
            {
                my $strPackagePath = "${strBackRestBase}/test/result/package";

                # Loop through VMs to do the package builds
                my @stryBuildVm = $strVm eq VM_ALL ? VM_LIST : ($strVm);
                $oStorageBackRest->pathCreate($strPackagePath, {bIgnoreExists => true, bCreateParent => true});

                foreach my $strBuildVM (@stryBuildVm)
                {
                    my $strBuildPath = "${strPackagePath}/${strBuildVM}";

                    if ($oVm->{$strBuildVM}{&VM_OS_BASE} eq VM_OS_BASE_DEBIAN)
                    {
                        &log(INFO, "build package for ${strBuildVM} (${strBuildPath})");

                        if ($strVm ne VM_NONE)
                        {
                            executeTest(
                                "docker run -itd -h test-build --name=test-build" .
                                " -v ${strBackRestBase}:${strBackRestBase} " . containerRepo() . ":${strBuildVM}-test",
                                {bSuppressStdErr => true});
                        }

                        $oStorageBackRest->pathCreate($strBuildPath, {bIgnoreExists => true, bCreateParent => true});

                        # Clone a copy of the debian package repo
                        executeTest(
                            ($strVm ne VM_NONE ? "docker exec -i test-build " : '') .
                            "bash -c 'git clone https://salsa.debian.org/postgresql/pgbackrest.git /root/package-src 2>&1'");

                        executeTest(
                            "rsync -r --exclude=.vagrant --exclude=.git --exclude=test/result ${strBackRestBase}/" .
                                " ${strBuildPath}/");
                        executeTest(
                            ($strVm ne VM_NONE ? "docker exec -i test-build " : '') .
                            "bash -c 'cp -r /root/package-src/debian ${strBuildPath} && sudo chown -R " . TEST_USER .
                            " ${strBuildPath}'");

                        # Patch files in debian package builds
                        #
                        # Use these commands to create a new patch (may need to modify first line):
                        # BRDIR=/backrest;BRVM=u20;BRPATCHFILE=${BRDIR?}/test/patch/debian-package.patch
                        # DBDIR=${BRDIR?}/test/result/package/${BRVM}/debian
                        # diff -Naur ${DBDIR?}.old ${DBDIR}.new > ${BRPATCHFILE?}
                        my $strDebianPackagePatch = "${strBackRestBase}/test/patch/debian-package.patch";

                        if ($oStorageBackRest->exists($strDebianPackagePatch))
                        {
                            executeTest("cp -r ${strBuildPath}/debian ${strBuildPath}/debian.old");
                            executeTest("patch -d ${strBuildPath}/debian < ${strDebianPackagePatch}");
                            executeTest("cp -r ${strBuildPath}/debian ${strBuildPath}/debian.new");
                        }

                        # If dev build then disable static release date used for reproducibility
                        my $bVersionDev = PROJECT_VERSION =~ /dev$/;

                        if ($bVersionDev)
                        {
                            my $strRules = ${$oStorageBackRest->get("${strBuildPath}/debian/rules")};

                            $strRules =~ s/\-\-var\=release-date-static\=y/\-\-var\=release-date-static\=n/g;
                            $strRules =~ s/\-\-out\=html \-\-cache\-only/\-\-out\=html \-\-no\-exe/g;

                            $oStorageBackRest->put("${strBuildPath}/debian/rules", $strRules);
                        }

                        # Remove patches that should be applied to core code
                        $oStorageBackRest->remove("${strBuildPath}/debian/patches", {bRecurse => true, bIgnoreExists => true});

                        # Update changelog to add experimental version
                        $oStorageBackRest->put("${strBuildPath}/debian/changelog",
                            "pgbackrest (${\PROJECT_VERSION}-0." . ($bVersionDev ? 'D' : 'P') . strftime("%Y%m%d%H%M%S", gmtime) .
                                ") experimental; urgency=medium\n" .
                            "\n" .
                            '  * Automated experimental ' . ($bVersionDev ? 'development' : 'production') . " build.\n" .
                            "\n" .
                            ' -- David Steele <david@pgbackrest.org>  ' . strftime("%a, %e %b %Y %H:%M:%S %z", gmtime) . "\n\n" .
                            ${$oStorageBackRest->get("${strBuildPath}/debian/changelog")});

                        executeTest(
                            ($strVm ne VM_NONE ? "docker exec -i test-build " : '') .
                            "bash -c 'cd ${strBuildPath} && debuild -d -i -us -uc -b'");

                        executeTest(
                            ($strVm ne VM_NONE ? "docker exec -i test-build " : '') .
                            "bash -c 'rm -f ${strPackagePath}/${strBuildVM}/*.build ${strPackagePath}/${strBuildVM}/*.changes" .
                            " ${strPackagePath}/${strBuildVM}/pgbackrest-doc*'");

                        if ($strVm ne VM_NONE)
                        {
                            executeTest("docker rm -f test-build");
                        }
                    }

                    if ($oVm->{$strBuildVM}{&VM_OS_BASE} eq VM_OS_BASE_RHEL)
                    {
                        &log(INFO, "build package for ${strBuildVM} (${strBuildPath})");

                        # Create build container
                        if ($strVm ne VM_NONE)
                        {
                            executeTest(
                                "docker run -itd -h test-build --name=test-build" .
                                " -v ${strBackRestBase}:${strBackRestBase} " . containerRepo() . ":${strBuildVM}-test",
                                {bSuppressStdErr => true});
                        }

                        # Fetching specific files is fragile but even a shallow clone of the entire pgrpms repo is very expensive.
                        # Using 'git archive' does not seem to work: access denied or repository not exported: /git/pgrpms.git.
                        executeTest(
                            ($strVm ne VM_NONE ? "docker exec -i test-build " : '') .
                            "bash -c \"" .
                            "mkdir /root/package-src && " .
                            "wget -q -O /root/package-src/pgbackrest-conf.patch " .
                                "'https://git.postgresql.org/gitweb/?p=pgrpms.git;a=blob_plain;hb=refs/heads/master;" .
                                "f=rpm/redhat/master/common/pgbackrest/master/pgbackrest-conf.patch' && " .
                            "wget -q -O /root/package-src/pgbackrest.logrotate " .
                                "'https://git.postgresql.org/gitweb/?p=pgrpms.git;a=blob_plain;hb=refs/heads/master;" .
                                "f=rpm/redhat/master/common/pgbackrest/master/pgbackrest.logrotate' && " .
                            "wget -q -O /root/package-src/pgbackrest.spec " .
                                "'https://git.postgresql.org/gitweb/?p=pgrpms.git;a=blob_plain;hb=refs/heads/master;" .
                                "f=rpm/redhat/master/common/pgbackrest/master/pgbackrest.spec'\"");

                        # Create build directories
                        $oStorageBackRest->pathCreate($strBuildPath, {bIgnoreExists => true, bCreateParent => true});
                        $oStorageBackRest->pathCreate("${strBuildPath}/SOURCES", {bIgnoreExists => true, bCreateParent => true});
                        $oStorageBackRest->pathCreate("${strBuildPath}/SPECS", {bIgnoreExists => true, bCreateParent => true});
                        $oStorageBackRest->pathCreate("${strBuildPath}/RPMS", {bIgnoreExists => true, bCreateParent => true});
                        $oStorageBackRest->pathCreate("${strBuildPath}/BUILD", {bIgnoreExists => true, bCreateParent => true});

                        # Install PostreSQL 11 development for package builds
                        executeTest(
                            ($strVm ne VM_NONE ? "docker exec -i test-build " : '') .
                            "bash -c 'yum install -y postgresql11-devel 2>&1'");

                        # Copy source files
                        executeTest(
                            "tar --transform='s_^_pgbackrest-release-${\PROJECT_VERSION}/_'" .
                                " -czf ${strBuildPath}/SOURCES/${\PROJECT_VERSION}.tar.gz -C ${strBackRestBase}" .
                                " src LICENSE");

                        # Copy package files
                        executeTest(
                            ($strVm ne VM_NONE ? "docker exec -i test-build " : '') . "bash -c '" .
                            "ln -s ${strBuildPath} /root/rpmbuild && " .
                            "cp /root/package-src/pgbackrest.spec ${strBuildPath}/SPECS && " .
                            "cp /root/package-src/*.patch ${strBuildPath}/SOURCES && " .
                            "cp /root/package-src/pgbackrest.logrotate ${strBuildPath}/SOURCES && " .
                            "sudo chown -R " . TEST_USER . " ${strBuildPath}'");

                        # Patch files in RHEL package builds
                        #
                        # Use these commands to create a new patch (may need to modify first line):
                        # BRDIR=/backrest;BRVM=co7;BRPATCHFILE=${BRDIR?}/test/patch/rhel-package.patch
                        # PKDIR=${BRDIR?}/test/result/package/${BRVM}/SPECS
                        # diff -Naur ${PKDIR?}.old ${PKDIR}.new > ${BRPATCHFILE?}
                        my $strPackagePatch = "${strBackRestBase}/test/patch/rhel-package.patch";

                        if ($oStorageBackRest->exists($strPackagePatch))
                        {
                            executeTest("cp -r ${strBuildPath}/SPECS ${strBuildPath}/SPECS.old");
                            executeTest("patch -d ${strBuildPath}/SPECS < ${strPackagePatch}");
                            executeTest("cp -r ${strBuildPath}/SPECS ${strBuildPath}/SPECS.new");
                        }

                        # Update version number to match current version
                        my $strSpec = ${$oStorageBackRest->get("${strBuildPath}/SPECS/pgbackrest.spec")};
                        $strSpec =~ s/^Version\:.*$/Version\:\t${\PROJECT_VERSION}/gm;
                        $oStorageBackRest->put("${strBuildPath}/SPECS/pgbackrest.spec", $strSpec);

                        # Build package
                        executeTest(
                            ($strVm ne VM_NONE ? "docker exec -i test-build " : '') .
                            "rpmbuild --define 'pgmajorversion %{nil}' -v -bb --clean root/rpmbuild/SPECS/pgbackrest.spec",
                            {bSuppressStdErr => true});

                        # Remove build container
                        if ($strVm ne VM_NONE)
                        {
                            executeTest("docker rm -f test-build");
                        }
                    }
                }
            }

            # Exit if only testing builds
            exit 0 if $bBuildOnly;
        }

        # Perform static source code analysis
        #---------------------------------------------------------------------------------------------------------------------------
        if (!$bDryRun)
        {
            logFileSet($oStorageTest, cwd() . "/test");
        }

        # Run the tests
        #---------------------------------------------------------------------------------------------------------------------------
        if (@{$oyTestRun} == 0)
        {
            confess &log(ERROR, 'no tests were selected');
        }

        &log(INFO, @{$oyTestRun} . ' test' . (@{$oyTestRun} > 1 ? 's': '') . " selected\n");

        # Don't allow --no-cleanup when more than one test will run.  How would the prior results be preserved?
        if ($bNoCleanup && @{$oyTestRun} > 1)
        {
            confess &log(ERROR, '--no-cleanup is not valid when more than one test will run')
        }

        # Disable file logging for integration tests when there is more than one test since it will be overwritten
        if (@{$oyTestRun} > 1)
        {
            $strLogLevelTestFile = lc(OFF);
        }

        # Don't allow --no-cleanup when more than one test will run.  How would the prior results be preserved?

        # Only use one vm for dry run so results are printed in order
        if ($bDryRun)
        {
            $iVmMax = 1;
        }

        my $iTestIdx = 0;
        my $iVmTotal;
        my $iTestMax = @{$oyTestRun};
        my $bShowOutputAsync = $bVmOut && (@{$oyTestRun} == 1 || $iVmMax == 1) && ! $bDryRun ? true : false;

        do
        {
            do
            {
                $iVmTotal = 0;

                for (my $iVmIdx = 0; $iVmIdx < $iVmMax; $iVmIdx++)
                {
                    if (defined($$oyProcess[$iVmIdx]))
                    {
                        my ($bDone, $bFail) = $$oyProcess[$iVmIdx]->end();

                        if ($bDone)
                        {
                            if ($bFail)
                            {
                                if ($oyProcess->[$iVmIdx]->run())
                                {
                                    $iTestRetry++;
                                    $iVmTotal++;
                                }
                                else
                                {
                                    $iTestFail++;
                                    $$oyProcess[$iVmIdx] = undef;
                                }
                            }
                            else
                            {
                                $$oyProcess[$iVmIdx] = undef;
                            }
                        }
                        else
                        {
                            $iVmTotal++;
                        }
                    }
                }

                # Only wait when all VMs are running or all tests have been assigned.  Otherwise, there is something to do.
                if ($iVmTotal == $iVmMax || $iTestIdx == @{$oyTestRun})
                {
                    waitHiRes(.05);
                }
            }
            while ($iVmTotal == $iVmMax);

            for (my $iVmIdx = 0; $iVmIdx < $iVmMax; $iVmIdx++)
            {
                if (!defined($$oyProcess[$iVmIdx]) && $iTestIdx < @{$oyTestRun})
                {
                    my $oJob = new pgBackRestTest::Common::JobTest(
                        $oStorageTest, $strBackRestBase, $strTestPath, $$oyTestRun[$iTestIdx], $bDryRun, $bVmOut, $iVmIdx, $iVmMax,
                        $strMakeCmd, $iTestIdx, $iTestMax, $strLogLevel, $strLogLevelTest, $strLogLevelTestFile, !$bNoLogTimestamp,
                        $bLogForce, $bShowOutputAsync, $bNoCleanup, $iRetry, !$bNoValgrind, !$bNoCoverage, $bCoverageSummary,
                        !$bNoOptimize, $bBackTrace, $bProfile, $iScale, $strTimeZone, !$bNoDebug, $bDebugTestTrace,
                        $iBuildMax / $iVmMax < 1 ? 1 : int($iBuildMax / $iVmMax));
                    $iTestIdx++;

                    if ($oJob->run())
                    {
                        $$oyProcess[$iVmIdx] = $oJob;
                    }

                    $iVmTotal++;
                }
            }
        }
        while ($iVmTotal > 0);

        # Write out coverage info and test coverage
        #---------------------------------------------------------------------------------------------------------------------------
        my $iUncoveredCodeModuleTotal = 0;

        if (vmCoverageC($strVm) && !$bNoCoverage && !$bDryRun && $iTestFail == 0)
        {
            $iUncoveredCodeModuleTotal = coverageValidateAndGenerate(
                $oyTestRun, $oStorageBackRest, !$bNoCoverageReport, $bCoverageSummary, $strTestPath, "${strTestPath}/temp",
                "${strBackRestBase}/test/result", "${strBackRestBase}/doc/xml/auto");
        }

        # Print test info and exit
        #---------------------------------------------------------------------------------------------------------------------------
        &log(INFO,
            ($bDryRun ? 'DRY RUN COMPLETED' : 'TESTS COMPLETED') . ($iTestFail == 0 ? ' SUCCESSFULLY' .
                ($iUncoveredCodeModuleTotal == 0 ? '' : " WITH ${iUncoveredCodeModuleTotal} MODULE(S) MISSING COVERAGE") :
            " WITH ${iTestFail} FAILURE(S)") . ($iTestRetry == 0 ? '' : ", ${iTestRetry} RETRY(IES)") .
                ($bNoLogTimestamp ? '' : ' (' . (time() - $lStartTime) . 's)'));

        exit 1 if ($iTestFail > 0 || ($iUncoveredCodeModuleTotal > 0 && !$bCoverageSummary));

        exit 0;
    }

    ################################################################################################################################
    # Runs tests
    ################################################################################################################################
    my $iRun = 0;

    # Create host group for containers
    my $oHostGroup = hostGroupGet();

    # Set timezone
    if (defined($strTimeZone))
    {
        $ENV{TZ} = $strTimeZone;
    }

    # Run the test
    testRun($stryModule[0], $stryModuleTest[0])->process(
        $strVm, $iVmId,                                             # Vm info
        $strBackRestBase,                                           # Base backrest directory
        $strTestPath,                                               # Path where the tests will run
        dirname($strTestPath) . "/bin/${strVm}/" . PROJECT_EXE,     # Path to the pgbackrest binary
        dirname($strTestPath) . "/bin/" . VM_NONE . '/' . PROJECT_EXE,  # Path to the backrest Perl storage helper
        $strPgVersion ne 'minimal' ? $strPgSqlBin: undef,           # Pg bin path
        $strPgVersion ne 'minimal' ? $strPgVersion: undef,          # Pg version
        $stryModule[0], $stryModuleTest[0], \@iyModuleTestRun,      # Module info
        $bVmOut, $bDryRun, $bNoCleanup, $bLogForce,                 # Test options
        $strLogLevelTestFile,                                       # Log options
        TEST_USER, TEST_GROUP);                                     # User/group info

    if (!$bNoCleanup)
    {
        if ($oHostGroup->removeAll() > 0)
        {
            executeTest("rm -rf ${strTestPath}");
        }
    }

    if (!$bDryRun && !$bVmOut)
    {
        &log(INFO, 'TESTS COMPLETED SUCCESSFULLY (DESPITE ANY ERROR MESSAGES YOU SAW)');
    }

    # Exit with success
    exit 0;
}

####################################################################################################################################
# Check for errors
####################################################################################################################################
or do
{
    # If a backrest exception then return the code
    if (isException(\$EVAL_ERROR))
    {
        if ($EVAL_ERROR->code() != ERROR_OPTION_INVALID_VALUE)
        {
            syswrite(*STDOUT, $EVAL_ERROR->message() . "\n" . $EVAL_ERROR->trace());
        }

        exit $EVAL_ERROR->code();
    }

    # Else output the unhandled error
    syswrite(*STDOUT, $EVAL_ERROR);
    exit ERROR_UNHANDLED;
};

# It shouldn't be possible to get here
&log(ASSERT, 'execution reached invalid location in ' . __FILE__ . ', line ' . __LINE__);
exit ERROR_ASSERT;<|MERGE_RESOLUTION|>--- conflicted
+++ resolved
@@ -501,7 +501,6 @@
         # Create the build path
         #---------------------------------------------------------------------------------------------------------------------------
         my $strBuildPath = "${strTestPath}/build";
-        my $bBuildDiffer = false;
 
         if (!-e "${strBuildPath}/Makefile" ||
             stat("${strBackRestBase}/src/Makefile.in")->mtime > stat("${strBuildPath}/Makefile")->mtime ||
@@ -513,8 +512,6 @@
             $oStorageTest->pathCreate("${strBuildPath}/repo", {strMode => '0770', bIgnoreExists => true, bCreateParent => true});
             executeTest("find ${strBuildPath} -mindepth 1 -print0 | xargs -0 rm -rf");
             executeTest("cd ${strBuildPath} && ${strBackRestBase}/src/configure -q --enable-test");
-
-            $bBuildDiffer = true;
         }
 
         # Auto-generate code files unless --no-gen specified
@@ -572,18 +569,6 @@
 
         # Make a copy of the repo to track which files have been changed
         #---------------------------------------------------------------------------------------------------------------------------
-<<<<<<< HEAD
-        # Create the repo path -- this should hopefully prevent obvious rsync errors below
-        $oStorageTest->pathCreate("${strTestPath}/repo", {strMode => '0770', bIgnoreExists => true, bCreateParent => true});
-
-        # Copy the repo
-        executeTest(
-            "git -C ${strBackRestBase} ls-files -c --others --exclude-standard |" .
-                " rsync -rtW --out-format=\"\%n\" --delete" .
-                # This option is not supported on MacOS. The eventual plan is to remove the need for it.
-                (trim(`uname`) ne 'Darwin' ? ' --ignore-missing-args' : '') .
-                " --exclude=test/result ${strBackRestBase}/ | grep -E -v '/\$' | cat");
-=======
         my $strRepoCachePath = "${strTestPath}/repo";
 
         # Create the repo path -- this should hopefully prevent obvious rsync errors below
@@ -595,7 +580,6 @@
                 # This option is not supported on MacOS. The eventual plan is to remove the need for it.
                 (trim(`uname`) ne 'Darwin' ? ' --ignore-missing-args' : '') .
                 " ${strBackRestBase}/ ${strRepoCachePath}");
->>>>>>> 49925087
 
         # Generate code counts
         #---------------------------------------------------------------------------------------------------------------------------
@@ -757,15 +741,11 @@
                             {bSuppressStdErr => true});
                     }
 
-<<<<<<< HEAD
-                    if ($bBuildDiffer || $bBuildOptionsDiffer || !$oStorageBackRest->exists("${strBuildPath}/Makefile"))
-=======
                     if ($bBuildOptionsDiffer ||
                         !-e "${strBuildPath}/Makefile" ||
                         stat("${strBackRestBase}/src/Makefile.in")->mtime > stat("${strBuildPath}/Makefile")->mtime ||
                         stat("${strBackRestBase}/src/configure")->mtime > stat("${strBuildPath}/Makefile")->mtime ||
                         stat("${strBackRestBase}/src/build.auto.h.in")->mtime > stat("${strBuildPath}/Makefile")->mtime)
->>>>>>> 49925087
                     {
                         &log(INFO, '        bin dependencies have changed, rebuilding');
 
