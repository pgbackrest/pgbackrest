--- conflicted
+++ resolved
@@ -747,26 +747,12 @@
         my $rhBinBuild = {};
 
         # Build the binary
-        #-----------------------------------------------------------------------------------------------------------------------
+        #---------------------------------------------------------------------------------------------------------------------------
         if ($bBinRequired)
         {
             # Find the lastest modified time for dirs that affect the bin build
             $lTimestampLast = buildLastModTime($oStorageBackRest, $strBackRestBase, ['src']);
 
-<<<<<<< HEAD
-                foreach my $strBuildVM (@stryBuildVm)
-                {
-                    my $strBuildPath = "${strTestPath}/build/${strBuildVM}";
-                    my $strBuildNinja = "${strBuildPath}/build.ninja";
-
-                    &log(
-                        INFO, "    " . (!-e $strBuildNinja ? 'clean ' : '') .
-                        "bin build for ${strBuildVM} (${strBuildPath})");
-
-                    # Setup build if it does not exist
-                    my $strBuildCommand = "ninja -C ${strBuildPath} src/pgbackrest";
-
-=======
             # Loop through VMs to do the C bin builds
             my $bLogDetail = $strLogLevel eq 'detail';
             my @stryBuildVm = $strVm eq VM_ALL ? VM_LIST : ($strVm);
@@ -784,88 +770,44 @@
                     my $strBuildPath = "${strTestPath}/build/${strBuildVM}";
                     my $strBuildNinja = "${strBuildPath}/build.ninja";
 
-                    &log(
-                        INFO,
-                        "    " . (!-e $strBuildNinja ? 'clean ' : '') . "integration build for ${strBuildVM} (${strBuildPath})");
-
-                    # Setup build if it does not exist
-                    my $strBuildCommand = "ninja -C ${strBuildPath} test/src/test-pgbackrest src/pgbackrest";
-
->>>>>>> 794c5771
+                    foreach my $strBuildVM (@stryBuildVm)
+                    {
+                        my $strBuildPath = "${strTestPath}/build/${strBuildVM}";
+                        my $strBuildNinja = "${strBuildPath}/build.ninja";
+
+                        &log(
+                            INFO, "    " . (!-e $strBuildNinja ? 'clean ' : '') .
+                            "bin build for ${strBuildVM} (${strBuildPath})");
+
+                        # Setup build if it does not exist
+                        my $strBuildCommand = "ninja -C ${strBuildPath} src/pgbackrest";
+
                     if (!-e $strBuildNinja)
                     {
                         $strBuildCommand =
                             "meson setup -Dwerror=true -Dfatal-errors=true -Dbuildtype=debug ${strBuildPath}" .
                                 " ${strBackRestBase} && \\\n" .
                             $strBuildCommand;
-<<<<<<< HEAD
                     }
 
                     # Build code
                     executeTest(
                         ($strBuildVM ne VM_NONE ? 'docker exec -i -u ' . TEST_USER . " test-build bash -c '" : '') .
                             $strBuildCommand . ($strBuildVM ne VM_NONE ? "'" : ''),
-=======
-                    }
-
-                    # Build code
-                    executeTest($strBuildCommand);
-                }
-                else
-                {
-                    my $strBinPath = "${strTestPath}/bin";
-                    my $strBuildPath = "${strBinPath}/${strBuildVM}";
-
-                    &log(INFO, "    bin build for ${strBuildVM} (${strBuildPath})");
-
-                    my $bRebuild = false;
-                    $rhBinBuild->{$strBuildVM} = false;
-
-                    # Build configure/compile options and see if they have changed from the previous build
-                    my $strCFlags = ($bDebugTestTrace ? ' -DDEBUG_TEST_TRACE' : '');
-                    my $strConfigOptions = (vmDebugIntegration($strBuildVM) ? ' --enable-test' : '');
-                    my $strBuildFlags = "CFLAGS_EXTRA=${strCFlags}\nCONFIGURE=${strConfigOptions}";
-                    my $strBuildFlagFile = "${strBinPath}/${strBuildVM}/build.flags";
-
-                    my $bBuildOptionsDiffer = buildPutDiffers($oStorageBackRest, $strBuildFlagFile, $strBuildFlags);
-
-                    if ($bBuildOptionsDiffer ||
-                        !-e "${strBuildPath}/Makefile" ||
-                        stat("${strBackRestBase}/src/Makefile.in")->mtime > stat("${strBuildPath}/Makefile")->mtime ||
-                        stat("${strBackRestBase}/src/configure")->mtime > stat("${strBuildPath}/Makefile")->mtime ||
-                        stat("${strBackRestBase}/src/build.auto.h.in")->mtime > stat("${strBuildPath}/Makefile")->mtime)
-                    {
-                        &log(INFO, '        bin dependencies have changed, rebuilding');
-
-                        # Remove old path if it exists and save the build flags
-                        executeTest("rm -rf ${strBuildPath}");
-                        buildPutDiffers($oStorageBackRest, $strBuildFlagFile, $strBuildFlags);
-
-                        executeTest(
-                            'docker exec -i -u ' . TEST_USER . ' test-build ' .
-                            "bash -c 'cd ${strBuildPath} && ${strBackRestBase}/src/configure -q${strConfigOptions}'",
-                            {bShowOutputAsync => $bLogDetail});
-                    }
-
-                    executeTest(
-                        'docker exec -i -u ' . TEST_USER . ' test-build ' .
-                        "${strMakeCmd} -s -j ${iBuildMax}" . ($bLogDetail ? '' : ' --silent') .
-                            " --directory ${strBuildPath} CFLAGS_EXTRA='${strCFlags}'",
->>>>>>> 794c5771
                         {bShowOutputAsync => $bLogDetail});
                 }
             }
         }
 
         # Shut down the build vm
-        #-----------------------------------------------------------------------------------------------------------------------
+        #---------------------------------------------------------------------------------------------------------------------------
         if ($strVm ne VM_NONE)
         {
             executeTest("docker rm -f test-build");
         }
 
         # Build the package
-        #-----------------------------------------------------------------------------------------------------------------------
+        #---------------------------------------------------------------------------------------------------------------------------
         if ($bBuildPackage && $strVm ne VM_NONE)
         {
             my $strPackagePath = "${strBackRestBase}/test/result/package";
@@ -1178,29 +1120,6 @@
             "${strBackRestBase}/test/result", "${strBackRestBase}/doc/xml/auto");
     }
 
-<<<<<<< HEAD
-    # Run the test
-    testRun($stryModule[0], $stryModuleTest[0])->process(
-        $strVm, $iVmId,                                             # Vm info
-        $strBackRestBase,                                           # Base backrest directory
-        $strTestPath,                                               # Path where the tests will run
-        dirname($strTestPath) . "/build/${strVm}/src/" . PROJECT_EXE,        # Path to the pgbackrest binary
-        dirname($strTestPath) . "/build/" . VM_NONE . '/src/' . PROJECT_EXE, # Path to the pgbackrest storage helper
-        $strPgVersion ne 'minimal' ? $strPgSqlBin: undef,           # Pg bin path
-        $strPgVersion ne 'minimal' ? $strPgVersion: undef,          # Pg version
-        $stryModule[0], $stryModuleTest[0], \@iyModuleTestRun,      # Module info
-        $bVmOut, $bDryRun, $bNoCleanup,                             # Test options
-        $strLogLevelTestFile,                                       # Log options
-        TEST_USER, TEST_GROUP);                                     # User/group info
-
-    if (!$bNoCleanup)
-    {
-        if ($oHostGroup->removeAll() > 0)
-        {
-            executeTest("rm -rf ${strTestPath}");
-        }
-    }
-=======
     # Print test info and exit
     #-------------------------------------------------------------------------------------------------------------------------------
     &log(INFO,
@@ -1208,7 +1127,6 @@
             ($iUncoveredCodeModuleTotal == 0 ? '' : " WITH ${iUncoveredCodeModuleTotal} MODULE(S) MISSING COVERAGE") :
         " WITH ${iTestFail} FAILURE(S)") . ($iTestRetry == 0 ? '' : ", ${iTestRetry} RETRY(IES)") .
             ($bNoLogTimestamp ? '' : ' (' . (time() - $lStartTime) . 's)'));
->>>>>>> 794c5771
 
     exit 1 if ($iTestFail > 0 || ($iUncoveredCodeModuleTotal > 0 && !$bCoverageSummary));
 
