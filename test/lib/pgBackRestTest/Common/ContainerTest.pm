--- conflicted
+++ resolved
@@ -407,12 +407,8 @@
                 "    yum -y install openssh-server openssh-clients wget sudo valgrind git \\\n" .
                 "        perl perl-Digest-SHA perl-DBD-Pg perl-YAML-LibYAML openssl \\\n" .
                 "        gcc make perl-ExtUtils-MakeMaker perl-Test-Simple openssl-devel perl-ExtUtils-Embed rpm-build \\\n" .
-<<<<<<< HEAD
-                "        libyaml-devel zlib-devel libxml2-devel lz4-devel lz4 bzip2-devel bzip2 perl-JSON-PP libssh2 \\\n" .
-                "        libssh2-devel";
-=======
-                "        libyaml-devel zlib-devel libxml2-devel lz4-devel lz4 bzip2-devel bzip2 perl-JSON-PP ccache meson";
->>>>>>> e7e106f7
+                "        libyaml-devel zlib-devel libxml2-devel lz4-devel lz4 bzip2-devel bzip2 perl-JSON-PP ccache meson \\\n" .
+                "        libssh2 libssh2-devel";
         }
         else
         {
@@ -423,13 +419,8 @@
                 "        libdbd-pg-perl libhtml-parser-perl libssl-dev libperl-dev \\\n" .
                 "        libyaml-libyaml-perl tzdata devscripts lintian libxml-checker-perl txt2man debhelper \\\n" .
                 "        libppi-html-perl libtemplate-perl libtest-differences-perl zlib1g-dev libxml2-dev pkg-config \\\n" .
-<<<<<<< HEAD
-                "        libbz2-dev bzip2 libyaml-dev libjson-pp-perl liblz4-dev liblz4-tool gnupg lsb-release libssh2-1 \\\n" .
-                "        libssh2-1-dev rsyslog";
-                # !!! jrt remove rsyslog - added for development testing only
-=======
-                "        libbz2-dev bzip2 libyaml-dev libjson-pp-perl liblz4-dev liblz4-tool gnupg lsb-release ccache meson";
->>>>>>> e7e106f7
+                "        libbz2-dev bzip2 libyaml-dev libjson-pp-perl liblz4-dev liblz4-tool gnupg lsb-release ccache meson \\\n" .
+                "        libssh2-1 libssh2-1-dev";
 
             # This package is required to build valgrind on 32-bit
             if ($oVm->{$strOS}{&VM_ARCH} eq VM_ARCH_I386)
