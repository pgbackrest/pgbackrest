--- conflicted
+++ resolved
@@ -502,13 +502,8 @@
     if (defined($strPerlModule))
     {
         $strExe =
-<<<<<<< HEAD
-            'perl -MDevel::Cover=-silent,1,-dir,' . $strCoveragePath .  ",-select${strPerlModule},+inc," . $strBackRestBasePath .
-            ',-coverage,statement,branch,condition,path,subroutine' . " ${strExe}";
-=======
             "perl -MDevel::Cover=-silent,1,-dir,${strCoveragePath},-select${strPerlModule},+inc,${strBackRestBasePath}" .
             ",-coverage,statement,branch,condition,path,subroutine ${strExe}";
->>>>>>> 862f6fe5
 
         if (defined($bLog) && $bLog)
         {
