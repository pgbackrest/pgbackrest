####################################################################################################################################
# HostBackupTest.pm - Backup host
####################################################################################################################################
package pgBackRestTest::Env::Host::HostBackupTest;
use parent 'pgBackRestTest::Env::Host::HostBaseTest';

####################################################################################################################################
# Perl includes
####################################################################################################################################
use strict;
use warnings FATAL => qw(all);
use Carp qw(confess);

use Exporter qw(import);
    our @EXPORT = qw();
use File::Basename qw(dirname);
use Storable qw(dclone);

use pgBackRest::Archive::Info;
use pgBackRest::Backup::Common;
use pgBackRest::Backup::Info;
use pgBackRest::Common::Exception;
use pgBackRest::Common::Ini;
use pgBackRest::Common::Log;
use pgBackRest::Config::Config;
use pgBackRest::LibC qw(:config :configRule);
use pgBackRest::Manifest;
use pgBackRest::Protocol::Storage::Helper;
use pgBackRest::Storage::Posix::Driver;
use pgBackRest::Storage::S3::Driver;
use pgBackRest::Version;

use pgBackRestTest::Env::Host::HostBaseTest;
use pgBackRestTest::Env::Host::HostS3Test;
use pgBackRestTest::Common::ContainerTest;
use pgBackRestTest::Common::ExecuteTest;
use pgBackRestTest::Common::HostGroupTest;
use pgBackRestTest::Common::RunTest;

####################################################################################################################################
# Host defaults
####################################################################################################################################
use constant HOST_PATH_LOCK                                         => 'lock';
    push @EXPORT, qw(HOST_PATH_LOCK);
use constant HOST_PATH_LOG                                          => 'log';
    push @EXPORT, qw(HOST_PATH_LOG);
use constant HOST_PATH_REPO                                         => 'repo';

use constant HOST_PROTOCOL_TIMEOUT                                  => 10;
    push @EXPORT, qw(HOST_PROTOCOL_TIMEOUT);

####################################################################################################################################
# new
####################################################################################################################################
sub new
{
    my $class = shift;          # Class name

    # Assign function parameters, defaults, and log debug info
    my
    (
        $strOperation,
        $oParam,
    ) =
        logDebugParam
        (
            __PACKAGE__ . '->new', \@_,
            {name => 'oParam', required => false, trace => true},
        );

    # If params are not passed
    my $oHostGroup = hostGroupGet();

    my ($strName, $strImage, $strUser);

    if (!defined($$oParam{strName}) || $$oParam{strName} eq HOST_BACKUP)
    {
        $strName = HOST_BACKUP;
        $strImage = containerRepo() . ':' . testRunGet()->vm() . '-test';
        $strUser = testRunGet()->backrestUser();
    }
    else
    {
        $strName = $$oParam{strName};
        $strImage = $$oParam{strImage};
        $strUser = testRunGet()->pgUser();
    }

    # Create the host
    my $self = $class->SUPER::new($strName, {strImage => $strImage, strUser => $strUser});
    bless $self, $class;

    # If repo is on local filesystem then set the repo-path locally
    if ($oParam->{bRepoLocal})
    {
        $self->{strRepoPath} = $self->testRunGet()->testPath() . "/$$oParam{strBackupDestination}/" . HOST_PATH_REPO;
    }
    # Else on KV store and repo will be in root
    else
    {
        $self->{strRepoPath} = '/';
    }

    # Create the repo-path if on a local filesystem
    if ($$oParam{strBackupDestination} eq $self->nameGet() && $oParam->{bRepoLocal})
    {
        storageTest()->pathCreate($self->repoPath(), {strMode => '0770'});
    }

    # Set log/lock paths
    $self->{strLogPath} = $self->testPath() . '/' . HOST_PATH_LOG;
    $self->{strLockPath} = $self->testPath() . '/' . HOST_PATH_LOCK;

    # Set conf file
    $self->{strBackRestConfig} =  $self->testPath() . '/' . BACKREST_CONF;

    # Set LogTest object
    $self->{oLogTest} = $$oParam{oLogTest};

    # Set synthetic
    $self->{bSynthetic} = defined($$oParam{bSynthetic}) && $$oParam{bSynthetic} ? true : false;

    # Set the backup destination
    $self->{strBackupDestination} = $$oParam{strBackupDestination};

    # Default hardlink to false
    $self->{bHardLink} = false;

    # Create a placeholder hash for file munging
    $self->{hInfoFile} = {};

    # Return from function and log return values if any
    return logDebugReturn
    (
        $strOperation,
        {name => 'self', value => $self, trace => true}
    );
}

####################################################################################################################################
# backupBegin
####################################################################################################################################
sub backupBegin
{
    my $self = shift;

    # Assign function parameters, defaults, and log debug info
    my
    (
        $strOperation,
        $strType,
        $strComment,
        $oParam,
    ) =
        logDebugParam
        (
            __PACKAGE__ . '->backupBegin', \@_,
            {name => 'strType', trace => true},
            {name => 'strComment', trace => true},
            {name => 'oParam', required => false, trace => true},
        );

    # Set defaults
    my $strTest = defined($$oParam{strTest}) ? $$oParam{strTest} : undef;
    my $fTestDelay = defined($$oParam{fTestDelay}) ? $$oParam{fTestDelay} : .2;
    my $oExpectedManifest = defined($$oParam{oExpectedManifest}) ? $$oParam{oExpectedManifest} : undef;

    $strComment =
        "${strType} backup" . (defined($strComment) ? " - ${strComment}" : '') .
        ' (' . $self->nameGet() . ' host)';

    &log(INFO, "    $strComment");

    # Execute the backup command
    my $oExecuteBackup = $self->execute(
        $self->backrestExe() .
        ' --config=' . $self->backrestConfig() .
        (defined($oExpectedManifest) ? " --no-online" : '') .
        (defined($$oParam{strOptionalParam}) ? " $$oParam{strOptionalParam}" : '') .
        (defined($$oParam{bStandby}) && $$oParam{bStandby} ? " --backup-standby" : '') .
        (defined($oParam->{strRepoType}) ? " --repo-type=$oParam->{strRepoType}" : '') .
        ($strType ne 'incr' ? " --type=${strType}" : '') .
        ' --stanza=' . (defined($oParam->{strStanza}) ? $oParam->{strStanza} : $self->stanza()) . ' backup' .
        (defined($strTest) ? " --test --test-delay=${fTestDelay} --test-point=" . lc($strTest) . '=y' : ''),
        {strComment => $strComment, iExpectedExitStatus => $$oParam{iExpectedExitStatus},
         oLogTest => $self->{oLogTest}, bLogOutput => $self->synthetic()});

    $oExecuteBackup->begin();

    # Return at the test point if one was defined
    if (defined($strTest))
    {
        $oExecuteBackup->end($strTest);
    }

    # Return from function and log return values if any
    return logDebugReturn
    (
        $strOperation,
        {name => 'oExecuteBackup', value => $oExecuteBackup, trace => true},
    );
}

####################################################################################################################################
# backupEnd
####################################################################################################################################
sub backupEnd
{
    my $self = shift;

    # Assign function parameters, defaults, and log debug info
    my
    (
        $strOperation,
        $strType,
        $oExecuteBackup,
        $oParam,
        $bManifestCompare,
    ) =
        logDebugParam
        (
            __PACKAGE__ . '->backupEnd', \@_,
            {name => 'strType', trace => true},
            {name => 'oExecuteBackup', trace => true},
            {name => 'oParam', required => false, trace => true},
            {name => 'bManifestCompare', required => false, default => true, trace => true},
        );

    # Set defaults
    my $oExpectedManifest = defined($$oParam{oExpectedManifest}) ? dclone($$oParam{oExpectedManifest}) : undef;

    my $iExitStatus = $oExecuteBackup->end();

    return if ($oExecuteBackup->{iExpectedExitStatus} != 0);

    # If an alternate stanza was specified
    if (defined($oParam->{strStanza}))
    {
        confess &log(ASSERT,
            'if an alternate stanza is specified it must generate an error - the remaining code will not be aware of the stanza');
    }

    my $strBackup = $self->backupLast();

    # If a real backup then load the expected manifest from the actual manifest.  An expected manifest can't be generated perfectly
    # because a running database is always in flux.  Even so, it allows us test many things.
    if (!$self->synthetic())
    {
        $oExpectedManifest = iniParse(
            ${storageRepo()->get(storageRepo()->pathGet('backup/' . $self->stanza() . "/${strBackup}/" . FILE_MANIFEST))});
    }

    # Make sure tablespace links are correct
    if (($strType eq CFGOPTVAL_BACKUP_TYPE_FULL || $self->hardLink()) && $self->hasLink())
    {
        my $hTablespaceManifest = storageRepo()->manifest(
            STORAGE_REPO_BACKUP . "/${strBackup}/" . MANIFEST_TARGET_PGDATA . '/' . DB_PATH_PGTBLSPC);

        # Remove . and ..
        delete($hTablespaceManifest->{'.'});
        delete($hTablespaceManifest->{'..'});

        # Iterate file links
        for my $strFile (sort(keys(%{$hTablespaceManifest})))
        {
            # Make sure the link is in the expected manifest
            my $hManifestTarget =
                $oExpectedManifest->{&MANIFEST_SECTION_BACKUP_TARGET}{&MANIFEST_TARGET_PGTBLSPC . "/${strFile}"};

            if (!defined($hManifestTarget) || $hManifestTarget->{&MANIFEST_SUBKEY_TYPE} ne MANIFEST_VALUE_LINK ||
                $hManifestTarget->{&MANIFEST_SUBKEY_TABLESPACE_ID} ne $strFile)
            {
                confess &log(ERROR, "'${strFile}' is not in expected manifest as a link with the correct tablespace id");
            }

            # Make sure the link really is a link
            if ($hTablespaceManifest->{$strFile}{type} ne 'l')
            {
                confess &log(ERROR, "'${strFile}' in tablespace directory is not a link");
            }

            # Make sure the link destination is correct
            my $strLinkDestination = '../../' . MANIFEST_TARGET_PGTBLSPC . "/${strFile}";

            if ($hTablespaceManifest->{$strFile}{link_destination} ne $strLinkDestination)
            {
                confess &log(ERROR,
                    "'${strFile}' link should reference '${strLinkDestination}' but actually references " .
                    "'$hTablespaceManifest->{$strFile}{link_destination}'");
            }
        }

        # Iterate manifest targets
        for my $strTarget (sort(keys(%{$oExpectedManifest->{&MANIFEST_SECTION_BACKUP_TARGET}})))
        {
            my $hManifestTarget = $oExpectedManifest->{&MANIFEST_SECTION_BACKUP_TARGET}{$strTarget};
            my $strTablespaceId = $hManifestTarget->{&MANIFEST_SUBKEY_TABLESPACE_ID};

            # Make sure the target exists as a link on disk
            if ($hManifestTarget->{&MANIFEST_SUBKEY_TYPE} eq MANIFEST_VALUE_LINK && defined($strTablespaceId) &&
                !defined($hTablespaceManifest->{$strTablespaceId}))
            {
                confess &log(ERROR,
                    "target '${strTarget}' does not have a link at '" . DB_PATH_PGTBLSPC. "/${strTablespaceId}'");
            }
        }
    }
    # Else there should not be a tablespace directory at all
    elsif (storageRepo()->pathExists(STORAGE_REPO_BACKUP . "/${strBackup}/" . MANIFEST_TARGET_PGDATA . '/' . DB_PATH_PGTBLSPC))
    {
        confess &log(ERROR, 'backup must be full or hard-linked to have ' . DB_PATH_PGTBLSPC . ' directory');
    }

    # Check that latest link exists unless repo links are disabled
    my $strLatestLink = storageRepo()->pathGet(STORAGE_REPO_BACKUP . qw{/} . LINK_LATEST);
    my $bLatestLinkExists = storageRepo()->exists($strLatestLink);

    if ((!defined($oParam->{strRepoType}) || $oParam->{strRepoType} eq CFGOPTVAL_REPO_TYPE_POSIX) && $self->hasLink())
    {
        my $strLatestLinkDestination = readlink($strLatestLink);

        if ($strLatestLinkDestination ne $strBackup)
        {
            confess &log(ERROR, "'" . LINK_LATEST . "' link should be '${strBackup}' but is '${strLatestLinkDestination}");
        }
    }
    elsif ($bLatestLinkExists)
    {
        confess &log(ERROR, "'" . LINK_LATEST . "' link should not exist");
    }

    # Only do compare for synthetic backups since for real backups the expected manifest *is* the actual manifest.
    if ($self->synthetic())
    {
        # Compare only if expected to do so
        if ($bManifestCompare)
        {
            # Set backup type in the expected manifest
            ${$oExpectedManifest}{&MANIFEST_SECTION_BACKUP}{&MANIFEST_KEY_TYPE} = $strType;

            $self->backupCompare($strBackup, $oExpectedManifest);
        }
    }

    # Add files to expect log
    if (defined($self->{oLogTest}) && (!defined($$oParam{bSupplemental}) || $$oParam{bSupplemental}))
    {
        my $oHostGroup = hostGroupGet();

        if (defined($oHostGroup->hostGet(HOST_DB_MASTER, true)))
        {
            $self->{oLogTest}->supplementalAdd($oHostGroup->hostGet(HOST_DB_MASTER)->testPath() . '/' . BACKREST_CONF);
        }

        if (defined($oHostGroup->hostGet(HOST_DB_STANDBY, true)))
        {
            $self->{oLogTest}->supplementalAdd($oHostGroup->hostGet(HOST_DB_STANDBY)->testPath() . '/' . BACKREST_CONF);
        }

        if (defined($oHostGroup->hostGet(HOST_BACKUP, true)))
        {
            $self->{oLogTest}->supplementalAdd($oHostGroup->hostGet(HOST_BACKUP)->testPath() . '/' . BACKREST_CONF);
        }

        if ($self->synthetic() && $bManifestCompare)
        {
            $self->{oLogTest}->supplementalAdd(
                storageRepo()->pathGet(STORAGE_REPO_BACKUP . "/${strBackup}/" . FILE_MANIFEST), undef,
                ${storageRepo->get(STORAGE_REPO_BACKUP . "/${strBackup}/" . FILE_MANIFEST)});
            $self->{oLogTest}->supplementalAdd(
                storageRepo()->pathGet(STORAGE_REPO_BACKUP . qw{/} . FILE_BACKUP_INFO), undef,
                ${storageRepo->get(STORAGE_REPO_BACKUP . qw{/} . FILE_BACKUP_INFO)});
        }
    }

    # Return from function and log return values if any
    return logDebugReturn
    (
        $strOperation,
        {name => 'strBackup', value => $strBackup, trace => true},
    );
}

####################################################################################################################################
# backup
####################################################################################################################################
sub backup
{
    my $self = shift;

    # Assign function parameters, defaults, and log debug info
    my
    (
        $strOperation,
        $strType,
        $strComment,
        $oParam,
        $bManifestCompare,
    ) =
        logDebugParam
        (
            __PACKAGE__ . '->backup', \@_,
            {name => 'strType'},
            {name => 'strComment'},
            {name => 'oParam', required => false},
            {name => 'bManifestCompare', required => false, default => true},
        );

    my $oExecuteBackup = $self->backupBegin($strType, $strComment, $oParam);
    my $strBackup = $self->backupEnd($strType, $oExecuteBackup, $oParam, $bManifestCompare);

    # Return from function and log return values if any
    return logDebugReturn
    (
        $strOperation,
        {name => 'strBackup', value => $strBackup},
    );
}

####################################################################################################################################
# backupCompare
####################################################################################################################################
sub backupCompare
{
    my $self = shift;

    # Assign function parameters, defaults, and log debug info
    my
    (
        $strOperation,
        $strBackup,
        $oExpectedManifest,
    ) =
        logDebugParam
        (
            __PACKAGE__ . '->backupCompare', \@_,
            {name => 'strBackup', trace => true},
            {name => 'oExpectedManifest', trace => true},
        );

    ${$oExpectedManifest}{&MANIFEST_SECTION_BACKUP}{&MANIFEST_KEY_LABEL} = $strBackup;

    my $oActualManifest = new pgBackRest::Manifest(
        storageRepo()->pathGet(STORAGE_REPO_BACKUP . "/${strBackup}/" . FILE_MANIFEST));

    ${$oExpectedManifest}{&MANIFEST_SECTION_BACKUP}{&MANIFEST_KEY_TIMESTAMP_START} =
        $oActualManifest->get(MANIFEST_SECTION_BACKUP, &MANIFEST_KEY_TIMESTAMP_START);
    ${$oExpectedManifest}{&MANIFEST_SECTION_BACKUP}{&MANIFEST_KEY_TIMESTAMP_STOP} =
        $oActualManifest->get(MANIFEST_SECTION_BACKUP, MANIFEST_KEY_TIMESTAMP_STOP);
    ${$oExpectedManifest}{&MANIFEST_SECTION_BACKUP}{&MANIFEST_KEY_TIMESTAMP_COPY_START} =
        $oActualManifest->get(MANIFEST_SECTION_BACKUP, MANIFEST_KEY_TIMESTAMP_COPY_START);
    ${$oExpectedManifest}{&INI_SECTION_BACKREST}{&INI_KEY_CHECKSUM} =
        $oActualManifest->get(INI_SECTION_BACKREST, INI_KEY_CHECKSUM);
    ${$oExpectedManifest}{&INI_SECTION_BACKREST}{&INI_KEY_FORMAT} = BACKREST_FORMAT + 0;

    my $strSectionPath = $oActualManifest->get(MANIFEST_SECTION_BACKUP_TARGET, MANIFEST_TARGET_PGDATA, MANIFEST_SUBKEY_PATH);

    foreach my $strFileKey ($oActualManifest->keys(MANIFEST_SECTION_TARGET_FILE))
    {
        # Determine repo size if compression is enabled
        if ($oExpectedManifest->{&MANIFEST_SECTION_BACKUP_OPTION}{&MANIFEST_KEY_COMPRESS})
        {
            my $lRepoSize =
                $oActualManifest->test(MANIFEST_SECTION_TARGET_FILE, $strFileKey, MANIFEST_SUBKEY_REFERENCE) ?
                    $oActualManifest->numericGet(MANIFEST_SECTION_TARGET_FILE, $strFileKey, MANIFEST_SUBKEY_REPO_SIZE, false) :
                    (storageRepo()->info(STORAGE_REPO_BACKUP . "/${strBackup}/${strFileKey}.gz"))->size;

            if (defined($lRepoSize) &&
                $lRepoSize != $oExpectedManifest->{&MANIFEST_SECTION_TARGET_FILE}{$strFileKey}{&MANIFEST_SUBKEY_SIZE})
            {
                $oExpectedManifest->{&MANIFEST_SECTION_TARGET_FILE}{$strFileKey}{&MANIFEST_SUBKEY_REPO_SIZE} = $lRepoSize;
            }
        }

        # If the backup does not have page checksums then no need to compare
        if (!$oExpectedManifest->{&MANIFEST_SECTION_BACKUP_OPTION}{&MANIFEST_KEY_CHECKSUM_PAGE})
        {
            delete($oExpectedManifest->{&MANIFEST_SECTION_TARGET_FILE}{$strFileKey}{&MANIFEST_SUBKEY_CHECKSUM_PAGE});
            delete($oExpectedManifest->{&MANIFEST_SECTION_TARGET_FILE}{$strFileKey}{&MANIFEST_SUBKEY_CHECKSUM_PAGE_ERROR});
        }
        # Else make sure things that should have checks do have checks
        elsif ($oActualManifest->test(MANIFEST_SECTION_TARGET_FILE, $strFileKey, MANIFEST_SUBKEY_CHECKSUM_PAGE) !=
               isChecksumPage($strFileKey))
        {
            confess
                "check-page actual for ${strFileKey} is " .
                ($oActualManifest->test(MANIFEST_SECTION_TARGET_FILE, $strFileKey,
                    MANIFEST_SUBKEY_CHECKSUM_PAGE) ? 'set' : '[undef]') .
                ' but isChecksumPage() says it should be ' .
                (isChecksumPage($strFileKey) ? 'set' : 'undef') . '.';
        }
    }

    $self->manifestDefault($oExpectedManifest);

    my $strTestPath = $self->testPath();

    storageTest()->put("${strTestPath}/actual.manifest", iniRender($oActualManifest->{oContent}));
    storageTest()->put("${strTestPath}/expected.manifest", iniRender($oExpectedManifest));

    executeTest("diff ${strTestPath}/expected.manifest ${strTestPath}/actual.manifest");

    storageTest()->remove("${strTestPath}/expected.manifest");
    storageTest()->remove("${strTestPath}/actual.manifest");

    # Return from function and log return values if any
    return logDebugReturn($strOperation);
}

####################################################################################################################################
# manifestDefault
####################################################################################################################################
sub manifestDefault
{
    my $self = shift;
    my $oExpectedManifest = shift;

    # Set defaults for subkeys that tend to repeat
    foreach my $strSection (&MANIFEST_SECTION_TARGET_FILE, &MANIFEST_SECTION_TARGET_PATH, &MANIFEST_SECTION_TARGET_LINK)
    {
        foreach my $strSubKey (&MANIFEST_SUBKEY_USER, &MANIFEST_SUBKEY_GROUP, &MANIFEST_SUBKEY_MODE, &MANIFEST_SUBKEY_MASTER)
        {
            my %oDefault;
            my $iSectionTotal = 0;

            next if !defined($oExpectedManifest->{$strSection});

            foreach my $strFile (keys(%{$oExpectedManifest->{$strSection}}))
            {
                my $strValue = $oExpectedManifest->{$strSection}{$strFile}{$strSubKey};

                if (defined($strValue))
                {
                    if (defined($oDefault{$strValue}))
                    {
                        $oDefault{$strValue}++;
                    }
                    else
                    {
                        $oDefault{$strValue} = 1;
                    }
                }

                $iSectionTotal++;
            }

            my $strMaxValue;
            my $iMaxValueTotal = 0;

            foreach my $strValue (keys(%oDefault))
            {
                if ($oDefault{$strValue} > $iMaxValueTotal)
                {
                    $iMaxValueTotal = $oDefault{$strValue};
                    $strMaxValue = $strValue;
                }
            }

            if (defined($strMaxValue) > 0 && $iMaxValueTotal > $iSectionTotal * MANIFEST_DEFAULT_MATCH_FACTOR)
            {
                if ($strSubKey eq MANIFEST_SUBKEY_MASTER)
                {
                    $oExpectedManifest->{"${strSection}:default"}{$strSubKey} = $strMaxValue ? JSON::PP::true : JSON::PP::false;
                }
                else
                {
                    $oExpectedManifest->{"${strSection}:default"}{$strSubKey} = $strMaxValue;
                }

                foreach my $strFile (keys(%{$oExpectedManifest->{$strSection}}))
                {
                    if (defined($oExpectedManifest->{$strSection}{$strFile}{$strSubKey}) &&
                        $oExpectedManifest->{$strSection}{$strFile}{$strSubKey} eq $strMaxValue)
                    {
                        delete($oExpectedManifest->{$strSection}{$strFile}{$strSubKey});
                    }
                }
            }
        }
    }
}

####################################################################################################################################
# backupLast
####################################################################################################################################
sub backupLast
{
    my $self = shift;

    my @stryBackup = storageRepo()->list(
        STORAGE_REPO_BACKUP, {strExpression => '[0-9]{8}-[0-9]{6}F(_[0-9]{8}-[0-9]{6}(D|I)){0,1}', strSortOrder => 'reverse'});

    if (!defined($stryBackup[0]))
    {
        confess 'no backup was found: ' . join(@stryBackup, ', ');
    }

    return $stryBackup[0];
}

####################################################################################################################################
# check
####################################################################################################################################
sub check
{
    my $self = shift;

    # Assign function parameters, defaults, and log debug info
    my
    (
        $strOperation,
        $strComment,
        $oParam,
    ) =
        logDebugParam
        (
            __PACKAGE__ . '->check', \@_,
            {name => 'strComment'},
            {name => 'oParam', required => false},
        );

    $strComment =
        'check ' . $self->stanza() . ' - ' . $strComment .
        ' (' . $self->nameGet() . ' host)';
    &log(INFO, "    $strComment");

    $self->executeSimple(
        $self->backrestExe() .
        ' --config=' . $self->backrestConfig() .
        ' --log-level-console=detail' .
        (defined($$oParam{iTimeout}) ? " --archive-timeout=$$oParam{iTimeout}" : '') .
        (defined($$oParam{strOptionalParam}) ? " $$oParam{strOptionalParam}" : '') .
        ' --stanza=' . $self->stanza() . ' check',
        {strComment => $strComment, iExpectedExitStatus => $$oParam{iExpectedExitStatus}, oLogTest => $self->{oLogTest},
         bLogOutput => $self->synthetic()});

    # Return from function and log return values if any
    return logDebugReturn($strOperation);
}

####################################################################################################################################
# expire
####################################################################################################################################
sub expire
{
    my $self = shift;

    # Assign function parameters, defaults, and log debug info
    my
    (
        $strOperation,
        $oParam,
    ) =
        logDebugParam
        (
            __PACKAGE__ . '->check', \@_,
            {name => 'oParam', required => false},
        );

    my $strComment =
        'expire' .
        (defined($$oParam{iRetentionFull}) ? " full=$$oParam{iRetentionFull}" : '') .
        (defined($$oParam{iRetentionDiff}) ? " diff=$$oParam{iRetentionDiff}" : '') .
        ' (' . $self->nameGet() . ' host)';
    &log(INFO, "        ${strComment}");

    # Determine whether or not to expect an error
    my $oHostGroup = hostGroupGet();

    $self->executeSimple(
        $self->backrestExe() .
        ' --config=' . $self->backrestConfig() .
        ' --log-level-console=detail' .
        (defined($$oParam{iRetentionFull}) ? " --retention-full=$$oParam{iRetentionFull}" : '') .
        (defined($$oParam{iRetentionDiff}) ? " --retention-diff=$$oParam{iRetentionDiff}" : '') .
        '  --stanza=' . $self->stanza() . ' expire',
        {strComment => $strComment, iExpectedExitStatus => $$oParam{iExpectedExitStatus}, oLogTest => $self->{oLogTest},
         bLogOutput => $self->synthetic()});
}

####################################################################################################################################
# info
####################################################################################################################################
sub info
{
    my $self = shift;

    # Assign function parameters, defaults, and log debug info
    my
    (
        $strOperation,
        $strComment,
        $oParam,
    ) =
        logDebugParam
        (
            __PACKAGE__ . '->info', \@_,
            {name => 'strComment'},
            {name => 'oParam', required => false},
        );

    $strComment =
        'info' . (defined($$oParam{strStanza}) ? " $$oParam{strStanza} stanza" : ' all stanzas') . ' - ' . $strComment .
        ' (' . $self->nameGet() . ' host)';
    &log(INFO, "    $strComment");

    $self->executeSimple(
        $self->backrestExe() .
        ' --config=' . $self->backrestConfig() .
        ' --log-level-console=warn' .
        (defined($$oParam{strStanza}) ? " --stanza=$$oParam{strStanza}" : '') .
        (defined($$oParam{strOutput}) ? " --output=$$oParam{strOutput}" : '') . ' info',
        {strComment => $strComment, oLogTest => $self->{oLogTest}, bLogOutput => $self->synthetic()});

    # Return from function and log return values if any
    return logDebugReturn($strOperation);
}

####################################################################################################################################
# stanzaCreate
####################################################################################################################################
sub stanzaCreate
{
    my $self = shift;

    # Assign function parameters, defaults, and log debug info
    my
    (
        $strOperation,
        $strComment,
        $oParam,
    ) =
        logDebugParam
        (
            __PACKAGE__ . '->stanzaCreate', \@_,
            {name => 'strComment'},
            {name => 'oParam', required => false},
        );

    $strComment =
        'stanza-create ' . $self->stanza() . ' - ' . $strComment .
        ' (' . $self->nameGet() . ' host)';
    &log(INFO, "    $strComment");

    $self->executeSimple(
        $self->backrestExe() .
        ' --config=' . $self->backrestConfig() .
        ' --stanza=' . $self->stanza() .
        ' --log-level-console=detail' .
        (defined($$oParam{strOptionalParam}) ? " $$oParam{strOptionalParam}" : '') .
        ' stanza-create',
        {strComment => $strComment, iExpectedExitStatus => $$oParam{iExpectedExitStatus}, oLogTest => $self->{oLogTest},
         bLogOutput => $self->synthetic()});

    # If the info file was created, then add it to the expect log
    if (defined($self->{oLogTest}) && $self->synthetic() &&
        storageRepo()->exists('backup/' . $self->stanza() . qw{/} . FILE_BACKUP_INFO))
    {
        $self->{oLogTest}->supplementalAdd(
            storageRepo()->pathGet('backup/' . $self->stanza() . qw{/} . FILE_BACKUP_INFO), undef,
            ${storageRepo()->get(STORAGE_REPO_BACKUP . qw{/} . FILE_BACKUP_INFO)});
    }

    if (defined($self->{oLogTest}) && $self->synthetic() &&
        storageRepo()->exists('archive/' . $self->stanza() . qw{/} . ARCHIVE_INFO_FILE))
    {
        $self->{oLogTest}->supplementalAdd(
            storageRepo()->pathGet('archive/' . $self->stanza() . qw{/} . ARCHIVE_INFO_FILE), undef,
            ${storageRepo()->get(STORAGE_REPO_ARCHIVE . qw{/} . ARCHIVE_INFO_FILE)});
    }

    # Return from function and log return values if any
    return logDebugReturn($strOperation);
}

####################################################################################################################################
# stanzaUpgrade
####################################################################################################################################
sub stanzaUpgrade
{
    my $self = shift;

    # Assign function parameters, defaults, and log debug info
    my
    (
        $strOperation,
        $strComment,
        $oParam,
    ) =
        logDebugParam
        (
            __PACKAGE__ . '->stanzaUpgrade', \@_,
            {name => 'strComment'},
            {name => 'oParam', required => false},
        );

    $strComment =
        'stanza-upgrade ' . $self->stanza() . ' - ' . $strComment .
        ' (' . $self->nameGet() . ' host)';
    &log(INFO, "    $strComment");

    $self->executeSimple(
        $self->backrestExe() .
        ' --config=' . $self->backrestConfig() .
        ' --stanza=' . $self->stanza() .
        ' --log-level-console=detail' .
        (defined($$oParam{strOptionalParam}) ? " $$oParam{strOptionalParam}" : '') .
        ' stanza-upgrade',
        {strComment => $strComment, iExpectedExitStatus => $$oParam{iExpectedExitStatus}, oLogTest => $self->{oLogTest},
         bLogOutput => $self->synthetic()});

    # If the info file was created, then add it to the expect log
    if (defined($self->{oLogTest}) && $self->synthetic() &&
        storageRepo()->exists('backup/' . $self->stanza() . qw{/} . FILE_BACKUP_INFO))
    {
        $self->{oLogTest}->supplementalAdd(
            storageRepo()->pathGet('backup/' . $self->stanza() . qw{/} . FILE_BACKUP_INFO), undef,
            ${storageRepo()->get(STORAGE_REPO_BACKUP . qw{/} . FILE_BACKUP_INFO)});
    }

    if (defined($self->{oLogTest}) && $self->synthetic() &&
        storageRepo()->exists('archive/' . $self->stanza() . qw{/} . ARCHIVE_INFO_FILE))
    {
        $self->{oLogTest}->supplementalAdd(
            storageRepo()->pathGet('archive/' . $self->stanza() . qw{/} . ARCHIVE_INFO_FILE), undef,
            ${storageRepo()->get(STORAGE_REPO_ARCHIVE . qw{/} . ARCHIVE_INFO_FILE)});
    }

    # Return from function and log return values if any
    return logDebugReturn($strOperation);
}


####################################################################################################################################
# start
####################################################################################################################################
sub start
{
    my $self = shift;

    # Assign function parameters, defaults, and log debug info
    my
    (
        $strOperation,
        $oParam,
    ) =
        logDebugParam
        (
            __PACKAGE__ . '->start', \@_,
            {name => 'oParam', required => false},
        );

    my $strComment =
        'start' . (defined($$oParam{strStanza}) ? " $$oParam{strStanza} stanza" : ' all stanzas') .
        ' (' . $self->nameGet() . ' host)';
    &log(INFO, "    $strComment");

    $self->executeSimple(
        $self->backrestExe() .
        ' --config=' . $self->backrestConfig() .
        (defined($$oParam{strStanza}) ? " --stanza=$$oParam{strStanza}" : '') . ' start',
        {strComment => $strComment, oLogTest => $self->{oLogTest}, bLogOutput => $self->synthetic()});
}

####################################################################################################################################
# stop
####################################################################################################################################
sub stop
{
    my $self = shift;

    # Assign function parameters, defaults, and log debug info
    my
    (
        $strOperation,
        $oParam,
    ) =
        logDebugParam
        (
            __PACKAGE__ . '->stop', \@_,
            {name => 'oParam', required => false},
        );

    my $strComment =
        'stop' . (defined($$oParam{strStanza}) ? " $$oParam{strStanza} stanza" : ' all stanzas') .
        ' (' . $self->nameGet() . ' host)';
    &log(INFO, "    $strComment");

    $self->executeSimple(
        $self->backrestExe() .
        ' --config=' . $self->backrestConfig() .
        (defined($$oParam{strStanza}) ? " --stanza=$$oParam{strStanza}" : '') .
        (defined($$oParam{bForce}) && $$oParam{bForce} ? ' --force' : '') . ' stop',
        {strComment => $strComment, oLogTest => $self->{oLogTest}, bLogOutput => $self->synthetic()});

    # Return from function and log return values if any
    return logDebugReturn($strOperation);
}


####################################################################################################################################
# optionIndexName - return name for options that can be indexed (e.g. db1-host, db2-host)
#
# This differs from cfgOptionIndex because it allows the index number for index 1 to be ommitted for testing.
####################################################################################################################################
sub optionIndexName
{
    my $self = shift;
    my $iOptionId = shift;
    my $iIndex = shift;
    my $bForce = shift;

    # If the option doesn't have a prefix it can't be indexed
    $iIndex = defined($iIndex) ? $iIndex : 1;
    my $strPrefix = cfgOptionRulePrefix($iOptionId);

    if (!defined($strPrefix) && $iIndex > 1)
    {
        confess &log(ASSERT, "'" . cfgOptionName($iOptionId) . "' option does not allow indexing");
    }

    # Index 1 is the same name as the option unless forced to include the index
    if ($iIndex == 1 && (!defined($bForce) || !$bForce))
    {
        return $strPrefix . substr(cfgOptionName($iOptionId), index(cfgOptionName($iOptionId), '-'));
    }

    return "${strPrefix}${iIndex}" . substr(cfgOptionName($iOptionId), index(cfgOptionName($iOptionId), '-'));
}

####################################################################################################################################
# configCreate
####################################################################################################################################
sub configCreate
{
    my $self = shift;

    # Assign function parameters, defaults, and log debug info
    my
    (
        $strOperation,
        $oParam,
    ) =
        logDebugParam
        (
            __PACKAGE__ . '->stop', \@_,
            {name => 'oParam', required => false},
        );

    my %oParamHash;
    my $strStanza = $self->stanza();
    my $oHostGroup = hostGroupGet();
    my $oHostBackup = $oHostGroup->hostGet($self->backupDestination());
    my $oHostDbMaster = $oHostGroup->hostGet(HOST_DB_MASTER);
    my $oHostDbStandby = $oHostGroup->hostGet(HOST_DB_STANDBY, true);

    my $bArchiveAsync = defined($$oParam{bArchiveAsync}) ? $$oParam{bArchiveAsync} : false;

    # General options
    # ------------------------------------------------------------------------------------------------------------------------------
    $oParamHash{&CFGDEF_SECTION_GLOBAL}{cfgOptionName(CFGOPT_LOG_LEVEL_CONSOLE)} = lc(DEBUG);
    $oParamHash{&CFGDEF_SECTION_GLOBAL}{cfgOptionName(CFGOPT_LOG_LEVEL_FILE)} = lc(TRACE);
    $oParamHash{&CFGDEF_SECTION_GLOBAL}{cfgOptionName(CFGOPT_LOG_LEVEL_STDERR)} = lc(OFF);

    $oParamHash{&CFGDEF_SECTION_GLOBAL}{cfgOptionName(CFGOPT_LOG_PATH)} = $self->logPath();
    $oParamHash{&CFGDEF_SECTION_GLOBAL}{cfgOptionName(CFGOPT_LOCK_PATH)} = $self->lockPath();

    $oParamHash{&CFGDEF_SECTION_GLOBAL}{cfgOptionName(CFGOPT_PROTOCOL_TIMEOUT)} = 60;
    $oParamHash{&CFGDEF_SECTION_GLOBAL}{cfgOptionName(CFGOPT_DB_TIMEOUT)} = 45;

    if (defined($$oParam{bCompress}) && !$$oParam{bCompress})
    {
        $oParamHash{&CFGDEF_SECTION_GLOBAL}{cfgOptionName(CFGOPT_COMPRESS)} = 'n';
    }

    if ($self->isHostBackup())
    {
        $oParamHash{&CFGDEF_SECTION_GLOBAL}{cfgOptionName(CFGOPT_REPO_PATH)} = $self->repoPath();

        # S3 settings
        if ($oParam->{bS3})
        {
            $oParamHash{&CFGDEF_SECTION_GLOBAL}{cfgOptionName(CFGOPT_REPO_TYPE)} = CFGOPTVAL_REPO_TYPE_S3;
            $oParamHash{&CFGDEF_SECTION_GLOBAL}{cfgOptionName(CFGOPT_REPO_S3_KEY)} = HOST_S3_ACCESS_KEY;
            $oParamHash{&CFGDEF_SECTION_GLOBAL}{cfgOptionName(CFGOPT_REPO_S3_KEY_SECRET)} = HOST_S3_ACCESS_SECRET_KEY;
            $oParamHash{&CFGDEF_SECTION_GLOBAL}{cfgOptionName(CFGOPT_REPO_S3_BUCKET)} = HOST_S3_BUCKET;
            $oParamHash{&CFGDEF_SECTION_GLOBAL}{cfgOptionName(CFGOPT_REPO_S3_ENDPOINT)} = HOST_S3_ENDPOINT;
            $oParamHash{&CFGDEF_SECTION_GLOBAL}{cfgOptionName(CFGOPT_REPO_S3_REGION)} = HOST_S3_REGION;
            $oParamHash{&CFGDEF_SECTION_GLOBAL}{cfgOptionName(CFGOPT_REPO_S3_VERIFY_SSL)} = 'n';
        }

        if (defined($$oParam{bHardlink}) && $$oParam{bHardlink})
        {
            $self->{bHardLink} = true;
            $oParamHash{&CFGDEF_SECTION_GLOBAL . ':' . cfgCommandName(CFGCMD_BACKUP)}{cfgOptionName(CFGOPT_HARDLINK)} = 'y';
        }

        $oParamHash{&CFGDEF_SECTION_GLOBAL . ':' . cfgCommandName(CFGCMD_BACKUP)}{cfgOptionName(CFGOPT_ARCHIVE_COPY)} = 'y';
        $oParamHash{&CFGDEF_SECTION_GLOBAL . ':' . cfgCommandName(CFGCMD_BACKUP)}{cfgOptionName(CFGOPT_START_FAST)} = 'y';
    }

    # Host specific options
    # ------------------------------------------------------------------------------------------------------------------------------

    # If this is the backup host
    if ($self->isHostBackup())
    {
        my $bForce = false;
        my $oHostDb1 = $oHostDbMaster;
        my $oHostDb2 = $oHostDbStandby;

        if ($self->nameTest(HOST_BACKUP))
        {
            $bForce = defined($oHostDbStandby);
        }
        elsif ($self->nameTest(HOST_DB_STANDBY))
        {
            $oHostDb1 = $oHostDbStandby;
            $oHostDb2 = $oHostDbMaster;
        }

        if ($self->nameTest(HOST_BACKUP))
        {
            $oParamHash{$strStanza}{$self->optionIndexName(CFGOPT_DB_HOST, 1, $bForce)} = $oHostDb1->nameGet();
            $oParamHash{$strStanza}{$self->optionIndexName(CFGOPT_DB_USER, 1, $bForce)} = $oHostDb1->userGet();
            $oParamHash{$strStanza}{$self->optionIndexName(CFGOPT_DB_CMD, 1, $bForce)} = $oHostDb1->backrestExe();
            $oParamHash{$strStanza}{$self->optionIndexName(CFGOPT_DB_CONFIG, 1, $bForce)} = $oHostDb1->backrestConfig();

            # Port can't be configured for a synthetic host
            if (!$self->synthetic())
            {
                $oParamHash{$strStanza}{$self->optionIndexName(CFGOPT_DB_PORT, 1, $bForce)} = $oHostDb1->pgPort();
            }
        }

        $oParamHash{$strStanza}{$self->optionIndexName(CFGOPT_DB_PATH, 1, $bForce)} = $oHostDb1->dbBasePath();

        if (defined($oHostDb2))
        {
<<<<<<< HEAD
            $oParamHash{$strStanza}{$self->optionIndex(CFGOPT_DB_HOST, 2)} = BOGUS;
            $oParamHash{$strStanza}{$self->optionIndex(CFGOPT_DB_USER, 2)} = $oHostDb2->userGet();
            $oParamHash{$strStanza}{$self->optionIndex(CFGOPT_DB_CMD, 2)} = $oHostDb2->backrestExe();
            $oParamHash{$strStanza}{$self->optionIndex(CFGOPT_DB_CONFIG, 2)} = $oHostDb2->backrestConfig();
            $oParamHash{$strStanza}{$self->optionIndex(CFGOPT_DB_PATH, 2)} = $oHostDb2->dbBasePath();
=======
            $oParamHash{$strStanza}{$self->optionIndexName(CFGOPT_DB_HOST, 2)} = $oHostDb2->nameGet();
            $oParamHash{$strStanza}{$self->optionIndexName(CFGOPT_DB_USER, 2)} = $oHostDb2->userGet();
            $oParamHash{$strStanza}{$self->optionIndexName(CFGOPT_DB_CMD, 2)} = $oHostDb2->backrestExe();
            $oParamHash{$strStanza}{$self->optionIndexName(CFGOPT_DB_CONFIG, 2)} = $oHostDb2->backrestConfig();
            $oParamHash{$strStanza}{$self->optionIndexName(CFGOPT_DB_PATH, 2)} = $oHostDb2->dbBasePath();
>>>>>>> 883526c0

            # Add an invalid replica to simulate more than one replica. A warning should be thrown by dbObjectGet when a stanza is
            # created and a valid replica should be chosen.
            $oParamHash{$strStanza}{$self->optionIndex(CFGOPT_DB_HOST, 3)} = $oHostDb2->nameGet();
            $oParamHash{$strStanza}{$self->optionIndex(CFGOPT_DB_USER, 3)} = $oHostDb2->userGet();
            $oParamHash{$strStanza}{$self->optionIndex(CFGOPT_DB_CMD, 3)} = $oHostDb2->backrestExe();
            $oParamHash{$strStanza}{$self->optionIndex(CFGOPT_DB_CONFIG, 3)} = $oHostDb2->backrestConfig();
            $oParamHash{$strStanza}{$self->optionIndex(CFGOPT_DB_PATH, 3)} = $oHostDb2->dbBasePath();

            # Only test explicit ports on the backup server.  This is so locally configured ports are also tested.
            if (!$self->synthetic() && $self->nameTest(HOST_BACKUP))
            {
<<<<<<< HEAD
                $oParamHash{$strStanza}{$self->optionIndex(CFGOPT_DB_PORT, 3)} = $oHostDb2->pgPort();
=======
                $oParamHash{$strStanza}{$self->optionIndexName(CFGOPT_DB_PORT, 2)} = $oHostDb2->pgPort();
>>>>>>> 883526c0
            }
        }
    }

    # If this is a database host
    if ($self->isHostDb())
    {
        $oParamHash{$strStanza}{$self->optionIndexName(CFGOPT_DB_PATH)} = $self->dbBasePath();

        if (!$self->synthetic())
        {
            $oParamHash{$strStanza}{$self->optionIndexName(CFGOPT_DB_SOCKET_PATH)} = $self->pgSocketPath();
            $oParamHash{$strStanza}{$self->optionIndexName(CFGOPT_DB_PORT)} = $self->pgPort();
        }

        if ($bArchiveAsync)
        {
            $oParamHash{&CFGDEF_SECTION_GLOBAL . ':' .
                cfgCommandName(CFGCMD_ARCHIVE_PUSH)}{cfgOptionName(CFGOPT_ARCHIVE_ASYNC)} = 'y';
        }

        $oParamHash{&CFGDEF_SECTION_GLOBAL}{cfgOptionName(CFGOPT_SPOOL_PATH)} = $self->spoolPath();

        # If the the backup host is remote
        if (!$self->isHostBackup())
        {
            $oParamHash{&CFGDEF_SECTION_GLOBAL}{cfgOptionName(CFGOPT_BACKUP_HOST)} = $oHostBackup->nameGet();
            $oParamHash{&CFGDEF_SECTION_GLOBAL}{cfgOptionName(CFGOPT_BACKUP_USER)} = $oHostBackup->userGet();
            $oParamHash{&CFGDEF_SECTION_GLOBAL}{cfgOptionName(CFGOPT_BACKUP_CMD)} = $oHostBackup->backrestExe();
            $oParamHash{&CFGDEF_SECTION_GLOBAL}{cfgOptionName(CFGOPT_BACKUP_CONFIG)} = $oHostBackup->backrestConfig();

            $oParamHash{&CFGDEF_SECTION_GLOBAL}{cfgOptionName(CFGOPT_LOG_PATH)} = $self->logPath();
            $oParamHash{&CFGDEF_SECTION_GLOBAL}{cfgOptionName(CFGOPT_LOCK_PATH)} = $self->lockPath();
        }
    }

    # Write out the configuration file
    storageTest()->put($self->backrestConfig(), iniRender(\%oParamHash, true));

    # Modify the file permissions so it can be read/saved by all test users
    executeTest('sudo chmod 660 ' . $self->backrestConfig());
}

####################################################################################################################################
# configUpdate - update configuration with new options
####################################################################################################################################
sub configUpdate
{
    my $self = shift;

    # Assign function parameters, defaults, and log debug info
    my
    (
        $strOperation,
        $hParam,
    ) =
        logDebugParam
        (
            __PACKAGE__ . '->configUpdate', \@_,
            {name => 'hParam'},
        );

    # Load db config file
    my $oConfig = iniParse(${storageTest()->get($self->backrestConfig())}, {bRelaxed => true});

    # Load params
    foreach my $strSection (keys(%{$hParam}))
    {
        foreach my $strKey (keys(%{$hParam->{$strSection}}))
        {
            $oConfig->{$strSection}{$strKey} = $hParam->{$strSection}{$strKey};
        }
    }

    # Modify the file permissions so it can be saved by all test users
    executeTest(
        'sudo chmod 660 ' . $self->backrestConfig() . ' && sudo chmod 770 ' . dirname($self->backrestConfig()));

    storageTest()->put($self->backrestConfig(), iniRender($oConfig, true));

    # Fix permissions back to original
    executeTest(
        'sudo chmod 660 ' . $self->backrestConfig() . ' && sudo chmod 770 ' . dirname($self->backrestConfig()) .
        ' && sudo chown ' . $self->userGet() . ' ' . $self->backrestConfig());

    # Return from function and log return values if any
    return logDebugReturn($strOperation);
}

####################################################################################################################################
# manifestMunge
#
# Allows for munging of the manifest while making it appear to be valid.  This is used to create various error conditions that
# should be caught by the unit tests.
####################################################################################################################################
sub manifestMunge
{
    my $self = shift;

    # Assign function parameters, defaults, and log debug info
    my
    (
        $strOperation,
        $strBackup,
        $hParam,
        $bCache,
    ) =
        logDebugParam
        (
            __PACKAGE__ . '->manifestMunge', \@_,
            {name => 'strBackup'},
            {name => '$hParam'},
            {name => 'bCache', default => true},
        );

    $self->infoMunge(storageRepo()->pathGet(STORAGE_REPO_BACKUP . "/${strBackup}/" . FILE_MANIFEST), $hParam, $bCache);

    # Return from function and log return values if any
    return logDebugReturn($strOperation);
}

####################################################################################################################################
# manifestRestore
####################################################################################################################################
sub manifestRestore
{
    my $self = shift;

    # Assign function parameters, defaults, and log debug info
    my
    (
        $strOperation,
        $strBackup,
        $bSave,
    ) =
        logDebugParam
        (
            __PACKAGE__ . '->manifestRestore', \@_,
            {name => 'strBackup'},
            {name => 'bSave', default => true},
        );

    $self->infoRestore(storageRepo()->pathGet(STORAGE_REPO_BACKUP . "/${strBackup}/" . FILE_MANIFEST), $bSave);

    # Return from function and log return values if any
    return logDebugReturn($strOperation);
}

####################################################################################################################################
# infoMunge
#
# With the file name specified (e.g. /repo/archive/db/archive.info) copy the current values from the file into the global hash and
# update the file with the new values passed. Later, using infoRestore, the global variable will be used to restore the file to its
# original state.
####################################################################################################################################
sub infoMunge
{
    my $self = shift;

    # Assign function parameters, defaults, and log debug info
    my
    (
        $strOperation,
        $strFileName,
        $hParam,
        $bCache,
    ) =
        logDebugParam
        (
            __PACKAGE__ . '->infoMunge', \@_,
            {name => 'strFileName'},
            {name => 'hParam'},
            {name => 'bCache', default => true},
        );

    # If the original file content does not exist then load it
    if (!defined($self->{hInfoFile}{$strFileName}))
    {
        $self->{hInfoFile}{$strFileName} = new pgBackRest::Common::Ini($strFileName, {oStorage => storageRepo()});
    }

    # Make a copy of the original file contents
    my $oMungeIni = new pgBackRest::Common::Ini(
        $strFileName,
        {bLoad => false, strContent => iniRender($self->{hInfoFile}{$strFileName}->{oContent}), oStorage => storageRepo()});

    # Load params
    foreach my $strSection (keys(%{$hParam}))
    {
        foreach my $strKey (keys(%{$hParam->{$strSection}}))
        {
            if (ref($hParam->{$strSection}{$strKey}) eq 'HASH')
            {
                foreach my $strSubKey (keys(%{$hParam->{$strSection}{$strKey}}))
                {
                    # Munge the copy with the new parameter values
                    $oMungeIni->set($strSection, $strKey, $strSubKey, $hParam->{$strSection}{$strKey}{$strSubKey});
                }
            }
            else
            {
                # Munge the copy with the new parameter values
                $oMungeIni->set($strSection, $strKey, undef, $hParam->{$strSection}{$strKey});
            }
        }
    }

    # Modify the file/directory permissions so it can be saved
    if ($self->isFS())
    {
        executeTest("sudo rm -f ${strFileName}* && sudo chmod 770 " . dirname($strFileName));
    }

    # Save the munged data to the file
    $oMungeIni->save();

    # Fix permissions
    if ($self->isFS())
    {
        executeTest(
            "sudo chmod 640 ${strFileName}* && sudo chmod 750 " . dirname($strFileName) .
            ' && sudo chown ' . $self->userGet() . " ${strFileName}*");
    }

    # Clear the cache is requested
    if (!$bCache)
    {
        delete($self->{hInfoFile}{$strFileName});
    }

    # Return from function and log return values if any
    return logDebugReturn($strOperation);
}

####################################################################################################################################
# infoRestore
#
# With the file name specified (e.g. /repo/archive/db/archive.info) use the original file contents in the global hash to restore the
# file to its original state after modifying the values with infoMunge.
####################################################################################################################################
sub infoRestore
{
    my $self = shift;

    # Assign function parameters, defaults, and log debug info
    my
    (
        $strOperation,
        $strFileName,
        $bSave,
    ) =
        logDebugParam
        (
            __PACKAGE__ . '->infoRestore', \@_,
            {name => 'strFileName'},
            {name => 'bSave', default => true},
        );

    # If the original file content exists in the global hash, then save it to the file
    if (defined($self->{hInfoFile}{$strFileName}))
    {
        if ($bSave)
        {
            # Modify the file/directory permissions so it can be saved
            if ($self->isFS())
            {
                executeTest("sudo rm -f ${strFileName}* && sudo chmod 770 " . dirname($strFileName));
            }

            # Save the munged data to the file
            $self->{hInfoFile}{$strFileName}->{bModified} = true;
            $self->{hInfoFile}{$strFileName}->save();

            # Fix permissions
            if ($self->isFS())
            {
                executeTest(
                    "sudo chmod 640 ${strFileName} && sudo chmod 750 " . dirname($strFileName) .
                    ' && sudo chown ' . $self->userGet() . " ${strFileName}*");
            }
        }
    }
    else
    {
        confess &log(ASSERT, "There is no original data cached for $strFileName. infoMunge must be called first.");
    }

    # Remove the element from the hash
    delete($self->{hInfoFile}{$strFileName});

    # Return from function and log return values if any
    return logDebugReturn($strOperation);
}

####################################################################################################################################
# Getters
####################################################################################################################################
sub backrestConfig {return shift->{strBackRestConfig}}
sub backupDestination {return shift->{strBackupDestination}}
sub backrestExe {return testRunGet()->backrestExe()}
sub hardLink {return shift->{bHardLink}}
sub hasLink {storageRepo()->driver()->className() eq STORAGE_POSIX_DRIVER}
sub isFS {storageRepo()->driver()->className() ne STORAGE_S3_DRIVER}
sub isHostBackup {my $self = shift; return $self->backupDestination() eq $self->nameGet()}
sub isHostDbMaster {return shift->nameGet() eq HOST_DB_MASTER}
sub isHostDbStandby {return shift->nameGet() eq HOST_DB_STANDBY}
sub isHostDb {my $self = shift; return $self->isHostDbMaster() || $self->isHostDbStandby()}
sub lockPath {return shift->{strLockPath}}
sub logPath {return shift->{strLogPath}}
sub repoPath {return shift->{strRepoPath}}
sub stanza {return testRunGet()->stanza()}
sub synthetic {return shift->{bSynthetic}}

1;<|MERGE_RESOLUTION|>--- conflicted
+++ resolved
@@ -1037,36 +1037,24 @@
 
         if (defined($oHostDb2))
         {
-<<<<<<< HEAD
-            $oParamHash{$strStanza}{$self->optionIndex(CFGOPT_DB_HOST, 2)} = BOGUS;
-            $oParamHash{$strStanza}{$self->optionIndex(CFGOPT_DB_USER, 2)} = $oHostDb2->userGet();
-            $oParamHash{$strStanza}{$self->optionIndex(CFGOPT_DB_CMD, 2)} = $oHostDb2->backrestExe();
-            $oParamHash{$strStanza}{$self->optionIndex(CFGOPT_DB_CONFIG, 2)} = $oHostDb2->backrestConfig();
-            $oParamHash{$strStanza}{$self->optionIndex(CFGOPT_DB_PATH, 2)} = $oHostDb2->dbBasePath();
-=======
-            $oParamHash{$strStanza}{$self->optionIndexName(CFGOPT_DB_HOST, 2)} = $oHostDb2->nameGet();
+            $oParamHash{$strStanza}{$self->optionIndexName(CFGOPT_DB_HOST, 2)} = BOGUS;
             $oParamHash{$strStanza}{$self->optionIndexName(CFGOPT_DB_USER, 2)} = $oHostDb2->userGet();
             $oParamHash{$strStanza}{$self->optionIndexName(CFGOPT_DB_CMD, 2)} = $oHostDb2->backrestExe();
             $oParamHash{$strStanza}{$self->optionIndexName(CFGOPT_DB_CONFIG, 2)} = $oHostDb2->backrestConfig();
             $oParamHash{$strStanza}{$self->optionIndexName(CFGOPT_DB_PATH, 2)} = $oHostDb2->dbBasePath();
->>>>>>> 883526c0
 
             # Add an invalid replica to simulate more than one replica. A warning should be thrown by dbObjectGet when a stanza is
             # created and a valid replica should be chosen.
-            $oParamHash{$strStanza}{$self->optionIndex(CFGOPT_DB_HOST, 3)} = $oHostDb2->nameGet();
-            $oParamHash{$strStanza}{$self->optionIndex(CFGOPT_DB_USER, 3)} = $oHostDb2->userGet();
-            $oParamHash{$strStanza}{$self->optionIndex(CFGOPT_DB_CMD, 3)} = $oHostDb2->backrestExe();
-            $oParamHash{$strStanza}{$self->optionIndex(CFGOPT_DB_CONFIG, 3)} = $oHostDb2->backrestConfig();
-            $oParamHash{$strStanza}{$self->optionIndex(CFGOPT_DB_PATH, 3)} = $oHostDb2->dbBasePath();
+            $oParamHash{$strStanza}{$self->optionIndexName(CFGOPT_DB_HOST, 3)} = $oHostDb2->nameGet();
+            $oParamHash{$strStanza}{$self->optionIndexName(CFGOPT_DB_USER, 3)} = $oHostDb2->userGet();
+            $oParamHash{$strStanza}{$self->optionIndexName(CFGOPT_DB_CMD, 3)} = $oHostDb2->backrestExe();
+            $oParamHash{$strStanza}{$self->optionIndexName(CFGOPT_DB_CONFIG, 3)} = $oHostDb2->backrestConfig();
+            $oParamHash{$strStanza}{$self->optionIndexName(CFGOPT_DB_PATH, 3)} = $oHostDb2->dbBasePath();
 
             # Only test explicit ports on the backup server.  This is so locally configured ports are also tested.
             if (!$self->synthetic() && $self->nameTest(HOST_BACKUP))
             {
-<<<<<<< HEAD
-                $oParamHash{$strStanza}{$self->optionIndex(CFGOPT_DB_PORT, 3)} = $oHostDb2->pgPort();
-=======
-                $oParamHash{$strStanza}{$self->optionIndexName(CFGOPT_DB_PORT, 2)} = $oHostDb2->pgPort();
->>>>>>> 883526c0
+                $oParamHash{$strStanza}{$self->optionIndexName(CFGOPT_DB_PORT, 3)} = $oHostDb2->pgPort();
             }
         }
     }
