####################################################################################################################################
# HostBackupTest.pm - Backup host
####################################################################################################################################
package pgBackRestTest::Env::Host::HostBackupTest;
use parent 'pgBackRestTest::Env::Host::HostBaseTest';

####################################################################################################################################
# Perl includes
####################################################################################################################################
use strict;
use warnings FATAL => qw(all);
use Carp qw(confess);

use Exporter qw(import);
    our @EXPORT = qw();
use Fcntl ':mode';
use File::Basename qw(dirname);
use Storable qw(dclone);

use pgBackRest::Archive::Info;
use pgBackRest::Backup::Common;
use pgBackRest::Backup::Info;
use pgBackRest::Common::Exception;
use pgBackRest::Common::Ini;
use pgBackRest::Common::Log;
use pgBackRest::Config::Config;
use pgBackRest::DbVersion;
use pgBackRest::Manifest;
use pgBackRest::Protocol::Storage::Helper;
use pgBackRest::Storage::Posix::Driver;
use pgBackRest::Storage::S3::Driver;
use pgBackRest::Version;

use pgBackRestTest::Env::Host::HostBaseTest;
use pgBackRestTest::Env::Host::HostS3Test;
use pgBackRestTest::Common::ContainerTest;
use pgBackRestTest::Common::ExecuteTest;
use pgBackRestTest::Common::HostGroupTest;
use pgBackRestTest::Common::RunTest;

####################################################################################################################################
# Host defaults
####################################################################################################################################
use constant HOST_PATH_LOCK                                         => 'lock';
    push @EXPORT, qw(HOST_PATH_LOCK);
use constant HOST_PATH_LOG                                          => 'log';
    push @EXPORT, qw(HOST_PATH_LOG);
use constant HOST_PATH_REPO                                         => 'repo';

use constant HOST_PROTOCOL_TIMEOUT                                  => 10;
    push @EXPORT, qw(HOST_PROTOCOL_TIMEOUT);

####################################################################################################################################
# new
####################################################################################################################################
sub new
{
    my $class = shift;          # Class name

    # Assign function parameters, defaults, and log debug info
    my
    (
        $strOperation,
        $oParam,
    ) =
        logDebugParam
        (
            __PACKAGE__ . '->new', \@_,
            {name => 'oParam', required => false, trace => true},
        );

    # If params are not passed
    my $oHostGroup = hostGroupGet();

    my ($strName, $strImage, $strUser);

    if (!defined($$oParam{strName}) || $$oParam{strName} eq HOST_BACKUP)
    {
        $strName = HOST_BACKUP;
        $strImage = containerRepo() . ':' . testRunGet()->vm() . '-test';
        $strUser = testRunGet()->backrestUser();
    }
    else
    {
        $strName = $$oParam{strName};
        $strImage = $$oParam{strImage};
        $strUser = testRunGet()->pgUser();
    }

    # Create the host
    my $self = $class->SUPER::new($strName, {strImage => $strImage, strUser => $strUser});
    bless $self, $class;

    # If repo is on local filesystem then set the repo-path locally
    if ($oParam->{bRepoLocal})
    {
        $self->{strRepoPath} = $self->testRunGet()->testPath() . "/$$oParam{strBackupDestination}/" . HOST_PATH_REPO;
    }
    # Else on KV store and repo will be in root
    else
    {
        $self->{strRepoPath} = '/';
    }

    # Create the repo-path if on a local filesystem
    if ($$oParam{strBackupDestination} eq $self->nameGet() && $oParam->{bRepoLocal})
    {
        storageTest()->pathCreate($self->repoPath(), {strMode => '0770'});
    }

    # Set log/lock paths
    $self->{strLogPath} = $self->testPath() . '/' . HOST_PATH_LOG;
    storageTest()->pathCreate($self->{strLogPath}, {strMode => '0770'});
    $self->{strLockPath} = $self->testPath() . '/' . HOST_PATH_LOCK;

    # Set conf file
    $self->{strBackRestConfig} =  $self->testPath() . '/' . PROJECT_CONF;

    # Set LogTest object
    $self->{oLogTest} = $$oParam{oLogTest};

    # Set synthetic
    $self->{bSynthetic} = defined($$oParam{bSynthetic}) && $$oParam{bSynthetic} ? true : false;

    # Set the backup destination
    $self->{strBackupDestination} = $$oParam{strBackupDestination};

    # Default hardlink to false
    $self->{bHardLink} = false;

    # By default there is no bogus host
    $self->{bBogusHost} = false;

    # Create a placeholder hash for file munging
    $self->{hInfoFile} = {};

    # Set whether repo should be encrypted or not
    $self->{bRepoEncrypt} = defined($$oParam{bRepoEncrypt}) ? $$oParam{bRepoEncrypt} : false;

    # Return from function and log return values if any
    return logDebugReturn
    (
        $strOperation,
        {name => 'self', value => $self, trace => true}
    );
}

####################################################################################################################################
# backupBegin
####################################################################################################################################
sub backupBegin
{
    my $self = shift;

    # Assign function parameters, defaults, and log debug info
    my
    (
        $strOperation,
        $strType,
        $strComment,
        $oParam,
    ) =
        logDebugParam
        (
            __PACKAGE__ . '->backupBegin', \@_,
            {name => 'strType', trace => true},
            {name => 'strComment', trace => true},
            {name => 'oParam', required => false, trace => true},
        );

    # Set defaults
    my $strTest = defined($$oParam{strTest}) ? $$oParam{strTest} : undef;
    my $fTestDelay = defined($$oParam{fTestDelay}) ? $$oParam{fTestDelay} : .2;
    my $oExpectedManifest = defined($$oParam{oExpectedManifest}) ? $$oParam{oExpectedManifest} : undef;

    $strComment =
        "${strType} backup" . (defined($strComment) ? " - ${strComment}" : '') .
        ' (' . $self->nameGet() . ' host)';

    &log(INFO, "    $strComment");

    # Execute the backup command
    my $oExecuteBackup = $self->execute(
        $self->backrestExe() .
        ' --config=' . $self->backrestConfig() .
        (defined($oExpectedManifest) ? " --no-online" : '') .
        (defined($$oParam{strOptionalParam}) ? " $$oParam{strOptionalParam}" : '') .
        (defined($$oParam{bStandby}) && $$oParam{bStandby} ? " --backup-standby" : '') .
        (defined($oParam->{strRepoType}) ? " --repo1-type=$oParam->{strRepoType}" : '') .
        ($strType ne 'incr' ? " --type=${strType}" : '') .
        ' --stanza=' . (defined($oParam->{strStanza}) ? $oParam->{strStanza} : $self->stanza()) . ' backup' .
        (defined($strTest) ? " --test --test-delay=${fTestDelay} --test-point=" . lc($strTest) . '=y' : ''),
        {strComment => $strComment, iExpectedExitStatus => $$oParam{iExpectedExitStatus},
         oLogTest => $self->{oLogTest}, bLogOutput => $self->synthetic()});

    $oExecuteBackup->begin();

    # Return at the test point if one was defined
    if (defined($strTest))
    {
        $oExecuteBackup->end($strTest);
    }

    # Return from function and log return values if any
    return logDebugReturn
    (
        $strOperation,
        {name => 'oExecuteBackup', value => $oExecuteBackup, trace => true},
    );
}

####################################################################################################################################
# backupEnd
####################################################################################################################################
sub backupEnd
{
    my $self = shift;

    # Assign function parameters, defaults, and log debug info
    my
    (
        $strOperation,
        $strType,
        $oExecuteBackup,
        $oParam,
        $bManifestCompare,
    ) =
        logDebugParam
        (
            __PACKAGE__ . '->backupEnd', \@_,
            {name => 'strType', trace => true},
            {name => 'oExecuteBackup', trace => true},
            {name => 'oParam', required => false, trace => true},
            {name => 'bManifestCompare', required => false, default => true, trace => true},
        );

    # Set defaults
    my $oExpectedManifest = defined($$oParam{oExpectedManifest}) ? dclone($$oParam{oExpectedManifest}) : undef;

    my $iExitStatus = $oExecuteBackup->end();

    return if ($oExecuteBackup->{iExpectedExitStatus} != 0);

    # If an alternate stanza was specified
    if (defined($oParam->{strStanza}))
    {
        confess &log(ASSERT,
            'if an alternate stanza is specified it must generate an error - the remaining code will not be aware of the stanza');
    }

    my $strBackup = $self->backupLast();

    # If a real backup then load the expected manifest from the actual manifest.  An expected manifest can't be generated perfectly
    # because a running database is always in flux.  Even so, it allows us test many things.
    if (!$self->synthetic())
    {
        $oExpectedManifest = iniParse(
            ${storageRepo()->get(
                storageRepo()->openRead(
                    'backup/' . $self->stanza() . "/${strBackup}/" . FILE_MANIFEST,
                    {strCipherPass => $self->cipherPassManifest()}))});
    }

    # Make sure tablespace links are correct
    if (($strType eq CFGOPTVAL_BACKUP_TYPE_FULL || $self->hardLink()) && $self->hasLink())
    {
        my $hTablespaceManifest = storageRepo()->manifest(
            STORAGE_REPO_BACKUP . "/${strBackup}/" . MANIFEST_TARGET_PGDATA . '/' . DB_PATH_PGTBLSPC);

        # Remove . and ..
        delete($hTablespaceManifest->{'.'});
        delete($hTablespaceManifest->{'..'});

        # Iterate file links
        for my $strFile (sort(keys(%{$hTablespaceManifest})))
        {
            # Make sure the link is in the expected manifest
            my $hManifestTarget =
                $oExpectedManifest->{&MANIFEST_SECTION_BACKUP_TARGET}{&MANIFEST_TARGET_PGTBLSPC . "/${strFile}"};

            if (!defined($hManifestTarget) || $hManifestTarget->{&MANIFEST_SUBKEY_TYPE} ne MANIFEST_VALUE_LINK ||
                $hManifestTarget->{&MANIFEST_SUBKEY_TABLESPACE_ID} ne $strFile)
            {
                confess &log(ERROR, "'${strFile}' is not in expected manifest as a link with the correct tablespace id");
            }

            # Make sure the link really is a link
            if ($hTablespaceManifest->{$strFile}{type} ne 'l')
            {
                confess &log(ERROR, "'${strFile}' in tablespace directory is not a link");
            }

            # Make sure the link destination is correct
            my $strLinkDestination = '../../' . MANIFEST_TARGET_PGTBLSPC . "/${strFile}";

            if ($hTablespaceManifest->{$strFile}{link_destination} ne $strLinkDestination)
            {
                confess &log(ERROR,
                    "'${strFile}' link should reference '${strLinkDestination}' but actually references " .
                    "'$hTablespaceManifest->{$strFile}{link_destination}'");
            }
        }

        # Iterate manifest targets
        for my $strTarget (sort(keys(%{$oExpectedManifest->{&MANIFEST_SECTION_BACKUP_TARGET}})))
        {
            my $hManifestTarget = $oExpectedManifest->{&MANIFEST_SECTION_BACKUP_TARGET}{$strTarget};
            my $strTablespaceId = $hManifestTarget->{&MANIFEST_SUBKEY_TABLESPACE_ID};

            # Make sure the target exists as a link on disk
            if ($hManifestTarget->{&MANIFEST_SUBKEY_TYPE} eq MANIFEST_VALUE_LINK && defined($strTablespaceId) &&
                !defined($hTablespaceManifest->{$strTablespaceId}))
            {
                confess &log(ERROR,
                    "target '${strTarget}' does not have a link at '" . DB_PATH_PGTBLSPC. "/${strTablespaceId}'");
            }
        }
    }
    # Else there should not be a tablespace directory at all
    elsif (storageRepo()->pathExists(STORAGE_REPO_BACKUP . "/${strBackup}/" . MANIFEST_TARGET_PGDATA . '/' . DB_PATH_PGTBLSPC))
    {
        confess &log(ERROR, 'backup must be full or hard-linked to have ' . DB_PATH_PGTBLSPC . ' directory');
    }

    # Check that latest link exists unless repo links are disabled
    my $strLatestLink = storageRepo()->pathGet(STORAGE_REPO_BACKUP . qw{/} . LINK_LATEST);
    my $bLatestLinkExists = storageRepo()->exists($strLatestLink);

    if ((!defined($oParam->{strRepoType}) || $oParam->{strRepoType} eq CFGOPTVAL_REPO_TYPE_POSIX) && $self->hasLink())
    {
        my $strLatestLinkDestination = readlink($strLatestLink);

        if ($strLatestLinkDestination ne $strBackup)
        {
            confess &log(ERROR, "'" . LINK_LATEST . "' link should be '${strBackup}' but is '${strLatestLinkDestination}");
        }
    }
    elsif ($bLatestLinkExists)
    {
        confess &log(ERROR, "'" . LINK_LATEST . "' link should not exist");
    }

    # Only do compare for synthetic backups since for real backups the expected manifest *is* the actual manifest.
    if ($self->synthetic())
    {
        # Compare only if expected to do so
        if ($bManifestCompare)
        {
            # Set backup type in the expected manifest
            ${$oExpectedManifest}{&MANIFEST_SECTION_BACKUP}{&MANIFEST_KEY_TYPE} = $strType;

            $self->backupCompare($strBackup, $oExpectedManifest);
        }
    }

    # Add files to expect log
    if (defined($self->{oLogTest}) && (!defined($$oParam{bSupplemental}) || $$oParam{bSupplemental}))
    {
        my $oHostGroup = hostGroupGet();

        if (defined($oHostGroup->hostGet(HOST_DB_MASTER, true)))
        {
            $self->{oLogTest}->supplementalAdd($oHostGroup->hostGet(HOST_DB_MASTER)->testPath() . '/' . PROJECT_CONF);
        }

        if (defined($oHostGroup->hostGet(HOST_DB_STANDBY, true)))
        {
            $self->{oLogTest}->supplementalAdd($oHostGroup->hostGet(HOST_DB_STANDBY)->testPath() . '/' . PROJECT_CONF);
        }

        if (defined($oHostGroup->hostGet(HOST_BACKUP, true)))
        {
            $self->{oLogTest}->supplementalAdd($oHostGroup->hostGet(HOST_BACKUP)->testPath() . '/' . PROJECT_CONF);
        }

        if ($self->synthetic() && $bManifestCompare)
        {
            $self->{oLogTest}->supplementalAdd(
                storageRepo()->pathGet(STORAGE_REPO_BACKUP . "/${strBackup}/" . FILE_MANIFEST), undef,
                ${storageRepo()->get(
                    storageRepo()->openRead(
                        STORAGE_REPO_BACKUP . "/${strBackup}/" . FILE_MANIFEST,
                        {strCipherPass => $self->cipherPassManifest()}))});
            $self->{oLogTest}->supplementalAdd(
                storageRepo()->pathGet(STORAGE_REPO_BACKUP . qw{/} . FILE_BACKUP_INFO), undef,
                ${storageRepo->get(STORAGE_REPO_BACKUP . qw{/} . FILE_BACKUP_INFO)});
        }
    }

    # Return from function and log return values if any
    return logDebugReturn
    (
        $strOperation,
        {name => 'strBackup', value => $strBackup, trace => true},
    );
}

####################################################################################################################################
# backup
####################################################################################################################################
sub backup
{
    my $self = shift;

    # Assign function parameters, defaults, and log debug info
    my
    (
        $strOperation,
        $strType,
        $strComment,
        $oParam,
        $bManifestCompare,
    ) =
        logDebugParam
        (
            __PACKAGE__ . '->backup', \@_,
            {name => 'strType'},
            {name => 'strComment'},
            {name => 'oParam', required => false},
            {name => 'bManifestCompare', required => false, default => true},
        );

    my $oExecuteBackup = $self->backupBegin($strType, $strComment, $oParam);
    my $strBackup = $self->backupEnd($strType, $oExecuteBackup, $oParam, $bManifestCompare);

    # Return from function and log return values if any
    return logDebugReturn
    (
        $strOperation,
        {name => 'strBackup', value => $strBackup},
    );
}

####################################################################################################################################
# backupCompare
####################################################################################################################################
sub backupCompare
{
    my $self = shift;

    # Assign function parameters, defaults, and log debug info
    my
    (
        $strOperation,
        $strBackup,
        $oExpectedManifest,
    ) =
        logDebugParam
        (
            __PACKAGE__ . '->backupCompare', \@_,
            {name => 'strBackup', trace => true},
            {name => 'oExpectedManifest', trace => true},
        );

    ${$oExpectedManifest}{&MANIFEST_SECTION_BACKUP}{&MANIFEST_KEY_LABEL} = $strBackup;

    my $oActualManifest = new pgBackRest::Manifest(
        storageRepo()->pathGet(STORAGE_REPO_BACKUP . "/${strBackup}/" . FILE_MANIFEST),
        {strCipherPass => $self->cipherPassManifest()});

    ${$oExpectedManifest}{&MANIFEST_SECTION_BACKUP}{&MANIFEST_KEY_TIMESTAMP_START} =
        $oActualManifest->get(MANIFEST_SECTION_BACKUP, &MANIFEST_KEY_TIMESTAMP_START);
    ${$oExpectedManifest}{&MANIFEST_SECTION_BACKUP}{&MANIFEST_KEY_TIMESTAMP_STOP} =
        $oActualManifest->get(MANIFEST_SECTION_BACKUP, MANIFEST_KEY_TIMESTAMP_STOP);
    ${$oExpectedManifest}{&MANIFEST_SECTION_BACKUP}{&MANIFEST_KEY_TIMESTAMP_COPY_START} =
        $oActualManifest->get(MANIFEST_SECTION_BACKUP, MANIFEST_KEY_TIMESTAMP_COPY_START);
    ${$oExpectedManifest}{&INI_SECTION_BACKREST}{&INI_KEY_CHECKSUM} =
        $oActualManifest->get(INI_SECTION_BACKREST, INI_KEY_CHECKSUM);
    ${$oExpectedManifest}{&INI_SECTION_BACKREST}{&INI_KEY_FORMAT} = REPOSITORY_FORMAT + 0;

    if (defined($oExpectedManifest->{&INI_SECTION_CIPHER}) &&
        defined($oExpectedManifest->{&INI_SECTION_CIPHER}{&INI_KEY_CIPHER_PASS}) &&
        $oActualManifest->test(INI_SECTION_CIPHER, INI_KEY_CIPHER_PASS))
    {
        $oExpectedManifest->{&INI_SECTION_CIPHER}{&INI_KEY_CIPHER_PASS} =
            $oActualManifest->get(INI_SECTION_CIPHER, INI_KEY_CIPHER_PASS);
    }

    # Update the expected manifest with whether the --delta option was used or not to perform the backup.
    $oExpectedManifest->{&MANIFEST_SECTION_BACKUP_OPTION}{&MANIFEST_KEY_DELTA} =
        $oActualManifest->boolGet(MANIFEST_SECTION_BACKUP_OPTION, MANIFEST_KEY_DELTA) ? INI_TRUE : INI_FALSE;

    my $strSectionPath = $oActualManifest->get(MANIFEST_SECTION_BACKUP_TARGET, MANIFEST_TARGET_PGDATA, MANIFEST_SUBKEY_PATH);

    foreach my $strFileKey ($oActualManifest->keys(MANIFEST_SECTION_TARGET_FILE))
    {
        # Determine repo size if compression or encryption is enabled
        my $bCompressed = $oExpectedManifest->{&MANIFEST_SECTION_BACKUP_OPTION}{&MANIFEST_KEY_COMPRESS};

        if ($bCompressed ||
            (defined($oExpectedManifest->{&INI_SECTION_CIPHER}) &&
                defined($oExpectedManifest->{&INI_SECTION_CIPHER}{&INI_KEY_CIPHER_PASS})))
        {

            my $lRepoSize =
                $oActualManifest->test(MANIFEST_SECTION_TARGET_FILE, $strFileKey, MANIFEST_SUBKEY_REFERENCE) ?
                    $oActualManifest->numericGet(MANIFEST_SECTION_TARGET_FILE, $strFileKey, MANIFEST_SUBKEY_REPO_SIZE, false) :
                    (storageRepo()->info(STORAGE_REPO_BACKUP . "/${strBackup}/${strFileKey}" . ($bCompressed ? '.gz' : '')))->size;

            if (defined($lRepoSize) &&
                $lRepoSize != $oExpectedManifest->{&MANIFEST_SECTION_TARGET_FILE}{$strFileKey}{&MANIFEST_SUBKEY_SIZE})
            {
                $oExpectedManifest->{&MANIFEST_SECTION_TARGET_FILE}{$strFileKey}{&MANIFEST_SUBKEY_REPO_SIZE} = $lRepoSize;
            }
        }

        # If the backup does not have page checksums then no need to compare
        if (!$oExpectedManifest->{&MANIFEST_SECTION_BACKUP_OPTION}{&MANIFEST_KEY_CHECKSUM_PAGE})
        {
            delete($oExpectedManifest->{&MANIFEST_SECTION_TARGET_FILE}{$strFileKey}{&MANIFEST_SUBKEY_CHECKSUM_PAGE});
            delete($oExpectedManifest->{&MANIFEST_SECTION_TARGET_FILE}{$strFileKey}{&MANIFEST_SUBKEY_CHECKSUM_PAGE_ERROR});
        }
        # Else make sure things that should have checks do have checks
        elsif ($oActualManifest->test(MANIFEST_SECTION_TARGET_FILE, $strFileKey, MANIFEST_SUBKEY_CHECKSUM_PAGE) !=
               isChecksumPage($strFileKey))
        {
            confess
                "check-page actual for ${strFileKey} is " .
                ($oActualManifest->test(MANIFEST_SECTION_TARGET_FILE, $strFileKey,
                    MANIFEST_SUBKEY_CHECKSUM_PAGE) ? 'set' : '[undef]') .
                ' but isChecksumPage() says it should be ' .
                (isChecksumPage($strFileKey) ? 'set' : 'undef') . '.';
        }
    }

    $self->manifestDefault($oExpectedManifest);

    my $strTestPath = $self->testPath();

    storageTest()->put("${strTestPath}/actual.manifest", iniRender($oActualManifest->{oContent}));
    storageTest()->put("${strTestPath}/expected.manifest", iniRender($oExpectedManifest));

    executeTest("diff ${strTestPath}/expected.manifest ${strTestPath}/actual.manifest");

    storageTest()->remove("${strTestPath}/expected.manifest");
    storageTest()->remove("${strTestPath}/actual.manifest");

    # Return from function and log return values if any
    return logDebugReturn($strOperation);
}

####################################################################################################################################
# manifestDefault
####################################################################################################################################
sub manifestDefault
{
    my $self = shift;
    my $oExpectedManifest = shift;

    # Set defaults for subkeys that tend to repeat
    foreach my $strSection (&MANIFEST_SECTION_TARGET_FILE, &MANIFEST_SECTION_TARGET_PATH, &MANIFEST_SECTION_TARGET_LINK)
    {
        foreach my $strSubKey (&MANIFEST_SUBKEY_USER, &MANIFEST_SUBKEY_GROUP, &MANIFEST_SUBKEY_MODE, &MANIFEST_SUBKEY_MASTER)
        {
            my %oDefault;
            my $iSectionTotal = 0;

            next if !defined($oExpectedManifest->{$strSection});

            foreach my $strFile (keys(%{$oExpectedManifest->{$strSection}}))
            {
                my $strValue = $oExpectedManifest->{$strSection}{$strFile}{$strSubKey};

                if (defined($strValue))
                {
                    if (defined($oDefault{$strValue}))
                    {
                        $oDefault{$strValue}++;
                    }
                    else
                    {
                        $oDefault{$strValue} = 1;
                    }
                }

                $iSectionTotal++;
            }

            my $strMaxValue;
            my $iMaxValueTotal = 0;

            foreach my $strValue (sort(keys(%oDefault)))
            {
                if ($oDefault{$strValue} > $iMaxValueTotal)
                {
                    $iMaxValueTotal = $oDefault{$strValue};
                    $strMaxValue = $strValue;
                }
            }

            if (defined($strMaxValue) > 0 && $iMaxValueTotal > $iSectionTotal * MANIFEST_DEFAULT_MATCH_FACTOR)
            {
                if ($strSubKey eq MANIFEST_SUBKEY_MASTER)
                {
                    $oExpectedManifest->{"${strSection}:default"}{$strSubKey} = $strMaxValue ? JSON::PP::true : JSON::PP::false;
                }
                else
                {
                    $oExpectedManifest->{"${strSection}:default"}{$strSubKey} = $strMaxValue;
                }

                foreach my $strFile (keys(%{$oExpectedManifest->{$strSection}}))
                {
                    if (defined($oExpectedManifest->{$strSection}{$strFile}{$strSubKey}) &&
                        $oExpectedManifest->{$strSection}{$strFile}{$strSubKey} eq $strMaxValue)
                    {
                        delete($oExpectedManifest->{$strSection}{$strFile}{$strSubKey});
                    }
                }
            }
        }
    }
}

####################################################################################################################################
# backupLast
####################################################################################################################################
sub backupLast
{
    my $self = shift;

    my @stryBackup = storageRepo()->list(
        STORAGE_REPO_BACKUP, {strExpression => '[0-9]{8}-[0-9]{6}F(_[0-9]{8}-[0-9]{6}(D|I)){0,1}', strSortOrder => 'reverse'});

    if (!defined($stryBackup[0]))
    {
        confess 'no backup was found: ' . join(@stryBackup, ', ');
    }

    return $stryBackup[0];
}

####################################################################################################################################
# check
####################################################################################################################################
sub check
{
    my $self = shift;

    # Assign function parameters, defaults, and log debug info
    my
    (
        $strOperation,
        $strComment,
        $oParam,
    ) =
        logDebugParam
        (
            __PACKAGE__ . '->check', \@_,
            {name => 'strComment'},
            {name => 'oParam', required => false},
        );

    $strComment =
        'check ' . $self->stanza() . ' - ' . $strComment .
        ' (' . $self->nameGet() . ' host)';
    &log(INFO, "    $strComment");

    $self->executeSimple(
        $self->backrestExe() .
        ' --config=' . $self->backrestConfig() .
        (defined($$oParam{iTimeout}) ? " --archive-timeout=$$oParam{iTimeout}" : '') .
        (defined($$oParam{strOptionalParam}) ? " $$oParam{strOptionalParam}" : '') .
        ' --stanza=' . $self->stanza() . ' check',
        {strComment => $strComment, iExpectedExitStatus => $$oParam{iExpectedExitStatus}, oLogTest => $self->{oLogTest},
         bLogOutput => $self->synthetic()});

    # Return from function and log return values if any
    return logDebugReturn($strOperation);
}

####################################################################################################################################
# expire
####################################################################################################################################
sub expire
{
    my $self = shift;

    # Assign function parameters, defaults, and log debug info
    my
    (
        $strOperation,
        $oParam,
    ) =
        logDebugParam
        (
            __PACKAGE__ . '->check', \@_,
            {name => 'oParam', required => false},
        );

    my $strComment =
        'expire' .
        (defined($$oParam{iRetentionFull}) ? " full=$$oParam{iRetentionFull}" : '') .
        (defined($$oParam{iRetentionDiff}) ? " diff=$$oParam{iRetentionDiff}" : '') .
        ' (' . $self->nameGet() . ' host)';
    &log(INFO, "        ${strComment}");

    # Determine whether or not to expect an error
    my $oHostGroup = hostGroupGet();

    $self->executeSimple(
        $self->backrestExe() .
        ' --config=' . $self->backrestConfig() .
        (defined($$oParam{iRetentionFull}) ? " --repo1-retention-full=$$oParam{iRetentionFull}" : '') .
        (defined($$oParam{iRetentionDiff}) ? " --repo1-retention-diff=$$oParam{iRetentionDiff}" : '') .
        '  --stanza=' . $self->stanza() . ' expire',
        {strComment => $strComment, iExpectedExitStatus => $$oParam{iExpectedExitStatus}, oLogTest => $self->{oLogTest},
         bLogOutput => $self->synthetic()});
}

####################################################################################################################################
# info
####################################################################################################################################
sub info
{
    my $self = shift;

    # Assign function parameters, defaults, and log debug info
    my
    (
        $strOperation,
        $strComment,
        $oParam,
    ) =
        logDebugParam
        (
            __PACKAGE__ . '->info', \@_,
            {name => 'strComment'},
            {name => 'oParam', required => false},
        );

    $strComment =
        'info' . (defined($$oParam{strStanza}) ? " $$oParam{strStanza} stanza" : ' all stanzas') . ' - ' . $strComment .
        ' (' . $self->nameGet() . ' host)';
    &log(INFO, "    $strComment");

    $self->executeSimple(
        $self->backrestExe() .
        ' --config=' . $self->backrestConfig() .
        ' --log-level-console=warn' .
        (defined($$oParam{strStanza}) ? " --stanza=$$oParam{strStanza}" : '') .
        (defined($$oParam{strOutput}) ? " --output=$$oParam{strOutput}" : '') . ' info',
        {strComment => $strComment, oLogTest => $self->{oLogTest}, bLogOutput => $self->synthetic()});

    # Return from function and log return values if any
    return logDebugReturn($strOperation);
}

####################################################################################################################################
# stanzaCreate
####################################################################################################################################
sub stanzaCreate
{
    my $self = shift;

    # Assign function parameters, defaults, and log debug info
    my
    (
        $strOperation,
        $strComment,
        $oParam,
    ) =
        logDebugParam
        (
            __PACKAGE__ . '->stanzaCreate', \@_,
            {name => 'strComment'},
            {name => 'oParam', required => false},
        );

    $strComment =
        'stanza-create ' . $self->stanza() . ' - ' . $strComment .
        ' (' . $self->nameGet() . ' host)';
    &log(INFO, "    $strComment");

    $self->executeSimple(
        $self->backrestExe() .
        ' --config=' . $self->backrestConfig() .
        ' --stanza=' . $self->stanza() .
<<<<<<< HEAD
        ' --log-level-console=debug' .
=======
>>>>>>> 64260b2e
        (defined($$oParam{strOptionalParam}) ? " $$oParam{strOptionalParam}" : '') .
        ' stanza-create',
        {strComment => $strComment, iExpectedExitStatus => $$oParam{iExpectedExitStatus}, oLogTest => $self->{oLogTest},
         bLogOutput => $self->synthetic()});

    if (storageRepo()->exists('backup/' . $self->stanza() . qw{/} . FILE_BACKUP_INFO))
    {
        # If the info file was created, then add it to the expect log
        if (defined($self->{oLogTest}) && $self->synthetic())
        {
            $self->{oLogTest}->supplementalAdd(
                storageRepo()->pathGet('backup/' . $self->stanza() . qw{/} . FILE_BACKUP_INFO), undef,
                ${storageRepo()->get(STORAGE_REPO_BACKUP . qw{/} . FILE_BACKUP_INFO)});
        }

        # Get the passphrase for accessing the manifest file
        $self->{strCipherPassManifest} =
            (new pgBackRest::Backup::Info(storageRepo()->pathGet('backup/' . $self->stanza())))->cipherPassSub();
    }

    if (storageRepo()->exists('archive/' . $self->stanza() . qw{/} . ARCHIVE_INFO_FILE))
    {
        # If the info file was created, then add it to the expect log
        if (defined($self->{oLogTest}) && $self->synthetic())
        {
            $self->{oLogTest}->supplementalAdd(
                storageRepo()->pathGet('archive/' . $self->stanza() . qw{/} . ARCHIVE_INFO_FILE), undef,
                ${storageRepo()->get(STORAGE_REPO_ARCHIVE . qw{/} . ARCHIVE_INFO_FILE)});
        }

        # Get the passphrase for accessing the archived files
        $self->{strCipherPassArchive} =
            (new pgBackRest::Archive::Info(storageRepo()->pathGet('archive/' . $self->stanza())))->cipherPassSub();
    }

    # Return from function and log return values if any
    return logDebugReturn($strOperation);
}

####################################################################################################################################
# stanzaUpgrade
####################################################################################################################################
sub stanzaUpgrade
{
    my $self = shift;

    # Assign function parameters, defaults, and log debug info
    my
    (
        $strOperation,
        $strComment,
        $oParam,
    ) =
        logDebugParam
        (
            __PACKAGE__ . '->stanzaUpgrade', \@_,
            {name => 'strComment'},
            {name => 'oParam', required => false},
        );

    $strComment =
        'stanza-upgrade ' . $self->stanza() . ' - ' . $strComment .
        ' (' . $self->nameGet() . ' host)';
    &log(INFO, "    $strComment");

    $self->executeSimple(
        $self->backrestExe() .
        ' --config=' . $self->backrestConfig() .
        ' --stanza=' . $self->stanza() .
        (defined($$oParam{strOptionalParam}) ? " $$oParam{strOptionalParam}" : '') .
        ' stanza-upgrade',
        {strComment => $strComment, iExpectedExitStatus => $$oParam{iExpectedExitStatus}, oLogTest => $self->{oLogTest},
         bLogOutput => $self->synthetic()});

    # If the info file was created, then add it to the expect log
    if (defined($self->{oLogTest}) && $self->synthetic() &&
        storageRepo()->exists('backup/' . $self->stanza() . qw{/} . FILE_BACKUP_INFO))
    {
        $self->{oLogTest}->supplementalAdd(
            storageRepo()->pathGet('backup/' . $self->stanza() . qw{/} . FILE_BACKUP_INFO), undef,
            ${storageRepo()->get(STORAGE_REPO_BACKUP . qw{/} . FILE_BACKUP_INFO)});
    }

    if (defined($self->{oLogTest}) && $self->synthetic() &&
        storageRepo()->exists('archive/' . $self->stanza() . qw{/} . ARCHIVE_INFO_FILE))
    {
        $self->{oLogTest}->supplementalAdd(
            storageRepo()->pathGet('archive/' . $self->stanza() . qw{/} . ARCHIVE_INFO_FILE), undef,
            ${storageRepo()->get(STORAGE_REPO_ARCHIVE . qw{/} . ARCHIVE_INFO_FILE)});
    }

    # Return from function and log return values if any
    return logDebugReturn($strOperation);
}

####################################################################################################################################
# stanzaDelete
####################################################################################################################################
sub stanzaDelete
{
    my $self = shift;

    # Assign function parameters, defaults, and log debug info
    my
    (
        $strOperation,
        $strComment,
        $oParam,
    ) =
        logDebugParam
        (
            __PACKAGE__ . '->stanzaDelete', \@_,
            {name => 'strComment'},
            {name => 'oParam', required => false},
        );

    $strComment =
        'stanza-delete ' . $self->stanza() . ' - ' . $strComment .
        ' (' . $self->nameGet() . ' host)';
    &log(INFO, "    $strComment");

    $self->executeSimple(
        $self->backrestExe() .
        ' --config=' . $self->backrestConfig() .
        ' --stanza=' . $self->stanza() .
        (defined($$oParam{strOptionalParam}) ? " $$oParam{strOptionalParam}" : '') .
        ' stanza-delete',
        {strComment => $strComment, iExpectedExitStatus => $$oParam{iExpectedExitStatus}, oLogTest => $self->{oLogTest},
         bLogOutput => $self->synthetic()});

    if (defined($self->{oLogTest}) && $self->synthetic())
    {
        $self->{oLogTest}->logAdd(
            'ls ' . $self->repoPath() . '/backup/', $self->stanza() . ' must not exist for successful delete',
            join("\n", storageRepo()->list('backup/')));
        $self->{oLogTest}->logAdd(
            'ls ' . $self->repoPath() . '/archive/', $self->stanza() . ' must not exist for successful delete',
            join("\n", storageRepo()->list('archive/')));
    }

    # Return from function and log return values if any
    return logDebugReturn($strOperation);
}

####################################################################################################################################
# start
####################################################################################################################################
sub start
{
    my $self = shift;

    # Assign function parameters, defaults, and log debug info
    my
    (
        $strOperation,
        $oParam,
    ) =
        logDebugParam
        (
            __PACKAGE__ . '->start', \@_,
            {name => 'oParam', required => false},
        );

    my $strComment =
        'start' . (defined($$oParam{strStanza}) ? " $$oParam{strStanza} stanza" : ' all stanzas') .
        ' (' . $self->nameGet() . ' host)';
    &log(INFO, "    $strComment");

    $self->executeSimple(
        $self->backrestExe() .
        ' --config=' . $self->backrestConfig() .
        (defined($$oParam{strStanza}) ? " --stanza=$$oParam{strStanza}" : '') . ' start',
        {strComment => $strComment, oLogTest => $self->{oLogTest}, bLogOutput => $self->synthetic()});
}

####################################################################################################################################
# stop
####################################################################################################################################
sub stop
{
    my $self = shift;

    # Assign function parameters, defaults, and log debug info
    my
    (
        $strOperation,
        $oParam,
    ) =
        logDebugParam
        (
            __PACKAGE__ . '->stop', \@_,
            {name => 'oParam', required => false},
        );

    my $strComment =
        'stop' . (defined($$oParam{strStanza}) ? " $$oParam{strStanza} stanza" : ' all stanzas') .
        ' (' . $self->nameGet() . ' host)';
    &log(INFO, "    $strComment");

    $self->executeSimple(
        $self->backrestExe() .
        ' --config=' . $self->backrestConfig() .
        (defined($$oParam{strStanza}) ? " --stanza=$$oParam{strStanza}" : '') .
        (defined($$oParam{bForce}) && $$oParam{bForce} ? ' --force' : '') . ' stop',
        {strComment => $strComment, oLogTest => $self->{oLogTest}, bLogOutput => $self->synthetic()});

    # Return from function and log return values if any
    return logDebugReturn($strOperation);
}

####################################################################################################################################
# configCreate
####################################################################################################################################
sub configCreate
{
    my $self = shift;

    # Assign function parameters, defaults, and log debug info
    my
    (
        $strOperation,
        $oParam,
    ) =
        logDebugParam
        (
            __PACKAGE__ . '->stop', \@_,
            {name => 'oParam', required => false},
        );

    my %oParamHash;
    my $strStanza = $self->stanza();
    my $oHostGroup = hostGroupGet();
    my $oHostBackup = $oHostGroup->hostGet($self->backupDestination());
    my $oHostDbMaster = $oHostGroup->hostGet(HOST_DB_MASTER);
    my $oHostDbStandby = $oHostGroup->hostGet(HOST_DB_STANDBY, true);

    my $bArchiveAsync = defined($$oParam{bArchiveAsync}) ? $$oParam{bArchiveAsync} : false;

    # General options
    # ------------------------------------------------------------------------------------------------------------------------------
    $oParamHash{&CFGDEF_SECTION_GLOBAL}{cfgOptionName(CFGOPT_LOG_LEVEL_CONSOLE)} = lc(DETAIL);
    $oParamHash{&CFGDEF_SECTION_GLOBAL}{cfgOptionName(CFGOPT_LOG_LEVEL_FILE)} = lc(TRACE);
    $oParamHash{&CFGDEF_SECTION_GLOBAL}{cfgOptionName(CFGOPT_LOG_LEVEL_STDERR)} = lc(OFF);
    $oParamHash{&CFGDEF_SECTION_GLOBAL}{cfgOptionName(CFGOPT_LOG_SUBPROCESS)} = 'y';
    $oParamHash{&CFGDEF_SECTION_GLOBAL}{cfgOptionName(CFGOPT_LOG_TIMESTAMP)} = 'n';

    $oParamHash{&CFGDEF_SECTION_GLOBAL}{cfgOptionName(CFGOPT_LOG_PATH)} = $self->logPath();
    $oParamHash{&CFGDEF_SECTION_GLOBAL}{cfgOptionName(CFGOPT_LOCK_PATH)} = $self->lockPath();

    $oParamHash{&CFGDEF_SECTION_GLOBAL}{cfgOptionName(CFGOPT_PROTOCOL_TIMEOUT)} = 60;
    $oParamHash{&CFGDEF_SECTION_GLOBAL}{cfgOptionName(CFGOPT_DB_TIMEOUT)} = 45;

    # Set to make sure that changinf the default works and to speed compression for testing
    $oParamHash{&CFGDEF_SECTION_GLOBAL}{cfgOptionName(CFGOPT_COMPRESS_LEVEL)} = 3;

    # Only set network compress level if there is more than one host
    if ($oHostBackup != $oHostDbMaster)
    {
        $oParamHash{&CFGDEF_SECTION_GLOBAL}{cfgOptionName(CFGOPT_COMPRESS_LEVEL_NETWORK)} = 1;
    }

    if (defined($$oParam{bCompress}) && !$$oParam{bCompress})
    {
        $oParamHash{&CFGDEF_SECTION_GLOBAL}{cfgOptionName(CFGOPT_COMPRESS)} = 'n';
    }

    if ($self->isHostBackup())
    {
        if ($self->repoEncrypt())
        {
            $oParamHash{&CFGDEF_SECTION_GLOBAL}{cfgOptionName(CFGOPT_REPO_CIPHER_TYPE)} =
                CFGOPTVAL_REPO_CIPHER_TYPE_AES_256_CBC;
            $oParamHash{&CFGDEF_SECTION_GLOBAL}{cfgOptionName(CFGOPT_REPO_CIPHER_PASS)} = 'x';
        }

        $oParamHash{&CFGDEF_SECTION_GLOBAL}{cfgOptionName(CFGOPT_REPO_PATH)} = $self->repoPath();

        # S3 settings
        if ($oParam->{bS3})
        {
            $oParamHash{&CFGDEF_SECTION_GLOBAL}{cfgOptionName(CFGOPT_REPO_TYPE)} = CFGOPTVAL_REPO_TYPE_S3;
            $oParamHash{&CFGDEF_SECTION_GLOBAL}{cfgOptionName(CFGOPT_REPO_S3_KEY)} = HOST_S3_ACCESS_KEY;
            $oParamHash{&CFGDEF_SECTION_GLOBAL}{cfgOptionName(CFGOPT_REPO_S3_KEY_SECRET)} = HOST_S3_ACCESS_SECRET_KEY;
            $oParamHash{&CFGDEF_SECTION_GLOBAL}{cfgOptionName(CFGOPT_REPO_S3_BUCKET)} = HOST_S3_BUCKET;
            $oParamHash{&CFGDEF_SECTION_GLOBAL}{cfgOptionName(CFGOPT_REPO_S3_ENDPOINT)} = HOST_S3_ENDPOINT;
            $oParamHash{&CFGDEF_SECTION_GLOBAL}{cfgOptionName(CFGOPT_REPO_S3_REGION)} = HOST_S3_REGION;
            $oParamHash{&CFGDEF_SECTION_GLOBAL}{'repo1-s3-verify-ssl'} = 'n';
        }

        if (defined($$oParam{bHardlink}) && $$oParam{bHardlink})
        {
            $self->{bHardLink} = true;
            $oParamHash{&CFGDEF_SECTION_GLOBAL . ':' . cfgCommandName(CFGCMD_BACKUP)}{cfgOptionName(CFGOPT_REPO_HARDLINK)} = 'y';
        }

        $oParamHash{&CFGDEF_SECTION_GLOBAL . ':' . cfgCommandName(CFGCMD_BACKUP)}{cfgOptionName(CFGOPT_ARCHIVE_COPY)} = 'y';
        $oParamHash{&CFGDEF_SECTION_GLOBAL . ':' . cfgCommandName(CFGCMD_BACKUP)}{cfgOptionName(CFGOPT_START_FAST)} = 'y';
    }

    # Host specific options
    # ------------------------------------------------------------------------------------------------------------------------------

    # If this is the backup host
    if ($self->isHostBackup())
    {
        my $oHostDb1 = $oHostDbMaster;
        my $oHostDb2 = $oHostDbStandby;

        if ($self->nameTest(HOST_DB_STANDBY))
        {
            $oHostDb1 = $oHostDbStandby;
            $oHostDb2 = $oHostDbMaster;
        }

        if ($self->nameTest(HOST_BACKUP))
        {
            $oParamHash{$strStanza}{cfgOptionName(CFGOPT_PG_HOST)} = $oHostDb1->nameGet();
            $oParamHash{$strStanza}{cfgOptionName(CFGOPT_PG_HOST_USER)} = $oHostDb1->userGet();
            $oParamHash{$strStanza}{cfgOptionName(CFGOPT_PG_HOST_CMD)} = $oHostDb1->backrestExe();
            $oParamHash{$strStanza}{cfgOptionName(CFGOPT_PG_HOST_CONFIG)} = $oHostDb1->backrestConfig();

            # Port can't be configured for a synthetic host
            if (!$self->synthetic())
            {
                $oParamHash{$strStanza}{cfgOptionName(CFGOPT_PG_PORT)} = $oHostDb1->pgPort();
            }
        }

        $oParamHash{$strStanza}{cfgOptionName(CFGOPT_PG_PATH)} = $oHostDb1->dbBasePath();

        if (defined($oHostDb2))
        {
            # Add an invalid replica to simulate more than one replica. A warning should be thrown by dbObjectGet when a stanza is
            # created and a valid replica should be chosen.
            my $iInvalidReplica = 2;
            $oParamHash{$strStanza}{cfgOptionName(cfgOptionIdFromIndex(CFGOPT_PG_HOST, $iInvalidReplica))} = BOGUS;
            $oParamHash{$strStanza}{cfgOptionName(cfgOptionIdFromIndex(CFGOPT_PG_HOST_USER, $iInvalidReplica))} =
                $oHostDb2->userGet();
            $oParamHash{$strStanza}{cfgOptionName(cfgOptionIdFromIndex(CFGOPT_PG_HOST_CMD, $iInvalidReplica))} =
                $oHostDb2->backrestExe();
            $oParamHash{$strStanza}{cfgOptionName(cfgOptionIdFromIndex(CFGOPT_PG_HOST_CONFIG, $iInvalidReplica))} =
                $oHostDb2->backrestConfig();
            $oParamHash{$strStanza}{cfgOptionName(cfgOptionIdFromIndex(CFGOPT_PG_PATH, $iInvalidReplica))} =
                $oHostDb2->dbBasePath();

            # Set a flag so we know there's a bogus host
            $self->{bBogusHost} = true;

            # Set a valid replica to the last possible index to ensure skipping indexes does not make a difference.
            my $iValidReplica = cfgOptionIndexTotal(CFGOPT_PG_PATH);
            $oParamHash{$strStanza}{cfgOptionName(cfgOptionIdFromIndex(CFGOPT_PG_HOST, $iValidReplica))} = $oHostDb2->nameGet();
            $oParamHash{$strStanza}{cfgOptionName(cfgOptionIdFromIndex(CFGOPT_PG_HOST_USER, $iValidReplica))} =
                $oHostDb2->userGet();
            $oParamHash{$strStanza}{cfgOptionName(cfgOptionIdFromIndex(CFGOPT_PG_HOST_CMD, $iValidReplica))} =
                $oHostDb2->backrestExe();
            $oParamHash{$strStanza}{cfgOptionName(cfgOptionIdFromIndex(CFGOPT_PG_HOST_CONFIG, $iValidReplica))} =
                $oHostDb2->backrestConfig();
            $oParamHash{$strStanza}{cfgOptionName(cfgOptionIdFromIndex(CFGOPT_PG_PATH, $iValidReplica))} = $oHostDb2->dbBasePath();

            # Only test explicit ports on the backup server.  This is so locally configured ports are also tested.
            if (!$self->synthetic() && $self->nameTest(HOST_BACKUP))
            {
                $oParamHash{$strStanza}{cfgOptionName(cfgOptionIdFromIndex(CFGOPT_PG_PORT, $iValidReplica))} = $oHostDb2->pgPort();
            }
        }
    }

    # If this is a database host
    if ($self->isHostDb())
    {
        $oParamHash{$strStanza}{cfgOptionName(CFGOPT_PG_PATH)} = $self->dbBasePath();

        if (!$self->synthetic())
        {
            $oParamHash{$strStanza}{cfgOptionName(CFGOPT_PG_SOCKET_PATH)} = $self->pgSocketPath();
            $oParamHash{$strStanza}{cfgOptionName(CFGOPT_PG_PORT)} = $self->pgPort();
        }

        if ($bArchiveAsync)
        {
            $oParamHash{&CFGDEF_SECTION_GLOBAL . ':' .
                cfgCommandName(CFGCMD_ARCHIVE_PUSH)}{cfgOptionName(CFGOPT_ARCHIVE_ASYNC)} = 'y';
        }

        $oParamHash{&CFGDEF_SECTION_GLOBAL}{cfgOptionName(CFGOPT_SPOOL_PATH)} = $self->spoolPath();

        # If the the backup host is remote
        if (!$self->isHostBackup())
        {
            $oParamHash{&CFGDEF_SECTION_GLOBAL}{cfgOptionName(CFGOPT_REPO_HOST)} = $oHostBackup->nameGet();
            $oParamHash{&CFGDEF_SECTION_GLOBAL}{cfgOptionName(CFGOPT_REPO_HOST_USER)} = $oHostBackup->userGet();
            $oParamHash{&CFGDEF_SECTION_GLOBAL}{cfgOptionName(CFGOPT_REPO_HOST_CMD)} = $oHostBackup->backrestExe();
            $oParamHash{&CFGDEF_SECTION_GLOBAL}{cfgOptionName(CFGOPT_REPO_HOST_CONFIG)} = $oHostBackup->backrestConfig();

            $oParamHash{&CFGDEF_SECTION_GLOBAL}{cfgOptionName(CFGOPT_LOG_PATH)} = $self->logPath();
            $oParamHash{&CFGDEF_SECTION_GLOBAL}{cfgOptionName(CFGOPT_LOCK_PATH)} = $self->lockPath();
        }
    }

    # Write out the configuration file
    storageTest()->put($self->backrestConfig(), iniRender(\%oParamHash, true));

    # Modify the file permissions so it can be read/saved by all test users
    executeTest('sudo chmod 660 ' . $self->backrestConfig());
}

####################################################################################################################################
# configUpdate - update configuration with new options
####################################################################################################################################
sub configUpdate
{
    my $self = shift;

    # Assign function parameters, defaults, and log debug info
    my
    (
        $strOperation,
        $hParam,
    ) =
        logDebugParam
        (
            __PACKAGE__ . '->configUpdate', \@_,
            {name => 'hParam'},
        );

    # Load db config file
    my $oConfig = iniParse(${storageTest()->get($self->backrestConfig())}, {bRelaxed => true});

    # Load params
    foreach my $strSection (keys(%{$hParam}))
    {
        foreach my $strKey (keys(%{$hParam->{$strSection}}))
        {
            $oConfig->{$strSection}{$strKey} = $hParam->{$strSection}{$strKey};
        }
    }

    # Modify the file permissions so it can be saved by all test users
    executeTest(
        'sudo chmod 660 ' . $self->backrestConfig() . ' && sudo chmod 770 ' . dirname($self->backrestConfig()));

    storageTest()->put($self->backrestConfig(), iniRender($oConfig, true));

    # Fix permissions back to original
    executeTest(
        'sudo chmod 660 ' . $self->backrestConfig() . ' && sudo chmod 770 ' . dirname($self->backrestConfig()) .
        ' && sudo chown ' . $self->userGet() . ' ' . $self->backrestConfig());

    # Return from function and log return values if any
    return logDebugReturn($strOperation);
}

####################################################################################################################################
# manifestMunge
#
# Allows for munging of the manifest while making it appear to be valid.  This is used to create various error conditions that
# should be caught by the unit tests.
####################################################################################################################################
sub manifestMunge
{
    my $self = shift;

    # Assign function parameters, defaults, and log debug info
    my
    (
        $strOperation,
        $strBackup,
        $hParam,
        $bCache,
    ) =
        logDebugParam
        (
            __PACKAGE__ . '->manifestMunge', \@_,
            {name => 'strBackup'},
            {name => '$hParam'},
            {name => 'bCache', default => true},
        );

    $self->infoMunge(storageRepo()->pathGet(STORAGE_REPO_BACKUP . "/${strBackup}/" . FILE_MANIFEST), $hParam, $bCache, true);

    # Return from function and log return values if any
    return logDebugReturn($strOperation);
}

####################################################################################################################################
# manifestRestore
####################################################################################################################################
sub manifestRestore
{
    my $self = shift;

    # Assign function parameters, defaults, and log debug info
    my
    (
        $strOperation,
        $strBackup,
        $bSave,
    ) =
        logDebugParam
        (
            __PACKAGE__ . '->manifestRestore', \@_,
            {name => 'strBackup'},
            {name => 'bSave', default => true},
        );

    $self->infoRestore(storageRepo()->pathGet(STORAGE_REPO_BACKUP . "/${strBackup}/" . FILE_MANIFEST), $bSave);

    # Return from function and log return values if any
    return logDebugReturn($strOperation);
}

####################################################################################################################################
# infoMunge
#
# With the file name specified (e.g. /repo/archive/db/archive.info) copy the current values from the file into the global hash and
# update the file with the new values passed. Later, using infoRestore, the global variable will be used to restore the file to its
# original state.
####################################################################################################################################
sub infoMunge
{
    my $self = shift;

    # Assign function parameters, defaults, and log debug info
    my
    (
        $strOperation,
        $strFileName,
        $hParam,
        $bCache,
        $bManifest,
    ) =
        logDebugParam
        (
            __PACKAGE__ . '->infoMunge', \@_,
            {name => 'strFileName'},
            {name => 'hParam'},
            {name => 'bCache', default => true},
            {name => 'bManifest', default => false},
        );

    # If the original file content does not exist then load it
    if (!defined($self->{hInfoFile}{$strFileName}))
    {
        $self->{hInfoFile}{$strFileName} = new pgBackRest::Common::Ini($strFileName, {oStorage => storageRepo(),
        strCipherPass => !$bManifest ? storageRepo()->cipherPassUser() : $self->cipherPassManifest()});
    }

    # Make a copy of the original file contents
    my $oMungeIni = new pgBackRest::Common::Ini(
        $strFileName,
        {bLoad => false, strContent => iniRender($self->{hInfoFile}{$strFileName}->{oContent}), oStorage => storageRepo(),
        strCipherPass => !$bManifest ? storageRepo()->cipherPassUser() : $self->cipherPassManifest()});

    # Load params
    foreach my $strSection (keys(%{$hParam}))
    {
        foreach my $strKey (keys(%{$hParam->{$strSection}}))
        {
            if (ref($hParam->{$strSection}{$strKey}) eq 'HASH')
            {
                foreach my $strSubKey (keys(%{$hParam->{$strSection}{$strKey}}))
                {
                    # Munge the copy with the new parameter values
                    $oMungeIni->set($strSection, $strKey, $strSubKey, $hParam->{$strSection}{$strKey}{$strSubKey});
                }
            }
            else
            {
                # Munge the copy with the new parameter values
                $oMungeIni->set($strSection, $strKey, undef, $hParam->{$strSection}{$strKey});
            }
        }
    }

    # Modify the file/directory permissions so it can be saved
    if ($self->isFS())
    {
        executeTest("sudo rm -f ${strFileName}* && sudo chmod 770 " . dirname($strFileName));
    }

    # Save the munged data to the file
    $oMungeIni->save();

    # Fix permissions
    if ($self->isFS())
    {
        executeTest(
            "sudo chmod 640 ${strFileName}* && sudo chmod 750 " . dirname($strFileName) .
            ' && sudo chown ' . $self->userGet() . " ${strFileName}*");
    }

    # Clear the cache is requested
    if (!$bCache)
    {
        delete($self->{hInfoFile}{$strFileName});
    }

    # Return from function and log return values if any
    return logDebugReturn($strOperation);
}

####################################################################################################################################
# infoRestore
#
# With the file name specified (e.g. /repo/archive/db/archive.info) use the original file contents in the global hash to restore the
# file to its original state after modifying the values with infoMunge.
####################################################################################################################################
sub infoRestore
{
    my $self = shift;

    # Assign function parameters, defaults, and log debug info
    my
    (
        $strOperation,
        $strFileName,
        $bSave,
    ) =
        logDebugParam
        (
            __PACKAGE__ . '->infoRestore', \@_,
            {name => 'strFileName'},
            {name => 'bSave', default => true},
        );

    # If the original file content exists in the global hash, then save it to the file
    if (defined($self->{hInfoFile}{$strFileName}))
    {
        if ($bSave)
        {
            # Modify the file/directory permissions so it can be saved
            if ($self->isFS())
            {
                executeTest("sudo rm -f ${strFileName}* && sudo chmod 770 " . dirname($strFileName));
            }

            # Save the munged data to the file
            $self->{hInfoFile}{$strFileName}->{bModified} = true;
            $self->{hInfoFile}{$strFileName}->save();

            # Fix permissions
            if ($self->isFS())
            {
                executeTest(
                    "sudo chmod 640 ${strFileName} && sudo chmod 750 " . dirname($strFileName) .
                    ' && sudo chown ' . $self->userGet() . " ${strFileName}*");
            }
        }
    }
    else
    {
        confess &log(ASSERT, "There is no original data cached for $strFileName. infoMunge must be called first.");
    }

    # Remove the element from the hash
    delete($self->{hInfoFile}{$strFileName});

    # Return from function and log return values if any
    return logDebugReturn($strOperation);
}

####################################################################################################################################
# configRecovery
####################################################################################################################################
sub configRecovery
{
    my $self = shift;
    my $oHostBackup = shift;
    my $oRecoveryHashRef = shift;

    # Get stanza
    my $strStanza = $self->stanza();

    # Load db config file
    my $oConfig = iniParse(${storageTest->get($self->backrestConfig())}, {bRelaxed => true});

    # Rewrite recovery options
    my @stryRecoveryOption;

    foreach my $strOption (sort(keys(%$oRecoveryHashRef)))
    {
        push (@stryRecoveryOption, "${strOption}=${$oRecoveryHashRef}{$strOption}");
    }

    if (@stryRecoveryOption)
    {
        $oConfig->{$strStanza}{cfgOptionName(CFGOPT_RECOVERY_OPTION)} = \@stryRecoveryOption;
    }

    # Save db config file
    storageTest()->put($self->backrestConfig(), iniRender($oConfig, true));
}

####################################################################################################################################
# configRemap
####################################################################################################################################
sub configRemap
{
    my $self = shift;
    my $oRemapHashRef = shift;
    my $oManifestRef = shift;

    # Get stanza name
    my $strStanza = $self->stanza();

    # Load db config file
    my $oConfig = iniParse(${storageTest()->get($self->backrestConfig())}, {bRelaxed => true});

    # Load backup config file
    my $oRemoteConfig;
    my $oHostBackup =
        !$self->standby() && !$self->nameTest($self->backupDestination()) ?
            hostGroupGet()->hostGet($self->backupDestination()) : undef;

    if (defined($oHostBackup))
    {
        $oRemoteConfig = iniParse(${storageTest()->get($oHostBackup->backrestConfig())}, {bRelaxed => true});
    }

    # Rewrite recovery section
    delete($oConfig->{"${strStanza}:restore"}{cfgOptionName(CFGOPT_TABLESPACE_MAP)});
    my @stryTablespaceMap;

    foreach my $strRemap (sort(keys(%$oRemapHashRef)))
    {
        my $strRemapPath = ${$oRemapHashRef}{$strRemap};

        if ($strRemap eq MANIFEST_TARGET_PGDATA)
        {
            $oConfig->{$strStanza}{cfgOptionName(CFGOPT_PG_PATH)} = $strRemapPath;

            ${$oManifestRef}{&MANIFEST_SECTION_BACKUP_TARGET}{&MANIFEST_TARGET_PGDATA}{&MANIFEST_SUBKEY_PATH} = $strRemapPath;

            if (defined($oHostBackup))
            {
                $oRemoteConfig->{$strStanza}{cfgOptionName(CFGOPT_PG_PATH)} = $strRemapPath;
            }
        }
        else
        {
            my $strTablespaceOid = (split('\/', $strRemap))[1];
            push (@stryTablespaceMap, "${strTablespaceOid}=${strRemapPath}");

            ${$oManifestRef}{&MANIFEST_SECTION_BACKUP_TARGET}{$strRemap}{&MANIFEST_SUBKEY_PATH} = $strRemapPath;
            ${$oManifestRef}{&MANIFEST_SECTION_TARGET_LINK}{MANIFEST_TARGET_PGDATA . "/${strRemap}"}{destination} = $strRemapPath;
        }
    }

    if (@stryTablespaceMap)
    {
        $oConfig->{"${strStanza}:restore"}{cfgOptionName(CFGOPT_TABLESPACE_MAP)} = \@stryTablespaceMap;
    }

    # Save db config file
    storageTest()->put($self->backrestConfig(), iniRender($oConfig, true));

    # Save backup config file (but not if this is the standby which is not the source of backups)
    if (defined($oHostBackup))
    {
        # Modify the file permissions so it can be read/saved by all test users
        executeTest(
            'sudo chmod 660 ' . $oHostBackup->backrestConfig() . ' && sudo chmod 770 ' . dirname($oHostBackup->backrestConfig()));

        storageTest()->put($oHostBackup->backrestConfig(), iniRender($oRemoteConfig, true));

        # Fix permissions
        executeTest(
            'sudo chmod 660 ' . $oHostBackup->backrestConfig() . ' && sudo chmod 770 ' . dirname($oHostBackup->backrestConfig()) .
            ' && sudo chown ' . $oHostBackup->userGet() . ' ' . $oHostBackup->backrestConfig());
    }
}

####################################################################################################################################
# restore
####################################################################################################################################
sub restore
{
    my $self = shift;

    # Assign function parameters, defaults, and log debug info
    my
    (
        $strOperation,
        $strComment,
        $strBackup,
        $rhExpectedManifest,
        $rhRemapHash,
        $bDelta,
        $bForce,
        $strType,
        $strTarget,
        $bTargetExclusive,
        $strTargetAction,
        $strTargetTimeline,
        $rhRecoveryHash,
        $iExpectedExitStatus,
        $strOptionalParam,
        $bTablespace,
        $strUser,
    ) =
        logDebugParam
        (
            __PACKAGE__ . '->restore', \@_,
            {name => 'strComment', required => false},
            {name => 'strBackup'},
            {name => 'rhExpectedManifest', optional => true},
            {name => 'rhRemapHash', optional => true},
            {name => 'bDelta', optional => true, default => false},
            {name => 'bForce', optional => true, default => false},
            {name => 'strType', optional => true},
            {name => 'strTarget', optional => true},
            {name => 'bTargetExclusive', optional => true, default => false},
            {name => 'strTargetAction', optional => true},
            {name => 'strTargetTimeline', optional => true},
            {name => 'rhRecoveryHash', optional => true},
            {name => 'iExpectedExitStatus', optional => true},
            {name => 'strOptionalParam', optional => true},
            {name => 'bTablespace', optional => true},
            {name => 'strUser', optional => true},
        );

    # Build link map options
    my $strLinkMap;

    foreach my $strTarget (sort(keys(%{$self->{hLinkRemap}})))
    {
        $strLinkMap .= " --link-map=\"${strTarget}=${$self->{hLinkRemap}}{$strTarget}\"";
    }

    $strComment = 'restore' .
                  ($bDelta ? ' delta' : '') .
                  ($bForce ? ', force' : '') .
                  ($strBackup ne cfgDefOptionDefault(CFGCMD_RESTORE, CFGOPT_SET) ? ", backup '${strBackup}'" : '') .
                  # This does not output 'default' for synthetic tests to make expect logs match up (may change later)
                  ($strType ? ", type '${strType}'" : (defined($rhExpectedManifest) ? '' : ", type 'default'")) .
                  ($strTarget ? ", target '${strTarget}'" : '') .
                  ($strTargetTimeline ? ", timeline '${strTargetTimeline}'" : '') .
                  ($bTargetExclusive ? ', exclusive' : '') .
                  (defined($strTargetAction) && $strTargetAction ne cfgDefOptionDefault(CFGCMD_RESTORE, CFGOPT_TARGET_ACTION)
                      ? ', ' . cfgOptionName(CFGOPT_TARGET_ACTION) . "=${strTargetAction}" : '') .
                  (defined($rhRemapHash) ? ', remap' : '') .
                  (defined($iExpectedExitStatus) ? ", expect exit ${iExpectedExitStatus}" : '') .
                  (defined($strComment) ? " - ${strComment}" : '') .
                  ' (' . $self->nameGet() . ' host)';
    &log(INFO, "        ${strComment}");

    # Get the backup host
    my $oHostGroup = hostGroupGet();
    my $oHostBackup = defined($oHostGroup->hostGet(HOST_BACKUP, true)) ? $oHostGroup->hostGet(HOST_BACKUP) : $self;

    # Load the expected manifest if it was not defined
    my $oExpectedManifest = undef;

    if (!defined($rhExpectedManifest))
    {
        # Load the manifest
        my $oExpectedManifest = new pgBackRest::Manifest(
            storageRepo()->pathGet(
                STORAGE_REPO_BACKUP . qw{/} . ($strBackup eq 'latest' ? $oHostBackup->backupLast() : $strBackup) . qw{/} .
                    FILE_MANIFEST),
            {strCipherPass => $oHostBackup->cipherPassManifest()});

        $rhExpectedManifest = $oExpectedManifest->{oContent};

        # Remap links in the expected manifest
        foreach my $strTarget (sort(keys(%{$self->{hLinkRemap}})))
        {
            my $strDestination = ${$self->{hLinkRemap}}{$strTarget};
            my $strTarget = 'pg_data/' . $strTarget;
            my $strTargetPath = $strDestination;

            # If this link is to a file then the specified path must be split into file and path parts
            if ($oExpectedManifest->isTargetFile($strTarget))
            {
                $strTargetPath = dirname($strTargetPath);

                # Error when the path is not deep enough to be valid
                if (!defined($strTargetPath))
                {
                    confess &log(ERROR, "${strDestination} is not long enough to be target for ${strTarget}");
                }

                # Set the file part
                $oExpectedManifest->set(
                    MANIFEST_SECTION_BACKUP_TARGET, $strTarget, MANIFEST_SUBKEY_FILE,
                    substr($strDestination, length($strTargetPath) + 1));

                # Set the link target
                $oExpectedManifest->set(
                    MANIFEST_SECTION_TARGET_LINK, $strTarget, MANIFEST_SUBKEY_DESTINATION, $strDestination);
            }
            else
            {
                # Set the link target
                $oExpectedManifest->set(MANIFEST_SECTION_TARGET_LINK, $strTarget, MANIFEST_SUBKEY_DESTINATION, $strTargetPath);
            }

            # Set the target path
            $oExpectedManifest->set(MANIFEST_SECTION_BACKUP_TARGET, $strTarget, MANIFEST_SUBKEY_PATH, $strTargetPath);
        }
    }

    # Get the backup host
    if (defined($rhRemapHash))
    {
        $self->configRemap($rhRemapHash, $rhExpectedManifest);
    }

    if (defined($rhRecoveryHash))
    {
        $self->configRecovery($oHostBackup, $rhRecoveryHash);
    }

    # Create the restore command
    $self->executeSimple(
        $self->backrestExe() .
        ' --config=' . $self->backrestConfig() .
        ($bDelta ? ' --delta' : '') .
        ($bForce ? ' --force' : '') .
        ($strBackup ne cfgDefOptionDefault(CFGCMD_RESTORE, CFGOPT_SET) ? " --set=${strBackup}" : '') .
        (defined($strOptionalParam) ? " ${strOptionalParam} " : '') .
        (defined($strType) && $strType ne CFGOPTVAL_RESTORE_TYPE_DEFAULT ? " --type=${strType}" : '') .
        (defined($strTarget) ? " --target=\"${strTarget}\"" : '') .
        (defined($strTargetTimeline) ? " --target-timeline=\"${strTargetTimeline}\"" : '') .
        ($bTargetExclusive ? ' --target-exclusive' : '') .
        (defined($strLinkMap) ? $strLinkMap : '') .
        ($self->synthetic() ? '' : ' --link-all') .
        (defined($strTargetAction) && $strTargetAction ne cfgDefOptionDefault(CFGCMD_RESTORE, CFGOPT_TARGET_ACTION)
            ? ' --' . cfgOptionName(CFGOPT_TARGET_ACTION) . "=${strTargetAction}" : '') .
        ' --stanza=' . $self->stanza() . ' restore',
        {strComment => $strComment, iExpectedExitStatus => $iExpectedExitStatus, oLogTest => $self->{oLogTest},
         bLogOutput => $self->synthetic()},
        $strUser);

    if (!defined($iExpectedExitStatus))
    {
        $self->restoreCompare($strBackup, dclone($rhExpectedManifest), $bTablespace);

        if (defined($self->{oLogTest}))
        {
            $self->{oLogTest}->supplementalAdd(
                $rhExpectedManifest->{&MANIFEST_SECTION_BACKUP_TARGET}{&MANIFEST_TARGET_PGDATA}{&MANIFEST_SUBKEY_PATH} .
                "/recovery.conf");
        }
    }
}

####################################################################################################################################
# restoreCompare
####################################################################################################################################
sub restoreCompare
{
    my $self = shift;
    my $strBackup = shift;
    my $oExpectedManifestRef = shift;
    my $bTablespace = shift;

    my $strTestPath = $self->testPath();

    # Get the backup host
    my $oHostGroup = hostGroupGet();
    my $oHostBackup = defined($oHostGroup->hostGet(HOST_BACKUP, true)) ? $oHostGroup->hostGet(HOST_BACKUP) : $self;

    # Load the last manifest if it exists
    my $oLastManifest = undef;

    if (defined(${$oExpectedManifestRef}{&MANIFEST_SECTION_BACKUP}{&MANIFEST_KEY_PRIOR}))
    {
        my $oExpectedManifest =
            new pgBackRest::Manifest(
                storageRepo()->pathGet(
                    STORAGE_REPO_BACKUP . qw{/} . ($strBackup eq 'latest' ? $oHostBackup->backupLast() : $strBackup) .
                        '/'. FILE_MANIFEST),
            {strCipherPass => $oHostBackup->cipherPassManifest()});

        # Get the --delta option from the backup manifest so the actual manifest can be built the same way for comparison
        $$oExpectedManifestRef{&MANIFEST_SECTION_BACKUP_OPTION}{&MANIFEST_KEY_DELTA} =
            $oExpectedManifest->get(MANIFEST_SECTION_BACKUP_OPTION, &MANIFEST_KEY_DELTA);

        $oLastManifest =
            new pgBackRest::Manifest(
                storageRepo()->pathGet(
                    STORAGE_REPO_BACKUP . qw{/} .
                        ${$oExpectedManifestRef}{&MANIFEST_SECTION_BACKUP}{&MANIFEST_KEY_PRIOR} . qw{/} . FILE_MANIFEST),
            {strCipherPass => $oHostBackup->cipherPassManifest()});
    }

    # Generate the tablespace map for real backups
    my $oTablespaceMap = undef;

    if (!$self->synthetic())
    {
        # Tablespace_map file is not restored in versions >= 9.5 because it interferes with internal remapping features.
        if (${$oExpectedManifestRef}{&MANIFEST_SECTION_BACKUP_DB}{&MANIFEST_KEY_DB_VERSION} >= PG_VERSION_95)
        {
            delete(${$oExpectedManifestRef}{&MANIFEST_SECTION_TARGET_FILE}{MANIFEST_TARGET_PGDATA . '/tablespace_map'});
        }

        foreach my $strTarget (keys(%{${$oExpectedManifestRef}{&MANIFEST_SECTION_BACKUP_TARGET}}))
        {
            if (defined(${$oExpectedManifestRef}{&MANIFEST_SECTION_BACKUP_TARGET}{$strTarget}{&MANIFEST_SUBKEY_TABLESPACE_ID}))
            {
                my $iTablespaceId =
                    ${$oExpectedManifestRef}{&MANIFEST_SECTION_BACKUP_TARGET}{$strTarget}{&MANIFEST_SUBKEY_TABLESPACE_ID};

                $$oTablespaceMap{$iTablespaceId} =
                    ${$oExpectedManifestRef}{&MANIFEST_SECTION_BACKUP_TARGET}{$strTarget}{&MANIFEST_SUBKEY_TABLESPACE_NAME};
            }
        }
    }

    # Generate the actual manifest
    my $strDbClusterPath =
        ${$oExpectedManifestRef}{&MANIFEST_SECTION_BACKUP_TARGET}{&MANIFEST_TARGET_PGDATA}{&MANIFEST_SUBKEY_PATH};

    if (defined($bTablespace) && !$bTablespace)
    {
        foreach my $strTarget (keys(%{${$oExpectedManifestRef}{&MANIFEST_SECTION_BACKUP_TARGET}}))
        {
            if ($$oExpectedManifestRef{&MANIFEST_SECTION_BACKUP_TARGET}{$strTarget}{&MANIFEST_SUBKEY_TYPE} eq
                MANIFEST_VALUE_LINK &&
                defined($$oExpectedManifestRef{&MANIFEST_SECTION_BACKUP_TARGET}{$strTarget}{&MANIFEST_SUBKEY_TABLESPACE_ID}))
            {
                my $strRemapPath;
                my $iTablespaceName =
                    $$oExpectedManifestRef{&MANIFEST_SECTION_BACKUP_TARGET}{$strTarget}{&MANIFEST_SUBKEY_TABLESPACE_NAME};

                $strRemapPath = "../../tablespace/${iTablespaceName}";

                $$oExpectedManifestRef{&MANIFEST_SECTION_BACKUP_TARGET}{$strTarget}{&MANIFEST_SUBKEY_PATH} = $strRemapPath;
                $$oExpectedManifestRef{&MANIFEST_SECTION_TARGET_LINK}{MANIFEST_TARGET_PGDATA . "/${strTarget}"}
                    {&MANIFEST_SUBKEY_DESTINATION} = $strRemapPath;
            }
        }
    }

    my $oActualManifest = new pgBackRest::Manifest(
        "${strTestPath}/" . FILE_MANIFEST,
        {bLoad => false, strDbVersion => $oExpectedManifestRef->{&MANIFEST_SECTION_BACKUP_DB}{&MANIFEST_KEY_DB_VERSION},
            iDbCatalogVersion => $oExpectedManifestRef->{&MANIFEST_SECTION_BACKUP_DB}{&MANIFEST_KEY_CATALOG},
            oStorage => storageTest()});

    # Build the actual manifest using the delta setting that was actually used by the latest backup if one exists
    $oActualManifest->build(storageTest(), $strDbClusterPath, $oLastManifest, false,
        $oExpectedManifestRef->{&MANIFEST_SECTION_BACKUP_OPTION}{&MANIFEST_KEY_DELTA}, $oTablespaceMap);
    $oActualManifest->boolSet(MANIFEST_SECTION_BACKUP_OPTION, MANIFEST_KEY_DELTA, undef,
        $oExpectedManifestRef->{&MANIFEST_SECTION_BACKUP_OPTION}{&MANIFEST_KEY_DELTA});

    my $strSectionPath = $oActualManifest->get(MANIFEST_SECTION_BACKUP_TARGET, MANIFEST_TARGET_PGDATA, MANIFEST_SUBKEY_PATH);

    foreach my $strName ($oActualManifest->keys(MANIFEST_SECTION_TARGET_FILE))
    {
        # If synthetic match checksum errors since they can't be verified here
        if ($self->synthetic)
        {
            my $bChecksumPage = $oExpectedManifestRef->{&MANIFEST_SECTION_TARGET_FILE}{$strName}{&MANIFEST_SUBKEY_CHECKSUM_PAGE};

            if (defined($bChecksumPage))
            {
                $oActualManifest->boolSet(MANIFEST_SECTION_TARGET_FILE, $strName, MANIFEST_SUBKEY_CHECKSUM_PAGE, $bChecksumPage);

                if (!$bChecksumPage &&
                    defined($oExpectedManifestRef->{&MANIFEST_SECTION_TARGET_FILE}{$strName}{&MANIFEST_SUBKEY_CHECKSUM_PAGE_ERROR}))
                {
                    $oActualManifest->set(
                        MANIFEST_SECTION_TARGET_FILE, $strName, MANIFEST_SUBKEY_CHECKSUM_PAGE_ERROR,
                        $oExpectedManifestRef->{&MANIFEST_SECTION_TARGET_FILE}{$strName}{&MANIFEST_SUBKEY_CHECKSUM_PAGE_ERROR});
                }
            }
        }
        # Else if page checksums are enabled make sure the correct files are being checksummed
        else
        {
            if ($oExpectedManifestRef->{&MANIFEST_SECTION_BACKUP_OPTION}{&MANIFEST_KEY_CHECKSUM_PAGE})
            {
                if (defined($oExpectedManifestRef->{&MANIFEST_SECTION_TARGET_FILE}{$strName}{&MANIFEST_SUBKEY_CHECKSUM_PAGE}) !=
                    isChecksumPage($strName))
                {
                    confess
                        "check-page actual for ${strName} is " .
                        ($oActualManifest->test(MANIFEST_SECTION_TARGET_FILE, $strName,
                            MANIFEST_SUBKEY_CHECKSUM_PAGE) ? 'set' : '[undef]') .
                        ' but isChecksumPage() says it should be ' .
                        (isChecksumPage($strName) ? 'set' : '[undef]') . '.';
                }

                # Because the page checksum flag is copied to incr and diff from the previous backup but further processing is not
                # done, they can't be expected to match so delete them.
                delete($oExpectedManifestRef->{&MANIFEST_SECTION_TARGET_FILE}{$strName}{&MANIFEST_SUBKEY_CHECKSUM_PAGE});
                $oActualManifest->remove(MANIFEST_SECTION_TARGET_FILE, $strName, MANIFEST_SUBKEY_CHECKSUM_PAGE);
            }
        }

        if (!$self->synthetic())
        {
            $oActualManifest->set(
                MANIFEST_SECTION_TARGET_FILE, $strName, MANIFEST_SUBKEY_SIZE,
                ${$oExpectedManifestRef}{&MANIFEST_SECTION_TARGET_FILE}{$strName}{size});
        }

        # Remove repo-size from the manifest.  ??? This could be improved to get actual sizes from the backup.
        $oActualManifest->remove(MANIFEST_SECTION_TARGET_FILE, $strName, MANIFEST_SUBKEY_REPO_SIZE);
        delete($oExpectedManifestRef->{&MANIFEST_SECTION_TARGET_FILE}{$strName}{&MANIFEST_SUBKEY_REPO_SIZE});

        if ($oActualManifest->get(MANIFEST_SECTION_TARGET_FILE, $strName, MANIFEST_SUBKEY_SIZE) != 0)
        {
            my $oStat = storageTest()->info($oActualManifest->dbPathGet($strSectionPath, $strName));

            # When performing a selective restore, the files for the database(s) that are not restored are still copied but as empty
            # sparse files (blocks == 0). If the file is not a sparse file or is a link, then get the actual checksum for comparison
            if ($oStat->blocks > 0 || S_ISLNK($oStat->mode))
            {
                my ($strHash) = storageTest()->hashSize($oActualManifest->dbPathGet($strSectionPath, $strName));

                $oActualManifest->set(
                    MANIFEST_SECTION_TARGET_FILE, $strName, MANIFEST_SUBKEY_CHECKSUM, $strHash);

                # If the delta option was set, it is possible that the checksum on the file changed from the last manifest. If so,
                # then the file was expected to be copied by the backup and therefore the reference would have been removed.
                if ($oExpectedManifestRef->{&MANIFEST_SECTION_BACKUP_OPTION}{&MANIFEST_KEY_DELTA})
                {
                    # If the actual checksum and last manifest checksum don't match, remove the reference
                    if (defined($oLastManifest) &&
                        $oLastManifest->test(MANIFEST_SECTION_TARGET_FILE, $strName, MANIFEST_SUBKEY_CHECKSUM) &&
                        $strHash ne $oLastManifest->get(MANIFEST_SECTION_TARGET_FILE, $strName, MANIFEST_SUBKEY_CHECKSUM))
                    {
                        $oActualManifest->remove(MANIFEST_SECTION_TARGET_FILE, $strName, MANIFEST_SUBKEY_REFERENCE);
                    }
                }
            }
            else
            {
                # If there is a sparse file, remove the checksum and reference since they may or may not match. In this case, it is
                # not important to check them since it is known that the file was intentionally not restored.
                $oActualManifest->remove(MANIFEST_SECTION_TARGET_FILE, $strName, MANIFEST_SUBKEY_CHECKSUM);
                delete(${$oExpectedManifestRef}{&MANIFEST_SECTION_TARGET_FILE}{$strName}{&MANIFEST_SUBKEY_CHECKSUM});

                $oActualManifest->remove(MANIFEST_SECTION_TARGET_FILE, $strName, MANIFEST_SUBKEY_REFERENCE);
                delete(${$oExpectedManifestRef}{&MANIFEST_SECTION_TARGET_FILE}{$strName}{&MANIFEST_SUBKEY_REFERENCE});
            }
        }
    }

    # If the link section is empty then delete it and the default section
    if (keys(%{${$oExpectedManifestRef}{&MANIFEST_SECTION_TARGET_LINK}}) == 0)
    {
        delete($$oExpectedManifestRef{&MANIFEST_SECTION_TARGET_LINK});
        delete($$oExpectedManifestRef{&MANIFEST_SECTION_TARGET_LINK . ':default'});
    }

    # Set actual to expected for settings that always change from backup to backup
    $oActualManifest->set(MANIFEST_SECTION_BACKUP_OPTION, MANIFEST_KEY_ARCHIVE_CHECK, undef,
                          ${$oExpectedManifestRef}{&MANIFEST_SECTION_BACKUP_OPTION}{&MANIFEST_KEY_ARCHIVE_CHECK});
    $oActualManifest->set(MANIFEST_SECTION_BACKUP_OPTION, MANIFEST_KEY_ARCHIVE_COPY, undef,
                          ${$oExpectedManifestRef}{&MANIFEST_SECTION_BACKUP_OPTION}{&MANIFEST_KEY_ARCHIVE_COPY});
    $oActualManifest->set(MANIFEST_SECTION_BACKUP_OPTION, MANIFEST_KEY_BACKUP_STANDBY, undef,
                          ${$oExpectedManifestRef}{&MANIFEST_SECTION_BACKUP_OPTION}{&MANIFEST_KEY_BACKUP_STANDBY});
    $oActualManifest->set(MANIFEST_SECTION_BACKUP_OPTION, MANIFEST_KEY_BUFFER_SIZE, undef,
                          ${$oExpectedManifestRef}{&MANIFEST_SECTION_BACKUP_OPTION}{&MANIFEST_KEY_BUFFER_SIZE});
    $oActualManifest->set(MANIFEST_SECTION_BACKUP_OPTION, MANIFEST_KEY_COMPRESS, undef,
                          ${$oExpectedManifestRef}{&MANIFEST_SECTION_BACKUP_OPTION}{&MANIFEST_KEY_COMPRESS});
    $oActualManifest->set(MANIFEST_SECTION_BACKUP_OPTION, MANIFEST_KEY_COMPRESS_LEVEL, undef,
                          ${$oExpectedManifestRef}{&MANIFEST_SECTION_BACKUP_OPTION}{&MANIFEST_KEY_COMPRESS_LEVEL});
    $oActualManifest->set(MANIFEST_SECTION_BACKUP_OPTION, MANIFEST_KEY_COMPRESS_LEVEL_NETWORK, undef,
                          ${$oExpectedManifestRef}{&MANIFEST_SECTION_BACKUP_OPTION}{&MANIFEST_KEY_COMPRESS_LEVEL_NETWORK});
    $oActualManifest->set(MANIFEST_SECTION_BACKUP_OPTION, MANIFEST_KEY_HARDLINK, undef,
                          ${$oExpectedManifestRef}{&MANIFEST_SECTION_BACKUP_OPTION}{&MANIFEST_KEY_HARDLINK});
    $oActualManifest->set(MANIFEST_SECTION_BACKUP_OPTION, MANIFEST_KEY_ONLINE, undef,
                          ${$oExpectedManifestRef}{&MANIFEST_SECTION_BACKUP_OPTION}{&MANIFEST_KEY_ONLINE});
    $oActualManifest->set(MANIFEST_SECTION_BACKUP_OPTION, MANIFEST_KEY_PROCESS_MAX, undef,
                          ${$oExpectedManifestRef}{&MANIFEST_SECTION_BACKUP_OPTION}{&MANIFEST_KEY_PROCESS_MAX});
    $oActualManifest->boolSet(MANIFEST_SECTION_BACKUP_OPTION, MANIFEST_KEY_DELTA, undef,
                          ${$oExpectedManifestRef}{&MANIFEST_SECTION_BACKUP_OPTION}{&MANIFEST_KEY_DELTA});

    $oActualManifest->set(MANIFEST_SECTION_BACKUP_DB, MANIFEST_KEY_DB_VERSION, undef,
                          ${$oExpectedManifestRef}{&MANIFEST_SECTION_BACKUP_DB}{&MANIFEST_KEY_DB_VERSION});
    $oActualManifest->numericSet(MANIFEST_SECTION_BACKUP_DB, MANIFEST_KEY_CONTROL, undef,
                                 ${$oExpectedManifestRef}{&MANIFEST_SECTION_BACKUP_DB}{&MANIFEST_KEY_CONTROL});
    $oActualManifest->numericSet(MANIFEST_SECTION_BACKUP_DB, MANIFEST_KEY_CATALOG, undef,
                                 ${$oExpectedManifestRef}{&MANIFEST_SECTION_BACKUP_DB}{&MANIFEST_KEY_CATALOG});
    $oActualManifest->numericSet(MANIFEST_SECTION_BACKUP_DB, MANIFEST_KEY_SYSTEM_ID, undef,
                                 ${$oExpectedManifestRef}{&MANIFEST_SECTION_BACKUP_DB}{&MANIFEST_KEY_SYSTEM_ID});
    $oActualManifest->numericSet(MANIFEST_SECTION_BACKUP_DB, MANIFEST_KEY_DB_ID, undef,
                                 ${$oExpectedManifestRef}{&MANIFEST_SECTION_BACKUP_DB}{&MANIFEST_KEY_DB_ID});

    $oActualManifest->set(INI_SECTION_BACKREST, INI_KEY_VERSION, undef,
                          ${$oExpectedManifestRef}{&INI_SECTION_BACKREST}{&INI_KEY_VERSION});

    # Copy passphrase if one exists
    if (defined($oExpectedManifestRef->{&INI_SECTION_CIPHER}) &&
        defined($oExpectedManifestRef->{&INI_SECTION_CIPHER}{&INI_KEY_CIPHER_PASS}))
    {
        $oActualManifest->set(INI_SECTION_CIPHER, INI_KEY_CIPHER_PASS, undef,
                              $oExpectedManifestRef->{&INI_SECTION_CIPHER}{&INI_KEY_CIPHER_PASS});
    }

    # This option won't be set in the actual manifest
    delete($oExpectedManifestRef->{&MANIFEST_SECTION_BACKUP_OPTION}{&MANIFEST_KEY_CHECKSUM_PAGE});

    if ($self->synthetic())
    {
        $oActualManifest->remove(MANIFEST_SECTION_BACKUP);
        delete($oExpectedManifestRef->{&MANIFEST_SECTION_BACKUP});
    }
    else
    {
        $oActualManifest->set(
            INI_SECTION_BACKREST, INI_KEY_CHECKSUM, undef, $oExpectedManifestRef->{&INI_SECTION_BACKREST}{&INI_KEY_CHECKSUM});
        $oActualManifest->set(
            MANIFEST_SECTION_BACKUP, MANIFEST_KEY_LABEL, undef,
            $oExpectedManifestRef->{&MANIFEST_SECTION_BACKUP}{&MANIFEST_KEY_LABEL});
        $oActualManifest->set(
            MANIFEST_SECTION_BACKUP, MANIFEST_KEY_TIMESTAMP_COPY_START, undef,
            $oExpectedManifestRef->{&MANIFEST_SECTION_BACKUP}{&MANIFEST_KEY_TIMESTAMP_COPY_START});
        $oActualManifest->set(
            MANIFEST_SECTION_BACKUP, MANIFEST_KEY_TIMESTAMP_START, undef,
            $oExpectedManifestRef->{&MANIFEST_SECTION_BACKUP}{&MANIFEST_KEY_TIMESTAMP_START});
        $oActualManifest->set(
            MANIFEST_SECTION_BACKUP, MANIFEST_KEY_TIMESTAMP_STOP, undef,
            $oExpectedManifestRef->{&MANIFEST_SECTION_BACKUP}{&MANIFEST_KEY_TIMESTAMP_STOP});
        $oActualManifest->set(
            MANIFEST_SECTION_BACKUP, MANIFEST_KEY_TYPE, undef,
            $oExpectedManifestRef->{&MANIFEST_SECTION_BACKUP}{&MANIFEST_KEY_TYPE});

        $oActualManifest->set(MANIFEST_SECTION_BACKUP, MANIFEST_KEY_LSN_START, undef,
                              ${$oExpectedManifestRef}{&MANIFEST_SECTION_BACKUP}{&MANIFEST_KEY_LSN_START});
        $oActualManifest->set(MANIFEST_SECTION_BACKUP, MANIFEST_KEY_LSN_STOP, undef,
                              ${$oExpectedManifestRef}{&MANIFEST_SECTION_BACKUP}{&MANIFEST_KEY_LSN_STOP});

        if (defined(${$oExpectedManifestRef}{&MANIFEST_SECTION_BACKUP}{&MANIFEST_KEY_ARCHIVE_START}))
        {
            $oActualManifest->set(MANIFEST_SECTION_BACKUP, MANIFEST_KEY_ARCHIVE_START, undef,
                                  ${$oExpectedManifestRef}{&MANIFEST_SECTION_BACKUP}{&MANIFEST_KEY_ARCHIVE_START});
        }

        if (${$oExpectedManifestRef}{&MANIFEST_SECTION_BACKUP}{&MANIFEST_KEY_ARCHIVE_STOP})
        {
            $oActualManifest->set(MANIFEST_SECTION_BACKUP, MANIFEST_KEY_ARCHIVE_STOP, undef,
                                  ${$oExpectedManifestRef}{&MANIFEST_SECTION_BACKUP}{&MANIFEST_KEY_ARCHIVE_STOP});
        }
    }

    # Check that archive status exists in the manifest for an online backup
    my $strArchiveStatusPath = MANIFEST_TARGET_PGDATA . qw{/} . $oActualManifest->walPath() . qw{/} . DB_PATH_ARCHIVESTATUS;

    if ($oExpectedManifestRef->{&MANIFEST_SECTION_BACKUP_OPTION}{&MANIFEST_KEY_ONLINE} &&
        !defined($oExpectedManifestRef->{&MANIFEST_SECTION_TARGET_PATH}{$strArchiveStatusPath}))
    {
        confess &log(ERROR, "${strArchiveStatusPath} expected for online backup", ERROR_ASSERT);
    }

    # Delete the list of DBs
    delete($$oExpectedManifestRef{&MANIFEST_SECTION_DB});

    $self->manifestDefault($oExpectedManifestRef);

    storageTest()->put("${strTestPath}/actual.manifest", iniRender($oActualManifest->{oContent}));
    storageTest()->put("${strTestPath}/expected.manifest", iniRender($oExpectedManifestRef));

    executeTest("diff ${strTestPath}/expected.manifest ${strTestPath}/actual.manifest");

    storageTest()->remove("${strTestPath}/expected.manifest");
    storageTest()->remove("${strTestPath}/actual.manifest");
}

####################################################################################################################################
# Getters
####################################################################################################################################
sub backrestConfig {return shift->{strBackRestConfig}}
sub backupDestination {return shift->{strBackupDestination}}
sub backrestExe {return testRunGet()->backrestExe()}
sub bogusHost {return shift->{bBogusHost}}
sub hardLink {return shift->{bHardLink}}
sub hasLink {storageRepo()->driver()->className() eq STORAGE_POSIX_DRIVER}
sub isFS {storageRepo()->driver()->className() ne STORAGE_S3_DRIVER}
sub isHostBackup {my $self = shift; return $self->backupDestination() eq $self->nameGet()}
sub isHostDbMaster {return shift->nameGet() eq HOST_DB_MASTER}
sub isHostDbStandby {return shift->nameGet() eq HOST_DB_STANDBY}
sub isHostDb {my $self = shift; return $self->isHostDbMaster() || $self->isHostDbStandby()}
sub lockPath {return shift->{strLockPath}}
sub logPath {return shift->{strLogPath}}
sub repoPath {return shift->{strRepoPath}}
sub repoEncrypt {return shift->{bRepoEncrypt}}
sub stanza {return testRunGet()->stanza()}
sub synthetic {return shift->{bSynthetic}}
sub cipherPassManifest {return shift->{strCipherPassManifest}}
sub cipherPassArchive {return shift->{strCipherPassArchive}}

1;<|MERGE_RESOLUTION|>--- conflicted
+++ resolved
@@ -776,10 +776,6 @@
         $self->backrestExe() .
         ' --config=' . $self->backrestConfig() .
         ' --stanza=' . $self->stanza() .
-<<<<<<< HEAD
-        ' --log-level-console=debug' .
-=======
->>>>>>> 64260b2e
         (defined($$oParam{strOptionalParam}) ? " $$oParam{strOptionalParam}" : '') .
         ' stanza-create',
         {strComment => $strComment, iExpectedExitStatus => $$oParam{iExpectedExitStatus}, oLogTest => $self->{oLogTest},
