--- conflicted
+++ resolved
@@ -647,8 +647,8 @@
         $self->testResult(sub {$self->manifestCompare($oManifestExpectedUnskip, $oManifest)}, "", 'unskip 84 directories');
 
         # Reset Manifest for next tests
-<<<<<<< HEAD
-        $oManifest = new pgBackRest::Manifest($strBackupManifestFile, {bLoad => false, strDbVersion => PG_VERSION_94});
+        $oManifest = new pgBackRest::Manifest($strBackupManifestFile, {bLoad => false, strDbVersion => PG_VERSION_94,
+            iDbCatalogVersion => $self->dbCatalogVersion(PG_VERSION_94)});
 
         # Remove files and expect manifest entries not necessary for the rest of the tests
         testPathRemove($strDbDataDir);
@@ -669,10 +669,7 @@
         $oManifestExpected->remove(MANIFEST_SECTION_TARGET_FILE, MANIFEST_TARGET_PGDATA . $strConfFile,
             MANIFEST_SUBKEY_MASTER);
         $oManifestExpected->remove(MANIFEST_SECTION_TARGET_FILE, MANIFEST_FILE_PGCONTROL, MANIFEST_SUBKEY_MASTER);
-=======
-        $oManifest = new pgBackRest::Manifest($strBackupManifestFile, {bLoad => false, strDbVersion => PG_VERSION_94,
-            iDbCatalogVersion => $self->dbCatalogVersion(PG_VERSION_94)});
->>>>>>> 5dc8a2ec
+
         $oManifest->build(storageDb(), $self->{strDbPath}, undef, true);
         $self->testResult(sub {$self->manifestCompare($oManifestExpected, $oManifest)}, "", 'manifest reset');
 
