--- conflicted
+++ resolved
@@ -79,13 +79,6 @@
     ################################################################################################################################
     if ($self->begin("BackupInfo::check() && BackupInfo::confirmDb()"))
     {
-<<<<<<< HEAD
-        my $oBackupInfo = $self->testResult(
-            sub {new pgBackRest::Backup::Info($self->{oStorage}->pathGet(
-                STORAGE_REPO_BACKUP), false, false, {bIgnoreMissing => true})},
-            '[object]', 'info file create');
-        $oBackupInfo->create(PG_VERSION_93, WAL_VERSION_93_SYS_ID, '937', '201306121', true);
-=======
         my $oBackupInfo = new pgBackRest::Backup::Info($self->{oStorage}->pathGet(STORAGE_REPO_BACKUP), false, false,
             {bIgnoreMissing => true});
         $oBackupInfo->create(PG_VERSION_93, WAL_VERSION_93_SYS_ID, $i93ControlVersion, $i93CatalogVersion, true);
@@ -124,7 +117,6 @@
             ERROR_BACKUP_MISMATCH, "database control-version = $i93ControlVersion, catalog-version 123456789 " .
             "does not match backup control-version = $i93ControlVersion, catalog-version = $i93CatalogVersion" .
             "\nHINT: this may be a symptom of database or repository corruption!");
->>>>>>> b6da509c
 
         my $strBackupLabel = "20170403-175647F";
 
