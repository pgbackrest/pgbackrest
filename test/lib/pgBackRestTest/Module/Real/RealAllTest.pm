--- conflicted
+++ resolved
@@ -63,7 +63,6 @@
     foreach my $strBackupDestination (
         $bS3 || $bHostBackup ? (HOST_BACKUP) : $bHostStandby ? (HOST_DB_MASTER, HOST_DB_STANDBY) : (HOST_DB_MASTER))
     {
-<<<<<<< HEAD
         my $strCompressType = $bHostBackup && !$bHostStandby ? (vmWithLz4($self->vm()) && $bLz4Compress ? LZ4 : GZ) : NONE;
         my $bRepoEncrypt = ($strCompressType ne NONE && !$bS3) ? true : false;
 
@@ -72,10 +71,6 @@
         {
             $bLz4Compress = !$bLz4Compress;
         }
-=======
-        my $strCompressType = $bHostBackup && !$bHostStandby ? GZ : NONE;
-        my $bRepoEncrypt = ($strCompressType ne NONE && !$bS3) ? true : false;
->>>>>>> 79cfd3ae
 
         # Increment the run, log, and decide whether this unit test should be run
         my $hyVm = vmGet();
