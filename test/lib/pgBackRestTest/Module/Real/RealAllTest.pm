####################################################################################################################################
# Test All Commands On PostgreSQL Clusters
####################################################################################################################################
package pgBackRestTest::Module::Real::RealAllTest;
use parent 'pgBackRestTest::Env::HostEnvTest';

####################################################################################################################################
# Perl includes
####################################################################################################################################
use strict;
use warnings FATAL => qw(all);
use Carp qw(confess);

use File::Basename qw(dirname);

use pgBackRestDoc::Common::Exception;
use pgBackRestDoc::Common::Ini;
use pgBackRestDoc::Common::Log;
use pgBackRestDoc::ProjectInfo;

use pgBackRestTest::Common::ContainerTest;
use pgBackRestTest::Common::DbVersion;
use pgBackRestTest::Common::ExecuteTest;
use pgBackRestTest::Common::FileTest;
use pgBackRestTest::Common::RunTest;
use pgBackRestTest::Common::VmTest;
use pgBackRestTest::Common::Storage;
use pgBackRestTest::Common::StoragePosix;
use pgBackRestTest::Common::StorageRepo;
use pgBackRestTest::Common::Wait;
use pgBackRestTest::Env::ArchiveInfo;
use pgBackRestTest::Env::BackupInfo;
use pgBackRestTest::Env::InfoCommon;
use pgBackRestTest::Env::Host::HostBaseTest;
use pgBackRestTest::Env::Host::HostBackupTest;
use pgBackRestTest::Env::Host::HostDbTest;
use pgBackRestTest::Env::Host::HostDbTest;
use pgBackRestTest::Env::HostEnvTest;
use pgBackRestTest::Env::Manifest;

####################################################################################################################################
# Backup advisory lock
####################################################################################################################################
use constant DB_BACKUP_ADVISORY_LOCK                                => '12340078987004321';

####################################################################################################################################
# run
####################################################################################################################################
sub run
{
    my $self = shift;

    foreach my $rhRun
    (
        {pg => '9.3', dst =>     'backup', tls => 0, stg => AZURE, enc => 0, cmp => NONE, rt => 2, bnd => 0, bi => 0},
        {pg => '9.4', dst => 'db-standby', tls => 0, stg => POSIX, enc => 1, cmp =>  LZ4, rt => 1, bnd => 1, bi => 0},
        {pg => '9.5', dst =>     'backup', tls => 1, stg =>   GCS, enc => 0, cmp =>  BZ2, rt => 1, bnd => 0, bi => 1},
        {pg => '9.6', dst =>     'backup', tls => 0, stg => POSIX, enc => 0, cmp => NONE, rt => 2, bnd => 1, bi => 1},
        {pg =>  '10', dst =>  'sftp-srvr', tls => 0, stg =>  SFTP, enc => 1, cmp =>   GZ, rt => 1, bnd => 1, bi => 0},
        {pg =>  '11', dst =>     'backup', tls => 1, stg => AZURE, enc => 0, cmp =>  ZST, rt => 2, bnd => 0, bi => 0},
        {pg =>  '12', dst =>     'backup', tls => 0, stg =>    S3, enc => 1, cmp =>  LZ4, rt => 1, bnd => 0, bi => 1},
        {pg =>  '13', dst => 'db-standby', tls => 1, stg =>   GCS, enc => 0, cmp =>  ZST, rt => 1, bnd => 1, bi => 1},
        {pg =>  '14', dst =>  'sftp-srvr', tls => 0, stg =>  SFTP, enc => 0, cmp =>  LZ4, rt => 1, bnd => 1, bi => 0},
        {pg =>  '15', dst => 'db-standby', tls => 0, stg => AZURE, enc => 0, cmp => NONE, rt => 2, bnd => 1, bi => 1},
        {pg =>  '16', dst => 'db-standby', tls => 0, stg =>    S3, enc => 1, cmp => NONE, rt => 1, bnd => 0, bi => 0},
    )
    {
        # Only run tests for this pg version
        next if ($rhRun->{pg} ne $self->pgVersion());

        # Get run parameters
        my $bHostBackup = $rhRun->{dst} eq HOST_BACKUP ? true : false;
        my $bTls = $rhRun->{tls};
        my $strBackupDestination = $rhRun->{dst};
        my $strStorage = $rhRun->{stg};
        my $bRepoEncrypt = $rhRun->{enc};
        my $strCompressType = $rhRun->{cmp};
        my $iRepoTotal = $rhRun->{rt};
        my $bBundle = $rhRun->{bnd};
        my $bBlockIncr = $rhRun->{bi};

        # Some tests are not version specific so only run them on a single version of PostgreSQL
        my $bNonVersionSpecific = $self->pgVersion() eq PG_VERSION_96;

        # Increment the run, log, and decide whether this unit test should be run
        next if !$self->begin(
            "bkp ${bHostBackup}, tls ${bTls}, dst ${strBackupDestination}, cmp ${strCompressType}, storage ${strStorage}" .
                ", enc ${bRepoEncrypt}, bi ${bBlockIncr}");

        # Create hosts, file object, and config
        my ($oHostDbPrimary, $oHostDbStandby, $oHostBackup) = $self->setup(
            false,
            {bHostBackup => $bHostBackup, bStandby => true, bTls => $bTls, strBackupDestination => $strBackupDestination,
                strCompressType => $strCompressType, bArchiveAsync => false, strStorage => $strStorage,
                bRepoEncrypt => $bRepoEncrypt, iRepoTotal => $iRepoTotal, bBundle => $bBundle, bBlockIncr => $bBlockIncr});

        # Some commands will fail because of the bogus host created when a standby is present. These options reset the bogus host
        # so it won't interfere with commands that won't tolerate a connection failure.
        my $strBogusReset = $oHostBackup->bogusHost() ?
            ' --reset-pg2-host --reset-pg2-host-type --reset-pg2-host-cmd --reset-pg2-host-config --reset-pg2-host-user' .
                ' --reset-pg2-path' :
            '';

        # If S3 set process max to 2. This seems like the best place for parallel testing since it will help speed S3 processing
        # without slowing down the other tests too much.
        if ($strStorage eq S3)
        {
            $oHostBackup->configUpdate({&CFGDEF_SECTION_GLOBAL => {'process-max' => 2}});
            $oHostDbPrimary->configUpdate({&CFGDEF_SECTION_GLOBAL => {'process-max' => 2}});
        }

        $oHostDbPrimary->clusterCreate();

        # Create the stanza
        $oHostDbPrimary->stanzaCreate('main create stanza info files');

        # Get passphrase to access the Manifest file from backup.info - returns undefined if repo not encrypted
        my $strCipherPass =
            (new pgBackRestTest::Env::BackupInfo($oHostBackup->repoBackupPath()))->cipherPassSub();

        # Create a manifest with the pg version to get version-specific paths
        my $oManifest = new pgBackRestTest::Env::Manifest(BOGUS, {bLoad => false, strDbVersion => $self->pgVersion(),
            iDbCatalogVersion => $self->dbCatalogVersion($self->pgVersion()),
            strCipherPass => $strCipherPass, strCipherPassSub => $bRepoEncrypt ? ENCRYPTION_KEY_BACKUPSET : undef});

        # Static backup parameters
        my $fTestDelay = 1;

        # Restore test string
        my $strDefaultMessage = 'default';
        my $strFullMessage = 'full';
        my $strStandbyMessage = 'standby';
        my $strIncrMessage = 'incr';
        my $strTimeMessage = 'time';
        my $strXidMessage = 'xid';
        my $strNameMessage = 'name';
        my $strTimelineMessage = 'timeline';

        # Create two new databases
        $oHostDbPrimary->sqlExecute('create database test1', {bAutoCommit => true});
        $oHostDbPrimary->sqlExecute('create database test2', {bAutoCommit => true});

        # ??? Removed temporarily until manifest build can be brought back into the check command
        # Create a directory in pg_data location that is only readable by root to ensure manifest->build is called by check
        # --------------------------------------------------------------------------------------------------------------------------
        # my $strDir = $oHostDbPrimary->dbBasePath() . '/rootreaddir';
        # executeTest('sudo mkdir ' . $strDir);
        # executeTest("sudo chown root:root ${strDir}");
        # executeTest("sudo chmod 400 ${strDir}");
        #
        # $strComment = 'confirm primary manifest->build executed';
        # $oHostDbPrimary->check($strComment, {iTimeout => 5, iExpectedExitStatus => ERROR_PATH_OPEN});
        # executeTest("sudo rmdir ${strDir}");

        # --------------------------------------------------------------------------------------------------------------------------
        my $strComment = 'verify check command runs successfully';

<<<<<<< HEAD
        $oHostDbPrimary->check($strComment, {iTimeout => 5, bStanza => false});
=======
        $oHostDbPrimary->check($strComment, {iTimeout => 10});
>>>>>>> 0ac09344

        # Also run check on the backup host when present
        if ($bHostBackup)
        {
            $oHostBackup->check($strComment, {iTimeout => 10, strOptionalParam => $strBogusReset});
        }

        # Restart the cluster ignoring any errors in the postgresql log
        $oHostDbPrimary->clusterRestart({bIgnoreLogError => true});

        # Full backup
        #---------------------------------------------------------------------------------------------------------------------------
        # Create the table where test messages will be stored
        $oHostDbPrimary->sqlExecute("create table test (message text not null)");
        $oHostDbPrimary->sqlWalRotate();
        $oHostDbPrimary->sqlExecute("insert into test values ('$strDefaultMessage')");

        # Acquire the backup advisory lock so it looks like a backup is running
        if (!$oHostDbPrimary->sqlSelectOne('select pg_try_advisory_lock(' . DB_BACKUP_ADVISORY_LOCK . ')'))
        {
            confess 'unable to acquire advisory lock for testing';
        }

        $oHostBackup->backup(
            CFGOPTVAL_BACKUP_TYPE_FULL, 'fail on backup lock exists', {iExpectedExitStatus => ERROR_LOCK_ACQUIRE});

        # Release the backup advisory lock so the next backup will succeed
        if (!$oHostDbPrimary->sqlSelectOne('select pg_advisory_unlock(' . DB_BACKUP_ADVISORY_LOCK . ')'))
        {
            confess 'unable to release advisory lock';
        }

        $oHostDbPrimary->sqlExecute("update test set message = '$strFullMessage'");

        # Required to set hint bits to be sent to the standby to make the heap match on both sides
        $oHostDbPrimary->sqlSelectOneTest('select message from test', $strFullMessage);

        # Backup to repo1
        my $strFullBackup = $oHostBackup->backup(
            CFGOPTVAL_BACKUP_TYPE_FULL, 'repo1',
            {strOptionalParam => ' --buffer-size=16384'});

        # Backup to repo2 if it exists
        if ($iRepoTotal == 2)
        {
            $oHostBackup->backup(CFGOPTVAL_BACKUP_TYPE_FULL, 'repo2', {iRepo => 2});
        }

        # Make a new backup with expire-auto disabled then run the expire command and compare backup numbers to ensure that expire
        # was really disabled. This test is not version specific so is run on only one version.
        #---------------------------------------------------------------------------------------------------------------------------
        if ($bNonVersionSpecific)
        {
            my $oBackupInfo = new pgBackRestTest::Env::BackupInfo($oHostBackup->repoBackupPath());
            push(my @backupLst1, $oBackupInfo->list());

            $strFullBackup = $oHostBackup->backup(
                CFGOPTVAL_BACKUP_TYPE_FULL, 'with disabled expire-auto',
                {strOptionalParam => ' --repo1-retention-full='.scalar(@backupLst1). ' --no-expire-auto'});

            $oBackupInfo = new pgBackRestTest::Env::BackupInfo($oHostBackup->repoBackupPath());
            push(my @backupLst2, $oBackupInfo->list());

            &log(INFO, "    run the expire command");
            $oHostBackup->expire({iRetentionFull => scalar(@backupLst1)});
            $oBackupInfo = new pgBackRestTest::Env::BackupInfo($oHostBackup->repoBackupPath());
            push(my @backupLst3, $oBackupInfo->list());

            unless (scalar(@backupLst2) == scalar(@backupLst1) + 1 && scalar(@backupLst1) == scalar(@backupLst3))
            {
                confess "expire-auto option didn't work as expected";
            }
        }

        # Enabled async archiving
        $oHostBackup->configUpdate({&CFGDEF_SECTION_GLOBAL => {'archive-async' => 'y'}});

        # Kick out a bunch of archive logs to exercise async archiving. Only do this when compressed and remote to slow it down
        # enough to make it evident that the async process is working.
        if ($strCompressType ne NONE && $strBackupDestination eq HOST_BACKUP)
        {
            &log(INFO, '    multiple wal switches to exercise async archiving');
            $oHostDbPrimary->sqlExecute("create table wal_activity (id int)");
            $oHostDbPrimary->sqlWalRotate();
            $oHostDbPrimary->sqlExecute("insert into wal_activity values (1)");
            $oHostDbPrimary->sqlWalRotate();
            $oHostDbPrimary->sqlExecute("insert into wal_activity values (2)");
            $oHostDbPrimary->sqlWalRotate();
            $oHostDbPrimary->sqlExecute("insert into wal_activity values (3)");
            $oHostDbPrimary->sqlWalRotate();
            $oHostDbPrimary->sqlExecute("insert into wal_activity values (4)");
            $oHostDbPrimary->sqlWalRotate();
        }

        # Setup replica
        #---------------------------------------------------------------------------------------------------------------------------
        my %oRemapHash;
        $oRemapHash{&MANIFEST_TARGET_PGDATA} = $oHostDbStandby->dbBasePath();

        $oHostDbStandby->linkRemap($oManifest->walPath(), $oHostDbStandby->dbPath() . '/' . $oManifest->walPath());

        $oHostDbStandby->restore(
            'restore backup on replica', 'latest',
            {rhRemapHash => \%oRemapHash, strType => CFGOPTVAL_RESTORE_TYPE_STANDBY,
                strOptionalParam =>
                    ' --recovery-option="primary_conninfo=host=' . HOST_DB_PRIMARY .
                    ' port=' . $oHostDbPrimary->pgPort() . ' user=replicator"'});

        $oHostDbStandby->clusterStart({bHotStandby => true});

        # Make sure streaming replication is on
        $oHostDbPrimary->sqlSelectOneTest(
            "select client_addr || '-' || state from pg_stat_replication", $oHostDbStandby->ipGet() . '/32-streaming');

        # Check that the cluster was restored properly
        $oHostDbStandby->sqlSelectOneTest('select message from test', $strFullMessage);

        # Update message for standby
        $oHostDbPrimary->sqlExecute("update test set message = '$strStandbyMessage'");

        if (!$bTls)
        {
            # If there is only a primary and a replica and the replica is the backup destination, then if pg2-host and
            # pg256-host are BOGUS, confirm failure to reach the primary
            if (!$bHostBackup && $strBackupDestination eq HOST_DB_STANDBY)
            {
                my $strStandbyBackup = $oHostBackup->backup(
                    CFGOPTVAL_BACKUP_TYPE_FULL, 'backup from standby, failure to reach primary',
                    {bStandby => true, iExpectedExitStatus => ERROR_DB_CONNECT, strOptionalParam => '--pg256-host=' . BOGUS});
            }
            else
            {
                my $strStandbyBackup = $oHostBackup->backup(
                    CFGOPTVAL_BACKUP_TYPE_FULL, 'backup from standby, failure to access at least one standby',
                    {bStandby => true, iExpectedExitStatus => ERROR_DB_CONNECT, strOptionalParam => '--pg256-host=' . BOGUS});
            }
        }

        my $strStandbyBackup = $oHostBackup->backup(
            CFGOPTVAL_BACKUP_TYPE_FULL, 'backup from standby',
            {bStandby => true, iExpectedExitStatus => undef, strOptionalParam => '--repo1-retention-full=1'});

        $strFullBackup = $strStandbyBackup;

        # ??? Removed temporarily until manifest build can be brought back into the check command
        # # Create a directory in pg_data location that is only readable by root to ensure manifest->build is called by check
        # my $strDir = $oHostDbStandby->dbBasePath() . '/rootreaddir';
        # executeTest('sudo mkdir ' . $strDir);
        # executeTest("sudo chown root:root ${strDir}");
        # executeTest("sudo chmod 400 ${strDir}");
        #
        # my $strComment = 'confirm standby manifest->build executed';
        #
        # # If there is an invalid host, the final error returned from check will be the inability to resolve the name which is
        # # an open error instead of a read error
        # if (!$oHostDbStandby->bogusHost())
        # {
        #     $oHostDbStandby->check($strComment, {iTimeout => 5, iExpectedExitStatus => ERROR_PATH_OPEN});
        # }
        # else
        # {
        #     $oHostDbStandby->check($strComment, {iTimeout => 5, iExpectedExitStatus => ERROR_FILE_READ});
        # }
        #
        # # Remove the directory in pg_data location that is only readable by root
        # executeTest("sudo rmdir ${strDir}");

        # Confirm the check command runs without error on a standby (when a bogus host is not configured)
        $oHostDbStandby->check('verify check command on standby', {strOptionalParam => $strBogusReset});

        # Shutdown the standby before creating tablespaces (this will error since paths are different)
        $oHostDbStandby->clusterStop({bIgnoreLogError => true});

        my $strAdhocBackup;

        # Execute stop and make sure the backup fails
        #---------------------------------------------------------------------------------------------------------------------------
        # Restart the cluster to check for any errors before continuing since the stop tests will definitely create errors and the
        # logs will need to be deleted to avoid causing issues further down the line. This test is not version specific so is run on
        # only one version.
        if ($bNonVersionSpecific)
        {
            confess "test must be performed on posix storage" if $strStorage ne POSIX;

            $oHostDbPrimary->clusterRestart();

            # Add backup for adhoc expire
            $strAdhocBackup = $oHostBackup->backup(CFGOPTVAL_BACKUP_TYPE_DIFF, 'backup for adhoc expire');

            $oHostDbPrimary->stop();

            $oHostBackup->backup(
                CFGOPTVAL_BACKUP_TYPE_INCR, 'attempt backup when stopped',
                {iExpectedExitStatus => $oHostBackup == $oHostDbPrimary ? ERROR_STOP : ERROR_DB_CONNECT});

            $oHostDbPrimary->start();
        }

        # Setup the time targets
        #---------------------------------------------------------------------------------------------------------------------------
        # If the tests are running quickly then the time target might end up the same as the end time of the prior full backup. That
        # means restore auto-select will not pick it as a candidate and restore the last backup instead causing the restore compare
        # to fail. So, sleep one second.
        sleep(1);

        $oHostDbPrimary->sqlExecute("update test set message = '$strTimeMessage'");
        $oHostDbPrimary->sqlWalRotate();
        my $strTimeTarget = $oHostDbPrimary->sqlSelectOne("select current_timestamp");
        &log(INFO, "        time target is ${strTimeTarget}");

        # Incr backup - fail on archive_mode=always when version >= 9.5
        #---------------------------------------------------------------------------------------------------------------------------
        if ($oHostDbPrimary->pgVersion() >= PG_VERSION_95)
        {
            # Set archive_mode=always
            $oHostDbPrimary->clusterRestart({bArchiveAlways => true});

            $oHostBackup->backup(
                CFGOPTVAL_BACKUP_TYPE_INCR, 'fail on archive_mode=always', {iExpectedExitStatus => ERROR_FEATURE_NOT_SUPPORTED});

            # Reset the cluster to a normal state so the next test will work
            $oHostDbPrimary->clusterRestart();
        }

        # Incr backup
        #---------------------------------------------------------------------------------------------------------------------------
        # Create a tablespace directory
        storageTest()->pathCreate($oHostDbPrimary->tablespacePath(1), {strMode => '0700', bCreateParent => true});

        # Also create it on the standby so replay won't fail
        if (defined($oHostDbStandby))
        {
            storageTest()->pathCreate($oHostDbStandby->tablespacePath(1), {strMode => '0700', bCreateParent => true});
        }

        $oHostDbPrimary->sqlExecute(
            "create tablespace ts1 location '" . $oHostDbPrimary->tablespacePath(1) . "'", {bAutoCommit => true});
        $oHostDbPrimary->sqlExecute("alter table test set tablespace ts1");

        # Create a table in the tablespace that will not be modified again to be sure it does get full page writes in the WAL later
        $oHostDbPrimary->sqlExecute("create table test_exists (id int) tablespace ts1", {bCommit => true, bCheckPoint => true});

        # Create a table in the tablespace
        $oHostDbPrimary->sqlExecute("create table test_remove (id int)");
        $oHostDbPrimary->sqlWalRotate();
        $oHostDbPrimary->sqlExecute("update test set message = '$strDefaultMessage'");
        $oHostDbPrimary->sqlWalRotate();

        # Create a database in the tablespace and a table to check
        $oHostDbPrimary->sqlExecute("create database test3 with tablespace ts1", {bAutoCommit => true});
        $oHostDbPrimary->sqlExecute(
            'create table test3_exists (id int);' .
            'insert into test3_exists values (1);',
            {strDb => 'test3', bAutoCommit => true});

        # Create a table in test1 to check - test1 will not be restored
        $oHostDbPrimary->sqlExecute(
            'create table test1_zeroed (id int);' .
            'insert into test1_zeroed values (1);',
            {strDb => 'test1', bAutoCommit => true});

        # Start a backup so the next backup has to restart it. This test is not required for PostgreSQL >= 9.6 since backups are run
        # in non-exclusive mode.
        if ($oHostDbPrimary->pgVersion() >= PG_VERSION_93 && $oHostDbPrimary->pgVersion() < PG_VERSION_96)
        {
            $oHostDbPrimary->sqlSelectOne("select pg_start_backup('test backup that will cause an error', true)");

            # Verify that an error is returned if the backup is already running
            $oHostBackup->backup(
                CFGOPTVAL_BACKUP_TYPE_INCR, 'fail on backup already running', {iExpectedExitStatus => ERROR_DB_QUERY});

            # Restart the cluster ignoring any errors in the postgresql log
            $oHostDbPrimary->clusterRestart({bIgnoreLogError => true});

            # Start a new backup to make the next test restarts it
            $oHostDbPrimary->sqlSelectOne("select pg_start_backup('test backup that will be restarted', true)");
        }

        if (defined($strAdhocBackup))
        {
            # Adhoc expire the latest backup - no other tests should be affected
            $oHostBackup->expire({strOptionalParam => '--set=' . $strAdhocBackup});
        }

        # Drop a table
        $oHostDbPrimary->sqlExecute('drop table test_remove');
        $oHostDbPrimary->sqlWalRotate();
        $oHostDbPrimary->sqlExecute("update test set message = '$strIncrMessage'", {bCommit => true});

        # Exercise --delta checksum option
        my $strIncrBackup = $oHostBackup->backup(
            CFGOPTVAL_BACKUP_TYPE_INCR, 'delta',
            {strOptionalParam => '--stop-auto --buffer-size=32768 --delta', iRepo => $iRepoTotal});

        # Ensure the check command runs properly with a tablespace
        $oHostBackup->check( 'check command with tablespace', {iTimeout => 10, strOptionalParam => $strBogusReset});

        # Setup the xid target
        #---------------------------------------------------------------------------------------------------------------------------
        my $strXidTarget = undef;

        $oHostDbPrimary->sqlExecute("update test set message = '$strXidMessage'", {bCommit => false});
        $oHostDbPrimary->sqlWalRotate();
        $strXidTarget = $oHostDbPrimary->sqlSelectOne("select txid_current()");
        $oHostDbPrimary->sqlCommit();
        &log(INFO, "        xid target is ${strXidTarget}");

        # Setup the name target
        #---------------------------------------------------------------------------------------------------------------------------
        my $strNameTarget = 'backrest';

        $oHostDbPrimary->sqlExecute("update test set message = '$strNameMessage'", {bCommit => true});
        $oHostDbPrimary->sqlWalRotate();

        $oHostDbPrimary->sqlExecute("select pg_create_restore_point('${strNameTarget}')");

        &log(INFO, "        name target is ${strNameTarget}");

        # Create a table and data in database test2
        #---------------------------------------------------------------------------------------------------------------------------
        # Initialize variables for SHA1 and path of the pg_filenode.map for the database that will not be restored
        my $strDb1TablePath;
        my $strDb1TableSha1;

        $oHostDbPrimary->sqlExecute(
            'create table test (id int);' .
            'insert into test values (1);' .
            'create table test_ts1 (id int) tablespace ts1;' .
            'insert into test_ts1 values (2);',
            {strDb => 'test2', bAutoCommit => true});

        $oHostDbPrimary->sqlWalRotate();

        # Get the SHA1 and path of the table for the database that will not be restored
        $strDb1TablePath = $oHostDbPrimary->dbBasePath(). "/base/" .
            $oHostDbPrimary->sqlSelectOne("select oid from pg_database where datname='test1'") . "/" .
            $oHostDbPrimary->sqlSelectOne("select relfilenode from pg_class where relname='test1_zeroed'", {strDb => 'test1'});
        $strDb1TableSha1 = storageTest()->hashSize($strDb1TablePath);

        # Restore (type = default)
        #---------------------------------------------------------------------------------------------------------------------------
        # Expect failure because pg (appears to be) running
        $oHostDbPrimary->restore('pg running', 'latest', {iExpectedExitStatus => ERROR_PG_RUNNING});

        $oHostDbPrimary->clusterStop();

        # Expect failure because db path is not empty
        $oHostDbPrimary->restore('path not empty', 'latest', {iExpectedExitStatus => ERROR_PATH_NOT_EMPTY});

        # Drop and recreate db path
        testPathRemove($oHostDbPrimary->dbBasePath());
        storageTest()->pathCreate($oHostDbPrimary->dbBasePath(), {strMode => '0700'});
        testPathRemove($oHostDbPrimary->dbPath() . qw{/} . $oManifest->walPath());
        storageTest()->pathCreate($oHostDbPrimary->dbPath() . qw{/} . $oManifest->walPath(), {strMode => '0700'});
        testPathRemove($oHostDbPrimary->tablespacePath(1));
        storageTest()->pathCreate($oHostDbPrimary->tablespacePath(1), {strMode => '0700'});

        # Now the restore should work
        $oHostDbPrimary->restore(
            undef, 'latest',
            {strOptionalParam => ' --db-include=test2 --db-include=test3 --buffer-size=16384', iRepo => $iRepoTotal});

        # Test that the first database has not been restored since --db-include did not include test1
        my ($strSHA1, $lSize) = storageTest()->hashSize($strDb1TablePath);

        # Create a zeroed sparse file in the test directory that is the same size as the filenode.map. We need to use the posix
        # driver directly to do this because handles cannot be passed back from the C code.
        my $oStorageTrunc = new pgBackRestTest::Common::Storage($self->testPath(), new pgBackRestTest::Common::StoragePosix());

        my $strTestTable = $self->testPath() . "/testtable";
        my $oDestinationFileIo = $oStorageTrunc->openWrite($strTestTable);
        $oDestinationFileIo->open();

        # Truncate to the original size which will create a sparse file.
        if (!truncate($oDestinationFileIo->handle(), $lSize))
        {
            confess "unable to truncate '$strTestTable' with handle " . $oDestinationFileIo->handle();
        }
        $oDestinationFileIo->close();

        # Confirm the test filenode.map and the database test1 filenode.map are zeroed
        my ($strSHA1Test, $lSizeTest) = storageTest()->hashSize($strTestTable);
        $self->testResult(sub {($strSHA1Test eq $strSHA1) && ($lSizeTest == $lSize) && ($strSHA1 ne $strDb1TableSha1)},
            true, 'database test1 not restored');

        $oHostDbPrimary->clusterStart();
        $oHostDbPrimary->sqlSelectOneTest('select message from test', $strNameMessage);

        # Once the cluster is back online, make sure the database & table in the tablespace exists properly
        $oHostDbPrimary->sqlSelectOneTest('select id from test_ts1', 2, {strDb => 'test2'});
        $oHostDbPrimary->sqlDisconnect({strDb => 'test2'});

        $oHostDbPrimary->sqlSelectOneTest('select id from test3_exists', 1, {strDb => 'test3'});
        $oHostDbPrimary->sqlDisconnect({strDb => 'test3'});

        # The tablespace path should exist and have files in it
        my $strTablespacePath = $oHostDbPrimary->tablespacePath(1);

        # Backup info will have the catalog number
        my $oBackupInfo = new pgBackRestDoc::Common::Ini(
            storageRepo(), $oHostBackup->repoBackupPath(FILE_BACKUP_INFO),
            {bLoad => false, strContent => ${storageRepo()->get($oHostBackup->repoBackupPath(FILE_BACKUP_INFO))}});

        # Construct the special path
        $strTablespacePath .=
            '/PG_' . $oHostDbPrimary->pgVersion() . qw{_} . $oBackupInfo->get(INFO_BACKUP_SECTION_DB, INFO_BACKUP_KEY_CATALOG);

        # Check that path exists
        if (!storageTest()->pathExists($strTablespacePath))
        {
            confess &log(ASSERT, "unable to find tablespace path '${strTablespacePath}'");
        }

        # Make sure there are some files in the tablespace path
        if (grep(!/^PG\_VERSION$/i, storageTest()->list($strTablespacePath)) == 0)
        {
            confess &log(ASSERT, "no files found in tablespace path '${strTablespacePath}'");
        }

        # This table should exist to prove that the tablespace was restored. It has not been updated since it was created so it
        # should not be created by any full page writes. Once it is verified to exist it can be dropped.
        $oHostDbPrimary->sqlSelectOneTest("select count(*) from test_exists", 0);
        $oHostDbPrimary->sqlExecute('drop table test_exists');

        # Now it should be OK to drop database test2 and test3
        $oHostDbPrimary->sqlExecute('drop database test2', {bAutoCommit => true});

        # The test table lives in ts1 so it needs to be moved or dropped
        $oHostDbPrimary->sqlExecute('alter table test set tablespace pg_default');

        # And drop the tablespace
        $oHostDbPrimary->sqlExecute('drop database test3', {bAutoCommit => true});
        $oHostDbPrimary->sqlExecute("drop tablespace ts1", {bAutoCommit => true});

        # Restore (restore type = immediate, inclusive)
        #---------------------------------------------------------------------------------------------------------------------------
        if ($oHostDbPrimary->pgVersion() >= PG_VERSION_94)
        {
            &log(INFO, '    testing recovery type = ' . CFGOPTVAL_RESTORE_TYPE_IMMEDIATE);

            $oHostDbPrimary->clusterStop();

            $oHostDbPrimary->restore(
                undef, $strFullBackup, {bForce => true, strType => CFGOPTVAL_RESTORE_TYPE_IMMEDIATE, strTargetAction => 'promote'});

            $oHostDbPrimary->clusterStart();
            $oHostDbPrimary->sqlSelectOneTest('select message from test', ($strStandbyMessage));
        }

        # Restore (restore type = xid, inclusive)
        #---------------------------------------------------------------------------------------------------------------------------
        my $strRecoveryFile = undef;

        &log(INFO, '    testing recovery type = ' . CFGOPTVAL_RESTORE_TYPE_XID);

        $oHostDbPrimary->clusterStop();

        executeTest('rm -rf ' . $oHostDbPrimary->dbBasePath() . "/*");
        executeTest('rm -rf ' . $oHostDbPrimary->dbPath() . qw{/} . $oManifest->walPath() . '/*');

        $oHostDbPrimary->restore(
            undef, $strIncrBackup,
            {bForce => true, strType => CFGOPTVAL_RESTORE_TYPE_XID, strTarget => $strXidTarget, strTargetAction => 'promote',
                strTargetTimeline => $oHostDbPrimary->pgVersion() >= PG_VERSION_12 ? 'current' : undef,
                strOptionalParam => '--tablespace-map-all=../../tablespace', bTablespace => false,
                iRepo => $iRepoTotal});

        # Save recovery file to test so we can use it in the next test
        $strRecoveryFile = $oHostDbPrimary->pgVersion() >= PG_VERSION_12 ? 'postgresql.auto.conf' : DB_FILE_RECOVERYCONF;

        storageTest()->copy(
            $oHostDbPrimary->dbBasePath() . qw{/} . $strRecoveryFile, $self->testPath() . qw{/} . $strRecoveryFile);

        $oHostDbPrimary->clusterStart();
        $oHostDbPrimary->sqlSelectOneTest('select message from test', $strXidMessage);

        $oHostDbPrimary->sqlExecute("update test set message = '$strTimelineMessage'");

        # Restore (restore type = preserve, inclusive)
        #---------------------------------------------------------------------------------------------------------------------------
        &log(INFO, '    testing recovery type = ' . CFGOPTVAL_RESTORE_TYPE_PRESERVE);

        $oHostDbPrimary->clusterStop();

        executeTest('rm -rf ' . $oHostDbPrimary->dbBasePath() . "/*");
        executeTest('rm -rf ' . $oHostDbPrimary->dbPath() . qw{/} . $oManifest->walPath() . '/*');
        executeTest('rm -rf ' . $oHostDbPrimary->tablespacePath(1) . "/*");

        # Restore recovery file that was saved in last test
        storageTest()->move($self->testPath . "/${strRecoveryFile}", $oHostDbPrimary->dbBasePath() . "/${strRecoveryFile}");

        # Also touch recovery.signal when required
        if ($oHostDbPrimary->pgVersion() >= PG_VERSION_12)
        {
            storageTest()->put($oHostDbPrimary->dbBasePath() . "/" . DB_FILE_RECOVERYSIGNAL);
        }

        $oHostDbPrimary->restore(undef, 'latest', {strType => CFGOPTVAL_RESTORE_TYPE_PRESERVE});

        $oHostDbPrimary->clusterStart();
        $oHostDbPrimary->sqlSelectOneTest('select message from test', $strXidMessage);

        $oHostDbPrimary->sqlExecute("update test set message = '$strTimelineMessage'");

        # Restore (restore type = time, inclusive, automatically select backup) - there is no exclusive time test because I can't
        # find a way to find the exact commit time of a transaction.
        #---------------------------------------------------------------------------------------------------------------------------
        &log(INFO, '    testing recovery type = ' . CFGOPTVAL_RESTORE_TYPE_TIME);

        $oHostDbPrimary->clusterStop();

        $oHostDbPrimary->restore(
            undef, 'latest',
            {bDelta => true, strType => CFGOPTVAL_RESTORE_TYPE_TIME, strTarget => $strTimeTarget, strTargetAction => 'promote',
                strTargetTimeline => $oHostDbPrimary->pgVersion() >= PG_VERSION_12 ? 'current' : undef,
                strBackupExpected => $strFullBackup});

        $oHostDbPrimary->clusterStart();
        $oHostDbPrimary->sqlSelectOneTest('select message from test', $strTimeMessage);

        # Restore (restore type = xid, exclusive)
        #---------------------------------------------------------------------------------------------------------------------------
        &log(INFO, '    testing recovery type = ' . CFGOPTVAL_RESTORE_TYPE_XID);

        $oHostDbPrimary->clusterStop();

        $oHostDbPrimary->restore(
            undef, $strIncrBackup,
            {bDelta => true, strType => CFGOPTVAL_RESTORE_TYPE_XID, strTarget => $strXidTarget, bTargetExclusive => true,
                strTargetAction => 'promote',
                strTargetTimeline => $oHostDbPrimary->pgVersion() >= PG_VERSION_12 ? 'current' : undef,
                iRepo => $iRepoTotal});

        $oHostDbPrimary->clusterStart();
        $oHostDbPrimary->sqlSelectOneTest('select message from test', $strIncrMessage);

        # Restore (restore type = name)
        #---------------------------------------------------------------------------------------------------------------------------
        &log(INFO, '    testing recovery type = ' . CFGOPTVAL_RESTORE_TYPE_NAME);

        $oHostDbPrimary->clusterStop();

        $oHostDbPrimary->restore(
            undef, 'latest',
            {bDelta => true, bForce => true, strType => CFGOPTVAL_RESTORE_TYPE_NAME, strTarget => $strNameTarget,
                strTargetAction => 'promote',
                strTargetTimeline => $oHostDbPrimary->pgVersion() >= PG_VERSION_12 ? 'current' : undef});

        $oHostDbPrimary->clusterStart();
        $oHostDbPrimary->sqlSelectOneTest('select message from test', $strNameMessage);

        # Restore (restore type = default, timeline = created by type = xid, inclusive recovery)
        #---------------------------------------------------------------------------------------------------------------------------
        &log(INFO, '    testing recovery type = ' . CFGOPTVAL_RESTORE_TYPE_DEFAULT);

        $oHostDbPrimary->clusterStop();

        # The timeline to use for this test is subject to change based on tests being added or removed above. The best thing would
        # be to automatically grab the timeline after the restore, but since this test has been stable for a long time it does not
        # seem worth the effort to automate.
        $oHostDbPrimary->restore(
            undef, $strIncrBackup,
            {bDelta => true, strType => CFGOPTVAL_RESTORE_TYPE_STANDBY, strTargetTimeline => 4, iRepo => $iRepoTotal});

        $oHostDbPrimary->clusterStart({bHotStandby => true});
        $oHostDbPrimary->sqlSelectOneTest('select message from test', $strTimelineMessage, {iTimeout => 120});

        # Stop clusters to catch any errors in the postgres log
        #---------------------------------------------------------------------------------------------------------------------------
        $oHostDbPrimary->clusterStop();

        # Stanza-delete --force without access to pgbackrest on database host. This test is not version specific so is run on only
        # one version.
        #---------------------------------------------------------------------------------------------------------------------------
        if ($bNonVersionSpecific)
        {
            # Make sure this test has a backup host to work with
            confess "test must run with backup dst = " . HOST_BACKUP if !$bHostBackup;

            $oHostDbPrimary->stop();
            $oHostBackup->stop({strStanza => $self->stanza});
            $oHostBackup->stanzaDelete(
                "delete stanza with --force when pgbackrest on pg host not accessible", {strOptionalParam => ' --force'});
            $oHostDbPrimary->start();
            $oHostBackup->start();
        }
    }
}

1;<|MERGE_RESOLUTION|>--- conflicted
+++ resolved
@@ -155,11 +155,7 @@
         # --------------------------------------------------------------------------------------------------------------------------
         my $strComment = 'verify check command runs successfully';
 
-<<<<<<< HEAD
-        $oHostDbPrimary->check($strComment, {iTimeout => 5, bStanza => false});
-=======
-        $oHostDbPrimary->check($strComment, {iTimeout => 10});
->>>>>>> 0ac09344
+        $oHostDbPrimary->check($strComment, {iTimeout => 10, bStanza => false});
 
         # Also run check on the backup host when present
         if ($bHostBackup)
