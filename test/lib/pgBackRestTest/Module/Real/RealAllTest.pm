####################################################################################################################################
# Test All Commands On PostgreSQL Clusters
####################################################################################################################################
package pgBackRestTest::Module::Real::RealAllTest;
use parent 'pgBackRestTest::Env::HostEnvTest';

####################################################################################################################################
# Perl includes
####################################################################################################################################
use strict;
use warnings FATAL => qw(all);
use Carp qw(confess);

use File::Basename qw(dirname);

use pgBackRestDoc::Common::Exception;
use pgBackRestDoc::Common::Ini;
use pgBackRestDoc::Common::Log;
use pgBackRestDoc::ProjectInfo;

use pgBackRestTest::Common::ContainerTest;
use pgBackRestTest::Common::DbVersion;
use pgBackRestTest::Common::ExecuteTest;
use pgBackRestTest::Common::FileTest;
use pgBackRestTest::Common::RunTest;
use pgBackRestTest::Common::VmTest;
use pgBackRestTest::Common::Storage;
use pgBackRestTest::Common::StoragePosix;
use pgBackRestTest::Common::StorageRepo;
use pgBackRestTest::Common::Wait;
use pgBackRestTest::Env::ArchiveInfo;
use pgBackRestTest::Env::BackupInfo;
use pgBackRestTest::Env::InfoCommon;
use pgBackRestTest::Env::Host::HostBaseTest;
use pgBackRestTest::Env::Host::HostBackupTest;
use pgBackRestTest::Env::Host::HostDbTest;
use pgBackRestTest::Env::Host::HostDbTest;
use pgBackRestTest::Env::HostEnvTest;
use pgBackRestTest::Env::Manifest;

####################################################################################################################################
# Backup advisory lock
####################################################################################################################################
use constant DB_BACKUP_ADVISORY_LOCK                                => '12340078987004321';

####################################################################################################################################
# run
####################################################################################################################################
sub run
{
    my $self = shift;

    foreach my $rhRun
    (
<<<<<<< HEAD
        {pg => '9.0', dst => 'db-primary', tls => 0, stg =>   GCS, enc => 1, cmp =>  BZ2, rt => 2, bnd => 1, bi => 0},
        {pg => '9.1', dst => 'db-standby', tls => 1, stg =>   GCS, enc => 0, cmp =>   GZ, rt => 1, bnd => 0, bi => 0},
        {pg => '9.2', dst => 'db-standby', tls => 0, stg => POSIX, enc => 1, cmp => NONE, rt => 1, bnd => 1, bi => 1},
        {pg => '9.3', dst =>     'backup', tls => 0, stg => AZURE, enc => 0, cmp => NONE, rt => 2, bnd => 0, bi => 0},
        {pg => '9.4', dst => 'db-standby', tls => 0, stg => POSIX, enc => 1, cmp =>  LZ4, rt => 1, bnd => 1, bi => 0},
        {pg => '9.5', dst =>     'backup', tls => 1, stg =>    S3, enc => 0, cmp =>  BZ2, rt => 1, bnd => 0, bi => 1},
        {pg => '9.6', dst =>     'backup', tls => 0, stg => POSIX, enc => 0, cmp => NONE, rt => 2, bnd => 1, bi => 1},
        {pg =>  '10', dst => 'db-standby', tls => 1, stg =>    S3, enc => 1, cmp =>   GZ, rt => 2, bnd => 0, bi => 0},
        {pg =>  '11', dst =>     'backup', tls => 1, stg => AZURE, enc => 0, cmp =>  ZST, rt => 2, bnd => 1, bi => 0},
        {pg =>  '12', dst =>     'backup', tls => 0, stg =>    S3, enc => 1, cmp =>  LZ4, rt => 1, bnd => 0, bi => 1},
        {pg =>  '13', dst => 'db-standby', tls => 1, stg =>   GCS, enc => 0, cmp =>  ZST, rt => 1, bnd => 1, bi => 1},
        {pg =>  '14', dst =>     'backup', tls => 0, stg => POSIX, enc => 1, cmp =>  LZ4, rt => 2, bnd => 0, bi => 0},
        {pg =>  '15', dst => 'db-standby', tls => 0, stg => AZURE, enc => 0, cmp => NONE, rt => 2, bnd => 1, bi => 1},
=======
        {pg => '9.3', dst =>     'backup', tls => 0, stg => AZURE, enc => 0, cmp => NONE, rt => 2, bnd => 0},
        {pg => '9.4', dst => 'db-standby', tls => 0, stg => POSIX, enc => 1, cmp =>  LZ4, rt => 1, bnd => 1},
        {pg => '9.5', dst =>     'backup', tls => 1, stg =>    S3, enc => 0, cmp =>  BZ2, rt => 1, bnd => 0},
        {pg => '9.6', dst =>     'backup', tls => 0, stg => POSIX, enc => 0, cmp => NONE, rt => 2, bnd => 1},
        {pg =>  '10', dst => 'db-standby', tls => 1, stg =>   GCS, enc => 1, cmp =>   GZ, rt => 2, bnd => 0},
        {pg =>  '11', dst =>     'backup', tls => 1, stg => AZURE, enc => 0, cmp =>  ZST, rt => 2, bnd => 1},
        {pg =>  '12', dst =>     'backup', tls => 0, stg =>    S3, enc => 1, cmp =>  LZ4, rt => 1, bnd => 0},
        {pg =>  '13', dst => 'db-standby', tls => 1, stg =>   GCS, enc => 0, cmp =>  ZST, rt => 1, bnd => 1},
        {pg =>  '14', dst =>     'backup', tls => 0, stg => POSIX, enc => 1, cmp =>  LZ4, rt => 2, bnd => 0},
        {pg =>  '15', dst => 'db-standby', tls => 0, stg => AZURE, enc => 0, cmp => NONE, rt => 2, bnd => 1},
>>>>>>> 5e640e3c
    )
    {
        # Only run tests for this pg version
        next if ($rhRun->{pg} ne $self->pgVersion());

        # Get run parameters
        my $bHostBackup = $rhRun->{dst} eq HOST_BACKUP ? true : false;
        my $bTls = $rhRun->{tls};
        my $strBackupDestination = $rhRun->{dst};
        my $strStorage = $rhRun->{stg};
        my $bRepoEncrypt = $rhRun->{enc};
        my $strCompressType = $rhRun->{cmp};
        my $iRepoTotal = $rhRun->{rt};
        my $bBundle = $rhRun->{bnd};
        my $bBlockIncr = $rhRun->{bi};

        # Some tests are not version specific so only run them on a single version of PostgreSQL
        my $bNonVersionSpecific = $self->pgVersion() eq PG_VERSION_96;

        # Increment the run, log, and decide whether this unit test should be run
        next if !$self->begin(
            "bkp ${bHostBackup}, tls ${bTls}, dst ${strBackupDestination}, cmp ${strCompressType}, storage ${strStorage}" .
                ", enc ${bRepoEncrypt}");

        # Create hosts, file object, and config
        my ($oHostDbPrimary, $oHostDbStandby, $oHostBackup) = $self->setup(
            false,
            {bHostBackup => $bHostBackup, bStandby => true, bTls => $bTls, strBackupDestination => $strBackupDestination,
                strCompressType => $strCompressType, bArchiveAsync => false, strStorage => $strStorage,
                bRepoEncrypt => $bRepoEncrypt, iRepoTotal => $iRepoTotal, bBundle => $bBundle, bBlockIncr => $bBlockIncr});

        # Some commands will fail because of the bogus host created when a standby is present. These options reset the bogus host
        # so it won't interfere with commands that won't tolerate a connection failure.
        my $strBogusReset = $oHostBackup->bogusHost() ?
            ' --reset-pg2-host --reset-pg2-host-type --reset-pg2-host-cmd --reset-pg2-host-config --reset-pg2-host-user' .
                ' --reset-pg2-path' :
            '';

        # If S3 set process max to 2.  This seems like the best place for parallel testing since it will help speed S3 processing
        # without slowing down the other tests too much.
        if ($strStorage eq S3)
        {
            $oHostBackup->configUpdate({&CFGDEF_SECTION_GLOBAL => {'process-max' => 2}});
            $oHostDbPrimary->configUpdate({&CFGDEF_SECTION_GLOBAL => {'process-max' => 2}});
        }

        $oHostDbPrimary->clusterCreate();

        # Create the stanza
        $oHostDbPrimary->stanzaCreate('main create stanza info files');

        # Get passphrase to access the Manifest file from backup.info - returns undefined if repo not encrypted
        my $strCipherPass =
            (new pgBackRestTest::Env::BackupInfo($oHostBackup->repoBackupPath()))->cipherPassSub();

        # Create a manifest with the pg version to get version-specific paths
        my $oManifest = new pgBackRestTest::Env::Manifest(BOGUS, {bLoad => false, strDbVersion => $self->pgVersion(),
            iDbCatalogVersion => $self->dbCatalogVersion($self->pgVersion()),
            strCipherPass => $strCipherPass, strCipherPassSub => $bRepoEncrypt ? ENCRYPTION_KEY_BACKUPSET : undef});

        # Static backup parameters
        my $fTestDelay = 1;

        # Restore test string
        my $strDefaultMessage = 'default';
        my $strFullMessage = 'full';
        my $strStandbyMessage = 'standby';
        my $strIncrMessage = 'incr';
        my $strTimeMessage = 'time';
        my $strXidMessage = 'xid';
        my $strNameMessage = 'name';
        my $strTimelineMessage = 'timeline';

        # Create two new databases
        $oHostDbPrimary->sqlExecute('create database test1', {bAutoCommit => true});
        $oHostDbPrimary->sqlExecute('create database test2', {bAutoCommit => true});

        # ??? Removed temporarily until manifest build can be brought back into the check command
        # Create a directory in pg_data location that is only readable by root to ensure manifest->build is called by check
        # --------------------------------------------------------------------------------------------------------------------------
        # my $strDir = $oHostDbPrimary->dbBasePath() . '/rootreaddir';
        # executeTest('sudo mkdir ' . $strDir);
        # executeTest("sudo chown root:root ${strDir}");
        # executeTest("sudo chmod 400 ${strDir}");
        #
        # $strComment = 'confirm primary manifest->build executed';
        # $oHostDbPrimary->check($strComment, {iTimeout => 5, iExpectedExitStatus => ERROR_PATH_OPEN});
        # executeTest("sudo rmdir ${strDir}");

        # --------------------------------------------------------------------------------------------------------------------------
        my $strComment = 'verify check command runs successfully';

        $oHostDbPrimary->check($strComment, {iTimeout => 5});

        # Also run check on the backup host when present
        if ($bHostBackup)
        {
            $oHostBackup->check($strComment, {iTimeout => 5, strOptionalParam => $strBogusReset});
        }

        # Restart the cluster ignoring any errors in the postgresql log
        $oHostDbPrimary->clusterRestart({bIgnoreLogError => true});

        # Full backup
        #---------------------------------------------------------------------------------------------------------------------------
        # Create the table where test messages will be stored
        $oHostDbPrimary->sqlExecute("create table test (message text not null)");
        $oHostDbPrimary->sqlWalRotate();
        $oHostDbPrimary->sqlExecute("insert into test values ('$strDefaultMessage')");

        # Acquire the backup advisory lock so it looks like a backup is running
        if (!$oHostDbPrimary->sqlSelectOne('select pg_try_advisory_lock(' . DB_BACKUP_ADVISORY_LOCK . ')'))
        {
            confess 'unable to acquire advisory lock for testing';
        }

        $oHostBackup->backup(
            CFGOPTVAL_BACKUP_TYPE_FULL, 'fail on backup lock exists', {iExpectedExitStatus => ERROR_LOCK_ACQUIRE});

        # Release the backup advisory lock so the next backup will succeed
        if (!$oHostDbPrimary->sqlSelectOne('select pg_advisory_unlock(' . DB_BACKUP_ADVISORY_LOCK . ')'))
        {
            confess 'unable to release advisory lock';
        }

        $oHostDbPrimary->sqlExecute("update test set message = '$strFullMessage'");

        # Required to set hint bits to be sent to the standby to make the heap match on both sides
        $oHostDbPrimary->sqlSelectOneTest('select message from test', $strFullMessage);

        # Backup to repo1
        my $strFullBackup = $oHostBackup->backup(
            CFGOPTVAL_BACKUP_TYPE_FULL, 'repo1',
            {strOptionalParam => ' --buffer-size=16384'});

        # Backup to repo2 if it exists
        if ($iRepoTotal == 2)
        {
            $oHostBackup->backup(CFGOPTVAL_BACKUP_TYPE_FULL, 'repo2', {iRepo => 2});
        }

        # Make a new backup with expire-auto disabled then run the expire command and compare backup numbers to ensure that expire
        # was really disabled. This test is not version specific so is run on only one version.
        #---------------------------------------------------------------------------------------------------------------------------
        if ($bNonVersionSpecific)
        {
            my $oBackupInfo = new pgBackRestTest::Env::BackupInfo($oHostBackup->repoBackupPath());
            push(my @backupLst1, $oBackupInfo->list());

            $strFullBackup = $oHostBackup->backup(
                CFGOPTVAL_BACKUP_TYPE_FULL, 'with disabled expire-auto',
                {strOptionalParam => ' --repo1-retention-full='.scalar(@backupLst1). ' --no-expire-auto'});

            $oBackupInfo = new pgBackRestTest::Env::BackupInfo($oHostBackup->repoBackupPath());
            push(my @backupLst2, $oBackupInfo->list());

            &log(INFO, "    run the expire command");
            $oHostBackup->expire({iRetentionFull => scalar(@backupLst1)});
            $oBackupInfo = new pgBackRestTest::Env::BackupInfo($oHostBackup->repoBackupPath());
            push(my @backupLst3, $oBackupInfo->list());

            unless (scalar(@backupLst2) == scalar(@backupLst1) + 1 && scalar(@backupLst1) == scalar(@backupLst3))
            {
                confess "expire-auto option didn't work as expected";
            }
        }

        # Enabled async archiving
        $oHostBackup->configUpdate({&CFGDEF_SECTION_GLOBAL => {'archive-async' => 'y'}});

        # Kick out a bunch of archive logs to exercise async archiving.  Only do this when compressed and remote to slow it
        # down enough to make it evident that the async process is working.
        if ($strCompressType ne NONE && $strBackupDestination eq HOST_BACKUP)
        {
            &log(INFO, '    multiple wal switches to exercise async archiving');
            $oHostDbPrimary->sqlExecute("create table wal_activity (id int)");
            $oHostDbPrimary->sqlWalRotate();
            $oHostDbPrimary->sqlExecute("insert into wal_activity values (1)");
            $oHostDbPrimary->sqlWalRotate();
            $oHostDbPrimary->sqlExecute("insert into wal_activity values (2)");
            $oHostDbPrimary->sqlWalRotate();
            $oHostDbPrimary->sqlExecute("insert into wal_activity values (3)");
            $oHostDbPrimary->sqlWalRotate();
            $oHostDbPrimary->sqlExecute("insert into wal_activity values (4)");
            $oHostDbPrimary->sqlWalRotate();
        }

        # Setup replica
        #---------------------------------------------------------------------------------------------------------------------------
        my %oRemapHash;
        $oRemapHash{&MANIFEST_TARGET_PGDATA} = $oHostDbStandby->dbBasePath();

        $oHostDbStandby->linkRemap($oManifest->walPath(), $oHostDbStandby->dbPath() . '/' . $oManifest->walPath());

        $oHostDbStandby->restore(
            'restore backup on replica', 'latest',
            {rhRemapHash => \%oRemapHash, strType => CFGOPTVAL_RESTORE_TYPE_STANDBY,
                strOptionalParam =>
                    ' --recovery-option="primary_conninfo=host=' . HOST_DB_PRIMARY .
                    ' port=' . $oHostDbPrimary->pgPort() . ' user=replicator"'});

        $oHostDbStandby->clusterStart({bHotStandby => true});

        # Make sure streaming replication is on
        $oHostDbPrimary->sqlSelectOneTest(
            "select client_addr || '-' || state from pg_stat_replication", $oHostDbStandby->ipGet() . '/32-streaming');

        # Check that the cluster was restored properly
        $oHostDbStandby->sqlSelectOneTest('select message from test', $strFullMessage);

        # Update message for standby
        $oHostDbPrimary->sqlExecute("update test set message = '$strStandbyMessage'");

        if (!$bTls)
        {
            # If there is only a primary and a replica and the replica is the backup destination, then if pg2-host and
            # pg256-host are BOGUS, confirm failure to reach the primary
            if (!$bHostBackup && $strBackupDestination eq HOST_DB_STANDBY)
            {
                my $strStandbyBackup = $oHostBackup->backup(
                    CFGOPTVAL_BACKUP_TYPE_FULL, 'backup from standby, failure to reach primary',
                    {bStandby => true, iExpectedExitStatus => ERROR_DB_CONNECT, strOptionalParam => '--pg256-host=' . BOGUS});
            }
            else
            {
                my $strStandbyBackup = $oHostBackup->backup(
                    CFGOPTVAL_BACKUP_TYPE_FULL, 'backup from standby, failure to access at least one standby',
                    {bStandby => true, iExpectedExitStatus => ERROR_DB_CONNECT, strOptionalParam => '--pg256-host=' . BOGUS});
            }
        }

        my $strStandbyBackup = $oHostBackup->backup(
            CFGOPTVAL_BACKUP_TYPE_FULL, 'backup from standby',
            {bStandby => true, iExpectedExitStatus => undef, strOptionalParam => '--repo1-retention-full=1'});

        $strFullBackup = $strStandbyBackup;

        # ??? Removed temporarily until manifest build can be brought back into the check command
        # # Create a directory in pg_data location that is only readable by root to ensure manifest->build is called by check
        # my $strDir = $oHostDbStandby->dbBasePath() . '/rootreaddir';
        # executeTest('sudo mkdir ' . $strDir);
        # executeTest("sudo chown root:root ${strDir}");
        # executeTest("sudo chmod 400 ${strDir}");
        #
        # my $strComment = 'confirm standby manifest->build executed';
        #
        # # If there is an invalid host, the final error returned from check will be the inability to resolve the name which is
        # # an open error instead of a read error
        # if (!$oHostDbStandby->bogusHost())
        # {
        #     $oHostDbStandby->check($strComment, {iTimeout => 5, iExpectedExitStatus => ERROR_PATH_OPEN});
        # }
        # else
        # {
        #     $oHostDbStandby->check($strComment, {iTimeout => 5, iExpectedExitStatus => ERROR_FILE_READ});
        # }
        #
        # # Remove the directory in pg_data location that is only readable by root
        # executeTest("sudo rmdir ${strDir}");

        # Confirm the check command runs without error on a standby (when a bogus host is not configured)
        $oHostDbStandby->check('verify check command on standby', {strOptionalParam => $strBogusReset});

        # Shutdown the standby before creating tablespaces (this will error since paths are different)
        $oHostDbStandby->clusterStop({bIgnoreLogError => true});

        my $strAdhocBackup;

        # Execute stop and make sure the backup fails
        #---------------------------------------------------------------------------------------------------------------------------
        # Restart the cluster to check for any errors before continuing since the stop tests will definitely create errors and the
        # logs will need to be deleted to avoid causing issues further down the line. This test is not version specific so is run on
        # only one version.
        if ($bNonVersionSpecific)
        {
            confess "test must be performed on posix storage" if $strStorage ne POSIX;

            $oHostDbPrimary->clusterRestart();

            # Add backup for adhoc expire
            $strAdhocBackup = $oHostBackup->backup(CFGOPTVAL_BACKUP_TYPE_DIFF, 'backup for adhoc expire');

            $oHostDbPrimary->stop();

            $oHostBackup->backup(
                CFGOPTVAL_BACKUP_TYPE_INCR, 'attempt backup when stopped',
                {iExpectedExitStatus => $oHostBackup == $oHostDbPrimary ? ERROR_STOP : ERROR_DB_CONNECT});

            $oHostDbPrimary->start();
        }

        # Setup the time targets
        #---------------------------------------------------------------------------------------------------------------------------
        # If the tests are running quickly then the time target might end up the same as the end time of the prior full backup. That
        # means restore auto-select will not pick it as a candidate and restore the last backup instead causing the restore compare
        # to fail. So, sleep one second.
        sleep(1);

        $oHostDbPrimary->sqlExecute("update test set message = '$strTimeMessage'");
        $oHostDbPrimary->sqlWalRotate();
        my $strTimeTarget = $oHostDbPrimary->sqlSelectOne("select current_timestamp");
        &log(INFO, "        time target is ${strTimeTarget}");

        # Incr backup - fail on archive_mode=always when version >= 9.5
        #---------------------------------------------------------------------------------------------------------------------------
        if ($oHostDbPrimary->pgVersion() >= PG_VERSION_95)
        {
            # Set archive_mode=always
            $oHostDbPrimary->clusterRestart({bArchiveAlways => true});

            $oHostBackup->backup(
                CFGOPTVAL_BACKUP_TYPE_INCR, 'fail on archive_mode=always', {iExpectedExitStatus => ERROR_FEATURE_NOT_SUPPORTED});

            # Reset the cluster to a normal state so the next test will work
            $oHostDbPrimary->clusterRestart();
        }

        # Incr backup
        #---------------------------------------------------------------------------------------------------------------------------
        # Create a tablespace directory
        storageTest()->pathCreate($oHostDbPrimary->tablespacePath(1), {strMode => '0700', bCreateParent => true});

        # Also create it on the standby so replay won't fail
        if (defined($oHostDbStandby))
        {
            storageTest()->pathCreate($oHostDbStandby->tablespacePath(1), {strMode => '0700', bCreateParent => true});
        }

        $oHostDbPrimary->sqlExecute(
            "create tablespace ts1 location '" . $oHostDbPrimary->tablespacePath(1) . "'", {bAutoCommit => true});
        $oHostDbPrimary->sqlExecute("alter table test set tablespace ts1");

        # Create a table in the tablespace that will not be modified again to be sure it does get full page writes in the WAL later
        $oHostDbPrimary->sqlExecute("create table test_exists (id int) tablespace ts1", {bCommit => true, bCheckPoint => true});

        # Create a table in the tablespace
        $oHostDbPrimary->sqlExecute("create table test_remove (id int)");
        $oHostDbPrimary->sqlWalRotate();
        $oHostDbPrimary->sqlExecute("update test set message = '$strDefaultMessage'");
        $oHostDbPrimary->sqlWalRotate();

        # Create a database in the tablespace and a table to check
        $oHostDbPrimary->sqlExecute("create database test3 with tablespace ts1", {bAutoCommit => true});
        $oHostDbPrimary->sqlExecute(
            'create table test3_exists (id int);' .
            'insert into test3_exists values (1);',
            {strDb => 'test3', bAutoCommit => true});

        # Create a table in test1 to check - test1 will not be restored
        $oHostDbPrimary->sqlExecute(
            'create table test1_zeroed (id int);' .
            'insert into test1_zeroed values (1);',
            {strDb => 'test1', bAutoCommit => true});

        # Start a backup so the next backup has to restart it.  This test is not required for PostgreSQL >= 9.6 since backups
        # are run in non-exclusive mode.
        if ($oHostDbPrimary->pgVersion() >= PG_VERSION_93 && $oHostDbPrimary->pgVersion() < PG_VERSION_96)
        {
            $oHostDbPrimary->sqlSelectOne("select pg_start_backup('test backup that will cause an error', true)");

            # Verify that an error is returned if the backup is already running
            $oHostBackup->backup(
                CFGOPTVAL_BACKUP_TYPE_INCR, 'fail on backup already running', {iExpectedExitStatus => ERROR_DB_QUERY});

            # Restart the cluster ignoring any errors in the postgresql log
            $oHostDbPrimary->clusterRestart({bIgnoreLogError => true});

            # Start a new backup to make the next test restarts it
            $oHostDbPrimary->sqlSelectOne("select pg_start_backup('test backup that will be restarted', true)");
        }

        if (defined($strAdhocBackup))
        {
            # Adhoc expire the latest backup - no other tests should be affected
            $oHostBackup->expire({strOptionalParam => '--set=' . $strAdhocBackup});
        }

        # Drop a table
        $oHostDbPrimary->sqlExecute('drop table test_remove');
        $oHostDbPrimary->sqlWalRotate();
        $oHostDbPrimary->sqlExecute("update test set message = '$strIncrMessage'", {bCommit => true});

        # Exercise --delta checksum option
        my $strIncrBackup = $oHostBackup->backup(
            CFGOPTVAL_BACKUP_TYPE_INCR, 'delta',
            {strOptionalParam => '--stop-auto --buffer-size=32768 --delta', iRepo => $iRepoTotal});

        # Ensure the check command runs properly with a tablespace
        $oHostBackup->check( 'check command with tablespace', {iTimeout => 5, strOptionalParam => $strBogusReset});

        # Setup the xid target
        #---------------------------------------------------------------------------------------------------------------------------
        my $strXidTarget = undef;

        $oHostDbPrimary->sqlExecute("update test set message = '$strXidMessage'", {bCommit => false});
        $oHostDbPrimary->sqlWalRotate();
        $strXidTarget = $oHostDbPrimary->sqlSelectOne("select txid_current()");
        $oHostDbPrimary->sqlCommit();
        &log(INFO, "        xid target is ${strXidTarget}");

        # Setup the name target
        #---------------------------------------------------------------------------------------------------------------------------
        my $strNameTarget = 'backrest';

        $oHostDbPrimary->sqlExecute("update test set message = '$strNameMessage'", {bCommit => true});
        $oHostDbPrimary->sqlWalRotate();

        $oHostDbPrimary->sqlExecute("select pg_create_restore_point('${strNameTarget}')");

        &log(INFO, "        name target is ${strNameTarget}");

        # Create a table and data in database test2
        #---------------------------------------------------------------------------------------------------------------------------
        # Initialize variables for SHA1 and path of the pg_filenode.map for the database that will not be restored
        my $strDb1TablePath;
        my $strDb1TableSha1;

        $oHostDbPrimary->sqlExecute(
            'create table test (id int);' .
            'insert into test values (1);' .
            'create table test_ts1 (id int) tablespace ts1;' .
            'insert into test_ts1 values (2);',
            {strDb => 'test2', bAutoCommit => true});

        $oHostDbPrimary->sqlWalRotate();

        # Get the SHA1 and path of the table for the database that will not be restored
        $strDb1TablePath = $oHostDbPrimary->dbBasePath(). "/base/" .
            $oHostDbPrimary->sqlSelectOne("select oid from pg_database where datname='test1'") . "/" .
            $oHostDbPrimary->sqlSelectOne("select relfilenode from pg_class where relname='test1_zeroed'", {strDb => 'test1'});
        $strDb1TableSha1 = storageTest()->hashSize($strDb1TablePath);

        # Restore (type = default)
        #---------------------------------------------------------------------------------------------------------------------------
        # Expect failure because pg (appears to be) running
        $oHostDbPrimary->restore('pg running', 'latest', {iExpectedExitStatus => ERROR_PG_RUNNING});

        $oHostDbPrimary->clusterStop();

        # Expect failure because db path is not empty
        $oHostDbPrimary->restore('path not empty', 'latest', {iExpectedExitStatus => ERROR_PATH_NOT_EMPTY});

        # Drop and recreate db path
        testPathRemove($oHostDbPrimary->dbBasePath());
        storageTest()->pathCreate($oHostDbPrimary->dbBasePath(), {strMode => '0700'});
        testPathRemove($oHostDbPrimary->dbPath() . qw{/} . $oManifest->walPath());
        storageTest()->pathCreate($oHostDbPrimary->dbPath() . qw{/} . $oManifest->walPath(), {strMode => '0700'});
        testPathRemove($oHostDbPrimary->tablespacePath(1));
        storageTest()->pathCreate($oHostDbPrimary->tablespacePath(1), {strMode => '0700'});

        # Now the restore should work
        $oHostDbPrimary->restore(
            undef, 'latest',
            {strOptionalParam => ' --db-include=test2 --db-include=test3 --buffer-size=16384', iRepo => $iRepoTotal});

        # Test that the first database has not been restored since --db-include did not include test1
        my ($strSHA1, $lSize) = storageTest()->hashSize($strDb1TablePath);

        # Create a zeroed sparse file in the test directory that is the same size as the filenode.map.  We need to use the
        # posix driver directly to do this because handles cannot be passed back from the C code.
        my $oStorageTrunc = new pgBackRestTest::Common::Storage($self->testPath(), new pgBackRestTest::Common::StoragePosix());

        my $strTestTable = $self->testPath() . "/testtable";
        my $oDestinationFileIo = $oStorageTrunc->openWrite($strTestTable);
        $oDestinationFileIo->open();

        # Truncate to the original size which will create a sparse file.
        if (!truncate($oDestinationFileIo->handle(), $lSize))
        {
            confess "unable to truncate '$strTestTable' with handle " . $oDestinationFileIo->handle();
        }
        $oDestinationFileIo->close();

        # Confirm the test filenode.map and the database test1 filenode.map are zeroed
        my ($strSHA1Test, $lSizeTest) = storageTest()->hashSize($strTestTable);
        $self->testResult(sub {($strSHA1Test eq $strSHA1) && ($lSizeTest == $lSize) && ($strSHA1 ne $strDb1TableSha1)},
            true, 'database test1 not restored');

        $oHostDbPrimary->clusterStart();
        $oHostDbPrimary->sqlSelectOneTest('select message from test', $strNameMessage);

        # Once the cluster is back online, make sure the database & table in the tablespace exists properly
        $oHostDbPrimary->sqlSelectOneTest('select id from test_ts1', 2, {strDb => 'test2'});
        $oHostDbPrimary->sqlDisconnect({strDb => 'test2'});

        $oHostDbPrimary->sqlSelectOneTest('select id from test3_exists', 1, {strDb => 'test3'});
        $oHostDbPrimary->sqlDisconnect({strDb => 'test3'});

        # The tablespace path should exist and have files in it
        my $strTablespacePath = $oHostDbPrimary->tablespacePath(1);

        # Backup info will have the catalog number
        my $oBackupInfo = new pgBackRestDoc::Common::Ini(
            storageRepo(), $oHostBackup->repoBackupPath(FILE_BACKUP_INFO),
            {bLoad => false, strContent => ${storageRepo()->get($oHostBackup->repoBackupPath(FILE_BACKUP_INFO))}});

        # Construct the special path
        $strTablespacePath .=
            '/PG_' . $oHostDbPrimary->pgVersion() . qw{_} . $oBackupInfo->get(INFO_BACKUP_SECTION_DB, INFO_BACKUP_KEY_CATALOG);

        # Check that path exists
        if (!storageTest()->pathExists($strTablespacePath))
        {
            confess &log(ASSERT, "unable to find tablespace path '${strTablespacePath}'");
        }

        # Make sure there are some files in the tablespace path
        if (grep(!/^PG\_VERSION$/i, storageTest()->list($strTablespacePath)) == 0)
        {
            confess &log(ASSERT, "no files found in tablespace path '${strTablespacePath}'");
        }

        # This table should exist to prove that the tablespace was restored.  It has not been updated since it was created so it
        # should not be created by any full page writes.  Once it is verified to exist it can be dropped.
        $oHostDbPrimary->sqlSelectOneTest("select count(*) from test_exists", 0);
        $oHostDbPrimary->sqlExecute('drop table test_exists');

        # Now it should be OK to drop database test2 and test3
        $oHostDbPrimary->sqlExecute('drop database test2', {bAutoCommit => true});

        # The test table lives in ts1 so it needs to be moved or dropped
        $oHostDbPrimary->sqlExecute('alter table test set tablespace pg_default');

        # And drop the tablespace
        $oHostDbPrimary->sqlExecute('drop database test3', {bAutoCommit => true});
        $oHostDbPrimary->sqlExecute("drop tablespace ts1", {bAutoCommit => true});

        # Restore (restore type = immediate, inclusive)
        #---------------------------------------------------------------------------------------------------------------------------
        if ($oHostDbPrimary->pgVersion() >= PG_VERSION_94)
        {
            &log(INFO, '    testing recovery type = ' . CFGOPTVAL_RESTORE_TYPE_IMMEDIATE);

            $oHostDbPrimary->clusterStop();

            $oHostDbPrimary->restore(
                undef, $strFullBackup, {bForce => true, strType => CFGOPTVAL_RESTORE_TYPE_IMMEDIATE, strTargetAction => 'promote'});

            $oHostDbPrimary->clusterStart();
            $oHostDbPrimary->sqlSelectOneTest('select message from test', ($strStandbyMessage));
        }

        # Restore (restore type = xid, inclusive)
        #---------------------------------------------------------------------------------------------------------------------------
        my $strRecoveryFile = undef;

        &log(INFO, '    testing recovery type = ' . CFGOPTVAL_RESTORE_TYPE_XID);

        $oHostDbPrimary->clusterStop();

        executeTest('rm -rf ' . $oHostDbPrimary->dbBasePath() . "/*");
        executeTest('rm -rf ' . $oHostDbPrimary->dbPath() . qw{/} . $oManifest->walPath() . '/*');

        $oHostDbPrimary->restore(
            undef, $strIncrBackup,
            {bForce => true, strType => CFGOPTVAL_RESTORE_TYPE_XID, strTarget => $strXidTarget, strTargetAction => 'promote',
                strTargetTimeline => $oHostDbPrimary->pgVersion() >= PG_VERSION_12 ? 'current' : undef,
                strOptionalParam => '--tablespace-map-all=../../tablespace', bTablespace => false,
                iRepo => $iRepoTotal});

        # Save recovery file to test so we can use it in the next test
        $strRecoveryFile = $oHostDbPrimary->pgVersion() >= PG_VERSION_12 ? 'postgresql.auto.conf' : DB_FILE_RECOVERYCONF;

        storageTest()->copy(
            $oHostDbPrimary->dbBasePath() . qw{/} . $strRecoveryFile, $self->testPath() . qw{/} . $strRecoveryFile);

        $oHostDbPrimary->clusterStart();
        $oHostDbPrimary->sqlSelectOneTest('select message from test', $strXidMessage);

        $oHostDbPrimary->sqlExecute("update test set message = '$strTimelineMessage'");

        # Restore (restore type = preserve, inclusive)
        #---------------------------------------------------------------------------------------------------------------------------
        &log(INFO, '    testing recovery type = ' . CFGOPTVAL_RESTORE_TYPE_PRESERVE);

        $oHostDbPrimary->clusterStop();

        executeTest('rm -rf ' . $oHostDbPrimary->dbBasePath() . "/*");
        executeTest('rm -rf ' . $oHostDbPrimary->dbPath() . qw{/} . $oManifest->walPath() . '/*');
        executeTest('rm -rf ' . $oHostDbPrimary->tablespacePath(1) . "/*");

        # Restore recovery file that was saved in last test
        storageTest()->move($self->testPath . "/${strRecoveryFile}", $oHostDbPrimary->dbBasePath() . "/${strRecoveryFile}");

        # Also touch recovery.signal when required
        if ($oHostDbPrimary->pgVersion() >= PG_VERSION_12)
        {
            storageTest()->put($oHostDbPrimary->dbBasePath() . "/" . DB_FILE_RECOVERYSIGNAL);
        }

        $oHostDbPrimary->restore(undef, 'latest', {strType => CFGOPTVAL_RESTORE_TYPE_PRESERVE});

        $oHostDbPrimary->clusterStart();
        $oHostDbPrimary->sqlSelectOneTest('select message from test', $strXidMessage);

        $oHostDbPrimary->sqlExecute("update test set message = '$strTimelineMessage'");

        # Restore (restore type = time, inclusive, automatically select backup) - there is no exclusive time test because I can't
        # find a way to find the exact commit time of a transaction.
        #---------------------------------------------------------------------------------------------------------------------------
        &log(INFO, '    testing recovery type = ' . CFGOPTVAL_RESTORE_TYPE_TIME);

        $oHostDbPrimary->clusterStop();

        $oHostDbPrimary->restore(
            undef, 'latest',
            {bDelta => true, strType => CFGOPTVAL_RESTORE_TYPE_TIME, strTarget => $strTimeTarget, strTargetAction => 'promote',
                strTargetTimeline => $oHostDbPrimary->pgVersion() >= PG_VERSION_12 ? 'current' : undef,
                strBackupExpected => $strFullBackup});

        $oHostDbPrimary->clusterStart();
        $oHostDbPrimary->sqlSelectOneTest('select message from test', $strTimeMessage);

        # Restore (restore type = xid, exclusive)
        #---------------------------------------------------------------------------------------------------------------------------
        &log(INFO, '    testing recovery type = ' . CFGOPTVAL_RESTORE_TYPE_XID);

        $oHostDbPrimary->clusterStop();

        $oHostDbPrimary->restore(
            undef, $strIncrBackup,
            {bDelta => true, strType => CFGOPTVAL_RESTORE_TYPE_XID, strTarget => $strXidTarget, bTargetExclusive => true,
                strTargetAction => 'promote',
                strTargetTimeline => $oHostDbPrimary->pgVersion() >= PG_VERSION_12 ? 'current' : undef,
                iRepo => $iRepoTotal});

        $oHostDbPrimary->clusterStart();
        $oHostDbPrimary->sqlSelectOneTest('select message from test', $strIncrMessage);

        # Restore (restore type = name)
        #---------------------------------------------------------------------------------------------------------------------------
        &log(INFO, '    testing recovery type = ' . CFGOPTVAL_RESTORE_TYPE_NAME);

        $oHostDbPrimary->clusterStop();

        $oHostDbPrimary->restore(
            undef, 'latest',
            {bDelta => true, bForce => true, strType => CFGOPTVAL_RESTORE_TYPE_NAME, strTarget => $strNameTarget,
                strTargetAction => 'promote',
                strTargetTimeline => $oHostDbPrimary->pgVersion() >= PG_VERSION_12 ? 'current' : undef});

        $oHostDbPrimary->clusterStart();
        $oHostDbPrimary->sqlSelectOneTest('select message from test', $strNameMessage);

        # Restore (restore type = default, timeline = created by type = xid, inclusive recovery)
        #---------------------------------------------------------------------------------------------------------------------------
        &log(INFO, '    testing recovery type = ' . CFGOPTVAL_RESTORE_TYPE_DEFAULT);

        $oHostDbPrimary->clusterStop();

        # The timeline to use for this test is subject to change based on tests being added or removed above.  The best thing
        # would be to automatically grab the timeline after the restore, but since this test has been stable for a long time
        # it does not seem worth the effort to automate.
        $oHostDbPrimary->restore(
            undef, $strIncrBackup,
            {bDelta => true, strType => CFGOPTVAL_RESTORE_TYPE_STANDBY, strTargetTimeline => 4, iRepo => $iRepoTotal});

        $oHostDbPrimary->clusterStart({bHotStandby => true});
        $oHostDbPrimary->sqlSelectOneTest('select message from test', $strTimelineMessage, {iTimeout => 120});

        # Stop clusters to catch any errors in the postgres log
        #---------------------------------------------------------------------------------------------------------------------------
        $oHostDbPrimary->clusterStop();

        # Stanza-delete --force without access to pgbackrest on database host. This test is not version specific so is run on only
        # one version.
        #---------------------------------------------------------------------------------------------------------------------------
        if ($bNonVersionSpecific)
        {
            # Make sure this test has a backup host to work with
            confess "test must run with backup dst = " . HOST_BACKUP if !$bHostBackup;

            $oHostDbPrimary->stop();
            $oHostBackup->stop({strStanza => $self->stanza});
            $oHostBackup->stanzaDelete(
                "delete stanza with --force when pgbackrest on pg host not accessible", {strOptionalParam => ' --force'});
            $oHostDbPrimary->start();
            $oHostBackup->start();
        }
    }
}

1;<|MERGE_RESOLUTION|>--- conflicted
+++ resolved
@@ -52,32 +52,16 @@
 
     foreach my $rhRun
     (
-<<<<<<< HEAD
-        {pg => '9.0', dst => 'db-primary', tls => 0, stg =>   GCS, enc => 1, cmp =>  BZ2, rt => 2, bnd => 1, bi => 0},
-        {pg => '9.1', dst => 'db-standby', tls => 1, stg =>   GCS, enc => 0, cmp =>   GZ, rt => 1, bnd => 0, bi => 0},
-        {pg => '9.2', dst => 'db-standby', tls => 0, stg => POSIX, enc => 1, cmp => NONE, rt => 1, bnd => 1, bi => 1},
         {pg => '9.3', dst =>     'backup', tls => 0, stg => AZURE, enc => 0, cmp => NONE, rt => 2, bnd => 0, bi => 0},
         {pg => '9.4', dst => 'db-standby', tls => 0, stg => POSIX, enc => 1, cmp =>  LZ4, rt => 1, bnd => 1, bi => 0},
         {pg => '9.5', dst =>     'backup', tls => 1, stg =>    S3, enc => 0, cmp =>  BZ2, rt => 1, bnd => 0, bi => 1},
         {pg => '9.6', dst =>     'backup', tls => 0, stg => POSIX, enc => 0, cmp => NONE, rt => 2, bnd => 1, bi => 1},
-        {pg =>  '10', dst => 'db-standby', tls => 1, stg =>    S3, enc => 1, cmp =>   GZ, rt => 2, bnd => 0, bi => 0},
+        {pg =>  '10', dst => 'db-standby', tls => 1, stg =>   GCS, enc => 1, cmp =>   GZ, rt => 2, bnd => 0, bi => 0},
         {pg =>  '11', dst =>     'backup', tls => 1, stg => AZURE, enc => 0, cmp =>  ZST, rt => 2, bnd => 1, bi => 0},
         {pg =>  '12', dst =>     'backup', tls => 0, stg =>    S3, enc => 1, cmp =>  LZ4, rt => 1, bnd => 0, bi => 1},
         {pg =>  '13', dst => 'db-standby', tls => 1, stg =>   GCS, enc => 0, cmp =>  ZST, rt => 1, bnd => 1, bi => 1},
         {pg =>  '14', dst =>     'backup', tls => 0, stg => POSIX, enc => 1, cmp =>  LZ4, rt => 2, bnd => 0, bi => 0},
         {pg =>  '15', dst => 'db-standby', tls => 0, stg => AZURE, enc => 0, cmp => NONE, rt => 2, bnd => 1, bi => 1},
-=======
-        {pg => '9.3', dst =>     'backup', tls => 0, stg => AZURE, enc => 0, cmp => NONE, rt => 2, bnd => 0},
-        {pg => '9.4', dst => 'db-standby', tls => 0, stg => POSIX, enc => 1, cmp =>  LZ4, rt => 1, bnd => 1},
-        {pg => '9.5', dst =>     'backup', tls => 1, stg =>    S3, enc => 0, cmp =>  BZ2, rt => 1, bnd => 0},
-        {pg => '9.6', dst =>     'backup', tls => 0, stg => POSIX, enc => 0, cmp => NONE, rt => 2, bnd => 1},
-        {pg =>  '10', dst => 'db-standby', tls => 1, stg =>   GCS, enc => 1, cmp =>   GZ, rt => 2, bnd => 0},
-        {pg =>  '11', dst =>     'backup', tls => 1, stg => AZURE, enc => 0, cmp =>  ZST, rt => 2, bnd => 1},
-        {pg =>  '12', dst =>     'backup', tls => 0, stg =>    S3, enc => 1, cmp =>  LZ4, rt => 1, bnd => 0},
-        {pg =>  '13', dst => 'db-standby', tls => 1, stg =>   GCS, enc => 0, cmp =>  ZST, rt => 1, bnd => 1},
-        {pg =>  '14', dst =>     'backup', tls => 0, stg => POSIX, enc => 1, cmp =>  LZ4, rt => 2, bnd => 0},
-        {pg =>  '15', dst => 'db-standby', tls => 0, stg => AZURE, enc => 0, cmp => NONE, rt => 2, bnd => 1},
->>>>>>> 5e640e3c
     )
     {
         # Only run tests for this pg version
