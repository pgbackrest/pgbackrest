####################################################################################################################################
# Test All Commands On PostgreSQL Clusters
####################################################################################################################################
package pgBackRestTest::Module::Real::RealAllTest;
use parent 'pgBackRestTest::Env::HostEnvTest';

####################################################################################################################################
# Perl includes
####################################################################################################################################
use strict;
use warnings FATAL => qw(all);
use Carp qw(confess);

use File::Basename qw(dirname);

use pgBackRestDoc::Common::Exception;
use pgBackRestDoc::Common::Ini;
use pgBackRestDoc::Common::Log;
use pgBackRestDoc::ProjectInfo;

use pgBackRestTest::Common::ContainerTest;
use pgBackRestTest::Common::DbVersion;
use pgBackRestTest::Common::ExecuteTest;
use pgBackRestTest::Common::FileTest;
use pgBackRestTest::Common::RunTest;
use pgBackRestTest::Common::VmTest;
use pgBackRestTest::Common::Storage;
use pgBackRestTest::Common::StoragePosix;
use pgBackRestTest::Common::StorageRepo;
use pgBackRestTest::Common::Wait;
use pgBackRestTest::Env::ArchiveInfo;
use pgBackRestTest::Env::BackupInfo;
use pgBackRestTest::Env::InfoCommon;
use pgBackRestTest::Env::Host::HostBaseTest;
use pgBackRestTest::Env::Host::HostBackupTest;
use pgBackRestTest::Env::Host::HostDbTest;
use pgBackRestTest::Env::Host::HostDbTest;
use pgBackRestTest::Env::HostEnvTest;
use pgBackRestTest::Env::Manifest;

####################################################################################################################################
# Backup advisory lock
####################################################################################################################################
use constant DB_BACKUP_ADVISORY_LOCK                                => '12340078987004321';

####################################################################################################################################
# run
####################################################################################################################################
sub run
{
    my $self = shift;

    foreach my $rhRun
    (
        {pg => '9.3', dst =>     'backup', tls => 0, stg => AZURE, enc => 0, cmp => NONE, rt => 2, bnd => 0, bi => 0},
        {pg => '9.4', dst => 'db-standby', tls => 0, stg => POSIX, enc => 1, cmp =>  LZ4, rt => 1, bnd => 1, bi => 0},
        {pg => '9.5', dst =>     'backup', tls => 1, stg =>   GCS, enc => 0, cmp =>  BZ2, rt => 1, bnd => 0, bi => 1},
        {pg => '9.6', dst =>     'backup', tls => 0, stg => POSIX, enc => 0, cmp => NONE, rt => 2, bnd => 1, bi => 1},
        {pg =>  '10', dst =>  'sftp-srvr', tls => 0, stg =>  SFTP, enc => 1, cmp =>   GZ, rt => 1, bnd => 0, bi => 0},
        {pg =>  '11', dst =>     'backup', tls => 1, stg => AZURE, enc => 0, cmp =>  ZST, rt => 2, bnd => 1, bi => 0},
        {pg =>  '12', dst =>     'backup', tls => 0, stg =>    S3, enc => 1, cmp =>  LZ4, rt => 1, bnd => 0, bi => 1},
        {pg =>  '13', dst => 'db-standby', tls => 1, stg =>   GCS, enc => 0, cmp =>  ZST, rt => 1, bnd => 1, bi => 1},
        {pg =>  '14', dst =>  'sftp-srvr', tls => 0, stg =>  SFTP, enc => 0, cmp =>  LZ4, rt => 1, bnd => 1, bi => 0},
        {pg =>  '15', dst => 'db-standby', tls => 0, stg => AZURE, enc => 0, cmp => NONE, rt => 2, bnd => 1, bi => 1},
        {pg =>  '16', dst => 'db-standby', tls => 0, stg =>    S3, enc => 1, cmp => NONE, rt => 1, bnd => 0, bi => 0},
    )
    {
        # Only run tests for this pg version
        next if ($rhRun->{pg} ne $self->pgVersion());

        # Get run parameters
        my $bHostBackup = $rhRun->{dst} eq HOST_BACKUP ? true : false;
        my $bTls = $rhRun->{tls};
        my $strBackupDestination = $rhRun->{dst};
        my $strStorage = $rhRun->{stg};
        my $bRepoEncrypt = $rhRun->{enc};
        my $strCompressType = $rhRun->{cmp};
        my $iRepoTotal = $rhRun->{rt};
        my $bBundle = $rhRun->{bnd};
        my $bBlockIncr = $rhRun->{bi};

        # Some tests are not version specific so only run them on a single version of PostgreSQL
        my $bNonVersionSpecific = $self->pgVersion() eq PG_VERSION_96;

        # Increment the run, log, and decide whether this unit test should be run
        next if !$self->begin(
            "bkp ${bHostBackup}, tls ${bTls}, dst ${strBackupDestination}, cmp ${strCompressType}, storage ${strStorage}" .
                ", enc ${bRepoEncrypt}, bi ${bBlockIncr}");

        # Create hosts, file object, and config
        my ($oHostDbPrimary, $oHostDbStandby, $oHostBackup) = $self->setup(
            false,
            {bHostBackup => $bHostBackup, bStandby => true, bTls => $bTls, strBackupDestination => $strBackupDestination,
                strCompressType => $strCompressType, bArchiveAsync => false, strStorage => $strStorage,
                bRepoEncrypt => $bRepoEncrypt, iRepoTotal => $iRepoTotal, bBundle => $bBundle, bBlockIncr => $bBlockIncr});

        # Some commands will fail because of the bogus host created when a standby is present. These options reset the bogus host
        # so it won't interfere with commands that won't tolerate a connection failure.
        my $strBogusReset = $oHostBackup->bogusHost() ?
            ' --reset-pg2-host --reset-pg2-host-type --reset-pg2-host-cmd --reset-pg2-host-config --reset-pg2-host-user' .
                ' --reset-pg2-path' :
            '';

        # If S3 set process max to 2. This seems like the best place for parallel testing since it will help speed S3 processing
        # without slowing down the other tests too much.
        if ($strStorage eq S3)
        {
            $oHostBackup->configUpdate({&CFGDEF_SECTION_GLOBAL => {'process-max' => 2}});
            $oHostDbPrimary->configUpdate({&CFGDEF_SECTION_GLOBAL => {'process-max' => 2}});
        }

        $oHostDbPrimary->clusterCreate();

        # Create the stanza
        $oHostDbPrimary->stanzaCreate('main create stanza info files');

        # Get passphrase to access the Manifest file from backup.info - returns undefined if repo not encrypted
        my $strCipherPass =
            (new pgBackRestTest::Env::BackupInfo($oHostBackup->repoBackupPath()))->cipherPassSub();

        # Create a manifest with the pg version to get version-specific paths
        my $oManifest = new pgBackRestTest::Env::Manifest(BOGUS, {bLoad => false, strDbVersion => $self->pgVersion(),
            iDbCatalogVersion => $self->dbCatalogVersion($self->pgVersion()),
            strCipherPass => $strCipherPass, strCipherPassSub => $bRepoEncrypt ? ENCRYPTION_KEY_BACKUPSET : undef});

        # Static backup parameters
        my $fTestDelay = 1;

        # Restore test string
        my $strDefaultMessage = 'default';
        my $strFullMessage = 'full';
        my $strStandbyMessage = 'standby';
        my $strIncrMessage = 'incr';
        my $strTimeMessage = 'time';
        my $strXidMessage = 'xid';
        my $strNameMessage = 'name';
        my $strTimelineMessage = 'timeline';

        # Create two new databases
        $oHostDbPrimary->sqlExecute('create database test1', {bAutoCommit => true});
        $oHostDbPrimary->sqlExecute('create database test2', {bAutoCommit => true});

        # ??? Removed temporarily until manifest build can be brought back into the check command
        # Create a directory in pg_data location that is only readable by root to ensure manifest->build is called by check
        # --------------------------------------------------------------------------------------------------------------------------
        # my $strDir = $oHostDbPrimary->dbBasePath() . '/rootreaddir';
        # executeTest('sudo mkdir ' . $strDir);
        # executeTest("sudo chown root:root ${strDir}");
        # executeTest("sudo chmod 400 ${strDir}");
        #
        # $strComment = 'confirm primary manifest->build executed';
        # $oHostDbPrimary->check($strComment, {iTimeout => 5, iExpectedExitStatus => ERROR_PATH_OPEN});
        # executeTest("sudo rmdir ${strDir}");

        # --------------------------------------------------------------------------------------------------------------------------
        my $strComment = 'verify check command runs successfully';

        $oHostDbPrimary->check($strComment, {iTimeout => 10});

        # Also run check on the backup host when present
        if ($bHostBackup)
        {
            $oHostBackup->check($strComment, {iTimeout => 10, strOptionalParam => $strBogusReset});
        }

        # Restart the cluster ignoring any errors in the postgresql log
        $oHostDbPrimary->clusterRestart({bIgnoreLogError => true});

        # Full backup
        #---------------------------------------------------------------------------------------------------------------------------
        # Create the table where test messages will be stored
        $oHostDbPrimary->sqlExecute("create table test (message text not null)");
        $oHostDbPrimary->sqlWalRotate();
        $oHostDbPrimary->sqlExecute("insert into test values ('$strDefaultMessage')");

        # Acquire the backup advisory lock so it looks like a backup is running
        if (!$oHostDbPrimary->sqlSelectOne('select pg_try_advisory_lock(' . DB_BACKUP_ADVISORY_LOCK . ')'))
        {
            confess 'unable to acquire advisory lock for testing';
        }

        $oHostBackup->backup(
            CFGOPTVAL_BACKUP_TYPE_FULL, 'fail on backup lock exists', {iExpectedExitStatus => ERROR_LOCK_ACQUIRE});

        # Release the backup advisory lock so the next backup will succeed
        if (!$oHostDbPrimary->sqlSelectOne('select pg_advisory_unlock(' . DB_BACKUP_ADVISORY_LOCK . ')'))
        {
            confess 'unable to release advisory lock';
        }

        $oHostDbPrimary->sqlExecute("update test set message = '$strFullMessage'");

        # Required to set hint bits to be sent to the standby to make the heap match on both sides
        $oHostDbPrimary->sqlSelectOneTest('select message from test', $strFullMessage);

        # Backup to repo1
        my $strFullBackup = $oHostBackup->backup(
            CFGOPTVAL_BACKUP_TYPE_FULL, 'repo1',
            {strOptionalParam => ' --buffer-size=16384'});

        # Backup to repo2 if it exists
        if ($iRepoTotal == 2)
        {
            $oHostBackup->backup(CFGOPTVAL_BACKUP_TYPE_FULL, 'repo2', {iRepo => 2});
        }

        # Make a new backup with expire-auto disabled then run the expire command and compare backup numbers to ensure that expire
        # was really disabled. This test is not version specific so is run on only one version.
        #---------------------------------------------------------------------------------------------------------------------------
        if ($bNonVersionSpecific)
        {
            my $oBackupInfo = new pgBackRestTest::Env::BackupInfo($oHostBackup->repoBackupPath());
            push(my @backupLst1, $oBackupInfo->list());

            $strFullBackup = $oHostBackup->backup(
                CFGOPTVAL_BACKUP_TYPE_FULL, 'with disabled expire-auto',
                {strOptionalParam => ' --repo1-retention-full='.scalar(@backupLst1). ' --no-expire-auto'});

            $oBackupInfo = new pgBackRestTest::Env::BackupInfo($oHostBackup->repoBackupPath());
            push(my @backupLst2, $oBackupInfo->list());

            &log(INFO, "    run the expire command");
            $oHostBackup->expire({iRetentionFull => scalar(@backupLst1)});
            $oBackupInfo = new pgBackRestTest::Env::BackupInfo($oHostBackup->repoBackupPath());
            push(my @backupLst3, $oBackupInfo->list());

            unless (scalar(@backupLst2) == scalar(@backupLst1) + 1 && scalar(@backupLst1) == scalar(@backupLst3))
            {
                confess "expire-auto option didn't work as expected";
            }
        }

        # Enabled async archiving
        $oHostBackup->configUpdate({&CFGDEF_SECTION_GLOBAL => {'archive-async' => 'y'}});

        # Kick out a bunch of archive logs to exercise async archiving. Only do this when compressed and remote to slow it down
        # enough to make it evident that the async process is working.
        if ($strCompressType ne NONE && $strBackupDestination eq HOST_BACKUP)
        {
            &log(INFO, '    multiple wal switches to exercise async archiving');
            $oHostDbPrimary->sqlExecute("create table wal_activity (id int)");
            $oHostDbPrimary->sqlWalRotate();
            $oHostDbPrimary->sqlExecute("insert into wal_activity values (1)");
            $oHostDbPrimary->sqlWalRotate();
            $oHostDbPrimary->sqlExecute("insert into wal_activity values (2)");
            $oHostDbPrimary->sqlWalRotate();
            $oHostDbPrimary->sqlExecute("insert into wal_activity values (3)");
            $oHostDbPrimary->sqlWalRotate();
            $oHostDbPrimary->sqlExecute("insert into wal_activity values (4)");
            $oHostDbPrimary->sqlWalRotate();
        }

        # Setup replica
        #---------------------------------------------------------------------------------------------------------------------------
        my %oRemapHash;
        $oRemapHash{&MANIFEST_TARGET_PGDATA} = $oHostDbStandby->dbBasePath();

        $oHostDbStandby->linkRemap($oManifest->walPath(), $oHostDbStandby->dbPath() . '/' . $oManifest->walPath());

        $oHostDbStandby->restore(
            'restore backup on replica', 'latest',
            {rhRemapHash => \%oRemapHash, strType => CFGOPTVAL_RESTORE_TYPE_STANDBY,
                strOptionalParam =>
                    ' --recovery-option="primary_conninfo=host=' . HOST_DB_PRIMARY .
                    ' port=' . $oHostDbPrimary->pgPort() . ' user=replicator"'});

        $oHostDbStandby->clusterStart({bHotStandby => true});

        # Make sure streaming replication is on
        $oHostDbPrimary->sqlSelectOneTest(
            "select client_addr || '-' || state from pg_stat_replication", $oHostDbStandby->ipGet() . '/32-streaming');

        # Check that the cluster was restored properly
        $oHostDbStandby->sqlSelectOneTest('select message from test', $strFullMessage);

        # Update message for standby
        $oHostDbPrimary->sqlExecute("update test set message = '$strStandbyMessage'");

        if (!$bTls)
        {
            # If there is only a primary and a replica and the replica is the backup destination, then if pg2-host and
            # pg256-host are BOGUS, confirm failure to reach the primary
            if (!$bHostBackup && $strBackupDestination eq HOST_DB_STANDBY)
            {
                my $strStandbyBackup = $oHostBackup->backup(
                    CFGOPTVAL_BACKUP_TYPE_FULL, 'backup from standby, failure to reach primary',
                    {bStandby => true, iExpectedExitStatus => ERROR_DB_CONNECT, strOptionalParam => '--pg256-host=' . BOGUS});
            }
            else
            {
                my $strStandbyBackup = $oHostBackup->backup(
                    CFGOPTVAL_BACKUP_TYPE_FULL, 'backup from standby, failure to access at least one standby',
                    {bStandby => true, iExpectedExitStatus => ERROR_DB_CONNECT, strOptionalParam => '--pg256-host=' . BOGUS});
            }
        }

        my $strStandbyBackup = $oHostBackup->backup(
            CFGOPTVAL_BACKUP_TYPE_FULL, 'backup from standby',
            {bStandby => true, iExpectedExitStatus => undef, strOptionalParam => '--repo1-retention-full=1'});

        $strFullBackup = $strStandbyBackup;

        # ??? Removed temporarily until manifest build can be brought back into the check command
        # # Create a directory in pg_data location that is only readable by root to ensure manifest->build is called by check
        # my $strDir = $oHostDbStandby->dbBasePath() . '/rootreaddir';
        # executeTest('sudo mkdir ' . $strDir);
        # executeTest("sudo chown root:root ${strDir}");
        # executeTest("sudo chmod 400 ${strDir}");
        #
        # my $strComment = 'confirm standby manifest->build executed';
        #
        # # If there is an invalid host, the final error returned from check will be the inability to resolve the name which is
        # # an open error instead of a read error
        # if (!$oHostDbStandby->bogusHost())
        # {
        #     $oHostDbStandby->check($strComment, {iTimeout => 5, iExpectedExitStatus => ERROR_PATH_OPEN});
        # }
        # else
        # {
        #     $oHostDbStandby->check($strComment, {iTimeout => 5, iExpectedExitStatus => ERROR_FILE_READ});
        # }
        #
        # # Remove the directory in pg_data location that is only readable by root
        # executeTest("sudo rmdir ${strDir}");

        # Confirm the check command runs without error on a standby (when a bogus host is not configured)
        $oHostDbStandby->check('verify check command on standby', {strOptionalParam => $strBogusReset});

        # Shutdown the standby before creating tablespaces (this will error since paths are different)
        $oHostDbStandby->clusterStop({bIgnoreLogError => true});

        my $strAdhocBackup;

        # Execute stop and make sure the backup fails
        #---------------------------------------------------------------------------------------------------------------------------
        # Restart the cluster to check for any errors before continuing since the stop tests will definitely create errors and the
        # logs will need to be deleted to avoid causing issues further down the line. This test is not version specific so is run on
        # only one version.
        if ($bNonVersionSpecific)
        {
            confess "test must be performed on posix storage" if $strStorage ne POSIX;

            $oHostDbPrimary->clusterRestart();

            # Add backup for adhoc expire
            $strAdhocBackup = $oHostBackup->backup(CFGOPTVAL_BACKUP_TYPE_DIFF, 'backup for adhoc expire');

            $oHostDbPrimary->stop();

            $oHostBackup->backup(
                CFGOPTVAL_BACKUP_TYPE_INCR, 'attempt backup when stopped',
                {iExpectedExitStatus => $oHostBackup == $oHostDbPrimary ? ERROR_STOP : ERROR_DB_CONNECT});

            $oHostDbPrimary->start();
        }

        # Setup the time targets
        #---------------------------------------------------------------------------------------------------------------------------
        # If the tests are running quickly then the time target might end up the same as the end time of the prior full backup. That
        # means restore auto-select will not pick it as a candidate and restore the last backup instead causing the restore compare
        # to fail. So, sleep one second.
        sleep(1);

        $oHostDbPrimary->sqlExecute("update test set message = '$strTimeMessage'");
        $oHostDbPrimary->sqlWalRotate();
        my $strTimeTarget = $oHostDbPrimary->sqlSelectOne("select current_timestamp");
        &log(INFO, "        time target is ${strTimeTarget}");

        # Incr backup - fail on archive_mode=always when version >= 9.5
        #---------------------------------------------------------------------------------------------------------------------------
        if ($oHostDbPrimary->pgVersion() >= PG_VERSION_95)
        {
            # Set archive_mode=always
            $oHostDbPrimary->clusterRestart({bArchiveAlways => true});

            $oHostBackup->backup(
                CFGOPTVAL_BACKUP_TYPE_INCR, 'fail on archive_mode=always', {iExpectedExitStatus => ERROR_FEATURE_NOT_SUPPORTED});

            # Reset the cluster to a normal state so the next test will work
            $oHostDbPrimary->clusterRestart();
        }

        # Incr backup
        #---------------------------------------------------------------------------------------------------------------------------
        # Create a tablespace directory
        storageTest()->pathCreate($oHostDbPrimary->tablespacePath(1), {strMode => '0700', bCreateParent => true});

        # Also create it on the standby so replay won't fail
        if (defined($oHostDbStandby))
        {
            storageTest()->pathCreate($oHostDbStandby->tablespacePath(1), {strMode => '0700', bCreateParent => true});
        }

        $oHostDbPrimary->sqlExecute(
            "create tablespace ts1 location '" . $oHostDbPrimary->tablespacePath(1) . "'", {bAutoCommit => true});
        $oHostDbPrimary->sqlExecute("alter table test set tablespace ts1");

        # Create a table in the tablespace that will not be modified again to be sure it does get full page writes in the WAL later
        $oHostDbPrimary->sqlExecute("create table test_exists (id int) tablespace ts1", {bCommit => true, bCheckPoint => true});

        # Create a table in the tablespace
        $oHostDbPrimary->sqlExecute("create table test_remove (id int)");
        $oHostDbPrimary->sqlWalRotate();
        $oHostDbPrimary->sqlExecute("update test set message = '$strDefaultMessage'");
        $oHostDbPrimary->sqlWalRotate();

        # Create a database in the tablespace and a table to check
        $oHostDbPrimary->sqlExecute("create database test3 with tablespace ts1", {bAutoCommit => true});
        $oHostDbPrimary->sqlExecute(
            'create table test3_exists (id int);' .
            'insert into test3_exists values (1);',
            {strDb => 'test3', bAutoCommit => true});

        # Create a table in test1 to check - test1 will not be restored
        $oHostDbPrimary->sqlExecute(
            'create table test1_zeroed (id int);' .
            'insert into test1_zeroed values (1);',
            {strDb => 'test1', bAutoCommit => true});

        # Start a backup so the next backup has to restart it. This test is not required for PostgreSQL >= 9.6 since backups are run
        # in non-exclusive mode.
        if ($oHostDbPrimary->pgVersion() >= PG_VERSION_93 && $oHostDbPrimary->pgVersion() < PG_VERSION_96)
        {
            $oHostDbPrimary->sqlSelectOne("select pg_start_backup('test backup that will cause an error', true)");

            # Verify that an error is returned if the backup is already running
            $oHostBackup->backup(
                CFGOPTVAL_BACKUP_TYPE_INCR, 'fail on backup already running', {iExpectedExitStatus => ERROR_DB_QUERY});

            # Restart the cluster ignoring any errors in the postgresql log
            $oHostDbPrimary->clusterRestart({bIgnoreLogError => true});

            # Start a new backup to make the next test restarts it
            $oHostDbPrimary->sqlSelectOne("select pg_start_backup('test backup that will be restarted', true)");
        }

        if (defined($strAdhocBackup))
        {
            # Adhoc expire the latest backup - no other tests should be affected
            $oHostBackup->expire({strOptionalParam => '--set=' . $strAdhocBackup});
        }

        # Drop a table
        $oHostDbPrimary->sqlExecute('drop table test_remove');
        $oHostDbPrimary->sqlWalRotate();
        $oHostDbPrimary->sqlExecute("update test set message = '$strIncrMessage'", {bCommit => true});

        # Exercise --delta checksum option
        my $strIncrBackup = $oHostBackup->backup(
            CFGOPTVAL_BACKUP_TYPE_INCR, 'delta',
            {strOptionalParam => '--stop-auto --buffer-size=32768 --delta', iRepo => $iRepoTotal});

        # Ensure the check command runs properly with a tablespace
<<<<<<< HEAD
        my $iTimeoutVal = ($strStorage ne SFTP ? 5 : 15);
        $oHostBackup->check( 'check command with tablespace', {iTimeout => $iTimeoutVal, strOptionalParam => $strBogusReset});
=======
        $oHostBackup->check( 'check command with tablespace', {iTimeout => 10, strOptionalParam => $strBogusReset});
>>>>>>> c7ac1733

        # Setup the xid target
        #---------------------------------------------------------------------------------------------------------------------------
        my $strXidTarget = undef;

        $oHostDbPrimary->sqlExecute("update test set message = '$strXidMessage'", {bCommit => false});
        $oHostDbPrimary->sqlWalRotate();
        $strXidTarget = $oHostDbPrimary->sqlSelectOne("select txid_current()");
        $oHostDbPrimary->sqlCommit();
        &log(INFO, "        xid target is ${strXidTarget}");

        # Setup the name target
        #---------------------------------------------------------------------------------------------------------------------------
        my $strNameTarget = 'backrest';

        $oHostDbPrimary->sqlExecute("update test set message = '$strNameMessage'", {bCommit => true});
        $oHostDbPrimary->sqlWalRotate();

        $oHostDbPrimary->sqlExecute("select pg_create_restore_point('${strNameTarget}')");

        &log(INFO, "        name target is ${strNameTarget}");

        # Create a table and data in database test2
        #---------------------------------------------------------------------------------------------------------------------------
        # Initialize variables for SHA1 and path of the pg_filenode.map for the database that will not be restored
        my $strDb1TablePath;
        my $strDb1TableSha1;

        $oHostDbPrimary->sqlExecute(
            'create table test (id int);' .
            'insert into test values (1);' .
            'create table test_ts1 (id int) tablespace ts1;' .
            'insert into test_ts1 values (2);',
            {strDb => 'test2', bAutoCommit => true});

        $oHostDbPrimary->sqlWalRotate();

        # Get the SHA1 and path of the table for the database that will not be restored
        $strDb1TablePath = $oHostDbPrimary->dbBasePath(). "/base/" .
            $oHostDbPrimary->sqlSelectOne("select oid from pg_database where datname='test1'") . "/" .
            $oHostDbPrimary->sqlSelectOne("select relfilenode from pg_class where relname='test1_zeroed'", {strDb => 'test1'});
        $strDb1TableSha1 = storageTest()->hashSize($strDb1TablePath);

        # Restore (type = default)
        #---------------------------------------------------------------------------------------------------------------------------
        # Expect failure because pg (appears to be) running
        $oHostDbPrimary->restore('pg running', 'latest', {iExpectedExitStatus => ERROR_PG_RUNNING});

        $oHostDbPrimary->clusterStop();

        # Expect failure because db path is not empty
        $oHostDbPrimary->restore('path not empty', 'latest', {iExpectedExitStatus => ERROR_PATH_NOT_EMPTY});

        # Drop and recreate db path
        testPathRemove($oHostDbPrimary->dbBasePath());
        storageTest()->pathCreate($oHostDbPrimary->dbBasePath(), {strMode => '0700'});
        testPathRemove($oHostDbPrimary->dbPath() . qw{/} . $oManifest->walPath());
        storageTest()->pathCreate($oHostDbPrimary->dbPath() . qw{/} . $oManifest->walPath(), {strMode => '0700'});
        testPathRemove($oHostDbPrimary->tablespacePath(1));
        storageTest()->pathCreate($oHostDbPrimary->tablespacePath(1), {strMode => '0700'});

        # Now the restore should work
        $oHostDbPrimary->restore(
            undef, 'latest',
            {strOptionalParam => ' --db-include=test2 --db-include=test3 --buffer-size=16384', iRepo => $iRepoTotal});

        # Test that the first database has not been restored since --db-include did not include test1
        my ($strSHA1, $lSize) = storageTest()->hashSize($strDb1TablePath);

        # Create a zeroed sparse file in the test directory that is the same size as the filenode.map. We need to use the posix
        # driver directly to do this because handles cannot be passed back from the C code.
        my $oStorageTrunc = new pgBackRestTest::Common::Storage($self->testPath(), new pgBackRestTest::Common::StoragePosix());

        my $strTestTable = $self->testPath() . "/testtable";
        my $oDestinationFileIo = $oStorageTrunc->openWrite($strTestTable);
        $oDestinationFileIo->open();

        # Truncate to the original size which will create a sparse file.
        if (!truncate($oDestinationFileIo->handle(), $lSize))
        {
            confess "unable to truncate '$strTestTable' with handle " . $oDestinationFileIo->handle();
        }
        $oDestinationFileIo->close();

        # Confirm the test filenode.map and the database test1 filenode.map are zeroed
        my ($strSHA1Test, $lSizeTest) = storageTest()->hashSize($strTestTable);
        $self->testResult(sub {($strSHA1Test eq $strSHA1) && ($lSizeTest == $lSize) && ($strSHA1 ne $strDb1TableSha1)},
            true, 'database test1 not restored');

        $oHostDbPrimary->clusterStart();
        $oHostDbPrimary->sqlSelectOneTest('select message from test', $strNameMessage);

        # Once the cluster is back online, make sure the database & table in the tablespace exists properly
        $oHostDbPrimary->sqlSelectOneTest('select id from test_ts1', 2, {strDb => 'test2'});
        $oHostDbPrimary->sqlDisconnect({strDb => 'test2'});

        $oHostDbPrimary->sqlSelectOneTest('select id from test3_exists', 1, {strDb => 'test3'});
        $oHostDbPrimary->sqlDisconnect({strDb => 'test3'});

        # The tablespace path should exist and have files in it
        my $strTablespacePath = $oHostDbPrimary->tablespacePath(1);

        # Backup info will have the catalog number
        my $oBackupInfo = new pgBackRestDoc::Common::Ini(
            storageRepo(), $oHostBackup->repoBackupPath(FILE_BACKUP_INFO),
            {bLoad => false, strContent => ${storageRepo()->get($oHostBackup->repoBackupPath(FILE_BACKUP_INFO))}});

        # Construct the special path
        $strTablespacePath .=
            '/PG_' . $oHostDbPrimary->pgVersion() . qw{_} . $oBackupInfo->get(INFO_BACKUP_SECTION_DB, INFO_BACKUP_KEY_CATALOG);

        # Check that path exists
        if (!storageTest()->pathExists($strTablespacePath))
        {
            confess &log(ASSERT, "unable to find tablespace path '${strTablespacePath}'");
        }

        # Make sure there are some files in the tablespace path
        if (grep(!/^PG\_VERSION$/i, storageTest()->list($strTablespacePath)) == 0)
        {
            confess &log(ASSERT, "no files found in tablespace path '${strTablespacePath}'");
        }

        # This table should exist to prove that the tablespace was restored. It has not been updated since it was created so it
        # should not be created by any full page writes. Once it is verified to exist it can be dropped.
        $oHostDbPrimary->sqlSelectOneTest("select count(*) from test_exists", 0);
        $oHostDbPrimary->sqlExecute('drop table test_exists');

        # Now it should be OK to drop database test2 and test3
        $oHostDbPrimary->sqlExecute('drop database test2', {bAutoCommit => true});

        # The test table lives in ts1 so it needs to be moved or dropped
        $oHostDbPrimary->sqlExecute('alter table test set tablespace pg_default');

        # And drop the tablespace
        $oHostDbPrimary->sqlExecute('drop database test3', {bAutoCommit => true});
        $oHostDbPrimary->sqlExecute("drop tablespace ts1", {bAutoCommit => true});

        # Restore (restore type = immediate, inclusive)
        #---------------------------------------------------------------------------------------------------------------------------
        if ($oHostDbPrimary->pgVersion() >= PG_VERSION_94)
        {
            &log(INFO, '    testing recovery type = ' . CFGOPTVAL_RESTORE_TYPE_IMMEDIATE);

            $oHostDbPrimary->clusterStop();

            $oHostDbPrimary->restore(
                undef, $strFullBackup, {bForce => true, strType => CFGOPTVAL_RESTORE_TYPE_IMMEDIATE, strTargetAction => 'promote'});

            $oHostDbPrimary->clusterStart();
            $oHostDbPrimary->sqlSelectOneTest('select message from test', ($strStandbyMessage));
        }

        # Restore (restore type = xid, inclusive)
        #---------------------------------------------------------------------------------------------------------------------------
        my $strRecoveryFile = undef;

        &log(INFO, '    testing recovery type = ' . CFGOPTVAL_RESTORE_TYPE_XID);

        $oHostDbPrimary->clusterStop();

        executeTest('rm -rf ' . $oHostDbPrimary->dbBasePath() . "/*");
        executeTest('rm -rf ' . $oHostDbPrimary->dbPath() . qw{/} . $oManifest->walPath() . '/*');

        $oHostDbPrimary->restore(
            undef, $strIncrBackup,
            {bForce => true, strType => CFGOPTVAL_RESTORE_TYPE_XID, strTarget => $strXidTarget, strTargetAction => 'promote',
                strTargetTimeline => $oHostDbPrimary->pgVersion() >= PG_VERSION_12 ? 'current' : undef,
                strOptionalParam => '--tablespace-map-all=../../tablespace', bTablespace => false,
                iRepo => $iRepoTotal});

        # Save recovery file to test so we can use it in the next test
        $strRecoveryFile = $oHostDbPrimary->pgVersion() >= PG_VERSION_12 ? 'postgresql.auto.conf' : DB_FILE_RECOVERYCONF;

        storageTest()->copy(
            $oHostDbPrimary->dbBasePath() . qw{/} . $strRecoveryFile, $self->testPath() . qw{/} . $strRecoveryFile);

        $oHostDbPrimary->clusterStart();
        $oHostDbPrimary->sqlSelectOneTest('select message from test', $strXidMessage);

        $oHostDbPrimary->sqlExecute("update test set message = '$strTimelineMessage'");

        # Restore (restore type = preserve, inclusive)
        #---------------------------------------------------------------------------------------------------------------------------
        &log(INFO, '    testing recovery type = ' . CFGOPTVAL_RESTORE_TYPE_PRESERVE);

        $oHostDbPrimary->clusterStop();

        executeTest('rm -rf ' . $oHostDbPrimary->dbBasePath() . "/*");
        executeTest('rm -rf ' . $oHostDbPrimary->dbPath() . qw{/} . $oManifest->walPath() . '/*');
        executeTest('rm -rf ' . $oHostDbPrimary->tablespacePath(1) . "/*");

        # Restore recovery file that was saved in last test
        storageTest()->move($self->testPath . "/${strRecoveryFile}", $oHostDbPrimary->dbBasePath() . "/${strRecoveryFile}");

        # Also touch recovery.signal when required
        if ($oHostDbPrimary->pgVersion() >= PG_VERSION_12)
        {
            storageTest()->put($oHostDbPrimary->dbBasePath() . "/" . DB_FILE_RECOVERYSIGNAL);
        }

        $oHostDbPrimary->restore(undef, 'latest', {strType => CFGOPTVAL_RESTORE_TYPE_PRESERVE});

        $oHostDbPrimary->clusterStart();
        $oHostDbPrimary->sqlSelectOneTest('select message from test', $strXidMessage);

        $oHostDbPrimary->sqlExecute("update test set message = '$strTimelineMessage'");

        # Restore (restore type = time, inclusive, automatically select backup) - there is no exclusive time test because I can't
        # find a way to find the exact commit time of a transaction.
        #---------------------------------------------------------------------------------------------------------------------------
        &log(INFO, '    testing recovery type = ' . CFGOPTVAL_RESTORE_TYPE_TIME);

        $oHostDbPrimary->clusterStop();

        $oHostDbPrimary->restore(
            undef, 'latest',
            {bDelta => true, strType => CFGOPTVAL_RESTORE_TYPE_TIME, strTarget => $strTimeTarget, strTargetAction => 'promote',
                strTargetTimeline => $oHostDbPrimary->pgVersion() >= PG_VERSION_12 ? 'current' : undef,
                strBackupExpected => $strFullBackup});

        $oHostDbPrimary->clusterStart();
        $oHostDbPrimary->sqlSelectOneTest('select message from test', $strTimeMessage);

        # Restore (restore type = xid, exclusive)
        #---------------------------------------------------------------------------------------------------------------------------
        &log(INFO, '    testing recovery type = ' . CFGOPTVAL_RESTORE_TYPE_XID);

        $oHostDbPrimary->clusterStop();

        $oHostDbPrimary->restore(
            undef, $strIncrBackup,
            {bDelta => true, strType => CFGOPTVAL_RESTORE_TYPE_XID, strTarget => $strXidTarget, bTargetExclusive => true,
                strTargetAction => 'promote',
                strTargetTimeline => $oHostDbPrimary->pgVersion() >= PG_VERSION_12 ? 'current' : undef,
                iRepo => $iRepoTotal});

        $oHostDbPrimary->clusterStart();
        $oHostDbPrimary->sqlSelectOneTest('select message from test', $strIncrMessage);

        # Restore (restore type = name)
        #---------------------------------------------------------------------------------------------------------------------------
        &log(INFO, '    testing recovery type = ' . CFGOPTVAL_RESTORE_TYPE_NAME);

        $oHostDbPrimary->clusterStop();

        $oHostDbPrimary->restore(
            undef, 'latest',
            {bDelta => true, bForce => true, strType => CFGOPTVAL_RESTORE_TYPE_NAME, strTarget => $strNameTarget,
                strTargetAction => 'promote',
                strTargetTimeline => $oHostDbPrimary->pgVersion() >= PG_VERSION_12 ? 'current' : undef});

        $oHostDbPrimary->clusterStart();
        $oHostDbPrimary->sqlSelectOneTest('select message from test', $strNameMessage);

        # Restore (restore type = default, timeline = created by type = xid, inclusive recovery)
        #---------------------------------------------------------------------------------------------------------------------------
        &log(INFO, '    testing recovery type = ' . CFGOPTVAL_RESTORE_TYPE_DEFAULT);

        $oHostDbPrimary->clusterStop();

        # The timeline to use for this test is subject to change based on tests being added or removed above. The best thing would
        # be to automatically grab the timeline after the restore, but since this test has been stable for a long time it does not
        # seem worth the effort to automate.
        $oHostDbPrimary->restore(
            undef, $strIncrBackup,
            {bDelta => true, strType => CFGOPTVAL_RESTORE_TYPE_STANDBY, strTargetTimeline => 4, iRepo => $iRepoTotal});

        $oHostDbPrimary->clusterStart({bHotStandby => true});
        $oHostDbPrimary->sqlSelectOneTest('select message from test', $strTimelineMessage, {iTimeout => 120});

        # Stop clusters to catch any errors in the postgres log
        #---------------------------------------------------------------------------------------------------------------------------
        $oHostDbPrimary->clusterStop();

        # Stanza-delete --force without access to pgbackrest on database host. This test is not version specific so is run on only
        # one version.
        #---------------------------------------------------------------------------------------------------------------------------
        if ($bNonVersionSpecific)
        {
            # Make sure this test has a backup host to work with
            confess "test must run with backup dst = " . HOST_BACKUP if !$bHostBackup;

            $oHostDbPrimary->stop();
            $oHostBackup->stop({strStanza => $self->stanza});
            $oHostBackup->stanzaDelete(
                "delete stanza with --force when pgbackrest on pg host not accessible", {strOptionalParam => ' --force'});
            $oHostDbPrimary->start();
            $oHostBackup->start();
        }
    }
}

1;<|MERGE_RESOLUTION|>--- conflicted
+++ resolved
@@ -451,12 +451,7 @@
             {strOptionalParam => '--stop-auto --buffer-size=32768 --delta', iRepo => $iRepoTotal});
 
         # Ensure the check command runs properly with a tablespace
-<<<<<<< HEAD
-        my $iTimeoutVal = ($strStorage ne SFTP ? 5 : 15);
-        $oHostBackup->check( 'check command with tablespace', {iTimeout => $iTimeoutVal, strOptionalParam => $strBogusReset});
-=======
         $oHostBackup->check( 'check command with tablespace', {iTimeout => 10, strOptionalParam => $strBogusReset});
->>>>>>> c7ac1733
 
         # Setup the xid target
         #---------------------------------------------------------------------------------------------------------------------------
