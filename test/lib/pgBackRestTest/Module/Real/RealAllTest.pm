####################################################################################################################################
# Test All Commands On PostgreSQL Clusters
####################################################################################################################################
package pgBackRestTest::Module::Real::RealAllTest;
use parent 'pgBackRestTest::Env::HostEnvTest';

####################################################################################################################################
# Perl includes
####################################################################################################################################
use strict;
use warnings FATAL => qw(all);
use Carp qw(confess);

use File::Basename qw(dirname);

use pgBackRestDoc::Common::Exception;
use pgBackRestDoc::Common::Ini;
use pgBackRestDoc::Common::Log;
use pgBackRestDoc::ProjectInfo;

use pgBackRestTest::Common::ContainerTest;
use pgBackRestTest::Common::DbVersion;
use pgBackRestTest::Common::ExecuteTest;
use pgBackRestTest::Common::FileTest;
use pgBackRestTest::Common::RunTest;
use pgBackRestTest::Common::VmTest;
use pgBackRestTest::Common::Storage;
use pgBackRestTest::Common::StoragePosix;
use pgBackRestTest::Common::StorageRepo;
use pgBackRestTest::Common::Wait;
use pgBackRestTest::Env::ArchiveInfo;
use pgBackRestTest::Env::BackupInfo;
use pgBackRestTest::Env::InfoCommon;
use pgBackRestTest::Env::Host::HostBaseTest;
use pgBackRestTest::Env::Host::HostBackupTest;
use pgBackRestTest::Env::Host::HostDbTest;
use pgBackRestTest::Env::Host::HostDbTest;
use pgBackRestTest::Env::HostEnvTest;
use pgBackRestTest::Env::Manifest;

####################################################################################################################################
# Backup advisory lock
####################################################################################################################################
use constant DB_BACKUP_ADVISORY_LOCK                                => '12340078987004321';

####################################################################################################################################
# run
####################################################################################################################################
sub run
{
    my $self = shift;

    foreach my $rhRun
    (
        {pg => PG_VERSION_83, repoDest => HOST_DB_PRIMARY, storage => POSIX, encrypt => false, compress => NONE, repo => 2},
        {pg => PG_VERSION_84, repoDest =>     HOST_BACKUP, storage => AZURE, encrypt =>  true, compress =>   GZ, repo => 1},
<<<<<<< HEAD
        {pg => PG_VERSION_90, repoDest => HOST_DB_PRIMARY, storage => POSIX, encrypt =>  true, compress =>  BZ2, repo => 2},
        {pg => PG_VERSION_91, repoDest => HOST_DB_STANDBY, storage =>    S3, encrypt => false, compress => NONE, repo => 1},
        {pg => PG_VERSION_92, repoDest => HOST_DB_STANDBY, storage => POSIX, encrypt =>  true, compress => NONE, repo => 1},
        {pg => PG_VERSION_93, repoDest =>     HOST_BACKUP, storage => AZURE, encrypt => false, compress =>   GZ, repo => 2},
=======
        {pg => PG_VERSION_90, repoDest => HOST_DB_PRIMARY, storage =>   GCS, encrypt =>  true, compress =>  BZ2, repo => 1},
        {pg => PG_VERSION_91, repoDest => HOST_DB_STANDBY, storage =>   GCS, encrypt => false, compress =>   GZ, repo => 1},
        {pg => PG_VERSION_92, repoDest => HOST_DB_STANDBY, storage => POSIX, encrypt =>  true, compress => NONE, repo => 1},
        {pg => PG_VERSION_93, repoDest =>     HOST_BACKUP, storage => AZURE, encrypt => false, compress => NONE, repo => 1},
>>>>>>> e7bbdf38
        {pg => PG_VERSION_94, repoDest => HOST_DB_STANDBY, storage => POSIX, encrypt =>  true, compress =>  LZ4, repo => 1},
        {pg => PG_VERSION_95, repoDest =>     HOST_BACKUP, storage =>    S3, encrypt => false, compress =>  BZ2, repo => 1},
        {pg => PG_VERSION_96, repoDest =>     HOST_BACKUP, storage => POSIX, encrypt => false, compress => NONE, repo => 2},
        {pg => PG_VERSION_10, repoDest => HOST_DB_STANDBY, storage =>    S3, encrypt =>  true, compress =>   GZ, repo => 2},
        {pg => PG_VERSION_11, repoDest =>     HOST_BACKUP, storage => AZURE, encrypt => false, compress =>  ZST, repo => 2},
        {pg => PG_VERSION_12, repoDest =>     HOST_BACKUP, storage =>    S3, encrypt =>  true, compress =>  LZ4, repo => 1},
        {pg => PG_VERSION_13, repoDest => HOST_DB_STANDBY, storage =>   GCS, encrypt => false, compress =>  ZST, repo => 1},
    )
    {
        # Only run tests for this pg version
        next if ($rhRun->{pg} ne $self->pgVersion());

        # Get run parameters
        my $bHostBackup = $rhRun->{repoDest} eq HOST_BACKUP ? true : false;
        my $bHostStandby = $self->pgVersion() >= PG_VERSION_HOT_STANDBY ? true : false;
        my $strBackupDestination = $rhRun->{repoDest};
        my $strStorage = $rhRun->{storage};
        my $bRepoEncrypt = $rhRun->{encrypt};
        my $strCompressType = $rhRun->{compress};
        my $iRepoTotal = $rhRun->{repo};

        # Use a specific VM and version of PostgreSQL for expect testing. This version will also be used to run tests that are not
        # version specific.
        my $bExpectVersion = $self->vm() eq VM_EXPECT && $self->pgVersion() eq PG_VERSION_96;

        # Increment the run, log, and decide whether this unit test should be run
        next if (!$self->begin(
            "bkp ${bHostBackup}, sby ${bHostStandby}, dst ${strBackupDestination}, cmp ${strCompressType}" .
                ", storage ${strStorage}, enc ${bRepoEncrypt}",
            $bExpectVersion));

        # Create hosts, file object, and config
        my ($oHostDbPrimary, $oHostDbStandby, $oHostBackup) = $self->setup(
            false, $self->expect(),
            {bHostBackup => $bHostBackup, bStandby => $bHostStandby, strBackupDestination => $strBackupDestination,
             strCompressType => $strCompressType, bArchiveAsync => false, strStorage => $strStorage,
             bRepoEncrypt => $bRepoEncrypt, iRepoTotal => $iRepoTotal});

        # Some commands will fail because of the bogus host created when a standby is present. These options reset the bogus host
        # so it won't interfere with commands that won't tolerate a connection failure.
        my $strBogusReset = $oHostBackup->bogusHost() ?
            ' --reset-pg2-host --reset-pg2-host-cmd --reset-pg2-host-config --reset-pg2-host-user --reset-pg2-path' : '';

        # If S3 set process max to 2.  This seems like the best place for parallel testing since it will help speed S3 processing
        # without slowing down the other tests too much.
        if ($strStorage eq S3)
        {
            $oHostBackup->configUpdate({&CFGDEF_SECTION_GLOBAL => {'process-max' => 2}});
            $oHostDbPrimary->configUpdate({&CFGDEF_SECTION_GLOBAL => {'process-max' => 2}});
        }

        $oHostDbPrimary->clusterCreate();

        # Create the stanza
        $oHostBackup->stanzaCreate('main create stanza info files');

        # Get passphrase to access the Manifest file from backup.info - returns undefined if repo not encrypted
        my $strCipherPass =
            (new pgBackRestTest::Env::BackupInfo($oHostBackup->repoBackupPath()))->cipherPassSub();

        # Create a manifest with the pg version to get version-specific paths
        my $oManifest = new pgBackRestTest::Env::Manifest(BOGUS, {bLoad => false, strDbVersion => $self->pgVersion(),
            iDbCatalogVersion => $self->dbCatalogVersion($self->pgVersion()),
            strCipherPass => $strCipherPass, strCipherPassSub => $bRepoEncrypt ? ENCRYPTION_KEY_BACKUPSET : undef});

        # Static backup parameters
        my $fTestDelay = 1;

        # Restore test string
        my $strDefaultMessage = 'default';
        my $strFullMessage = 'full';
        my $strStandbyMessage = 'standby';
        my $strIncrMessage = 'incr';
        my $strTimeMessage = 'time';
        my $strXidMessage = 'xid';
        my $strNameMessage = 'name';
        my $strTimelineMessage = 'timeline';

        # Create two new databases
        $oHostDbPrimary->sqlExecute('create database test1', {bAutoCommit => true});
        $oHostDbPrimary->sqlExecute('create database test2', {bAutoCommit => true});

        # ??? Removed temporarily until manifest build can be brought back into the check command
        # Create a directory in pg_data location that is only readable by root to ensure manifest->build is called by check
        # --------------------------------------------------------------------------------------------------------------------------
        # my $strDir = $oHostDbPrimary->dbBasePath() . '/rootreaddir';
        # executeTest('sudo mkdir ' . $strDir);
        # executeTest("sudo chown root:root ${strDir}");
        # executeTest("sudo chmod 400 ${strDir}");
        #
        # $strComment = 'confirm primary manifest->build executed';
        # $oHostDbPrimary->check($strComment, {iTimeout => 5, iExpectedExitStatus => ERROR_PATH_OPEN});
        # executeTest("sudo rmdir ${strDir}");

        # --------------------------------------------------------------------------------------------------------------------------
        my $strComment = 'verify check command runs successfully';

        $oHostDbPrimary->check($strComment, {iTimeout => 5});

        # Also run check on the backup host when present
        if ($bHostBackup)
        {
            $oHostBackup->check($strComment, {iTimeout => 5, strOptionalParam => $strBogusReset});
        }

        # Restart the cluster ignoring any errors in the postgresql log
        $oHostDbPrimary->clusterRestart({bIgnoreLogError => true});

        # Full backup
        #---------------------------------------------------------------------------------------------------------------------------
        # Create the table where test messages will be stored
        $oHostDbPrimary->sqlExecute("create table test (message text not null)");
        $oHostDbPrimary->sqlWalRotate();
        $oHostDbPrimary->sqlExecute("insert into test values ('$strDefaultMessage')");

        # Acquire the backup advisory lock so it looks like a backup is running
        if (!$oHostDbPrimary->sqlSelectOne('select pg_try_advisory_lock(' . DB_BACKUP_ADVISORY_LOCK . ')'))
        {
            confess 'unable to acquire advisory lock for testing';
        }

        $oHostBackup->backup(
            CFGOPTVAL_BACKUP_TYPE_FULL, 'fail on backup lock exists', {iExpectedExitStatus => ERROR_LOCK_ACQUIRE});

        # Release the backup advisory lock so the next backup will succeed
        if (!$oHostDbPrimary->sqlSelectOne('select pg_advisory_unlock(' . DB_BACKUP_ADVISORY_LOCK . ')'))
        {
            confess 'unable to release advisory lock';
        }

        $oHostDbPrimary->sqlExecute("update test set message = '$strFullMessage'");

        # Required to set hint bits to be sent to the standby to make the heap match on both sides
        $oHostDbPrimary->sqlSelectOneTest('select message from test', $strFullMessage);

        # Backup to repo1
        my $strFullBackup = $oHostBackup->backup(
            CFGOPTVAL_BACKUP_TYPE_FULL, 'repo1',
            {strOptionalParam => ' --buffer-size=16384'});

        # Backup to repo2 if it exists
        if ($iRepoTotal == 2)
        {
            $oHostBackup->backup(CFGOPTVAL_BACKUP_TYPE_FULL, 'repo2', {iRepo => 2});
        }

        # Make a new backup with expire-auto disabled then run the expire command and compare backup numbers to ensure that expire
        # was really disabled. This test is not version specific so is run on only the expect version.
        #---------------------------------------------------------------------------------------------------------------------------
        if ($bExpectVersion)
        {
            my $oBackupInfo = new pgBackRestTest::Env::BackupInfo($oHostBackup->repoBackupPath());
            push(my @backupLst1, $oBackupInfo->list());

            $strFullBackup = $oHostBackup->backup(
                CFGOPTVAL_BACKUP_TYPE_FULL, 'with disabled expire-auto',
                {strOptionalParam => ' --repo1-retention-full='.scalar(@backupLst1). ' --no-expire-auto'});

            $oBackupInfo = new pgBackRestTest::Env::BackupInfo($oHostBackup->repoBackupPath());
            push(my @backupLst2, $oBackupInfo->list());

            &log(INFO, "    run the expire command");
            $oHostBackup->expire({iRetentionFull => scalar(@backupLst1)});
            $oBackupInfo = new pgBackRestTest::Env::BackupInfo($oHostBackup->repoBackupPath());
            push(my @backupLst3, $oBackupInfo->list());

            unless (scalar(@backupLst2) == scalar(@backupLst1) + 1 && scalar(@backupLst1) == scalar(@backupLst3))
            {
                confess "expire-auto option didn't work as expected";
            }
        }

        # Enabled async archiving
        $oHostBackup->configUpdate({&CFGDEF_SECTION_GLOBAL => {'archive-async' => 'y'}});

        # Kick out a bunch of archive logs to exercise async archiving.  Only do this when compressed and remote to slow it
        # down enough to make it evident that the async process is working.
        if ($strCompressType ne NONE && $strBackupDestination eq HOST_BACKUP)
        {
            &log(INFO, '    multiple wal switches to exercise async archiving');
            $oHostDbPrimary->sqlExecute("create table wal_activity (id int)");
            $oHostDbPrimary->sqlWalRotate();
            $oHostDbPrimary->sqlExecute("insert into wal_activity values (1)");
            $oHostDbPrimary->sqlWalRotate();
            $oHostDbPrimary->sqlExecute("insert into wal_activity values (2)");
            $oHostDbPrimary->sqlWalRotate();
            $oHostDbPrimary->sqlExecute("insert into wal_activity values (3)");
            $oHostDbPrimary->sqlWalRotate();
            $oHostDbPrimary->sqlExecute("insert into wal_activity values (4)");
            $oHostDbPrimary->sqlWalRotate();
        }

        # Setup replica
        #---------------------------------------------------------------------------------------------------------------------------
        if ($bHostStandby)
        {
            my %oRemapHash;
            $oRemapHash{&MANIFEST_TARGET_PGDATA} = $oHostDbStandby->dbBasePath();

            if ($oHostDbStandby->pgVersion() >= PG_VERSION_92)
            {
                $oHostDbStandby->linkRemap($oManifest->walPath(), $oHostDbStandby->dbPath() . '/' . $oManifest->walPath());
            }

            $oHostDbStandby->restore(
                'restore backup on replica', 'latest',
                {rhRemapHash => \%oRemapHash, strType => CFGOPTVAL_RESTORE_TYPE_STANDBY,
                    strOptionalParam =>
                        ' --recovery-option="primary_conninfo=host=' . HOST_DB_PRIMARY .
                        ' port=' . $oHostDbPrimary->pgPort() . ' user=replicator"'});

            $oHostDbStandby->clusterStart({bHotStandby => true});

            # Make sure streaming replication is on
            $oHostDbPrimary->sqlSelectOneTest(
                "select client_addr || '-' || state from pg_stat_replication", $oHostDbStandby->ipGet() . '/32-streaming');

            # Check that the cluster was restored properly
            $oHostDbStandby->sqlSelectOneTest('select message from test', $strFullMessage);

            # Update message for standby
            $oHostDbPrimary->sqlExecute("update test set message = '$strStandbyMessage'");

            if ($oHostDbStandby->pgVersion() >= PG_VERSION_BACKUP_STANDBY)
            {
                # If there is only a primary and a replica and the replica is the backup destination, then if pg2-host and pg3-host
                # are BOGUS, confirm failure to reach the primary
                if (!$bHostBackup && $bHostStandby && $strBackupDestination eq HOST_DB_STANDBY)
                {
                    my $strStandbyBackup = $oHostBackup->backup(
                        CFGOPTVAL_BACKUP_TYPE_FULL, 'backup from standby, failure to reach primary',
                        {bStandby => true, iExpectedExitStatus => ERROR_DB_CONNECT, strOptionalParam => '--pg8-host=' . BOGUS});
                }
                else
                {
                    my $strStandbyBackup = $oHostBackup->backup(
                        CFGOPTVAL_BACKUP_TYPE_FULL, 'backup from standby, failure to access at least one standby',
                        {bStandby => true, iExpectedExitStatus => ERROR_DB_CONNECT, strOptionalParam => '--pg8-host=' . BOGUS});
                }
            }

            my $strStandbyBackup = $oHostBackup->backup(
                CFGOPTVAL_BACKUP_TYPE_FULL, 'backup from standby',
                {bStandby => true,
                 iExpectedExitStatus => $oHostDbStandby->pgVersion() >= PG_VERSION_BACKUP_STANDBY ? undef : ERROR_CONFIG,
                 strOptionalParam => '--repo1-retention-full=1'});

            if ($oHostDbStandby->pgVersion() >= PG_VERSION_BACKUP_STANDBY)
            {
                $strFullBackup = $strStandbyBackup;
            }

            # ??? Removed temporarily until manifest build can be brought back into the check command
            # # Create a directory in pg_data location that is only readable by root to ensure manifest->build is called by check
            # my $strDir = $oHostDbStandby->dbBasePath() . '/rootreaddir';
            # executeTest('sudo mkdir ' . $strDir);
            # executeTest("sudo chown root:root ${strDir}");
            # executeTest("sudo chmod 400 ${strDir}");
            #
            # my $strComment = 'confirm standby manifest->build executed';
            #
            # # If there is an invalid host, the final error returned from check will be the inability to resolve the name which is
            # # an open error instead of a read error
            # if (!$oHostDbStandby->bogusHost())
            # {
            #     $oHostDbStandby->check($strComment, {iTimeout => 5, iExpectedExitStatus => ERROR_PATH_OPEN});
            # }
            # else
            # {
            #     $oHostDbStandby->check($strComment, {iTimeout => 5, iExpectedExitStatus => ERROR_FILE_READ});
            # }
            #
            # # Remove the directory in pg_data location that is only readable by root
            # executeTest("sudo rmdir ${strDir}");

            # Confirm the check command runs without error on a standby (when a bogus host is not configured)
            $oHostDbStandby->check('verify check command on standby', {strOptionalParam => $strBogusReset});

            # Shutdown the standby before creating tablespaces (this will error since paths are different)
            $oHostDbStandby->clusterStop({bIgnoreLogError => true});
        }

        my $strAdhocBackup;

        # Execute stop and make sure the backup fails
        #---------------------------------------------------------------------------------------------------------------------------
        # Restart the cluster to check for any errors before continuing since the stop tests will definitely create errors and the
        # logs will to be deleted to avoid causing issues further down the line. This test is not version specific so is run on only
        # the expect version.
        if ($bExpectVersion)
        {
            confess "test must be performed on posix storage" if $strStorage ne POSIX;

            $oHostDbPrimary->clusterRestart();

            # Add backup for adhoc expire
            $strAdhocBackup = $oHostBackup->backup(CFGOPTVAL_BACKUP_TYPE_DIFF, 'backup for adhoc expire');

            $oHostDbPrimary->stop();

            $oHostBackup->backup(
                CFGOPTVAL_BACKUP_TYPE_INCR, 'attempt backup when stopped',
                {iExpectedExitStatus => $oHostBackup == $oHostDbPrimary ? ERROR_STOP : ERROR_DB_CONNECT});

            $oHostDbPrimary->start();
        }

        # Setup the time targets
        #---------------------------------------------------------------------------------------------------------------------------
        # If the tests are running quickly then the time target might end up the same as the end time of the prior full backup. That
        # means restore auto-select will not pick it as a candidate and restore the last backup instead causing the restore compare
        # to fail. So, sleep one second.
        sleep(1);

        $oHostDbPrimary->sqlExecute("update test set message = '$strTimeMessage'");
        $oHostDbPrimary->sqlWalRotate();
        my $strTimeTarget = $oHostDbPrimary->sqlSelectOne("select current_timestamp");
        &log(INFO, "        time target is ${strTimeTarget}");

        # Incr backup - fail on archive_mode=always when version >= 9.5
        #---------------------------------------------------------------------------------------------------------------------------
        if ($oHostDbPrimary->pgVersion() >= PG_VERSION_95)
        {
            # Set archive_mode=always
            $oHostDbPrimary->clusterRestart({bArchiveAlways => true});

            $oHostBackup->backup(
                CFGOPTVAL_BACKUP_TYPE_INCR, 'fail on archive_mode=always', {iExpectedExitStatus => ERROR_FEATURE_NOT_SUPPORTED});

            # Reset the cluster to a normal state so the next test will work
            $oHostDbPrimary->clusterRestart();
        }

        # Incr backup
        #---------------------------------------------------------------------------------------------------------------------------
        # Create a tablespace directory
        storageTest()->pathCreate($oHostDbPrimary->tablespacePath(1), {strMode => '0700', bCreateParent => true});

        # Also create it on the standby so replay won't fail
        if (defined($oHostDbStandby))
        {
            storageTest()->pathCreate($oHostDbStandby->tablespacePath(1), {strMode => '0700', bCreateParent => true});
        }

        $oHostDbPrimary->sqlExecute(
            "create tablespace ts1 location '" . $oHostDbPrimary->tablespacePath(1) . "'", {bAutoCommit => true});
        $oHostDbPrimary->sqlExecute("alter table test set tablespace ts1");

        # Create a table in the tablespace that will not be modified again to be sure it does get full page writes in the WAL later
        $oHostDbPrimary->sqlExecute("create table test_exists (id int) tablespace ts1", {bCommit => true, bCheckPoint => true});

        # Create a table in the tablespace
        $oHostDbPrimary->sqlExecute("create table test_remove (id int)");
        $oHostDbPrimary->sqlWalRotate();
        $oHostDbPrimary->sqlExecute("update test set message = '$strDefaultMessage'");
        $oHostDbPrimary->sqlWalRotate();

        # Create a database in the tablespace and a table to check
        $oHostDbPrimary->sqlExecute("create database test3 with tablespace ts1", {bAutoCommit => true});
        $oHostDbPrimary->sqlExecute(
            'create table test3_exists (id int);' .
            'insert into test3_exists values (1);',
            {strDb => 'test3', bAutoCommit => true});

        # Create a table in test1 to check - test1 will not be restored
        $oHostDbPrimary->sqlExecute(
            'create table test1_zeroed (id int);' .
            'insert into test1_zeroed values (1);',
            {strDb => 'test1', bAutoCommit => true});

        # Start a backup so the next backup has to restart it.  This test is not required for PostgreSQL >= 9.6 since backups
        # are run in non-exclusive mode.
        if ($oHostDbPrimary->pgVersion() >= PG_VERSION_93 && $oHostDbPrimary->pgVersion() < PG_VERSION_96)
        {
            $oHostDbPrimary->sqlSelectOne("select pg_start_backup('test backup that will cause an error', true)");

            # Verify that an error is returned if the backup is already running
            $oHostBackup->backup(
                CFGOPTVAL_BACKUP_TYPE_INCR, 'fail on backup already running', {iExpectedExitStatus => ERROR_DB_QUERY});

            # Restart the cluster ignoring any errors in the postgresql log
            $oHostDbPrimary->clusterRestart({bIgnoreLogError => true});

            # Start a new backup to make the next test restarts it
            $oHostDbPrimary->sqlSelectOne("select pg_start_backup('test backup that will be restarted', true)");
        }

        if (defined($strAdhocBackup))
        {
            # Adhoc expire the latest backup - no other tests should be affected
            $oHostBackup->expire({strOptionalParam => '--set=' . $strAdhocBackup});
        }

        # Drop a table
        $oHostDbPrimary->sqlExecute('drop table test_remove');
        $oHostDbPrimary->sqlWalRotate();
        $oHostDbPrimary->sqlExecute("update test set message = '$strIncrMessage'", {bCommit => true});

        # Exercise --delta checksum option
        my $strIncrBackup = $oHostBackup->backup(
            CFGOPTVAL_BACKUP_TYPE_INCR, 'delta',
            {strOptionalParam => '--stop-auto --buffer-size=32768 --delta', iRepo => $iRepoTotal});

        # Ensure the check command runs properly with a tablespace
        $oHostBackup->check( 'check command with tablespace', {iTimeout => 5, strOptionalParam => $strBogusReset});

        # Setup the xid target
        #---------------------------------------------------------------------------------------------------------------------------
        my $strXidTarget = undef;

        $oHostDbPrimary->sqlExecute("update test set message = '$strXidMessage'", {bCommit => false});
        $oHostDbPrimary->sqlWalRotate();
        $strXidTarget = $oHostDbPrimary->sqlSelectOne("select txid_current()");
        $oHostDbPrimary->sqlCommit();
        &log(INFO, "        xid target is ${strXidTarget}");

        # Setup the name target
        #---------------------------------------------------------------------------------------------------------------------------
        my $strNameTarget = 'backrest';

        $oHostDbPrimary->sqlExecute("update test set message = '$strNameMessage'", {bCommit => true});
        $oHostDbPrimary->sqlWalRotate();

        if ($oHostDbPrimary->pgVersion() >= PG_VERSION_91)
        {
            $oHostDbPrimary->sqlExecute("select pg_create_restore_point('${strNameTarget}')");
        }

        &log(INFO, "        name target is ${strNameTarget}");

        # Create a table and data in database test2
        #---------------------------------------------------------------------------------------------------------------------------
        # Initialize variables for SHA1 and path of the pg_filenode.map for the database that will not be restored
        my $strDb1TablePath;
        my $strDb1TableSha1;

        $oHostDbPrimary->sqlExecute(
            'create table test (id int);' .
            'insert into test values (1);' .
            'create table test_ts1 (id int) tablespace ts1;' .
            'insert into test_ts1 values (2);',
            {strDb => 'test2', bAutoCommit => true});

        $oHostDbPrimary->sqlWalRotate();

        # Get the SHA1 and path of the table for the database that will not be restored
        $strDb1TablePath =  $oHostDbPrimary->dbBasePath(). "/base/" .
            $oHostDbPrimary->sqlSelectOne("select oid from pg_database where datname='test1'") . "/" .
            $oHostDbPrimary->sqlSelectOne("select relfilenode from pg_class where relname='test1_zeroed'", {strDb => 'test1'});
        $strDb1TableSha1 = storageTest()->hashSize($strDb1TablePath);

        # Restore (type = default)
        #---------------------------------------------------------------------------------------------------------------------------
        # Expect failure because pg (appears to be) running
        $oHostDbPrimary->restore('pg running', 'latest', {iExpectedExitStatus => ERROR_PG_RUNNING});

        $oHostDbPrimary->clusterStop();

        # Expect failure because db path is not empty
        $oHostDbPrimary->restore('path not empty', 'latest', {iExpectedExitStatus => ERROR_PATH_NOT_EMPTY});

        # Drop and recreate db path
        testPathRemove($oHostDbPrimary->dbBasePath());
        storageTest()->pathCreate($oHostDbPrimary->dbBasePath(), {strMode => '0700'});
        testPathRemove($oHostDbPrimary->dbPath() . qw{/} . $oManifest->walPath());
        storageTest()->pathCreate($oHostDbPrimary->dbPath() . qw{/} . $oManifest->walPath(), {strMode => '0700'});
        testPathRemove($oHostDbPrimary->tablespacePath(1));
        storageTest()->pathCreate($oHostDbPrimary->tablespacePath(1), {strMode => '0700'});

        # Now the restore should work
        $oHostDbPrimary->restore(
            undef, 'latest',
            {strOptionalParam => ' --db-include=test2 --db-include=test3 --buffer-size=16384', iRepo => $iRepoTotal});

        # Test that the first database has not been restored since --db-include did not include test1
        my ($strSHA1, $lSize) = storageTest()->hashSize($strDb1TablePath);

        # Create a zeroed sparse file in the test directory that is the same size as the filenode.map.  We need to use the
        # posix driver directly to do this because handles cannot be passed back from the C code.
        my $oStorageTrunc = new pgBackRestTest::Common::Storage($self->testPath(), new pgBackRestTest::Common::StoragePosix());

        my $strTestTable = $self->testPath() . "/testtable";
        my $oDestinationFileIo = $oStorageTrunc->openWrite($strTestTable);
        $oDestinationFileIo->open();

        # Truncate to the original size which will create a sparse file.
        if (!truncate($oDestinationFileIo->handle(), $lSize))
        {
            confess "unable to truncate '$strTestTable' with handle " . $oDestinationFileIo->handle();
        }
        $oDestinationFileIo->close();

        # Confirm the test filenode.map and the database test1 filenode.map are zeroed
        my ($strSHA1Test, $lSizeTest) = storageTest()->hashSize($strTestTable);
        $self->testResult(sub {($strSHA1Test eq $strSHA1) && ($lSizeTest == $lSize) && ($strSHA1 ne $strDb1TableSha1)},
            true, 'database test1 not restored');

        $oHostDbPrimary->clusterStart();
        $oHostDbPrimary->sqlSelectOneTest('select message from test', $strNameMessage);

        # Once the cluster is back online, make sure the database & table in the tablespace exists properly
        $oHostDbPrimary->sqlSelectOneTest('select id from test_ts1', 2, {strDb => 'test2'});
        $oHostDbPrimary->sqlDisconnect({strDb => 'test2'});

        $oHostDbPrimary->sqlSelectOneTest('select id from test3_exists', 1, {strDb => 'test3'});
        $oHostDbPrimary->sqlDisconnect({strDb => 'test3'});

        # The tablespace path should exist and have files in it
        my $strTablespacePath = $oHostDbPrimary->tablespacePath(1);

        # Version <= 8.4 always places a PG_VERSION file in the tablespace
        if ($oHostDbPrimary->pgVersion() <= PG_VERSION_84)
        {
            if (!storageTest()->exists("${strTablespacePath}/" . DB_FILE_PGVERSION))
            {
                confess &log(ASSERT, "unable to find '" . DB_FILE_PGVERSION . "' in tablespace path '${strTablespacePath}'");
            }
        }
        # Version >= 9.0 creates a special path using the version and catalog number
        else
        {
            # Backup info will have the catalog number
            my $oBackupInfo = new pgBackRestDoc::Common::Ini(
                storageRepo(), $oHostBackup->repoBackupPath(FILE_BACKUP_INFO),
                {bLoad => false, strContent => ${storageRepo()->get($oHostBackup->repoBackupPath(FILE_BACKUP_INFO))}});

            # Construct the special path
            $strTablespacePath .=
                '/PG_' . $oHostDbPrimary->pgVersion() . qw{_} . $oBackupInfo->get(INFO_BACKUP_SECTION_DB, INFO_BACKUP_KEY_CATALOG);

            # Check that path exists
            if (!storageTest()->pathExists($strTablespacePath))
            {
                confess &log(ASSERT, "unable to find tablespace path '${strTablespacePath}'");
            }
        }

        # Make sure there are some files in the tablespace path (exclude PG_VERSION if <= 8.4 since that was tested above)
        if (grep(!/^PG\_VERSION$/i, storageTest()->list($strTablespacePath)) == 0)
        {
            confess &log(ASSERT, "no files found in tablespace path '${strTablespacePath}'");
        }

        # This table should exist to prove that the tablespace was restored.  It has not been updated since it was created so it
        # should not be created by any full page writes.  Once it is verified to exist it can be dropped.
        $oHostDbPrimary->sqlSelectOneTest("select count(*) from test_exists", 0);
        $oHostDbPrimary->sqlExecute('drop table test_exists');

        # Now it should be OK to drop database test2 and test3
        $oHostDbPrimary->sqlExecute('drop database test2', {bAutoCommit => true});

        # The test table lives in ts1 so it needs to be moved or dropped
        if ($oHostDbPrimary->pgVersion() >= PG_VERSION_90)
        {
            $oHostDbPrimary->sqlExecute('alter table test set tablespace pg_default');
        }
        # Drop for older versions
        else
        {
            $oHostDbPrimary->sqlExecute('drop table test');
        }

        # And drop the tablespace
        $oHostDbPrimary->sqlExecute('drop database test3', {bAutoCommit => true});
        $oHostDbPrimary->sqlExecute("drop tablespace ts1", {bAutoCommit => true});

        # Restore (restore type = immediate, inclusive)
        #---------------------------------------------------------------------------------------------------------------------------
        if ($oHostDbPrimary->pgVersion() >= PG_VERSION_94)
        {
            &log(INFO, '    testing recovery type = ' . CFGOPTVAL_RESTORE_TYPE_IMMEDIATE);

            $oHostDbPrimary->clusterStop();

            $oHostDbPrimary->restore(
                undef, $strFullBackup, {bForce => true, strType => CFGOPTVAL_RESTORE_TYPE_IMMEDIATE, strTargetAction => 'promote'});

            $oHostDbPrimary->clusterStart();
            $oHostDbPrimary->sqlSelectOneTest(
                'select message from test', ($bHostStandby ? $strStandbyMessage : $strFullMessage));
        }

        # Restore (restore type = xid, inclusive)
        #---------------------------------------------------------------------------------------------------------------------------
        my $strRecoveryFile = undef;

        &log(INFO, '    testing recovery type = ' . CFGOPTVAL_RESTORE_TYPE_XID);

        $oHostDbPrimary->clusterStop();

        executeTest('rm -rf ' . $oHostDbPrimary->dbBasePath() . "/*");
        executeTest('rm -rf ' . $oHostDbPrimary->dbPath() . qw{/} . $oManifest->walPath() . '/*');

        $oHostDbPrimary->restore(
            undef, $strIncrBackup,
            {bForce => true, strType => CFGOPTVAL_RESTORE_TYPE_XID, strTarget => $strXidTarget,
                strTargetAction => $oHostDbPrimary->pgVersion() >= PG_VERSION_91 ? 'promote' : undef,
                strTargetTimeline => $oHostDbPrimary->pgVersion() >= PG_VERSION_12 ? 'current' : undef,
                strOptionalParam => '--tablespace-map-all=../../tablespace', bTablespace => false,
                iRepo => $iRepoTotal});

        # Save recovery file to test so we can use it in the next test
        $strRecoveryFile = $oHostDbPrimary->pgVersion() >= PG_VERSION_12 ? 'postgresql.auto.conf' : DB_FILE_RECOVERYCONF;

        storageTest()->copy(
            $oHostDbPrimary->dbBasePath() . qw{/} . $strRecoveryFile, $self->testPath() . qw{/} . $strRecoveryFile);

        $oHostDbPrimary->clusterStart();
        $oHostDbPrimary->sqlSelectOneTest('select message from test', $strXidMessage);

        $oHostDbPrimary->sqlExecute("update test set message = '$strTimelineMessage'");

        # Restore (restore type = preserve, inclusive)
        #---------------------------------------------------------------------------------------------------------------------------
        &log(INFO, '    testing recovery type = ' . CFGOPTVAL_RESTORE_TYPE_PRESERVE);

        $oHostDbPrimary->clusterStop();

        executeTest('rm -rf ' . $oHostDbPrimary->dbBasePath() . "/*");
        executeTest('rm -rf ' . $oHostDbPrimary->dbPath() . qw{/} . $oManifest->walPath() . '/*');
        executeTest('rm -rf ' . $oHostDbPrimary->tablespacePath(1) . "/*");

        # Restore recovery file that was saved in last test
        storageTest()->move($self->testPath . "/${strRecoveryFile}", $oHostDbPrimary->dbBasePath() . "/${strRecoveryFile}");

        # Also touch recovery.signal when required
        if ($oHostDbPrimary->pgVersion() >= PG_VERSION_12)
        {
            storageTest()->put($oHostDbPrimary->dbBasePath() . "/" . DB_FILE_RECOVERYSIGNAL);
        }

        $oHostDbPrimary->restore(undef, 'latest', {strType => CFGOPTVAL_RESTORE_TYPE_PRESERVE});

        $oHostDbPrimary->clusterStart();
        $oHostDbPrimary->sqlSelectOneTest('select message from test', $strXidMessage);

        $oHostDbPrimary->sqlExecute("update test set message = '$strTimelineMessage'");

        # Restore (restore type = time, inclusive, automatically select backup) - there is no exclusive time test because I can't
        # find a way to find the exact commit time of a transaction.
        #---------------------------------------------------------------------------------------------------------------------------
        &log(INFO, '    testing recovery type = ' . CFGOPTVAL_RESTORE_TYPE_TIME);

        $oHostDbPrimary->clusterStop();

        $oHostDbPrimary->restore(
            undef, 'latest',
            {bDelta => true, strType => CFGOPTVAL_RESTORE_TYPE_TIME, strTarget => $strTimeTarget,
                strTargetAction => $oHostDbPrimary->pgVersion() >= PG_VERSION_91 ? 'promote' : undef,
                strTargetTimeline => $oHostDbPrimary->pgVersion() >= PG_VERSION_12 ? 'current' : undef,
                strBackupExpected => $strFullBackup});

        $oHostDbPrimary->clusterStart();
        $oHostDbPrimary->sqlSelectOneTest('select message from test', $strTimeMessage);

        # Restore (restore type = xid, exclusive)
        #---------------------------------------------------------------------------------------------------------------------------
        &log(INFO, '    testing recovery type = ' . CFGOPTVAL_RESTORE_TYPE_XID);

        $oHostDbPrimary->clusterStop();

        $oHostDbPrimary->restore(
            undef, $strIncrBackup,
            {bDelta => true, strType => CFGOPTVAL_RESTORE_TYPE_XID, strTarget => $strXidTarget, bTargetExclusive => true,
                strTargetAction => $oHostDbPrimary->pgVersion() >= PG_VERSION_91 ? 'promote' : undef,
                strTargetTimeline => $oHostDbPrimary->pgVersion() >= PG_VERSION_12 ? 'current' : undef,
                iRepo => $iRepoTotal});

        $oHostDbPrimary->clusterStart();
        $oHostDbPrimary->sqlSelectOneTest('select message from test', $strIncrMessage);

        # Restore (restore type = name)
        #---------------------------------------------------------------------------------------------------------------------------
        if ($oHostDbPrimary->pgVersion() >= PG_VERSION_91)
        {
            &log(INFO, '    testing recovery type = ' . CFGOPTVAL_RESTORE_TYPE_NAME);

            $oHostDbPrimary->clusterStop();

            $oHostDbPrimary->restore(
                undef, 'latest',
                {bDelta => true, bForce => true, strType => CFGOPTVAL_RESTORE_TYPE_NAME, strTarget => $strNameTarget,
                    strTargetAction => 'promote',
                    strTargetTimeline => $oHostDbPrimary->pgVersion() >= PG_VERSION_12 ? 'current' : undef});

            $oHostDbPrimary->clusterStart();
            $oHostDbPrimary->sqlSelectOneTest('select message from test', $strNameMessage);
        }

        # Restore (restore type = default, timeline = created by type = xid, inclusive recovery)
        #---------------------------------------------------------------------------------------------------------------------------
        if ($oHostDbPrimary->pgVersion() >= PG_VERSION_84)
        {
            &log(INFO, '    testing recovery type = ' . CFGOPTVAL_RESTORE_TYPE_DEFAULT);

            $oHostDbPrimary->clusterStop();

            # The timeline to use for this test is subject to change based on tests being added or removed above.  The best thing
            # would be to automatically grab the timeline after the restore, but since this test has been stable for a long time
            # it does not seem worth the effort to automate.
            $oHostDbPrimary->restore(
                undef, $strIncrBackup,
                {bDelta => true,
                    strType => $oHostDbPrimary->pgVersion() >= PG_VERSION_90 ?
                        CFGOPTVAL_RESTORE_TYPE_STANDBY : CFGOPTVAL_RESTORE_TYPE_DEFAULT,
                    strTargetTimeline => 4, iRepo => $iRepoTotal});

            $oHostDbPrimary->clusterStart({bHotStandby => true});
            $oHostDbPrimary->sqlSelectOneTest('select message from test', $strTimelineMessage, {iTimeout => 120});
        }

        # Stop clusters to catch any errors in the postgres log
        #---------------------------------------------------------------------------------------------------------------------------
        $oHostDbPrimary->clusterStop();

        # Stanza-delete --force without access to pgbackrest on database host. This test is not version specific so is run on only
        # the expect version.
        #---------------------------------------------------------------------------------------------------------------------------
        if ($bExpectVersion)
        {
            # Make sure this test has a backup host to work with
            confess "test must run with backup dst = " . HOST_BACKUP if !$bHostBackup;

            $oHostDbPrimary->stop();
            $oHostBackup->stop({strStanza => $self->stanza});
            $oHostBackup->stanzaDelete(
                "delete stanza with --force when pgbackrest on pg host not accessible", {strOptionalParam => ' --force'});
            $oHostDbPrimary->start();
            $oHostBackup->start();
        }
    }
}

1;<|MERGE_RESOLUTION|>--- conflicted
+++ resolved
@@ -54,17 +54,10 @@
     (
         {pg => PG_VERSION_83, repoDest => HOST_DB_PRIMARY, storage => POSIX, encrypt => false, compress => NONE, repo => 2},
         {pg => PG_VERSION_84, repoDest =>     HOST_BACKUP, storage => AZURE, encrypt =>  true, compress =>   GZ, repo => 1},
-<<<<<<< HEAD
-        {pg => PG_VERSION_90, repoDest => HOST_DB_PRIMARY, storage => POSIX, encrypt =>  true, compress =>  BZ2, repo => 2},
-        {pg => PG_VERSION_91, repoDest => HOST_DB_STANDBY, storage =>    S3, encrypt => false, compress => NONE, repo => 1},
-        {pg => PG_VERSION_92, repoDest => HOST_DB_STANDBY, storage => POSIX, encrypt =>  true, compress => NONE, repo => 1},
-        {pg => PG_VERSION_93, repoDest =>     HOST_BACKUP, storage => AZURE, encrypt => false, compress =>   GZ, repo => 2},
-=======
-        {pg => PG_VERSION_90, repoDest => HOST_DB_PRIMARY, storage =>   GCS, encrypt =>  true, compress =>  BZ2, repo => 1},
+        {pg => PG_VERSION_90, repoDest => HOST_DB_PRIMARY, storage =>   GCS, encrypt =>  true, compress =>  BZ2, repo => 2},
         {pg => PG_VERSION_91, repoDest => HOST_DB_STANDBY, storage =>   GCS, encrypt => false, compress =>   GZ, repo => 1},
         {pg => PG_VERSION_92, repoDest => HOST_DB_STANDBY, storage => POSIX, encrypt =>  true, compress => NONE, repo => 1},
-        {pg => PG_VERSION_93, repoDest =>     HOST_BACKUP, storage => AZURE, encrypt => false, compress => NONE, repo => 1},
->>>>>>> e7bbdf38
+        {pg => PG_VERSION_93, repoDest =>     HOST_BACKUP, storage => AZURE, encrypt => false, compress => NONE, repo => 2},
         {pg => PG_VERSION_94, repoDest => HOST_DB_STANDBY, storage => POSIX, encrypt =>  true, compress =>  LZ4, repo => 1},
         {pg => PG_VERSION_95, repoDest =>     HOST_BACKUP, storage =>    S3, encrypt => false, compress =>  BZ2, repo => 1},
         {pg => PG_VERSION_96, repoDest =>     HOST_BACKUP, storage => POSIX, encrypt => false, compress => NONE, repo => 2},
