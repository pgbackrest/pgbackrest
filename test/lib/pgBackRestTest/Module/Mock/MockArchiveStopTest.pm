--- conflicted
+++ resolved
@@ -43,25 +43,14 @@
 
     foreach my $rhRun
     (
-<<<<<<< HEAD
         {vm => VM1, remote => false, s3 => false, encrypt => false, compress =>   LZ4, error => 0},
-        {vm => VM1, remote =>  true, s3 =>  true, encrypt =>  true, compress =>    GZ, error => 1},
-        {vm => VM2, remote => false, s3 =>  true, encrypt => false, compress => undef, error => 0},
-        {vm => VM2, remote =>  true, s3 => false, encrypt =>  true, compress =>    GZ, error => 0},
-        {vm => VM3, remote => false, s3 => false, encrypt =>  true, compress => undef, error => 0},
-        {vm => VM3, remote =>  true, s3 =>  true, encrypt => false, compress =>   LZ4, error => 1},
-        {vm => VM4, remote => false, s3 =>  true, encrypt =>  true, compress =>    GZ, error => 0},
-        {vm => VM4, remote =>  true, s3 => false, encrypt => false, compress => undef, error => 0},
-=======
-        {vm => VM1, remote => false, s3 => false, encrypt => false, compress =>    GZ, error => 0},
         {vm => VM1, remote =>  true, s3 =>  true, encrypt =>  true, compress =>    GZ, error => 1},
         {vm => VM2, remote => false, s3 =>  true, encrypt => false, compress =>  NONE, error => 0},
         {vm => VM2, remote =>  true, s3 => false, encrypt =>  true, compress =>    GZ, error => 0},
         {vm => VM3, remote => false, s3 => false, encrypt =>  true, compress =>  NONE, error => 0},
-        {vm => VM3, remote =>  true, s3 =>  true, encrypt => false, compress =>    GZ, error => 1},
+        {vm => VM3, remote =>  true, s3 =>  true, encrypt => false, compress =>   LZ4, error => 1},
         {vm => VM4, remote => false, s3 =>  true, encrypt =>  true, compress =>    GZ, error => 0},
         {vm => VM4, remote =>  true, s3 => false, encrypt => false, compress =>  NONE, error => 0},
->>>>>>> 79cfd3ae
     )
     {
         # Only run tests for this vm
@@ -76,13 +65,8 @@
 
         # Increment the run, log, and decide whether this unit test should be run
         if (!$self->begin(
-<<<<<<< HEAD
-                "rmt ${bRemote}, cmp " . (defined($strCompressType) ? $strCompressType : NONE) . ", error " .
-                ($iError ? 'connect' : 'version') . ", s3 ${bS3}, enc ${bEncrypt}")) {next}
-=======
                 "rmt ${bRemote}, cmp ${strCompressType}, error " . ($iError ? 'connect' : 'version') .
                     ", s3 ${bS3}, enc ${bEncrypt}")) {next}
->>>>>>> 79cfd3ae
 
         # Create hosts, file object, and config
         my ($oHostDbMaster, $oHostDbStandby, $oHostBackup, $oHostS3) = $self->setup(
@@ -90,11 +74,7 @@
             bS3 => $bS3, bRepoEncrypt => $bEncrypt});
 
         # Create compression extension
-<<<<<<< HEAD
-        my $strCompressExt = defined($strCompressType) ? ".${strCompressType}" : '';
-=======
         my $strCompressExt = $strCompressType ne NONE ? ".${strCompressType}" : '';
->>>>>>> 79cfd3ae
 
         # Create the wal path
         my $strWalPath = $oHostDbMaster->dbBasePath() . '/pg_xlog';
