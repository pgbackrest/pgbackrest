--- conflicted
+++ resolved
@@ -13,11 +13,7 @@
         libdbd-pg-perl libxml-checker-perl libyaml-perl \
         devscripts build-essential lintian git cloc txt2man debhelper libssl-dev zlib1g-dev libperl-dev libxml2-dev liblz4-dev \
         liblz4-tool libpq-dev lcov autoconf-archive zstd libzstd-dev bzip2 libbz2-dev pkg-config libyaml-dev libc6-dbg wget meson \
-<<<<<<< HEAD
-        ccache valgrind tzdata libssh2-1-dev
-=======
-        ccache valgrind tzdata uncrustify
->>>>>>> dffc9333
+        ccache valgrind tzdata uncrustify libssh2-1-dev
 
 # Install Docker
 RUN groupadd -g5000 docker
