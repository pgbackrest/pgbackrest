/***********************************************************************************************************************************
Helper macros for LibC.xs
***********************************************************************************************************************************/

/***********************************************************************************************************************************
Package Names
***********************************************************************************************************************************/
#define PACKAGE_NAME                                                "pgBackRest"
#define PACKAGE_NAME_LIBC                                           PACKAGE_NAME "::LibC"

/***********************************************************************************************************************************
Error handling macros that throw a Perl error when a C error is caught
***********************************************************************************************************************************/
#define ERROR_XS_BEGIN()                                                                                                           \
    TRY_BEGIN()

#define ERROR_XS()                                                                                                                 \
    croak("PGBRCLIB:%d:%s:%d:%s", errorCode(), errorFileName(), errorFileLine(), errorMessage());

#define ERROR_XS_END()                                                                                                             \
    CATCH_ANY()                                                                                                                    \
    {                                                                                                                              \
        ERROR_XS();                                                                                                                \
    }                                                                                                                              \
    TRY_END();

/***********************************************************************************************************************************
<<<<<<< HEAD
Core context handling macros, only intended to be called from other macros
***********************************************************************************************************************************/
#define MEM_CONTEXT_XS_CORE_BEGIN(memContext)                                                                                      \
    /* Switch to the new memory context */                                                                                         \
    memContextPush(memContext);                                                                                                    \
                                                                                                                                   \
    /* Store any errors to be croaked to Perl at the end */                                                                        \
    bool MEM_CONTEXT_XS_croak = false;                                                                                             \
                                                                                                                                   \
    /* Try the statement block */                                                                                                  \
    TRY_BEGIN()

#define MEM_CONTEXT_XS_CORE_END()                                                                                                  \
    /* Set error to be croak to Perl later */                                                                                      \
    CATCH_ANY()                                                                                                                    \
    {                                                                                                                              \
        MEM_CONTEXT_XS_croak = true;                                                                                               \
    }                                                                                                                              \
    TRY_END();

/***********************************************************************************************************************************
Simplifies creation of the memory context in constructors and includes error handling
***********************************************************************************************************************************/
#define MEM_CONTEXT_XS_NEW_BEGIN(contextName)                                                                                      \
{                                                                                                                                  \
    /* Attempt to create the memory context */                                                                                     \
    MemContext *MEM_CONTEXT_XS_memContext = NULL;                                                                                  \
                                                                                                                                   \
    TRY_BEGIN()                                                                                                                    \
    {                                                                                                                              \
        MEM_CONTEXT_XS_memContext = memContextNew(contextName);                                                                    \
    }                                                                                                                              \
    CATCH_ANY()                                                                                                                    \
    {                                                                                                                              \
        ERROR_XS()                                                                                                                 \
    }                                                                                                                              \
    TRY_END();                                                                                                                     \
                                                                                                                                   \
    MEM_CONTEXT_XS_CORE_BEGIN(MEM_CONTEXT_XS_memContext)

#define MEM_CONTEXT_XS_NEW_END()                                                                                                   \
    MEM_CONTEXT_XS_CORE_END();                                                                                                     \
                                                                                                                                   \
    /* Free context and croak on error */                                                                                          \
    if (MEM_CONTEXT_XS_croak)                                                                                                      \
    {                                                                                                                              \
        ERROR_XS()                                                                                                                 \
    }                                                                                                                              \
    else                                                                                                                           \
        memContextKeep();                                                                                                          \
}

#define MEM_CONTEXT_XS()                                                                                                           \
    MEM_CONTEXT_XS_memContext

/***********************************************************************************************************************************
Simplifies switching the memory context in functions and includes error handling
***********************************************************************************************************************************/
#define MEM_CONTEXT_XS_BEGIN(memContext)                                                                                           \
{                                                                                                                                  \
    MEM_CONTEXT_XS_CORE_BEGIN(memContext)

#define MEM_CONTEXT_XS_END()                                                                                                       \
    MEM_CONTEXT_XS_CORE_END();                                                                                                     \
                                                                                                                                   \
    /* Croak on error */                                                                                                           \
    if (MEM_CONTEXT_XS_croak)                                                                                                      \
    {                                                                                                                              \
        ERROR_XS()                                                                                                                 \
    }                                                                                                                              \
}

/***********************************************************************************************************************************
=======
>>>>>>> ace41d57
Simplifies switching to a temp memory context in functions and includes error handling
***********************************************************************************************************************************/
#define MEM_CONTEXT_XS_TEMP()                                                                                                      \
    MEM_CONTEXT_XS_TEMP_memContext

#define MEM_CONTEXT_XS_TEMP_BEGIN()                                                                                                \
{                                                                                                                                  \
    /* Create temp memory context */                                                                                               \
    MemContext *MEM_CONTEXT_XS_TEMP() = memContextNew("temporary");                                                                \
                                                                                                                                   \
    /* Switch to temp memory context */                                                                                            \
    MemContext *MEM_CONTEXT_memContextPrior = memContextSwitch(MEM_CONTEXT_XS_TEMP());                                             \
                                                                                                                                   \
    /* Store any errors to be croaked to Perl at the end */                                                                        \
    bool MEM_CONTEXT_XS_croak = false;                                                                                             \
                                                                                                                                   \
    /* Try the statement block */                                                                                                  \
    TRY_BEGIN()

#define MEM_CONTEXT_XS_TEMP_END()                                                                                                  \
    /* Set error to be croak to Perl later */                                                                                      \
    CATCH_ANY()                                                                                                                    \
    {                                                                                                                              \
        MEM_CONTEXT_XS_croak = true;                                                                                               \
    }                                                                                                                              \
    /* Free the context on error */                                                                                                \
    FINALLY()                                                                                                                      \
    {                                                                                                                              \
        memContextPop();                                                                                                           \
        memContextDiscard();                                                                                                       \
    }                                                                                                                              \
    TRY_END();                                                                                                                     \
                                                                                                                                   \
    /* Croak on error */                                                                                                           \
    if (MEM_CONTEXT_XS_croak)                                                                                                      \
    {                                                                                                                              \
        ERROR_XS()                                                                                                                 \
    }                                                                                                                              \
}

/***********************************************************************************************************************************
Create new string from an SV
***********************************************************************************************************************************/
#define STR_NEW_SV(param)                                                                                                          \
    (SvOK(param) ? strNewN(SvPV_nolen(param), SvCUR(param)) : NULL)

/***********************************************************************************************************************************
Create const buffer from an SV
***********************************************************************************************************************************/
#define BUF_CONST_SV(param)                                                                                                        \
    (SvOK(param) ? BUF(SvPV_nolen(param), SvCUR(param)) : NULL)<|MERGE_RESOLUTION|>--- conflicted
+++ resolved
@@ -25,82 +25,6 @@
     TRY_END();
 
 /***********************************************************************************************************************************
-<<<<<<< HEAD
-Core context handling macros, only intended to be called from other macros
-***********************************************************************************************************************************/
-#define MEM_CONTEXT_XS_CORE_BEGIN(memContext)                                                                                      \
-    /* Switch to the new memory context */                                                                                         \
-    memContextPush(memContext);                                                                                                    \
-                                                                                                                                   \
-    /* Store any errors to be croaked to Perl at the end */                                                                        \
-    bool MEM_CONTEXT_XS_croak = false;                                                                                             \
-                                                                                                                                   \
-    /* Try the statement block */                                                                                                  \
-    TRY_BEGIN()
-
-#define MEM_CONTEXT_XS_CORE_END()                                                                                                  \
-    /* Set error to be croak to Perl later */                                                                                      \
-    CATCH_ANY()                                                                                                                    \
-    {                                                                                                                              \
-        MEM_CONTEXT_XS_croak = true;                                                                                               \
-    }                                                                                                                              \
-    TRY_END();
-
-/***********************************************************************************************************************************
-Simplifies creation of the memory context in constructors and includes error handling
-***********************************************************************************************************************************/
-#define MEM_CONTEXT_XS_NEW_BEGIN(contextName)                                                                                      \
-{                                                                                                                                  \
-    /* Attempt to create the memory context */                                                                                     \
-    MemContext *MEM_CONTEXT_XS_memContext = NULL;                                                                                  \
-                                                                                                                                   \
-    TRY_BEGIN()                                                                                                                    \
-    {                                                                                                                              \
-        MEM_CONTEXT_XS_memContext = memContextNew(contextName);                                                                    \
-    }                                                                                                                              \
-    CATCH_ANY()                                                                                                                    \
-    {                                                                                                                              \
-        ERROR_XS()                                                                                                                 \
-    }                                                                                                                              \
-    TRY_END();                                                                                                                     \
-                                                                                                                                   \
-    MEM_CONTEXT_XS_CORE_BEGIN(MEM_CONTEXT_XS_memContext)
-
-#define MEM_CONTEXT_XS_NEW_END()                                                                                                   \
-    MEM_CONTEXT_XS_CORE_END();                                                                                                     \
-                                                                                                                                   \
-    /* Free context and croak on error */                                                                                          \
-    if (MEM_CONTEXT_XS_croak)                                                                                                      \
-    {                                                                                                                              \
-        ERROR_XS()                                                                                                                 \
-    }                                                                                                                              \
-    else                                                                                                                           \
-        memContextKeep();                                                                                                          \
-}
-
-#define MEM_CONTEXT_XS()                                                                                                           \
-    MEM_CONTEXT_XS_memContext
-
-/***********************************************************************************************************************************
-Simplifies switching the memory context in functions and includes error handling
-***********************************************************************************************************************************/
-#define MEM_CONTEXT_XS_BEGIN(memContext)                                                                                           \
-{                                                                                                                                  \
-    MEM_CONTEXT_XS_CORE_BEGIN(memContext)
-
-#define MEM_CONTEXT_XS_END()                                                                                                       \
-    MEM_CONTEXT_XS_CORE_END();                                                                                                     \
-                                                                                                                                   \
-    /* Croak on error */                                                                                                           \
-    if (MEM_CONTEXT_XS_croak)                                                                                                      \
-    {                                                                                                                              \
-        ERROR_XS()                                                                                                                 \
-    }                                                                                                                              \
-}
-
-/***********************************************************************************************************************************
-=======
->>>>>>> ace41d57
 Simplifies switching to a temp memory context in functions and includes error handling
 ***********************************************************************************************************************************/
 #define MEM_CONTEXT_XS_TEMP()                                                                                                      \
@@ -112,7 +36,7 @@
     MemContext *MEM_CONTEXT_XS_TEMP() = memContextNew("temporary");                                                                \
                                                                                                                                    \
     /* Switch to temp memory context */                                                                                            \
-    MemContext *MEM_CONTEXT_memContextPrior = memContextSwitch(MEM_CONTEXT_XS_TEMP());                                             \
+    memContextPush(MEM_CONTEXT_XS_TEMP());                                                                                         \
                                                                                                                                    \
     /* Store any errors to be croaked to Perl at the end */                                                                        \
     bool MEM_CONTEXT_XS_croak = false;                                                                                             \
