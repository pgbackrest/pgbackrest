####################################################################################################################################
# Auto-Generate Command and Option Configuration Enums, Constants and Data
####################################################################################################################################
package pgBackRestBuild::Config::Build;

use strict;
use warnings FATAL => qw(all);
use Carp qw(confess);
use English '-no_match_vars';

use Cwd qw(abs_path);
use Exporter qw(import);
    our @EXPORT = qw();
use File::Basename qw(dirname);
use Storable qw(dclone);

use pgBackRestDoc::Common::Log;
use pgBackRestDoc::Common::String;
use pgBackRestDoc::ProjectInfo;

use pgBackRestBuild::Build::Common;
use pgBackRestBuild::Config::BuildDefine;
use pgBackRestBuild::Config::Data;

####################################################################################################################################
# Constants
####################################################################################################################################
use constant BLDLCL_FILE_CONFIG                                     => 'config';

use constant BLDLCL_CONSTANT_COMMAND                                => '01-constantCommand';
use constant BLDLCL_CONSTANT_COMMAND_TOTAL                          => 'CFG_COMMAND_TOTAL';
use constant BLDLCL_CONSTANT_OPTION_GROUP                           => '02-constantOptionGroup';
use constant BLDLCL_CONSTANT_OPTION_GROUP_TOTAL                     => 'CFG_OPTION_GROUP_TOTAL';
use constant BLDLCL_CONSTANT_OPTION                                 => '03-constantOption';
use constant BLDLCL_CONSTANT_OPTION_TOTAL                           => 'CFG_OPTION_TOTAL';

use constant BLDLCL_DATA_COMMAND_CONSTANT                           => '01-commandConstant';
use constant BLDLCL_DATA_COMMAND                                    => '02-command';
use constant BLDLCL_DATA_OPTION_GROUP                               => '03-option-group';
use constant BLDLCL_DATA_OPTION_CONSTANT                            => '04-optionConstant';
use constant BLDLCL_DATA_OPTION                                     => '05-option';

use constant BLDLCL_ENUM_COMMAND                                    => '01-enumCommand';
use constant BLDLCL_ENUM_OPTION_GROUP                               => '02-enumOptionGroup';
use constant BLDLCL_ENUM_OPTION                                     => '03-enumOption';

####################################################################################################################################
# Definitions for constants and data to build
####################################################################################################################################
my $rhBuild =
{
    &BLD_FILE =>
    {
        #---------------------------------------------------------------------------------------------------------------------------
        &BLDLCL_FILE_CONFIG =>
        {
            &BLD_SUMMARY => 'Command and Option Configuration',

            &BLD_CONSTANT_GROUP =>
            {
                &BLDLCL_CONSTANT_COMMAND =>
                {
                    &BLD_SUMMARY => 'Command',
                },
                &BLDLCL_CONSTANT_OPTION_GROUP =>
                {
                    &BLD_SUMMARY => 'Option group',
                },
                &BLDLCL_CONSTANT_OPTION =>
                {
                    &BLD_SUMMARY => 'Option',
                },
            },

            &BLD_ENUM =>
            {
                &BLDLCL_ENUM_COMMAND =>
                {
                    &BLD_SUMMARY => 'Command',
                    &BLD_NAME => 'ConfigCommand',
                    &BLD_LIST => [],
                },

                &BLDLCL_ENUM_OPTION_GROUP =>
                {
                    &BLD_SUMMARY => 'Option group',
                    &BLD_NAME => 'ConfigOptionGroup',
                    &BLD_LIST => [],
                },

                &BLDLCL_ENUM_OPTION =>
                {
                    &BLD_SUMMARY => 'Option',
                    &BLD_NAME => 'ConfigOption',
                    &BLD_LIST => [],
                },
            },

            &BLD_DATA =>
            {
                &BLDLCL_DATA_COMMAND_CONSTANT =>
                {
                    &BLD_SUMMARY => 'Command constants',
                },

                &BLDLCL_DATA_COMMAND =>
                {
                    &BLD_SUMMARY => 'Command data',
                },

                &BLDLCL_DATA_OPTION_GROUP =>
                {
                    &BLD_SUMMARY => 'Option group data',
                },

                &BLDLCL_DATA_OPTION_CONSTANT =>
                {
                    &BLD_SUMMARY => 'Option constants',
                },

                &BLDLCL_DATA_OPTION =>
                {
                    &BLD_SUMMARY => 'Option data',
                },
            },
        },
    },
};

####################################################################################################################################
# Generate enum names
####################################################################################################################################
sub buildConfigCommandEnum
{
    return bldEnum('cfgCmd', shift)
}

push @EXPORT, qw(buildConfigCommandEnum);

sub buildConfigOptionEnum
{
    return bldEnum('cfgOpt', shift)
}

push @EXPORT, qw(buildConfigOptionEnum);

sub buildConfigOptionGroupEnum
{
    return bldEnum('cfgOptGrp', shift)
}

push @EXPORT, qw(buildConfigOptionGroupEnum);

####################################################################################################################################
# Build constants and data
####################################################################################################################################
sub buildConfig
{
    # Build command constants and data
    #-------------------------------------------------------------------------------------------------------------------------------
    my $strCommandConst;
    my $rhCommandDefine = cfgDefineCommand();
    my $rhEnum = $rhBuild->{&BLD_FILE}{&BLDLCL_FILE_CONFIG}{&BLD_ENUM}{&BLDLCL_ENUM_COMMAND};
    my $iCommandTotal = 0;

    my $strBuildSource =
        'static ConfigCommandData configCommandData[' . BLDLCL_CONSTANT_COMMAND_TOTAL . "] = CONFIG_COMMAND_LIST\n" .
        "(";
    my $strBuildSourceConstant = '';

    foreach my $strCommand (sort(keys(%{$rhCommandDefine})))
    {
        my $rhCommand = $rhCommandDefine->{$strCommand};

        # Build command constant name
        $strCommandConst = "CFGCMD_" . uc($strCommand);
        $strCommandConst =~ s/\-/_/g;

        # Build C enum
        my $strCommandEnum = buildConfigCommandEnum($strCommand);
        push(@{$rhEnum->{&BLD_LIST}}, $strCommandEnum);

        # Build command data
        $strBuildSource .=
            "\n" .
            "    CONFIG_COMMAND\n" .
            "    (\n" .
            "        CONFIG_COMMAND_NAME(${strCommandConst})\n" .
            "\n" .
            "        CONFIG_COMMAND_INTERNAL(" . ($rhCommand->{&CFGDEF_INTERNAL} ? 'true' : 'false') . ")\n" .
            "        CONFIG_COMMAND_LOG_FILE(" . ($rhCommand->{&CFGDEF_LOG_FILE} ? 'true' : 'false') . ")\n" .
            "        CONFIG_COMMAND_LOG_LEVEL_DEFAULT(logLevel" . ucfirst(lc($rhCommand->{&CFGDEF_LOG_LEVEL_DEFAULT})) . ")\n" .
            "        CONFIG_COMMAND_LOCK_REQUIRED(" . ($rhCommand->{&CFGDEF_LOCK_REQUIRED} ? 'true' : 'false') . ")\n" .
            "        CONFIG_COMMAND_LOCK_REMOTE_REQUIRED(" .
                ($rhCommand->{&CFGDEF_LOCK_REMOTE_REQUIRED} ? 'true' : 'false') . ")\n" .
            "        CONFIG_COMMAND_LOCK_TYPE(lockType" . ucfirst(lc($rhCommand->{&CFGDEF_LOCK_TYPE})) . ")\n" .
            "        CONFIG_COMMAND_PARAMETER_ALLOWED(" . ($rhCommand->{&CFGDEF_PARAMETER_ALLOWED} ? 'true' : 'false') . ")\n" .
            "    )\n";

        $rhBuild->{&BLD_FILE}{&BLDLCL_FILE_CONFIG}{&BLD_CONSTANT_GROUP}{&BLDLCL_CONSTANT_COMMAND}{&BLD_CONSTANT}
            {$strCommandConst}{&BLD_CONSTANT_VALUE} = "\"${strCommand}\"\n    STRING_DECLARE(${strCommandConst}_STR);";

        $strBuildSourceConstant .=
            "STRING_EXTERN(${strCommandConst}_STR," . (' ' x (49 - length($strCommandConst))) . "${strCommandConst});\n";

        $iCommandTotal++;
    }

    # Add "none" command that is used to initialize the current command before anything is parsed
    push(@{$rhEnum->{&BLD_LIST}}, buildConfigCommandEnum('none'));
    $iCommandTotal++;

    $strBuildSource .=
        ")\n";

    $rhBuild->{&BLD_FILE}{&BLDLCL_FILE_CONFIG}{&BLD_DATA}{&BLDLCL_DATA_COMMAND}{&BLD_SOURCE} = $strBuildSource;
    $rhBuild->{&BLD_FILE}{&BLDLCL_FILE_CONFIG}{&BLD_DATA}{&BLDLCL_DATA_COMMAND_CONSTANT}{&BLD_SOURCE} = $strBuildSourceConstant;

    # Add an LF to the last command constant so there's whitespace before the total
    $rhBuild->{&BLD_FILE}{&BLDLCL_FILE_CONFIG}{&BLD_CONSTANT_GROUP}{&BLDLCL_CONSTANT_COMMAND}{&BLD_CONSTANT}
        {$strCommandConst}{&BLD_CONSTANT_VALUE} .= "\n";

    # Set option total constant
    $rhBuild->{&BLD_FILE}{&BLDLCL_FILE_CONFIG}{&BLD_CONSTANT_GROUP}{&BLDLCL_CONSTANT_COMMAND}{&BLD_CONSTANT}
        {&BLDLCL_CONSTANT_COMMAND_TOTAL}{&BLD_CONSTANT_VALUE} = $iCommandTotal;

    # Build option group constants and data
    #-------------------------------------------------------------------------------------------------------------------------------
    my $rhOptionGroupDefine = cfgDefineOptionGroup();
    $rhEnum = $rhBuild->{&BLD_FILE}{&BLDLCL_FILE_CONFIG}{&BLD_ENUM}{&BLDLCL_ENUM_OPTION_GROUP};
    my $iGroupTotal = 0;

<<<<<<< HEAD
    $strBuildSource =
        'static ConfigOptionGroupData configOptionGroupData[' . BLDLCL_CONSTANT_OPTION_GROUP_TOTAL . "] = \n" .
        "{\n";

=======
>>>>>>> e0f09687
    foreach my $strGroup (sort(keys(%{$rhOptionGroupDefine})))
    {
        my $strGroupEnum = buildConfigOptionGroupEnum($strGroup);
        push(@{$rhEnum->{&BLD_LIST}}, $strGroupEnum);

<<<<<<< HEAD
        $strBuildSource .=
            "    // ${strGroupEnum}\n" .
            "    {\n" .
            "        .name = \"" . $strGroup . "\"\n" .
            "    },\n";

        $iGroupTotal++;
    }

    $strBuildSource .=
        "};\n";

    $rhBuild->{&BLD_FILE}{&BLDLCL_FILE_CONFIG}{&BLD_DATA}{&BLDLCL_DATA_OPTION_GROUP}{&BLD_SOURCE} = $strBuildSource;

=======
        $iGroupTotal++;
    }

>>>>>>> e0f09687
    # Set option total constant
    $rhBuild->{&BLD_FILE}{&BLDLCL_FILE_CONFIG}{&BLD_CONSTANT_GROUP}{&BLDLCL_CONSTANT_OPTION_GROUP}{&BLD_CONSTANT}
        {&BLDLCL_CONSTANT_OPTION_GROUP_TOTAL}{&BLD_CONSTANT_VALUE} = $iGroupTotal;

    # Build option constants and data
    #-------------------------------------------------------------------------------------------------------------------------------
    my $strOptionConst;
    my $rhConfigDefine = cfgDefine();
    $rhEnum = $rhBuild->{&BLD_FILE}{&BLDLCL_FILE_CONFIG}{&BLD_ENUM}{&BLDLCL_ENUM_OPTION};
    my $iOptionTotal = 0;

    $strBuildSource =
        'static ConfigOptionData configOptionData[' . BLDLCL_CONSTANT_OPTION_TOTAL . "] = CONFIG_OPTION_LIST\n" .
        "(";
    $strBuildSourceConstant = '';

    foreach my $strOption (sort(keys(%{$rhConfigDefine})))
    {
        my $iOptionIndexTotal = $rhConfigDefine->{$strOption}{&CFGDEF_INDEX_TOTAL};
        my $strOptionPrefix = $rhConfigDefine->{$strOption}{&CFGDEF_PREFIX};

        # Builds option data
        for (my $iOptionIndex = 1; $iOptionIndex <= $iOptionIndexTotal; $iOptionIndex++)
        {
            # Build C enum
            my $strOptionEnum = buildConfigOptionEnum($strOption) . ($iOptionIndex == 1 ? '' : $iOptionIndex);
            push(@{$rhEnum->{&BLD_LIST}}, $strOptionEnum);
            $rhEnum->{&BLD_VALUE}{$strOptionEnum} = $iOptionTotal;

            # Create the indexed version of the option name
            my $strOptionIndex = defined($strOptionPrefix) ?
                "${strOptionPrefix}${iOptionIndex}-" . substr($strOption, length($strOptionPrefix) + 1) : $strOption;

            # Build option constant name
            $strOptionConst = "CFGOPT_" . uc($strOptionIndex);
            $strOptionConst =~ s/\-/_/g;

            # Add option data
            $strBuildSource .=
                "\n" .
                "    //" . (qw{-} x 126) . "\n" .
                "    CONFIG_OPTION\n" .
                "    (\n" .
                "        CONFIG_OPTION_NAME(${strOptionConst})\n" .
                "        CONFIG_OPTION_INDEX(" . ($iOptionIndex - 1) . ")\n" .
                "        CONFIG_OPTION_DEFINE_ID(" . buildConfigDefineOptionEnum($strOption) . ")\n";

            if ($rhConfigDefine->{$strOption}{&CFGDEF_GROUP})
            {
                $strBuildSource .=
                    "        CONFIG_OPTION_GROUP(true)\n" .
                    "        CONFIG_OPTION_GROUP_ID(" . buildConfigOptionGroupEnum($rhConfigDefine->{$strOption}{&CFGDEF_GROUP}) .
                        ")\n";
            }
            else
            {
                $strBuildSource .=
                    "        CONFIG_OPTION_GROUP(false)\n";
            }

            $strBuildSource .=
                "    )\n";


            $rhBuild->{&BLD_FILE}{&BLDLCL_FILE_CONFIG}{&BLD_CONSTANT_GROUP}{&BLDLCL_CONSTANT_OPTION}{&BLD_CONSTANT}
                {$strOptionConst}{&BLD_CONSTANT_VALUE} = "\"${strOptionIndex}\"\n    STRING_DECLARE(${strOptionConst}_STR);";

            $strBuildSourceConstant .=
                "STRING_EXTERN(${strOptionConst}_STR," . (' ' x (49 - length($strOptionConst))) . "${strOptionConst});\n";

            $iOptionTotal += 1;
        }
    }

    $strBuildSource .=
        ")\n";

    $rhBuild->{&BLD_FILE}{&BLDLCL_FILE_CONFIG}{&BLD_DATA}{&BLDLCL_DATA_OPTION}{&BLD_SOURCE} = $strBuildSource;
    $rhBuild->{&BLD_FILE}{&BLDLCL_FILE_CONFIG}{&BLD_DATA}{&BLDLCL_DATA_OPTION_CONSTANT}{&BLD_SOURCE} = $strBuildSourceConstant;

    # Add an LF to the last option constant so there's whitespace before the total
    $rhBuild->{&BLD_FILE}{&BLDLCL_FILE_CONFIG}{&BLD_CONSTANT_GROUP}{&BLDLCL_CONSTANT_OPTION}{&BLD_CONSTANT}
        {$strOptionConst}{&BLD_CONSTANT_VALUE} .= "\n";

    # Set option total constant
    $rhBuild->{&BLD_FILE}{&BLDLCL_FILE_CONFIG}{&BLD_CONSTANT_GROUP}{&BLDLCL_CONSTANT_OPTION}{&BLD_CONSTANT}
        {&BLDLCL_CONSTANT_OPTION_TOTAL}{&BLD_CONSTANT_VALUE} = $iOptionTotal;

    return $rhBuild;
}

push @EXPORT, qw(buildConfig);

1;<|MERGE_RESOLUTION|>--- conflicted
+++ resolved
@@ -19,7 +19,6 @@
 use pgBackRestDoc::ProjectInfo;
 
 use pgBackRestBuild::Build::Common;
-use pgBackRestBuild::Config::BuildDefine;
 use pgBackRestBuild::Config::Data;
 
 ####################################################################################################################################
@@ -230,19 +229,15 @@
     $rhEnum = $rhBuild->{&BLD_FILE}{&BLDLCL_FILE_CONFIG}{&BLD_ENUM}{&BLDLCL_ENUM_OPTION_GROUP};
     my $iGroupTotal = 0;
 
-<<<<<<< HEAD
     $strBuildSource =
         'static ConfigOptionGroupData configOptionGroupData[' . BLDLCL_CONSTANT_OPTION_GROUP_TOTAL . "] = \n" .
         "{\n";
 
-=======
->>>>>>> e0f09687
     foreach my $strGroup (sort(keys(%{$rhOptionGroupDefine})))
     {
         my $strGroupEnum = buildConfigOptionGroupEnum($strGroup);
         push(@{$rhEnum->{&BLD_LIST}}, $strGroupEnum);
 
-<<<<<<< HEAD
         $strBuildSource .=
             "    // ${strGroupEnum}\n" .
             "    {\n" .
@@ -257,11 +252,6 @@
 
     $rhBuild->{&BLD_FILE}{&BLDLCL_FILE_CONFIG}{&BLD_DATA}{&BLDLCL_DATA_OPTION_GROUP}{&BLD_SOURCE} = $strBuildSource;
 
-=======
-        $iGroupTotal++;
-    }
-
->>>>>>> e0f09687
     # Set option total constant
     $rhBuild->{&BLD_FILE}{&BLDLCL_FILE_CONFIG}{&BLD_CONSTANT_GROUP}{&BLDLCL_CONSTANT_OPTION_GROUP}{&BLD_CONSTANT}
         {&BLDLCL_CONSTANT_OPTION_GROUP_TOTAL}{&BLD_CONSTANT_VALUE} = $iGroupTotal;
@@ -283,57 +273,42 @@
         my $iOptionIndexTotal = $rhConfigDefine->{$strOption}{&CFGDEF_INDEX_TOTAL};
         my $strOptionPrefix = $rhConfigDefine->{$strOption}{&CFGDEF_PREFIX};
 
-        # Builds option data
-        for (my $iOptionIndex = 1; $iOptionIndex <= $iOptionIndexTotal; $iOptionIndex++)
+        # Build C enum
+        my $strOptionEnum = buildConfigOptionEnum($strOption);
+        push(@{$rhEnum->{&BLD_LIST}}, $strOptionEnum);
+        $rhEnum->{&BLD_VALUE}{$strOptionEnum} = $iOptionTotal;
+
+        # Build option constant name
+        $strOptionConst = "CFGOPT_" . uc($strOption);
+        $strOptionConst =~ s/\-/_/g;
+
+        # Add option data
+        $strBuildSource .=
+            "\n" .
+            "    //" . (qw{-} x 126) . "\n" .
+            "    CONFIG_OPTION\n" .
+            "    (\n" .
+            "        CONFIG_OPTION_NAME(${strOptionConst})\n";
+
+        if ($rhConfigDefine->{$strOption}{&CFGDEF_GROUP})
         {
-            # Build C enum
-            my $strOptionEnum = buildConfigOptionEnum($strOption) . ($iOptionIndex == 1 ? '' : $iOptionIndex);
-            push(@{$rhEnum->{&BLD_LIST}}, $strOptionEnum);
-            $rhEnum->{&BLD_VALUE}{$strOptionEnum} = $iOptionTotal;
-
-            # Create the indexed version of the option name
-            my $strOptionIndex = defined($strOptionPrefix) ?
-                "${strOptionPrefix}${iOptionIndex}-" . substr($strOption, length($strOptionPrefix) + 1) : $strOption;
-
-            # Build option constant name
-            $strOptionConst = "CFGOPT_" . uc($strOptionIndex);
-            $strOptionConst =~ s/\-/_/g;
-
-            # Add option data
             $strBuildSource .=
-                "\n" .
-                "    //" . (qw{-} x 126) . "\n" .
-                "    CONFIG_OPTION\n" .
-                "    (\n" .
-                "        CONFIG_OPTION_NAME(${strOptionConst})\n" .
-                "        CONFIG_OPTION_INDEX(" . ($iOptionIndex - 1) . ")\n" .
-                "        CONFIG_OPTION_DEFINE_ID(" . buildConfigDefineOptionEnum($strOption) . ")\n";
-
-            if ($rhConfigDefine->{$strOption}{&CFGDEF_GROUP})
-            {
-                $strBuildSource .=
-                    "        CONFIG_OPTION_GROUP(true)\n" .
-                    "        CONFIG_OPTION_GROUP_ID(" . buildConfigOptionGroupEnum($rhConfigDefine->{$strOption}{&CFGDEF_GROUP}) .
-                        ")\n";
-            }
-            else
-            {
-                $strBuildSource .=
-                    "        CONFIG_OPTION_GROUP(false)\n";
-            }
-
-            $strBuildSource .=
-                "    )\n";
-
-
-            $rhBuild->{&BLD_FILE}{&BLDLCL_FILE_CONFIG}{&BLD_CONSTANT_GROUP}{&BLDLCL_CONSTANT_OPTION}{&BLD_CONSTANT}
-                {$strOptionConst}{&BLD_CONSTANT_VALUE} = "\"${strOptionIndex}\"\n    STRING_DECLARE(${strOptionConst}_STR);";
-
-            $strBuildSourceConstant .=
-                "STRING_EXTERN(${strOptionConst}_STR," . (' ' x (49 - length($strOptionConst))) . "${strOptionConst});\n";
-
-            $iOptionTotal += 1;
+                "        CONFIG_OPTION_GROUP(true)\n" .
+                "        CONFIG_OPTION_GROUP_ID(" . buildConfigOptionGroupEnum($rhConfigDefine->{$strOption}{&CFGDEF_GROUP}) .
+                    ")\n";
         }
+
+        $strBuildSource .=
+            "    )\n";
+
+
+        $rhBuild->{&BLD_FILE}{&BLDLCL_FILE_CONFIG}{&BLD_CONSTANT_GROUP}{&BLDLCL_CONSTANT_OPTION}{&BLD_CONSTANT}
+            {$strOptionConst}{&BLD_CONSTANT_VALUE} = "\"${strOption}\"\n    STRING_DECLARE(${strOptionConst}_STR);";
+
+        $strBuildSourceConstant .=
+            "STRING_EXTERN(${strOptionConst}_STR," . (' ' x (49 - length($strOptionConst))) . "${strOptionConst});\n";
+
+        $iOptionTotal += 1;
     }
 
     $strBuildSource .=
