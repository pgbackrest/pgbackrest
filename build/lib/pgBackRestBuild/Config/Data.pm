####################################################################################################################################
# Configuration Definition Data
#
# The configuration is defined in src/build/config/config.yaml, which also contains the documentation.
####################################################################################################################################
package pgBackRestBuild::Config::Data;

use strict;
use warnings FATAL => qw(all);
use Carp qw(confess);

use Cwd qw(abs_path);
use Exporter qw(import);
    our @EXPORT = qw();
use File::Basename qw(dirname basename);
use Getopt::Long qw(GetOptions);
use Storable qw(dclone);

use pgBackRestDoc::Common::Exception;
use pgBackRestDoc::Common::Log;
use pgBackRestDoc::ProjectInfo;

use pgBackRestTest::Common::Wait;

####################################################################################################################################
# Command constants
####################################################################################################################################
use constant CFGCMD_BACKUP                                          => 'backup';
    push @EXPORT, qw(CFGCMD_BACKUP);
use constant CFGCMD_HELP                                            => 'help';
    push @EXPORT, qw(CFGCMD_HELP);
use constant CFGCMD_INFO                                            => 'info';
    push @EXPORT, qw(CFGCMD_INFO);
use constant CFGCMD_VERSION                                         => 'version';

####################################################################################################################################
# Command role constants - roles allowed for each command. Commands may have multiple processes that work together to implement
# their functionality.  These roles allow each process to know what it is supposed to do.
####################################################################################################################################
# Called directly by the user. This is the main part of the command that may or may not spawn other command roles.
use constant CFGCMD_ROLE_DEFAULT                                    => 'default';
    push @EXPORT, qw(CFGCMD_ROLE_DEFAULT);

# Async worker that is spawned so the main process can return a result while work continues. An async worker may spawn local or
# remote workers.
use constant CFGCMD_ROLE_ASYNC                                      => 'async';
    push @EXPORT, qw(CFGCMD_ROLE_ASYNC);

# Local worker for parallelizing jobs. A local work may spawn a remote worker.
use constant CFGCMD_ROLE_LOCAL                                      => 'local';
    push @EXPORT, qw(CFGCMD_ROLE_LOCAL);

# Remote worker for accessing resources on another host
use constant CFGCMD_ROLE_REMOTE                                     => 'remote';
    push @EXPORT, qw(CFGCMD_ROLE_REMOTE);

####################################################################################################################################
# Option constants - options that are allowed for commands
####################################################################################################################################

# Command-line only options
#-----------------------------------------------------------------------------------------------------------------------------------
use constant CFGOPT_CONFIG                                          => 'config';
    push @EXPORT, qw(CFGOPT_CONFIG);
use constant CFGOPT_STANZA                                          => 'stanza';
    push @EXPORT, qw(CFGOPT_STANZA);

# Command-line only local/remote options
#-----------------------------------------------------------------------------------------------------------------------------------
# Paths
use constant CFGOPT_LOCK_PATH                                       => 'lock-path';
    push @EXPORT, qw(CFGOPT_LOCK_PATH);
use constant CFGOPT_LOG_PATH                                        => 'log-path';
    push @EXPORT, qw(CFGOPT_LOG_PATH);
use constant CFGOPT_SPOOL_PATH                                      => 'spool-path';
    push @EXPORT, qw(CFGOPT_SPOOL_PATH);

# Logging
use constant CFGOPT_LOG_LEVEL_STDERR                                => 'log-level-stderr';
    push @EXPORT, qw(CFGOPT_LOG_LEVEL_STDERR);
use constant CFGOPT_LOG_TIMESTAMP                                   => 'log-timestamp';
    push @EXPORT, qw(CFGOPT_LOG_TIMESTAMP);

# Repository options
#-----------------------------------------------------------------------------------------------------------------------------------
# Prefix that must be used by all repo options that allow multiple configurations
use constant CFGDEF_PREFIX_REPO                                     => 'repo';

# Repository General
use constant CFGOPT_REPO_PATH                                       => CFGDEF_PREFIX_REPO . '-path';
    push @EXPORT, qw(CFGOPT_REPO_PATH);

# Repository Host
use constant CFGOPT_REPO_HOST                                       => CFGDEF_PREFIX_REPO . '-host';
use constant CFGOPT_REPO_HOST_CMD                                   => CFGOPT_REPO_HOST . '-cmd';
    push @EXPORT, qw(CFGOPT_REPO_HOST_CMD);

# Stanza options
#-----------------------------------------------------------------------------------------------------------------------------------
# Determines how many databases can be configured
use constant CFGDEF_INDEX_PG                                        => 8;
    push @EXPORT, qw(CFGDEF_INDEX_PG);

# Prefix that must be used by all db options that allow multiple configurations
use constant CFGDEF_PREFIX_PG                                       => 'pg';
    push @EXPORT, qw(CFGDEF_PREFIX_PG);

# Set default PostgreSQL cluster
use constant CFGOPT_PG_HOST                                         => CFGDEF_PREFIX_PG . '-host';
use constant CFGOPT_PG_HOST_CMD                                     => CFGOPT_PG_HOST . '-cmd';
    push @EXPORT, qw(CFGOPT_PG_HOST_CMD);

####################################################################################################################################
# Option definition constants - defines, types, sections, etc.
####################################################################################################################################

# Command defines
#-----------------------------------------------------------------------------------------------------------------------------------
use constant CFGDEF_LOG_FILE                                        => 'log-file';
    push @EXPORT, qw(CFGDEF_LOG_FILE);
use constant CFGDEF_LOG_LEVEL_DEFAULT                               => 'log-level-default';
    push @EXPORT, qw(CFGDEF_LOG_LEVEL_DEFAULT);
use constant CFGDEF_LOCK_REQUIRED                                   => 'lock-required';
    push @EXPORT, qw(CFGDEF_LOCK_REQUIRED);
use constant CFGDEF_LOCK_REMOTE_REQUIRED                            => 'lock-remote-required';
    push @EXPORT, qw(CFGDEF_LOCK_REMOTE_REQUIRED);

use constant CFGDEF_LOCK_TYPE                                       => 'lock-type';
    push @EXPORT, qw(CFGDEF_LOCK_TYPE);
use constant CFGDEF_LOCK_TYPE_NONE                                  => 'none';

use constant CFGDEF_PARAMETER_ALLOWED                               => 'parameter-allowed';
    push @EXPORT, qw(CFGDEF_PARAMETER_ALLOWED);

# Option defines
#-----------------------------------------------------------------------------------------------------------------------------------
use constant CFGDEF_ALLOW_LIST                                      => 'allow-list';
    push @EXPORT, qw(CFGDEF_ALLOW_LIST);
use constant CFGDEF_ALLOW_RANGE                                     => 'allow-range';
    push @EXPORT, qw(CFGDEF_ALLOW_RANGE);
use constant CFGDEF_DEFAULT                                         => 'default';
    push @EXPORT, qw(CFGDEF_DEFAULT);
use constant CFGDEF_DEFAULT_LITERAL                                 => 'default-literal';
    push @EXPORT, qw(CFGDEF_DEFAULT_LITERAL);
use constant CFGDEF_DEPEND                                          => 'depend';
    push @EXPORT, qw(CFGDEF_DEPEND);
use constant CFGDEF_DEPEND_OPTION                                   => 'option';
    push @EXPORT, qw(CFGDEF_DEPEND_OPTION);
use constant CFGDEF_DEPEND_LIST                                     => 'list';
    push @EXPORT, qw(CFGDEF_DEPEND_LIST);

# Group options together to share common configuration
use constant CFGDEF_GROUP                                           => 'group';
    push @EXPORT, qw(CFGDEF_GROUP);

use constant CFGDEF_INDEX                                           => 'index';
    push @EXPORT, qw(CFGDEF_INDEX);
use constant CFGDEF_INDEX_TOTAL                                     => 'indexTotal';
    push @EXPORT, qw(CFGDEF_INDEX_TOTAL);
use constant CFGDEF_INHERIT                                         => 'inherit';
    push @EXPORT, qw(CFGDEF_INHERIT);
use constant CFGDEF_INTERNAL                                        => 'internal';
    push @EXPORT, qw(CFGDEF_INTERNAL);
use constant CFGDEF_DEPRECATE                                       => 'deprecate';
    push @EXPORT, qw(CFGDEF_DEPRECATE);
use constant CFGDEF_NEGATE                                          => 'negate';
    push @EXPORT, qw(CFGDEF_NEGATE);
use constant CFGDEF_PREFIX                                          => 'prefix';
    push @EXPORT, qw(CFGDEF_PREFIX);
use constant CFGDEF_COMMAND                                         => 'command';
    push @EXPORT, qw(CFGDEF_COMMAND);
use constant CFGDEF_COMMAND_ROLE                                    => 'command-role';
    push @EXPORT, qw(CFGDEF_COMMAND_ROLE);
use constant CFGDEF_REQUIRED                                        => 'required';
    push @EXPORT, qw(CFGDEF_REQUIRED);
use constant CFGDEF_RESET                                           => 'reset';
    push @EXPORT, qw(CFGDEF_RESET);
use constant CFGDEF_SECTION                                         => 'section';
    push @EXPORT, qw(CFGDEF_SECTION);
use constant CFGDEF_SECURE                                          => 'secure';
    push @EXPORT, qw(CFGDEF_SECURE);
use constant CFGDEF_TYPE                                            => 'type';
    push @EXPORT, qw(CFGDEF_TYPE);

# Option types
#-----------------------------------------------------------------------------------------------------------------------------------
use constant CFGDEF_TYPE_BOOLEAN                                    => 'boolean';
    push @EXPORT, qw(CFGDEF_TYPE_BOOLEAN);
use constant CFGDEF_TYPE_HASH                                       => 'hash';
    push @EXPORT, qw(CFGDEF_TYPE_HASH);
use constant CFGDEF_TYPE_INTEGER                                    => 'integer';
    push @EXPORT, qw(CFGDEF_TYPE_INTEGER);
use constant CFGDEF_TYPE_LIST                                       => 'list';
    push @EXPORT, qw(CFGDEF_TYPE_LIST);
use constant CFGDEF_TYPE_PATH                                       => 'path';
    push @EXPORT, qw(CFGDEF_TYPE_PATH);
use constant CFGDEF_TYPE_STRING                                     => 'string';
    push @EXPORT, qw(CFGDEF_TYPE_STRING);
use constant CFGDEF_TYPE_SIZE                                       => 'size';
    push @EXPORT, qw(CFGDEF_TYPE_SIZE);
use constant CFGDEF_TYPE_TIME                                       => 'time';
    push @EXPORT, qw(CFGDEF_TYPE_TIME);

# Option config sections
#-----------------------------------------------------------------------------------------------------------------------------------
use constant CFGDEF_SECTION_GLOBAL                                  => 'global';
    push @EXPORT, qw(CFGDEF_SECTION_GLOBAL);
use constant CFGDEF_SECTION_STANZA                                  => 'stanza';
    push @EXPORT, qw(CFGDEF_SECTION_STANZA);

####################################################################################################################################
# Load configuration
####################################################################################################################################
use YAML::XS qw(LoadFile);

# Required so booleans are not read-only
local $YAML::XS::Boolean = "JSON::PP";

<<<<<<< HEAD
    &CFGOPT_TCP_KEEP_ALIVE_COUNT =>
    {
        &CFGDEF_SECTION => CFGDEF_SECTION_GLOBAL,
        &CFGDEF_TYPE => CFGDEF_TYPE_INTEGER,
        &CFGDEF_REQUIRED => false,
        &CFGDEF_COMMAND => CFGOPT_BUFFER_SIZE,
        &CFGDEF_ALLOW_RANGE => [1, 32],
        &CFGDEF_DEPEND =>
        {
            &CFGDEF_DEPEND_OPTION => CFGOPT_SCK_KEEP_ALIVE,
            &CFGDEF_DEPEND_LIST => [true],
        },
    },

    &CFGOPT_TCP_KEEP_ALIVE_IDLE =>
    {
        &CFGDEF_SECTION => CFGDEF_SECTION_GLOBAL,
        &CFGDEF_TYPE => CFGDEF_TYPE_INTEGER,
        &CFGDEF_REQUIRED => false,
        &CFGDEF_COMMAND => CFGOPT_BUFFER_SIZE,
        &CFGDEF_ALLOW_RANGE => [1, 3600],
        &CFGDEF_DEPEND => CFGOPT_TCP_KEEP_ALIVE_COUNT,
    },

    &CFGOPT_TCP_KEEP_ALIVE_INTERVAL =>
    {
        &CFGDEF_SECTION => CFGDEF_SECTION_GLOBAL,
        &CFGDEF_TYPE => CFGDEF_TYPE_INTEGER,
        &CFGDEF_REQUIRED => false,
        &CFGDEF_COMMAND => CFGOPT_BUFFER_SIZE,
        &CFGDEF_ALLOW_RANGE => [1, 900],
        &CFGDEF_DEPEND => CFGOPT_TCP_KEEP_ALIVE_COUNT,
    },

    &CFGOPT_DB_TIMEOUT =>
    {
        &CFGDEF_SECTION => CFGDEF_SECTION_GLOBAL,
        &CFGDEF_TYPE => CFGDEF_TYPE_TIME,
        &CFGDEF_DEFAULT => CFGDEF_DEFAULT_DB_TIMEOUT,
        &CFGDEF_ALLOW_RANGE => [CFGDEF_DEFAULT_DB_TIMEOUT_MIN, CFGDEF_DEFAULT_DB_TIMEOUT_MAX],
        &CFGDEF_COMMAND =>
        {
            &CFGCMD_ARCHIVE_GET => {},
            &CFGCMD_ARCHIVE_PUSH => {},
            &CFGCMD_BACKUP => {},
            &CFGCMD_CHECK => {},
            &CFGCMD_REPO_CREATE => {},
            &CFGCMD_REPO_GET => {},
            &CFGCMD_REPO_LS => {},
            &CFGCMD_REPO_PUT => {},
            &CFGCMD_REPO_RM => {},
            &CFGCMD_STANZA_CREATE => {},
            &CFGCMD_STANZA_DELETE => {},
            &CFGCMD_STANZA_UPGRADE => {},
        }
    },

    &CFGOPT_DELTA =>
    {
        &CFGDEF_SECTION => CFGDEF_SECTION_GLOBAL,
        &CFGDEF_TYPE => CFGDEF_TYPE_BOOLEAN,
        &CFGDEF_DEFAULT => false,
        &CFGDEF_COMMAND =>
        {
            &CFGCMD_BACKUP => {},
            &CFGCMD_RESTORE => {},
        },
        &CFGDEF_COMMAND_ROLE =>
        {
            &CFGCMD_ROLE_DEFAULT => {},
        },
    },

    # Option is deprecated and should not be referenced outside of cfgLoadUpdateOption().
    &CFGOPT_COMPRESS =>
    {
        &CFGDEF_SECTION => CFGDEF_SECTION_GLOBAL,
        &CFGDEF_TYPE => CFGDEF_TYPE_BOOLEAN,
        &CFGDEF_DEFAULT => true,
        &CFGDEF_COMMAND =>
        {
            &CFGCMD_ARCHIVE_PUSH => {},
            &CFGCMD_BACKUP => {},
        },
        &CFGDEF_COMMAND_ROLE =>
        {
            &CFGCMD_ROLE_DEFAULT => {},
        },
    },

    &CFGOPT_COMPRESS_TYPE =>
    {
        &CFGDEF_SECTION => CFGDEF_SECTION_GLOBAL,
        &CFGDEF_TYPE => CFGDEF_TYPE_STRING,
        &CFGDEF_DEFAULT => 'gz',
        &CFGDEF_ALLOW_LIST =>
        [
            'none',
            'bz2',
            'gz',
            'lz4',
            'zst',
        ],
        &CFGDEF_COMMAND => CFGOPT_COMPRESS,
        &CFGDEF_COMMAND_ROLE =>
        {
            &CFGCMD_ROLE_DEFAULT => {},
            &CFGCMD_ROLE_ASYNC => {},
        },
    },

    &CFGOPT_COMPRESS_LEVEL =>
    {
        &CFGDEF_SECTION => CFGDEF_SECTION_GLOBAL,
        &CFGDEF_TYPE => CFGDEF_TYPE_INTEGER,
        &CFGDEF_REQUIRED => false,
        &CFGDEF_ALLOW_RANGE => [CFGDEF_DEFAULT_COMPRESS_LEVEL_MIN, CFGDEF_DEFAULT_COMPRESS_LEVEL_MAX],
        &CFGDEF_COMMAND => CFGOPT_COMPRESS,
        &CFGDEF_COMMAND_ROLE =>
        {
            &CFGCMD_ROLE_DEFAULT => {},
            &CFGCMD_ROLE_ASYNC => {},
        },
    },

    &CFGOPT_COMPRESS_LEVEL_NETWORK =>
    {
        &CFGDEF_SECTION => CFGDEF_SECTION_GLOBAL,
        &CFGDEF_TYPE => CFGDEF_TYPE_INTEGER,
        &CFGDEF_DEFAULT => 3,
        &CFGDEF_ALLOW_RANGE => [CFGDEF_DEFAULT_COMPRESS_LEVEL_MIN, CFGDEF_DEFAULT_COMPRESS_LEVEL_MAX],
        &CFGDEF_COMMAND =>
        {
            &CFGCMD_ARCHIVE_GET => {},
            &CFGCMD_ARCHIVE_PUSH => {},
            &CFGCMD_BACKUP => {},
            &CFGCMD_CHECK => {},
            &CFGCMD_INFO => {},
            &CFGCMD_REPO_GET => {},
            &CFGCMD_REPO_LS => {},
            &CFGCMD_REPO_PUT => {},
            &CFGCMD_RESTORE => {},
            &CFGCMD_STANZA_CREATE => {},
            &CFGCMD_STANZA_DELETE => {},
            &CFGCMD_STANZA_UPGRADE => {},
            &CFGCMD_VERIFY => {},
        },
        &CFGDEF_COMMAND_ROLE =>
        {
            &CFGCMD_ROLE_DEFAULT => {},
            &CFGCMD_ROLE_ASYNC => {},
            &CFGCMD_ROLE_LOCAL => {},
        },
    },

    &CFGOPT_NEUTRAL_UMASK =>
    {
        &CFGDEF_SECTION => CFGDEF_SECTION_GLOBAL,
        &CFGDEF_TYPE => CFGDEF_TYPE_BOOLEAN,
        &CFGDEF_DEFAULT => true,
        &CFGDEF_COMMAND =>
        {
            &CFGCMD_ARCHIVE_GET => {},
            &CFGCMD_ARCHIVE_PUSH => {},
            &CFGCMD_BACKUP => {},
            &CFGCMD_CHECK => {},
            &CFGCMD_EXPIRE => {},
            &CFGCMD_REPO_CREATE => {},
            &CFGCMD_REPO_GET => {},
            &CFGCMD_REPO_LS => {},
            &CFGCMD_REPO_PUT => {},
            &CFGCMD_REPO_RM => {},
            &CFGCMD_RESTORE => {},
            &CFGCMD_STANZA_CREATE => {},
            &CFGCMD_STANZA_DELETE => {},
            &CFGCMD_STANZA_UPGRADE => {},
            &CFGCMD_START => {},
            &CFGCMD_STOP => {},
            &CFGCMD_VERIFY => {},
        }
    },

    &CFGOPT_CMD_SSH =>
    {
        &CFGDEF_SECTION => CFGDEF_SECTION_GLOBAL,
        &CFGDEF_TYPE => CFGDEF_TYPE_STRING,
        &CFGDEF_DEFAULT => 'ssh',
        &CFGDEF_COMMAND =>
        {
            &CFGCMD_ARCHIVE_GET => {},
            &CFGCMD_ARCHIVE_PUSH => {},
            &CFGCMD_BACKUP => {},
            &CFGCMD_CHECK => {},
            &CFGCMD_INFO => {},
            &CFGCMD_REPO_CREATE => {},
            &CFGCMD_REPO_GET => {},
            &CFGCMD_REPO_LS => {},
            &CFGCMD_REPO_PUT => {},
            &CFGCMD_REPO_RM => {},
            &CFGCMD_RESTORE => {},
            &CFGCMD_STANZA_CREATE => {},
            &CFGCMD_STANZA_DELETE => {},
            &CFGCMD_STANZA_UPGRADE => {},
            &CFGCMD_VERIFY => {},
        },
        &CFGDEF_COMMAND_ROLE =>
        {
            &CFGCMD_ROLE_DEFAULT => {},
            &CFGCMD_ROLE_ASYNC => {},
            &CFGCMD_ROLE_LOCAL => {},
        },
    },

    &CFGOPT_IO_TIMEOUT =>
    {
        &CFGDEF_SECTION => CFGDEF_SECTION_GLOBAL,
        &CFGDEF_TYPE => CFGDEF_TYPE_TIME,
        &CFGDEF_DEFAULT => 60,
        &CFGDEF_ALLOW_RANGE => [.1, 3600],
        &CFGDEF_COMMAND => CFGOPT_BUFFER_SIZE,
    },

    &CFGOPT_JOB_RETRY =>
    {
        &CFGDEF_SECTION => CFGDEF_SECTION_GLOBAL,
        &CFGDEF_TYPE => CFGDEF_TYPE_INTEGER,
        &CFGDEF_INTERNAL => true,
        &CFGDEF_DEFAULT => 2,
        &CFGDEF_ALLOW_RANGE => [0, 360],
        &CFGDEF_COMMAND =>
        {
            &CFGCMD_ARCHIVE_GET =>
            {
                &CFGDEF_DEFAULT => 1,
            },
            &CFGCMD_ARCHIVE_PUSH =>
            {
                &CFGDEF_DEFAULT => 1,
            },
            &CFGCMD_BACKUP => {},
            &CFGCMD_RESTORE => {},
            &CFGCMD_VERIFY => {},
        },
        &CFGDEF_COMMAND_ROLE =>
        {
            &CFGCMD_ROLE_DEFAULT => {},
            &CFGCMD_ROLE_ASYNC => {},
            &CFGCMD_ROLE_LOCAL => {},
        },
    },

    &CFGOPT_JOB_RETRY_INTERVAL =>
    {
        &CFGDEF_INHERIT => &CFGOPT_JOB_RETRY,
        &CFGDEF_TYPE => CFGDEF_TYPE_TIME,
        &CFGDEF_DEFAULT => 15,
        &CFGDEF_ALLOW_RANGE => [0, 900],
    },

    &CFGOPT_LOCK_PATH =>
    {
        &CFGDEF_SECTION => CFGDEF_SECTION_GLOBAL,
        &CFGDEF_TYPE => CFGDEF_TYPE_PATH,
        &CFGDEF_DEFAULT => '/tmp/' . PROJECT_EXE,
        &CFGDEF_COMMAND =>
        {
            &CFGCMD_ARCHIVE_GET => {},
            &CFGCMD_ARCHIVE_PUSH => {},
            &CFGCMD_BACKUP => {},
            &CFGCMD_EXPIRE => {},
            &CFGCMD_INFO => {},
            &CFGCMD_RESTORE => {},
            &CFGCMD_STANZA_CREATE => {},
            &CFGCMD_STANZA_DELETE => {},
            &CFGCMD_STANZA_UPGRADE => {},
            &CFGCMD_START => {},
            &CFGCMD_STOP => {},
        },
    },

    &CFGOPT_LOG_PATH =>
    {
        &CFGDEF_SECTION => CFGDEF_SECTION_GLOBAL,
        &CFGDEF_TYPE => CFGDEF_TYPE_PATH,
        &CFGDEF_DEFAULT => '/var/log/' . PROJECT_EXE,
    },

    &CFGOPT_PROTOCOL_TIMEOUT =>
    {
        &CFGDEF_SECTION => CFGDEF_SECTION_GLOBAL,
        &CFGDEF_TYPE => CFGDEF_TYPE_TIME,
        &CFGDEF_DEFAULT => CFGDEF_DEFAULT_DB_TIMEOUT + 30,
        &CFGDEF_ALLOW_RANGE => [CFGDEF_DEFAULT_DB_TIMEOUT_MIN, CFGDEF_DEFAULT_DB_TIMEOUT_MAX],
        &CFGDEF_COMMAND =>
        {
            &CFGCMD_ARCHIVE_GET => {},
            &CFGCMD_ARCHIVE_PUSH => {},
            &CFGCMD_BACKUP => {},
            &CFGCMD_CHECK => {},
            &CFGCMD_INFO => {},
            &CFGCMD_REPO_CREATE => {},
            &CFGCMD_REPO_GET => {},
            &CFGCMD_REPO_LS => {},
            &CFGCMD_REPO_PUT => {},
            &CFGCMD_REPO_RM => {},
            &CFGCMD_RESTORE => {},
            &CFGCMD_STANZA_CREATE => {},
            &CFGCMD_STANZA_DELETE => {},
            &CFGCMD_STANZA_UPGRADE => {},
            &CFGCMD_VERIFY => {},
        }
    },

    # Repository selector
    #-------------------------------------------------------------------------------------------------------------------------------
    &CFGOPT_REPO =>
    {
        &CFGDEF_TYPE => CFGDEF_TYPE_INTEGER,
        &CFGDEF_REQUIRED => false,
        &CFGDEF_ALLOW_RANGE => [1, CFGDEF_INDEX_REPO],
        &CFGDEF_COMMAND =>
        {
            &CFGCMD_ARCHIVE_GET =>
            {
                &CFGDEF_COMMAND_ROLE =>
                {
                    &CFGCMD_ROLE_DEFAULT => {},
                    &CFGCMD_ROLE_ASYNC => {},
                    &CFGCMD_ROLE_LOCAL => {},
                    &CFGCMD_ROLE_REMOTE => {},
                },
            },
            &CFGCMD_ARCHIVE_PUSH =>
            {
                &CFGDEF_COMMAND_ROLE =>
                {
                    &CFGCMD_ROLE_REMOTE => {},
                },
            },
            &CFGCMD_BACKUP =>
            {
                &CFGDEF_COMMAND_ROLE =>
                {
                    &CFGCMD_ROLE_DEFAULT => {},
                    &CFGCMD_ROLE_LOCAL => {},
                },
            },
            &CFGCMD_CHECK =>
            {
                &CFGDEF_COMMAND_ROLE =>
                {
                    &CFGCMD_ROLE_REMOTE => {},
                },
            },
            &CFGCMD_EXPIRE =>
            {
                &CFGDEF_COMMAND_ROLE =>
                {
                    &CFGCMD_ROLE_DEFAULT => {},
                },
            },
            &CFGCMD_INFO =>
            {
                &CFGDEF_COMMAND_ROLE =>
                {
                    &CFGCMD_ROLE_DEFAULT => {},
                    &CFGCMD_ROLE_REMOTE => {},
                },
            },
            &CFGCMD_REPO_CREATE =>
            {
                &CFGDEF_COMMAND_ROLE =>
                {
                    &CFGCMD_ROLE_DEFAULT => {},
                    &CFGCMD_ROLE_REMOTE => {},
                },
            },
            &CFGCMD_REPO_GET =>
            {
                &CFGDEF_COMMAND_ROLE =>
                {
                    &CFGCMD_ROLE_DEFAULT => {},
                    &CFGCMD_ROLE_REMOTE => {},
                },
            },
            &CFGCMD_REPO_LS =>
            {
                &CFGDEF_COMMAND_ROLE =>
                {
                    &CFGCMD_ROLE_DEFAULT => {},
                    &CFGCMD_ROLE_REMOTE => {},
                },
            },
            &CFGCMD_REPO_PUT =>
            {
                &CFGDEF_COMMAND_ROLE =>
                {
                    &CFGCMD_ROLE_DEFAULT => {},
                    &CFGCMD_ROLE_REMOTE => {},
                },
            },
            &CFGCMD_REPO_RM =>
            {
                &CFGDEF_COMMAND_ROLE =>
                {
                    &CFGCMD_ROLE_DEFAULT => {},
                    &CFGCMD_ROLE_REMOTE => {},
                },
            },
            &CFGCMD_RESTORE =>
            {
                &CFGDEF_COMMAND_ROLE =>
                {
                    &CFGCMD_ROLE_DEFAULT => {},
                    &CFGCMD_ROLE_LOCAL => {},
                    &CFGCMD_ROLE_REMOTE => {},
                },
            },
            &CFGCMD_STANZA_CREATE =>
            {
                &CFGDEF_COMMAND_ROLE =>
                {
                    &CFGCMD_ROLE_REMOTE => {},
                },
            },
            &CFGCMD_STANZA_DELETE =>
            {
                &CFGDEF_COMMAND_ROLE =>
                {
                    &CFGCMD_ROLE_DEFAULT => {},
                    &CFGCMD_ROLE_REMOTE => {},
                },
            },
            &CFGCMD_STANZA_UPGRADE =>
            {
                &CFGDEF_COMMAND_ROLE =>
                {
                    &CFGCMD_ROLE_REMOTE => {},
                },
            },
            &CFGCMD_START =>
            {
                &CFGDEF_COMMAND_ROLE => {},
            },
            &CFGCMD_STOP =>
            {
                &CFGDEF_COMMAND_ROLE => {},
            },
            &CFGCMD_VERIFY =>
            {
                &CFGDEF_COMMAND_ROLE =>
                {
                    &CFGCMD_ROLE_DEFAULT => {},
                    &CFGCMD_ROLE_LOCAL => {},
                    &CFGCMD_ROLE_REMOTE => {},
                },
            },
        },
    },

    # Repository options
    #-------------------------------------------------------------------------------------------------------------------------------
    &CFGOPT_REPO_CIPHER_PASS =>
    {
        &CFGDEF_GROUP => CFGOPTGRP_REPO,
        &CFGDEF_SECTION => CFGDEF_SECTION_GLOBAL,
        &CFGDEF_TYPE => CFGDEF_TYPE_STRING,
        &CFGDEF_SECURE => true,
        &CFGDEF_REQUIRED => true,
        &CFGDEF_DEPEND =>
        {
            &CFGDEF_DEPEND_OPTION => CFGOPT_REPO_CIPHER_TYPE,
            &CFGDEF_DEPEND_LIST => [CFGOPTVAL_REPO_CIPHER_TYPE_AES_256_CBC],
        },
        &CFGDEF_NAME_ALT =>
        {
            'repo-cipher-pass' => {&CFGDEF_INDEX => 1, &CFGDEF_RESET => false},
        },
        &CFGDEF_COMMAND => CFGOPT_REPO_TYPE,
    },

    &CFGOPT_REPO_CIPHER_TYPE =>
    {
        &CFGDEF_GROUP => CFGOPTGRP_REPO,
        &CFGDEF_SECTION => CFGDEF_SECTION_GLOBAL,
        &CFGDEF_TYPE => CFGDEF_TYPE_STRING,
        &CFGDEF_DEFAULT => CFGOPTVAL_REPO_CIPHER_TYPE_NONE,
        &CFGDEF_ALLOW_LIST =>
        [
            &CFGOPTVAL_REPO_CIPHER_TYPE_NONE,
            &CFGOPTVAL_REPO_CIPHER_TYPE_AES_256_CBC,
        ],
        &CFGDEF_NAME_ALT =>
        {
            'repo-cipher-type' => {&CFGDEF_INDEX => 1, &CFGDEF_RESET => false},
        },
        &CFGDEF_COMMAND => CFGOPT_REPO_TYPE,
    },

    &CFGOPT_REPO_HARDLINK =>
    {
        &CFGDEF_GROUP => CFGOPTGRP_REPO,
        &CFGDEF_SECTION => CFGDEF_SECTION_GLOBAL,
        &CFGDEF_TYPE => CFGDEF_TYPE_BOOLEAN,
        &CFGDEF_NAME_ALT =>
        {
            'hardlink' => {&CFGDEF_INDEX => 1, &CFGDEF_RESET => false},
        },
        &CFGDEF_DEFAULT => false,
        &CFGDEF_COMMAND =>
        {
            &CFGCMD_BACKUP => {},
        },
        &CFGDEF_COMMAND_ROLE =>
        {
            &CFGCMD_ROLE_DEFAULT => {},
        },
    },

    &CFGOPT_REPO_LOCAL =>
    {
        &CFGDEF_GROUP => CFGOPTGRP_REPO,
        &CFGDEF_SECTION => CFGDEF_SECTION_GLOBAL,
        &CFGDEF_INTERNAL => true,
        &CFGDEF_TYPE => CFGDEF_TYPE_BOOLEAN,
        &CFGDEF_DEFAULT => false,
        &CFGDEF_COMMAND =>
        {
            &CFGCMD_ARCHIVE_GET => {},
            &CFGCMD_ARCHIVE_PUSH => {},
            &CFGCMD_BACKUP =>
            {
                &CFGDEF_INTERNAL => true,
            },
            &CFGCMD_CHECK => {},
            &CFGCMD_EXPIRE =>
            {
                &CFGDEF_INTERNAL => true,
            },
            &CFGCMD_INFO => {},
            &CFGCMD_REPO_CREATE => {},
            &CFGCMD_REPO_GET => {},
            &CFGCMD_REPO_LS => {},
            &CFGCMD_REPO_PUT => {},
            &CFGCMD_REPO_RM => {},
            &CFGCMD_RESTORE => {},
            &CFGCMD_STANZA_CREATE =>
            {
                &CFGDEF_INTERNAL => true,
            },
            &CFGCMD_STANZA_DELETE =>
            {
                &CFGDEF_INTERNAL => true,
            },
            &CFGCMD_STANZA_UPGRADE =>
            {
                &CFGDEF_INTERNAL => true,
            },
            &CFGCMD_VERIFY => {},
        },
        &CFGDEF_COMMAND_ROLE =>
        {
            &CFGCMD_ROLE_DEFAULT => {},
            &CFGCMD_ROLE_ASYNC => {},
            &CFGCMD_ROLE_LOCAL => {},
        },
    },

    &CFGOPT_REPO_HOST =>
    {
        &CFGDEF_GROUP => CFGOPTGRP_REPO,
        &CFGDEF_SECTION => CFGDEF_SECTION_GLOBAL,
        &CFGDEF_TYPE => CFGDEF_TYPE_STRING,
        &CFGDEF_REQUIRED => false,
        &CFGDEF_NAME_ALT =>
        {
            'backup-host' => {&CFGDEF_INDEX => 1, &CFGDEF_RESET => false},
        },
        &CFGDEF_COMMAND => CFGOPT_REPO_LOCAL,
        &CFGDEF_DEPEND =>
        {
            &CFGDEF_DEPEND_OPTION => CFGOPT_REPO_LOCAL,
            &CFGDEF_DEPEND_LIST => [false],
        },
        &CFGDEF_COMMAND_ROLE =>
        {
            &CFGCMD_ROLE_DEFAULT => {},
            &CFGCMD_ROLE_ASYNC => {},
            &CFGCMD_ROLE_LOCAL => {},
        },
    },

    &CFGOPT_REPO_HOST_CMD =>
    {
        &CFGDEF_GROUP => CFGOPTGRP_REPO,
        &CFGDEF_SECTION => CFGDEF_SECTION_GLOBAL,
        &CFGDEF_TYPE => CFGDEF_TYPE_STRING,
        &CFGDEF_REQUIRED => false,
        &CFGDEF_NAME_ALT =>
        {
            'backup-cmd' => {&CFGDEF_INDEX => 1, &CFGDEF_RESET => false},
        },
        &CFGDEF_COMMAND =>
        {
            &CFGCMD_ARCHIVE_GET => {},
            &CFGCMD_ARCHIVE_PUSH => {},
            &CFGCMD_CHECK => {},
            &CFGCMD_INFO => {},
            &CFGCMD_REPO_CREATE => {},
            &CFGCMD_REPO_GET => {},
            &CFGCMD_REPO_LS => {},
            &CFGCMD_REPO_PUT => {},
            &CFGCMD_REPO_RM => {},
            &CFGCMD_RESTORE => {},
            &CFGCMD_STANZA_CREATE => {},
            &CFGCMD_STANZA_DELETE => {},
            &CFGCMD_STANZA_UPGRADE => {},
            &CFGCMD_VERIFY => {},
        },
        &CFGDEF_COMMAND_ROLE =>
        {
            &CFGCMD_ROLE_DEFAULT => {},
            &CFGCMD_ROLE_ASYNC => {},
            &CFGCMD_ROLE_LOCAL => {},
        },
        &CFGDEF_DEPEND =>
        {
            &CFGDEF_DEPEND_OPTION => CFGOPT_REPO_HOST
        },
    },

    &CFGOPT_REPO_HOST_CONFIG =>
    {
        &CFGDEF_GROUP => CFGOPTGRP_REPO,
        &CFGDEF_SECTION => CFGDEF_SECTION_GLOBAL,
        &CFGDEF_TYPE => CFGDEF_TYPE_STRING,
        &CFGDEF_DEFAULT => "CFGOPTDEF_CONFIG_PATH \"/\" PROJECT_CONFIG_FILE",
        &CFGDEF_DEFAULT_LITERAL => true,
        &CFGDEF_NAME_ALT =>
        {
            'backup-config' => {&CFGDEF_INDEX => 1, &CFGDEF_RESET => false},
        },
        &CFGDEF_COMMAND => CFGOPT_REPO_HOST_CMD,
        &CFGDEF_COMMAND_ROLE =>
        {
            &CFGCMD_ROLE_DEFAULT => {},
            &CFGCMD_ROLE_ASYNC => {},
            &CFGCMD_ROLE_LOCAL => {},
        },
        &CFGDEF_DEPEND =>
        {
            &CFGDEF_DEPEND_OPTION => CFGOPT_REPO_HOST
        },
    },

    &CFGOPT_REPO_HOST_CONFIG_PATH =>
    {
        &CFGDEF_TYPE => CFGDEF_TYPE_PATH,
        &CFGDEF_INHERIT => CFGOPT_REPO_HOST_CONFIG,
        &CFGDEF_DEFAULT => "CFGOPTDEF_CONFIG_PATH",
        &CFGDEF_DEFAULT_LITERAL => true,
    },

    &CFGOPT_REPO_HOST_CONFIG_INCLUDE_PATH =>
    {
        &CFGDEF_TYPE => CFGDEF_TYPE_PATH,
        &CFGDEF_INHERIT => CFGOPT_REPO_HOST_CONFIG,
        &CFGDEF_DEFAULT => "CFGOPTDEF_CONFIG_PATH \"/\" PROJECT_CONFIG_INCLUDE_PATH",
        &CFGDEF_DEFAULT_LITERAL => true,
    },

    &CFGOPT_REPO_HOST_PORT =>
    {
        &CFGDEF_GROUP => CFGOPTGRP_REPO,
        &CFGDEF_SECTION => CFGDEF_SECTION_GLOBAL,
        &CFGDEF_TYPE => CFGDEF_TYPE_INTEGER,
        &CFGDEF_ALLOW_RANGE => [CFGDEF_DEFAULT_PROTOCOL_PORT_MIN, CFGDEF_DEFAULT_PROTOCOL_PORT_MAX],
        &CFGDEF_REQUIRED => false,
        &CFGDEF_NAME_ALT =>
        {
            'backup-ssh-port' => {&CFGDEF_INDEX => 1, &CFGDEF_RESET => false},
        },
        &CFGDEF_COMMAND => CFGOPT_REPO_HOST_CMD,
        &CFGDEF_COMMAND_ROLE =>
        {
            &CFGCMD_ROLE_DEFAULT => {},
            &CFGCMD_ROLE_ASYNC => {},
            &CFGCMD_ROLE_LOCAL => {},
        },
        &CFGDEF_DEPEND =>
        {
            &CFGDEF_DEPEND_OPTION => CFGOPT_REPO_HOST
        }
    },

    &CFGOPT_REPO_HOST_USER =>
    {
        &CFGDEF_GROUP => CFGOPTGRP_REPO,
        &CFGDEF_SECTION => CFGDEF_SECTION_GLOBAL,
        &CFGDEF_TYPE => CFGDEF_TYPE_STRING,
        &CFGDEF_DEFAULT => PROJECT_EXE,
        &CFGDEF_NAME_ALT =>
        {
            'backup-user' => {&CFGDEF_INDEX => 1, &CFGDEF_RESET => false},
        },
        &CFGDEF_COMMAND => CFGOPT_REPO_HOST_CMD,
        &CFGDEF_COMMAND_ROLE =>
        {
            &CFGCMD_ROLE_DEFAULT => {},
            &CFGCMD_ROLE_ASYNC => {},
            &CFGCMD_ROLE_LOCAL => {},
        },
        &CFGDEF_REQUIRED => false,
        &CFGDEF_DEPEND =>
        {
            &CFGDEF_DEPEND_OPTION => CFGOPT_REPO_HOST
        }
    },

    &CFGOPT_REPO_PATH =>
    {
        &CFGDEF_GROUP => CFGOPTGRP_REPO,
        &CFGDEF_SECTION => CFGDEF_SECTION_GLOBAL,
        &CFGDEF_TYPE => CFGDEF_TYPE_PATH,
        &CFGDEF_DEFAULT => '/var/lib/' . PROJECT_EXE,
        &CFGDEF_NAME_ALT =>
        {
            'repo-path' => {&CFGDEF_INDEX => 1, &CFGDEF_RESET => false},
        },
        &CFGDEF_COMMAND => CFGOPT_REPO_TYPE,
    },

    &CFGOPT_REPO_RETENTION_ARCHIVE =>
    {
        &CFGDEF_GROUP => CFGOPTGRP_REPO,
        &CFGDEF_SECTION => CFGDEF_SECTION_GLOBAL,
        &CFGDEF_TYPE => CFGDEF_TYPE_INTEGER,
        &CFGDEF_REQUIRED => false,
        &CFGDEF_ALLOW_RANGE => [CFGDEF_DEFAULT_RETENTION_MIN, CFGDEF_DEFAULT_RETENTION_MAX],
        &CFGDEF_NAME_ALT =>
        {
            'retention-archive' => {&CFGDEF_INDEX => 1, &CFGDEF_RESET => false},
        },
        &CFGDEF_COMMAND =>
        {
            &CFGCMD_BACKUP => {},
            &CFGCMD_EXPIRE => {},
        },
        &CFGDEF_COMMAND_ROLE =>
        {
            &CFGCMD_ROLE_DEFAULT => {},
        },
    },

    &CFGOPT_REPO_RETENTION_ARCHIVE_TYPE =>
    {
        &CFGDEF_GROUP => CFGOPTGRP_REPO,
        &CFGDEF_SECTION => CFGDEF_SECTION_GLOBAL,
        &CFGDEF_TYPE => CFGDEF_TYPE_STRING,
        &CFGDEF_DEFAULT => CFGOPTVAL_BACKUP_TYPE_FULL,
        &CFGDEF_COMMAND =>
        {
            &CFGCMD_BACKUP => {},
            &CFGCMD_EXPIRE => {},
        },
        &CFGDEF_COMMAND_ROLE =>
        {
            &CFGCMD_ROLE_DEFAULT => {},
        },
        &CFGDEF_NAME_ALT =>
        {
            'retention-archive-type' => {&CFGDEF_INDEX => 1, &CFGDEF_RESET => false},
        },
        &CFGDEF_ALLOW_LIST =>
        [
            &CFGOPTVAL_BACKUP_TYPE_FULL,
            &CFGOPTVAL_BACKUP_TYPE_DIFF,
            &CFGOPTVAL_BACKUP_TYPE_INCR,
        ]
    },

    &CFGOPT_REPO_RETENTION_DIFF =>
    {
        &CFGDEF_GROUP => CFGOPTGRP_REPO,
        &CFGDEF_SECTION => CFGDEF_SECTION_GLOBAL,
        &CFGDEF_TYPE => CFGDEF_TYPE_INTEGER,
        &CFGDEF_REQUIRED => false,
        &CFGDEF_ALLOW_RANGE => [CFGDEF_DEFAULT_RETENTION_MIN, CFGDEF_DEFAULT_RETENTION_MAX],
        &CFGDEF_NAME_ALT =>
        {
            'retention-diff' => {&CFGDEF_INDEX => 1, &CFGDEF_RESET => false},
        },
        &CFGDEF_COMMAND =>
        {
            &CFGCMD_BACKUP => {},
            &CFGCMD_EXPIRE => {},
        },
        &CFGDEF_COMMAND_ROLE =>
        {
            &CFGCMD_ROLE_DEFAULT => {},
        },
    },

    &CFGOPT_REPO_RETENTION_FULL =>
    {
        &CFGDEF_GROUP => CFGOPTGRP_REPO,
        &CFGDEF_SECTION => CFGDEF_SECTION_GLOBAL,
        &CFGDEF_TYPE => CFGDEF_TYPE_INTEGER,
        &CFGDEF_REQUIRED => false,
        &CFGDEF_ALLOW_RANGE => [CFGDEF_DEFAULT_RETENTION_MIN, CFGDEF_DEFAULT_RETENTION_MAX],
        &CFGDEF_NAME_ALT =>
        {
            'retention-full' => {&CFGDEF_INDEX => 1, &CFGDEF_RESET => false},
        },
        &CFGDEF_COMMAND => CFGOPT_REPO_RETENTION_FULL_TYPE,
        &CFGDEF_COMMAND_ROLE =>
        {
            &CFGCMD_ROLE_DEFAULT => {},
        },
    },

    &CFGOPT_REPO_RETENTION_FULL_TYPE =>
    {
        &CFGDEF_GROUP => CFGOPTGRP_REPO,
        &CFGDEF_SECTION => CFGDEF_SECTION_GLOBAL,
        &CFGDEF_TYPE => CFGDEF_TYPE_STRING,
        &CFGDEF_DEFAULT => 'count',
        &CFGDEF_ALLOW_LIST =>
        [
            'count',
            'time',
        ],
        &CFGDEF_COMMAND =>
        {
            &CFGCMD_BACKUP => {},
            &CFGCMD_EXPIRE => {},
        },
        &CFGDEF_COMMAND_ROLE =>
        {
            &CFGCMD_ROLE_DEFAULT => {},
        },
    },

    &CFGOPT_REPO_AZURE_ACCOUNT =>
    {
        &CFGDEF_GROUP => CFGOPTGRP_REPO,
        &CFGDEF_SECTION => CFGDEF_SECTION_GLOBAL,
        &CFGDEF_TYPE => CFGDEF_TYPE_STRING,
        &CFGDEF_SECURE => true,
        &CFGDEF_REQUIRED => true,
        &CFGDEF_DEPEND =>
        {
            &CFGDEF_DEPEND_OPTION => CFGOPT_REPO_TYPE,
            &CFGDEF_DEPEND_LIST => [CFGOPTVAL_REPO_TYPE_AZURE],
        },
        &CFGDEF_COMMAND => CFGOPT_REPO_TYPE,
    },

    &CFGOPT_REPO_AZURE_CONTAINER =>
    {
        &CFGDEF_GROUP => CFGOPTGRP_REPO,
        &CFGDEF_TYPE => CFGDEF_TYPE_STRING,
        &CFGDEF_SECTION => CFGDEF_SECTION_GLOBAL,
        &CFGDEF_DEPEND => CFGOPT_REPO_AZURE_ACCOUNT,
        &CFGDEF_COMMAND => CFGOPT_REPO_TYPE,
    },

    &CFGOPT_REPO_AZURE_ENDPOINT =>
    {
        &CFGDEF_INHERIT => CFGOPT_REPO_AZURE_ACCOUNT,
        &CFGDEF_DEFAULT => 'blob.core.windows.net',
    },

    &CFGOPT_REPO_AZURE_KEY =>
    {
        &CFGDEF_INHERIT => CFGOPT_REPO_AZURE_ACCOUNT,
    },

    &CFGOPT_REPO_AZURE_KEY_TYPE =>
    {
        &CFGDEF_INHERIT => CFGOPT_REPO_AZURE_CONTAINER,
        &CFGDEF_DEFAULT => 'shared',
        &CFGDEF_ALLOW_LIST =>
        [
            'shared',
            'sas',
        ],
    },

    &CFGOPT_REPO_GCS_BUCKET =>
    {
        &CFGDEF_GROUP => CFGOPTGRP_REPO,
        &CFGDEF_SECTION => CFGDEF_SECTION_GLOBAL,
        &CFGDEF_TYPE => CFGDEF_TYPE_STRING,
        &CFGDEF_REQUIRED => true,
        &CFGDEF_DEPEND =>
        {
            &CFGDEF_DEPEND_OPTION => CFGOPT_REPO_GCS_KEY_TYPE,
        },
        &CFGDEF_COMMAND => CFGOPT_REPO_TYPE,
    },

    &CFGOPT_REPO_GCS_ENDPOINT =>
    {
        &CFGDEF_GROUP => CFGOPTGRP_REPO,
        &CFGDEF_SECTION => CFGDEF_SECTION_GLOBAL,
        &CFGDEF_TYPE => CFGDEF_TYPE_STRING,
        &CFGDEF_DEFAULT => 'storage.googleapis.com',
        &CFGDEF_DEPEND => CFGOPT_REPO_GCS_BUCKET,
        &CFGDEF_COMMAND => CFGOPT_REPO_TYPE,
    },

    &CFGOPT_REPO_GCS_KEY =>
    {
        &CFGDEF_GROUP => CFGOPTGRP_REPO,
        &CFGDEF_SECTION => CFGDEF_SECTION_GLOBAL,
        &CFGDEF_TYPE => CFGDEF_TYPE_STRING,
        &CFGDEF_SECURE => true,
        &CFGDEF_DEPEND => CFGOPT_REPO_GCS_BUCKET,
        &CFGDEF_COMMAND => CFGOPT_REPO_TYPE,
    },

    &CFGOPT_REPO_GCS_KEY_TYPE =>
    {
        &CFGDEF_GROUP => CFGOPTGRP_REPO,
        &CFGDEF_SECTION => CFGDEF_SECTION_GLOBAL,
        &CFGDEF_TYPE => CFGDEF_TYPE_STRING,
        &CFGDEF_DEFAULT => 'service',
        &CFGDEF_ALLOW_LIST =>
        [
            'service',
            'token',
        ],
        &CFGDEF_DEPEND =>
        {
            &CFGDEF_DEPEND_OPTION => CFGOPT_REPO_TYPE,
            &CFGDEF_DEPEND_LIST => [CFGOPTVAL_REPO_TYPE_GCS],
        },
        &CFGDEF_COMMAND => CFGOPT_REPO_TYPE,
    },

    &CFGOPT_REPO_S3_BUCKET =>
    {
        &CFGDEF_GROUP => CFGOPTGRP_REPO,
        &CFGDEF_TYPE => CFGDEF_TYPE_STRING,
        &CFGDEF_SECTION => CFGDEF_SECTION_GLOBAL,
        &CFGDEF_DEPEND =>
        {
            &CFGDEF_DEPEND_OPTION => CFGOPT_REPO_TYPE,
            &CFGDEF_DEPEND_LIST => [CFGOPTVAL_REPO_TYPE_S3],
        },
        &CFGDEF_NAME_ALT =>
        {
            'repo-s3-bucket' => {&CFGDEF_INDEX => 1, &CFGDEF_RESET => false},
        },
        &CFGDEF_COMMAND => CFGOPT_REPO_TYPE,
    },

    &CFGOPT_REPO_S3_KEY_TYPE =>
    {
        &CFGDEF_INHERIT => CFGOPT_REPO_S3_BUCKET,
        &CFGDEF_DEFAULT => 'shared',
        &CFGDEF_ALLOW_LIST =>
        [
            'shared',
            'auto',
        ],
    },

    &CFGOPT_REPO_S3_KEY =>
    {
        &CFGDEF_GROUP => CFGOPTGRP_REPO,
        &CFGDEF_SECTION => CFGDEF_SECTION_GLOBAL,
        &CFGDEF_TYPE => CFGDEF_TYPE_STRING,
        &CFGDEF_SECURE => true,
        &CFGDEF_REQUIRED => true,
        &CFGDEF_DEPEND =>
        {
            &CFGDEF_DEPEND_OPTION => CFGOPT_REPO_S3_KEY_TYPE,
            &CFGDEF_DEPEND_LIST => ['shared'],
        },
        &CFGDEF_NAME_ALT =>
        {
            'repo-s3-key' => {&CFGDEF_INDEX => 1, &CFGDEF_RESET => false},
        },
        &CFGDEF_COMMAND => CFGOPT_REPO_TYPE,
    },

    &CFGOPT_REPO_S3_KEY_SECRET =>
    {
        &CFGDEF_INHERIT => CFGOPT_REPO_S3_KEY,
        &CFGDEF_NAME_ALT =>
        {
            'repo-s3-key-secret' => {&CFGDEF_INDEX => 1, &CFGDEF_RESET => false},
        },
    },

    &CFGOPT_REPO_S3_ENDPOINT =>
    {
        &CFGDEF_INHERIT => CFGOPT_REPO_S3_BUCKET,
        &CFGDEF_NAME_ALT =>
        {
            'repo-s3-endpoint' => {&CFGDEF_INDEX => 1, &CFGDEF_RESET => false},
        },
    },

    &CFGOPT_REPO_S3_REGION,
    {
        &CFGDEF_INHERIT => CFGOPT_REPO_S3_BUCKET,
        &CFGDEF_NAME_ALT =>
        {
            'repo-s3-region' => {&CFGDEF_INDEX => 1, &CFGDEF_RESET => false},
        },
    },

    &CFGOPT_REPO_S3_ROLE =>
    {
        &CFGDEF_INHERIT => CFGOPT_REPO_S3_BUCKET,
        &CFGDEF_REQUIRED => false,
        &CFGDEF_DEPEND =>
        {
            &CFGDEF_DEPEND_OPTION => CFGOPT_REPO_S3_KEY_TYPE,
            &CFGDEF_DEPEND_LIST => ['auto'],
        },
    },

    &CFGOPT_REPO_S3_TOKEN =>
    {
        &CFGDEF_INHERIT => CFGOPT_REPO_S3_KEY,
        &CFGDEF_REQUIRED => false,
        &CFGDEF_COMMAND => CFGOPT_REPO_TYPE,
    },

    &CFGOPT_REPO_S3_URI_STYLE =>
    {
        &CFGDEF_GROUP => CFGOPTGRP_REPO,
        &CFGDEF_SECTION => CFGDEF_SECTION_GLOBAL,
        &CFGDEF_TYPE => CFGDEF_TYPE_STRING,
        &CFGDEF_DEFAULT => CFGOPTVAL_REPO_S3_URI_STYLE_HOST,
        &CFGDEF_ALLOW_LIST =>
        [
            &CFGOPTVAL_REPO_S3_URI_STYLE_HOST,
            &CFGOPTVAL_REPO_S3_URI_STYLE_PATH,
        ],
        &CFGDEF_COMMAND => CFGOPT_REPO_TYPE,
        &CFGDEF_DEPEND => CFGOPT_REPO_S3_BUCKET,
    },

    &CFGOPT_REPO_STORAGE_CA_FILE =>
    {
        &CFGDEF_GROUP => CFGOPTGRP_REPO,
        &CFGDEF_SECTION => CFGDEF_SECTION_GLOBAL,
        &CFGDEF_TYPE => CFGDEF_TYPE_STRING,
        &CFGDEF_REQUIRED => false,
        &CFGDEF_NAME_ALT =>
        {
            'repo?-azure-ca-file' => {&CFGDEF_INDEX => 1},
            'repo-s3-ca-file' => {&CFGDEF_INDEX => 1, &CFGDEF_RESET => false},
            'repo?-s3-ca-file' => {&CFGDEF_INDEX => 1},
        },
        &CFGDEF_DEPEND => CFGOPT_REPO_STORAGE_VERIFY_TLS,
        &CFGDEF_COMMAND => CFGOPT_REPO_TYPE,
    },

    &CFGOPT_REPO_STORAGE_CA_PATH =>
    {
        &CFGDEF_TYPE => CFGDEF_TYPE_PATH,
        &CFGDEF_INHERIT => CFGOPT_REPO_STORAGE_CA_FILE,
        &CFGDEF_NAME_ALT =>
        {
            'repo?-azure-ca-path' => {&CFGDEF_INDEX => 1},
            'repo-s3-ca-path' => {&CFGDEF_INDEX => 1, &CFGDEF_RESET => false},
            'repo?-s3-ca-path' => {&CFGDEF_INDEX => 1},
        },
    },

    &CFGOPT_REPO_STORAGE_HOST =>
    {
        &CFGDEF_GROUP => CFGOPTGRP_REPO,
        &CFGDEF_SECTION => CFGDEF_SECTION_GLOBAL,
        &CFGDEF_TYPE => CFGDEF_TYPE_STRING,
        &CFGDEF_REQUIRED => false,
        &CFGDEF_NAME_ALT =>
        {
            'repo?-azure-host' => {&CFGDEF_INDEX => 1},
            'repo-s3-host' => {&CFGDEF_INDEX => 1, &CFGDEF_RESET => false},
            'repo?-s3-host' => {&CFGDEF_INDEX => 1},
        },
        &CFGDEF_DEPEND =>
        {
            &CFGDEF_DEPEND_OPTION => CFGOPT_REPO_TYPE,
            &CFGDEF_DEPEND_LIST => [CFGOPTVAL_REPO_TYPE_AZURE, CFGOPTVAL_REPO_TYPE_S3],
        },
        &CFGDEF_COMMAND => CFGOPT_REPO_TYPE,
    },

    &CFGOPT_REPO_STORAGE_PORT =>
    {
        &CFGDEF_GROUP => CFGOPTGRP_REPO,
        &CFGDEF_SECTION => CFGDEF_SECTION_GLOBAL,
        &CFGDEF_TYPE => CFGDEF_TYPE_INTEGER,
        &CFGDEF_DEFAULT => 443,
        &CFGDEF_ALLOW_RANGE => [1, 65535],
        &CFGDEF_NAME_ALT =>
        {
            'repo?-azure-port' => {&CFGDEF_INDEX => 1},
            'repo?-s3-port' => {&CFGDEF_INDEX => 1},
        },
        &CFGDEF_DEPEND => CFGOPT_REPO_STORAGE_HOST,
        &CFGDEF_COMMAND => CFGOPT_REPO_TYPE,
    },

    &CFGOPT_REPO_STORAGE_VERIFY_TLS =>
    {
        &CFGDEF_GROUP => CFGOPTGRP_REPO,
        &CFGDEF_SECTION => CFGDEF_SECTION_GLOBAL,
        &CFGDEF_TYPE => CFGDEF_TYPE_BOOLEAN,
        &CFGDEF_DEFAULT => true,
        &CFGDEF_NAME_ALT =>
        {
            'repo?-azure-verify-tls' => {&CFGDEF_INDEX => 1},
            'repo-s3-verify-ssl' => {&CFGDEF_INDEX => 1, &CFGDEF_RESET => false},
            'repo?-s3-verify-ssl' => {&CFGDEF_INDEX => 1, &CFGDEF_RESET => false},
            'repo?-s3-verify-tls' => {&CFGDEF_INDEX => 1},
        },
        &CFGDEF_DEPEND =>
        {
            &CFGDEF_DEPEND_OPTION => CFGOPT_REPO_TYPE,
            &CFGDEF_DEPEND_LIST => [CFGOPTVAL_REPO_TYPE_AZURE, CFGOPTVAL_REPO_TYPE_GCS, CFGOPTVAL_REPO_TYPE_S3],
        },
        &CFGDEF_COMMAND => CFGOPT_REPO_TYPE,
    },

    &CFGOPT_REPO_TYPE =>
    {
        &CFGDEF_GROUP => CFGOPTGRP_REPO,
        &CFGDEF_SECTION => CFGDEF_SECTION_GLOBAL,
        &CFGDEF_TYPE => CFGDEF_TYPE_STRING,
        &CFGDEF_DEFAULT => CFGOPTVAL_REPO_TYPE_POSIX,
        &CFGDEF_ALLOW_LIST =>
        [
            &CFGOPTVAL_REPO_TYPE_AZURE,
            &CFGOPTVAL_REPO_TYPE_CIFS,
            &CFGOPTVAL_REPO_TYPE_GCS,
            &CFGOPTVAL_REPO_TYPE_POSIX,
            &CFGOPTVAL_REPO_TYPE_S3,
        ],
        &CFGDEF_NAME_ALT =>
        {
            'repo-type' => {&CFGDEF_INDEX => 1, &CFGDEF_RESET => false},
        },
        &CFGDEF_COMMAND =>
        {
            &CFGCMD_ARCHIVE_GET =>
            {
                &CFGDEF_COMMAND_ROLE =>
                {
                    &CFGCMD_ROLE_DEFAULT => {},
                    &CFGCMD_ROLE_ASYNC => {},
                    &CFGCMD_ROLE_LOCAL => {},
                    &CFGCMD_ROLE_REMOTE => {},
                },
            },
            &CFGCMD_ARCHIVE_PUSH =>
            {
                &CFGDEF_COMMAND_ROLE =>
                {
                    &CFGCMD_ROLE_DEFAULT => {},
                    &CFGCMD_ROLE_ASYNC => {},
                    &CFGCMD_ROLE_LOCAL => {},
                    &CFGCMD_ROLE_REMOTE => {},
                },
            },
            &CFGCMD_BACKUP =>
            {
                &CFGDEF_COMMAND_ROLE =>
                {
                    &CFGCMD_ROLE_DEFAULT => {},
                    &CFGCMD_ROLE_LOCAL => {},
                },
            },
            &CFGCMD_CHECK =>
            {
                &CFGDEF_COMMAND_ROLE =>
                {
                    &CFGCMD_ROLE_DEFAULT => {},
                    &CFGCMD_ROLE_REMOTE => {},
                },
            },
            &CFGCMD_EXPIRE =>
            {
                &CFGDEF_COMMAND_ROLE =>
                {
                    &CFGCMD_ROLE_DEFAULT => {},
                },
            },
            &CFGCMD_INFO =>
            {
                &CFGDEF_COMMAND_ROLE =>
                {
                    &CFGCMD_ROLE_DEFAULT => {},
                    &CFGCMD_ROLE_REMOTE => {},
                },
            },
            &CFGCMD_REPO_CREATE =>
            {
                &CFGDEF_COMMAND_ROLE =>
                {
                    &CFGCMD_ROLE_DEFAULT => {},
                    &CFGCMD_ROLE_REMOTE => {},
                },
            },
            &CFGCMD_REPO_GET =>
            {
                &CFGDEF_COMMAND_ROLE =>
                {
                    &CFGCMD_ROLE_DEFAULT => {},
                    &CFGCMD_ROLE_REMOTE => {},
                },
            },
            &CFGCMD_REPO_LS =>
            {
                &CFGDEF_COMMAND_ROLE =>
                {
                    &CFGCMD_ROLE_DEFAULT => {},
                    &CFGCMD_ROLE_REMOTE => {},
                },
            },
            &CFGCMD_REPO_PUT =>
            {
                &CFGDEF_COMMAND_ROLE =>
                {
                    &CFGCMD_ROLE_DEFAULT => {},
                    &CFGCMD_ROLE_REMOTE => {},
                },
            },
            &CFGCMD_REPO_RM =>
            {
                &CFGDEF_COMMAND_ROLE =>
                {
                    &CFGCMD_ROLE_DEFAULT => {},
                    &CFGCMD_ROLE_REMOTE => {},
                },
            },
            &CFGCMD_RESTORE =>
            {
                &CFGDEF_COMMAND_ROLE =>
                {
                    &CFGCMD_ROLE_DEFAULT => {},
                    &CFGCMD_ROLE_LOCAL => {},
                    &CFGCMD_ROLE_REMOTE => {},
                },
            },
            &CFGCMD_STANZA_CREATE =>
            {
                &CFGDEF_COMMAND_ROLE =>
                {
                    &CFGCMD_ROLE_DEFAULT => {},
                    &CFGCMD_ROLE_REMOTE => {},
                },
            },
            &CFGCMD_STANZA_DELETE =>
            {
                &CFGDEF_COMMAND_ROLE =>
                {
                    &CFGCMD_ROLE_DEFAULT => {},
                    &CFGCMD_ROLE_REMOTE => {},
                },
            },
            &CFGCMD_STANZA_UPGRADE =>
            {
                &CFGDEF_COMMAND_ROLE =>
                {
                    &CFGCMD_ROLE_DEFAULT => {},
                    &CFGCMD_ROLE_REMOTE => {},
                },
            },
            &CFGCMD_START =>
            {
                &CFGDEF_COMMAND_ROLE => {},
            },
            &CFGCMD_STOP =>
            {
                &CFGDEF_COMMAND_ROLE => {},
            },
            &CFGCMD_VERIFY =>
            {
                &CFGDEF_COMMAND_ROLE =>
                {
                    &CFGCMD_ROLE_DEFAULT => {},
                    &CFGCMD_ROLE_LOCAL => {},
                    &CFGCMD_ROLE_REMOTE => {},
                },
            },
        },
    },

    &CFGOPT_SPOOL_PATH =>
    {
        &CFGDEF_SECTION => CFGDEF_SECTION_GLOBAL,
        &CFGDEF_TYPE => CFGDEF_TYPE_PATH,
        &CFGDEF_DEFAULT => '/var/spool/' . PROJECT_EXE,
        &CFGDEF_COMMAND =>
        {
            &CFGCMD_ARCHIVE_GET =>
            {
                &CFGDEF_DEPEND =>
                {
                    &CFGDEF_DEPEND_OPTION => CFGOPT_ARCHIVE_ASYNC,
                    &CFGDEF_DEPEND_LIST => [true],
                },
            },
            &CFGCMD_ARCHIVE_PUSH =>
            {
                &CFGDEF_DEPEND =>
                {
                    &CFGDEF_DEPEND_OPTION => CFGOPT_ARCHIVE_ASYNC,
                    &CFGDEF_DEPEND_LIST => [true],
                },
            },
        },
        &CFGDEF_COMMAND_ROLE =>
        {
            &CFGCMD_ROLE_DEFAULT => {},
            &CFGCMD_ROLE_ASYNC => {},
            &CFGCMD_ROLE_LOCAL => {},
        },
    },

    &CFGOPT_PROCESS_MAX =>
    {
        &CFGDEF_SECTION => CFGDEF_SECTION_GLOBAL,
        &CFGDEF_TYPE => CFGDEF_TYPE_INTEGER,
        &CFGDEF_DEFAULT => 1,
        &CFGDEF_ALLOW_RANGE => [1, 999],
        &CFGDEF_COMMAND =>
        {
            &CFGCMD_ARCHIVE_GET => {},
            &CFGCMD_ARCHIVE_PUSH => {},
            &CFGCMD_BACKUP => {},
            &CFGCMD_RESTORE => {},
            &CFGCMD_VERIFY => {},
        },
        &CFGDEF_COMMAND_ROLE =>
        {
            &CFGCMD_ROLE_DEFAULT => {},
            &CFGCMD_ROLE_ASYNC => {},
        },
    },

    # Logging options
    #-------------------------------------------------------------------------------------------------------------------------------
    &CFGOPT_LOG_LEVEL_CONSOLE =>
    {
        &CFGDEF_SECTION => CFGDEF_SECTION_GLOBAL,
        &CFGDEF_TYPE => CFGDEF_TYPE_STRING,
        &CFGDEF_DEFAULT => lc(WARN),
        &CFGDEF_ALLOW_LIST =>
        [
            lc(OFF),
            lc(ERROR),
            lc(WARN),
            lc(INFO),
            lc(DETAIL),
            lc(DEBUG),
            lc(TRACE),
        ],
    },

    &CFGOPT_LOG_LEVEL_FILE =>
    {
        &CFGDEF_SECTION => CFGDEF_SECTION_GLOBAL,
        &CFGDEF_TYPE => CFGDEF_TYPE_STRING,
        &CFGDEF_DEFAULT => lc(INFO),
        &CFGDEF_ALLOW_LIST => CFGOPT_LOG_LEVEL_CONSOLE,
    },

    &CFGOPT_LOG_LEVEL_STDERR =>
    {
        &CFGDEF_SECTION => CFGDEF_SECTION_GLOBAL,
        &CFGDEF_TYPE => CFGDEF_TYPE_STRING,
        &CFGDEF_DEFAULT => lc(WARN),
        &CFGDEF_ALLOW_LIST => CFGOPT_LOG_LEVEL_CONSOLE,
    },

    &CFGOPT_LOG_SUBPROCESS =>
    {
        &CFGDEF_SECTION => CFGDEF_SECTION_GLOBAL,
        &CFGDEF_TYPE => CFGDEF_TYPE_BOOLEAN,
        &CFGDEF_DEFAULT => false,
        &CFGDEF_COMMAND =>
        {
            &CFGCMD_ARCHIVE_GET => {},
            &CFGCMD_ARCHIVE_PUSH => {},
            &CFGCMD_BACKUP => {},
            &CFGCMD_CHECK => {},
            &CFGCMD_INFO => {},
            &CFGCMD_REPO_CREATE => {},
            &CFGCMD_REPO_GET => {},
            &CFGCMD_REPO_LS => {},
            &CFGCMD_REPO_PUT => {},
            &CFGCMD_REPO_RM => {},
            &CFGCMD_RESTORE => {},
            &CFGCMD_STANZA_CREATE => {},
            &CFGCMD_STANZA_DELETE => {},
            &CFGCMD_STANZA_UPGRADE => {},
            &CFGCMD_VERIFY => {},
        }
    },

    &CFGOPT_LOG_TIMESTAMP =>
    {
        &CFGDEF_SECTION => CFGDEF_SECTION_GLOBAL,
        &CFGDEF_TYPE => CFGDEF_TYPE_BOOLEAN,
        &CFGDEF_DEFAULT => true,
        &CFGDEF_COMMAND => CFGOPT_LOG_LEVEL_CONSOLE,
    },

    # Archive options
    #-------------------------------------------------------------------------------------------------------------------------------
    &CFGOPT_ARCHIVE_ASYNC =>
    {
        &CFGDEF_SECTION => CFGDEF_SECTION_GLOBAL,
        &CFGDEF_TYPE => CFGDEF_TYPE_BOOLEAN,
        &CFGDEF_DEFAULT => false,
        &CFGDEF_COMMAND =>
        {
            &CFGCMD_ARCHIVE_GET => {},
            &CFGCMD_ARCHIVE_PUSH => {},
        }
    },

    &CFGOPT_ARCHIVE_PUSH_QUEUE_MAX =>
    {
        &CFGDEF_SECTION => CFGDEF_SECTION_GLOBAL,
        &CFGDEF_TYPE => CFGDEF_TYPE_SIZE,
        &CFGDEF_REQUIRED => false,
        &CFGDEF_NAME_ALT =>
        {
            'archive-queue-max' => {},
        },
        &CFGDEF_ALLOW_RANGE => [0, 4 * 1024 * 1024 * 1024 * 1024 * 1024], # 0-4PB
        &CFGDEF_COMMAND =>
        {
            &CFGCMD_ARCHIVE_PUSH => {},
        },
        &CFGDEF_COMMAND_ROLE =>
        {
            &CFGCMD_ROLE_DEFAULT => {},
            &CFGCMD_ROLE_ASYNC => {},
        },
    },

    &CFGOPT_ARCHIVE_GET_QUEUE_MAX =>
    {
        &CFGDEF_SECTION => CFGDEF_SECTION_GLOBAL,
        &CFGDEF_TYPE => CFGDEF_TYPE_SIZE,
        &CFGDEF_DEFAULT => 128 * 1024 * 1024, # 128MB
        &CFGDEF_ALLOW_RANGE => [0, 4 * 1024 * 1024 * 1024 * 1024 * 1024], # 0-4PB
        &CFGDEF_COMMAND =>
        {
            &CFGCMD_ARCHIVE_GET => {},
        },
        &CFGDEF_COMMAND_ROLE =>
        {
            &CFGCMD_ROLE_DEFAULT => {},
            &CFGCMD_ROLE_ASYNC => {},
        },
    },

    # Backup options
    #-------------------------------------------------------------------------------------------------------------------------------
    &CFGOPT_ARCHIVE_CHECK =>
    {
        &CFGDEF_SECTION => CFGDEF_SECTION_GLOBAL,
        &CFGDEF_TYPE => CFGDEF_TYPE_BOOLEAN,
        &CFGDEF_DEFAULT => true,
        &CFGDEF_COMMAND =>
        {
            &CFGCMD_BACKUP =>
            {
                &CFGDEF_DEPEND =>
                {
                    &CFGDEF_DEPEND_OPTION => CFGOPT_ONLINE,
                    &CFGDEF_DEPEND_LIST => [true],
                },
            },
            &CFGCMD_CHECK => {},
        },
        &CFGDEF_COMMAND_ROLE =>
        {
            &CFGCMD_ROLE_DEFAULT => {},
        },
    },

    &CFGOPT_ARCHIVE_COPY =>
    {
        &CFGDEF_SECTION => CFGDEF_SECTION_GLOBAL,
        &CFGDEF_TYPE => CFGDEF_TYPE_BOOLEAN,
        &CFGDEF_DEFAULT => false,
        &CFGDEF_COMMAND =>
        {
            &CFGCMD_BACKUP =>
            {
                &CFGDEF_DEPEND =>
                {
                    &CFGDEF_DEPEND_OPTION => CFGOPT_ARCHIVE_CHECK,
                    &CFGDEF_DEPEND_LIST => [true],
                }
            }
        },
        &CFGDEF_COMMAND_ROLE =>
        {
            &CFGCMD_ROLE_DEFAULT => {},
        },
    },

    &CFGOPT_ARCHIVE_MODE_CHECK =>
    {
        &CFGDEF_SECTION => CFGDEF_SECTION_GLOBAL,
        &CFGDEF_TYPE => CFGDEF_TYPE_BOOLEAN,
        &CFGDEF_DEFAULT => true,
        &CFGDEF_COMMAND =>
        {
            &CFGCMD_BACKUP => {},
            &CFGCMD_CHECK => {},
        },
        &CFGDEF_DEPEND =>
        {
            &CFGDEF_DEPEND_OPTION => CFGOPT_ARCHIVE_CHECK,
            &CFGDEF_DEPEND_LIST => [true],
        },
        &CFGDEF_COMMAND_ROLE =>
        {
            &CFGCMD_ROLE_DEFAULT => {},
        },
    },

    &CFGOPT_BACKUP_STANDBY =>
    {
        &CFGDEF_SECTION => CFGDEF_SECTION_GLOBAL,
        &CFGDEF_TYPE => CFGDEF_TYPE_BOOLEAN,
        &CFGDEF_DEFAULT => false,
        &CFGDEF_COMMAND =>
        {
            &CFGCMD_BACKUP => {},
            &CFGCMD_CHECK => {},
            &CFGCMD_STANZA_CREATE => {},
            &CFGCMD_STANZA_UPGRADE => {},
        },
        &CFGDEF_COMMAND_ROLE =>
        {
            &CFGCMD_ROLE_DEFAULT => {},
        },
    },

    &CFGOPT_CHECKSUM_PAGE =>
    {
        &CFGDEF_SECTION => CFGDEF_SECTION_GLOBAL,
        &CFGDEF_TYPE => CFGDEF_TYPE_BOOLEAN,
        &CFGDEF_REQUIRED => false,
        &CFGDEF_COMMAND =>
        {
            &CFGCMD_BACKUP => {},
        },
        &CFGDEF_COMMAND_ROLE =>
        {
            &CFGCMD_ROLE_DEFAULT => {},
        },
    },

    &CFGOPT_EXCLUDE =>
    {
        &CFGDEF_SECTION => CFGDEF_SECTION_GLOBAL,
        &CFGDEF_TYPE => CFGDEF_TYPE_LIST,
        &CFGDEF_REQUIRED => false,
        &CFGDEF_COMMAND =>
        {
            &CFGCMD_BACKUP => {},
        },
        &CFGDEF_COMMAND_ROLE =>
        {
            &CFGCMD_ROLE_DEFAULT => {},
        },
    },

    &CFGOPT_EXPIRE_AUTO =>
    {
        &CFGDEF_SECTION => CFGDEF_SECTION_GLOBAL,
        &CFGDEF_TYPE => CFGDEF_TYPE_BOOLEAN,
        &CFGDEF_DEFAULT => true,
        &CFGDEF_COMMAND =>
        {
            &CFGCMD_BACKUP => {},
        },
        &CFGDEF_COMMAND_ROLE =>
        {
            &CFGCMD_ROLE_DEFAULT => {},
        },
    },

    &CFGOPT_MANIFEST_SAVE_THRESHOLD =>
    {
        &CFGDEF_SECTION => CFGDEF_SECTION_GLOBAL,
        &CFGDEF_TYPE => CFGDEF_TYPE_SIZE,
        &CFGDEF_DEFAULT => 1 * 1024 * 1024 * 1024,
        &CFGDEF_ALLOW_RANGE => [1, 1024 * 1024 * 1024 * 1024],      # 1-1TB
        &CFGDEF_COMMAND =>
        {
            &CFGCMD_BACKUP => {},
        },
        &CFGDEF_COMMAND_ROLE =>
        {
            &CFGCMD_ROLE_DEFAULT => {},
        },
    },

    &CFGOPT_RESUME =>
    {
        &CFGDEF_SECTION => CFGDEF_SECTION_GLOBAL,
        &CFGDEF_TYPE => CFGDEF_TYPE_BOOLEAN,
        &CFGDEF_DEFAULT => true,
        &CFGDEF_COMMAND =>
        {
            &CFGCMD_BACKUP => {},
        },
        &CFGDEF_COMMAND_ROLE =>
        {
            &CFGCMD_ROLE_DEFAULT => {},
        },
    },

    &CFGOPT_START_FAST =>
    {
        &CFGDEF_SECTION => CFGDEF_SECTION_GLOBAL,
        &CFGDEF_TYPE => CFGDEF_TYPE_BOOLEAN,
        &CFGDEF_DEFAULT => false,
        &CFGDEF_COMMAND =>
        {
            &CFGCMD_BACKUP => {},
        },
        &CFGDEF_COMMAND_ROLE =>
        {
            &CFGCMD_ROLE_DEFAULT => {},
        },
    },

    &CFGOPT_STOP_AUTO =>
    {
        &CFGDEF_SECTION => CFGDEF_SECTION_GLOBAL,
        &CFGDEF_TYPE => CFGDEF_TYPE_BOOLEAN,
        &CFGDEF_DEFAULT => false,
        &CFGDEF_COMMAND =>
        {
            &CFGCMD_BACKUP => {},
        },
        &CFGDEF_COMMAND_ROLE =>
        {
            &CFGCMD_ROLE_DEFAULT => {},
        },
    },

    # Restore options
    #-------------------------------------------------------------------------------------------------------------------------------
    &CFGOPT_ARCHIVE_MODE =>
    {
        &CFGDEF_SECTION => CFGDEF_SECTION_GLOBAL,
        &CFGDEF_TYPE => CFGDEF_TYPE_STRING,
        &CFGDEF_DEFAULT => 'preserve',
        &CFGDEF_COMMAND =>
        {
            &CFGCMD_RESTORE => {},
        },
        &CFGDEF_ALLOW_LIST =>
        [
            'off',
            'preserve',
        ],
        &CFGDEF_COMMAND_ROLE =>
        {
            &CFGCMD_ROLE_DEFAULT => {},
        },
    },

    &CFGOPT_DB_INCLUDE =>
    {
        &CFGDEF_SECTION => CFGDEF_SECTION_GLOBAL,
        &CFGDEF_TYPE => CFGDEF_TYPE_LIST,
        &CFGDEF_REQUIRED => false,
        &CFGDEF_COMMAND =>
        {
            &CFGCMD_RESTORE => {},
        },
        &CFGDEF_COMMAND_ROLE =>
        {
            &CFGCMD_ROLE_DEFAULT => {},
        },
    },

    &CFGOPT_LINK_ALL =>
    {
        &CFGDEF_SECTION => CFGDEF_SECTION_GLOBAL,
        &CFGDEF_TYPE => CFGDEF_TYPE_BOOLEAN,
        &CFGDEF_DEFAULT => false,
        &CFGDEF_COMMAND =>
        {
            &CFGCMD_RESTORE => {},
        },
        &CFGDEF_COMMAND_ROLE =>
        {
            &CFGCMD_ROLE_DEFAULT => {},
        },
    },

    &CFGOPT_LINK_MAP =>
    {
        &CFGDEF_SECTION => CFGDEF_SECTION_GLOBAL,
        &CFGDEF_TYPE => CFGDEF_TYPE_HASH,
        &CFGDEF_REQUIRED => false,
        &CFGDEF_COMMAND =>
        {
            &CFGCMD_RESTORE => {},
        },
        &CFGDEF_COMMAND_ROLE =>
        {
            &CFGCMD_ROLE_DEFAULT => {},
        },
    },

    &CFGOPT_TABLESPACE_MAP_ALL =>
    {
        &CFGDEF_SECTION => CFGDEF_SECTION_GLOBAL,
        &CFGDEF_TYPE => CFGDEF_TYPE_STRING,
        &CFGDEF_REQUIRED => false,
        &CFGDEF_COMMAND =>
        {
            &CFGCMD_RESTORE => {},
        },
        &CFGDEF_COMMAND_ROLE =>
        {
            &CFGCMD_ROLE_DEFAULT => {},
        },
    },

    &CFGOPT_TABLESPACE_MAP =>
    {
        &CFGDEF_SECTION => CFGDEF_SECTION_GLOBAL,
        &CFGDEF_TYPE => CFGDEF_TYPE_HASH,
        &CFGDEF_REQUIRED => false,
        &CFGDEF_COMMAND =>
        {
            &CFGCMD_RESTORE => {},
        },
        &CFGDEF_COMMAND_ROLE =>
        {
            &CFGCMD_ROLE_DEFAULT => {},
        },
    },

    &CFGOPT_RECOVERY_OPTION =>
    {
        &CFGDEF_SECTION => CFGDEF_SECTION_GLOBAL,
        &CFGDEF_TYPE => CFGDEF_TYPE_HASH,
        &CFGDEF_REQUIRED => false,
        &CFGDEF_COMMAND =>
        {
            &CFGCMD_RESTORE => {},
        },
        &CFGDEF_DEPEND =>
        {
            &CFGDEF_DEPEND_OPTION => CFGOPT_TYPE,
            &CFGDEF_DEPEND_LIST =>
            [
                &CFGOPTVAL_RESTORE_TYPE_DEFAULT,
                &CFGOPTVAL_RESTORE_TYPE_IMMEDIATE,
                &CFGOPTVAL_RESTORE_TYPE_NAME,
                &CFGOPTVAL_RESTORE_TYPE_TIME,
                &CFGOPTVAL_RESTORE_TYPE_STANDBY,
                &CFGOPTVAL_RESTORE_TYPE_XID,
            ],
        },
        &CFGDEF_COMMAND_ROLE =>
        {
            &CFGCMD_ROLE_DEFAULT => {},
        },
    },

    # Stanza options
    #-------------------------------------------------------------------------------------------------------------------------------
    &CFGOPT_PG =>
    {
        &CFGDEF_TYPE => CFGDEF_TYPE_INTEGER,
        &CFGDEF_INTERNAL => true,
        &CFGDEF_REQUIRED => false,
        &CFGDEF_ALLOW_RANGE => [1, CFGDEF_INDEX_PG],
        &CFGDEF_COMMAND =>
        {
            &CFGCMD_BACKUP =>
            {
                &CFGDEF_COMMAND_ROLE =>
                {
                    &CFGCMD_ROLE_LOCAL => {},
                },
            },
        },
    },

    &CFGOPT_PG_LOCAL =>
    {
        &CFGDEF_GROUP => CFGOPTGRP_PG,
        &CFGDEF_SECTION => CFGDEF_SECTION_STANZA,
        &CFGDEF_INTERNAL => true,
        &CFGDEF_TYPE => CFGDEF_TYPE_BOOLEAN,
        &CFGDEF_DEFAULT => false,
        &CFGDEF_COMMAND =>
        {
            &CFGCMD_ARCHIVE_GET =>
            {
                &CFGDEF_INTERNAL => true,
            },
            &CFGCMD_ARCHIVE_PUSH =>
            {
                &CFGDEF_INTERNAL => true,
            },
            &CFGCMD_BACKUP => {},
            &CFGCMD_CHECK => {},
            &CFGCMD_RESTORE =>
            {
                &CFGDEF_INTERNAL => true,
            },
            &CFGCMD_STANZA_CREATE => {},
            &CFGCMD_STANZA_DELETE => {},
            &CFGCMD_STANZA_UPGRADE => {},
        },
        &CFGDEF_COMMAND_ROLE =>
        {
            &CFGCMD_ROLE_DEFAULT => {},
            &CFGCMD_ROLE_ASYNC => {},
            &CFGCMD_ROLE_LOCAL => {},
        },
    },

    &CFGOPT_PG_HOST =>
    {
        &CFGDEF_GROUP => CFGOPTGRP_PG,
        &CFGDEF_SECTION => CFGDEF_SECTION_STANZA,
        &CFGDEF_TYPE => CFGDEF_TYPE_STRING,
        &CFGDEF_REQUIRED => false,
        &CFGDEF_NAME_ALT =>
        {
            'db-host' => {&CFGDEF_INDEX => 1, &CFGDEF_RESET => false},
            'db?-host' => {&CFGDEF_RESET => false},
        },
        &CFGDEF_COMMAND => CFGOPT_PG_LOCAL,
        &CFGDEF_COMMAND_ROLE =>
        {
            &CFGCMD_ROLE_DEFAULT => {},
            &CFGCMD_ROLE_ASYNC => {},
            &CFGCMD_ROLE_LOCAL => {},
        },
        &CFGDEF_DEPEND =>
        {
            &CFGDEF_DEPEND_OPTION => CFGOPT_PG_LOCAL,
            &CFGDEF_DEPEND_LIST => [false],
        },
    },

    &CFGOPT_PG_HOST_CMD =>
    {
        &CFGDEF_GROUP => CFGOPTGRP_PG,
        &CFGDEF_SECTION => CFGDEF_SECTION_STANZA,
        &CFGDEF_TYPE => CFGDEF_TYPE_STRING,
        &CFGDEF_REQUIRED => false,
        &CFGDEF_NAME_ALT =>
        {
            'db-cmd' => {&CFGDEF_INDEX => 1, &CFGDEF_RESET => false},
            'db?-cmd' => {&CFGDEF_RESET => false},
        },
        &CFGDEF_COMMAND =>
        {
            &CFGCMD_BACKUP => {},
            &CFGCMD_CHECK => {},
            &CFGCMD_STANZA_CREATE => {},
            &CFGCMD_STANZA_DELETE => {},
            &CFGCMD_STANZA_UPGRADE => {},
        },
        &CFGDEF_COMMAND_ROLE =>
        {
            &CFGCMD_ROLE_DEFAULT => {},
            &CFGCMD_ROLE_ASYNC => {},
            &CFGCMD_ROLE_LOCAL => {},
        },
        &CFGDEF_DEPEND =>
        {
            &CFGDEF_DEPEND_OPTION => CFGOPT_PG_HOST
        },
    },

    &CFGOPT_PG_HOST_CONFIG =>
    {
        &CFGDEF_INHERIT => CFGOPT_PG_HOST_CMD,
        &CFGDEF_DEFAULT => "CFGOPTDEF_CONFIG_PATH \"/\" PROJECT_CONFIG_FILE",
        &CFGDEF_DEFAULT_LITERAL => true,
        &CFGDEF_REQUIRED => true,
        &CFGDEF_NAME_ALT =>
        {
            'db-config' => {&CFGDEF_INDEX => 1, &CFGDEF_RESET => false},
            'db?-config' => {&CFGDEF_RESET => false},
        },
    },

    &CFGOPT_PG_HOST_CONFIG_PATH =>
    {
        &CFGDEF_TYPE => CFGDEF_TYPE_PATH,
        &CFGDEF_INHERIT => CFGOPT_PG_HOST_CMD,
        &CFGDEF_DEFAULT => "CFGOPTDEF_CONFIG_PATH",
        &CFGDEF_DEFAULT_LITERAL => true,
    },

    &CFGOPT_PG_HOST_CONFIG_INCLUDE_PATH =>
    {
        &CFGDEF_TYPE => CFGDEF_TYPE_PATH,
        &CFGDEF_INHERIT => CFGOPT_PG_HOST_CMD,
        &CFGDEF_DEFAULT => "CFGOPTDEF_CONFIG_PATH \"/\" PROJECT_CONFIG_INCLUDE_PATH",
        &CFGDEF_DEFAULT_LITERAL => true,
    },

    &CFGOPT_PG_HOST_PORT =>
    {
        &CFGDEF_INHERIT => CFGOPT_PG_HOST_CMD,
        &CFGDEF_TYPE => CFGDEF_TYPE_INTEGER,
        &CFGDEF_REQUIRED => false,
        &CFGDEF_ALLOW_RANGE => [CFGDEF_DEFAULT_PROTOCOL_PORT_MIN, CFGDEF_DEFAULT_PROTOCOL_PORT_MAX],
        &CFGDEF_NAME_ALT =>
        {
            'db-ssh-port' => {&CFGDEF_INDEX => 1, &CFGDEF_RESET => false},
            'db?-ssh-port' => {&CFGDEF_RESET => false},
        },
    },

    &CFGOPT_PG_HOST_USER =>
    {
        &CFGDEF_INHERIT => CFGOPT_PG_HOST_CMD,
        &CFGDEF_DEFAULT => 'postgres',
        &CFGDEF_NAME_ALT =>
        {
            'db-user' => {&CFGDEF_INDEX => 1, &CFGDEF_RESET => false},
            'db?-user' => {&CFGDEF_RESET => false},
        },
        &CFGDEF_REQUIRED => false,
    },

    &CFGOPT_PG_DATABASE =>
    {
        &CFGDEF_GROUP => CFGOPTGRP_PG,
        &CFGDEF_SECTION => CFGDEF_SECTION_STANZA,
        &CFGDEF_TYPE => CFGDEF_TYPE_STRING,
        &CFGDEF_DEFAULT => 'postgres',
        &CFGDEF_COMMAND => CFGOPT_PG_PORT,
        &CFGDEF_DEPEND => CFGOPT_PG_PORT,
    },

    &CFGOPT_PG_PATH =>
    {
        &CFGDEF_GROUP => CFGOPTGRP_PG,
        &CFGDEF_SECTION => CFGDEF_SECTION_STANZA,
        &CFGDEF_TYPE => CFGDEF_TYPE_PATH,
        &CFGDEF_REQUIRED => true,
        &CFGDEF_NAME_ALT =>
        {
            'db-path' => {&CFGDEF_INDEX => 1, &CFGDEF_RESET => false},
            'db?-path' => {&CFGDEF_RESET => false},
        },
        &CFGDEF_COMMAND =>
        {
            &CFGCMD_ARCHIVE_GET => {},
            &CFGCMD_ARCHIVE_PUSH =>
            {
                &CFGDEF_REQUIRED => false
            },
            &CFGCMD_BACKUP => {},
            &CFGCMD_CHECK => {},
            &CFGCMD_RESTORE => {},
            &CFGCMD_STANZA_CREATE => {},
            &CFGCMD_STANZA_DELETE => {},
            &CFGCMD_STANZA_UPGRADE => {},
        },
    },

    &CFGOPT_PG_PORT =>
    {
        &CFGDEF_GROUP => CFGOPTGRP_PG,
        &CFGDEF_SECTION => CFGDEF_SECTION_STANZA,
        &CFGDEF_TYPE => CFGDEF_TYPE_INTEGER,
        &CFGDEF_DEFAULT => 5432,
        &CFGDEF_ALLOW_RANGE => [CFGDEF_DEFAULT_PROTOCOL_PORT_MIN, CFGDEF_DEFAULT_PROTOCOL_PORT_MAX],
        &CFGDEF_NAME_ALT =>
        {
            'db-port' => {&CFGDEF_INDEX => 1, &CFGDEF_RESET => false},
            'db?-port' => {&CFGDEF_RESET => false},
        },
        &CFGDEF_COMMAND =>
        {
            &CFGCMD_BACKUP => {},
            &CFGCMD_CHECK => {},
            &CFGCMD_STANZA_CREATE => {},
            &CFGCMD_STANZA_DELETE => {},
            &CFGCMD_STANZA_UPGRADE => {},
        },
        &CFGDEF_DEPEND =>
        {
            &CFGDEF_DEPEND_OPTION => CFGOPT_PG_PATH
        },
    },

    &CFGOPT_PG_SOCKET_PATH =>
    {
        &CFGDEF_INHERIT => CFGOPT_PG_PORT,
        &CFGDEF_TYPE => CFGDEF_TYPE_PATH,
        &CFGDEF_DEFAULT => undef,
        &CFGDEF_REQUIRED => false,
        &CFGDEF_NAME_ALT =>
        {
            'db-socket-path' => {&CFGDEF_INDEX => 1, &CFGDEF_RESET => false},
            'db?-socket-path' => {&CFGDEF_RESET => false},
        },
    },

    &CFGOPT_PG_USER =>
    {
        &CFGDEF_GROUP => CFGOPTGRP_PG,
        &CFGDEF_SECTION => CFGDEF_SECTION_STANZA,
        &CFGDEF_TYPE => CFGDEF_TYPE_STRING,
        &CFGDEF_REQUIRED => false,
        &CFGDEF_COMMAND =>
        {
            &CFGCMD_BACKUP => {},
            &CFGCMD_CHECK => {},
            &CFGCMD_STANZA_CREATE => {},
            &CFGCMD_STANZA_DELETE => {},
            &CFGCMD_STANZA_UPGRADE => {},
        },
        &CFGDEF_DEPEND =>
        {
            &CFGDEF_DEPEND_OPTION => CFGOPT_PG_PATH
        },
    },
);
=======
my $rhConfig = LoadFile(dirname(dirname($0)) . '/src/build/config/config.yaml');
my $rhCommandDefine = $rhConfig->{'command'};
my $rhOptionGroupDefine = $rhConfig->{'optionGroup'};
my $rhConfigDefine = $rhConfig->{'option'};
>>>>>>> fe4ba455

####################################################################################################################################
# Process command define defaults
####################################################################################################################################
foreach my $strCommand (sort(keys(%{$rhCommandDefine})))
{
    # Commands are external by default
    if (!defined($rhCommandDefine->{$strCommand}{&CFGDEF_INTERNAL}))
    {
        $rhCommandDefine->{$strCommand}{&CFGDEF_INTERNAL} = false;
    }

    # Log files are created by default
    if (!defined($rhCommandDefine->{$strCommand}{&CFGDEF_LOG_FILE}))
    {
        $rhCommandDefine->{$strCommand}{&CFGDEF_LOG_FILE} = true;
    }

    # Default log level is INFO
    if (!defined($rhCommandDefine->{$strCommand}{&CFGDEF_LOG_LEVEL_DEFAULT}))
    {
        $rhCommandDefine->{$strCommand}{&CFGDEF_LOG_LEVEL_DEFAULT} = INFO;
    }

    # Default lock required is false
    if (!defined($rhCommandDefine->{$strCommand}{&CFGDEF_LOCK_REQUIRED}))
    {
        $rhCommandDefine->{$strCommand}{&CFGDEF_LOCK_REQUIRED} = false;
    }

    # Default lock remote required is false
    if (!defined($rhCommandDefine->{$strCommand}{&CFGDEF_LOCK_REMOTE_REQUIRED}))
    {
        $rhCommandDefine->{$strCommand}{&CFGDEF_LOCK_REMOTE_REQUIRED} = false;
    }

    # Lock type must be set if a lock is required
    if (!defined($rhCommandDefine->{$strCommand}{&CFGDEF_LOCK_TYPE}))
    {
        # Is a lock type required?
        if ($rhCommandDefine->{$strCommand}{&CFGDEF_LOCK_REQUIRED})
        {
            confess &log(ERROR, "lock type is required for command '${strCommand}'");
        }

        $rhCommandDefine->{$strCommand}{&CFGDEF_LOCK_TYPE} = CFGDEF_LOCK_TYPE_NONE;
    }
    else
    {
        if ($rhCommandDefine->{$strCommand}{&CFGDEF_LOCK_REQUIRED} &&
            $rhCommandDefine->{$strCommand}{&CFGDEF_LOCK_TYPE} eq CFGDEF_LOCK_TYPE_NONE)
        {
            confess &log(ERROR, "lock type is required for command '${strCommand}' and cannot be 'none'");
        }
    }

    # Default parameter allowed is false
    if (!defined($rhCommandDefine->{$strCommand}{&CFGDEF_PARAMETER_ALLOWED}))
    {
        $rhCommandDefine->{$strCommand}{&CFGDEF_PARAMETER_ALLOWED} = false;
    }

    # All commands have the default role
    if (!defined($rhCommandDefine->{$strCommand}{&CFGDEF_COMMAND_ROLE}{&CFGCMD_ROLE_DEFAULT}))
    {
        $rhCommandDefine->{$strCommand}{&CFGDEF_COMMAND_ROLE}{&CFGCMD_ROLE_DEFAULT} = {};
    }
}

####################################################################################################################################
# Process option group defaults
####################################################################################################################################
foreach my $strGroup (sort(keys(%{$rhOptionGroupDefine})))
{
    # Error if prefix and index total are not both defined
    if ((defined($rhOptionGroupDefine->{$strGroup}{&CFGDEF_PREFIX}) &&
            !defined($rhOptionGroupDefine->{$strGroup}{&CFGDEF_INDEX_TOTAL})) ||
        (!defined($rhOptionGroupDefine->{$strGroup}{&CFGDEF_PREFIX}) &&
            defined($rhOptionGroupDefine->{$strGroup}{&CFGDEF_INDEX_TOTAL})))
    {
        confess &log(
            ASSERT, "CFGDEF_PREFIX and CFGDEF_INDEX_TOTAL must both be defined (or neither) for option group '${strGroup}'");
    }
}

####################################################################################################################################
# Process option define defaults
####################################################################################################################################
foreach my $strKey (sort(keys(%{$rhConfigDefine})))
{
    my $rhOption = $rhConfigDefine->{$strKey};

    # Error on invalid configuration
    if (defined($rhOption->{&CFGDEF_INDEX_TOTAL}))
    {
        confess &log(ASSERT, "CFGDEF_INDEX_TOTAL cannot be defined for option '${strKey}'");
    }

    if (defined($rhOption->{&CFGDEF_PREFIX}))
    {
        confess &log(ASSERT, "CFGDEF_PREFIX cannot be defined for option '${strKey}'");
    }

    # If the define is a scalar then copy the entire define from the referenced option
    if (defined($rhConfigDefine->{$strKey}{&CFGDEF_INHERIT}))
    {
        # Make a copy in case there are overrides that need to be applied after inheriting
        my $hConfigDefineOverride = dclone($rhConfigDefine->{$strKey});

        # Copy the option being inherited from
        $rhConfigDefine->{$strKey} = dclone($rhConfigDefine->{$rhConfigDefine->{$strKey}{&CFGDEF_INHERIT}});

        # No need to copy the inheritance key
        delete($rhConfigDefine->{$strKey}{&CFGDEF_INHERIT});

        # It makes no sense to inherit deprecations - they must be specified for each option
        delete($rhConfigDefine->{$strKey}{&CFGDEF_DEPRECATE});

        # Apply overrides
        foreach my $strOptionDef (sort(keys(%{$hConfigDefineOverride})))
        {
            $rhConfigDefine->{$strKey}{$strOptionDef} = $hConfigDefineOverride->{$strOptionDef};
        }

        # Update option variable with new hash reference
        $rhOption = $rhConfigDefine->{$strKey}
    }

    # If the option group is defined then copy configuration from the group to the option
    if (defined($rhOption->{&CFGDEF_GROUP}))
    {
        my $rhGroup = $rhOptionGroupDefine->{$rhConfigDefine->{$strKey}{&CFGDEF_GROUP}};

        $rhOption->{&CFGDEF_INDEX_TOTAL} = $rhGroup->{&CFGDEF_INDEX_TOTAL};
        $rhOption->{&CFGDEF_PREFIX} = $rhGroup->{&CFGDEF_PREFIX};
    }

    # If command is not specified then the option is valid for all commands except version and help
    if (!defined($rhOption->{&CFGDEF_COMMAND}))
    {
        foreach my $strCommand (sort(keys(%{$rhCommandDefine})))
        {
            next if $strCommand eq CFGCMD_HELP || $strCommand eq CFGCMD_VERSION;

            $rhOption->{&CFGDEF_COMMAND}{$strCommand} = {};
        }
    }
    # Else if the command section is a scalar then copy the section from the referenced option
    elsif (defined($rhConfigDefine->{$strKey}{&CFGDEF_COMMAND}) && !ref($rhConfigDefine->{$strKey}{&CFGDEF_COMMAND}))
    {
        $rhConfigDefine->{$strKey}{&CFGDEF_COMMAND} =
            dclone($rhConfigDefine->{$rhConfigDefine->{$strKey}{&CFGDEF_COMMAND}}{&CFGDEF_COMMAND});
    }

    # If the required section is a scalar then copy the section from the referenced option
    if (defined($rhConfigDefine->{$strKey}{&CFGDEF_DEPEND}) && !ref($rhConfigDefine->{$strKey}{&CFGDEF_DEPEND}))
    {
        $rhConfigDefine->{$strKey}{&CFGDEF_DEPEND} =
            dclone($rhConfigDefine->{$rhConfigDefine->{$strKey}{&CFGDEF_DEPEND}}{&CFGDEF_DEPEND});
    }

    # If the allow list is a scalar then copy the list from the referenced option
    if (defined($rhConfigDefine->{$strKey}{&CFGDEF_ALLOW_LIST}) && !ref($rhConfigDefine->{$strKey}{&CFGDEF_ALLOW_LIST}))
    {
        $rhConfigDefine->{$strKey}{&CFGDEF_ALLOW_LIST} =
            dclone($rhConfigDefine->{$rhConfigDefine->{$strKey}{&CFGDEF_ALLOW_LIST}}{&CFGDEF_ALLOW_LIST});
    }

    # Default type is string
    if (!defined($rhConfigDefine->{$strKey}{&CFGDEF_TYPE}))
    {
        &log(ASSERT, "type is required for option '${strKey}'");
    }

    # Default required is true
    if (!defined($rhConfigDefine->{$strKey}{&CFGDEF_REQUIRED}))
    {
        $rhConfigDefine->{$strKey}{&CFGDEF_REQUIRED} = true;
    }

    # Default internal is false
    if (!defined($rhConfigDefine->{$strKey}{&CFGDEF_INTERNAL}))
    {
        $rhConfigDefine->{$strKey}{&CFGDEF_INTERNAL} = false;
    }

    # Set index total for any option where it has not been explicitly defined
    if (!defined($rhConfigDefine->{$strKey}{&CFGDEF_INDEX_TOTAL}))
    {
        $rhConfigDefine->{$strKey}{&CFGDEF_INDEX_TOTAL} = 1;
    }

    # All boolean config options can be negated.  Boolean command-line options must be marked for negation individually.
    if ($rhConfigDefine->{$strKey}{&CFGDEF_TYPE} eq CFGDEF_TYPE_BOOLEAN && defined($rhConfigDefine->{$strKey}{&CFGDEF_SECTION}))
    {
        $rhConfigDefine->{$strKey}{&CFGDEF_NEGATE} = true;
    }

    # Default for negation is false
    if (!defined($rhConfigDefine->{$strKey}{&CFGDEF_NEGATE}))
    {
        $rhConfigDefine->{$strKey}{&CFGDEF_NEGATE} = false;
    }

    # All config options can be reset
    if (defined($rhConfigDefine->{$strKey}{&CFGDEF_SECTION}))
    {
        $rhConfigDefine->{$strKey}{&CFGDEF_RESET} = true;
    }
    elsif (!defined($rhConfigDefine->{$strKey}{&CFGDEF_RESET}))
    {
        $rhConfigDefine->{$strKey}{&CFGDEF_RESET} = false;
    }

    # By default options are not secure
    if (!defined($rhConfigDefine->{$strKey}{&CFGDEF_SECURE}))
    {
        $rhConfigDefine->{$strKey}{&CFGDEF_SECURE} = false;
    }

    # Set all indices to 1 by default - this defines how many copies of any option there can be
    if (!defined($rhConfigDefine->{$strKey}{&CFGDEF_INDEX_TOTAL}))
    {
        $rhConfigDefine->{$strKey}{&CFGDEF_INDEX_TOTAL} = 1;
    }

    # All int, size and time options must have an allow range
    if (($rhConfigDefine->{$strKey}{&CFGDEF_TYPE} eq CFGDEF_TYPE_INTEGER ||
         $rhConfigDefine->{$strKey}{&CFGDEF_TYPE} eq CFGDEF_TYPE_TIME ||
         $rhConfigDefine->{$strKey}{&CFGDEF_TYPE} eq CFGDEF_TYPE_SIZE) &&
         !(defined($rhConfigDefine->{$strKey}{&CFGDEF_ALLOW_RANGE}) || defined($rhConfigDefine->{$strKey}{&CFGDEF_ALLOW_LIST})))
    {
        confess &log(ASSERT, "int/size/time option '${strKey}' must have allow range or list");
    }

    # Ensure all commands are valid
    foreach my $strCommand (sort(keys(%{$rhConfigDefine->{$strKey}{&CFGDEF_COMMAND}})))
    {
        if (!defined($rhCommandDefine->{$strCommand}))
        {
            confess &log(ASSERT, "invalid command '${strCommand}'");
        }
    }
}

# Generate valid command roles for each option
foreach my $strOption (sort(keys(%{$rhConfigDefine})))
{
    my $rhOption = $rhConfigDefine->{$strOption};

    # Generate valid command roles for each command in the option
    foreach my $strCommand (sort(keys(%{$rhOption->{&CFGDEF_COMMAND}})))
    {
        # If command roles are defined in the option command override then check that they are valid
        if (defined($rhOption->{&CFGDEF_COMMAND}{$strCommand}{&CFGDEF_COMMAND_ROLE}))
        {
            foreach my $strCommandRole (sort(keys(%{$rhOption->{&CFGDEF_COMMAND}{$strCommand}{&CFGDEF_COMMAND_ROLE}})))
            {
                if (!defined($rhCommandDefine->{$strCommand}{&CFGDEF_COMMAND_ROLE}{$strCommandRole}))
                {
                    confess &log(
                        ASSERT, "option '${strOption}', command '${strCommand}' has invalid command role '${strCommandRole}'");
                }
            }
        }
        # Else if the option has command roles defined then use the intersection of command roles with the command
        elsif (defined($rhOption->{&CFGDEF_COMMAND_ROLE}))
        {
            foreach my $strCommandRole (sort(keys(%{$rhOption->{&CFGDEF_COMMAND_ROLE}})))
            {
                if (defined($rhCommandDefine->{$strCommand}{&CFGDEF_COMMAND_ROLE}{$strCommandRole}))
                {
                    $rhOption->{&CFGDEF_COMMAND}{$strCommand}{&CFGDEF_COMMAND_ROLE}{$strCommandRole} = {};
                }
            }
        }
        # Else copy the command roles from the command
        else
        {
            foreach my $strCommandRole (sort(keys(%{$rhCommandDefine->{$strCommand}{&CFGDEF_COMMAND_ROLE}})))
            {
                $rhOption->{&CFGDEF_COMMAND}{$strCommand}{&CFGDEF_COMMAND_ROLE}{$strCommandRole} = {};
            }
        }
    }

    # Remove option command roles so they don't accidentally get used in processing (since they were copied to option commands)
    delete($rhOption->{&CFGDEF_COMMAND_ROLE});
}

####################################################################################################################################
# Get option definition
####################################################################################################################################
sub cfgDefine
{
    return dclone($rhConfigDefine);
}

push @EXPORT, qw(cfgDefine);

####################################################################################################################################
# Get command definition
####################################################################################################################################
sub cfgDefineCommand
{
    return dclone($rhCommandDefine);
}

push @EXPORT, qw(cfgDefineCommand);

####################################################################################################################################
# Get option group definition
####################################################################################################################################
sub cfgDefineOptionGroup
{
    return dclone($rhOptionGroupDefine);
}

push @EXPORT, qw(cfgDefineOptionGroup);

####################################################################################################################################
# Get list of all commands
####################################################################################################################################
sub cfgDefineCommandList
{
    # Return sorted list
    return (sort(keys(%{$rhCommandDefine})));
}

push @EXPORT, qw(cfgDefineCommandList);

####################################################################################################################################
# Get list of all option types
####################################################################################################################################
sub cfgDefineOptionTypeList
{
    my $rhOptionTypeMap;

    # Get unique list of types
    foreach my $strOption (sort(keys(%{$rhConfigDefine})))
    {
        my $strOptionType = $rhConfigDefine->{$strOption}{&CFGDEF_TYPE};

        if (!defined($rhOptionTypeMap->{$strOptionType}))
        {
            $rhOptionTypeMap->{$strOptionType} = true;
        }
    };

    # Return sorted list
    return (sort(keys(%{$rhOptionTypeMap})));
}

push @EXPORT, qw(cfgDefineOptionTypeList);

1;<|MERGE_RESOLUTION|>--- conflicted
+++ resolved
@@ -216,2061 +216,10 @@
 # Required so booleans are not read-only
 local $YAML::XS::Boolean = "JSON::PP";
 
-<<<<<<< HEAD
-    &CFGOPT_TCP_KEEP_ALIVE_COUNT =>
-    {
-        &CFGDEF_SECTION => CFGDEF_SECTION_GLOBAL,
-        &CFGDEF_TYPE => CFGDEF_TYPE_INTEGER,
-        &CFGDEF_REQUIRED => false,
-        &CFGDEF_COMMAND => CFGOPT_BUFFER_SIZE,
-        &CFGDEF_ALLOW_RANGE => [1, 32],
-        &CFGDEF_DEPEND =>
-        {
-            &CFGDEF_DEPEND_OPTION => CFGOPT_SCK_KEEP_ALIVE,
-            &CFGDEF_DEPEND_LIST => [true],
-        },
-    },
-
-    &CFGOPT_TCP_KEEP_ALIVE_IDLE =>
-    {
-        &CFGDEF_SECTION => CFGDEF_SECTION_GLOBAL,
-        &CFGDEF_TYPE => CFGDEF_TYPE_INTEGER,
-        &CFGDEF_REQUIRED => false,
-        &CFGDEF_COMMAND => CFGOPT_BUFFER_SIZE,
-        &CFGDEF_ALLOW_RANGE => [1, 3600],
-        &CFGDEF_DEPEND => CFGOPT_TCP_KEEP_ALIVE_COUNT,
-    },
-
-    &CFGOPT_TCP_KEEP_ALIVE_INTERVAL =>
-    {
-        &CFGDEF_SECTION => CFGDEF_SECTION_GLOBAL,
-        &CFGDEF_TYPE => CFGDEF_TYPE_INTEGER,
-        &CFGDEF_REQUIRED => false,
-        &CFGDEF_COMMAND => CFGOPT_BUFFER_SIZE,
-        &CFGDEF_ALLOW_RANGE => [1, 900],
-        &CFGDEF_DEPEND => CFGOPT_TCP_KEEP_ALIVE_COUNT,
-    },
-
-    &CFGOPT_DB_TIMEOUT =>
-    {
-        &CFGDEF_SECTION => CFGDEF_SECTION_GLOBAL,
-        &CFGDEF_TYPE => CFGDEF_TYPE_TIME,
-        &CFGDEF_DEFAULT => CFGDEF_DEFAULT_DB_TIMEOUT,
-        &CFGDEF_ALLOW_RANGE => [CFGDEF_DEFAULT_DB_TIMEOUT_MIN, CFGDEF_DEFAULT_DB_TIMEOUT_MAX],
-        &CFGDEF_COMMAND =>
-        {
-            &CFGCMD_ARCHIVE_GET => {},
-            &CFGCMD_ARCHIVE_PUSH => {},
-            &CFGCMD_BACKUP => {},
-            &CFGCMD_CHECK => {},
-            &CFGCMD_REPO_CREATE => {},
-            &CFGCMD_REPO_GET => {},
-            &CFGCMD_REPO_LS => {},
-            &CFGCMD_REPO_PUT => {},
-            &CFGCMD_REPO_RM => {},
-            &CFGCMD_STANZA_CREATE => {},
-            &CFGCMD_STANZA_DELETE => {},
-            &CFGCMD_STANZA_UPGRADE => {},
-        }
-    },
-
-    &CFGOPT_DELTA =>
-    {
-        &CFGDEF_SECTION => CFGDEF_SECTION_GLOBAL,
-        &CFGDEF_TYPE => CFGDEF_TYPE_BOOLEAN,
-        &CFGDEF_DEFAULT => false,
-        &CFGDEF_COMMAND =>
-        {
-            &CFGCMD_BACKUP => {},
-            &CFGCMD_RESTORE => {},
-        },
-        &CFGDEF_COMMAND_ROLE =>
-        {
-            &CFGCMD_ROLE_DEFAULT => {},
-        },
-    },
-
-    # Option is deprecated and should not be referenced outside of cfgLoadUpdateOption().
-    &CFGOPT_COMPRESS =>
-    {
-        &CFGDEF_SECTION => CFGDEF_SECTION_GLOBAL,
-        &CFGDEF_TYPE => CFGDEF_TYPE_BOOLEAN,
-        &CFGDEF_DEFAULT => true,
-        &CFGDEF_COMMAND =>
-        {
-            &CFGCMD_ARCHIVE_PUSH => {},
-            &CFGCMD_BACKUP => {},
-        },
-        &CFGDEF_COMMAND_ROLE =>
-        {
-            &CFGCMD_ROLE_DEFAULT => {},
-        },
-    },
-
-    &CFGOPT_COMPRESS_TYPE =>
-    {
-        &CFGDEF_SECTION => CFGDEF_SECTION_GLOBAL,
-        &CFGDEF_TYPE => CFGDEF_TYPE_STRING,
-        &CFGDEF_DEFAULT => 'gz',
-        &CFGDEF_ALLOW_LIST =>
-        [
-            'none',
-            'bz2',
-            'gz',
-            'lz4',
-            'zst',
-        ],
-        &CFGDEF_COMMAND => CFGOPT_COMPRESS,
-        &CFGDEF_COMMAND_ROLE =>
-        {
-            &CFGCMD_ROLE_DEFAULT => {},
-            &CFGCMD_ROLE_ASYNC => {},
-        },
-    },
-
-    &CFGOPT_COMPRESS_LEVEL =>
-    {
-        &CFGDEF_SECTION => CFGDEF_SECTION_GLOBAL,
-        &CFGDEF_TYPE => CFGDEF_TYPE_INTEGER,
-        &CFGDEF_REQUIRED => false,
-        &CFGDEF_ALLOW_RANGE => [CFGDEF_DEFAULT_COMPRESS_LEVEL_MIN, CFGDEF_DEFAULT_COMPRESS_LEVEL_MAX],
-        &CFGDEF_COMMAND => CFGOPT_COMPRESS,
-        &CFGDEF_COMMAND_ROLE =>
-        {
-            &CFGCMD_ROLE_DEFAULT => {},
-            &CFGCMD_ROLE_ASYNC => {},
-        },
-    },
-
-    &CFGOPT_COMPRESS_LEVEL_NETWORK =>
-    {
-        &CFGDEF_SECTION => CFGDEF_SECTION_GLOBAL,
-        &CFGDEF_TYPE => CFGDEF_TYPE_INTEGER,
-        &CFGDEF_DEFAULT => 3,
-        &CFGDEF_ALLOW_RANGE => [CFGDEF_DEFAULT_COMPRESS_LEVEL_MIN, CFGDEF_DEFAULT_COMPRESS_LEVEL_MAX],
-        &CFGDEF_COMMAND =>
-        {
-            &CFGCMD_ARCHIVE_GET => {},
-            &CFGCMD_ARCHIVE_PUSH => {},
-            &CFGCMD_BACKUP => {},
-            &CFGCMD_CHECK => {},
-            &CFGCMD_INFO => {},
-            &CFGCMD_REPO_GET => {},
-            &CFGCMD_REPO_LS => {},
-            &CFGCMD_REPO_PUT => {},
-            &CFGCMD_RESTORE => {},
-            &CFGCMD_STANZA_CREATE => {},
-            &CFGCMD_STANZA_DELETE => {},
-            &CFGCMD_STANZA_UPGRADE => {},
-            &CFGCMD_VERIFY => {},
-        },
-        &CFGDEF_COMMAND_ROLE =>
-        {
-            &CFGCMD_ROLE_DEFAULT => {},
-            &CFGCMD_ROLE_ASYNC => {},
-            &CFGCMD_ROLE_LOCAL => {},
-        },
-    },
-
-    &CFGOPT_NEUTRAL_UMASK =>
-    {
-        &CFGDEF_SECTION => CFGDEF_SECTION_GLOBAL,
-        &CFGDEF_TYPE => CFGDEF_TYPE_BOOLEAN,
-        &CFGDEF_DEFAULT => true,
-        &CFGDEF_COMMAND =>
-        {
-            &CFGCMD_ARCHIVE_GET => {},
-            &CFGCMD_ARCHIVE_PUSH => {},
-            &CFGCMD_BACKUP => {},
-            &CFGCMD_CHECK => {},
-            &CFGCMD_EXPIRE => {},
-            &CFGCMD_REPO_CREATE => {},
-            &CFGCMD_REPO_GET => {},
-            &CFGCMD_REPO_LS => {},
-            &CFGCMD_REPO_PUT => {},
-            &CFGCMD_REPO_RM => {},
-            &CFGCMD_RESTORE => {},
-            &CFGCMD_STANZA_CREATE => {},
-            &CFGCMD_STANZA_DELETE => {},
-            &CFGCMD_STANZA_UPGRADE => {},
-            &CFGCMD_START => {},
-            &CFGCMD_STOP => {},
-            &CFGCMD_VERIFY => {},
-        }
-    },
-
-    &CFGOPT_CMD_SSH =>
-    {
-        &CFGDEF_SECTION => CFGDEF_SECTION_GLOBAL,
-        &CFGDEF_TYPE => CFGDEF_TYPE_STRING,
-        &CFGDEF_DEFAULT => 'ssh',
-        &CFGDEF_COMMAND =>
-        {
-            &CFGCMD_ARCHIVE_GET => {},
-            &CFGCMD_ARCHIVE_PUSH => {},
-            &CFGCMD_BACKUP => {},
-            &CFGCMD_CHECK => {},
-            &CFGCMD_INFO => {},
-            &CFGCMD_REPO_CREATE => {},
-            &CFGCMD_REPO_GET => {},
-            &CFGCMD_REPO_LS => {},
-            &CFGCMD_REPO_PUT => {},
-            &CFGCMD_REPO_RM => {},
-            &CFGCMD_RESTORE => {},
-            &CFGCMD_STANZA_CREATE => {},
-            &CFGCMD_STANZA_DELETE => {},
-            &CFGCMD_STANZA_UPGRADE => {},
-            &CFGCMD_VERIFY => {},
-        },
-        &CFGDEF_COMMAND_ROLE =>
-        {
-            &CFGCMD_ROLE_DEFAULT => {},
-            &CFGCMD_ROLE_ASYNC => {},
-            &CFGCMD_ROLE_LOCAL => {},
-        },
-    },
-
-    &CFGOPT_IO_TIMEOUT =>
-    {
-        &CFGDEF_SECTION => CFGDEF_SECTION_GLOBAL,
-        &CFGDEF_TYPE => CFGDEF_TYPE_TIME,
-        &CFGDEF_DEFAULT => 60,
-        &CFGDEF_ALLOW_RANGE => [.1, 3600],
-        &CFGDEF_COMMAND => CFGOPT_BUFFER_SIZE,
-    },
-
-    &CFGOPT_JOB_RETRY =>
-    {
-        &CFGDEF_SECTION => CFGDEF_SECTION_GLOBAL,
-        &CFGDEF_TYPE => CFGDEF_TYPE_INTEGER,
-        &CFGDEF_INTERNAL => true,
-        &CFGDEF_DEFAULT => 2,
-        &CFGDEF_ALLOW_RANGE => [0, 360],
-        &CFGDEF_COMMAND =>
-        {
-            &CFGCMD_ARCHIVE_GET =>
-            {
-                &CFGDEF_DEFAULT => 1,
-            },
-            &CFGCMD_ARCHIVE_PUSH =>
-            {
-                &CFGDEF_DEFAULT => 1,
-            },
-            &CFGCMD_BACKUP => {},
-            &CFGCMD_RESTORE => {},
-            &CFGCMD_VERIFY => {},
-        },
-        &CFGDEF_COMMAND_ROLE =>
-        {
-            &CFGCMD_ROLE_DEFAULT => {},
-            &CFGCMD_ROLE_ASYNC => {},
-            &CFGCMD_ROLE_LOCAL => {},
-        },
-    },
-
-    &CFGOPT_JOB_RETRY_INTERVAL =>
-    {
-        &CFGDEF_INHERIT => &CFGOPT_JOB_RETRY,
-        &CFGDEF_TYPE => CFGDEF_TYPE_TIME,
-        &CFGDEF_DEFAULT => 15,
-        &CFGDEF_ALLOW_RANGE => [0, 900],
-    },
-
-    &CFGOPT_LOCK_PATH =>
-    {
-        &CFGDEF_SECTION => CFGDEF_SECTION_GLOBAL,
-        &CFGDEF_TYPE => CFGDEF_TYPE_PATH,
-        &CFGDEF_DEFAULT => '/tmp/' . PROJECT_EXE,
-        &CFGDEF_COMMAND =>
-        {
-            &CFGCMD_ARCHIVE_GET => {},
-            &CFGCMD_ARCHIVE_PUSH => {},
-            &CFGCMD_BACKUP => {},
-            &CFGCMD_EXPIRE => {},
-            &CFGCMD_INFO => {},
-            &CFGCMD_RESTORE => {},
-            &CFGCMD_STANZA_CREATE => {},
-            &CFGCMD_STANZA_DELETE => {},
-            &CFGCMD_STANZA_UPGRADE => {},
-            &CFGCMD_START => {},
-            &CFGCMD_STOP => {},
-        },
-    },
-
-    &CFGOPT_LOG_PATH =>
-    {
-        &CFGDEF_SECTION => CFGDEF_SECTION_GLOBAL,
-        &CFGDEF_TYPE => CFGDEF_TYPE_PATH,
-        &CFGDEF_DEFAULT => '/var/log/' . PROJECT_EXE,
-    },
-
-    &CFGOPT_PROTOCOL_TIMEOUT =>
-    {
-        &CFGDEF_SECTION => CFGDEF_SECTION_GLOBAL,
-        &CFGDEF_TYPE => CFGDEF_TYPE_TIME,
-        &CFGDEF_DEFAULT => CFGDEF_DEFAULT_DB_TIMEOUT + 30,
-        &CFGDEF_ALLOW_RANGE => [CFGDEF_DEFAULT_DB_TIMEOUT_MIN, CFGDEF_DEFAULT_DB_TIMEOUT_MAX],
-        &CFGDEF_COMMAND =>
-        {
-            &CFGCMD_ARCHIVE_GET => {},
-            &CFGCMD_ARCHIVE_PUSH => {},
-            &CFGCMD_BACKUP => {},
-            &CFGCMD_CHECK => {},
-            &CFGCMD_INFO => {},
-            &CFGCMD_REPO_CREATE => {},
-            &CFGCMD_REPO_GET => {},
-            &CFGCMD_REPO_LS => {},
-            &CFGCMD_REPO_PUT => {},
-            &CFGCMD_REPO_RM => {},
-            &CFGCMD_RESTORE => {},
-            &CFGCMD_STANZA_CREATE => {},
-            &CFGCMD_STANZA_DELETE => {},
-            &CFGCMD_STANZA_UPGRADE => {},
-            &CFGCMD_VERIFY => {},
-        }
-    },
-
-    # Repository selector
-    #-------------------------------------------------------------------------------------------------------------------------------
-    &CFGOPT_REPO =>
-    {
-        &CFGDEF_TYPE => CFGDEF_TYPE_INTEGER,
-        &CFGDEF_REQUIRED => false,
-        &CFGDEF_ALLOW_RANGE => [1, CFGDEF_INDEX_REPO],
-        &CFGDEF_COMMAND =>
-        {
-            &CFGCMD_ARCHIVE_GET =>
-            {
-                &CFGDEF_COMMAND_ROLE =>
-                {
-                    &CFGCMD_ROLE_DEFAULT => {},
-                    &CFGCMD_ROLE_ASYNC => {},
-                    &CFGCMD_ROLE_LOCAL => {},
-                    &CFGCMD_ROLE_REMOTE => {},
-                },
-            },
-            &CFGCMD_ARCHIVE_PUSH =>
-            {
-                &CFGDEF_COMMAND_ROLE =>
-                {
-                    &CFGCMD_ROLE_REMOTE => {},
-                },
-            },
-            &CFGCMD_BACKUP =>
-            {
-                &CFGDEF_COMMAND_ROLE =>
-                {
-                    &CFGCMD_ROLE_DEFAULT => {},
-                    &CFGCMD_ROLE_LOCAL => {},
-                },
-            },
-            &CFGCMD_CHECK =>
-            {
-                &CFGDEF_COMMAND_ROLE =>
-                {
-                    &CFGCMD_ROLE_REMOTE => {},
-                },
-            },
-            &CFGCMD_EXPIRE =>
-            {
-                &CFGDEF_COMMAND_ROLE =>
-                {
-                    &CFGCMD_ROLE_DEFAULT => {},
-                },
-            },
-            &CFGCMD_INFO =>
-            {
-                &CFGDEF_COMMAND_ROLE =>
-                {
-                    &CFGCMD_ROLE_DEFAULT => {},
-                    &CFGCMD_ROLE_REMOTE => {},
-                },
-            },
-            &CFGCMD_REPO_CREATE =>
-            {
-                &CFGDEF_COMMAND_ROLE =>
-                {
-                    &CFGCMD_ROLE_DEFAULT => {},
-                    &CFGCMD_ROLE_REMOTE => {},
-                },
-            },
-            &CFGCMD_REPO_GET =>
-            {
-                &CFGDEF_COMMAND_ROLE =>
-                {
-                    &CFGCMD_ROLE_DEFAULT => {},
-                    &CFGCMD_ROLE_REMOTE => {},
-                },
-            },
-            &CFGCMD_REPO_LS =>
-            {
-                &CFGDEF_COMMAND_ROLE =>
-                {
-                    &CFGCMD_ROLE_DEFAULT => {},
-                    &CFGCMD_ROLE_REMOTE => {},
-                },
-            },
-            &CFGCMD_REPO_PUT =>
-            {
-                &CFGDEF_COMMAND_ROLE =>
-                {
-                    &CFGCMD_ROLE_DEFAULT => {},
-                    &CFGCMD_ROLE_REMOTE => {},
-                },
-            },
-            &CFGCMD_REPO_RM =>
-            {
-                &CFGDEF_COMMAND_ROLE =>
-                {
-                    &CFGCMD_ROLE_DEFAULT => {},
-                    &CFGCMD_ROLE_REMOTE => {},
-                },
-            },
-            &CFGCMD_RESTORE =>
-            {
-                &CFGDEF_COMMAND_ROLE =>
-                {
-                    &CFGCMD_ROLE_DEFAULT => {},
-                    &CFGCMD_ROLE_LOCAL => {},
-                    &CFGCMD_ROLE_REMOTE => {},
-                },
-            },
-            &CFGCMD_STANZA_CREATE =>
-            {
-                &CFGDEF_COMMAND_ROLE =>
-                {
-                    &CFGCMD_ROLE_REMOTE => {},
-                },
-            },
-            &CFGCMD_STANZA_DELETE =>
-            {
-                &CFGDEF_COMMAND_ROLE =>
-                {
-                    &CFGCMD_ROLE_DEFAULT => {},
-                    &CFGCMD_ROLE_REMOTE => {},
-                },
-            },
-            &CFGCMD_STANZA_UPGRADE =>
-            {
-                &CFGDEF_COMMAND_ROLE =>
-                {
-                    &CFGCMD_ROLE_REMOTE => {},
-                },
-            },
-            &CFGCMD_START =>
-            {
-                &CFGDEF_COMMAND_ROLE => {},
-            },
-            &CFGCMD_STOP =>
-            {
-                &CFGDEF_COMMAND_ROLE => {},
-            },
-            &CFGCMD_VERIFY =>
-            {
-                &CFGDEF_COMMAND_ROLE =>
-                {
-                    &CFGCMD_ROLE_DEFAULT => {},
-                    &CFGCMD_ROLE_LOCAL => {},
-                    &CFGCMD_ROLE_REMOTE => {},
-                },
-            },
-        },
-    },
-
-    # Repository options
-    #-------------------------------------------------------------------------------------------------------------------------------
-    &CFGOPT_REPO_CIPHER_PASS =>
-    {
-        &CFGDEF_GROUP => CFGOPTGRP_REPO,
-        &CFGDEF_SECTION => CFGDEF_SECTION_GLOBAL,
-        &CFGDEF_TYPE => CFGDEF_TYPE_STRING,
-        &CFGDEF_SECURE => true,
-        &CFGDEF_REQUIRED => true,
-        &CFGDEF_DEPEND =>
-        {
-            &CFGDEF_DEPEND_OPTION => CFGOPT_REPO_CIPHER_TYPE,
-            &CFGDEF_DEPEND_LIST => [CFGOPTVAL_REPO_CIPHER_TYPE_AES_256_CBC],
-        },
-        &CFGDEF_NAME_ALT =>
-        {
-            'repo-cipher-pass' => {&CFGDEF_INDEX => 1, &CFGDEF_RESET => false},
-        },
-        &CFGDEF_COMMAND => CFGOPT_REPO_TYPE,
-    },
-
-    &CFGOPT_REPO_CIPHER_TYPE =>
-    {
-        &CFGDEF_GROUP => CFGOPTGRP_REPO,
-        &CFGDEF_SECTION => CFGDEF_SECTION_GLOBAL,
-        &CFGDEF_TYPE => CFGDEF_TYPE_STRING,
-        &CFGDEF_DEFAULT => CFGOPTVAL_REPO_CIPHER_TYPE_NONE,
-        &CFGDEF_ALLOW_LIST =>
-        [
-            &CFGOPTVAL_REPO_CIPHER_TYPE_NONE,
-            &CFGOPTVAL_REPO_CIPHER_TYPE_AES_256_CBC,
-        ],
-        &CFGDEF_NAME_ALT =>
-        {
-            'repo-cipher-type' => {&CFGDEF_INDEX => 1, &CFGDEF_RESET => false},
-        },
-        &CFGDEF_COMMAND => CFGOPT_REPO_TYPE,
-    },
-
-    &CFGOPT_REPO_HARDLINK =>
-    {
-        &CFGDEF_GROUP => CFGOPTGRP_REPO,
-        &CFGDEF_SECTION => CFGDEF_SECTION_GLOBAL,
-        &CFGDEF_TYPE => CFGDEF_TYPE_BOOLEAN,
-        &CFGDEF_NAME_ALT =>
-        {
-            'hardlink' => {&CFGDEF_INDEX => 1, &CFGDEF_RESET => false},
-        },
-        &CFGDEF_DEFAULT => false,
-        &CFGDEF_COMMAND =>
-        {
-            &CFGCMD_BACKUP => {},
-        },
-        &CFGDEF_COMMAND_ROLE =>
-        {
-            &CFGCMD_ROLE_DEFAULT => {},
-        },
-    },
-
-    &CFGOPT_REPO_LOCAL =>
-    {
-        &CFGDEF_GROUP => CFGOPTGRP_REPO,
-        &CFGDEF_SECTION => CFGDEF_SECTION_GLOBAL,
-        &CFGDEF_INTERNAL => true,
-        &CFGDEF_TYPE => CFGDEF_TYPE_BOOLEAN,
-        &CFGDEF_DEFAULT => false,
-        &CFGDEF_COMMAND =>
-        {
-            &CFGCMD_ARCHIVE_GET => {},
-            &CFGCMD_ARCHIVE_PUSH => {},
-            &CFGCMD_BACKUP =>
-            {
-                &CFGDEF_INTERNAL => true,
-            },
-            &CFGCMD_CHECK => {},
-            &CFGCMD_EXPIRE =>
-            {
-                &CFGDEF_INTERNAL => true,
-            },
-            &CFGCMD_INFO => {},
-            &CFGCMD_REPO_CREATE => {},
-            &CFGCMD_REPO_GET => {},
-            &CFGCMD_REPO_LS => {},
-            &CFGCMD_REPO_PUT => {},
-            &CFGCMD_REPO_RM => {},
-            &CFGCMD_RESTORE => {},
-            &CFGCMD_STANZA_CREATE =>
-            {
-                &CFGDEF_INTERNAL => true,
-            },
-            &CFGCMD_STANZA_DELETE =>
-            {
-                &CFGDEF_INTERNAL => true,
-            },
-            &CFGCMD_STANZA_UPGRADE =>
-            {
-                &CFGDEF_INTERNAL => true,
-            },
-            &CFGCMD_VERIFY => {},
-        },
-        &CFGDEF_COMMAND_ROLE =>
-        {
-            &CFGCMD_ROLE_DEFAULT => {},
-            &CFGCMD_ROLE_ASYNC => {},
-            &CFGCMD_ROLE_LOCAL => {},
-        },
-    },
-
-    &CFGOPT_REPO_HOST =>
-    {
-        &CFGDEF_GROUP => CFGOPTGRP_REPO,
-        &CFGDEF_SECTION => CFGDEF_SECTION_GLOBAL,
-        &CFGDEF_TYPE => CFGDEF_TYPE_STRING,
-        &CFGDEF_REQUIRED => false,
-        &CFGDEF_NAME_ALT =>
-        {
-            'backup-host' => {&CFGDEF_INDEX => 1, &CFGDEF_RESET => false},
-        },
-        &CFGDEF_COMMAND => CFGOPT_REPO_LOCAL,
-        &CFGDEF_DEPEND =>
-        {
-            &CFGDEF_DEPEND_OPTION => CFGOPT_REPO_LOCAL,
-            &CFGDEF_DEPEND_LIST => [false],
-        },
-        &CFGDEF_COMMAND_ROLE =>
-        {
-            &CFGCMD_ROLE_DEFAULT => {},
-            &CFGCMD_ROLE_ASYNC => {},
-            &CFGCMD_ROLE_LOCAL => {},
-        },
-    },
-
-    &CFGOPT_REPO_HOST_CMD =>
-    {
-        &CFGDEF_GROUP => CFGOPTGRP_REPO,
-        &CFGDEF_SECTION => CFGDEF_SECTION_GLOBAL,
-        &CFGDEF_TYPE => CFGDEF_TYPE_STRING,
-        &CFGDEF_REQUIRED => false,
-        &CFGDEF_NAME_ALT =>
-        {
-            'backup-cmd' => {&CFGDEF_INDEX => 1, &CFGDEF_RESET => false},
-        },
-        &CFGDEF_COMMAND =>
-        {
-            &CFGCMD_ARCHIVE_GET => {},
-            &CFGCMD_ARCHIVE_PUSH => {},
-            &CFGCMD_CHECK => {},
-            &CFGCMD_INFO => {},
-            &CFGCMD_REPO_CREATE => {},
-            &CFGCMD_REPO_GET => {},
-            &CFGCMD_REPO_LS => {},
-            &CFGCMD_REPO_PUT => {},
-            &CFGCMD_REPO_RM => {},
-            &CFGCMD_RESTORE => {},
-            &CFGCMD_STANZA_CREATE => {},
-            &CFGCMD_STANZA_DELETE => {},
-            &CFGCMD_STANZA_UPGRADE => {},
-            &CFGCMD_VERIFY => {},
-        },
-        &CFGDEF_COMMAND_ROLE =>
-        {
-            &CFGCMD_ROLE_DEFAULT => {},
-            &CFGCMD_ROLE_ASYNC => {},
-            &CFGCMD_ROLE_LOCAL => {},
-        },
-        &CFGDEF_DEPEND =>
-        {
-            &CFGDEF_DEPEND_OPTION => CFGOPT_REPO_HOST
-        },
-    },
-
-    &CFGOPT_REPO_HOST_CONFIG =>
-    {
-        &CFGDEF_GROUP => CFGOPTGRP_REPO,
-        &CFGDEF_SECTION => CFGDEF_SECTION_GLOBAL,
-        &CFGDEF_TYPE => CFGDEF_TYPE_STRING,
-        &CFGDEF_DEFAULT => "CFGOPTDEF_CONFIG_PATH \"/\" PROJECT_CONFIG_FILE",
-        &CFGDEF_DEFAULT_LITERAL => true,
-        &CFGDEF_NAME_ALT =>
-        {
-            'backup-config' => {&CFGDEF_INDEX => 1, &CFGDEF_RESET => false},
-        },
-        &CFGDEF_COMMAND => CFGOPT_REPO_HOST_CMD,
-        &CFGDEF_COMMAND_ROLE =>
-        {
-            &CFGCMD_ROLE_DEFAULT => {},
-            &CFGCMD_ROLE_ASYNC => {},
-            &CFGCMD_ROLE_LOCAL => {},
-        },
-        &CFGDEF_DEPEND =>
-        {
-            &CFGDEF_DEPEND_OPTION => CFGOPT_REPO_HOST
-        },
-    },
-
-    &CFGOPT_REPO_HOST_CONFIG_PATH =>
-    {
-        &CFGDEF_TYPE => CFGDEF_TYPE_PATH,
-        &CFGDEF_INHERIT => CFGOPT_REPO_HOST_CONFIG,
-        &CFGDEF_DEFAULT => "CFGOPTDEF_CONFIG_PATH",
-        &CFGDEF_DEFAULT_LITERAL => true,
-    },
-
-    &CFGOPT_REPO_HOST_CONFIG_INCLUDE_PATH =>
-    {
-        &CFGDEF_TYPE => CFGDEF_TYPE_PATH,
-        &CFGDEF_INHERIT => CFGOPT_REPO_HOST_CONFIG,
-        &CFGDEF_DEFAULT => "CFGOPTDEF_CONFIG_PATH \"/\" PROJECT_CONFIG_INCLUDE_PATH",
-        &CFGDEF_DEFAULT_LITERAL => true,
-    },
-
-    &CFGOPT_REPO_HOST_PORT =>
-    {
-        &CFGDEF_GROUP => CFGOPTGRP_REPO,
-        &CFGDEF_SECTION => CFGDEF_SECTION_GLOBAL,
-        &CFGDEF_TYPE => CFGDEF_TYPE_INTEGER,
-        &CFGDEF_ALLOW_RANGE => [CFGDEF_DEFAULT_PROTOCOL_PORT_MIN, CFGDEF_DEFAULT_PROTOCOL_PORT_MAX],
-        &CFGDEF_REQUIRED => false,
-        &CFGDEF_NAME_ALT =>
-        {
-            'backup-ssh-port' => {&CFGDEF_INDEX => 1, &CFGDEF_RESET => false},
-        },
-        &CFGDEF_COMMAND => CFGOPT_REPO_HOST_CMD,
-        &CFGDEF_COMMAND_ROLE =>
-        {
-            &CFGCMD_ROLE_DEFAULT => {},
-            &CFGCMD_ROLE_ASYNC => {},
-            &CFGCMD_ROLE_LOCAL => {},
-        },
-        &CFGDEF_DEPEND =>
-        {
-            &CFGDEF_DEPEND_OPTION => CFGOPT_REPO_HOST
-        }
-    },
-
-    &CFGOPT_REPO_HOST_USER =>
-    {
-        &CFGDEF_GROUP => CFGOPTGRP_REPO,
-        &CFGDEF_SECTION => CFGDEF_SECTION_GLOBAL,
-        &CFGDEF_TYPE => CFGDEF_TYPE_STRING,
-        &CFGDEF_DEFAULT => PROJECT_EXE,
-        &CFGDEF_NAME_ALT =>
-        {
-            'backup-user' => {&CFGDEF_INDEX => 1, &CFGDEF_RESET => false},
-        },
-        &CFGDEF_COMMAND => CFGOPT_REPO_HOST_CMD,
-        &CFGDEF_COMMAND_ROLE =>
-        {
-            &CFGCMD_ROLE_DEFAULT => {},
-            &CFGCMD_ROLE_ASYNC => {},
-            &CFGCMD_ROLE_LOCAL => {},
-        },
-        &CFGDEF_REQUIRED => false,
-        &CFGDEF_DEPEND =>
-        {
-            &CFGDEF_DEPEND_OPTION => CFGOPT_REPO_HOST
-        }
-    },
-
-    &CFGOPT_REPO_PATH =>
-    {
-        &CFGDEF_GROUP => CFGOPTGRP_REPO,
-        &CFGDEF_SECTION => CFGDEF_SECTION_GLOBAL,
-        &CFGDEF_TYPE => CFGDEF_TYPE_PATH,
-        &CFGDEF_DEFAULT => '/var/lib/' . PROJECT_EXE,
-        &CFGDEF_NAME_ALT =>
-        {
-            'repo-path' => {&CFGDEF_INDEX => 1, &CFGDEF_RESET => false},
-        },
-        &CFGDEF_COMMAND => CFGOPT_REPO_TYPE,
-    },
-
-    &CFGOPT_REPO_RETENTION_ARCHIVE =>
-    {
-        &CFGDEF_GROUP => CFGOPTGRP_REPO,
-        &CFGDEF_SECTION => CFGDEF_SECTION_GLOBAL,
-        &CFGDEF_TYPE => CFGDEF_TYPE_INTEGER,
-        &CFGDEF_REQUIRED => false,
-        &CFGDEF_ALLOW_RANGE => [CFGDEF_DEFAULT_RETENTION_MIN, CFGDEF_DEFAULT_RETENTION_MAX],
-        &CFGDEF_NAME_ALT =>
-        {
-            'retention-archive' => {&CFGDEF_INDEX => 1, &CFGDEF_RESET => false},
-        },
-        &CFGDEF_COMMAND =>
-        {
-            &CFGCMD_BACKUP => {},
-            &CFGCMD_EXPIRE => {},
-        },
-        &CFGDEF_COMMAND_ROLE =>
-        {
-            &CFGCMD_ROLE_DEFAULT => {},
-        },
-    },
-
-    &CFGOPT_REPO_RETENTION_ARCHIVE_TYPE =>
-    {
-        &CFGDEF_GROUP => CFGOPTGRP_REPO,
-        &CFGDEF_SECTION => CFGDEF_SECTION_GLOBAL,
-        &CFGDEF_TYPE => CFGDEF_TYPE_STRING,
-        &CFGDEF_DEFAULT => CFGOPTVAL_BACKUP_TYPE_FULL,
-        &CFGDEF_COMMAND =>
-        {
-            &CFGCMD_BACKUP => {},
-            &CFGCMD_EXPIRE => {},
-        },
-        &CFGDEF_COMMAND_ROLE =>
-        {
-            &CFGCMD_ROLE_DEFAULT => {},
-        },
-        &CFGDEF_NAME_ALT =>
-        {
-            'retention-archive-type' => {&CFGDEF_INDEX => 1, &CFGDEF_RESET => false},
-        },
-        &CFGDEF_ALLOW_LIST =>
-        [
-            &CFGOPTVAL_BACKUP_TYPE_FULL,
-            &CFGOPTVAL_BACKUP_TYPE_DIFF,
-            &CFGOPTVAL_BACKUP_TYPE_INCR,
-        ]
-    },
-
-    &CFGOPT_REPO_RETENTION_DIFF =>
-    {
-        &CFGDEF_GROUP => CFGOPTGRP_REPO,
-        &CFGDEF_SECTION => CFGDEF_SECTION_GLOBAL,
-        &CFGDEF_TYPE => CFGDEF_TYPE_INTEGER,
-        &CFGDEF_REQUIRED => false,
-        &CFGDEF_ALLOW_RANGE => [CFGDEF_DEFAULT_RETENTION_MIN, CFGDEF_DEFAULT_RETENTION_MAX],
-        &CFGDEF_NAME_ALT =>
-        {
-            'retention-diff' => {&CFGDEF_INDEX => 1, &CFGDEF_RESET => false},
-        },
-        &CFGDEF_COMMAND =>
-        {
-            &CFGCMD_BACKUP => {},
-            &CFGCMD_EXPIRE => {},
-        },
-        &CFGDEF_COMMAND_ROLE =>
-        {
-            &CFGCMD_ROLE_DEFAULT => {},
-        },
-    },
-
-    &CFGOPT_REPO_RETENTION_FULL =>
-    {
-        &CFGDEF_GROUP => CFGOPTGRP_REPO,
-        &CFGDEF_SECTION => CFGDEF_SECTION_GLOBAL,
-        &CFGDEF_TYPE => CFGDEF_TYPE_INTEGER,
-        &CFGDEF_REQUIRED => false,
-        &CFGDEF_ALLOW_RANGE => [CFGDEF_DEFAULT_RETENTION_MIN, CFGDEF_DEFAULT_RETENTION_MAX],
-        &CFGDEF_NAME_ALT =>
-        {
-            'retention-full' => {&CFGDEF_INDEX => 1, &CFGDEF_RESET => false},
-        },
-        &CFGDEF_COMMAND => CFGOPT_REPO_RETENTION_FULL_TYPE,
-        &CFGDEF_COMMAND_ROLE =>
-        {
-            &CFGCMD_ROLE_DEFAULT => {},
-        },
-    },
-
-    &CFGOPT_REPO_RETENTION_FULL_TYPE =>
-    {
-        &CFGDEF_GROUP => CFGOPTGRP_REPO,
-        &CFGDEF_SECTION => CFGDEF_SECTION_GLOBAL,
-        &CFGDEF_TYPE => CFGDEF_TYPE_STRING,
-        &CFGDEF_DEFAULT => 'count',
-        &CFGDEF_ALLOW_LIST =>
-        [
-            'count',
-            'time',
-        ],
-        &CFGDEF_COMMAND =>
-        {
-            &CFGCMD_BACKUP => {},
-            &CFGCMD_EXPIRE => {},
-        },
-        &CFGDEF_COMMAND_ROLE =>
-        {
-            &CFGCMD_ROLE_DEFAULT => {},
-        },
-    },
-
-    &CFGOPT_REPO_AZURE_ACCOUNT =>
-    {
-        &CFGDEF_GROUP => CFGOPTGRP_REPO,
-        &CFGDEF_SECTION => CFGDEF_SECTION_GLOBAL,
-        &CFGDEF_TYPE => CFGDEF_TYPE_STRING,
-        &CFGDEF_SECURE => true,
-        &CFGDEF_REQUIRED => true,
-        &CFGDEF_DEPEND =>
-        {
-            &CFGDEF_DEPEND_OPTION => CFGOPT_REPO_TYPE,
-            &CFGDEF_DEPEND_LIST => [CFGOPTVAL_REPO_TYPE_AZURE],
-        },
-        &CFGDEF_COMMAND => CFGOPT_REPO_TYPE,
-    },
-
-    &CFGOPT_REPO_AZURE_CONTAINER =>
-    {
-        &CFGDEF_GROUP => CFGOPTGRP_REPO,
-        &CFGDEF_TYPE => CFGDEF_TYPE_STRING,
-        &CFGDEF_SECTION => CFGDEF_SECTION_GLOBAL,
-        &CFGDEF_DEPEND => CFGOPT_REPO_AZURE_ACCOUNT,
-        &CFGDEF_COMMAND => CFGOPT_REPO_TYPE,
-    },
-
-    &CFGOPT_REPO_AZURE_ENDPOINT =>
-    {
-        &CFGDEF_INHERIT => CFGOPT_REPO_AZURE_ACCOUNT,
-        &CFGDEF_DEFAULT => 'blob.core.windows.net',
-    },
-
-    &CFGOPT_REPO_AZURE_KEY =>
-    {
-        &CFGDEF_INHERIT => CFGOPT_REPO_AZURE_ACCOUNT,
-    },
-
-    &CFGOPT_REPO_AZURE_KEY_TYPE =>
-    {
-        &CFGDEF_INHERIT => CFGOPT_REPO_AZURE_CONTAINER,
-        &CFGDEF_DEFAULT => 'shared',
-        &CFGDEF_ALLOW_LIST =>
-        [
-            'shared',
-            'sas',
-        ],
-    },
-
-    &CFGOPT_REPO_GCS_BUCKET =>
-    {
-        &CFGDEF_GROUP => CFGOPTGRP_REPO,
-        &CFGDEF_SECTION => CFGDEF_SECTION_GLOBAL,
-        &CFGDEF_TYPE => CFGDEF_TYPE_STRING,
-        &CFGDEF_REQUIRED => true,
-        &CFGDEF_DEPEND =>
-        {
-            &CFGDEF_DEPEND_OPTION => CFGOPT_REPO_GCS_KEY_TYPE,
-        },
-        &CFGDEF_COMMAND => CFGOPT_REPO_TYPE,
-    },
-
-    &CFGOPT_REPO_GCS_ENDPOINT =>
-    {
-        &CFGDEF_GROUP => CFGOPTGRP_REPO,
-        &CFGDEF_SECTION => CFGDEF_SECTION_GLOBAL,
-        &CFGDEF_TYPE => CFGDEF_TYPE_STRING,
-        &CFGDEF_DEFAULT => 'storage.googleapis.com',
-        &CFGDEF_DEPEND => CFGOPT_REPO_GCS_BUCKET,
-        &CFGDEF_COMMAND => CFGOPT_REPO_TYPE,
-    },
-
-    &CFGOPT_REPO_GCS_KEY =>
-    {
-        &CFGDEF_GROUP => CFGOPTGRP_REPO,
-        &CFGDEF_SECTION => CFGDEF_SECTION_GLOBAL,
-        &CFGDEF_TYPE => CFGDEF_TYPE_STRING,
-        &CFGDEF_SECURE => true,
-        &CFGDEF_DEPEND => CFGOPT_REPO_GCS_BUCKET,
-        &CFGDEF_COMMAND => CFGOPT_REPO_TYPE,
-    },
-
-    &CFGOPT_REPO_GCS_KEY_TYPE =>
-    {
-        &CFGDEF_GROUP => CFGOPTGRP_REPO,
-        &CFGDEF_SECTION => CFGDEF_SECTION_GLOBAL,
-        &CFGDEF_TYPE => CFGDEF_TYPE_STRING,
-        &CFGDEF_DEFAULT => 'service',
-        &CFGDEF_ALLOW_LIST =>
-        [
-            'service',
-            'token',
-        ],
-        &CFGDEF_DEPEND =>
-        {
-            &CFGDEF_DEPEND_OPTION => CFGOPT_REPO_TYPE,
-            &CFGDEF_DEPEND_LIST => [CFGOPTVAL_REPO_TYPE_GCS],
-        },
-        &CFGDEF_COMMAND => CFGOPT_REPO_TYPE,
-    },
-
-    &CFGOPT_REPO_S3_BUCKET =>
-    {
-        &CFGDEF_GROUP => CFGOPTGRP_REPO,
-        &CFGDEF_TYPE => CFGDEF_TYPE_STRING,
-        &CFGDEF_SECTION => CFGDEF_SECTION_GLOBAL,
-        &CFGDEF_DEPEND =>
-        {
-            &CFGDEF_DEPEND_OPTION => CFGOPT_REPO_TYPE,
-            &CFGDEF_DEPEND_LIST => [CFGOPTVAL_REPO_TYPE_S3],
-        },
-        &CFGDEF_NAME_ALT =>
-        {
-            'repo-s3-bucket' => {&CFGDEF_INDEX => 1, &CFGDEF_RESET => false},
-        },
-        &CFGDEF_COMMAND => CFGOPT_REPO_TYPE,
-    },
-
-    &CFGOPT_REPO_S3_KEY_TYPE =>
-    {
-        &CFGDEF_INHERIT => CFGOPT_REPO_S3_BUCKET,
-        &CFGDEF_DEFAULT => 'shared',
-        &CFGDEF_ALLOW_LIST =>
-        [
-            'shared',
-            'auto',
-        ],
-    },
-
-    &CFGOPT_REPO_S3_KEY =>
-    {
-        &CFGDEF_GROUP => CFGOPTGRP_REPO,
-        &CFGDEF_SECTION => CFGDEF_SECTION_GLOBAL,
-        &CFGDEF_TYPE => CFGDEF_TYPE_STRING,
-        &CFGDEF_SECURE => true,
-        &CFGDEF_REQUIRED => true,
-        &CFGDEF_DEPEND =>
-        {
-            &CFGDEF_DEPEND_OPTION => CFGOPT_REPO_S3_KEY_TYPE,
-            &CFGDEF_DEPEND_LIST => ['shared'],
-        },
-        &CFGDEF_NAME_ALT =>
-        {
-            'repo-s3-key' => {&CFGDEF_INDEX => 1, &CFGDEF_RESET => false},
-        },
-        &CFGDEF_COMMAND => CFGOPT_REPO_TYPE,
-    },
-
-    &CFGOPT_REPO_S3_KEY_SECRET =>
-    {
-        &CFGDEF_INHERIT => CFGOPT_REPO_S3_KEY,
-        &CFGDEF_NAME_ALT =>
-        {
-            'repo-s3-key-secret' => {&CFGDEF_INDEX => 1, &CFGDEF_RESET => false},
-        },
-    },
-
-    &CFGOPT_REPO_S3_ENDPOINT =>
-    {
-        &CFGDEF_INHERIT => CFGOPT_REPO_S3_BUCKET,
-        &CFGDEF_NAME_ALT =>
-        {
-            'repo-s3-endpoint' => {&CFGDEF_INDEX => 1, &CFGDEF_RESET => false},
-        },
-    },
-
-    &CFGOPT_REPO_S3_REGION,
-    {
-        &CFGDEF_INHERIT => CFGOPT_REPO_S3_BUCKET,
-        &CFGDEF_NAME_ALT =>
-        {
-            'repo-s3-region' => {&CFGDEF_INDEX => 1, &CFGDEF_RESET => false},
-        },
-    },
-
-    &CFGOPT_REPO_S3_ROLE =>
-    {
-        &CFGDEF_INHERIT => CFGOPT_REPO_S3_BUCKET,
-        &CFGDEF_REQUIRED => false,
-        &CFGDEF_DEPEND =>
-        {
-            &CFGDEF_DEPEND_OPTION => CFGOPT_REPO_S3_KEY_TYPE,
-            &CFGDEF_DEPEND_LIST => ['auto'],
-        },
-    },
-
-    &CFGOPT_REPO_S3_TOKEN =>
-    {
-        &CFGDEF_INHERIT => CFGOPT_REPO_S3_KEY,
-        &CFGDEF_REQUIRED => false,
-        &CFGDEF_COMMAND => CFGOPT_REPO_TYPE,
-    },
-
-    &CFGOPT_REPO_S3_URI_STYLE =>
-    {
-        &CFGDEF_GROUP => CFGOPTGRP_REPO,
-        &CFGDEF_SECTION => CFGDEF_SECTION_GLOBAL,
-        &CFGDEF_TYPE => CFGDEF_TYPE_STRING,
-        &CFGDEF_DEFAULT => CFGOPTVAL_REPO_S3_URI_STYLE_HOST,
-        &CFGDEF_ALLOW_LIST =>
-        [
-            &CFGOPTVAL_REPO_S3_URI_STYLE_HOST,
-            &CFGOPTVAL_REPO_S3_URI_STYLE_PATH,
-        ],
-        &CFGDEF_COMMAND => CFGOPT_REPO_TYPE,
-        &CFGDEF_DEPEND => CFGOPT_REPO_S3_BUCKET,
-    },
-
-    &CFGOPT_REPO_STORAGE_CA_FILE =>
-    {
-        &CFGDEF_GROUP => CFGOPTGRP_REPO,
-        &CFGDEF_SECTION => CFGDEF_SECTION_GLOBAL,
-        &CFGDEF_TYPE => CFGDEF_TYPE_STRING,
-        &CFGDEF_REQUIRED => false,
-        &CFGDEF_NAME_ALT =>
-        {
-            'repo?-azure-ca-file' => {&CFGDEF_INDEX => 1},
-            'repo-s3-ca-file' => {&CFGDEF_INDEX => 1, &CFGDEF_RESET => false},
-            'repo?-s3-ca-file' => {&CFGDEF_INDEX => 1},
-        },
-        &CFGDEF_DEPEND => CFGOPT_REPO_STORAGE_VERIFY_TLS,
-        &CFGDEF_COMMAND => CFGOPT_REPO_TYPE,
-    },
-
-    &CFGOPT_REPO_STORAGE_CA_PATH =>
-    {
-        &CFGDEF_TYPE => CFGDEF_TYPE_PATH,
-        &CFGDEF_INHERIT => CFGOPT_REPO_STORAGE_CA_FILE,
-        &CFGDEF_NAME_ALT =>
-        {
-            'repo?-azure-ca-path' => {&CFGDEF_INDEX => 1},
-            'repo-s3-ca-path' => {&CFGDEF_INDEX => 1, &CFGDEF_RESET => false},
-            'repo?-s3-ca-path' => {&CFGDEF_INDEX => 1},
-        },
-    },
-
-    &CFGOPT_REPO_STORAGE_HOST =>
-    {
-        &CFGDEF_GROUP => CFGOPTGRP_REPO,
-        &CFGDEF_SECTION => CFGDEF_SECTION_GLOBAL,
-        &CFGDEF_TYPE => CFGDEF_TYPE_STRING,
-        &CFGDEF_REQUIRED => false,
-        &CFGDEF_NAME_ALT =>
-        {
-            'repo?-azure-host' => {&CFGDEF_INDEX => 1},
-            'repo-s3-host' => {&CFGDEF_INDEX => 1, &CFGDEF_RESET => false},
-            'repo?-s3-host' => {&CFGDEF_INDEX => 1},
-        },
-        &CFGDEF_DEPEND =>
-        {
-            &CFGDEF_DEPEND_OPTION => CFGOPT_REPO_TYPE,
-            &CFGDEF_DEPEND_LIST => [CFGOPTVAL_REPO_TYPE_AZURE, CFGOPTVAL_REPO_TYPE_S3],
-        },
-        &CFGDEF_COMMAND => CFGOPT_REPO_TYPE,
-    },
-
-    &CFGOPT_REPO_STORAGE_PORT =>
-    {
-        &CFGDEF_GROUP => CFGOPTGRP_REPO,
-        &CFGDEF_SECTION => CFGDEF_SECTION_GLOBAL,
-        &CFGDEF_TYPE => CFGDEF_TYPE_INTEGER,
-        &CFGDEF_DEFAULT => 443,
-        &CFGDEF_ALLOW_RANGE => [1, 65535],
-        &CFGDEF_NAME_ALT =>
-        {
-            'repo?-azure-port' => {&CFGDEF_INDEX => 1},
-            'repo?-s3-port' => {&CFGDEF_INDEX => 1},
-        },
-        &CFGDEF_DEPEND => CFGOPT_REPO_STORAGE_HOST,
-        &CFGDEF_COMMAND => CFGOPT_REPO_TYPE,
-    },
-
-    &CFGOPT_REPO_STORAGE_VERIFY_TLS =>
-    {
-        &CFGDEF_GROUP => CFGOPTGRP_REPO,
-        &CFGDEF_SECTION => CFGDEF_SECTION_GLOBAL,
-        &CFGDEF_TYPE => CFGDEF_TYPE_BOOLEAN,
-        &CFGDEF_DEFAULT => true,
-        &CFGDEF_NAME_ALT =>
-        {
-            'repo?-azure-verify-tls' => {&CFGDEF_INDEX => 1},
-            'repo-s3-verify-ssl' => {&CFGDEF_INDEX => 1, &CFGDEF_RESET => false},
-            'repo?-s3-verify-ssl' => {&CFGDEF_INDEX => 1, &CFGDEF_RESET => false},
-            'repo?-s3-verify-tls' => {&CFGDEF_INDEX => 1},
-        },
-        &CFGDEF_DEPEND =>
-        {
-            &CFGDEF_DEPEND_OPTION => CFGOPT_REPO_TYPE,
-            &CFGDEF_DEPEND_LIST => [CFGOPTVAL_REPO_TYPE_AZURE, CFGOPTVAL_REPO_TYPE_GCS, CFGOPTVAL_REPO_TYPE_S3],
-        },
-        &CFGDEF_COMMAND => CFGOPT_REPO_TYPE,
-    },
-
-    &CFGOPT_REPO_TYPE =>
-    {
-        &CFGDEF_GROUP => CFGOPTGRP_REPO,
-        &CFGDEF_SECTION => CFGDEF_SECTION_GLOBAL,
-        &CFGDEF_TYPE => CFGDEF_TYPE_STRING,
-        &CFGDEF_DEFAULT => CFGOPTVAL_REPO_TYPE_POSIX,
-        &CFGDEF_ALLOW_LIST =>
-        [
-            &CFGOPTVAL_REPO_TYPE_AZURE,
-            &CFGOPTVAL_REPO_TYPE_CIFS,
-            &CFGOPTVAL_REPO_TYPE_GCS,
-            &CFGOPTVAL_REPO_TYPE_POSIX,
-            &CFGOPTVAL_REPO_TYPE_S3,
-        ],
-        &CFGDEF_NAME_ALT =>
-        {
-            'repo-type' => {&CFGDEF_INDEX => 1, &CFGDEF_RESET => false},
-        },
-        &CFGDEF_COMMAND =>
-        {
-            &CFGCMD_ARCHIVE_GET =>
-            {
-                &CFGDEF_COMMAND_ROLE =>
-                {
-                    &CFGCMD_ROLE_DEFAULT => {},
-                    &CFGCMD_ROLE_ASYNC => {},
-                    &CFGCMD_ROLE_LOCAL => {},
-                    &CFGCMD_ROLE_REMOTE => {},
-                },
-            },
-            &CFGCMD_ARCHIVE_PUSH =>
-            {
-                &CFGDEF_COMMAND_ROLE =>
-                {
-                    &CFGCMD_ROLE_DEFAULT => {},
-                    &CFGCMD_ROLE_ASYNC => {},
-                    &CFGCMD_ROLE_LOCAL => {},
-                    &CFGCMD_ROLE_REMOTE => {},
-                },
-            },
-            &CFGCMD_BACKUP =>
-            {
-                &CFGDEF_COMMAND_ROLE =>
-                {
-                    &CFGCMD_ROLE_DEFAULT => {},
-                    &CFGCMD_ROLE_LOCAL => {},
-                },
-            },
-            &CFGCMD_CHECK =>
-            {
-                &CFGDEF_COMMAND_ROLE =>
-                {
-                    &CFGCMD_ROLE_DEFAULT => {},
-                    &CFGCMD_ROLE_REMOTE => {},
-                },
-            },
-            &CFGCMD_EXPIRE =>
-            {
-                &CFGDEF_COMMAND_ROLE =>
-                {
-                    &CFGCMD_ROLE_DEFAULT => {},
-                },
-            },
-            &CFGCMD_INFO =>
-            {
-                &CFGDEF_COMMAND_ROLE =>
-                {
-                    &CFGCMD_ROLE_DEFAULT => {},
-                    &CFGCMD_ROLE_REMOTE => {},
-                },
-            },
-            &CFGCMD_REPO_CREATE =>
-            {
-                &CFGDEF_COMMAND_ROLE =>
-                {
-                    &CFGCMD_ROLE_DEFAULT => {},
-                    &CFGCMD_ROLE_REMOTE => {},
-                },
-            },
-            &CFGCMD_REPO_GET =>
-            {
-                &CFGDEF_COMMAND_ROLE =>
-                {
-                    &CFGCMD_ROLE_DEFAULT => {},
-                    &CFGCMD_ROLE_REMOTE => {},
-                },
-            },
-            &CFGCMD_REPO_LS =>
-            {
-                &CFGDEF_COMMAND_ROLE =>
-                {
-                    &CFGCMD_ROLE_DEFAULT => {},
-                    &CFGCMD_ROLE_REMOTE => {},
-                },
-            },
-            &CFGCMD_REPO_PUT =>
-            {
-                &CFGDEF_COMMAND_ROLE =>
-                {
-                    &CFGCMD_ROLE_DEFAULT => {},
-                    &CFGCMD_ROLE_REMOTE => {},
-                },
-            },
-            &CFGCMD_REPO_RM =>
-            {
-                &CFGDEF_COMMAND_ROLE =>
-                {
-                    &CFGCMD_ROLE_DEFAULT => {},
-                    &CFGCMD_ROLE_REMOTE => {},
-                },
-            },
-            &CFGCMD_RESTORE =>
-            {
-                &CFGDEF_COMMAND_ROLE =>
-                {
-                    &CFGCMD_ROLE_DEFAULT => {},
-                    &CFGCMD_ROLE_LOCAL => {},
-                    &CFGCMD_ROLE_REMOTE => {},
-                },
-            },
-            &CFGCMD_STANZA_CREATE =>
-            {
-                &CFGDEF_COMMAND_ROLE =>
-                {
-                    &CFGCMD_ROLE_DEFAULT => {},
-                    &CFGCMD_ROLE_REMOTE => {},
-                },
-            },
-            &CFGCMD_STANZA_DELETE =>
-            {
-                &CFGDEF_COMMAND_ROLE =>
-                {
-                    &CFGCMD_ROLE_DEFAULT => {},
-                    &CFGCMD_ROLE_REMOTE => {},
-                },
-            },
-            &CFGCMD_STANZA_UPGRADE =>
-            {
-                &CFGDEF_COMMAND_ROLE =>
-                {
-                    &CFGCMD_ROLE_DEFAULT => {},
-                    &CFGCMD_ROLE_REMOTE => {},
-                },
-            },
-            &CFGCMD_START =>
-            {
-                &CFGDEF_COMMAND_ROLE => {},
-            },
-            &CFGCMD_STOP =>
-            {
-                &CFGDEF_COMMAND_ROLE => {},
-            },
-            &CFGCMD_VERIFY =>
-            {
-                &CFGDEF_COMMAND_ROLE =>
-                {
-                    &CFGCMD_ROLE_DEFAULT => {},
-                    &CFGCMD_ROLE_LOCAL => {},
-                    &CFGCMD_ROLE_REMOTE => {},
-                },
-            },
-        },
-    },
-
-    &CFGOPT_SPOOL_PATH =>
-    {
-        &CFGDEF_SECTION => CFGDEF_SECTION_GLOBAL,
-        &CFGDEF_TYPE => CFGDEF_TYPE_PATH,
-        &CFGDEF_DEFAULT => '/var/spool/' . PROJECT_EXE,
-        &CFGDEF_COMMAND =>
-        {
-            &CFGCMD_ARCHIVE_GET =>
-            {
-                &CFGDEF_DEPEND =>
-                {
-                    &CFGDEF_DEPEND_OPTION => CFGOPT_ARCHIVE_ASYNC,
-                    &CFGDEF_DEPEND_LIST => [true],
-                },
-            },
-            &CFGCMD_ARCHIVE_PUSH =>
-            {
-                &CFGDEF_DEPEND =>
-                {
-                    &CFGDEF_DEPEND_OPTION => CFGOPT_ARCHIVE_ASYNC,
-                    &CFGDEF_DEPEND_LIST => [true],
-                },
-            },
-        },
-        &CFGDEF_COMMAND_ROLE =>
-        {
-            &CFGCMD_ROLE_DEFAULT => {},
-            &CFGCMD_ROLE_ASYNC => {},
-            &CFGCMD_ROLE_LOCAL => {},
-        },
-    },
-
-    &CFGOPT_PROCESS_MAX =>
-    {
-        &CFGDEF_SECTION => CFGDEF_SECTION_GLOBAL,
-        &CFGDEF_TYPE => CFGDEF_TYPE_INTEGER,
-        &CFGDEF_DEFAULT => 1,
-        &CFGDEF_ALLOW_RANGE => [1, 999],
-        &CFGDEF_COMMAND =>
-        {
-            &CFGCMD_ARCHIVE_GET => {},
-            &CFGCMD_ARCHIVE_PUSH => {},
-            &CFGCMD_BACKUP => {},
-            &CFGCMD_RESTORE => {},
-            &CFGCMD_VERIFY => {},
-        },
-        &CFGDEF_COMMAND_ROLE =>
-        {
-            &CFGCMD_ROLE_DEFAULT => {},
-            &CFGCMD_ROLE_ASYNC => {},
-        },
-    },
-
-    # Logging options
-    #-------------------------------------------------------------------------------------------------------------------------------
-    &CFGOPT_LOG_LEVEL_CONSOLE =>
-    {
-        &CFGDEF_SECTION => CFGDEF_SECTION_GLOBAL,
-        &CFGDEF_TYPE => CFGDEF_TYPE_STRING,
-        &CFGDEF_DEFAULT => lc(WARN),
-        &CFGDEF_ALLOW_LIST =>
-        [
-            lc(OFF),
-            lc(ERROR),
-            lc(WARN),
-            lc(INFO),
-            lc(DETAIL),
-            lc(DEBUG),
-            lc(TRACE),
-        ],
-    },
-
-    &CFGOPT_LOG_LEVEL_FILE =>
-    {
-        &CFGDEF_SECTION => CFGDEF_SECTION_GLOBAL,
-        &CFGDEF_TYPE => CFGDEF_TYPE_STRING,
-        &CFGDEF_DEFAULT => lc(INFO),
-        &CFGDEF_ALLOW_LIST => CFGOPT_LOG_LEVEL_CONSOLE,
-    },
-
-    &CFGOPT_LOG_LEVEL_STDERR =>
-    {
-        &CFGDEF_SECTION => CFGDEF_SECTION_GLOBAL,
-        &CFGDEF_TYPE => CFGDEF_TYPE_STRING,
-        &CFGDEF_DEFAULT => lc(WARN),
-        &CFGDEF_ALLOW_LIST => CFGOPT_LOG_LEVEL_CONSOLE,
-    },
-
-    &CFGOPT_LOG_SUBPROCESS =>
-    {
-        &CFGDEF_SECTION => CFGDEF_SECTION_GLOBAL,
-        &CFGDEF_TYPE => CFGDEF_TYPE_BOOLEAN,
-        &CFGDEF_DEFAULT => false,
-        &CFGDEF_COMMAND =>
-        {
-            &CFGCMD_ARCHIVE_GET => {},
-            &CFGCMD_ARCHIVE_PUSH => {},
-            &CFGCMD_BACKUP => {},
-            &CFGCMD_CHECK => {},
-            &CFGCMD_INFO => {},
-            &CFGCMD_REPO_CREATE => {},
-            &CFGCMD_REPO_GET => {},
-            &CFGCMD_REPO_LS => {},
-            &CFGCMD_REPO_PUT => {},
-            &CFGCMD_REPO_RM => {},
-            &CFGCMD_RESTORE => {},
-            &CFGCMD_STANZA_CREATE => {},
-            &CFGCMD_STANZA_DELETE => {},
-            &CFGCMD_STANZA_UPGRADE => {},
-            &CFGCMD_VERIFY => {},
-        }
-    },
-
-    &CFGOPT_LOG_TIMESTAMP =>
-    {
-        &CFGDEF_SECTION => CFGDEF_SECTION_GLOBAL,
-        &CFGDEF_TYPE => CFGDEF_TYPE_BOOLEAN,
-        &CFGDEF_DEFAULT => true,
-        &CFGDEF_COMMAND => CFGOPT_LOG_LEVEL_CONSOLE,
-    },
-
-    # Archive options
-    #-------------------------------------------------------------------------------------------------------------------------------
-    &CFGOPT_ARCHIVE_ASYNC =>
-    {
-        &CFGDEF_SECTION => CFGDEF_SECTION_GLOBAL,
-        &CFGDEF_TYPE => CFGDEF_TYPE_BOOLEAN,
-        &CFGDEF_DEFAULT => false,
-        &CFGDEF_COMMAND =>
-        {
-            &CFGCMD_ARCHIVE_GET => {},
-            &CFGCMD_ARCHIVE_PUSH => {},
-        }
-    },
-
-    &CFGOPT_ARCHIVE_PUSH_QUEUE_MAX =>
-    {
-        &CFGDEF_SECTION => CFGDEF_SECTION_GLOBAL,
-        &CFGDEF_TYPE => CFGDEF_TYPE_SIZE,
-        &CFGDEF_REQUIRED => false,
-        &CFGDEF_NAME_ALT =>
-        {
-            'archive-queue-max' => {},
-        },
-        &CFGDEF_ALLOW_RANGE => [0, 4 * 1024 * 1024 * 1024 * 1024 * 1024], # 0-4PB
-        &CFGDEF_COMMAND =>
-        {
-            &CFGCMD_ARCHIVE_PUSH => {},
-        },
-        &CFGDEF_COMMAND_ROLE =>
-        {
-            &CFGCMD_ROLE_DEFAULT => {},
-            &CFGCMD_ROLE_ASYNC => {},
-        },
-    },
-
-    &CFGOPT_ARCHIVE_GET_QUEUE_MAX =>
-    {
-        &CFGDEF_SECTION => CFGDEF_SECTION_GLOBAL,
-        &CFGDEF_TYPE => CFGDEF_TYPE_SIZE,
-        &CFGDEF_DEFAULT => 128 * 1024 * 1024, # 128MB
-        &CFGDEF_ALLOW_RANGE => [0, 4 * 1024 * 1024 * 1024 * 1024 * 1024], # 0-4PB
-        &CFGDEF_COMMAND =>
-        {
-            &CFGCMD_ARCHIVE_GET => {},
-        },
-        &CFGDEF_COMMAND_ROLE =>
-        {
-            &CFGCMD_ROLE_DEFAULT => {},
-            &CFGCMD_ROLE_ASYNC => {},
-        },
-    },
-
-    # Backup options
-    #-------------------------------------------------------------------------------------------------------------------------------
-    &CFGOPT_ARCHIVE_CHECK =>
-    {
-        &CFGDEF_SECTION => CFGDEF_SECTION_GLOBAL,
-        &CFGDEF_TYPE => CFGDEF_TYPE_BOOLEAN,
-        &CFGDEF_DEFAULT => true,
-        &CFGDEF_COMMAND =>
-        {
-            &CFGCMD_BACKUP =>
-            {
-                &CFGDEF_DEPEND =>
-                {
-                    &CFGDEF_DEPEND_OPTION => CFGOPT_ONLINE,
-                    &CFGDEF_DEPEND_LIST => [true],
-                },
-            },
-            &CFGCMD_CHECK => {},
-        },
-        &CFGDEF_COMMAND_ROLE =>
-        {
-            &CFGCMD_ROLE_DEFAULT => {},
-        },
-    },
-
-    &CFGOPT_ARCHIVE_COPY =>
-    {
-        &CFGDEF_SECTION => CFGDEF_SECTION_GLOBAL,
-        &CFGDEF_TYPE => CFGDEF_TYPE_BOOLEAN,
-        &CFGDEF_DEFAULT => false,
-        &CFGDEF_COMMAND =>
-        {
-            &CFGCMD_BACKUP =>
-            {
-                &CFGDEF_DEPEND =>
-                {
-                    &CFGDEF_DEPEND_OPTION => CFGOPT_ARCHIVE_CHECK,
-                    &CFGDEF_DEPEND_LIST => [true],
-                }
-            }
-        },
-        &CFGDEF_COMMAND_ROLE =>
-        {
-            &CFGCMD_ROLE_DEFAULT => {},
-        },
-    },
-
-    &CFGOPT_ARCHIVE_MODE_CHECK =>
-    {
-        &CFGDEF_SECTION => CFGDEF_SECTION_GLOBAL,
-        &CFGDEF_TYPE => CFGDEF_TYPE_BOOLEAN,
-        &CFGDEF_DEFAULT => true,
-        &CFGDEF_COMMAND =>
-        {
-            &CFGCMD_BACKUP => {},
-            &CFGCMD_CHECK => {},
-        },
-        &CFGDEF_DEPEND =>
-        {
-            &CFGDEF_DEPEND_OPTION => CFGOPT_ARCHIVE_CHECK,
-            &CFGDEF_DEPEND_LIST => [true],
-        },
-        &CFGDEF_COMMAND_ROLE =>
-        {
-            &CFGCMD_ROLE_DEFAULT => {},
-        },
-    },
-
-    &CFGOPT_BACKUP_STANDBY =>
-    {
-        &CFGDEF_SECTION => CFGDEF_SECTION_GLOBAL,
-        &CFGDEF_TYPE => CFGDEF_TYPE_BOOLEAN,
-        &CFGDEF_DEFAULT => false,
-        &CFGDEF_COMMAND =>
-        {
-            &CFGCMD_BACKUP => {},
-            &CFGCMD_CHECK => {},
-            &CFGCMD_STANZA_CREATE => {},
-            &CFGCMD_STANZA_UPGRADE => {},
-        },
-        &CFGDEF_COMMAND_ROLE =>
-        {
-            &CFGCMD_ROLE_DEFAULT => {},
-        },
-    },
-
-    &CFGOPT_CHECKSUM_PAGE =>
-    {
-        &CFGDEF_SECTION => CFGDEF_SECTION_GLOBAL,
-        &CFGDEF_TYPE => CFGDEF_TYPE_BOOLEAN,
-        &CFGDEF_REQUIRED => false,
-        &CFGDEF_COMMAND =>
-        {
-            &CFGCMD_BACKUP => {},
-        },
-        &CFGDEF_COMMAND_ROLE =>
-        {
-            &CFGCMD_ROLE_DEFAULT => {},
-        },
-    },
-
-    &CFGOPT_EXCLUDE =>
-    {
-        &CFGDEF_SECTION => CFGDEF_SECTION_GLOBAL,
-        &CFGDEF_TYPE => CFGDEF_TYPE_LIST,
-        &CFGDEF_REQUIRED => false,
-        &CFGDEF_COMMAND =>
-        {
-            &CFGCMD_BACKUP => {},
-        },
-        &CFGDEF_COMMAND_ROLE =>
-        {
-            &CFGCMD_ROLE_DEFAULT => {},
-        },
-    },
-
-    &CFGOPT_EXPIRE_AUTO =>
-    {
-        &CFGDEF_SECTION => CFGDEF_SECTION_GLOBAL,
-        &CFGDEF_TYPE => CFGDEF_TYPE_BOOLEAN,
-        &CFGDEF_DEFAULT => true,
-        &CFGDEF_COMMAND =>
-        {
-            &CFGCMD_BACKUP => {},
-        },
-        &CFGDEF_COMMAND_ROLE =>
-        {
-            &CFGCMD_ROLE_DEFAULT => {},
-        },
-    },
-
-    &CFGOPT_MANIFEST_SAVE_THRESHOLD =>
-    {
-        &CFGDEF_SECTION => CFGDEF_SECTION_GLOBAL,
-        &CFGDEF_TYPE => CFGDEF_TYPE_SIZE,
-        &CFGDEF_DEFAULT => 1 * 1024 * 1024 * 1024,
-        &CFGDEF_ALLOW_RANGE => [1, 1024 * 1024 * 1024 * 1024],      # 1-1TB
-        &CFGDEF_COMMAND =>
-        {
-            &CFGCMD_BACKUP => {},
-        },
-        &CFGDEF_COMMAND_ROLE =>
-        {
-            &CFGCMD_ROLE_DEFAULT => {},
-        },
-    },
-
-    &CFGOPT_RESUME =>
-    {
-        &CFGDEF_SECTION => CFGDEF_SECTION_GLOBAL,
-        &CFGDEF_TYPE => CFGDEF_TYPE_BOOLEAN,
-        &CFGDEF_DEFAULT => true,
-        &CFGDEF_COMMAND =>
-        {
-            &CFGCMD_BACKUP => {},
-        },
-        &CFGDEF_COMMAND_ROLE =>
-        {
-            &CFGCMD_ROLE_DEFAULT => {},
-        },
-    },
-
-    &CFGOPT_START_FAST =>
-    {
-        &CFGDEF_SECTION => CFGDEF_SECTION_GLOBAL,
-        &CFGDEF_TYPE => CFGDEF_TYPE_BOOLEAN,
-        &CFGDEF_DEFAULT => false,
-        &CFGDEF_COMMAND =>
-        {
-            &CFGCMD_BACKUP => {},
-        },
-        &CFGDEF_COMMAND_ROLE =>
-        {
-            &CFGCMD_ROLE_DEFAULT => {},
-        },
-    },
-
-    &CFGOPT_STOP_AUTO =>
-    {
-        &CFGDEF_SECTION => CFGDEF_SECTION_GLOBAL,
-        &CFGDEF_TYPE => CFGDEF_TYPE_BOOLEAN,
-        &CFGDEF_DEFAULT => false,
-        &CFGDEF_COMMAND =>
-        {
-            &CFGCMD_BACKUP => {},
-        },
-        &CFGDEF_COMMAND_ROLE =>
-        {
-            &CFGCMD_ROLE_DEFAULT => {},
-        },
-    },
-
-    # Restore options
-    #-------------------------------------------------------------------------------------------------------------------------------
-    &CFGOPT_ARCHIVE_MODE =>
-    {
-        &CFGDEF_SECTION => CFGDEF_SECTION_GLOBAL,
-        &CFGDEF_TYPE => CFGDEF_TYPE_STRING,
-        &CFGDEF_DEFAULT => 'preserve',
-        &CFGDEF_COMMAND =>
-        {
-            &CFGCMD_RESTORE => {},
-        },
-        &CFGDEF_ALLOW_LIST =>
-        [
-            'off',
-            'preserve',
-        ],
-        &CFGDEF_COMMAND_ROLE =>
-        {
-            &CFGCMD_ROLE_DEFAULT => {},
-        },
-    },
-
-    &CFGOPT_DB_INCLUDE =>
-    {
-        &CFGDEF_SECTION => CFGDEF_SECTION_GLOBAL,
-        &CFGDEF_TYPE => CFGDEF_TYPE_LIST,
-        &CFGDEF_REQUIRED => false,
-        &CFGDEF_COMMAND =>
-        {
-            &CFGCMD_RESTORE => {},
-        },
-        &CFGDEF_COMMAND_ROLE =>
-        {
-            &CFGCMD_ROLE_DEFAULT => {},
-        },
-    },
-
-    &CFGOPT_LINK_ALL =>
-    {
-        &CFGDEF_SECTION => CFGDEF_SECTION_GLOBAL,
-        &CFGDEF_TYPE => CFGDEF_TYPE_BOOLEAN,
-        &CFGDEF_DEFAULT => false,
-        &CFGDEF_COMMAND =>
-        {
-            &CFGCMD_RESTORE => {},
-        },
-        &CFGDEF_COMMAND_ROLE =>
-        {
-            &CFGCMD_ROLE_DEFAULT => {},
-        },
-    },
-
-    &CFGOPT_LINK_MAP =>
-    {
-        &CFGDEF_SECTION => CFGDEF_SECTION_GLOBAL,
-        &CFGDEF_TYPE => CFGDEF_TYPE_HASH,
-        &CFGDEF_REQUIRED => false,
-        &CFGDEF_COMMAND =>
-        {
-            &CFGCMD_RESTORE => {},
-        },
-        &CFGDEF_COMMAND_ROLE =>
-        {
-            &CFGCMD_ROLE_DEFAULT => {},
-        },
-    },
-
-    &CFGOPT_TABLESPACE_MAP_ALL =>
-    {
-        &CFGDEF_SECTION => CFGDEF_SECTION_GLOBAL,
-        &CFGDEF_TYPE => CFGDEF_TYPE_STRING,
-        &CFGDEF_REQUIRED => false,
-        &CFGDEF_COMMAND =>
-        {
-            &CFGCMD_RESTORE => {},
-        },
-        &CFGDEF_COMMAND_ROLE =>
-        {
-            &CFGCMD_ROLE_DEFAULT => {},
-        },
-    },
-
-    &CFGOPT_TABLESPACE_MAP =>
-    {
-        &CFGDEF_SECTION => CFGDEF_SECTION_GLOBAL,
-        &CFGDEF_TYPE => CFGDEF_TYPE_HASH,
-        &CFGDEF_REQUIRED => false,
-        &CFGDEF_COMMAND =>
-        {
-            &CFGCMD_RESTORE => {},
-        },
-        &CFGDEF_COMMAND_ROLE =>
-        {
-            &CFGCMD_ROLE_DEFAULT => {},
-        },
-    },
-
-    &CFGOPT_RECOVERY_OPTION =>
-    {
-        &CFGDEF_SECTION => CFGDEF_SECTION_GLOBAL,
-        &CFGDEF_TYPE => CFGDEF_TYPE_HASH,
-        &CFGDEF_REQUIRED => false,
-        &CFGDEF_COMMAND =>
-        {
-            &CFGCMD_RESTORE => {},
-        },
-        &CFGDEF_DEPEND =>
-        {
-            &CFGDEF_DEPEND_OPTION => CFGOPT_TYPE,
-            &CFGDEF_DEPEND_LIST =>
-            [
-                &CFGOPTVAL_RESTORE_TYPE_DEFAULT,
-                &CFGOPTVAL_RESTORE_TYPE_IMMEDIATE,
-                &CFGOPTVAL_RESTORE_TYPE_NAME,
-                &CFGOPTVAL_RESTORE_TYPE_TIME,
-                &CFGOPTVAL_RESTORE_TYPE_STANDBY,
-                &CFGOPTVAL_RESTORE_TYPE_XID,
-            ],
-        },
-        &CFGDEF_COMMAND_ROLE =>
-        {
-            &CFGCMD_ROLE_DEFAULT => {},
-        },
-    },
-
-    # Stanza options
-    #-------------------------------------------------------------------------------------------------------------------------------
-    &CFGOPT_PG =>
-    {
-        &CFGDEF_TYPE => CFGDEF_TYPE_INTEGER,
-        &CFGDEF_INTERNAL => true,
-        &CFGDEF_REQUIRED => false,
-        &CFGDEF_ALLOW_RANGE => [1, CFGDEF_INDEX_PG],
-        &CFGDEF_COMMAND =>
-        {
-            &CFGCMD_BACKUP =>
-            {
-                &CFGDEF_COMMAND_ROLE =>
-                {
-                    &CFGCMD_ROLE_LOCAL => {},
-                },
-            },
-        },
-    },
-
-    &CFGOPT_PG_LOCAL =>
-    {
-        &CFGDEF_GROUP => CFGOPTGRP_PG,
-        &CFGDEF_SECTION => CFGDEF_SECTION_STANZA,
-        &CFGDEF_INTERNAL => true,
-        &CFGDEF_TYPE => CFGDEF_TYPE_BOOLEAN,
-        &CFGDEF_DEFAULT => false,
-        &CFGDEF_COMMAND =>
-        {
-            &CFGCMD_ARCHIVE_GET =>
-            {
-                &CFGDEF_INTERNAL => true,
-            },
-            &CFGCMD_ARCHIVE_PUSH =>
-            {
-                &CFGDEF_INTERNAL => true,
-            },
-            &CFGCMD_BACKUP => {},
-            &CFGCMD_CHECK => {},
-            &CFGCMD_RESTORE =>
-            {
-                &CFGDEF_INTERNAL => true,
-            },
-            &CFGCMD_STANZA_CREATE => {},
-            &CFGCMD_STANZA_DELETE => {},
-            &CFGCMD_STANZA_UPGRADE => {},
-        },
-        &CFGDEF_COMMAND_ROLE =>
-        {
-            &CFGCMD_ROLE_DEFAULT => {},
-            &CFGCMD_ROLE_ASYNC => {},
-            &CFGCMD_ROLE_LOCAL => {},
-        },
-    },
-
-    &CFGOPT_PG_HOST =>
-    {
-        &CFGDEF_GROUP => CFGOPTGRP_PG,
-        &CFGDEF_SECTION => CFGDEF_SECTION_STANZA,
-        &CFGDEF_TYPE => CFGDEF_TYPE_STRING,
-        &CFGDEF_REQUIRED => false,
-        &CFGDEF_NAME_ALT =>
-        {
-            'db-host' => {&CFGDEF_INDEX => 1, &CFGDEF_RESET => false},
-            'db?-host' => {&CFGDEF_RESET => false},
-        },
-        &CFGDEF_COMMAND => CFGOPT_PG_LOCAL,
-        &CFGDEF_COMMAND_ROLE =>
-        {
-            &CFGCMD_ROLE_DEFAULT => {},
-            &CFGCMD_ROLE_ASYNC => {},
-            &CFGCMD_ROLE_LOCAL => {},
-        },
-        &CFGDEF_DEPEND =>
-        {
-            &CFGDEF_DEPEND_OPTION => CFGOPT_PG_LOCAL,
-            &CFGDEF_DEPEND_LIST => [false],
-        },
-    },
-
-    &CFGOPT_PG_HOST_CMD =>
-    {
-        &CFGDEF_GROUP => CFGOPTGRP_PG,
-        &CFGDEF_SECTION => CFGDEF_SECTION_STANZA,
-        &CFGDEF_TYPE => CFGDEF_TYPE_STRING,
-        &CFGDEF_REQUIRED => false,
-        &CFGDEF_NAME_ALT =>
-        {
-            'db-cmd' => {&CFGDEF_INDEX => 1, &CFGDEF_RESET => false},
-            'db?-cmd' => {&CFGDEF_RESET => false},
-        },
-        &CFGDEF_COMMAND =>
-        {
-            &CFGCMD_BACKUP => {},
-            &CFGCMD_CHECK => {},
-            &CFGCMD_STANZA_CREATE => {},
-            &CFGCMD_STANZA_DELETE => {},
-            &CFGCMD_STANZA_UPGRADE => {},
-        },
-        &CFGDEF_COMMAND_ROLE =>
-        {
-            &CFGCMD_ROLE_DEFAULT => {},
-            &CFGCMD_ROLE_ASYNC => {},
-            &CFGCMD_ROLE_LOCAL => {},
-        },
-        &CFGDEF_DEPEND =>
-        {
-            &CFGDEF_DEPEND_OPTION => CFGOPT_PG_HOST
-        },
-    },
-
-    &CFGOPT_PG_HOST_CONFIG =>
-    {
-        &CFGDEF_INHERIT => CFGOPT_PG_HOST_CMD,
-        &CFGDEF_DEFAULT => "CFGOPTDEF_CONFIG_PATH \"/\" PROJECT_CONFIG_FILE",
-        &CFGDEF_DEFAULT_LITERAL => true,
-        &CFGDEF_REQUIRED => true,
-        &CFGDEF_NAME_ALT =>
-        {
-            'db-config' => {&CFGDEF_INDEX => 1, &CFGDEF_RESET => false},
-            'db?-config' => {&CFGDEF_RESET => false},
-        },
-    },
-
-    &CFGOPT_PG_HOST_CONFIG_PATH =>
-    {
-        &CFGDEF_TYPE => CFGDEF_TYPE_PATH,
-        &CFGDEF_INHERIT => CFGOPT_PG_HOST_CMD,
-        &CFGDEF_DEFAULT => "CFGOPTDEF_CONFIG_PATH",
-        &CFGDEF_DEFAULT_LITERAL => true,
-    },
-
-    &CFGOPT_PG_HOST_CONFIG_INCLUDE_PATH =>
-    {
-        &CFGDEF_TYPE => CFGDEF_TYPE_PATH,
-        &CFGDEF_INHERIT => CFGOPT_PG_HOST_CMD,
-        &CFGDEF_DEFAULT => "CFGOPTDEF_CONFIG_PATH \"/\" PROJECT_CONFIG_INCLUDE_PATH",
-        &CFGDEF_DEFAULT_LITERAL => true,
-    },
-
-    &CFGOPT_PG_HOST_PORT =>
-    {
-        &CFGDEF_INHERIT => CFGOPT_PG_HOST_CMD,
-        &CFGDEF_TYPE => CFGDEF_TYPE_INTEGER,
-        &CFGDEF_REQUIRED => false,
-        &CFGDEF_ALLOW_RANGE => [CFGDEF_DEFAULT_PROTOCOL_PORT_MIN, CFGDEF_DEFAULT_PROTOCOL_PORT_MAX],
-        &CFGDEF_NAME_ALT =>
-        {
-            'db-ssh-port' => {&CFGDEF_INDEX => 1, &CFGDEF_RESET => false},
-            'db?-ssh-port' => {&CFGDEF_RESET => false},
-        },
-    },
-
-    &CFGOPT_PG_HOST_USER =>
-    {
-        &CFGDEF_INHERIT => CFGOPT_PG_HOST_CMD,
-        &CFGDEF_DEFAULT => 'postgres',
-        &CFGDEF_NAME_ALT =>
-        {
-            'db-user' => {&CFGDEF_INDEX => 1, &CFGDEF_RESET => false},
-            'db?-user' => {&CFGDEF_RESET => false},
-        },
-        &CFGDEF_REQUIRED => false,
-    },
-
-    &CFGOPT_PG_DATABASE =>
-    {
-        &CFGDEF_GROUP => CFGOPTGRP_PG,
-        &CFGDEF_SECTION => CFGDEF_SECTION_STANZA,
-        &CFGDEF_TYPE => CFGDEF_TYPE_STRING,
-        &CFGDEF_DEFAULT => 'postgres',
-        &CFGDEF_COMMAND => CFGOPT_PG_PORT,
-        &CFGDEF_DEPEND => CFGOPT_PG_PORT,
-    },
-
-    &CFGOPT_PG_PATH =>
-    {
-        &CFGDEF_GROUP => CFGOPTGRP_PG,
-        &CFGDEF_SECTION => CFGDEF_SECTION_STANZA,
-        &CFGDEF_TYPE => CFGDEF_TYPE_PATH,
-        &CFGDEF_REQUIRED => true,
-        &CFGDEF_NAME_ALT =>
-        {
-            'db-path' => {&CFGDEF_INDEX => 1, &CFGDEF_RESET => false},
-            'db?-path' => {&CFGDEF_RESET => false},
-        },
-        &CFGDEF_COMMAND =>
-        {
-            &CFGCMD_ARCHIVE_GET => {},
-            &CFGCMD_ARCHIVE_PUSH =>
-            {
-                &CFGDEF_REQUIRED => false
-            },
-            &CFGCMD_BACKUP => {},
-            &CFGCMD_CHECK => {},
-            &CFGCMD_RESTORE => {},
-            &CFGCMD_STANZA_CREATE => {},
-            &CFGCMD_STANZA_DELETE => {},
-            &CFGCMD_STANZA_UPGRADE => {},
-        },
-    },
-
-    &CFGOPT_PG_PORT =>
-    {
-        &CFGDEF_GROUP => CFGOPTGRP_PG,
-        &CFGDEF_SECTION => CFGDEF_SECTION_STANZA,
-        &CFGDEF_TYPE => CFGDEF_TYPE_INTEGER,
-        &CFGDEF_DEFAULT => 5432,
-        &CFGDEF_ALLOW_RANGE => [CFGDEF_DEFAULT_PROTOCOL_PORT_MIN, CFGDEF_DEFAULT_PROTOCOL_PORT_MAX],
-        &CFGDEF_NAME_ALT =>
-        {
-            'db-port' => {&CFGDEF_INDEX => 1, &CFGDEF_RESET => false},
-            'db?-port' => {&CFGDEF_RESET => false},
-        },
-        &CFGDEF_COMMAND =>
-        {
-            &CFGCMD_BACKUP => {},
-            &CFGCMD_CHECK => {},
-            &CFGCMD_STANZA_CREATE => {},
-            &CFGCMD_STANZA_DELETE => {},
-            &CFGCMD_STANZA_UPGRADE => {},
-        },
-        &CFGDEF_DEPEND =>
-        {
-            &CFGDEF_DEPEND_OPTION => CFGOPT_PG_PATH
-        },
-    },
-
-    &CFGOPT_PG_SOCKET_PATH =>
-    {
-        &CFGDEF_INHERIT => CFGOPT_PG_PORT,
-        &CFGDEF_TYPE => CFGDEF_TYPE_PATH,
-        &CFGDEF_DEFAULT => undef,
-        &CFGDEF_REQUIRED => false,
-        &CFGDEF_NAME_ALT =>
-        {
-            'db-socket-path' => {&CFGDEF_INDEX => 1, &CFGDEF_RESET => false},
-            'db?-socket-path' => {&CFGDEF_RESET => false},
-        },
-    },
-
-    &CFGOPT_PG_USER =>
-    {
-        &CFGDEF_GROUP => CFGOPTGRP_PG,
-        &CFGDEF_SECTION => CFGDEF_SECTION_STANZA,
-        &CFGDEF_TYPE => CFGDEF_TYPE_STRING,
-        &CFGDEF_REQUIRED => false,
-        &CFGDEF_COMMAND =>
-        {
-            &CFGCMD_BACKUP => {},
-            &CFGCMD_CHECK => {},
-            &CFGCMD_STANZA_CREATE => {},
-            &CFGCMD_STANZA_DELETE => {},
-            &CFGCMD_STANZA_UPGRADE => {},
-        },
-        &CFGDEF_DEPEND =>
-        {
-            &CFGDEF_DEPEND_OPTION => CFGOPT_PG_PATH
-        },
-    },
-);
-=======
 my $rhConfig = LoadFile(dirname(dirname($0)) . '/src/build/config/config.yaml');
 my $rhCommandDefine = $rhConfig->{'command'};
 my $rhOptionGroupDefine = $rhConfig->{'optionGroup'};
 my $rhConfigDefine = $rhConfig->{'option'};
->>>>>>> fe4ba455
 
 ####################################################################################################################################
 # Process command define defaults
