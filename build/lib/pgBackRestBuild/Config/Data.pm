####################################################################################################################################
# Configuration Definition Data
#
# Contains the defines for options: which commands the option can/cannot be specified, for which commands it is required, default
# settings, types, ranges, whether the option is negatable, whether it has dependencies, etc. The initial section is the global
# section meaning the defines defined there apply to all commands listed for the option.
#
# CFGDEF_INHERIT:
#     Inherit all definitions for the referenced option.  Any definitions can be overridden.
#
# CFGDEF_COMMAND:
#     List of commands the option can be used with this option.  An empty hash signifies that the command does not deviate from the
#     option defaults.  Otherwise, overrides can be specified.
#
# NOTE: If the option (A) has a dependency on another option (B) then the CFGCMD_ must also be specified in the other option
#         (B), else it will still error on the option (A).
#
# CFGDEF_REQUIRED:
#   In global section:
#       true - if the option does not have a default, then setting CFGDEF_REQUIRED in the global section means all commands
#              listed in CFGDEF_COMMAND require the user to set it.
#       false - no commands listed require it as an option but it can be set. This can be overridden for individual commands by
#               setting CFGDEF_REQUIRED in the CFGDEF_COMMAND section.
#   In CFGDEF_COMMAND section:
#       true - the option must be set somehow for the command, either by default (CFGDEF_DEFAULT) or by the user.
#           &CFGCMD_CHECK =>
#           {
#               &CFGDEF_REQUIRED => true
#           },
#       false - mainly used for overriding the CFGDEF_REQUIRED in the global section.
#
# CFGDEF_DEFAULT:
#   Sets a default for the option for all commands if listed in the global section, or for specific commands if listed in the
#   CFGDEF_COMMAND section. All boolean types require a default.
#
# CFGDEF_NEGATE:
#   The option can be negated with "no" e.g. --no-compress.  This applies to options that are only valid on the command line (i.e.
#   no config section defined) and if not specifically defined, the default is false.  All config file boolean options are
#   automatically negatable.
#
# CFGDEF_RESET:
#   The option can be reset to default even if the default is undefined.
#
# CFGDEF_DEPEND:
#   Specify the dependencies this option has on another option. All commands listed for this option must also be listed in the
#   dependent option(s).
#   CFGDEF_DEPEND_LIST further defines the allowable settings for the depended option.
#
# CFGDEF_ALLOW_LIST:
#   Lists the allowable settings for the option.
#
# CFGDEF_INTERNAL:
#   Option is used by the command internally but is not exposed in the documentation.  This is useful for commands that need to know
#   where they are running by looking at other options in the config.  Also good for test options.
####################################################################################################################################
package pgBackRestBuild::Config::Data;

use strict;
use warnings FATAL => qw(all);
use Carp qw(confess);

use Cwd qw(abs_path);
use Exporter qw(import);
    our @EXPORT = qw();
use File::Basename qw(dirname basename);
use Getopt::Long qw(GetOptions);
use Storable qw(dclone);

use pgBackRestDoc::Common::Exception;
use pgBackRestDoc::Common::Log;
use pgBackRestDoc::ProjectInfo;

use pgBackRestTest::Common::Wait;

####################################################################################################################################
# Command constants - commands that are allowed in the exe
####################################################################################################################################
use constant CFGCMD_ARCHIVE_GET                                     => 'archive-get';
use constant CFGCMD_ARCHIVE_PUSH                                    => 'archive-push';
use constant CFGCMD_BACKUP                                          => 'backup';
    push @EXPORT, qw(CFGCMD_BACKUP);
use constant CFGCMD_CHECK                                           => 'check';
use constant CFGCMD_EXPIRE                                          => 'expire';
use constant CFGCMD_HELP                                            => 'help';
    push @EXPORT, qw(CFGCMD_HELP);
use constant CFGCMD_INFO                                            => 'info';
    push @EXPORT, qw(CFGCMD_INFO);
use constant CFGCMD_REPO_CREATE                                     => 'repo-create';
use constant CFGCMD_REPO_GET                                        => 'repo-get';
use constant CFGCMD_REPO_LS                                         => 'repo-ls';
use constant CFGCMD_REPO_PUT                                        => 'repo-put';
use constant CFGCMD_REPO_RM                                         => 'repo-rm';
use constant CFGCMD_RESTORE                                         => 'restore';
use constant CFGCMD_STANZA_CREATE                                   => 'stanza-create';
use constant CFGCMD_STANZA_DELETE                                   => 'stanza-delete';
use constant CFGCMD_STANZA_UPGRADE                                  => 'stanza-upgrade';
use constant CFGCMD_START                                           => 'start';
use constant CFGCMD_STOP                                            => 'stop';
use constant CFGCMD_VERSION                                         => 'version';

####################################################################################################################################
# Option constants - options that are allowed for commands
####################################################################################################################################

# Command-line only options
#-----------------------------------------------------------------------------------------------------------------------------------
use constant CFGOPT_CONFIG                                          => 'config';
    push @EXPORT, qw(CFGOPT_CONFIG);
use constant CFGOPT_CONFIG_PATH                                     => 'config-path';
use constant CFGOPT_CONFIG_INCLUDE_PATH                             => 'config-include-path';
use constant CFGOPT_DELTA                                           => 'delta';
use constant CFGOPT_DRYRUN                                          => 'dry-run';
use constant CFGOPT_FORCE                                           => 'force';
use constant CFGOPT_ONLINE                                          => 'online';
use constant CFGOPT_SET                                             => 'set';
use constant CFGOPT_STANZA                                          => 'stanza';
    push @EXPORT, qw(CFGOPT_STANZA);
use constant CFGOPT_TARGET                                          => 'target';
use constant CFGOPT_TARGET_EXCLUSIVE                                => 'target-exclusive';
use constant CFGOPT_TARGET_ACTION                                   => 'target-action';
use constant CFGOPT_TARGET_TIMELINE                                 => 'target-timeline';
use constant CFGOPT_TYPE                                            => 'type';
use constant CFGOPT_OUTPUT                                          => 'output';

# Command-line only local/remote options
#-----------------------------------------------------------------------------------------------------------------------------------
use constant CFGOPT_PROCESS                                         => 'process';
use constant CFGOPT_HOST_ID                                         => 'host-id';
use constant CFGOPT_REMOTE_TYPE                                     => 'remote-type';

# Command-line only storage options
#-----------------------------------------------------------------------------------------------------------------------------------
use constant CFGOPT_CIPHER_PASS                                     => 'cipher-pass';
use constant CFGOPT_FILTER                                          => 'filter';
use constant CFGOPT_IGNORE_MISSING                                  => 'ignore-missing';
use constant CFGOPT_RAW                                             => 'raw';
use constant CFGOPT_RECURSE                                         => 'recurse';
use constant CFGOPT_SORT                                            => 'sort';

# General options
#-----------------------------------------------------------------------------------------------------------------------------------
use constant CFGOPT_ARCHIVE_TIMEOUT                                 => 'archive-timeout';
use constant CFGOPT_BUFFER_SIZE                                     => 'buffer-size';
use constant CFGOPT_DB_TIMEOUT                                      => 'db-timeout';
use constant CFGOPT_COMPRESS                                        => 'compress';
use constant CFGOPT_COMPRESS_TYPE                                   => 'compress-type';
use constant CFGOPT_COMPRESS_LEVEL                                  => 'compress-level';
use constant CFGOPT_COMPRESS_LEVEL_NETWORK                          => 'compress-level-network';
use constant CFGOPT_NEUTRAL_UMASK                                   => 'neutral-umask';
use constant CFGOPT_PROTOCOL_TIMEOUT                                => 'protocol-timeout';
use constant CFGOPT_PROCESS_MAX                                     => 'process-max';
use constant CFGOPT_SCK_KEEP_ALIVE                                  => 'sck-keep-alive';
use constant CFGOPT_TCP_KEEP_ALIVE_COUNT                            => 'tcp-keep-alive-count';
use constant CFGOPT_TCP_KEEP_ALIVE_IDLE                             => 'tcp-keep-alive-idle';
use constant CFGOPT_TCP_KEEP_ALIVE_INTERVAL                         => 'tcp-keep-alive-interval';

# Commands
use constant CFGOPT_CMD_SSH                                         => 'cmd-ssh';

# Paths
use constant CFGOPT_LOCK_PATH                                       => 'lock-path';
    push @EXPORT, qw(CFGOPT_LOCK_PATH);
use constant CFGOPT_LOG_PATH                                        => 'log-path';
    push @EXPORT, qw(CFGOPT_LOG_PATH);
use constant CFGOPT_SPOOL_PATH                                      => 'spool-path';
    push @EXPORT, qw(CFGOPT_SPOOL_PATH);

# Logging
use constant CFGOPT_LOG_LEVEL_CONSOLE                               => 'log-level-console';
use constant CFGOPT_LOG_LEVEL_FILE                                  => 'log-level-file';
use constant CFGOPT_LOG_LEVEL_STDERR                                => 'log-level-stderr';
    push @EXPORT, qw(CFGOPT_LOG_LEVEL_STDERR);
use constant CFGOPT_LOG_SUBPROCESS                                  => 'log-subprocess';
use constant CFGOPT_LOG_TIMESTAMP                                   => 'log-timestamp';
    push @EXPORT, qw(CFGOPT_LOG_TIMESTAMP);

# Repository options
#-----------------------------------------------------------------------------------------------------------------------------------
# Determines how many repositories can be configured
use constant CFGDEF_INDEX_REPO                                      => 1;

# Prefix that must be used by all repo options that allow multiple configurations
use constant CFGDEF_PREFIX_REPO                                     => 'repo';

# Repository General
use constant CFGOPT_REPO_CIPHER_TYPE                                => CFGDEF_PREFIX_REPO . '-cipher-type';
use constant CFGOPT_REPO_CIPHER_PASS                                => CFGDEF_PREFIX_REPO . '-cipher-pass';
use constant CFGOPT_REPO_HARDLINK                                   => CFGDEF_PREFIX_REPO . '-hardlink';
use constant CFGOPT_REPO_PATH                                       => CFGDEF_PREFIX_REPO . '-path';
    push @EXPORT, qw(CFGOPT_REPO_PATH);
use constant CFGOPT_REPO_TYPE                                       => CFGDEF_PREFIX_REPO . '-type';

# Repository Retention
use constant CFGOPT_REPO_RETENTION_ARCHIVE                          => CFGDEF_PREFIX_REPO . '-retention-archive';
use constant CFGOPT_REPO_RETENTION_ARCHIVE_TYPE                     => CFGDEF_PREFIX_REPO . '-retention-archive-type';
use constant CFGOPT_REPO_RETENTION_DIFF                             => CFGDEF_PREFIX_REPO . '-retention-diff';
use constant CFGOPT_REPO_RETENTION_FULL                             => CFGDEF_PREFIX_REPO . '-retention-full';

# Repository Host
use constant CFGOPT_REPO_HOST                                       => CFGDEF_PREFIX_REPO . '-host';
use constant CFGOPT_REPO_HOST_CMD                                   => CFGOPT_REPO_HOST . '-cmd';
    push @EXPORT, qw(CFGOPT_REPO_HOST_CMD);
use constant CFGOPT_REPO_HOST_CONFIG                                => CFGOPT_REPO_HOST . '-config';
use constant CFGOPT_REPO_HOST_CONFIG_INCLUDE_PATH                   => CFGOPT_REPO_HOST_CONFIG . '-include-path';
use constant CFGOPT_REPO_HOST_CONFIG_PATH                           => CFGOPT_REPO_HOST_CONFIG . '-path';
use constant CFGOPT_REPO_HOST_PORT                                  => CFGOPT_REPO_HOST . '-port';
use constant CFGOPT_REPO_HOST_USER                                  => CFGOPT_REPO_HOST . '-user';

# Repository S3
use constant CFGDEF_REPO_S3                                         => CFGDEF_PREFIX_REPO . '-s3';
use constant CFGOPT_REPO_S3_KEY                                     => CFGDEF_REPO_S3 . '-key';
use constant CFGOPT_REPO_S3_KEY_SECRET                              => CFGDEF_REPO_S3 . '-key-secret';
use constant CFGOPT_REPO_S3_BUCKET                                  => CFGDEF_REPO_S3 . '-bucket';
use constant CFGOPT_REPO_S3_CA_FILE                                 => CFGDEF_REPO_S3 . '-ca-file';
use constant CFGOPT_REPO_S3_CA_PATH                                 => CFGDEF_REPO_S3 . '-ca-path';
use constant CFGOPT_REPO_S3_ENDPOINT                                => CFGDEF_REPO_S3 . '-endpoint';
use constant CFGOPT_REPO_S3_HOST                                    => CFGDEF_REPO_S3 . '-host';
use constant CFGOPT_REPO_S3_PORT                                    => CFGDEF_REPO_S3 . '-port';
use constant CFGOPT_REPO_S3_REGION                                  => CFGDEF_REPO_S3 . '-region';
use constant CFGOPT_REPO_S3_TOKEN                                   => CFGDEF_REPO_S3 . '-token';
use constant CFGOPT_REPO_S3_URI_STYLE                               => CFGDEF_REPO_S3 . '-uri-style';
use constant CFGOPT_REPO_S3_VERIFY_TLS                              => CFGDEF_REPO_S3 . '-verify-tls';

# Archive options
#-----------------------------------------------------------------------------------------------------------------------------------
use constant CFGOPT_ARCHIVE_ASYNC                                   => 'archive-async';
use constant CFGOPT_ARCHIVE_GET_QUEUE_MAX                           => 'archive-get-queue-max';
use constant CFGOPT_ARCHIVE_PUSH_QUEUE_MAX                          => 'archive-push-queue-max';

# Backup options
#-----------------------------------------------------------------------------------------------------------------------------------
use constant CFGOPT_ARCHIVE_CHECK                                   => 'archive-check';
use constant CFGOPT_ARCHIVE_COPY                                    => 'archive-copy';
use constant CFGOPT_BACKUP_STANDBY                                  => 'backup-standby';
use constant CFGOPT_CHECKSUM_PAGE                                   => 'checksum-page';
use constant CFGOPT_EXCLUDE                                         => 'exclude';
use constant CFGOPT_MANIFEST_SAVE_THRESHOLD                         => 'manifest-save-threshold';
use constant CFGOPT_RESUME                                          => 'resume';
use constant CFGOPT_START_FAST                                      => 'start-fast';
use constant CFGOPT_STOP_AUTO                                       => 'stop-auto';

# Restore options
#-----------------------------------------------------------------------------------------------------------------------------------
use constant CFGOPT_DB_INCLUDE                                      => 'db-include';
use constant CFGOPT_LINK_ALL                                        => 'link-all';
use constant CFGOPT_LINK_MAP                                        => 'link-map';
use constant CFGOPT_TABLESPACE_MAP_ALL                              => 'tablespace-map-all';
use constant CFGOPT_TABLESPACE_MAP                                  => 'tablespace-map';
use constant CFGOPT_RECOVERY_OPTION                                 => 'recovery-option';

# Stanza options
#-----------------------------------------------------------------------------------------------------------------------------------
# Determines how many databases can be configured
use constant CFGDEF_INDEX_PG                                        => 8;
    push @EXPORT, qw(CFGDEF_INDEX_PG);

# Prefix that must be used by all db options that allow multiple configurations
use constant CFGDEF_PREFIX_PG                                       => 'pg';
    push @EXPORT, qw(CFGDEF_PREFIX_PG);

use constant CFGOPT_PG_HOST                                         => CFGDEF_PREFIX_PG . '-host';
use constant CFGOPT_PG_HOST_CMD                                     => CFGOPT_PG_HOST . '-cmd';
    push @EXPORT, qw(CFGOPT_PG_HOST_CMD);
use constant CFGOPT_PG_HOST_CONFIG                                  => CFGOPT_PG_HOST . '-config';
use constant CFGOPT_PG_HOST_CONFIG_INCLUDE_PATH                     => CFGOPT_PG_HOST_CONFIG . '-include-path';
use constant CFGOPT_PG_HOST_CONFIG_PATH                             => CFGOPT_PG_HOST_CONFIG . '-path';
use constant CFGOPT_PG_HOST_PORT                                    => CFGOPT_PG_HOST . '-port';
use constant CFGOPT_PG_HOST_USER                                    => CFGOPT_PG_HOST . '-user';

use constant CFGOPT_PG_PATH                                         => CFGDEF_PREFIX_PG . '-path';
use constant CFGOPT_PG_PORT                                         => CFGDEF_PREFIX_PG . '-port';
use constant CFGOPT_PG_SOCKET_PATH                                  => CFGDEF_PREFIX_PG . '-socket-path';
use constant CFGOPT_PG_USER                                         => CFGDEF_PREFIX_PG . '-user';

####################################################################################################################################
# Option values - for options that have a specific list of allowed values
####################################################################################################################################

# Storage types
#-----------------------------------------------------------------------------------------------------------------------------------
use constant CFGOPTVAL_STORAGE_TYPE_PG                              => 'pg';
use constant CFGOPTVAL_STORAGE_TYPE_REPO                            => 'repo';

# Backup type
#-----------------------------------------------------------------------------------------------------------------------------------
use constant CFGOPTVAL_BACKUP_TYPE_FULL                             => 'full';
use constant CFGOPTVAL_BACKUP_TYPE_DIFF                             => 'diff';
use constant CFGOPTVAL_BACKUP_TYPE_INCR                             => 'incr';

# Repo type
#-----------------------------------------------------------------------------------------------------------------------------------
use constant CFGOPTVAL_REPO_TYPE_CIFS                               => 'cifs';
use constant CFGOPTVAL_REPO_TYPE_POSIX                              => 'posix';
use constant CFGOPTVAL_REPO_TYPE_S3                                 => 's3';

# Repo encryption type
#-----------------------------------------------------------------------------------------------------------------------------------
use constant CFGOPTVAL_REPO_CIPHER_TYPE_NONE                        => 'none';
use constant CFGOPTVAL_REPO_CIPHER_TYPE_AES_256_CBC                 => 'aes-256-cbc';

# Repo S3 URI style
#-----------------------------------------------------------------------------------------------------------------------------------
use constant CFGOPTVAL_REPO_S3_URI_STYLE_HOST                       => 'host';
use constant CFGOPTVAL_REPO_S3_URI_STYLE_PATH                       => 'path';

# Info output
#-----------------------------------------------------------------------------------------------------------------------------------
use constant CFGOPTVAL_OUTPUT_TEXT                                  => 'text';
use constant CFGOPTVAL_OUTPUT_JSON                                  => 'json';

# Restore type
#-----------------------------------------------------------------------------------------------------------------------------------
use constant CFGOPTVAL_RESTORE_TYPE_NAME                            => 'name';
use constant CFGOPTVAL_RESTORE_TYPE_TIME                            => 'time';
use constant CFGOPTVAL_RESTORE_TYPE_XID                             => 'xid';
use constant CFGOPTVAL_RESTORE_TYPE_PRESERVE                        => 'preserve';
use constant CFGOPTVAL_RESTORE_TYPE_NONE                            => 'none';
use constant CFGOPTVAL_RESTORE_TYPE_IMMEDIATE                       => 'immediate';
use constant CFGOPTVAL_RESTORE_TYPE_DEFAULT                         => 'default';
use constant CFGOPTVAL_RESTORE_TYPE_STANDBY                         => 'standby';

# Restore target action
#-----------------------------------------------------------------------------------------------------------------------------------
use constant CFGOPTVAL_RESTORE_TARGET_ACTION_PAUSE                  => 'pause';
use constant CFGOPTVAL_RESTORE_TARGET_ACTION_PROMOTE                => 'promote';
use constant CFGOPTVAL_RESTORE_TARGET_ACTION_SHUTDOWN               => 'shutdown';

####################################################################################################################################
# Option defaults - only defined here when the default is used in more than one place
####################################################################################################################################
use constant CFGDEF_DEFAULT_BUFFER_SIZE_MIN                         => 16384;

use constant CFGDEF_DEFAULT_COMPRESS_LEVEL_MIN                      => 0;
use constant CFGDEF_DEFAULT_COMPRESS_LEVEL_MAX                      => 9;

use constant CFGDEF_DEFAULT_CONFIG_PATH                             => '/etc/' . PROJECT_EXE;
use constant CFGDEF_DEFAULT_CONFIG                                  => CFGDEF_DEFAULT_CONFIG_PATH . '/' . PROJECT_CONF;
use constant CFGDEF_DEFAULT_CONFIG_INCLUDE_PATH                     => CFGDEF_DEFAULT_CONFIG_PATH . '/conf.d';

use constant CFGDEF_DEFAULT_DB_TIMEOUT                              => 1800;
use constant CFGDEF_DEFAULT_DB_TIMEOUT_MIN                          => WAIT_TIME_MINIMUM;
use constant CFGDEF_DEFAULT_DB_TIMEOUT_MAX                          => 86400 * 7;

use constant CFGDEF_DEFAULT_PROTOCOL_PORT_MIN                       => 0;
use constant CFGDEF_DEFAULT_PROTOCOL_PORT_MAX                       => 65535;

use constant CFGDEF_DEFAULT_RETENTION_MIN                           => 1;
use constant CFGDEF_DEFAULT_RETENTION_MAX                           => 9999999;

####################################################################################################################################
# Option definition constants - defines, types, sections, etc.
####################################################################################################################################

# Command defines
#-----------------------------------------------------------------------------------------------------------------------------------
# Does this command log to a file?  This is the default behavior, but it can be overridden in code by calling logFileInit().  The
# default is true.
use constant CFGDEF_LOG_FILE                                        => 'log-file';
    push @EXPORT, qw(CFGDEF_LOG_FILE);

# Defines the log level to use for default messages that are output for every command.  For example, the log message that lists all
# the options passed is usually output at the info level, but that might not be appropriate for some commands, such as info.  Allow
# the log level to be lowered so these common messages will not be emitted where they might be distracting.
use constant CFGDEF_LOG_LEVEL_DEFAULT                               => 'log-level-default';
    push @EXPORT, qw(CFGDEF_LOG_LEVEL_DEFAULT);

# Does the command require a lock?  This doesn't mean a lock can't be taken explicitly later, just controls whether a lock will be
# acquired as soon at the command starts.
use constant CFGDEF_LOCK_REQUIRED                                   => 'lock-required';
    push @EXPORT, qw(CFGDEF_LOCK_REQUIRED);

# Does the command require a lock on the remote?  The lock will only be acquired for process id 0.
use constant CFGDEF_LOCK_REMOTE_REQUIRED                            => 'lock-remote-required';
    push @EXPORT, qw(CFGDEF_LOCK_REMOTE_REQUIRED);

# What type of lock is required?
use constant CFGDEF_LOCK_TYPE                                       => 'lock-type';
    push @EXPORT, qw(CFGDEF_LOCK_TYPE);

use constant CFGDEF_LOCK_TYPE_ARCHIVE                               => 'archive';
    push @EXPORT, qw(CFGDEF_LOCK_TYPE_ARCHIVE);
use constant CFGDEF_LOCK_TYPE_BACKUP                                => 'backup';
    push @EXPORT, qw(CFGDEF_LOCK_TYPE_BACKUP);
use constant CFGDEF_LOCK_TYPE_ALL                                   => 'all';
    push @EXPORT, qw(CFGDEF_LOCK_TYPE_ALL);
use constant CFGDEF_LOCK_TYPE_NONE                                  => 'none';
    push @EXPORT, qw(CFGDEF_LOCK_TYPE_NONE);

# Does the command allow parameters?  If not then the config parser will automatically error out if parameters are detected.  If so,
# then the command is responsible for ensuring that the parameters are valid.
use constant CFGDEF_PARAMETER_ALLOWED                               => 'parameter-allowed';
    push @EXPORT, qw(CFGDEF_PARAMETER_ALLOWED);

# Option defines
#-----------------------------------------------------------------------------------------------------------------------------------
use constant CFGDEF_ALLOW_LIST                                      => 'allow-list';
    push @EXPORT, qw(CFGDEF_ALLOW_LIST);
use constant CFGDEF_ALLOW_RANGE                                     => 'allow-range';
    push @EXPORT, qw(CFGDEF_ALLOW_RANGE);
use constant CFGDEF_DEFAULT                                         => 'default';
    push @EXPORT, qw(CFGDEF_DEFAULT);
use constant CFGDEF_DEPEND                                          => 'depend';
    push @EXPORT, qw(CFGDEF_DEPEND);
use constant CFGDEF_DEPEND_OPTION                                   => 'depend-option';
    push @EXPORT, qw(CFGDEF_DEPEND_OPTION);
use constant CFGDEF_DEPEND_LIST                                     => 'depend-list';
    push @EXPORT, qw(CFGDEF_DEPEND_LIST);
use constant CFGDEF_INDEX                                           => 'index';
    push @EXPORT, qw(CFGDEF_INDEX);
use constant CFGDEF_INDEX_TOTAL                                     => 'indexTotal';
    push @EXPORT, qw(CFGDEF_INDEX_TOTAL);
use constant CFGDEF_INHERIT                                         => 'inherit';
    push @EXPORT, qw(CFGDEF_INHERIT);
use constant CFGDEF_INTERNAL                                        => 'internal';
    push @EXPORT, qw(CFGDEF_INTERNAL);
use constant CFGDEF_NAME_ALT                                        => 'name-alt';
    push @EXPORT, qw(CFGDEF_NAME_ALT);
use constant CFGDEF_NEGATE                                          => 'negate';
    push @EXPORT, qw(CFGDEF_NEGATE);
use constant CFGDEF_PREFIX                                          => 'prefix';
    push @EXPORT, qw(CFGDEF_PREFIX);
use constant CFGDEF_COMMAND                                         => 'command';
    push @EXPORT, qw(CFGDEF_COMMAND);
use constant CFGDEF_REQUIRED                                        => 'required';
    push @EXPORT, qw(CFGDEF_REQUIRED);
use constant CFGDEF_RESET                                           => 'reset';
    push @EXPORT, qw(CFGDEF_RESET);
use constant CFGDEF_SECTION                                         => 'section';
    push @EXPORT, qw(CFGDEF_SECTION);
use constant CFGDEF_SECURE                                          => 'secure';
    push @EXPORT, qw(CFGDEF_SECURE);
use constant CFGDEF_TYPE                                            => 'type';
    push @EXPORT, qw(CFGDEF_TYPE);

# Option types
#-----------------------------------------------------------------------------------------------------------------------------------
use constant CFGDEF_TYPE_BOOLEAN                                    => 'boolean';
    push @EXPORT, qw(CFGDEF_TYPE_BOOLEAN);
use constant CFGDEF_TYPE_FLOAT                                      => 'float';
    push @EXPORT, qw(CFGDEF_TYPE_FLOAT);
use constant CFGDEF_TYPE_HASH                                       => 'hash';
    push @EXPORT, qw(CFGDEF_TYPE_HASH);
use constant CFGDEF_TYPE_INTEGER                                    => 'integer';
    push @EXPORT, qw(CFGDEF_TYPE_INTEGER);
use constant CFGDEF_TYPE_LIST                                       => 'list';
    push @EXPORT, qw(CFGDEF_TYPE_LIST);
use constant CFGDEF_TYPE_PATH                                       => 'path';
    push @EXPORT, qw(CFGDEF_TYPE_PATH);
use constant CFGDEF_TYPE_STRING                                     => 'string';
    push @EXPORT, qw(CFGDEF_TYPE_STRING);
use constant CFGDEF_TYPE_SIZE                                       => 'size';
    push @EXPORT, qw(CFGDEF_TYPE_SIZE);

# Option config sections
#-----------------------------------------------------------------------------------------------------------------------------------
use constant CFGDEF_SECTION_GLOBAL                                  => 'global';
    push @EXPORT, qw(CFGDEF_SECTION_GLOBAL);
use constant CFGDEF_SECTION_STANZA                                  => 'stanza';
    push @EXPORT, qw(CFGDEF_SECTION_STANZA);

####################################################################################################################################
# Command definition data
####################################################################################################################################
my $rhCommandDefine =
{
    &CFGCMD_ARCHIVE_GET =>
    {
        &CFGDEF_LOG_FILE => false,
        &CFGDEF_LOCK_TYPE => CFGDEF_LOCK_TYPE_ARCHIVE,
        &CFGDEF_PARAMETER_ALLOWED => true,
    },

    &CFGCMD_ARCHIVE_PUSH =>
    {
        &CFGDEF_LOG_FILE => false,
        &CFGDEF_LOCK_REMOTE_REQUIRED => true,
        &CFGDEF_LOCK_TYPE => CFGDEF_LOCK_TYPE_ARCHIVE,
        &CFGDEF_PARAMETER_ALLOWED => true,
    },

    &CFGCMD_BACKUP =>
    {
        &CFGDEF_LOCK_REQUIRED => true,
        &CFGDEF_LOCK_REMOTE_REQUIRED => true,
        &CFGDEF_LOCK_TYPE => CFGDEF_LOCK_TYPE_BACKUP,
    },

    &CFGCMD_CHECK =>
    {
        &CFGDEF_LOG_FILE => false,
    },

    &CFGCMD_EXPIRE =>
    {
        &CFGDEF_LOCK_REQUIRED => true,
        &CFGDEF_LOCK_TYPE => CFGDEF_LOCK_TYPE_BACKUP,
    },

    &CFGCMD_HELP =>
    {
        &CFGDEF_LOG_FILE => false,
        &CFGDEF_LOG_LEVEL_DEFAULT => DEBUG,
        &CFGDEF_PARAMETER_ALLOWED => true,
    },

    &CFGCMD_INFO =>
    {
        &CFGDEF_LOG_FILE => false,
        &CFGDEF_LOG_LEVEL_DEFAULT => DEBUG,
    },

    &CFGCMD_REPO_CREATE =>
    {
        &CFGDEF_INTERNAL => true,
        &CFGDEF_LOG_FILE => false,
    },

    &CFGCMD_REPO_GET =>
    {
        &CFGDEF_INTERNAL => true,
        &CFGDEF_LOG_FILE => false,
        &CFGDEF_LOG_LEVEL_DEFAULT => DEBUG,
        &CFGDEF_PARAMETER_ALLOWED => true,
    },

    &CFGCMD_REPO_LS =>
    {
        &CFGDEF_INTERNAL => true,
        &CFGDEF_LOG_FILE => false,
        &CFGDEF_LOG_LEVEL_DEFAULT => DEBUG,
        &CFGDEF_PARAMETER_ALLOWED => true,
    },

    &CFGCMD_REPO_PUT =>
    {
        &CFGDEF_INTERNAL => true,
        &CFGDEF_LOG_FILE => false,
        &CFGDEF_LOG_LEVEL_DEFAULT => DEBUG,
        &CFGDEF_PARAMETER_ALLOWED => true,
    },

    &CFGCMD_REPO_RM =>
    {
        &CFGDEF_INTERNAL => true,
        &CFGDEF_LOG_FILE => false,
        &CFGDEF_LOG_LEVEL_DEFAULT => DEBUG,
        &CFGDEF_PARAMETER_ALLOWED => true,
    },

    &CFGCMD_RESTORE =>
    {
    },

    &CFGCMD_STANZA_CREATE =>
    {
        &CFGDEF_LOCK_REQUIRED => true,
        &CFGDEF_LOCK_TYPE => CFGDEF_LOCK_TYPE_ALL,
    },

    &CFGCMD_STANZA_DELETE =>
    {
        &CFGDEF_LOCK_REQUIRED => true,
        &CFGDEF_LOCK_TYPE => CFGDEF_LOCK_TYPE_ALL,
    },

    &CFGCMD_STANZA_UPGRADE =>
    {
        &CFGDEF_LOCK_REQUIRED => true,
        &CFGDEF_LOCK_TYPE => CFGDEF_LOCK_TYPE_ALL,
    },

    &CFGCMD_START =>
    {
    },

    &CFGCMD_STOP =>
    {
    },

    &CFGCMD_VERSION =>
    {
        &CFGDEF_LOG_FILE => false,
        &CFGDEF_LOG_LEVEL_DEFAULT => DEBUG,
    },
};

####################################################################################################################################
# Option definition data
####################################################################################################################################
my %hConfigDefine =
(
    # Command-line only options
    #-------------------------------------------------------------------------------------------------------------------------------
    &CFGOPT_CONFIG =>
    {
        &CFGDEF_TYPE => CFGDEF_TYPE_STRING,
        &CFGDEF_DEFAULT => CFGDEF_DEFAULT_CONFIG,
        &CFGDEF_NEGATE => true,
        &CFGDEF_COMMAND =>
        {
            &CFGCMD_ARCHIVE_GET => {},
            &CFGCMD_ARCHIVE_PUSH => {},
            &CFGCMD_BACKUP => {},
            &CFGCMD_CHECK => {},
            &CFGCMD_EXPIRE => {},
            &CFGCMD_INFO => {},
            &CFGCMD_REPO_CREATE => {},
            &CFGCMD_REPO_GET => {},
            &CFGCMD_REPO_LS => {},
            &CFGCMD_REPO_PUT => {},
            &CFGCMD_REPO_RM => {},
            &CFGCMD_RESTORE => {},
            &CFGCMD_STANZA_CREATE => {},
            &CFGCMD_STANZA_DELETE => {},
            &CFGCMD_STANZA_UPGRADE => {},
            &CFGCMD_START => {},
            &CFGCMD_STOP => {},
        }
    },

    &CFGOPT_CONFIG_INCLUDE_PATH =>
    {
        &CFGDEF_TYPE => CFGDEF_TYPE_PATH,
        &CFGDEF_INHERIT => CFGOPT_CONFIG,
        &CFGDEF_DEFAULT => CFGDEF_DEFAULT_CONFIG_INCLUDE_PATH,
        &CFGDEF_NEGATE => false,
    },

    &CFGOPT_CONFIG_PATH =>
    {
        &CFGDEF_TYPE => CFGDEF_TYPE_PATH,
        &CFGDEF_INHERIT => CFGOPT_CONFIG,
        &CFGDEF_DEFAULT => CFGDEF_DEFAULT_CONFIG_PATH,
        &CFGDEF_NEGATE => false,
    },

    &CFGOPT_DRYRUN =>
    {
       &CFGDEF_TYPE    => CFGDEF_TYPE_BOOLEAN,
       &CFGDEF_DEFAULT => false,
       &CFGDEF_COMMAND =>
       {
         &CFGCMD_EXPIRE => {},
      },
    },

    &CFGOPT_FORCE =>
    {
        &CFGDEF_TYPE => CFGDEF_TYPE_BOOLEAN,
        &CFGDEF_COMMAND =>
        {
            &CFGCMD_BACKUP =>
            {
                &CFGDEF_DEFAULT => false,
                &CFGDEF_DEPEND =>
                {
                    &CFGDEF_DEPEND_OPTION => CFGOPT_ONLINE,
                    &CFGDEF_DEPEND_LIST => [false],
                },
            },

            &CFGCMD_RESTORE =>
            {
                &CFGDEF_DEFAULT => false,
            },

            &CFGCMD_STANZA_CREATE =>
            {
                &CFGDEF_DEFAULT => false,
                &CFGDEF_INTERNAL => true,
            },

            &CFGCMD_STANZA_DELETE =>
            {
                &CFGDEF_DEFAULT => false,
            },

            &CFGCMD_STOP =>
            {
                &CFGDEF_DEFAULT => false
            }
        }
    },

    &CFGOPT_ONLINE =>
    {
        &CFGDEF_TYPE => CFGDEF_TYPE_BOOLEAN,
        &CFGDEF_NEGATE => true,
        &CFGDEF_DEFAULT => true,
        &CFGDEF_COMMAND =>
        {
            &CFGCMD_BACKUP => {},
            &CFGCMD_STANZA_CREATE => {},
            &CFGCMD_STANZA_UPGRADE => {},
        }
    },

    &CFGOPT_SET =>
    {
        &CFGDEF_TYPE => CFGDEF_TYPE_STRING,
        &CFGDEF_COMMAND =>
        {
<<<<<<< HEAD
            &CFGCMD_EXPIRE =>
            {
                &CFGDEF_REQUIRED => false,
            },
=======
>>>>>>> f984aec6
            &CFGCMD_INFO =>
            {
                &CFGDEF_REQUIRED => false,
                &CFGDEF_DEPEND =>
                {
                    &CFGDEF_DEPEND_OPTION => CFGOPT_STANZA,
                },
            },
            &CFGCMD_RESTORE =>
            {
                &CFGDEF_DEFAULT => 'latest',
            },
        }
    },

    &CFGOPT_STANZA =>
    {
        &CFGDEF_TYPE => CFGDEF_TYPE_STRING,
        &CFGDEF_COMMAND =>
        {
            &CFGCMD_ARCHIVE_GET => {},
            &CFGCMD_ARCHIVE_PUSH => {},
            &CFGCMD_BACKUP => {},
            &CFGCMD_CHECK => {},
            &CFGCMD_EXPIRE => {},
            &CFGCMD_INFO =>
            {
                &CFGDEF_REQUIRED => false
            },
            &CFGCMD_REPO_CREATE =>
            {
                &CFGDEF_REQUIRED => false
            },
            &CFGCMD_REPO_GET =>
            {
                &CFGDEF_REQUIRED => false
            },
            &CFGCMD_REPO_LS =>
            {
                &CFGDEF_REQUIRED => false
            },
            &CFGCMD_REPO_PUT =>
            {
                &CFGDEF_REQUIRED => false
            },
            &CFGCMD_REPO_RM =>
            {
                &CFGDEF_REQUIRED => false
            },
            &CFGCMD_RESTORE => {},
            &CFGCMD_STANZA_CREATE => {},
            &CFGCMD_STANZA_DELETE => {},
            &CFGCMD_STANZA_UPGRADE => {},
            &CFGCMD_START =>
            {
                &CFGDEF_REQUIRED => false
            },
            &CFGCMD_STOP =>
            {
                &CFGDEF_REQUIRED => false
            }
        }
    },

    &CFGOPT_TARGET =>
    {
        &CFGDEF_TYPE => CFGDEF_TYPE_STRING,
        &CFGDEF_COMMAND =>
        {
            &CFGCMD_RESTORE =>
            {
                &CFGDEF_DEPEND =>
                {
                    &CFGDEF_DEPEND_OPTION => CFGOPT_TYPE,
                    &CFGDEF_DEPEND_LIST =>
                    [
                        &CFGOPTVAL_RESTORE_TYPE_NAME,
                        &CFGOPTVAL_RESTORE_TYPE_TIME,
                        &CFGOPTVAL_RESTORE_TYPE_XID,
                    ],
                },
            },
        },
    },

    &CFGOPT_TARGET_EXCLUSIVE =>
    {
        &CFGDEF_TYPE => CFGDEF_TYPE_BOOLEAN,
        &CFGDEF_COMMAND =>
        {
            &CFGCMD_RESTORE =>
            {
                &CFGDEF_DEFAULT => false,
                &CFGDEF_DEPEND =>
                {
                    &CFGDEF_DEPEND_OPTION => CFGOPT_TYPE,
                    &CFGDEF_DEPEND_LIST =>
                    [
                        &CFGOPTVAL_RESTORE_TYPE_TIME,
                        &CFGOPTVAL_RESTORE_TYPE_XID,
                    ],
                },
            },
        },
    },

    &CFGOPT_TARGET_ACTION =>
    {
        &CFGDEF_TYPE => CFGDEF_TYPE_STRING,
        &CFGDEF_COMMAND =>
        {
            &CFGCMD_RESTORE =>
            {
                &CFGDEF_DEFAULT => CFGOPTVAL_RESTORE_TARGET_ACTION_PAUSE,

                &CFGDEF_ALLOW_LIST =>
                [
                    &CFGOPTVAL_RESTORE_TARGET_ACTION_PAUSE,
                    &CFGOPTVAL_RESTORE_TARGET_ACTION_PROMOTE,
                    &CFGOPTVAL_RESTORE_TARGET_ACTION_SHUTDOWN,
                ],

                &CFGDEF_DEPEND =>
                {
                    &CFGDEF_DEPEND_OPTION => CFGOPT_TYPE,
                    &CFGDEF_DEPEND_LIST =>
                    [
                        &CFGOPTVAL_RESTORE_TYPE_IMMEDIATE,
                        &CFGOPTVAL_RESTORE_TYPE_NAME,
                        &CFGOPTVAL_RESTORE_TYPE_TIME,
                        &CFGOPTVAL_RESTORE_TYPE_XID,
                    ],
                },
            },
        },
    },

    &CFGOPT_TARGET_TIMELINE =>
    {
        &CFGDEF_TYPE => CFGDEF_TYPE_STRING,
        &CFGDEF_COMMAND =>
        {
            &CFGCMD_RESTORE =>
            {
                &CFGDEF_REQUIRED => false,
                &CFGDEF_DEPEND =>
                {
                    &CFGDEF_DEPEND_OPTION => CFGOPT_TYPE,
                    &CFGDEF_DEPEND_LIST =>
                    [
                        &CFGOPTVAL_RESTORE_TYPE_DEFAULT,
                        &CFGOPTVAL_RESTORE_TYPE_NAME,
                        &CFGOPTVAL_RESTORE_TYPE_STANDBY,
                        &CFGOPTVAL_RESTORE_TYPE_TIME,
                        &CFGOPTVAL_RESTORE_TYPE_XID,
                    ],
                },
            },
        },
    },

    &CFGOPT_TYPE =>
    {
        &CFGDEF_TYPE => CFGDEF_TYPE_STRING,
        &CFGDEF_COMMAND =>
        {
            &CFGCMD_BACKUP =>
            {
                &CFGDEF_DEFAULT => CFGOPTVAL_BACKUP_TYPE_INCR,
                &CFGDEF_ALLOW_LIST =>
                [
                    &CFGOPTVAL_BACKUP_TYPE_FULL,
                    &CFGOPTVAL_BACKUP_TYPE_DIFF,
                    &CFGOPTVAL_BACKUP_TYPE_INCR,
                ]
            },

            &CFGCMD_RESTORE =>
            {
                &CFGDEF_DEFAULT => CFGOPTVAL_RESTORE_TYPE_DEFAULT,
                &CFGDEF_ALLOW_LIST =>
                [
                    &CFGOPTVAL_RESTORE_TYPE_NAME,
                    &CFGOPTVAL_RESTORE_TYPE_TIME,
                    &CFGOPTVAL_RESTORE_TYPE_XID,
                    &CFGOPTVAL_RESTORE_TYPE_PRESERVE,
                    &CFGOPTVAL_RESTORE_TYPE_NONE,
                    &CFGOPTVAL_RESTORE_TYPE_IMMEDIATE,
                    &CFGOPTVAL_RESTORE_TYPE_DEFAULT,
                    &CFGOPTVAL_RESTORE_TYPE_STANDBY,
                ]
            }
        }
    },

    &CFGOPT_OUTPUT =>
    {
        &CFGDEF_TYPE => CFGDEF_TYPE_STRING,
        &CFGDEF_COMMAND =>
        {
            &CFGCMD_INFO =>
            {
                &CFGDEF_DEFAULT => CFGOPTVAL_OUTPUT_TEXT,
                &CFGDEF_ALLOW_LIST =>
                [
                    &CFGOPTVAL_OUTPUT_TEXT,
                    &CFGOPTVAL_OUTPUT_JSON,
                ]
            },

            &CFGCMD_REPO_LS =>
            {
                &CFGDEF_DEFAULT => CFGOPTVAL_OUTPUT_TEXT,
                &CFGDEF_ALLOW_LIST =>
                [
                    &CFGOPTVAL_OUTPUT_TEXT,
                    &CFGOPTVAL_OUTPUT_JSON,
                ]
            }
        }
    },

    # Command-line only local/remote options
    #-------------------------------------------------------------------------------------------------------------------------------
    &CFGOPT_HOST_ID =>
    {
        &CFGDEF_TYPE => CFGDEF_TYPE_INTEGER,
        &CFGDEF_REQUIRED => false,
        &CFGDEF_INTERNAL => true,
        &CFGDEF_ALLOW_RANGE => [1, CFGDEF_INDEX_PG > CFGDEF_INDEX_REPO ? CFGDEF_INDEX_PG : CFGDEF_INDEX_REPO],
        &CFGDEF_COMMAND =>
        {
            &CFGCMD_ARCHIVE_GET => {},
            &CFGCMD_ARCHIVE_PUSH => {},
            &CFGCMD_BACKUP => {},
            &CFGCMD_RESTORE => {},
        },
    },

    &CFGOPT_PROCESS =>
    {
        &CFGDEF_TYPE => CFGDEF_TYPE_INTEGER,
        &CFGDEF_REQUIRED => false,
        &CFGDEF_INTERNAL => true,
        &CFGDEF_ALLOW_RANGE => [0, 1024],
        &CFGDEF_COMMAND =>
        {
            &CFGCMD_ARCHIVE_GET => {},
            &CFGCMD_ARCHIVE_PUSH => {},
            &CFGCMD_BACKUP => {},
            &CFGCMD_CHECK => {},
            &CFGCMD_INFO => {},
            &CFGCMD_REPO_CREATE => {},
            &CFGCMD_REPO_GET => {},
            &CFGCMD_REPO_LS => {},
            &CFGCMD_REPO_PUT => {},
            &CFGCMD_REPO_RM => {},
            &CFGCMD_RESTORE => {},
            &CFGCMD_STANZA_CREATE => {},
            &CFGCMD_STANZA_DELETE => {},
            &CFGCMD_STANZA_UPGRADE => {},
        },
    },

    &CFGOPT_REMOTE_TYPE =>
    {
        &CFGDEF_TYPE => CFGDEF_TYPE_STRING,
        &CFGDEF_REQUIRED => false,
        &CFGDEF_INTERNAL => true,
        &CFGDEF_ALLOW_LIST =>
        [
            &CFGOPTVAL_STORAGE_TYPE_PG,
            &CFGOPTVAL_STORAGE_TYPE_REPO,
        ],
        &CFGDEF_COMMAND =>
        {
            &CFGCMD_ARCHIVE_GET => {},
            &CFGCMD_ARCHIVE_PUSH => {},
            &CFGCMD_BACKUP => {},
            &CFGCMD_CHECK => {},
            &CFGCMD_INFO => {},
            &CFGCMD_REPO_CREATE => {},
            &CFGCMD_REPO_GET => {},
            &CFGCMD_REPO_LS => {},
            &CFGCMD_REPO_PUT => {},
            &CFGCMD_REPO_RM => {},
            &CFGCMD_RESTORE => {},
            &CFGCMD_STANZA_CREATE => {},
            &CFGCMD_STANZA_DELETE => {},
            &CFGCMD_STANZA_UPGRADE => {},
        },
    },

    # Command-line only storage options
    #-------------------------------------------------------------------------------------------------------------------------------
    &CFGOPT_CIPHER_PASS =>
    {
        &CFGDEF_TYPE => CFGDEF_TYPE_STRING,
        &CFGDEF_INTERNAL => true,
        &CFGDEF_REQUIRED => false,
        &CFGDEF_COMMAND =>
        {
            &CFGCMD_REPO_GET => {},
            &CFGCMD_REPO_PUT => {},
        }
    },

    &CFGOPT_FILTER =>
    {
        &CFGDEF_TYPE => CFGDEF_TYPE_STRING,
        &CFGDEF_REQUIRED => false,
        &CFGDEF_COMMAND =>
        {
            &CFGCMD_REPO_LS => {},
        }
    },

    &CFGOPT_IGNORE_MISSING =>
    {
        &CFGDEF_TYPE => CFGDEF_TYPE_BOOLEAN,
        &CFGDEF_DEFAULT => false,
        &CFGDEF_COMMAND =>
        {
            &CFGCMD_REPO_GET => {},
        }
    },

    &CFGOPT_RAW =>
    {
        &CFGDEF_TYPE => CFGDEF_TYPE_BOOLEAN,
        &CFGDEF_DEFAULT => false,
        &CFGDEF_COMMAND =>
        {
            &CFGCMD_REPO_GET => {},
            &CFGCMD_REPO_PUT => {},
        }
    },

    &CFGOPT_RECURSE =>
    {
        &CFGDEF_TYPE => CFGDEF_TYPE_BOOLEAN,
        &CFGDEF_DEFAULT => false,
        &CFGDEF_COMMAND =>
        {
            &CFGCMD_REPO_LS => {},
            &CFGCMD_REPO_RM => {},
        }
    },

    &CFGOPT_SORT =>
    {
        &CFGDEF_TYPE => CFGDEF_TYPE_STRING,
        &CFGDEF_DEFAULT => 'asc',
        &CFGDEF_ALLOW_LIST =>
        [
            'none',
            'asc',
            'desc',
        ],
        &CFGDEF_COMMAND =>
        {
            &CFGCMD_REPO_LS => {},
        }
    },

    # General options
    #-------------------------------------------------------------------------------------------------------------------------------
    &CFGOPT_ARCHIVE_TIMEOUT =>
    {
        &CFGDEF_SECTION => CFGDEF_SECTION_GLOBAL,
        &CFGDEF_TYPE => CFGDEF_TYPE_FLOAT,
        &CFGDEF_DEFAULT => 60,
        &CFGDEF_ALLOW_RANGE => [WAIT_TIME_MINIMUM, 86400],
        &CFGDEF_COMMAND =>
        {
            &CFGCMD_ARCHIVE_GET => {},
            &CFGCMD_ARCHIVE_PUSH => {},
            &CFGCMD_BACKUP => {},
            &CFGCMD_CHECK => {},
        },
    },

    &CFGOPT_BUFFER_SIZE =>
    {
        &CFGDEF_SECTION => CFGDEF_SECTION_GLOBAL,
        &CFGDEF_TYPE => CFGDEF_TYPE_SIZE,
        &CFGDEF_DEFAULT => 4194304,
        &CFGDEF_ALLOW_LIST =>
        [
            &CFGDEF_DEFAULT_BUFFER_SIZE_MIN,
            &CFGDEF_DEFAULT_BUFFER_SIZE_MIN * 2,
            &CFGDEF_DEFAULT_BUFFER_SIZE_MIN * 4,
            &CFGDEF_DEFAULT_BUFFER_SIZE_MIN * 8,
            &CFGDEF_DEFAULT_BUFFER_SIZE_MIN * 16,
            &CFGDEF_DEFAULT_BUFFER_SIZE_MIN * 32,
            &CFGDEF_DEFAULT_BUFFER_SIZE_MIN * 64,
            &CFGDEF_DEFAULT_BUFFER_SIZE_MIN * 128,
            &CFGDEF_DEFAULT_BUFFER_SIZE_MIN * 256,
            &CFGDEF_DEFAULT_BUFFER_SIZE_MIN * 512,
            &CFGDEF_DEFAULT_BUFFER_SIZE_MIN * 1024,
        ],
        &CFGDEF_COMMAND =>
        {
            &CFGCMD_ARCHIVE_GET => {},
            &CFGCMD_ARCHIVE_PUSH => {},
            &CFGCMD_BACKUP => {},
            &CFGCMD_CHECK => {},
            &CFGCMD_EXPIRE => {},
            &CFGCMD_INFO => {},
            &CFGCMD_REPO_CREATE => {},
            &CFGCMD_REPO_GET => {},
            &CFGCMD_REPO_LS => {},
            &CFGCMD_REPO_PUT => {},
            &CFGCMD_REPO_RM => {},
            &CFGCMD_RESTORE => {},
            &CFGCMD_STANZA_CREATE => {},
            &CFGCMD_STANZA_DELETE => {},
            &CFGCMD_STANZA_UPGRADE => {},
        }
    },

    &CFGOPT_SCK_KEEP_ALIVE =>
    {
        &CFGDEF_SECTION => CFGDEF_SECTION_GLOBAL,
        &CFGDEF_TYPE => CFGDEF_TYPE_BOOLEAN,
        &CFGDEF_DEFAULT => true,
        &CFGDEF_COMMAND => CFGOPT_BUFFER_SIZE,
    },

    &CFGOPT_TCP_KEEP_ALIVE_COUNT =>
    {
        &CFGDEF_SECTION => CFGDEF_SECTION_GLOBAL,
        &CFGDEF_TYPE => CFGDEF_TYPE_INTEGER,
        &CFGDEF_REQUIRED => false,
        &CFGDEF_COMMAND => CFGOPT_BUFFER_SIZE,
        &CFGDEF_ALLOW_RANGE => [1, 32],
        &CFGDEF_DEPEND =>
        {
            &CFGDEF_DEPEND_OPTION => CFGOPT_SCK_KEEP_ALIVE,
            &CFGDEF_DEPEND_LIST => [true],
        },
    },

    &CFGOPT_TCP_KEEP_ALIVE_IDLE =>
    {
        &CFGDEF_SECTION => CFGDEF_SECTION_GLOBAL,
        &CFGDEF_TYPE => CFGDEF_TYPE_INTEGER,
        &CFGDEF_REQUIRED => false,
        &CFGDEF_COMMAND => CFGOPT_BUFFER_SIZE,
        &CFGDEF_ALLOW_RANGE => [1, 3600],
        &CFGDEF_DEPEND => CFGOPT_TCP_KEEP_ALIVE_COUNT,
    },

    &CFGOPT_TCP_KEEP_ALIVE_INTERVAL =>
    {
        &CFGDEF_SECTION => CFGDEF_SECTION_GLOBAL,
        &CFGDEF_TYPE => CFGDEF_TYPE_INTEGER,
        &CFGDEF_REQUIRED => false,
        &CFGDEF_COMMAND => CFGOPT_BUFFER_SIZE,
        &CFGDEF_ALLOW_RANGE => [1, 900],
        &CFGDEF_DEPEND => CFGOPT_TCP_KEEP_ALIVE_COUNT,
    },

    &CFGOPT_DB_TIMEOUT =>
    {
        &CFGDEF_SECTION => CFGDEF_SECTION_GLOBAL,
        &CFGDEF_TYPE => CFGDEF_TYPE_FLOAT,
        &CFGDEF_DEFAULT => CFGDEF_DEFAULT_DB_TIMEOUT,
        &CFGDEF_ALLOW_RANGE => [CFGDEF_DEFAULT_DB_TIMEOUT_MIN, CFGDEF_DEFAULT_DB_TIMEOUT_MAX],
        &CFGDEF_COMMAND =>
        {
            &CFGCMD_ARCHIVE_GET => {},
            &CFGCMD_ARCHIVE_PUSH => {},
            &CFGCMD_BACKUP => {},
            &CFGCMD_CHECK => {},
            &CFGCMD_REPO_CREATE => {},
            &CFGCMD_REPO_GET => {},
            &CFGCMD_REPO_LS => {},
            &CFGCMD_REPO_PUT => {},
            &CFGCMD_REPO_RM => {},
            &CFGCMD_STANZA_CREATE => {},
            &CFGCMD_STANZA_DELETE => {},
            &CFGCMD_STANZA_UPGRADE => {},
        }
    },

    &CFGOPT_DELTA =>
    {
        &CFGDEF_SECTION => CFGDEF_SECTION_GLOBAL,
        &CFGDEF_TYPE => CFGDEF_TYPE_BOOLEAN,
        &CFGDEF_DEFAULT => false,
        &CFGDEF_COMMAND =>
        {
            &CFGCMD_BACKUP => {},
            &CFGCMD_RESTORE => {},
        },
    },

    # Option is deprecated and should not be referenced outside of cfgLoadUpdateOption().
    &CFGOPT_COMPRESS =>
    {
        &CFGDEF_SECTION => CFGDEF_SECTION_GLOBAL,
        &CFGDEF_TYPE => CFGDEF_TYPE_BOOLEAN,
        &CFGDEF_DEFAULT => true,
        &CFGDEF_COMMAND =>
        {
            &CFGCMD_ARCHIVE_PUSH => {},
            &CFGCMD_BACKUP => {},
        }
    },

    &CFGOPT_COMPRESS_TYPE =>
    {
        &CFGDEF_SECTION => CFGDEF_SECTION_GLOBAL,
        &CFGDEF_TYPE => CFGDEF_TYPE_STRING,
        &CFGDEF_DEFAULT => 'gz',
        &CFGDEF_ALLOW_LIST =>
        [
            'none',
            'gz',
            'lz4',
        ],
        &CFGDEF_COMMAND => CFGOPT_COMPRESS,
    },

    &CFGOPT_COMPRESS_LEVEL =>
    {
        &CFGDEF_SECTION => CFGDEF_SECTION_GLOBAL,
        &CFGDEF_TYPE => CFGDEF_TYPE_INTEGER,
        &CFGDEF_REQUIRED => false,
        &CFGDEF_ALLOW_RANGE => [CFGDEF_DEFAULT_COMPRESS_LEVEL_MIN, CFGDEF_DEFAULT_COMPRESS_LEVEL_MAX],
        &CFGDEF_COMMAND => CFGOPT_COMPRESS,
    },

    &CFGOPT_COMPRESS_LEVEL_NETWORK =>
    {
        &CFGDEF_SECTION => CFGDEF_SECTION_GLOBAL,
        &CFGDEF_TYPE => CFGDEF_TYPE_INTEGER,
        &CFGDEF_DEFAULT => 3,
        &CFGDEF_ALLOW_RANGE => [CFGDEF_DEFAULT_COMPRESS_LEVEL_MIN, CFGDEF_DEFAULT_COMPRESS_LEVEL_MAX],
        &CFGDEF_COMMAND =>
        {
            &CFGCMD_ARCHIVE_GET => {},
            &CFGCMD_ARCHIVE_PUSH => {},
            &CFGCMD_BACKUP => {},
            &CFGCMD_CHECK => {},
            &CFGCMD_INFO => {},
            &CFGCMD_REPO_GET => {},
            &CFGCMD_REPO_LS => {},
            &CFGCMD_REPO_PUT => {},
            &CFGCMD_RESTORE => {},
            &CFGCMD_STANZA_CREATE => {},
            &CFGCMD_STANZA_DELETE => {},
            &CFGCMD_STANZA_UPGRADE => {},
        }
    },

    &CFGOPT_NEUTRAL_UMASK =>
    {
        &CFGDEF_SECTION => CFGDEF_SECTION_GLOBAL,
        &CFGDEF_TYPE => CFGDEF_TYPE_BOOLEAN,
        &CFGDEF_DEFAULT => true,
        &CFGDEF_COMMAND =>
        {
            &CFGCMD_ARCHIVE_GET => {},
            &CFGCMD_ARCHIVE_PUSH => {},
            &CFGCMD_BACKUP => {},
            &CFGCMD_CHECK => {},
            &CFGCMD_EXPIRE => {},
            &CFGCMD_REPO_CREATE => {},
            &CFGCMD_REPO_GET => {},
            &CFGCMD_REPO_LS => {},
            &CFGCMD_REPO_PUT => {},
            &CFGCMD_REPO_RM => {},
            &CFGCMD_RESTORE => {},
            &CFGCMD_STANZA_CREATE => {},
            &CFGCMD_STANZA_DELETE => {},
            &CFGCMD_STANZA_UPGRADE => {},
            &CFGCMD_START => {},
            &CFGCMD_STOP => {},
        }
    },

    &CFGOPT_CMD_SSH =>
    {
        &CFGDEF_SECTION => CFGDEF_SECTION_GLOBAL,
        &CFGDEF_TYPE => CFGDEF_TYPE_STRING,
        &CFGDEF_DEFAULT => 'ssh',
        &CFGDEF_COMMAND =>
        {
            &CFGCMD_ARCHIVE_GET => {},
            &CFGCMD_ARCHIVE_PUSH => {},
            &CFGCMD_BACKUP => {},
            &CFGCMD_CHECK => {},
            &CFGCMD_EXPIRE => {},
            &CFGCMD_INFO => {},
            &CFGCMD_REPO_CREATE => {},
            &CFGCMD_REPO_GET => {},
            &CFGCMD_REPO_LS => {},
            &CFGCMD_REPO_PUT => {},
            &CFGCMD_REPO_RM => {},
            &CFGCMD_RESTORE => {},
            &CFGCMD_STANZA_CREATE => {},
            &CFGCMD_STANZA_DELETE => {},
            &CFGCMD_STANZA_UPGRADE => {},
            &CFGCMD_START => {},
            &CFGCMD_STOP => {},
        },
    },

    &CFGOPT_LOCK_PATH =>
    {
        &CFGDEF_SECTION => CFGDEF_SECTION_GLOBAL,
        &CFGDEF_TYPE => CFGDEF_TYPE_PATH,
        &CFGDEF_DEFAULT => '/tmp/' . PROJECT_EXE,
        &CFGDEF_COMMAND =>
        {
            &CFGCMD_ARCHIVE_GET => {},
            &CFGCMD_ARCHIVE_PUSH => {},
            &CFGCMD_BACKUP => {},
            &CFGCMD_EXPIRE => {},
            &CFGCMD_INFO => {},
            &CFGCMD_RESTORE => {},
            &CFGCMD_STANZA_CREATE => {},
            &CFGCMD_STANZA_DELETE => {},
            &CFGCMD_STANZA_UPGRADE => {},
            &CFGCMD_START => {},
            &CFGCMD_STOP => {},
        },
    },

    &CFGOPT_LOG_PATH =>
    {
        &CFGDEF_SECTION => CFGDEF_SECTION_GLOBAL,
        &CFGDEF_TYPE => CFGDEF_TYPE_PATH,
        &CFGDEF_DEFAULT => '/var/log/' . PROJECT_EXE,
        &CFGDEF_COMMAND =>
        {
            &CFGCMD_ARCHIVE_GET => {},
            &CFGCMD_ARCHIVE_PUSH => {},
            &CFGCMD_BACKUP => {},
            &CFGCMD_CHECK => {},
            &CFGCMD_EXPIRE => {},
            &CFGCMD_INFO => {},
            &CFGCMD_REPO_CREATE => {},
            &CFGCMD_REPO_GET => {},
            &CFGCMD_REPO_LS => {},
            &CFGCMD_REPO_PUT => {},
            &CFGCMD_REPO_RM => {},
            &CFGCMD_RESTORE => {},
            &CFGCMD_STANZA_CREATE => {},
            &CFGCMD_STANZA_DELETE => {},
            &CFGCMD_STANZA_UPGRADE => {},
            &CFGCMD_START => {},
            &CFGCMD_STOP => {},
        },
    },

    &CFGOPT_PROTOCOL_TIMEOUT =>
    {
        &CFGDEF_SECTION => CFGDEF_SECTION_GLOBAL,
        &CFGDEF_TYPE => CFGDEF_TYPE_FLOAT,
        &CFGDEF_DEFAULT => CFGDEF_DEFAULT_DB_TIMEOUT + 30,
        &CFGDEF_ALLOW_RANGE => [CFGDEF_DEFAULT_DB_TIMEOUT_MIN, CFGDEF_DEFAULT_DB_TIMEOUT_MAX],
        &CFGDEF_COMMAND =>
        {
            &CFGCMD_ARCHIVE_GET => {},
            &CFGCMD_ARCHIVE_PUSH => {},
            &CFGCMD_BACKUP => {},
            &CFGCMD_CHECK => {},
            &CFGCMD_INFO => {},
            &CFGCMD_REPO_CREATE => {},
            &CFGCMD_REPO_GET => {},
            &CFGCMD_REPO_LS => {},
            &CFGCMD_REPO_PUT => {},
            &CFGCMD_REPO_RM => {},
            &CFGCMD_RESTORE => {},
            &CFGCMD_STANZA_CREATE => {},
            &CFGCMD_STANZA_DELETE => {},
            &CFGCMD_STANZA_UPGRADE => {},
        }
    },

    # Repository options
    #-------------------------------------------------------------------------------------------------------------------------------
    &CFGOPT_REPO_CIPHER_PASS =>
    {
        &CFGDEF_SECTION => CFGDEF_SECTION_GLOBAL,
        &CFGDEF_TYPE => CFGDEF_TYPE_STRING,
        &CFGDEF_PREFIX => CFGDEF_PREFIX_REPO,
        &CFGDEF_INDEX_TOTAL => CFGDEF_INDEX_REPO,
        &CFGDEF_SECURE => true,
        &CFGDEF_REQUIRED => true,
        &CFGDEF_DEPEND =>
        {
            &CFGDEF_DEPEND_OPTION => CFGOPT_REPO_CIPHER_TYPE,
            &CFGDEF_DEPEND_LIST => [CFGOPTVAL_REPO_CIPHER_TYPE_AES_256_CBC],
        },
        &CFGDEF_NAME_ALT =>
        {
            'repo-cipher-pass' => {&CFGDEF_INDEX => 1, &CFGDEF_RESET => false},
        },
        &CFGDEF_COMMAND => CFGOPT_REPO_TYPE,
    },

    &CFGOPT_REPO_CIPHER_TYPE =>
    {
        &CFGDEF_SECTION => CFGDEF_SECTION_GLOBAL,
        &CFGDEF_TYPE => CFGDEF_TYPE_STRING,
        &CFGDEF_PREFIX => CFGDEF_PREFIX_REPO,
        &CFGDEF_INDEX_TOTAL => CFGDEF_INDEX_REPO,
        &CFGDEF_DEFAULT => CFGOPTVAL_REPO_CIPHER_TYPE_NONE,
        &CFGDEF_ALLOW_LIST =>
        [
            &CFGOPTVAL_REPO_CIPHER_TYPE_NONE,
            &CFGOPTVAL_REPO_CIPHER_TYPE_AES_256_CBC,
        ],
        &CFGDEF_NAME_ALT =>
        {
            'repo-cipher-type' => {&CFGDEF_INDEX => 1, &CFGDEF_RESET => false},
        },
        &CFGDEF_COMMAND => CFGOPT_REPO_TYPE,
    },

    &CFGOPT_REPO_HARDLINK =>
    {
        &CFGDEF_SECTION => CFGDEF_SECTION_GLOBAL,
        &CFGDEF_TYPE => CFGDEF_TYPE_BOOLEAN,
        &CFGDEF_PREFIX => CFGDEF_PREFIX_REPO,
        &CFGDEF_INDEX_TOTAL => CFGDEF_INDEX_REPO,
        &CFGDEF_NAME_ALT =>
        {
            'hardlink' => {&CFGDEF_INDEX => 1, &CFGDEF_RESET => false},
        },
        &CFGDEF_DEFAULT => false,
        &CFGDEF_COMMAND =>
        {
            &CFGCMD_BACKUP => {},
        },
    },

    &CFGOPT_REPO_HOST =>
    {
        &CFGDEF_SECTION => CFGDEF_SECTION_GLOBAL,
        &CFGDEF_TYPE => CFGDEF_TYPE_STRING,
        &CFGDEF_PREFIX => CFGDEF_PREFIX_REPO,
        &CFGDEF_INDEX_TOTAL => CFGDEF_INDEX_REPO,
        &CFGDEF_REQUIRED => false,
        &CFGDEF_NAME_ALT =>
        {
            'backup-host' => {&CFGDEF_INDEX => 1, &CFGDEF_RESET => false},
        },
        &CFGDEF_COMMAND =>
        {
            &CFGCMD_ARCHIVE_GET => {},
            &CFGCMD_ARCHIVE_PUSH => {},
            &CFGCMD_BACKUP =>
            {
                &CFGDEF_INTERNAL => true,
            },
            &CFGCMD_CHECK => {},
            &CFGCMD_EXPIRE =>
            {
                &CFGDEF_INTERNAL => true,
            },
            &CFGCMD_INFO => {},
            &CFGCMD_REPO_CREATE => {},
            &CFGCMD_REPO_GET => {},
            &CFGCMD_REPO_LS => {},
            &CFGCMD_REPO_PUT => {},
            &CFGCMD_REPO_RM => {},
            &CFGCMD_RESTORE => {},
            &CFGCMD_STANZA_CREATE =>
            {
                &CFGDEF_INTERNAL => true,
            },
            &CFGCMD_STANZA_DELETE =>
            {
                &CFGDEF_INTERNAL => true,
            },
            &CFGCMD_STANZA_UPGRADE =>
            {
                &CFGDEF_INTERNAL => true,
            },
            &CFGCMD_START => {},
            &CFGCMD_STOP => {},
        },
    },

    &CFGOPT_REPO_HOST_CMD =>
    {
        &CFGDEF_SECTION => CFGDEF_SECTION_GLOBAL,
        &CFGDEF_TYPE => CFGDEF_TYPE_STRING,
        &CFGDEF_PREFIX => CFGDEF_PREFIX_REPO,
        &CFGDEF_INDEX_TOTAL => CFGDEF_INDEX_REPO,
        &CFGDEF_REQUIRED => false,
        &CFGDEF_NAME_ALT =>
        {
            'backup-cmd' => {&CFGDEF_INDEX => 1, &CFGDEF_RESET => false},
        },
        &CFGDEF_COMMAND =>
        {
            &CFGCMD_ARCHIVE_GET => {},
            &CFGCMD_ARCHIVE_PUSH => {},
            &CFGCMD_CHECK => {},
            &CFGCMD_INFO => {},
            &CFGCMD_REPO_CREATE => {},
            &CFGCMD_REPO_GET => {},
            &CFGCMD_REPO_LS => {},
            &CFGCMD_REPO_PUT => {},
            &CFGCMD_REPO_RM => {},
            &CFGCMD_RESTORE => {},
            &CFGCMD_START => {},
            &CFGCMD_STOP => {},
        },
        &CFGDEF_DEPEND =>
        {
            &CFGDEF_DEPEND_OPTION => CFGOPT_REPO_HOST
        },
    },

    &CFGOPT_REPO_HOST_CONFIG =>
    {
        &CFGDEF_SECTION => CFGDEF_SECTION_GLOBAL,
        &CFGDEF_TYPE => CFGDEF_TYPE_STRING,
        &CFGDEF_PREFIX => CFGDEF_PREFIX_REPO,
        &CFGDEF_INDEX_TOTAL => CFGDEF_INDEX_REPO,
        &CFGDEF_DEFAULT => CFGDEF_DEFAULT_CONFIG,
        &CFGDEF_NAME_ALT =>
        {
            'backup-config' => {&CFGDEF_INDEX => 1, &CFGDEF_RESET => false},
        },
        &CFGDEF_COMMAND => CFGOPT_REPO_HOST_CMD,
        &CFGDEF_DEPEND =>
        {
            &CFGDEF_DEPEND_OPTION => CFGOPT_REPO_HOST
        },
    },

    &CFGOPT_REPO_HOST_CONFIG_PATH =>
    {
        &CFGDEF_TYPE => CFGDEF_TYPE_PATH,
        &CFGDEF_INHERIT => CFGOPT_REPO_HOST_CONFIG,
        &CFGDEF_DEFAULT => CFGDEF_DEFAULT_CONFIG_PATH,
    },

    &CFGOPT_REPO_HOST_CONFIG_INCLUDE_PATH =>
    {
        &CFGDEF_TYPE => CFGDEF_TYPE_PATH,
        &CFGDEF_INHERIT => CFGOPT_REPO_HOST_CONFIG,
        &CFGDEF_DEFAULT => CFGDEF_DEFAULT_CONFIG_INCLUDE_PATH,
    },

    &CFGOPT_REPO_HOST_PORT =>
    {
        &CFGDEF_SECTION => CFGDEF_SECTION_GLOBAL,
        &CFGDEF_TYPE => CFGDEF_TYPE_INTEGER,
        &CFGDEF_PREFIX => CFGDEF_PREFIX_REPO,
        &CFGDEF_INDEX_TOTAL => CFGDEF_INDEX_REPO,
        &CFGDEF_ALLOW_RANGE => [CFGDEF_DEFAULT_PROTOCOL_PORT_MIN, CFGDEF_DEFAULT_PROTOCOL_PORT_MAX],
        &CFGDEF_REQUIRED => false,
        &CFGDEF_NAME_ALT =>
        {
            'backup-ssh-port' => {&CFGDEF_INDEX => 1, &CFGDEF_RESET => false},
        },
        &CFGDEF_COMMAND => CFGOPT_REPO_HOST_CMD,
        &CFGDEF_DEPEND =>
        {
            &CFGDEF_DEPEND_OPTION => CFGOPT_REPO_HOST
        }
    },

    &CFGOPT_REPO_HOST_USER =>
    {
        &CFGDEF_SECTION => CFGDEF_SECTION_GLOBAL,
        &CFGDEF_TYPE => CFGDEF_TYPE_STRING,
        &CFGDEF_PREFIX => CFGDEF_PREFIX_REPO,
        &CFGDEF_INDEX_TOTAL => CFGDEF_INDEX_REPO,
        &CFGDEF_DEFAULT => PROJECT_EXE,
        &CFGDEF_NAME_ALT =>
        {
            'backup-user' => {&CFGDEF_INDEX => 1, &CFGDEF_RESET => false},
        },
        &CFGDEF_COMMAND => CFGOPT_REPO_HOST_CMD,
        &CFGDEF_REQUIRED => false,
        &CFGDEF_DEPEND =>
        {
            &CFGDEF_DEPEND_OPTION => CFGOPT_REPO_HOST
        }
    },

    &CFGOPT_REPO_PATH =>
    {
        &CFGDEF_SECTION => CFGDEF_SECTION_GLOBAL,
        &CFGDEF_TYPE => CFGDEF_TYPE_PATH,
        &CFGDEF_PREFIX => CFGDEF_PREFIX_REPO,
        &CFGDEF_INDEX_TOTAL => CFGDEF_INDEX_REPO,
        &CFGDEF_DEFAULT => '/var/lib/' . PROJECT_EXE,
        &CFGDEF_NAME_ALT =>
        {
            'repo-path' => {&CFGDEF_INDEX => 1, &CFGDEF_RESET => false},
        },
        &CFGDEF_COMMAND => CFGOPT_REPO_TYPE,
    },

    &CFGOPT_REPO_RETENTION_ARCHIVE =>
    {
        &CFGDEF_SECTION => CFGDEF_SECTION_GLOBAL,
        &CFGDEF_TYPE => CFGDEF_TYPE_INTEGER,
        &CFGDEF_PREFIX => CFGDEF_PREFIX_REPO,
        &CFGDEF_INDEX_TOTAL => CFGDEF_INDEX_REPO,
        &CFGDEF_REQUIRED => false,
        &CFGDEF_ALLOW_RANGE => [CFGDEF_DEFAULT_RETENTION_MIN, CFGDEF_DEFAULT_RETENTION_MAX],
        &CFGDEF_NAME_ALT =>
        {
            'retention-archive' => {&CFGDEF_INDEX => 1, &CFGDEF_RESET => false},
        },
        &CFGDEF_COMMAND =>
        {
            &CFGCMD_BACKUP => {},
            &CFGCMD_EXPIRE => {},
        }
    },

    &CFGOPT_REPO_RETENTION_ARCHIVE_TYPE =>
    {
        &CFGDEF_SECTION => CFGDEF_SECTION_GLOBAL,
        &CFGDEF_TYPE => CFGDEF_TYPE_STRING,
        &CFGDEF_PREFIX => CFGDEF_PREFIX_REPO,
        &CFGDEF_INDEX_TOTAL => CFGDEF_INDEX_REPO,
        &CFGDEF_DEFAULT => CFGOPTVAL_BACKUP_TYPE_FULL,
        &CFGDEF_COMMAND =>
        {
            &CFGCMD_BACKUP => {},
            &CFGCMD_EXPIRE => {},
        },
        &CFGDEF_NAME_ALT =>
        {
            'retention-archive-type' => {&CFGDEF_INDEX => 1, &CFGDEF_RESET => false},
        },
        &CFGDEF_ALLOW_LIST =>
        [
            &CFGOPTVAL_BACKUP_TYPE_FULL,
            &CFGOPTVAL_BACKUP_TYPE_DIFF,
            &CFGOPTVAL_BACKUP_TYPE_INCR,
        ]
    },

    &CFGOPT_REPO_RETENTION_DIFF =>
    {
        &CFGDEF_SECTION => CFGDEF_SECTION_GLOBAL,
        &CFGDEF_TYPE => CFGDEF_TYPE_INTEGER,
        &CFGDEF_PREFIX => CFGDEF_PREFIX_REPO,
        &CFGDEF_INDEX_TOTAL => CFGDEF_INDEX_REPO,
        &CFGDEF_REQUIRED => false,
        &CFGDEF_ALLOW_RANGE => [CFGDEF_DEFAULT_RETENTION_MIN, CFGDEF_DEFAULT_RETENTION_MAX],
        &CFGDEF_NAME_ALT =>
        {
            'retention-diff' => {&CFGDEF_INDEX => 1, &CFGDEF_RESET => false},
        },
        &CFGDEF_COMMAND =>
        {
            &CFGCMD_BACKUP => {},
            &CFGCMD_EXPIRE => {},
        }
    },

    &CFGOPT_REPO_RETENTION_FULL =>
    {
        &CFGDEF_SECTION => CFGDEF_SECTION_GLOBAL,
        &CFGDEF_TYPE => CFGDEF_TYPE_INTEGER,
        &CFGDEF_PREFIX => CFGDEF_PREFIX_REPO,
        &CFGDEF_INDEX_TOTAL => CFGDEF_INDEX_REPO,
        &CFGDEF_REQUIRED => false,
        &CFGDEF_ALLOW_RANGE => [CFGDEF_DEFAULT_RETENTION_MIN, CFGDEF_DEFAULT_RETENTION_MAX],
        &CFGDEF_NAME_ALT =>
        {
            'retention-full' => {&CFGDEF_INDEX => 1, &CFGDEF_RESET => false},
        },
        &CFGDEF_COMMAND =>
        {
            &CFGCMD_BACKUP => {},
            &CFGCMD_EXPIRE => {},
        }
    },

    &CFGOPT_REPO_S3_BUCKET =>
    {
        &CFGDEF_TYPE => CFGDEF_TYPE_STRING,
        &CFGDEF_PREFIX => CFGDEF_PREFIX_REPO,
        &CFGDEF_INDEX_TOTAL => CFGDEF_INDEX_REPO,
        &CFGDEF_SECTION => CFGDEF_SECTION_GLOBAL,
        &CFGDEF_DEPEND =>
        {
            &CFGDEF_DEPEND_OPTION => CFGOPT_REPO_TYPE,
            &CFGDEF_DEPEND_LIST => [CFGOPTVAL_REPO_TYPE_S3],
        },
        &CFGDEF_NAME_ALT =>
        {
            'repo-s3-bucket' => {&CFGDEF_INDEX => 1, &CFGDEF_RESET => false},
        },
        &CFGDEF_COMMAND => CFGOPT_REPO_TYPE,
    },

    &CFGOPT_REPO_S3_CA_FILE =>
    {
        &CFGDEF_INHERIT => CFGOPT_REPO_S3_HOST,
        &CFGDEF_NAME_ALT =>
        {
            'repo-s3-ca-file' => {&CFGDEF_INDEX => 1, &CFGDEF_RESET => false},
        },
    },

    &CFGOPT_REPO_S3_CA_PATH =>
    {
        &CFGDEF_TYPE => CFGDEF_TYPE_PATH,
        &CFGDEF_INHERIT => CFGOPT_REPO_S3_HOST,
        &CFGDEF_NAME_ALT =>
        {
            'repo-s3-ca-path' => {&CFGDEF_INDEX => 1, &CFGDEF_RESET => false},
        },
    },

    &CFGOPT_REPO_S3_KEY =>
    {
        &CFGDEF_SECTION => CFGDEF_SECTION_GLOBAL,
        &CFGDEF_TYPE => CFGDEF_TYPE_STRING,
        &CFGDEF_PREFIX => CFGDEF_PREFIX_REPO,
        &CFGDEF_INDEX_TOTAL => CFGDEF_INDEX_REPO,
        &CFGDEF_SECURE => true,
        &CFGDEF_REQUIRED => true,
        &CFGDEF_DEPEND =>
        {
            &CFGDEF_DEPEND_OPTION => CFGOPT_REPO_TYPE,
            &CFGDEF_DEPEND_LIST => [CFGOPTVAL_REPO_TYPE_S3],
        },
        &CFGDEF_NAME_ALT =>
        {
            'repo-s3-key' => {&CFGDEF_INDEX => 1, &CFGDEF_RESET => false},
        },
        &CFGDEF_COMMAND =>
        {
            &CFGCMD_ARCHIVE_GET => {},
            &CFGCMD_ARCHIVE_PUSH => {},
            &CFGCMD_BACKUP => {},
            &CFGCMD_CHECK => {},
            &CFGCMD_EXPIRE => {},
            &CFGCMD_INFO => {},
            &CFGCMD_REPO_CREATE => {},
            &CFGCMD_REPO_GET => {},
            &CFGCMD_REPO_LS => {},
            &CFGCMD_REPO_PUT => {},
            &CFGCMD_REPO_RM => {},
            &CFGCMD_RESTORE => {},
            &CFGCMD_STANZA_CREATE => {},
            &CFGCMD_STANZA_DELETE => {},
            &CFGCMD_STANZA_UPGRADE => {},
            &CFGCMD_START => {},
            &CFGCMD_STOP => {},
        },
    },

    &CFGOPT_REPO_S3_KEY_SECRET =>
    {
        &CFGDEF_INHERIT => CFGOPT_REPO_S3_KEY,
        &CFGDEF_NAME_ALT =>
        {
            'repo-s3-key-secret' => {&CFGDEF_INDEX => 1, &CFGDEF_RESET => false},
        },
    },

    &CFGOPT_REPO_S3_ENDPOINT =>
    {
        &CFGDEF_INHERIT => CFGOPT_REPO_S3_BUCKET,
        &CFGDEF_NAME_ALT =>
        {
            'repo-s3-endpoint' => {&CFGDEF_INDEX => 1, &CFGDEF_RESET => false},
        },
    },

    &CFGOPT_REPO_S3_HOST =>
    {
        &CFGDEF_SECTION => CFGDEF_SECTION_GLOBAL,
        &CFGDEF_TYPE => CFGDEF_TYPE_STRING,
        &CFGDEF_PREFIX => CFGDEF_PREFIX_REPO,
        &CFGDEF_INDEX_TOTAL => CFGDEF_INDEX_REPO,
        &CFGDEF_REQUIRED => false,
        &CFGDEF_DEPEND => CFGOPT_REPO_S3_BUCKET,
        &CFGDEF_NAME_ALT =>
        {
            'repo-s3-host' => {&CFGDEF_INDEX => 1, &CFGDEF_RESET => false},
        },
        &CFGDEF_COMMAND => CFGOPT_REPO_TYPE,
    },

    &CFGOPT_REPO_S3_PORT =>
    {
        &CFGDEF_SECTION => CFGDEF_SECTION_GLOBAL,
        &CFGDEF_TYPE => CFGDEF_TYPE_INTEGER,
        &CFGDEF_PREFIX => CFGDEF_PREFIX_REPO,
        &CFGDEF_INDEX_TOTAL => CFGDEF_INDEX_REPO,
        &CFGDEF_DEFAULT => 443,
        &CFGDEF_ALLOW_RANGE => [1, 65535],
        &CFGDEF_DEPEND => CFGOPT_REPO_S3_BUCKET,
        &CFGDEF_COMMAND => CFGOPT_REPO_TYPE,
    },

    &CFGOPT_REPO_S3_REGION,
    {
        &CFGDEF_INHERIT => CFGOPT_REPO_S3_BUCKET,
        &CFGDEF_NAME_ALT =>
        {
            'repo-s3-region' => {&CFGDEF_INDEX => 1, &CFGDEF_RESET => false},
        },
    },

    &CFGOPT_REPO_S3_TOKEN =>
    {
        &CFGDEF_INHERIT => CFGOPT_REPO_S3_KEY,
        &CFGDEF_REQUIRED => false,
        &CFGDEF_COMMAND => CFGOPT_REPO_TYPE,
    },

    &CFGOPT_REPO_S3_URI_STYLE =>
    {
        &CFGDEF_SECTION => CFGDEF_SECTION_GLOBAL,
        &CFGDEF_TYPE => CFGDEF_TYPE_STRING,
        &CFGDEF_PREFIX => CFGDEF_PREFIX_REPO,
        &CFGDEF_INDEX_TOTAL => CFGDEF_INDEX_REPO,
        &CFGDEF_DEFAULT => CFGOPTVAL_REPO_S3_URI_STYLE_HOST,
        &CFGDEF_ALLOW_LIST =>
        [
            &CFGOPTVAL_REPO_S3_URI_STYLE_HOST,
            &CFGOPTVAL_REPO_S3_URI_STYLE_PATH,
        ],
        &CFGDEF_COMMAND => CFGOPT_REPO_TYPE,
        &CFGDEF_DEPEND => CFGOPT_REPO_S3_BUCKET,
    },

    &CFGOPT_REPO_S3_VERIFY_TLS =>
    {
        &CFGDEF_SECTION => CFGDEF_SECTION_GLOBAL,
        &CFGDEF_TYPE => CFGDEF_TYPE_BOOLEAN,
        &CFGDEF_PREFIX => CFGDEF_PREFIX_REPO,
        &CFGDEF_INDEX_TOTAL => CFGDEF_INDEX_REPO,
        &CFGDEF_DEFAULT => true,
        &CFGDEF_NAME_ALT =>
        {
            'repo-s3-verify-ssl' => {&CFGDEF_INDEX => 1, &CFGDEF_RESET => false},
            'repo?-s3-verify-ssl' => {&CFGDEF_INDEX => 1, &CFGDEF_RESET => false},
        },
        &CFGDEF_COMMAND => CFGOPT_REPO_TYPE,
        &CFGDEF_DEPEND => CFGOPT_REPO_S3_BUCKET,
    },

    &CFGOPT_REPO_TYPE =>
    {
        &CFGDEF_SECTION => CFGDEF_SECTION_GLOBAL,
        &CFGDEF_TYPE => CFGDEF_TYPE_STRING,
        &CFGDEF_PREFIX => CFGDEF_PREFIX_REPO,
        &CFGDEF_INDEX_TOTAL => CFGDEF_INDEX_REPO,
        &CFGDEF_DEFAULT => CFGOPTVAL_REPO_TYPE_POSIX,
        &CFGDEF_ALLOW_LIST =>
        [
            &CFGOPTVAL_REPO_TYPE_CIFS,
            &CFGOPTVAL_REPO_TYPE_POSIX,
            &CFGOPTVAL_REPO_TYPE_S3,
        ],
        &CFGDEF_NAME_ALT =>
        {
            'repo-type' => {&CFGDEF_INDEX => 1, &CFGDEF_RESET => false},
        },
        &CFGDEF_COMMAND =>
        {
            &CFGCMD_ARCHIVE_GET => {},
            &CFGCMD_ARCHIVE_PUSH => {},
            &CFGCMD_BACKUP => {},
            &CFGCMD_CHECK => {},
            &CFGCMD_EXPIRE => {},
            &CFGCMD_INFO => {},
            &CFGCMD_REPO_CREATE => {},
            &CFGCMD_REPO_GET => {},
            &CFGCMD_REPO_LS => {},
            &CFGCMD_REPO_PUT => {},
            &CFGCMD_REPO_RM => {},
            &CFGCMD_RESTORE => {},
            &CFGCMD_STANZA_CREATE => {},
            &CFGCMD_STANZA_DELETE => {},
            &CFGCMD_STANZA_UPGRADE => {},
            &CFGCMD_START => {},
            &CFGCMD_STOP => {},
        },
    },

    &CFGOPT_SPOOL_PATH =>
    {
        &CFGDEF_SECTION => CFGDEF_SECTION_GLOBAL,
        &CFGDEF_TYPE => CFGDEF_TYPE_PATH,
        &CFGDEF_DEFAULT => '/var/spool/' . PROJECT_EXE,
        &CFGDEF_COMMAND =>
        {
            &CFGCMD_ARCHIVE_GET =>
            {
                &CFGDEF_DEPEND =>
                {
                    &CFGDEF_DEPEND_OPTION => CFGOPT_ARCHIVE_ASYNC,
                    &CFGDEF_DEPEND_LIST => [true],
                },
            },
            &CFGCMD_ARCHIVE_PUSH =>
            {
                &CFGDEF_DEPEND =>
                {
                    &CFGDEF_DEPEND_OPTION => CFGOPT_ARCHIVE_ASYNC,
                    &CFGDEF_DEPEND_LIST => [true],
                },
            },
        },
    },

    &CFGOPT_PROCESS_MAX =>
    {
        &CFGDEF_SECTION => CFGDEF_SECTION_GLOBAL,
        &CFGDEF_TYPE => CFGDEF_TYPE_INTEGER,
        &CFGDEF_DEFAULT => 1,
        &CFGDEF_ALLOW_RANGE => [1, 999],
        &CFGDEF_COMMAND =>
        {
            &CFGCMD_ARCHIVE_GET => {},
            &CFGCMD_ARCHIVE_PUSH => {},
            &CFGCMD_BACKUP => {},
            &CFGCMD_RESTORE => {},
        }
    },

    # Logging options
    #-------------------------------------------------------------------------------------------------------------------------------
    &CFGOPT_LOG_LEVEL_CONSOLE =>
    {
        &CFGDEF_SECTION => CFGDEF_SECTION_GLOBAL,
        &CFGDEF_TYPE => CFGDEF_TYPE_STRING,
        &CFGDEF_DEFAULT => lc(WARN),
        &CFGDEF_ALLOW_LIST =>
        [
            lc(OFF),
            lc(ERROR),
            lc(WARN),
            lc(INFO),
            lc(DETAIL),
            lc(DEBUG),
            lc(TRACE),
        ],
        &CFGDEF_COMMAND =>
        {
            &CFGCMD_ARCHIVE_GET => {},
            &CFGCMD_ARCHIVE_PUSH => {},
            &CFGCMD_BACKUP => {},
            &CFGCMD_CHECK => {},
            &CFGCMD_EXPIRE => {},
            &CFGCMD_INFO => {},
            &CFGCMD_REPO_CREATE => {},
            &CFGCMD_REPO_GET => {},
            &CFGCMD_REPO_LS => {},
            &CFGCMD_REPO_PUT => {},
            &CFGCMD_REPO_RM => {},
            &CFGCMD_RESTORE => {},
            &CFGCMD_STANZA_CREATE => {},
            &CFGCMD_STANZA_DELETE => {},
            &CFGCMD_STANZA_UPGRADE => {},
            &CFGCMD_START => {},
            &CFGCMD_STOP => {},
        }
    },

    &CFGOPT_LOG_LEVEL_FILE =>
    {
        &CFGDEF_SECTION => CFGDEF_SECTION_GLOBAL,
        &CFGDEF_TYPE => CFGDEF_TYPE_STRING,
        &CFGDEF_DEFAULT => lc(INFO),
        &CFGDEF_ALLOW_LIST => CFGOPT_LOG_LEVEL_CONSOLE,
        &CFGDEF_COMMAND =>
        {
            &CFGCMD_ARCHIVE_GET => {},
            &CFGCMD_ARCHIVE_PUSH => {},
            &CFGCMD_BACKUP => {},
            &CFGCMD_CHECK => {},
            &CFGCMD_EXPIRE => {},
            &CFGCMD_INFO => {},
            &CFGCMD_REPO_CREATE => {},
            &CFGCMD_REPO_GET => {},
            &CFGCMD_REPO_LS => {},
            &CFGCMD_REPO_PUT => {},
            &CFGCMD_REPO_RM => {},
            &CFGCMD_RESTORE => {},
            &CFGCMD_STANZA_CREATE => {},
            &CFGCMD_STANZA_DELETE => {},
            &CFGCMD_STANZA_UPGRADE => {},
            &CFGCMD_START => {},
            &CFGCMD_STOP => {},
        }
    },

    &CFGOPT_LOG_LEVEL_STDERR =>
    {
        &CFGDEF_SECTION => CFGDEF_SECTION_GLOBAL,
        &CFGDEF_TYPE => CFGDEF_TYPE_STRING,
        &CFGDEF_DEFAULT => lc(WARN),
        &CFGDEF_ALLOW_LIST => CFGOPT_LOG_LEVEL_CONSOLE,
        &CFGDEF_COMMAND =>
        {
            &CFGCMD_ARCHIVE_GET => {},
            &CFGCMD_ARCHIVE_PUSH => {},
            &CFGCMD_BACKUP => {},
            &CFGCMD_CHECK => {},
            &CFGCMD_EXPIRE => {},
            &CFGCMD_INFO => {},
            &CFGCMD_REPO_CREATE => {},
            &CFGCMD_REPO_GET => {},
            &CFGCMD_REPO_LS => {},
            &CFGCMD_REPO_PUT => {},
            &CFGCMD_REPO_RM => {},
            &CFGCMD_RESTORE => {},
            &CFGCMD_STANZA_CREATE => {},
            &CFGCMD_STANZA_DELETE => {},
            &CFGCMD_STANZA_UPGRADE => {},
            &CFGCMD_START => {},
            &CFGCMD_STOP => {},
        }
    },

    &CFGOPT_LOG_SUBPROCESS =>
    {
        &CFGDEF_SECTION => CFGDEF_SECTION_GLOBAL,
        &CFGDEF_TYPE => CFGDEF_TYPE_BOOLEAN,
        &CFGDEF_DEFAULT => false,
        &CFGDEF_COMMAND =>
        {
            &CFGCMD_ARCHIVE_GET => {},
            &CFGCMD_ARCHIVE_PUSH => {},
            &CFGCMD_BACKUP => {},
            &CFGCMD_CHECK => {},
            &CFGCMD_EXPIRE => {},
            &CFGCMD_INFO => {},
            &CFGCMD_REPO_CREATE => {},
            &CFGCMD_REPO_GET => {},
            &CFGCMD_REPO_LS => {},
            &CFGCMD_REPO_PUT => {},
            &CFGCMD_REPO_RM => {},
            &CFGCMD_RESTORE => {},
            &CFGCMD_STANZA_CREATE => {},
            &CFGCMD_STANZA_DELETE => {},
            &CFGCMD_STANZA_UPGRADE => {},
            &CFGCMD_START => {},
            &CFGCMD_STOP => {},
        }
    },

    &CFGOPT_LOG_TIMESTAMP =>
    {
        &CFGDEF_SECTION => CFGDEF_SECTION_GLOBAL,
        &CFGDEF_TYPE => CFGDEF_TYPE_BOOLEAN,
        &CFGDEF_DEFAULT => true,
        &CFGDEF_COMMAND => CFGOPT_LOG_LEVEL_CONSOLE,
    },

    # Archive options
    #-------------------------------------------------------------------------------------------------------------------------------
    &CFGOPT_ARCHIVE_ASYNC =>
    {
        &CFGDEF_SECTION => CFGDEF_SECTION_GLOBAL,
        &CFGDEF_TYPE => CFGDEF_TYPE_BOOLEAN,
        &CFGDEF_DEFAULT => false,
        &CFGDEF_COMMAND =>
        {
            &CFGCMD_ARCHIVE_GET => {},
            &CFGCMD_ARCHIVE_PUSH => {},
        }
    },

    &CFGOPT_ARCHIVE_PUSH_QUEUE_MAX =>
    {
        &CFGDEF_SECTION => CFGDEF_SECTION_GLOBAL,
        &CFGDEF_TYPE => CFGDEF_TYPE_SIZE,
        &CFGDEF_REQUIRED => false,
        &CFGDEF_NAME_ALT =>
        {
            'archive-queue-max' => {},
        },
        &CFGDEF_ALLOW_RANGE => [0, 4 * 1024 * 1024 * 1024 * 1024 * 1024], # 0-4PB
        &CFGDEF_COMMAND =>
        {
            &CFGCMD_ARCHIVE_PUSH => {},
        },
    },

    &CFGOPT_ARCHIVE_GET_QUEUE_MAX =>
    {
        &CFGDEF_SECTION => CFGDEF_SECTION_GLOBAL,
        &CFGDEF_TYPE => CFGDEF_TYPE_SIZE,
        &CFGDEF_DEFAULT => 128 * 1024 * 1024, # 128MB
        &CFGDEF_ALLOW_RANGE => [0, 4 * 1024 * 1024 * 1024 * 1024 * 1024], # 0-4PB
        &CFGDEF_COMMAND =>
        {
            &CFGCMD_ARCHIVE_GET => {},
        },
    },

    # Backup options
    #-------------------------------------------------------------------------------------------------------------------------------
    &CFGOPT_ARCHIVE_CHECK =>
    {
        &CFGDEF_SECTION => CFGDEF_SECTION_GLOBAL,
        &CFGDEF_TYPE => CFGDEF_TYPE_BOOLEAN,
        &CFGDEF_DEFAULT => true,
        &CFGDEF_COMMAND =>
        {
            &CFGCMD_BACKUP =>
            {
                &CFGDEF_DEPEND =>
                {
                    &CFGDEF_DEPEND_OPTION => CFGOPT_ONLINE,
                    &CFGDEF_DEPEND_LIST => [true],
                },
            },
            &CFGCMD_CHECK => {},
        },
    },

    &CFGOPT_ARCHIVE_COPY =>
    {
        &CFGDEF_SECTION => CFGDEF_SECTION_GLOBAL,
        &CFGDEF_TYPE => CFGDEF_TYPE_BOOLEAN,
        &CFGDEF_DEFAULT => false,
        &CFGDEF_COMMAND =>
        {
            &CFGCMD_BACKUP =>
            {
                &CFGDEF_DEPEND =>
                {
                    &CFGDEF_DEPEND_OPTION => CFGOPT_ARCHIVE_CHECK,
                    &CFGDEF_DEPEND_LIST => [true],
                }
            }
        }
    },

    &CFGOPT_BACKUP_STANDBY =>
    {
        &CFGDEF_SECTION => CFGDEF_SECTION_GLOBAL,
        &CFGDEF_TYPE => CFGDEF_TYPE_BOOLEAN,
        &CFGDEF_DEFAULT => false,
        &CFGDEF_COMMAND =>
        {
            &CFGCMD_BACKUP => {},
            &CFGCMD_CHECK => {},
            &CFGCMD_STANZA_CREATE => {},
            &CFGCMD_STANZA_UPGRADE => {},
        },
    },

    &CFGOPT_CHECKSUM_PAGE =>
    {
        &CFGDEF_SECTION => CFGDEF_SECTION_GLOBAL,
        &CFGDEF_TYPE => CFGDEF_TYPE_BOOLEAN,
        &CFGDEF_REQUIRED => false,
        &CFGDEF_COMMAND =>
        {
            &CFGCMD_BACKUP => {},
        }
    },

    &CFGOPT_EXCLUDE =>
    {
        &CFGDEF_SECTION => CFGDEF_SECTION_GLOBAL,
        &CFGDEF_TYPE => CFGDEF_TYPE_LIST,
        &CFGDEF_REQUIRED => false,
        &CFGDEF_COMMAND =>
        {
            &CFGCMD_BACKUP => {},
        },
    },

    &CFGOPT_MANIFEST_SAVE_THRESHOLD =>
    {
        &CFGDEF_SECTION => CFGDEF_SECTION_GLOBAL,
        &CFGDEF_TYPE => CFGDEF_TYPE_SIZE,
        &CFGDEF_DEFAULT => 1 * 1024 * 1024 * 1024,
        &CFGDEF_ALLOW_RANGE => [1, 1024 * 1024 * 1024 * 1024],      # 1-1TB
        &CFGDEF_COMMAND =>
        {
            &CFGCMD_BACKUP => {},
        }
    },

    &CFGOPT_RESUME =>
    {
        &CFGDEF_SECTION => CFGDEF_SECTION_GLOBAL,
        &CFGDEF_TYPE => CFGDEF_TYPE_BOOLEAN,
        &CFGDEF_DEFAULT => true,
        &CFGDEF_COMMAND =>
        {
            &CFGCMD_BACKUP => {},
        }
    },

    &CFGOPT_START_FAST =>
    {
        &CFGDEF_SECTION => CFGDEF_SECTION_GLOBAL,
        &CFGDEF_TYPE => CFGDEF_TYPE_BOOLEAN,
        &CFGDEF_DEFAULT => false,
        &CFGDEF_COMMAND =>
        {
            &CFGCMD_BACKUP => {},
        }
    },

    &CFGOPT_STOP_AUTO =>
    {
        &CFGDEF_SECTION => CFGDEF_SECTION_GLOBAL,
        &CFGDEF_TYPE => CFGDEF_TYPE_BOOLEAN,
        &CFGDEF_DEFAULT => false,
        &CFGDEF_COMMAND =>
        {
            &CFGCMD_BACKUP => {},
        }
    },

    # Restore options
    #-------------------------------------------------------------------------------------------------------------------------------
    &CFGOPT_DB_INCLUDE =>
    {
        &CFGDEF_SECTION => CFGDEF_SECTION_GLOBAL,
        &CFGDEF_TYPE => CFGDEF_TYPE_LIST,
        &CFGDEF_REQUIRED => false,
        &CFGDEF_COMMAND =>
        {
            &CFGCMD_RESTORE => {},
        },
    },

    &CFGOPT_LINK_ALL =>
    {
        &CFGDEF_SECTION => CFGDEF_SECTION_GLOBAL,
        &CFGDEF_TYPE => CFGDEF_TYPE_BOOLEAN,
        &CFGDEF_DEFAULT => false,
        &CFGDEF_COMMAND =>
        {
            &CFGCMD_RESTORE => {},
        }
    },

    &CFGOPT_LINK_MAP =>
    {
        &CFGDEF_SECTION => CFGDEF_SECTION_GLOBAL,
        &CFGDEF_TYPE => CFGDEF_TYPE_HASH,
        &CFGDEF_REQUIRED => false,
        &CFGDEF_COMMAND =>
        {
            &CFGCMD_RESTORE => {},
        },
    },

    &CFGOPT_TABLESPACE_MAP_ALL =>
    {
        &CFGDEF_SECTION => CFGDEF_SECTION_GLOBAL,
        &CFGDEF_TYPE => CFGDEF_TYPE_STRING,
        &CFGDEF_REQUIRED => false,
        &CFGDEF_COMMAND =>
        {
            &CFGCMD_RESTORE => {},
        }
    },

    &CFGOPT_TABLESPACE_MAP =>
    {
        &CFGDEF_SECTION => CFGDEF_SECTION_GLOBAL,
        &CFGDEF_TYPE => CFGDEF_TYPE_HASH,
        &CFGDEF_REQUIRED => false,
        &CFGDEF_COMMAND =>
        {
            &CFGCMD_RESTORE => {},
        },
    },

    &CFGOPT_RECOVERY_OPTION =>
    {
        &CFGDEF_SECTION => CFGDEF_SECTION_GLOBAL,
        &CFGDEF_TYPE => CFGDEF_TYPE_HASH,
        &CFGDEF_REQUIRED => false,
        &CFGDEF_COMMAND =>
        {
            &CFGCMD_RESTORE => {},
        },
        &CFGDEF_DEPEND =>
        {
            &CFGDEF_DEPEND_OPTION => CFGOPT_TYPE,
            &CFGDEF_DEPEND_LIST =>
            [
                &CFGOPTVAL_RESTORE_TYPE_DEFAULT,
                &CFGOPTVAL_RESTORE_TYPE_IMMEDIATE,
                &CFGOPTVAL_RESTORE_TYPE_NAME,
                &CFGOPTVAL_RESTORE_TYPE_TIME,
                &CFGOPTVAL_RESTORE_TYPE_STANDBY,
                &CFGOPTVAL_RESTORE_TYPE_XID,
            ],
        },
    },

    # Stanza options
    #-------------------------------------------------------------------------------------------------------------------------------
    &CFGOPT_PG_HOST =>
    {
        &CFGDEF_SECTION => CFGDEF_SECTION_STANZA,
        &CFGDEF_TYPE => CFGDEF_TYPE_STRING,
        &CFGDEF_PREFIX => CFGDEF_PREFIX_PG,
        &CFGDEF_INDEX_TOTAL => CFGDEF_INDEX_PG,
        &CFGDEF_REQUIRED => false,
        &CFGDEF_NAME_ALT =>
        {
            'db-host' => {&CFGDEF_INDEX => 1, &CFGDEF_RESET => false},
            'db?-host' => {&CFGDEF_RESET => false},
        },
        &CFGDEF_COMMAND =>
        {
            &CFGCMD_ARCHIVE_GET =>
            {
                &CFGDEF_INTERNAL => true,
            },
            &CFGCMD_ARCHIVE_PUSH =>
            {
                &CFGDEF_INTERNAL => true,
            },
            &CFGCMD_BACKUP => {},
            &CFGCMD_CHECK => {},
            &CFGCMD_EXPIRE => {},
            &CFGCMD_RESTORE =>
            {
                &CFGDEF_INTERNAL => true,
            },
            &CFGCMD_STANZA_CREATE => {},
            &CFGCMD_STANZA_DELETE => {},
            &CFGCMD_STANZA_UPGRADE => {},
            &CFGCMD_START => {},
            &CFGCMD_STOP => {},
        },
    },

    &CFGOPT_PG_HOST_CMD =>
    {
        &CFGDEF_SECTION => CFGDEF_SECTION_STANZA,
        &CFGDEF_TYPE => CFGDEF_TYPE_STRING,
        &CFGDEF_PREFIX => CFGDEF_PREFIX_PG,
        &CFGDEF_INDEX_TOTAL => CFGDEF_INDEX_PG,
        &CFGDEF_REQUIRED => false,
        &CFGDEF_NAME_ALT =>
        {
            'db-cmd' => {&CFGDEF_INDEX => 1, &CFGDEF_RESET => false},
            'db?-cmd' => {&CFGDEF_RESET => false},
        },
        &CFGDEF_COMMAND =>
        {
            &CFGCMD_BACKUP => {},
            &CFGCMD_CHECK => {},
            &CFGCMD_EXPIRE => {},
            &CFGCMD_STANZA_CREATE => {},
            &CFGCMD_STANZA_DELETE => {},
            &CFGCMD_STANZA_UPGRADE => {},
            &CFGCMD_START => {},
            &CFGCMD_STOP => {},
        },
        &CFGDEF_DEPEND =>
        {
            &CFGDEF_DEPEND_OPTION => CFGOPT_PG_HOST
        },
    },

    &CFGOPT_PG_HOST_CONFIG =>
    {
        &CFGDEF_INHERIT => CFGOPT_PG_HOST_CMD,
        &CFGDEF_DEFAULT => CFGDEF_DEFAULT_CONFIG,
        &CFGDEF_REQUIRED => true,
        &CFGDEF_NAME_ALT =>
        {
            'db-config' => {&CFGDEF_INDEX => 1, &CFGDEF_RESET => false},
            'db?-config' => {&CFGDEF_RESET => false},
        },
    },

    &CFGOPT_PG_HOST_CONFIG_PATH =>
    {
        &CFGDEF_TYPE => CFGDEF_TYPE_PATH,
        &CFGDEF_INHERIT => CFGOPT_PG_HOST_CMD,
        &CFGDEF_DEFAULT => CFGDEF_DEFAULT_CONFIG_PATH,
    },

    &CFGOPT_PG_HOST_CONFIG_INCLUDE_PATH =>
    {
        &CFGDEF_TYPE => CFGDEF_TYPE_PATH,
        &CFGDEF_INHERIT => CFGOPT_PG_HOST_CMD,
        &CFGDEF_DEFAULT => CFGDEF_DEFAULT_CONFIG_INCLUDE_PATH,
    },

    &CFGOPT_PG_HOST_PORT =>
    {
        &CFGDEF_INHERIT => CFGOPT_PG_HOST_CMD,
        &CFGDEF_TYPE => CFGDEF_TYPE_INTEGER,
        &CFGDEF_REQUIRED => false,
        &CFGDEF_ALLOW_RANGE => [CFGDEF_DEFAULT_PROTOCOL_PORT_MIN, CFGDEF_DEFAULT_PROTOCOL_PORT_MAX],
        &CFGDEF_NAME_ALT =>
        {
            'db-ssh-port' => {&CFGDEF_INDEX => 1, &CFGDEF_RESET => false},
            'db?-ssh-port' => {&CFGDEF_RESET => false},
        },
    },

    &CFGOPT_PG_HOST_USER =>
    {
        &CFGDEF_INHERIT => CFGOPT_PG_HOST_CMD,
        &CFGDEF_DEFAULT => 'postgres',
        &CFGDEF_NAME_ALT =>
        {
            'db-user' => {&CFGDEF_INDEX => 1, &CFGDEF_RESET => false},
            'db?-user' => {&CFGDEF_RESET => false},
        },
        &CFGDEF_REQUIRED => false,
    },

    &CFGOPT_PG_PATH =>
    {
        &CFGDEF_SECTION => CFGDEF_SECTION_STANZA,
        &CFGDEF_TYPE => CFGDEF_TYPE_PATH,
        &CFGDEF_PREFIX => CFGDEF_PREFIX_PG,
        &CFGDEF_INDEX_TOTAL => CFGDEF_INDEX_PG,
        &CFGDEF_REQUIRED => true,
        &CFGDEF_NAME_ALT =>
        {
            'db-path' => {&CFGDEF_INDEX => 1, &CFGDEF_RESET => false},
            'db?-path' => {&CFGDEF_RESET => false},
        },
        &CFGDEF_COMMAND =>
        {
            &CFGCMD_ARCHIVE_GET =>
            {
                &CFGDEF_REQUIRED => false
            },
            &CFGCMD_ARCHIVE_PUSH =>
            {
                &CFGDEF_REQUIRED => false
            },
            &CFGCMD_BACKUP => {},
            &CFGCMD_CHECK => {},
            &CFGCMD_RESTORE => {},
            &CFGCMD_STANZA_CREATE => {},
            &CFGCMD_STANZA_DELETE => {},
            &CFGCMD_STANZA_UPGRADE => {},
        },
    },

    &CFGOPT_PG_PORT =>
    {
        &CFGDEF_SECTION => CFGDEF_SECTION_STANZA,
        &CFGDEF_TYPE => CFGDEF_TYPE_INTEGER,
        &CFGDEF_PREFIX => CFGDEF_PREFIX_PG,
        &CFGDEF_INDEX_TOTAL => CFGDEF_INDEX_PG,
        &CFGDEF_DEFAULT => 5432,
        &CFGDEF_ALLOW_RANGE => [CFGDEF_DEFAULT_PROTOCOL_PORT_MIN, CFGDEF_DEFAULT_PROTOCOL_PORT_MAX],
        &CFGDEF_NAME_ALT =>
        {
            'db-port' => {&CFGDEF_INDEX => 1, &CFGDEF_RESET => false},
            'db?-port' => {&CFGDEF_RESET => false},
        },
        &CFGDEF_COMMAND =>
        {
            &CFGCMD_BACKUP => {},
            &CFGCMD_CHECK => {},
            &CFGCMD_STANZA_CREATE => {},
            &CFGCMD_STANZA_DELETE => {},
            &CFGCMD_STANZA_UPGRADE => {},
        },
        &CFGDEF_DEPEND =>
        {
            &CFGDEF_DEPEND_OPTION => CFGOPT_PG_PATH
        },
    },

    &CFGOPT_PG_SOCKET_PATH =>
    {
        &CFGDEF_INHERIT => CFGOPT_PG_PORT,
        &CFGDEF_TYPE => CFGDEF_TYPE_PATH,
        &CFGDEF_DEFAULT => undef,
        &CFGDEF_REQUIRED => false,
        &CFGDEF_NAME_ALT =>
        {
            'db-socket-path' => {&CFGDEF_INDEX => 1, &CFGDEF_RESET => false},
            'db?-socket-path' => {&CFGDEF_RESET => false},
        },
    },

    &CFGOPT_PG_USER =>
    {
        &CFGDEF_SECTION => CFGDEF_SECTION_STANZA,
        &CFGDEF_TYPE => CFGDEF_TYPE_STRING,
        &CFGDEF_PREFIX => CFGDEF_PREFIX_PG,
        &CFGDEF_INDEX_TOTAL => CFGDEF_INDEX_PG,
        &CFGDEF_REQUIRED => false,
        &CFGDEF_COMMAND =>
        {
            &CFGCMD_BACKUP => {},
            &CFGCMD_CHECK => {},
            &CFGCMD_STANZA_CREATE => {},
            &CFGCMD_STANZA_DELETE => {},
            &CFGCMD_STANZA_UPGRADE => {},
        },
        &CFGDEF_DEPEND =>
        {
            &CFGDEF_DEPEND_OPTION => CFGOPT_PG_PATH
        },
    },
);

####################################################################################################################################
# Process command define defaults
####################################################################################################################################
foreach my $strCommand (sort(keys(%{$rhCommandDefine})))
{
    # Commands are external by default
    if (!defined($rhCommandDefine->{$strCommand}{&CFGDEF_INTERNAL}))
    {
        $rhCommandDefine->{$strCommand}{&CFGDEF_INTERNAL} = false;
    }

    # Log files are created by default
    if (!defined($rhCommandDefine->{$strCommand}{&CFGDEF_LOG_FILE}))
    {
        $rhCommandDefine->{$strCommand}{&CFGDEF_LOG_FILE} = true;
    }

    # Default log level is INFO
    if (!defined($rhCommandDefine->{$strCommand}{&CFGDEF_LOG_LEVEL_DEFAULT}))
    {
        $rhCommandDefine->{$strCommand}{&CFGDEF_LOG_LEVEL_DEFAULT} = INFO;
    }

    # Default lock required is false
    if (!defined($rhCommandDefine->{$strCommand}{&CFGDEF_LOCK_REQUIRED}))
    {
        $rhCommandDefine->{$strCommand}{&CFGDEF_LOCK_REQUIRED} = false;
    }

    # Default lock remote required is false
    if (!defined($rhCommandDefine->{$strCommand}{&CFGDEF_LOCK_REMOTE_REQUIRED}))
    {
        $rhCommandDefine->{$strCommand}{&CFGDEF_LOCK_REMOTE_REQUIRED} = false;
    }

    # Lock type must be set if a lock is required
    if (!defined($rhCommandDefine->{$strCommand}{&CFGDEF_LOCK_TYPE}))
    {
        # Is a lock type required?
        if ($rhCommandDefine->{$strCommand}{&CFGDEF_LOCK_REQUIRED})
        {
            confess &log(ERROR, "lock type is required for command '${strCommand}'");
        }

        $rhCommandDefine->{$strCommand}{&CFGDEF_LOCK_TYPE} = CFGDEF_LOCK_TYPE_NONE;
    }
    else
    {
        if ($rhCommandDefine->{$strCommand}{&CFGDEF_LOCK_REQUIRED} &&
            $rhCommandDefine->{$strCommand}{&CFGDEF_LOCK_TYPE} eq CFGDEF_LOCK_TYPE_NONE)
        {
            confess &log(ERROR, "lock type is required for command '${strCommand}' and cannot be 'none'");
        }
    }

    # Default parameter allowed is false
    if (!defined($rhCommandDefine->{$strCommand}{&CFGDEF_PARAMETER_ALLOWED}))
    {
        $rhCommandDefine->{$strCommand}{&CFGDEF_PARAMETER_ALLOWED} = false;
    }
}

####################################################################################################################################
# Process option define defaults
####################################################################################################################################
foreach my $strKey (sort(keys(%hConfigDefine)))
{
    # Error if prefix and index total are not both defined
    if ((defined($hConfigDefine{$strKey}{&CFGDEF_PREFIX}) && !defined($hConfigDefine{$strKey}{&CFGDEF_INDEX_TOTAL})) ||
        (!defined($hConfigDefine{$strKey}{&CFGDEF_PREFIX}) && defined($hConfigDefine{$strKey}{&CFGDEF_INDEX_TOTAL})))
    {
        confess &log(ASSERT, "CFGDEF_PREFIX and CFGDEF_INDEX_TOTAL must both be defined (or neither) for option '${strKey}'");
    }

    # If the define is a scalar then copy the entire define from the referenced option
    if (defined($hConfigDefine{$strKey}{&CFGDEF_INHERIT}))
    {
        # Make a copy in case there are overrides that need to be applied after inheriting
        my $hConfigDefineOverride = dclone($hConfigDefine{$strKey});

        # Copy the option being inherited from
        $hConfigDefine{$strKey} = dclone($hConfigDefine{$hConfigDefine{$strKey}{&CFGDEF_INHERIT}});

        # No need to copy the inheritance key
        delete($hConfigDefine{$strKey}{&CFGDEF_INHERIT});

        # It makes no sense to inherit alt names - they must be specified for each option
        delete($hConfigDefine{$strKey}{&CFGDEF_NAME_ALT});

        # Apply overrides
        foreach my $strOptionDef (sort(keys(%{$hConfigDefineOverride})))
        {
            $hConfigDefine{$strKey}{$strOptionDef} = $hConfigDefineOverride->{$strOptionDef};
        }
    }

    # If the command section is a scalar then copy the section from the referenced option
    if (defined($hConfigDefine{$strKey}{&CFGDEF_COMMAND}) && !ref($hConfigDefine{$strKey}{&CFGDEF_COMMAND}))
    {
        $hConfigDefine{$strKey}{&CFGDEF_COMMAND} =
            dclone($hConfigDefine{$hConfigDefine{$strKey}{&CFGDEF_COMMAND}}{&CFGDEF_COMMAND});
    }

    # If the required section is a scalar then copy the section from the referenced option
    if (defined($hConfigDefine{$strKey}{&CFGDEF_DEPEND}) && !ref($hConfigDefine{$strKey}{&CFGDEF_DEPEND}))
    {
        $hConfigDefine{$strKey}{&CFGDEF_DEPEND} =
            dclone($hConfigDefine{$hConfigDefine{$strKey}{&CFGDEF_DEPEND}}{&CFGDEF_DEPEND});
    }

    # If the allow list is a scalar then copy the list from the referenced option
    if (defined($hConfigDefine{$strKey}{&CFGDEF_ALLOW_LIST}) && !ref($hConfigDefine{$strKey}{&CFGDEF_ALLOW_LIST}))
    {
        $hConfigDefine{$strKey}{&CFGDEF_ALLOW_LIST} =
            dclone($hConfigDefine{$hConfigDefine{$strKey}{&CFGDEF_ALLOW_LIST}}{&CFGDEF_ALLOW_LIST});
    }

    # Default type is string
    if (!defined($hConfigDefine{$strKey}{&CFGDEF_TYPE}))
    {
        &log(ASSERT, "type is required for option '${strKey}'");
    }

    # Default required is true
    if (!defined($hConfigDefine{$strKey}{&CFGDEF_REQUIRED}))
    {
        $hConfigDefine{$strKey}{&CFGDEF_REQUIRED} = true;
    }

    # Default internal is false
    if (!defined($hConfigDefine{$strKey}{&CFGDEF_INTERNAL}))
    {
        $hConfigDefine{$strKey}{&CFGDEF_INTERNAL} = false;
    }

    # Set index total for any option where it has not been explicitly defined
    if (!defined($hConfigDefine{$strKey}{&CFGDEF_INDEX_TOTAL}))
    {
        $hConfigDefine{$strKey}{&CFGDEF_INDEX_TOTAL} = 1;
    }

    # All boolean config options can be negated.  Boolean command-line options must be marked for negation individually.
    if ($hConfigDefine{$strKey}{&CFGDEF_TYPE} eq CFGDEF_TYPE_BOOLEAN && defined($hConfigDefine{$strKey}{&CFGDEF_SECTION}))
    {
        $hConfigDefine{$strKey}{&CFGDEF_NEGATE} = true;
    }

    # Default for negation is false
    if (!defined($hConfigDefine{$strKey}{&CFGDEF_NEGATE}))
    {
        $hConfigDefine{$strKey}{&CFGDEF_NEGATE} = false;
    }

    # All config options can be reset
    if (defined($hConfigDefine{$strKey}{&CFGDEF_SECTION}))
    {
        $hConfigDefine{$strKey}{&CFGDEF_RESET} = true;
    }
    elsif (!defined($hConfigDefine{$strKey}{&CFGDEF_RESET}))
    {
        $hConfigDefine{$strKey}{&CFGDEF_RESET} = false;
    }

    # By default options are not secure
    if (!defined($hConfigDefine{$strKey}{&CFGDEF_SECURE}))
    {
        $hConfigDefine{$strKey}{&CFGDEF_SECURE} = false;
    }

    # Set all indices to 1 by default - this defines how many copies of any option there can be
    if (!defined($hConfigDefine{$strKey}{&CFGDEF_INDEX_TOTAL}))
    {
        $hConfigDefine{$strKey}{&CFGDEF_INDEX_TOTAL} = 1;
    }

    # All int and float options must have an allow range
    if (($hConfigDefine{$strKey}{&CFGDEF_TYPE} eq CFGDEF_TYPE_INTEGER ||
         $hConfigDefine{$strKey}{&CFGDEF_TYPE} eq CFGDEF_TYPE_FLOAT ||
         $hConfigDefine{$strKey}{&CFGDEF_TYPE} eq CFGDEF_TYPE_SIZE) &&
         !(defined($hConfigDefine{$strKey}{&CFGDEF_ALLOW_RANGE}) || defined($hConfigDefine{$strKey}{&CFGDEF_ALLOW_LIST})))
    {
        confess &log(ASSERT, "int/float option '${strKey}' must have allow range or list");
    }

    # Ensure all commands are valid
    foreach my $strCommand (sort(keys(%{$hConfigDefine{$strKey}{&CFGDEF_COMMAND}})))
    {
        if (!defined($rhCommandDefine->{$strCommand}))
        {
            confess &log(ASSERT, "invalid command '${strCommand}'");
        }
    }
}

####################################################################################################################################
# Get option definition
####################################################################################################################################
sub cfgDefine
{
    return dclone(\%hConfigDefine);
}

push @EXPORT, qw(cfgDefine);

####################################################################################################################################
# Get command definition
####################################################################################################################################
sub cfgDefineCommand
{
    return dclone($rhCommandDefine);
}

push @EXPORT, qw(cfgDefineCommand);

####################################################################################################################################
# Get list of all commands
####################################################################################################################################
sub cfgDefineCommandList
{
    # Return sorted list
    return (sort(keys(%{$rhCommandDefine})));
}

push @EXPORT, qw(cfgDefineCommandList);

####################################################################################################################################
# Get list of all option types
####################################################################################################################################
sub cfgDefineOptionTypeList
{
    my $rhOptionTypeMap;

    # Get unique list of types
    foreach my $strOption (sort(keys(%hConfigDefine)))
    {
        my $strOptionType = $hConfigDefine{$strOption}{&CFGDEF_TYPE};

        if (!defined($rhOptionTypeMap->{$strOptionType}))
        {
            $rhOptionTypeMap->{$strOptionType} = true;
        }
    };

    # Return sorted list
    return (sort(keys(%{$rhOptionTypeMap})));
}

push @EXPORT, qw(cfgDefineOptionTypeList);

1;<|MERGE_RESOLUTION|>--- conflicted
+++ resolved
@@ -700,13 +700,10 @@
         &CFGDEF_TYPE => CFGDEF_TYPE_STRING,
         &CFGDEF_COMMAND =>
         {
-<<<<<<< HEAD
             &CFGCMD_EXPIRE =>
             {
                 &CFGDEF_REQUIRED => false,
             },
-=======
->>>>>>> f984aec6
             &CFGCMD_INFO =>
             {
                 &CFGDEF_REQUIRED => false,
