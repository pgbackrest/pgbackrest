####################################################################################################################################
# Auto-Generate Option Definition for Parsing with getopt_long().
####################################################################################################################################
package pgBackRestBuild::Config::BuildParse;

use strict;
use warnings FATAL => qw(all);
use Carp qw(confess);
use English '-no_match_vars';

use Cwd qw(abs_path);
use Exporter qw(import);
    our @EXPORT = qw();
use File::Basename qw(dirname);
use Storable qw(dclone);

use pgBackRestDoc::Common::Log;
use pgBackRestDoc::Common::String;
use pgBackRestDoc::ProjectInfo;

use pgBackRestBuild::Build::Common;
use pgBackRestBuild::Config::Build;
use pgBackRestBuild::Config::Data;

####################################################################################################################################
# Constants
####################################################################################################################################
use constant BLDLCL_FILE_DEFINE                                     => 'parse';

use constant BLDLCL_ENUM_OPTION_TYPE                                => '01-enumOptionType';

use constant BLDLCL_DATA_COMMAND                                    => '01-dataCommand';
use constant BLDLCL_DATA_OPTION_GROUP                               => '01-dataOptionGroup';
use constant BLDLCL_DATA_OPTION                                     => '02-dataOption';
use constant BLDLCL_DATA_OPTION_GETOPT                              => '03-dataOptionGetOpt';
use constant BLDLCL_DATA_OPTION_RESOLVE                             => '04-dataOptionResolve';

####################################################################################################################################
# Definitions for constants and data to build
####################################################################################################################################
my $strSummary = 'Config Parse Rules';

my $rhBuild =
{
    &BLD_FILE =>
    {
        &BLDLCL_FILE_DEFINE =>
        {
            &BLD_SUMMARY => $strSummary,

            &BLD_ENUM =>
            {
                &BLDLCL_ENUM_OPTION_TYPE =>
                {
                    &BLD_SUMMARY => 'Option type',
                    &BLD_NAME => 'ConfigOptionType',
                },
            },

            &BLD_DATA =>
            {
                &BLDLCL_DATA_COMMAND =>
                {
                    &BLD_SUMMARY => 'Command parse data',
                },

                &BLDLCL_DATA_OPTION_GROUP =>
                {
                    &BLD_SUMMARY => 'Option group parse data',
                },

                &BLDLCL_DATA_OPTION =>
                {
                    &BLD_SUMMARY => 'Option parse data',
                },

                &BLDLCL_DATA_OPTION_GETOPT =>
                {
                    &BLD_SUMMARY => 'Option data for getopt_long()',
                },

                &BLDLCL_DATA_OPTION_RESOLVE =>
                {
                    &BLD_SUMMARY => 'Order for option parse resolution',
                },
            },
        },
    },
};

####################################################################################################################################
# Generate enum names
####################################################################################################################################
sub buildConfigDefineOptionTypeEnum
{
    return bldEnum('cfgOptType', shift);
}

push @EXPORT, qw(buildConfigDefineOptionTypeEnum);

sub buildConfigCommandRoleEnum
{
    return bldEnum('cfgCmdRole', shift);
}

####################################################################################################################################
# Helper functions for building optional option data
####################################################################################################################################
sub renderAllowList
{
    my $ryAllowList = shift;
    my $bCommandIndent = shift;

    my $strIndent = $bCommandIndent ? '    ' : '';

    return
        "${strIndent}            PARSE_RULE_OPTION_OPTIONAL_ALLOW_LIST\n" .
        "${strIndent}            (\n" .
        "${strIndent}                " . join(",\n${strIndent}                ", bldQuoteList($ryAllowList)) .
        "\n" .
        "${strIndent}            ),\n";
}

sub renderDepend
{
    my $rhDepend = shift;
    my $bCommandIndent = shift;

    my $strIndent = $bCommandIndent ? '    ' : '';

    my $strDependOption = $rhDepend->{&CFGDEF_DEPEND_OPTION};
    my $ryDependList = $rhDepend->{&CFGDEF_DEPEND_LIST};

    if (defined($ryDependList))
    {
        my @stryQuoteList;

        foreach my $strItem (@{$ryDependList})
        {
            push(@stryQuoteList, "\"${strItem}\"");
        }

        return
            "${strIndent}            PARSE_RULE_OPTION_OPTIONAL_DEPEND_LIST\n" .
            "${strIndent}            (\n" .
            "${strIndent}                " . buildConfigOptionEnum($strDependOption) . ",\n" .
            "${strIndent}                " . join(",\n${strIndent}                ", bldQuoteList($ryDependList)) .
            "\n" .
            "${strIndent}            ),\n";
    }

    return
        "${strIndent}            PARSE_RULE_OPTION_OPTIONAL_DEPEND(" . buildConfigOptionEnum($strDependOption) . "),\n";
}

sub renderOptional
{
    my $rhOptional = shift;
    my $bCommand = shift;
    my $strCommand = shift;
    my $strOption = shift;

    my $strIndent = $bCommand ? '    ' : '';
    my $strBuildSourceOptional;
    my $bSingleLine = false;

    if (defined($rhOptional->{&CFGDEF_ALLOW_LIST}))
    {
        $strBuildSourceOptional .=
            (defined($strBuildSourceOptional) && !$bSingleLine ? "\n" : '') .
            renderAllowList($rhOptional->{&CFGDEF_ALLOW_LIST}, $bCommand);

        $bSingleLine = false;
    }

    if (defined($rhOptional->{&CFGDEF_ALLOW_RANGE}))
    {
        my @fyRange = @{$rhOptional->{&CFGDEF_ALLOW_RANGE}};

        my $iMultiplier = $rhOptional->{&CFGDEF_TYPE} eq CFGDEF_TYPE_TIME ? 1000 : 1;

        $strBuildSourceOptional =
            (defined($strBuildSourceOptional) && !$bSingleLine ? "\n" : '') .
            "${strIndent}            PARSE_RULE_OPTION_OPTIONAL_ALLOW_RANGE(" . ($fyRange[0] * $iMultiplier) . ', ' .
            ($fyRange[1] * $iMultiplier) . "),\n";

        $bSingleLine = true;
    }

    if (defined($rhOptional->{&CFGDEF_DEPEND}))
    {
        $strBuildSourceOptional .=
            (defined($strBuildSourceOptional) && !$bSingleLine ? "\n" : '') .
            renderDepend($rhOptional->{&CFGDEF_DEPEND}, $bCommand);

        $bSingleLine = defined($rhOptional->{&CFGDEF_DEPEND}{&CFGDEF_DEPEND_LIST}) ? false : true;
    }

    if (defined($rhOptional->{&CFGDEF_DEFAULT}))
    {
        $strBuildSourceOptional .=
            (defined($strBuildSourceOptional) && !$bSingleLine ? "\n" : '') .
            "${strIndent}            PARSE_RULE_OPTION_OPTIONAL_DEFAULT(\"" .
            (defined($rhOptional->{&CFGDEF_TYPE}) && $rhOptional->{&CFGDEF_TYPE} eq CFGDEF_TYPE_TIME ?
                $rhOptional->{&CFGDEF_DEFAULT} * 1000 : $rhOptional->{&CFGDEF_DEFAULT}) .
            "\"),\n";

        $bSingleLine = true;
    }

    if ($bCommand && defined($rhOptional->{&CFGDEF_REQUIRED}))
    {
        $strBuildSourceOptional .=
            (defined($strBuildSourceOptional) && !$bSingleLine ? "\n" : '') .
            "${strIndent}            PARSE_RULE_OPTION_OPTIONAL_REQUIRED(" .
                ($rhOptional->{&CFGDEF_REQUIRED} ? 'true' : 'false') . "),\n";

        $bSingleLine = true;
    }

    return $strBuildSourceOptional;
}

####################################################################################################################################
# Build configuration constants and data
####################################################################################################################################
sub buildConfigParse
{
    # Build option type enum
    # ------------------------------------------------------------------------------------------------------------------------------
    my $rhEnum = $rhBuild->{&BLD_FILE}{&BLDLCL_FILE_DEFINE}{&BLD_ENUM}{&BLDLCL_ENUM_OPTION_TYPE};

    foreach my $strOptionType (cfgDefineOptionTypeList())
    {
        # Build C enum
        my $strOptionTypeEnum = buildConfigDefineOptionTypeEnum($strOptionType);
        push(@{$rhEnum->{&BLD_LIST}}, $strOptionTypeEnum);
    };

    # Build command parse data
    # ------------------------------------------------------------------------------------------------------------------------------
    my $rhCommandDefine = cfgDefineCommand();

    my $strBuildSource =
        "static const ParseRuleCommand parseRuleCommand[CFG_COMMAND_TOTAL] =\n" .
        "{";

    foreach my $strCommand (sort(keys(%{$rhCommandDefine})))
    {
        my $rhCommand = $rhCommandDefine->{$strCommand};

        # Build command data
        $strBuildSource .=
            "\n" .
            "    //" . (qw{-} x 126) . "\n" .
            "    PARSE_RULE_COMMAND\n" .
            "    (\n" .
            "        PARSE_RULE_COMMAND_NAME(\"${strCommand}\"),\n";

        if ($rhCommand->{&CFGDEF_PARAMETER_ALLOWED})
        {
            $strBuildSource .=
                "        PARSE_RULE_COMMAND_PARAMETER_ALLOWED(true),\n";
        }

        $strBuildSource .=
            "\n" .
            "        PARSE_RULE_COMMAND_ROLE_VALID_LIST\n" .
            "        (\n";

        foreach my $strCommandRole (sort(keys(%{$rhCommand->{&CFGDEF_COMMAND_ROLE}})))
        {
            $strBuildSource .=
                "            PARSE_RULE_COMMAND_ROLE(" . buildConfigCommandRoleEnum($strCommandRole) . ")\n";
        }

        $strBuildSource .=
            "        ),\n";

        $strBuildSource .=
            "    ),\n";
    };

    $strBuildSource .=
        "};\n";

    $rhBuild->{&BLD_FILE}{&BLDLCL_FILE_DEFINE}{&BLD_DATA}{&BLDLCL_DATA_COMMAND}{&BLD_SOURCE} = $strBuildSource;

    # Build option group parse data
    # ------------------------------------------------------------------------------------------------------------------------------
    my $rhOptionGroupDefine = cfgDefineOptionGroup();

    $strBuildSource =
        "static const ParseRuleOptionGroup parseRuleOptionGroup[CFG_OPTION_GROUP_TOTAL] =\n" .
        "{";

    foreach my $strGroup (sort(keys(%{$rhOptionGroupDefine})))
    {
        $strBuildSource .=
            "\n" .
            "    //" . (qw{-} x 126) . "\n" .
            "    PARSE_RULE_OPTION_GROUP\n" .
            "    (\n" .
            "        PARSE_RULE_OPTION_GROUP_NAME(\"" . $strGroup . "\"),\n" .
            "    ),\n";
    }

    $strBuildSource .=
        "};\n";

    $rhBuild->{&BLD_FILE}{&BLDLCL_FILE_DEFINE}{&BLD_DATA}{&BLDLCL_DATA_OPTION_GROUP}{&BLD_SOURCE} = $strBuildSource;

    # Build option parse data
    # ------------------------------------------------------------------------------------------------------------------------------
    my $rhConfigDefine = cfgDefine();

    $strBuildSource =
        "static const ParseRuleOption parseRuleOption[CFG_OPTION_TOTAL] =\n" .
        "{";

    foreach my $strOption (sort(keys(%{$rhConfigDefine})))
    {
        my $rhOption = $rhConfigDefine->{$strOption};

        $strBuildSource .=
            "\n" .
            "    // " . (qw{-} x 125) . "\n" .
            "    PARSE_RULE_OPTION\n" .
            "    (\n" .
            "        PARSE_RULE_OPTION_NAME(\"${strOption}\"),\n" .
            "        PARSE_RULE_OPTION_TYPE(" . buildConfigDefineOptionTypeEnum($rhOption->{&CFGDEF_TYPE}) . "),\n" .
            "        PARSE_RULE_OPTION_REQUIRED(" . ($rhOption->{&CFGDEF_REQUIRED} ? 'true' : 'false') . "),\n" .
            "        PARSE_RULE_OPTION_SECTION(cfgSection" .
                (defined($rhOption->{&CFGDEF_SECTION}) ? ucfirst($rhOption->{&CFGDEF_SECTION}) : 'CommandLine') .
                "),\n";

        if ($rhOption->{&CFGDEF_SECURE})
        {
            $strBuildSource .=
                "        PARSE_RULE_OPTION_SECURE(true),\n";
        }

        if ($rhOption->{&CFGDEF_TYPE} eq CFGDEF_TYPE_HASH || $rhOption->{&CFGDEF_TYPE} eq CFGDEF_TYPE_LIST)
        {
            $strBuildSource .=
                "        PARSE_RULE_OPTION_MULTI(true),\n";
        }

        # Build group info
        # --------------------------------------------------------------------------------------------------------------------------
        if ($rhOption->{&CFGDEF_GROUP})
        {
            $strBuildSource .=
                "        PARSE_RULE_OPTION_GROUP_MEMBER(true),\n" .
                "        PARSE_RULE_OPTION_GROUP_ID(" . buildConfigOptionGroupEnum($rhOption->{&CFGDEF_GROUP}) . "),\n";
        }

<<<<<<< HEAD
        # Build command role default list
        # --------------------------------------------------------------------------------------------------------------------------
        my $strBuildSourceSub = "";

        foreach my $strCommand (cfgDefineCommandList())
        {
            if (defined($rhOption->{&CFGDEF_COMMAND}{$strCommand}))
            {
                if (!defined($rhOption->{&CFGDEF_COMMAND_ROLE_EXCLUDE}{&CFGCMD_ROLE_DEFAULT}))
                {
                    $strBuildSourceSub .=
                        "            PARSE_RULE_OPTION_COMMAND_ROLE_DEFAULT(" . buildConfigCommandEnum($strCommand) . ")\n";
                }
            }
        }

        if ($strBuildSourceSub ne "")
        {
            $strBuildSource .=
                "\n" .
                "        PARSE_RULE_OPTION_COMMAND_ROLE_DEFAULT_LIST\n" .
                "        (\n" .
                $strBuildSourceSub .
                "        ),\n";
        }

        # Build command role other list
=======
        # Build command role valid lists
>>>>>>> eca98d8f
        #---------------------------------------------------------------------------------------------------------------------------
        my $strBuildSourceSub = "";

        foreach my $strCommandRole (CFGCMD_ROLE_DEFAULT, CFGCMD_ROLE_ASYNC, CFGCMD_ROLE_LOCAL, CFGCMD_ROLE_REMOTE)
        {
            $strBuildSourceSub = "";

            foreach my $strCommand (cfgDefineCommandList())
            {
                if (defined($rhOption->{&CFGDEF_COMMAND}{$strCommand}))
                {
                    if (defined($rhCommandDefine->{$strCommand}{&CFGDEF_COMMAND_ROLE}{$strCommandRole}) &&
                        !defined($rhOption->{&CFGDEF_COMMAND_ROLE_EXCLUDE}{$strCommandRole}))
                    {
                        $strBuildSourceSub .=
                            "            PARSE_RULE_OPTION_COMMAND(" . buildConfigCommandEnum($strCommand) . ")\n";
                    }
                }
            }

            if ($strBuildSourceSub ne "")
            {
                $strBuildSource .=
                    "\n" .
                    "        PARSE_RULE_OPTION_COMMAND_ROLE_" . uc($strCommandRole) . "_VALID_LIST\n" .
                    "        (\n" .
                    $strBuildSourceSub .
                    "        ),\n";
            }
        }

        # Render optional data and command overrides
        # --------------------------------------------------------------------------------------------------------------------------
        my $strBuildSourceOptional = renderOptional($rhOption, false);

        foreach my $strCommand (cfgDefineCommandList())
        {
            my $strBuildSourceOptionalCommand;
            my $rhCommand = $rhOption->{&CFGDEF_COMMAND}{$strCommand};

            if (defined($rhCommand))
            {
                $strBuildSourceOptionalCommand = renderOptional($rhCommand, true, $strCommand, $strOption);

                if (defined($strBuildSourceOptionalCommand))
                {
                    $strBuildSourceOptional .=
                        (defined($strBuildSourceOptional) ? "\n" : '') .
                        "            PARSE_RULE_OPTION_OPTIONAL_COMMAND_OVERRIDE\n" .
                        "            (\n" .
                        "                PARSE_RULE_OPTION_OPTIONAL_COMMAND(" . buildConfigCommandEnum($strCommand) . "),\n" .
                        "\n" .
                        $strBuildSourceOptionalCommand .
                        "            )\n";
                }
            }
        }

        if (defined($strBuildSourceOptional))
        {
            $strBuildSource .=
                "\n" .
                "        PARSE_RULE_OPTION_OPTIONAL_LIST\n" .
                "        (\n" .
                $strBuildSourceOptional .
                "        ),\n";
        }

        $strBuildSource .=
            "    ),\n";
    }

    $strBuildSource .=
        "};\n";

    $rhBuild->{&BLD_FILE}{&BLDLCL_FILE_DEFINE}{&BLD_DATA}{&BLDLCL_DATA_OPTION}{&BLD_SOURCE} = $strBuildSource;

    # Build option list for getopt_long()
    #-------------------------------------------------------------------------------------------------------------------------------
    $strBuildSource =
        "static const struct option optionList[] =\n" .
        "{";

    foreach my $strOption (sort(keys(%{$rhConfigDefine})))
    {
        my $rhOption = $rhConfigDefine->{$strOption};
        my $strOptionEnum = buildConfigOptionEnum($strOption);
        my $strOptionArg = ($rhOption->{&CFGDEF_TYPE} ne CFGDEF_TYPE_BOOLEAN ? "        .has_arg = required_argument,\n" : '');
        my $strOptionPrefix = $rhConfigDefine->{$strOption}{&CFGDEF_PREFIX};

        my @stryOptionName = ($strOption);

        if (defined($rhOption->{&CFGDEF_NAME_ALT}))
        {
            foreach my $strOptionNameAlt (sort(keys(%{$rhOption->{&CFGDEF_NAME_ALT}})))
            {
                push(@stryOptionName, $strOptionNameAlt);
            }
        }

        $strBuildSource .=
            "\n" .
            "    // ${strOption} option" . (@stryOptionName > 1 ? ' and deprecations' : '') . "\n" .
            "    // " . (qw{-} x 125) . "\n";

        for (my $iOptionIdx = 1; $iOptionIdx <= $rhOption->{&CFGDEF_INDEX_TOTAL}; $iOptionIdx++)
        {
            for (my $iOptionNameIdx = 0; $iOptionNameIdx < @stryOptionName; $iOptionNameIdx++)
            {
                my $strOptionName = $stryOptionName[$iOptionNameIdx];
                my $rhNameAlt = $rhOption->{&CFGDEF_NAME_ALT}{$strOptionName};

                # Skip alt name if it is not valid for this option index
                if ($iOptionNameIdx > 0 && defined($rhNameAlt->{&CFGDEF_INDEX}) && $rhNameAlt->{&CFGDEF_INDEX} != $iOptionIdx)
                {
                    next;
                }

                # Generate output name
                my $strOptionNameOut = $strOptionName;
                my $strOptionConst;

                if (defined($strOptionPrefix))
                {
                    if ($iOptionNameIdx == 0)
                    {
                        $strOptionNameOut =
                            "${strOptionPrefix}${iOptionIdx}-" . substr($strOptionName, length($strOptionPrefix) + 1);
                    }
                    else
                    {
                        $strOptionNameOut =~ s/\?/$iOptionIdx/g;
                    }
                }

                # Generate option value used for parsing (offset is added so options don't conflict with getopt_long return values)
                my $strOptionFlag = 'PARSE_OPTION_FLAG |';

                # Build option constant name if this is the current name for the option
                if ($iOptionNameIdx == 0)
                {
                    if (!$rhConfigDefine->{$strOption}{&CFGDEF_GROUP})
                    {
                        $strOptionConst = "CFGOPT_" . uc($strOptionNameOut);
                        $strOptionConst =~ s/\-/_/g;
                    }
                }
                # Else use bare string and mark as deprecated
                else
                {
                    $strOptionFlag .= ' PARSE_DEPRECATE_FLAG |';
                }

                my $strOptionVal =
                    ($rhOption->{&CFGDEF_GROUP} ? "(" . ($iOptionIdx - 1) . " << PARSE_KEY_IDX_SHIFT) | " : '') . $strOptionEnum;

                # Add option
                $strBuildSource .=
                    "    {\n" .
                    "        .name = \"${strOptionNameOut}\",\n" .
                    $strOptionArg .
                    "        .val = ${strOptionFlag} ${strOptionVal},\n" .
                    "    },\n";

                # Add negation when defined
                if ($rhOption->{&CFGDEF_NEGATE} &&
                    !($iOptionNameIdx > 0 && defined($rhNameAlt->{&CFGDEF_NEGATE}) && !$rhNameAlt->{&CFGDEF_NEGATE}))
                {
                    $strBuildSource .=
                        "    {\n" .
                        "        .name = \"no-${strOptionNameOut}\",\n" .
                        "        .val = ${strOptionFlag} PARSE_NEGATE_FLAG | ${strOptionVal},\n" .
                        "    },\n";
                }

                # Add reset when defined
                if ($rhOption->{&CFGDEF_RESET} &&
                    !($iOptionNameIdx > 0 && defined($rhNameAlt->{&CFGDEF_RESET}) && !$rhNameAlt->{&CFGDEF_RESET}))
                {
                    $strBuildSource .=
                        "    {\n" .
                        "        .name = \"reset-${strOptionNameOut}\",\n" .
                        "        .val = ${strOptionFlag} PARSE_RESET_FLAG | ${strOptionVal},\n" .
                        "    },\n";
                }
            }
        }
    }

    # The option list needs to be terminated or getopt_long will just keep on reading
    $strBuildSource .=
        "    // Terminate option list\n" .
        "    {\n" .
        "        .name = NULL\n" .
        "    }\n" .
        "};\n";

    $rhBuild->{&BLD_FILE}{&BLDLCL_FILE_DEFINE}{&BLD_DATA}{&BLDLCL_DATA_OPTION_GETOPT}{&BLD_SOURCE} = $strBuildSource;

    # Build option resolve order list.  This allows the option validation in C to take place in a single pass.
    #
    # Always process the stanza option first since confusing error message are produced if it is missing.
    #-------------------------------------------------------------------------------------------------------------------------------
    my @stryResolveOrder = (buildConfigOptionEnum(CFGOPT_STANZA));
    my $rhResolved = {&CFGOPT_STANZA => true};
    my $bAllResolved;

    do
    {
        # Assume that we will finish on this loop
        $bAllResolved = true;

        # Loop through all options
        foreach my $strOption (sort(keys(%{$rhConfigDefine})))
        {
            my $bSkip = false;

            # Check the default depend
            my $strOptionDepend =
                ref($rhConfigDefine->{$strOption}{&CFGDEF_DEPEND}) eq 'HASH' ?
                    $rhConfigDefine->{$strOption}{&CFGDEF_DEPEND}{&CFGDEF_DEPEND_OPTION} :
                    $rhConfigDefine->{$strOption}{&CFGDEF_DEPEND};

            if (defined($strOptionDepend) && !$rhResolved->{$strOptionDepend})
            {
                # &log(WARN, "$strOptionDepend is not resolved");
                $bSkip = true;
            }

            # Check the command depends
            foreach my $strCommand (sort(keys(%{$rhConfigDefine->{$strOption}{&CFGDEF_COMMAND}})))
            {
                my $strOptionDepend =
                    ref($rhConfigDefine->{$strOption}{&CFGDEF_COMMAND}{$strCommand}{&CFGDEF_DEPEND}) eq 'HASH' ?
                        $rhConfigDefine->{$strOption}{&CFGDEF_COMMAND}{$strCommand}{&CFGDEF_DEPEND}{&CFGDEF_DEPEND_OPTION} :
                        $rhConfigDefine->{$strOption}{&CFGDEF_COMMAND}{$strCommand}{&CFGDEF_DEPEND};

                if (defined($strOptionDepend) && !$rhResolved->{$strOptionDepend})
                {
                    $bSkip = true;
                }
            }

            # If dependency was not found try again on the next loop
            if ($bSkip)
            {
                $bAllResolved = false;
            }
            # Else add option to resolve order list
            elsif (!$rhResolved->{$strOption})
            {
                push(@stryResolveOrder, buildConfigOptionEnum($strOption));

                $rhResolved->{$strOption} = true;
            }
        }
    }
    while (!$bAllResolved);

    $rhBuild->{&BLD_FILE}{&BLDLCL_FILE_DEFINE}{&BLD_DATA}{&BLDLCL_DATA_OPTION_RESOLVE}{&BLD_SOURCE} =
        "static const ConfigOption optionResolveOrder[] =\n" .
        "{\n" .
        "    " . join(",\n    ", @stryResolveOrder) . ",\n" .
        "};\n";

    return $rhBuild;
}

push @EXPORT, qw(buildConfigParse);

1;<|MERGE_RESOLUTION|>--- conflicted
+++ resolved
@@ -355,37 +355,7 @@
                 "        PARSE_RULE_OPTION_GROUP_ID(" . buildConfigOptionGroupEnum($rhOption->{&CFGDEF_GROUP}) . "),\n";
         }
 
-<<<<<<< HEAD
-        # Build command role default list
-        # --------------------------------------------------------------------------------------------------------------------------
-        my $strBuildSourceSub = "";
-
-        foreach my $strCommand (cfgDefineCommandList())
-        {
-            if (defined($rhOption->{&CFGDEF_COMMAND}{$strCommand}))
-            {
-                if (!defined($rhOption->{&CFGDEF_COMMAND_ROLE_EXCLUDE}{&CFGCMD_ROLE_DEFAULT}))
-                {
-                    $strBuildSourceSub .=
-                        "            PARSE_RULE_OPTION_COMMAND_ROLE_DEFAULT(" . buildConfigCommandEnum($strCommand) . ")\n";
-                }
-            }
-        }
-
-        if ($strBuildSourceSub ne "")
-        {
-            $strBuildSource .=
-                "\n" .
-                "        PARSE_RULE_OPTION_COMMAND_ROLE_DEFAULT_LIST\n" .
-                "        (\n" .
-                $strBuildSourceSub .
-                "        ),\n";
-        }
-
-        # Build command role other list
-=======
         # Build command role valid lists
->>>>>>> eca98d8f
         #---------------------------------------------------------------------------------------------------------------------------
         my $strBuildSourceSub = "";
 
