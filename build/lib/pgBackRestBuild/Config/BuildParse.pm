--- conflicted
+++ resolved
@@ -374,14 +374,8 @@
             {
                 if (defined($rhOption->{&CFGDEF_COMMAND}{$strCommand}))
                 {
-<<<<<<< HEAD
-                    if (!defined($rhOption->{&CFGDEF_COMMAND_ROLE_EXCLUDE}{$strCommandRole}))
-                    {
-                        $strBuildSourceSub .=
-                            "            PARSE_RULE_OPTION_COMMAND_ROLE_OTHER(${strCommandEnum}, " .
-                            bldEnum('cfgCmdRole', $strCommandRole) . ")\n";
-=======
-                    if (defined($rhCommandDefine->{$strCommand}{&CFGDEF_COMMAND_ROLE}{$strCommandRole}))
+                    if (defined($rhCommandDefine->{$strCommand}{&CFGDEF_COMMAND_ROLE}{$strCommandRole}) &&
+                        !defined($rhOption->{&CFGDEF_COMMAND_ROLE_EXCLUDE}{$strCommandRole}))
                     {
                         $strBuildSourceSub .=
                             ($bAddLF ? "\n" : '') .
@@ -389,7 +383,6 @@
                             buildConfigCommandEnum($strCommand) . ")\n";
 
                         $bAddLF = false;
->>>>>>> 36e2c7c7
                     }
                 }
             }
