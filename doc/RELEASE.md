# Release Build Instructions

<<<<<<< HEAD
## Run `doc/release.pl`
=======
## Create a branch to test the release

```
git checkout -b release-ci
```

## Update the date, version, and release title

Edit the latest release in `doc/xml/release.xml`, e.g.:
```
        <release date="XXXX-XX-XX" version="2.14dev" title="UNDER DEVELOPMENT">
```
to:
```
        <release date="2019-05-20" version="2.14" title="Bug Fix and Improvements">
```

Edit version in `lib/pgBackRest/Version.pm`, e.g.:
```
use constant PROJECT_VERSION                                        => '2.14dev';
```
to:
```
use constant PROJECT_VERSION                                        => '2.14';
```

## Build release documentation
```
doc/release.pl --build
```

## Update code counts
```
test/test.pl --code-count
```

## Commit release branch and push to CI for testing
```
git commit -m "Release test"
git push release-ci
```

## Clone web documentation into `doc/site`
```
cd doc
git clone https://github.com/pgbackrest/website.git site
```

## Deploy web documentation to `doc/site`
```
doc/release.pl --deploy
```

## Final commit of release to integration

Create release notes based on the pattern in prior git commits (this should be automated at some point), e.g.
```
v2.14: Bug Fix and Improvements

Bug Fixes:

* Fix segfault when process-max > 8 for archive-push/archive-get. (Reported by Jens Wilke.)

Improvements:

* Bypass database checks when stanza-delete issued with force. (Contributed by Cynthia Shang. Suggested by hatifnatt.)
* Add configure script for improved multi-platform support.

Documentation Features:

* Add user guides for CentOS/RHEL 6/7.
```

Commit to integration with the above message and push to CI.

## Push to master

Push release commit to master once CI testing is complete.

## Create release on github

Create release notes based on pattern in prior releases (this should be automated at some point), e.g.
```
v2.14: Bug Fix and Improvements

**Bug Fixes**:

- Fix segfault when process-max > 8 for archive-push/archive-get. (Reported by Jens Wilke.)

**Improvements**:

- Bypass database checks when stanza-delete issued with force. (Contributed by Cynthia Shang. Suggested by hatifnatt.)
- Add configure script for improved multi-platform support.

**Documentation Features**:

- Add user guides for CentOS/RHEL 6/7.
```

The first line will be the release title and the rest will be the body.  The tag field should be updated with the current version so a tag is created from master.

## Push web documentation to master and deploy
```
cd doc/site
git commit -m "v2.14 documentation."
git push origin master
```

Deploy the documentation on `pgbackrest.org`.

## Notify packagers of new release

## Announce release on Twitter

## Prepare for the next release

Add new release in `doc/xml/release.xml`, e.g.:
```
        <release date="XXXX-XX-XX" version="2.15dev" title="UNDER DEVELOPMENT">
```

Edit version in `lib/pgBackRest/Version.pm`, e.g.:
```
use constant PROJECT_VERSION                                        => '2.14';
```
to:
```
use constant PROJECT_VERSION                                        => '2.15dev';

Build to generate files:
```
test/test.pl --no-lint --vm=u18 --no-package --build-only
```

Commit and push to integration:
```
git commit -m "Begin v2.15 development."
git push origin master
```
>>>>>>> e3fe3434
<|MERGE_RESOLUTION|>--- conflicted
+++ resolved
@@ -1,8 +1,5 @@
 # Release Build Instructions
 
-<<<<<<< HEAD
-## Run `doc/release.pl`
-=======
 ## Create a branch to test the release
 
 ```
@@ -141,5 +138,4 @@
 ```
 git commit -m "Begin v2.15 development."
 git push origin master
-```
->>>>>>> e3fe3434
+```