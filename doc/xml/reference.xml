--- conflicted
+++ resolved
@@ -363,25 +363,6 @@
                         <example>sas</example>
                     </config-key>
 
-<<<<<<< HEAD
-                    <!-- ======================================================================================================= -->
-                    <config-key id="repo-azure-port" name="Azure Repository Server Port">
-                        <summary>Azure repository server port.</summary>
-
-                        <text>Port to use when connecting to the default server (or host if specified). This is typically used for testing.</text>
-
-                        <example>10000</example>
-                    </config-key>
-
-                    <!-- ======================================================================================================= -->
-                        <config-key id="repo-azure-verify-tls" name="Azure Repository Server Certificate Verify">
-                        <summary>Azure repository server certificate verify.</summary>
-
-                        <text>Disables verification of the Azure server certificate.  This should only be used for testing or other scenarios where a certificate has been self-signed.</text>
-
-                        <example>n</example>
-                    </config-key>
-
                     <!-- ======================================================================================================= -->
                     <config-key id="repo-gcs-bucket" name="GCS Repository Bucket">
                         <summary>GCS repository container.</summary>
@@ -424,8 +405,6 @@
                         <example>none</example>
                     </config-key>
 
-=======
->>>>>>> d1aa765a
                     <!-- CONFIG - REPO SECTION - REPO-HOST KEY -->
                     <config-key id="repo-host" name="Repository Host">
                         <summary>Repository host when operating remotely via SSH.</summary>
@@ -693,33 +672,6 @@
                         <summary>Repository storage certificate verify.</summary>
 
                         <text>This option provides the ability to enable/disable verification of the storage (e.g. S3, Azure) server TLS certificate. Disabling should only be used for testing or other scenarios where a certificate has been self-signed.</text>
-
-                        <example>n</example>
-                    </config-key>
-
-                    <!-- ======================================================================================================= -->
-                    <config-key id="repo-storage-ca-file" name="Repository Storage CA File">
-                        <summary>Repository storage CA file.</summary>
-
-                        <text>Use a CA file other than the system default.</text>
-
-                        <example>/etc/pki/tls/certs/ca-bundle.crt</example>
-                    </config-key>
-
-                    <!-- ======================================================================================================= -->
-                    <config-key id="repo-storage-ca-path" name="Repository Storage TLS CA Path">
-                        <summary>Repository storage CA path.</summary>
-
-                        <text>Use a CA path other than the system default.</text>
-
-                        <example>/etc/pki/tls/certs</example>
-                    </config-key>
-
-                    <!-- ======================================================================================================= -->
-                    <config-key id="repo-storage-verify-tls" name="Repository Storage Certificate Verify">
-                        <summary>Repository storage server certificate verify.</summary>
-
-                        <text>Disables verification of the TLS server certificate. This should only be used for testing or other scenarios where a certificate has been self-signed.</text>
 
                         <example>n</example>
                     </config-key>
