<?xml version="1.0" encoding="UTF-8"?>
<!DOCTYPE doc SYSTEM "doc.dtd">
<doc title="{[project]} Command &amp; Configuration Reference">
    <!-- CONFIG -->
    <config title="{[project]} Configuration Reference">
        <description>The {[project]} Configuration Reference details all configuration options.</description>

        <text><backrest/> can be used entirely with command-line parameters but a configuration file is more practical for installations that are complex or set a lot of options. The default location for the configuration file is <file>/etc/pgbackrest/pgbackrest.conf</file>.  If no file exists in that location then the old default of <file>/etc/pgbackrest.conf</file> will be checked.</text>

        <config-section-list title="Settings">
            <!-- CONFIG - LOG -->
            <config-section id="log" name="Log">
                <text>The <setting>log</setting> section defines logging-related settings.<admonition type="caution">Trace-level logging may expose secrets such as keys and passwords.  Use with caution!</admonition></text>

                <!-- CONFIG - LOG SECTION - LOG-LEVEL-FILE KEY -->
                <config-key-list>
                    <config-key id="log-level-file" name="File Log Level">
                        <summary>Level for file logging.</summary>

                        <text>The following log levels are supported:
                        <ul>
                            <li><id>off</id> - No logging at all (not recommended)</li>
                            <li><id>error</id> - Log only errors</li>
                            <li><id>warn</id> - Log warnings and errors</li>
                            <li><id>info</id> - Log info, warnings, and errors</li>
                            <li><id>detail</id> - Log detail, info, warnings, and errors</li>
                            <li><id>debug</id> - Log debug, detail, info, warnings, and errors</li>
                            <li><id>trace</id> - Log trace (very verbose debugging), debug, info, warnings, and errors</li>
                        </ul></text>

                        <example>debug</example>
                    </config-key>

                    <!-- CONFIG - LOG SECTION - LOG-LEVEL-CONSOLE KEY -->
                    <config-key id="log-level-console" name="Console Log Level">
                        <summary>Level for console logging.</summary>

                        <text>The following log levels are supported:
                        <ul>
                            <li><id>off</id> - No logging at all (not recommended)</li>
                            <li><id>error</id> - Log only errors</li>
                            <li><id>warn</id> - Log warnings and errors</li>
                            <li><id>info</id> - Log info, warnings, and errors</li>
                            <li><id>detail</id> - Log detail, info, warnings, and errors</li>
                            <li><id>debug</id> - Log debug, detail, info, warnings, and errors</li>
                            <li><id>trace</id> - Log trace (very verbose debugging), debug, info, warnings, and errors</li>
                        </ul></text>

                        <example>error</example>
                    </config-key>

                    <!-- CONFIG - LOG SECTION - LOG-LEVEL-STDERR KEY -->
                    <config-key id="log-level-stderr" name="Std Error Log Level">
                        <summary>Level for stderr logging.</summary>

                        <text>Specifies which log levels will output to <id>stderr</id> rather than <id>stdout</id> (specified by <br-option>log-level-console</br-option>).  The timestamp and process will not be output to <id>stderr</id>.

                        The following log levels are supported:
                        <ul>
                            <li><id>off</id> - No logging at all (not recommended)</li>
                            <li><id>error</id> - Log only errors</li>
                            <li><id>warn</id> - Log warnings and errors</li>
                            <li><id>info</id> - Log info, warnings, and errors</li>
                            <li><id>detail</id> - Log detail, info, warnings, and errors</li>
                            <li><id>debug</id> - Log debug, detail, info, warnings, and errors</li>
                            <li><id>trace</id> - Log trace (very verbose debugging), debug, info, warnings, and errors</li>
                        </ul></text>

                        <example>error</example>
                    </config-key>

                    <!-- CONFIG - GENERAL SECTION - LOG-PATH KEY -->
                    <config-key id="log-path" name="Log Path">
                        <summary>Path where log files are stored.</summary>

                        <text>The log path provides a location for <backrest/> to store log files.  Note that if <setting>log-level-file=off</setting> then no log path is required.</text>

                        <example>/backup/db/log</example>
                    </config-key>

                    <!-- CONFIG - LOG SECTION - LOG-TIMESTAMP KEY -->
                    <config-key id="log-timestamp" name="Log Timestamp">
                        <summary>Enable timestamp in logging.</summary>

                        <text>Enables the timestamp in console and file logging.  This option is disabled in special situations such as generating documentation.</text>

                        <example>n</example>
                    </config-key>

                    <!-- CONFIG - LOG SECTION - LOG-SUBPROCESS KEY -->
                    <config-key id="log-subprocess" name="Log Subprocesses">
                        <summary>Enable logging in subprocesses.</summary>

                        <text>Enable file logging for any subprocesses created by this process using the log level specified by <br-option>log-level-file</br-option>.</text>

                        <example>y</example>
                    </config-key>
                </config-key-list>
            </config-section>

            <!-- CONFIG - GENERAL -->
            <config-section id="general" name="General">
                <text>The <setting>general</setting> section defines options that are common for many commands.</text>

                <config-key-list>
                    <config-key id="buffer-size" name="Buffer Size">
                        <summary>Buffer size for file operations.</summary>

                        <text>Set the buffer size used for copy, compress, and uncompress functions.  A maximum of 3 buffers will be in use at a time per process.  An additional maximum of 256K per process may be used for zlib buffers.

                        Size can be entered in bytes (default) or KB, MB, GB, TB, or PB where the multiplier is a power of 1024. For example, the case-insensitive value 32k (or 32KB) can be used instead of 32768.

                        Allowed values, in bytes, are <id>16384</id>, <id>32768</id>, <id>65536</id>, <id>131072</id>, <id>262144</id>, <id>524288</id>, <id>1048576</id>, <id>2097152</id>, <id>4194304</id>, <id>8388608</id>, and <id>16777216</id>.</text>

                        <example>32K</example>
                    </config-key>

                    <!-- CONFIG - GENERAL SECTION - CMD-SSH KEY -->
                    <config-key id="cmd-ssh" name="SSH client command">
                        <summary>Path to ssh client executable.</summary>

                        <text>Use a specific SSH client when an alternate is desired or the <file>ssh</file> executable is not in $PATH.</text>

                        <example>/usr/bin/ssh</example>
                    </config-key>

                    <!-- CONFIG - GENERAL SECTION - COMPRESS -->
                    <config-key id="compress" name="Compress">
                        <summary>Use file compression.</summary>

                        <text>Backup files are compatible with command-line compression tools.

                        This option is now deprecated. The <setting>compress-type</setting> option should be used instead.</text>

                        <example>n</example>
                    </config-key>

                    <!-- CONFIG - GENERAL SECTION - COMPRESS-TYPE -->
                    <config-key id="compress-type" name="Compress Type">
                        <summary>File compression type.</summary>

                        <text>The following compression types are supported:
                        <ul>
                            <li><id>none</id> - no compression</li>
                            <li><id>bz2</id> - bzip2 compression format</li>
                            <li><id>gz</id> - gzip compression format</li>
                            <li><id>lz4</id> - lz4 compression format (not available on all platforms)</li>
                            <li><id>zst</id> - Zstandard compression format (not available on all platforms)</li>
                        </ul></text>

                        <example>none</example>
                    </config-key>

                    <!-- CONFIG - GENERAL SECTION - COMPRESS-LEVEL KEY -->
                    <config-key id="compress-level" name="Compress Level">
                        <summary>File compression level.</summary>

                        <text>Sets the level to be used for file compression when <setting>compress-type</setting> does not equal <id>none</id> or <setting>compress=y</setting> (deprecated).

                        The following are the defaults levels based on <setting>compress-type</setting> when <setting>compress-level</setting> is not specified:
                        <ul>
                            <li><id>bz2</id> - 9</li>
                            <li><id>gz</id> - 6</li>
                            <li><id>lz4</id> - 1</li>
                            <li><id>zst</id> - 3</li>
                        </ul></text>

                        <allow>0-9</allow>
                        <example>9</example>
                    </config-key>

                    <!-- CONFIG - GENERAL SECTION - COMPRESS-LEVEL-NETWORK KEY -->
                    <config-key id="compress-level-network" name="Network Compress Level">
                        <summary>Network compression level.</summary>

                        <text>Sets the network compression level when <setting>compress-type=none</setting> and the command is not run on the same host as the repository.  Compression is used to reduce network traffic but can be disabled by setting <setting>compress-level-network=0</setting>.  When <setting>compress-type</setting> does not equal <id>none</id> the <setting>compress-level-network</setting> setting is ignored and <setting>compress-level</setting> is used instead so that the file is only compressed once.  SSH compression is always disabled.</text>

                        <allow>0-9</allow>
                        <example>1</example>
                    </config-key>

                    <!-- CONFIG - GENERAL SECTION - DB-TIMEOUT KEY -->
                    <config-key id="db-timeout" name="Database Timeout">
                        <summary>Database query timeout.</summary>

                        <text>Sets the timeout, in seconds, for queries against the database.  This includes the <code>pg_start_backup()</code> and <code>pg_stop_backup()</code> functions which can each take a substantial amount of time.  Because of this the timeout should be kept high unless you know that these functions will return quickly (i.e. if you have set <setting>startfast=y</setting> and you know that the database cluster will not generate many WAL segments during the backup). <admonition type="note">The <br-option>db-timeout</br-option> option must be less than the <br-option>protocol-timeout</br-option> option.</admonition></text>

                        <example>600</example>
                    </config-key>

                    <!-- CONFIG - GENERAL SECTION - DELTA OPTION -->
                    <config-key id="delta" name="Delta">
                        <summary>Restore or backup using checksums.</summary>

                        <text>During a restore, by default the <postgres/> data and tablespace directories are expected to be present but empty.  This option performs a delta restore using checksums.

                        During a backup, this option will use checksums instead of the timestamps to determine if files will be copied.</text>

                        <example>y</example>
                    </config-key>

                    <!-- CONFIG - GENERAL SECTION - IO-TIMEOUT KEY -->
                    <config-key id="io-timeout" name="I/O Timeout">
                        <summary>I/O timeout.</summary>

                        <text>Timeout, in seconds, used for connections and read/write operations.

                        Note that the entire read/write operation does not need to complete within this timeout but <i>some</i> progress must be made, even if it is only a single byte.</text>

                        <example>120</example>
                    </config-key>

                    <!-- ======================================================================================================= -->
                    <config-key id="job-retry" name="Job Retry Count">
                        <summary>Retry count for local jobs.</summary>

                        <text>The number of retries for jobs run in the local process, e.g. file backup.</text>

                        <example>5</example>
                    </config-key>

                    <!-- ======================================================================================================= -->
                    <config-key id="job-retry-interval" name="Job Retry Interval">
                        <summary>Retry interval after first retry.</summary>

                        <text>The first retry is always performed immediately. This option specifies the interval to wait (in seconds) before performing each additional retry.</text>

                        <example>30</example>
                    </config-key>

                    <!-- CONFIG - GENERAL SECTION - LOCK-PATH KEY -->
                    <config-key id="lock-path" name="Lock Path">
                        <summary>Path where lock files are stored.</summary>

                        <text>The lock path provides a location for <backrest/> to create lock files to prevent conflicting operations from being run concurrently.</text>

                        <example>/backup/db/lock</example>
                    </config-key>

                    <!-- CONFIG - GENERAL SECTION - NEUTRAL-UMASK -->
                    <config-key id="neutral-umask" name="Neutral Umask">
                        <summary>Use a neutral umask.</summary>

                        <text>Sets the umask to 0000 so modes in the repository are created in a sensible way.  The default directory mode is 0750 and default file mode is 0640.  The lock and log directories set the directory and file mode to 0770 and 0660 respectively.

                        To use the executing user's umask instead specify <setting>neutral-umask=n</setting> in the config file or <setting>--no-neutral-umask</setting> on the command line.</text>

                        <example>n</example>
                    </config-key>

                    <!-- CONFIG - GENERAL SECTION - LOG-PATH KEY -->
                    <config-key id="spool-path" name="Spool Path">
                        <summary>Path where transient data is stored.</summary>

                        <text>This path is used to store data for the asynchronous <cmd>archive-push</cmd> and <cmd>archive-get</cmd> command.

                        The asynchronous <cmd>archive-push</cmd> command writes acknowledgements into the spool path when it has successfully stored WAL in the archive (and errors on failure) so the foreground process can quickly notify <postgres/>. Acknowledgement files are very small (zero on success and a few hundred bytes on error).

                        The asynchronous <cmd>archive-get</cmd> command queues WAL in the spool path so it can be provided very quickly when <postgres/> requests it.  Moving files to <postgres/> is most efficient when the spool path is on the same filesystem as <path>pg_xlog</path>/<path>pg_wal</path>.

                        The data stored in the spool path is not strictly temporary since it can and should survive a reboot.  However, loss of the data in the spool path is not a problem.  <backrest/> will simply recheck each WAL segment to ensure it is safely archived for <cmd>archive-push</cmd> and rebuild the queue for <cmd>archive-get</cmd>.

                        The spool path is intended to be located on a local Posix-compatible filesystem, not a remote filesystem such as <proper>NFS</proper> or <proper>CIFS</proper>.</text>

                        <example>/backup/db/spool</example>
                    </config-key>

                    <!-- CONFIG - GENERAL SECTION - PROCESS-MAX -->
                    <config-key id="process-max" name="Process Maximum">
                        <summary>Max processes to use for compress/transfer.</summary>

                        <text>Each process will perform compression and transfer to make the command run faster, but don't set <setting>process-max</setting> so high that it impacts database performance.</text>

                        <example>4</example>
                    </config-key>

                    <!-- CONFIG - GENERAL SECTION - PROTOCOL-TIMEOUT KEY -->
                    <config-key id="protocol-timeout" name="Protocol Timeout">
                        <summary>Protocol timeout.</summary>

                        <text>Sets the timeout, in seconds, that the local or remote process will wait for a new message to be received on the protocol layer.  This prevents processes from waiting indefinitely for a message. <admonition type="note">The <br-option>protocol-timeout</br-option> option must be greater than the <br-option>db-timeout</br-option> option.</admonition></text>

                        <example>630</example>
                    </config-key>

                    <!-- ======================================================================================================= -->
                    <config-key id="sck-block" name="Socket Blocking">
                        <summary>Socket blocking enable.</summary>

                        <text>Enable blocking on socket connections.</text>

                        <example>y</example>
                    </config-key>

                    <!-- CONFIG - GENERAL SECTION - SCK-KEEP-ALIVE KEY -->
                    <config-key id="sck-keep-alive" name="Keep Alive">
                        <summary>Keep-alive enable.</summary>

                        <text>Enables keep-alive messages on socket connections.</text>

                        <example>n</example>
                    </config-key>

                    <!-- CONFIG - GENERAL SECTION - TCP-KEEP-ALIVE-COUNT KEY -->
                    <config-key id="tcp-keep-alive-count" name="Keep Alive Count">
                        <summary>Keep-alive count.</summary>

                        <text>Specifies the number of TCP keep-alive messages that can be lost before the connection is considered dead.

                        This option is available on systems that support the <code>TCP_KEEPCNT</code> socket option.</text>

                        <example>3</example>
                    </config-key>

                    <!-- CONFIG - GENERAL SECTION - TCP-KEEP-ALIVE-IDLE KEY -->
                    <config-key id="tcp-keep-alive-idle" name="Keep Alive Idle">
                        <summary>Keep-alive idle time.</summary>

                        <text>Specifies the amount of time (in seconds) with no network activity after which the operating system should send a TCP keep-alive message.

                        This option is available on systems that support the <code>TCP_KEEPIDLE</code> socket option.</text>

                        <example>60</example>
                    </config-key>

                    <!-- CONFIG - GENERAL SECTION - TCP-KEEP-ALIVE-INTERVAL KEY -->
                    <config-key id="tcp-keep-alive-interval" name="Keep Alive Interval">
                        <summary>Keep-alive interval time.</summary>

                        <text>Specifies the amount of time (in seconds) after which a TCP keep-alive message that has not been acknowledged should be retransmitted.

                        This option is available on systems that support the <code>TCP_KEEPINTVL</code> socket option.</text>

                        <example>30</example>
                    </config-key>
                </config-key-list>
            </config-section>

            <!-- CONFIG - REPO -->
            <config-section id="repository" name="Repository">
                <text>The <setting>repository</setting> section defines options used to configure the repository.

                <b>Indexing</b>: All <setting>repo-</setting> options are indexed to allow for configuring multiple repositories. For example, a single repository is configured with the <setting>repo1-path</setting>, <setting>repo1-host</setting>, etc. options. If there is more than one repository configured and the <br-option>{[dash]}-repo</br-option> option is not specified for a command, the repositories will be acted upon in highest priority order (e.g. repo1 then repo2).

                The <setting>repo-retention-*</setting> options define how long backups will be retained. Expiration only occurs when the count of complete backups exceeds the allowed retention. In other words, if <setting>repo1-retention-full-type</setting> is set to <setting>count</setting> (default) and <setting>repo1-retention-full</setting> is set to 2, then there must be 3 complete backups before the oldest will be expired. If <setting>repo1-retention-full-type</setting> is set to <setting>time</setting> then <setting>repo1-retention-full</setting> represents days so there must be at least that many days worth of full backups before expiration can occur. Make sure you always have enough space for retention + 1 backups.</text>

                <config-key-list>
                    <!-- ======================================================================================================= -->
                    <config-key id="repo-azure-account" name="Azure Repository Account">
                        <summary>Azure repository account.</summary>

                        <text>Azure account used to store the repository.</text>

                        <example>pg-backup</example>
                    </config-key>

                    <!-- ======================================================================================================= -->
                    <config-key id="repo-azure-container" name="Azure Repository Container">
                        <summary>Azure repository container.</summary>

                        <text>Azure container used to store the repository.

                        <backrest/> repositories can be stored in the container root by setting <br-option>repo-path=/</br-option> but it is usually best to specify a prefix, such as <path>/repo</path>, so logs and other Azure-generated content can also be stored in the container.</text>

                        <example>pg-backup</example>
                    </config-key>

                    <!-- ======================================================================================================= -->
                    <config-key id="repo-azure-endpoint" name="Azure Repository Endpoint">
                        <summary>Azure repository endpoint.</summary>

                        <text>Endpoint used to connect to the blob service. The default is generally correct unless using Azure Government.

                        For custom/test configurations the <setting>repo-storage-ca-file</setting>, <setting>repo-storage-ca-path</setting>, <setting>repo-storage-host</setting>, <setting>repo-storage-port</setting>, and <setting>repo-storage-verify-tls</setting> options may be useful.</text>

                        <example>blob.core.usgovcloudapi.net</example>
                    </config-key>

                    <!-- ======================================================================================================= -->
                    <config-key id="repo-azure-key" name="Azure Repository Key">
                        <summary>Azure repository key.</summary>

                        <text>A shared key or shared access signature depending on the <br-option>repo-azure-key-type</br-option> option.</text>

                        <example>T+9+aov82qNhrcXSNGZCzm9mjd4d75/oxxOr6r1JVpgTLA==</example>
                    </config-key>

                    <!-- ======================================================================================================= -->
                    <config-key id="repo-azure-key-type" name="Azure Repository Key Type">
                        <summary>Azure repository key type.</summary>

                        <text>The following types are supported for authorization:
                        <ul>
                            <li><id>shared</id> - Shared key</li>
                            <li><id>sas</id> - Shared access signature</li>
                        </ul></text>

                        <example>sas</example>
                    </config-key>

                    <!-- ======================================================================================================= -->
                    <config-key id="repo-gcs-bucket" name="GCS Repository Bucket">
                        <summary>GCS repository bucket.</summary>

                        <text>GCS bucket used to store the repository.

                        <backrest/> repositories can be stored in the bucket root by setting <br-option>repo-path=/</br-option> but it is usually best to specify a prefix, such as <path>/repo</path>, so logs and other GCS-generated content can also be stored in the bucket.</text>

                        <example>/pg-backup</example>
                    </config-key>

                    <!-- ======================================================================================================= -->
                    <config-key id="repo-gcs-endpoint" name="GCS Repository Endpoint">
                        <summary>GCS repository endpoint.</summary>

                        <text>Endpoint used to connect to the storage service. May be updated to use a local GCS server or alternate endpoint.</text>

                        <example>localhost</example>
                    </config-key>

                    <!-- ======================================================================================================= -->
                    <config-key id="repo-gcs-key" name="GCS Repository Key">
                        <summary>GCS repository key.</summary>

                        <text>A token or service key file depending on the <br-option>repo-gcs-key-type</br-option> option.</text>

                        <example>/etc/pgbackrest/gcs-key.json</example>
                    </config-key>

                    <!-- ======================================================================================================= -->
                    <config-key id="repo-gcs-key-type" name="GCS Repository Key Type">
                        <summary>GCS repository key type.</summary>

                        <text>The following types are supported for authorization:
                        <ul>
                            <li><id>auto</id> - Authorize using the instance service account.</li>
                            <li><id>service</id> - Service account from locally stored key.</li>
                            <li><id>token</id> - For local testing, e.g. <file>fakegcs</file>.</li>
                        </ul></text>

                        <example>none</example>
                    </config-key>

                    <!-- CONFIG - REPO SECTION - REPO-HOST KEY -->
                    <config-key id="repo-host" name="Repository Host">
                        <summary>Repository host when operating remotely via SSH.</summary>

                        <text>Make sure that trusted SSH authentication is configured between the <postgres/> host and the repository host.

                        When backing up and archiving to a locally mounted filesystem this setting is not required.</text>

                        <example>repo1.domain.com</example>
                    </config-key>

                    <!-- CONFIG - REPO SECTION - REPO-HOST-CMD KEY -->
                    <config-key id="repo-host-cmd" name="Repository Host Command">
                        <summary><backrest/> exe path on the repository host.</summary>

                        <text>Required only if the path to <exe/> is different on the local and repository hosts.  If not defined, the repository host exe path will be set the same as the local exe path.</text>

                        <default>same as local</default>
                        <example>/usr/lib/backrest/bin/pgbackrest</example>
                    </config-key>

                    <!-- CONFIG - REPO SECTION - REPO-HOST-CONFIG KEY -->
                    <config-key id="repo-host-config" name="Repository Host Configuration">
                        <summary><backrest/> repository host configuration file.</summary>

                        <text>Sets the location of the configuration file on the repository host.  This is only required if the repository host configuration file is in a different location than the local configuration file.</text>

                        <example>/conf/pgbackrest/pgbackrest.conf</example>
                    </config-key>

                    <!-- CONFIG - REPO SECTION - REPO-HOST-CONFIG-INCLUDE-PATH KEY -->
                    <config-key id="repo-host-config-include-path" name="Repository Host Configuration Include Path">
                        <summary><backrest/> repository host configuration include path.</summary>

                        <text>Sets the location of the configuration include path on the repository host.  This is only required if the repository host configuration include path is in a different location than the local configuration include path.</text>

                        <example>/conf/pgbackrest/conf.d</example>
                    </config-key>

                    <!-- CONFIG - REPO SECTION - REPO-HOST-CONFIG-PATH KEY -->
                    <config-key id="repo-host-config-path" name="Repository Host Configuration Path">
                        <summary><backrest/> repository host configuration path.</summary>

                        <text>Sets the location of the configuration path on the repository host.  This is only required if the repository host configuration path is in a different location than the local configuration path.</text>

                        <example>/conf/pgbackrest</example>
                    </config-key>

                    <!-- CONFIG - REPO SECTION - REPO-HOST-USER KEY -->
                    <config-key id="repo-host-user" name="Repository Host User">
                        <summary>Repository host user when <setting>repo-host</setting> is set.</summary>

                        <text>Defines the user that will be used for operations on the repository host.  Preferably this is not the <id>postgres</id> user but rather some other user like <id>pgbackrest</id>.  If <postgres/> runs on the repository host the <id>postgres</id> user can be placed in the <id>pgbackrest</id> group so it has read permissions on the repository without being able to damage the contents accidentally.</text>

                        <example>repo-user</example>
                    </config-key>

                    <!-- CONFIG - REPO SECTION - REPO-HOST-PORT KEY -->
                    <config-key id="repo-host-port" name="Repository Host Port">
                        <summary>Repository host port when <setting>repo-host</setting> is set.</summary>

                        <text>Use this option to specify a non-default port for the repository host protocol.  Currently only SSH is supported</text>

                        <example>25</example>
                    </config-key>

                    <!-- CONFIG - REPO SECTION - REPO-HARDLINK -->
                    <config-key id="repo-hardlink" name="Repository Hardlink">
                        <summary>Hardlink files between backups in the repository.</summary>

                        <text>Enable hard-linking of files in differential and incremental backups to their full backups.  This gives the appearance that each backup is a full backup at the file-system level.  Be careful, though, because modifying files that are hard-linked can affect all the backups in the set.</text>

                        <example>y</example>
                    </config-key>

                    <!-- ======================================================================================================= -->
                    <config-key id="repo-local" name="Repository Locality">
                        <summary>Repository is local.</summary>

                        <text>Indicates that the repository for the specified index is local and any repository host settings for that index (e.g. <setting>repo1-host</setting>) should be ignored.</text>

                        <example>y</example>
                    </config-key>

                    <!-- CONFIG - REPO SECTION - REPO-PATH KEY -->
                    <config-key id="repo-path" name="Repository Path">
                        <summary>Path where backups and archive are stored.</summary>

                        <text>The repository is where <backrest/> stores backups and archives WAL segments.

                        It may be difficult to estimate in advance how much space you'll need.  The best thing to do is take some backups then record the size of different types of backups (full/incr/diff) and measure the amount of WAL generated per day.  This will give you a general idea of how much space you'll need, though of course requirements will likely change over time as your database evolves.</text>

                        <example>/backup/db/backrest</example>
                    </config-key>

                    <!-- CONFIG - RETENTION SECTION - REPO-RETENTION-FULL KEY -->
                    <config-key id="repo-retention-full" name="Full Retention">
                        <summary>Full backup retention count/time.</summary>

                        <text>When a full backup expires, all differential and incremental backups associated with the full backup will also expire.  When the option is not defined a warning will be issued.  If indefinite retention is desired then set the option to the max value.</text>

                        <example>2</example>
                    </config-key>

                    <!-- CONFIG - RETENTION SECTION - REPO-RETENTION-FULL-TYPE KEY -->
                    <config-key id="repo-retention-full-type" name="Full Retention Type">
                        <summary>Retention type for full backups.</summary>

                        <text>Determines whether the <setting>repo-retention-full</setting> setting represents a time period (days) or count of full backups to keep. If set to <setting>time</setting> then full backups older than <setting>repo-retention-full</setting> will be removed from the repository if there is at least one backup that is equal to or greater than the <setting>repo-retention-full</setting> setting. For example, if <setting>repo-retention-full</setting> is 30 (days) and there are 2 full backups: one 25 days old and one 35 days old, no full backups will be expired because expiring the 35 day old backup would leave only the 25 day old backup, which would violate the 30 day retention policy of having at least one backup 30 days old before an older one can be expired. Archived WAL older than the oldest full backup remaining will be automatically expired unless <setting>repo-retention-archive-type</setting> and <setting>repo-retention-archive</setting> are explicitly set.</text>

                        <example>time</example>
                    </config-key>

                    <!-- CONFIG - RETENTION SECTION - REPO-DIFFERENTIAL-RETENTION KEY -->
                    <config-key id="repo-retention-diff" name="Differential Retention">
                        <summary>Number of differential backups to retain.</summary>

                        <text>When a differential backup expires, all incremental backups associated with the differential backup will also expire.  When not defined all differential backups will be kept until the full backups they depend on expire.</text>

                        <example>3</example>
                    </config-key>

                    <!-- CONFIG - RETENTION SECTION - REPO-ARCHIVE-RETENTION-TYPE KEY -->
                    <config-key id="repo-retention-archive-type" name="Archive Retention Type">
                        <summary>Backup type for WAL retention.</summary>

                        <text>If set to <setting>full</setting> <backrest/> will keep archive logs for the number of full backups defined by <setting>repo-retention-archive</setting>.  If set to <setting>diff</setting> (differential) <backrest/> will keep archive logs for the number of full and differential backups defined by <setting>repo-retention-archive</setting>, meaning if the last backup taken was a full backup, it will be counted as a differential for the purpose of repo-retention.  If set to <setting>incr</setting> (incremental) <backrest/> will keep archive logs for the number of full, differential, and incremental backups defined by <setting>repo-retention-archive</setting>. It is recommended that this setting not be changed from the default which will only expire WAL in conjunction with expiring full backups.</text>

                        <example>diff</example>
                    </config-key>

                    <!-- CONFIG - RETENTION SECTION - REPO-ARCHIVE-RETENTION KEY -->
                    <config-key id="repo-retention-archive" name="Archive Retention">
                        <summary>Number of backups worth of continuous WAL to retain.</summary>

                        <text><admonition type="note">WAL segments required to make a backup consistent are always retained until the backup is expired regardless of how this option is configured.</admonition>If this value is not set and <setting>repo-retention-full-type</setting> is <setting>count</setting> (default), then the archive to expire will default to the <setting>repo-retention-full</setting> (or <setting>repo-retention-diff</setting>) value corresponding to the <setting>repo-retention-archive-type</setting> if set to <setting>full</setting> (or <setting>diff</setting>). This will ensure that WAL is only expired for backups that are already expired. If <setting>repo-retention-full-type</setting> is <setting>time</setting>, then this value will default to removing archives that are earlier than the oldest full backup retained after satisfying the <setting>repo-retention-full</setting> setting.

                        This option must be set if <setting>repo-retention-archive-type</setting> is set to <setting>incr</setting>.  If disk space is at a premium, then this setting, in conjunction with <setting>repo-retention-archive-type</setting>, can be used to aggressively expire WAL segments. However, doing so negates the ability to perform PITR from the backups with expired WAL and is therefore <b>not</b> recommended.</text>

                        <example>2</example>
                    </config-key>

                    <!-- ======================================================================================================= -->
                    <config-key id="repo-retention-history" name="Backup History Retention">
                        <summary>Days of backup history manifests to retain.</summary>

                        <text>A copy of the backup manifest is stored in the <path>backup.history</path> path when a backup completes. By default these files are never expired since they are useful for data mining, e.g. measuring backup and WAL growth over time.

                        Set <setting>repo-retention-history</setting> to define the number of days of backup history manifests to retain. Unexpired backups are always kept in the backup history. Specify <br-option>repo-retention-history=0</br-option> to retain the backup history only for unexpired backups.

                        When a full backup history manifest is expired, all differential and incremental backup history manifests associated with the full backup also expire.</text>

                        <example>365</example>
                    </config-key>

                    <!-- CONFIG - REPO SECTION - REPO-S3-KEY KEY -->
                    <config-key id="repo-s3-key" name="S3 Repository Access Key">
                        <summary>S3 repository access key.</summary>

                        <text>AWS key used to access this bucket.</text>

                        <example>AKIAIOSFODNN7EXAMPLE</example>
                    </config-key>

                    <!-- CONFIG - REPO SECTION - REPO-S3-KEY-SECRET KEY -->
                    <config-key id="repo-s3-key-secret" name="S3 Repository Secret Access Key">
                        <summary>S3 repository secret access key.</summary>

                        <text>AWS secret key used to access this bucket.</text>

                        <example>wJalrXUtnFEMI/K7MDENG/bPxRfiCYEXAMPLEKEY</example>
                    </config-key>

                    <!-- ======================================================================================================= -->
                    <config-key id="repo-s3-key-type" name="S3 Repository Key Type">
                        <summary>S3 repository key type.</summary>

                        <text>The following types are supported:
                        <ul>
                            <li><id>shared</id> - Shared keys</li>
                            <li><id>auto</id> - Automatically retrieve temporary credentials</li>
                        </ul></text>

                        <example>auto</example>
                    </config-key>

                    <!-- CONFIG - REPO SECTION - REPO-S3-TOKEN KEY -->
                    <config-key id="repo-s3-token" name="S3 Repository Security Token">
                        <summary>S3 repository security token.</summary>

                        <text>AWS security token used with temporary credentials.</text>

                        <example>AQoDYXdzEPT//////////wEXAMPLEtc764bNrC9SAPBSM22 ...</example>
                    </config-key>

                    <!-- CONFIG - REPO SECTION - REPO-S3-BUCKET KEY -->
                    <config-key id="repo-s3-bucket" name="S3 Repository Bucket">
                        <summary>S3 repository bucket.</summary>

                        <text>S3 bucket used to store the repository.

                        <backrest/> repositories can be stored in the bucket root by setting <br-option>repo-path=/</br-option> but it is usually best to specify a prefix, such as <path>/repo</path>, so logs and other AWS generated content can also be stored in the bucket.</text>

                        <example>pg-backup</example>
                    </config-key>

                    <!-- CONFIG - REPO SECTION - REPO-S3-ENDPOINT KEY -->
                    <config-key id="repo-s3-endpoint" name="S3 Repository Endpoint">
                        <summary>S3 repository endpoint.</summary>

                        <text>The AWS endpoint should be valid for the selected region.

                        For custom/test configurations the <setting>repo-storage-ca-file</setting>, <setting>repo-storage-ca-path</setting>, <setting>repo-storage-host</setting>, <setting>repo-storage-port</setting>, and <setting>repo-storage-verify-tls</setting> options may be useful.</text>

                        <example>s3.amazonaws.com</example>
                    </config-key>

                    <!-- ======================================================================================================= -->
                    <config-key id="repo-s3-role" name="S3 Repository Role">
                        <summary>S3 repository role.</summary>

                        <text>The AWS role name (not the full ARN) used to retrieve temporary credentials when <br-option>repo-s3-key-type=auto</br-option>.</text>

                        <example>authrole</example>
                    </config-key>

                    <!-- CONFIG - REPO SECTION - REPO-S3-REGION KEY -->
                    <config-key id="repo-s3-region" name="S3 Repository Region">
                        <summary>S3 repository region.</summary>

                        <text>The AWS region where the bucket was created.</text>

                        <example>us-east-1</example>
                    </config-key>

                    <!-- CONFIG - REPO SECTION - REPO-S3-URI-STYLE KEY -->
                    <config-key id="repo-s3-uri-style" name="S3 Repository URI Style">
                        <summary>S3 URI Style.</summary>

                        <text>The following URI styles are supported:
                        <ul>
                            <li><id>host</id> - Connect to <id>bucket.endpoint</id> host.</li>
                            <li><id>path</id> - Connect to <id>endpoint</id> host and prepend bucket to URIs.</li>
                        </ul></text>

                        <example>path</example>
                    </config-key>

                    <!-- ======================================================================================================= -->
                    <config-key id="repo-storage-ca-file" name="Repository Storage CA File">
                        <summary>Repository storage CA file.</summary>

                        <text>Use a CA file other than the system default for storage (e.g. S3, Azure) certificates.</text>

                        <example>/etc/pki/tls/certs/ca-bundle.crt</example>
                    </config-key>

                    <!-- ======================================================================================================= -->
                    <config-key id="repo-storage-ca-path" name="Repository Storage TLS CA Path">
                        <summary>Repository storage CA path.</summary>

                        <text>Use a CA path other than the system default for storage (e.g. S3, Azure) certificates.</text>

                        <example>/etc/pki/tls/certs</example>
                    </config-key>

                    <!-- ======================================================================================================= -->
                    <config-key id="repo-storage-host" name="Repository Storage Host">
                        <summary>Repository storage host.</summary>

                        <text>Connect to a host other than the storage (e.g. S3, Azure) endpoint. This is typically used for testing.</text>

                        <example>127.0.0.1</example>
                    </config-key>

                    <!-- ======================================================================================================= -->
                    <config-key id="repo-storage-port" name="Repository Storage Port">
                        <summary>Repository storage port.</summary>

                        <text>Port to use when connecting to the storage (e.g. S3, Azure) endpoint (or host if specified).</text>

                        <example>9000</example>
                    </config-key>

                    <!-- ======================================================================================================= -->
                    <config-key id="repo-storage-verify-tls" name="Repository Storage Certificate Verify">
                        <summary>Repository storage certificate verify.</summary>

                        <text>This option provides the ability to enable/disable verification of the storage (e.g. S3, Azure) server TLS certificate. Disabling should only be used for testing or other scenarios where a certificate has been self-signed.</text>

                        <example>n</example>
                    </config-key>

                    <!-- CONFIG - REPO SECTION - REPO-TYPE KEY -->
                    <config-key id="repo-type" name="Repository Type">
                        <summary>Type of storage used for the repository.</summary>

                        <text>The following repository types are supported:
                        <ul>
                            <li><id>azure</id> - Azure Blob Storage Service</li>
                            <li><id>cifs</id> - Like <id>posix</id>, but disables links and directory fsyncs</li>
                            <li><id>gcs</id> - Google Cloud Storage</li>
                            <li><id>posix</id> - Posix-compliant file systems</li>
                            <li><id>s3</id> - AWS Simple Storage Service</li>
                        </ul>When an <proper>NFS</proper> mount is used as a <id>posix</id> repository, the same rules apply to <backrest/> as described in the <postgres/> documentation: <link url="https://www.postgresql.org/docs/current/creating-cluster.html#CREATING-CLUSTER-FILESYSTEM">Creating a Database Cluster - File Systems</link>.</text>

                        <example>cifs</example>
                    </config-key>

                    <!-- CONFIG - REPO SECTION - REPO-CIPHER-TYPE KEY -->
                    <config-key id="repo-cipher-type" name="Repository Cipher Type">
                        <summary>Cipher used to encrypt the repository.</summary>

                        <text>The following cipher types are supported:
                        <ul>
                            <li><id>none</id> - The repository is not encrypted</li>
                            <li><id>aes-256-cbc</id> - Advanced Encryption Standard with 256 bit key length</li>
                        </ul>Note that encryption is always performed client-side even if the repository type (e.g. S3) supports encryption.</text>

                        <default>none</default>
                        <example>aes-256-cbc</example>
                    </config-key>

                    <!-- CONFIG - REPO SECTION - REPO-CIPHER-PASS KEY -->
                    <config-key id="repo-cipher-pass" name="Repository Cipher Passphrase">
                        <summary>Repository cipher passphrase.</summary>

                        <text>Passphrase used to encrypt/decrypt files of the repository.</text>

                        <example>zWaf6XtpjIVZC5444yXB+cgFDFl7MxGlgkZSaoPvTGirhPygu4jOKOXf9LO4vjfO</example>
                    </config-key>
                </config-key-list>
            </config-section>

            <!-- CONFIG - BACKUP -->
            <config-section id="backup" name="Backup">
                <text>The <setting>backup</setting> section defines settings related to backup.</text>

                <config-key-list>
                    <!-- CONFIG - BACKUP SECTION - ARCHIVE-CHECK -->
                    <config-key id="archive-check" name="Check Archive">
                        <summary>Check that WAL segments are in the archive before backup completes.</summary>

                        <text>Checks that all WAL segments required to make the backup consistent are present in the WAL archive.  It's a good idea to leave this as the default unless you are using another method for archiving.

                        This option must be enabled if <br-option>archive-copy</br-option> is enabled.</text>

                        <example>n</example>
                    </config-key>

                    <!-- CONFIG - BACKUP SECTION - ARCHIVE-COPY -->
                    <config-key id="archive-copy" name="Copy Archive">
                        <summary>Copy WAL segments needed for consistency to the backup.</summary>

                        <text>This slightly paranoid option protects against corruption in the WAL segment archive by storing the WAL segments required for consistency directly in the backup.  WAL segments are still stored in the archive so this option will use additional space.

                        It is best if the <cmd>archive-push</cmd> and <cmd>backup</cmd> commands have the same <setting>compress-type</setting> (e.g. <id>lz4</id>) when using this option. Otherwise, the WAL segments will need to be recompressed with the <setting>compress-type</setting> used by the backup, which can be fairly expensive depending on how much WAL was generated during the backup.

                        On restore, the WAL segments will be present in <path>pg_xlog/pg_wal</path> and <postgres/> will use them in preference to calling the <code>restore_command</code>.

                        The <br-option>archive-check</br-option> option must be enabled if <br-option>archive-copy</br-option> is enabled.</text>

                        <example>y</example>
                    </config-key>

                    <!-- ======================================================================================================= -->
                    <config-key id="archive-header-check" name="Check WAL Headers">
                        <summary>Check PostgreSQL version/id in WAL headers.</summary>

                        <text>Enabled by default, this option checks the WAL header against the <postgres/> version and system identifier to ensure that the WAL is being copied to the correct stanza. This is in addition to checking <file>pg_control</file> against the stanza and verifying that WAL is being copied from the same <postgres/> data directory where <file>pg_control</file> is located.

                        Therefore, disabling this check is fairly safe but should only be done when needed, e.g. if the WAL is encrypted.</text>

                        <example>n</example>
                    </config-key>

                    <!-- ======================================================================================================= -->
                    <config-key id="archive-mode-check" name="Check Archive Mode">
                        <summary>Check the <postgres/> <setting>archive_mode</setting> setting.</summary>

                        <text>Enabled by default, this option disallows <postgres/> <setting>archive_mode=always</setting>.

                        WAL segments pushed from a standby server might be logically the same as WAL segments pushed from the primary but have different checksums. Disabling archiving from multiple sources is recommended to avoid conflicts.

                        <admonition type="caution">If this option is disabled then it is critical to ensure that only one archiver is writing to the repository via the <cmd>archive-push</cmd> command.</admonition></text>

                        <example>n</example>
                    </config-key>

                    <!-- CONFIG - BACKUP SECTION - BACKUP-STANDBY KEY -->
                    <config-key id="backup-standby" name="Backup from Standby">
                        <summary>Backup from the standby cluster.</summary>

                        <text>Enable backup from standby to reduce load on the primary cluster.  This option requires that both the <host>primary</host> and <host>standby</host> hosts be configured.</text>

                        <example>y</example>
                    </config-key>

                    <!-- CONFIG - BACKUP SECTION - CHECKSUM-PAGE KEY -->
                    <config-key id="checksum-page" name="Page Checksums">
                        <summary>Validate data page checksums.</summary>

                        <text>Directs <backrest/> to validate all data page checksums while backing up a cluster.  This option is automatically enabled when data page checksums are enabled on the cluster.

                        Failures in checksum validation will not abort a backup.  Rather, warnings will be emitted in the log (and to the console with default settings) and the list of invalid pages will be stored in the backup manifest.</text>

                        <example>n</example>
                    </config-key>

                    <!-- CONFIG - BACKUP SECTION - EXCLUDE KEY -->
                    <config-key id="exclude" name="Path/File Exclusions">
                        <summary>Exclude paths/files from the backup.</summary>

                        <text>All exclusions are relative to <path>$PGDATA</path>. If the exclusion ends with / then only files in the specified directory will be excluded, e.g. <br-option>--exclude=junk/</br-option> will exclude all files in the <path>$PGDATA/junk</path> directory but include the directory itself.  If the exclusion does not end with / then the file may match the exclusion exactly or match with / appended to the exclusion, e.g. <br-option>--exclude=junk</br-option> will exclude the <path>$PGDATA/junk</path> directory and all the files it contains.

                        <b>Be careful using this feature -- it is very easy to exclude something critical that will make the backup inconsistent.  Be sure to test your restores!</b>

                        All excluded files will be logged at <id>info</id> level along with the exclusion rule.  Be sure to audit the list of excluded files to ensure nothing unexpected is being excluded.<admonition type="note">Exclusions are not honored on delta restores.  Any files/directories that were excluded by the backup will be <i>removed</i> on delta restore.</admonition>This option should not be used to exclude <postgres/> logs from a backup.  Logs can be moved out of the <id>PGDATA</id> directory using the <postgres/> <setting>log_directory</setting> setting, which has the benefit of allowing logs to be preserved after a restore.

                        Multiple exclusions may be specified on the command-line or in a configuration file.</text>

                        <example>junk/</example>
                    </config-key>

                    <!-- CONFIG - BACKUP SECTION - MANIFEST-SAVE-THRESHOLD -->
                    <config-key id="manifest-save-threshold" name="Manifest Save Threshold">
                        <summary>Manifest save threshold during backup.</summary>

                        <text>Defines how often the manifest will be saved during a backup.  Saving the manifest is important because it stores the checksums and allows the resume function to work efficiently.  The actual threshold used is 1% of the backup size or <setting>manifest-save-threshold</setting>, whichever is greater.

                        Size can be entered in bytes (default) or KB, MB, GB, TB, or PB where the multiplier is a power of 1024.</text>

                        <example>5G</example>
                    </config-key>

                    <!-- CONFIG - BACKUP SECTION - EXPIRE-AUTO -->
                    <config-key id="expire-auto" name="Expire Auto">
                        <summary>Automatically run the <cmd>expire</cmd> command after a successful backup.</summary>

                        <text>The setting is enabled by default. Use caution when disabling this option as doing so will result in retaining all backups and archives indefinitely, which could cause your repository to run out of space. The <cmd>expire</cmd> command will need to be run regularly to prevent this from happening.</text>

                        <example>y</example>
                    </config-key>

                    <!-- CONFIG - BACKUP SECTION - RESUME -->
                    <config-key id="resume" name="Resume">
                        <summary>Allow resume of failed backup.</summary>

                        <text>Defines whether the resume feature is enabled.  Resume can greatly reduce the amount of time required to run a backup after a previous backup of the same type has failed.  It adds complexity, however, so it may be desirable to disable in environments that do not require the feature.</text>

                        <example>n</example>
                    </config-key>

                    <!-- CONFIG - BACKUP SECTION - START-FAST -->
                    <config-key id="start-fast" name="Start Fast">
                        <summary>Force a checkpoint to start backup quickly.</summary>

                        <text>Forces a checkpoint (by passing <id>y</id> to the <id>fast</id> parameter of <code>pg_start_backup()</code>) so the backup begins immediately.  Otherwise the backup will start after the next regular checkpoint.

                        This feature only works in <postgres/> &gt;= <id>8.4</id>.</text>

                        <example>y</example>
                    </config-key>

                    <!-- CONFIG - BACKUP SECTION - STOP-AUTO -->
                    <config-key id="stop-auto" name="Stop Auto">
                        <summary>Stop prior failed backup on new backup.</summary>

                        <text>This will only be done if an exclusive advisory lock can be acquired to demonstrate that the prior failed backup process has really stopped.

                        This feature relies on pg_is_in_backup() so only works on <postgres/> >= <id>9.3</id>.

                        This feature is not supported for <postgres/> >= <id>9.6</id> since backups are run in non-exclusive mode.

                        The setting is disabled by default because it assumes that <backrest/> is the only process doing exclusive online backups.  It depends on an advisory lock that only <backrest/> sets so it may abort other processes that do exclusive online backups.  Note that <cmd>base_backup</cmd> and <cmd>pg_dump</cmd> are safe to use with this setting because they do not call <code>pg_start_backup()</code> so are not exclusive.</text>

                        <example>y</example>
                    </config-key>
                </config-key-list>
            </config-section>

            <!-- CONFIG - ARCHIVE -->
            <config-section id="archive" name="Archive">
                <text>The <setting>archive</setting> section defines options for the <cmd>archive-push</cmd> and <cmd>archive-get</cmd> commands.</text>

                <config-key-list>
                    <!-- CONFIG - ARCHIVE SECTION - ARCHIVE-ASYNC KEY -->
                    <config-key id="archive-async" name="Asynchronous Archiving">
                        <summary>Push/get WAL segments asynchronously.</summary>

                        <text>Enables asynchronous operation for the <cmd>archive-push</cmd> and <cmd>archive-get</cmd> commands.

                        Asynchronous operation is more efficient because it can reuse connections and take advantage of parallelism.  See the <br-option>spool-path</br-option>, <br-option>archive-get-queue-max</br-option>, and <br-option>archive-push-queue-max</br-option> options for more information.</text>

                        <example>y</example>
                    </config-key>

                    <!-- CONFIG - ARCHIVE SECTION - ARCHIVE-GET-QUEUE-MAX KEY -->
                    <config-key id="archive-get-queue-max" name="Maximum Archive Get Queue Size">
                        <summary>Maximum size of the <backrest/> archive-get queue.</summary>

                        <text>Specifies the maximum size of the <cmd>archive-get</cmd> queue when <br-option>archive-async</br-option> is enabled.  The queue is stored in the <br-option>spool-path</br-option> and is used to speed providing WAL to <postgres/>.

                        Size can be entered in bytes (default) or KB, MB, GB, TB, or PB where the multiplier is a power of 1024.</text>

                        <example>1073741824</example>
                    </config-key>

                    <!-- CONFIG - ARCHIVE SECTION - ARCHIVE-QUEUE-MAX KEY -->
                    <config-key id="archive-push-queue-max" name="Maximum Archive Push Queue Size">
                        <summary>Maximum size of the <postgres/> archive queue.</summary>

                        <text>After the limit is reached, the following will happen:
                        <ol>
                            <li><backrest/> will notify <postgres/> that the WAL was successfully archived, then <b>DROP IT</b>.</li>
                            <li>A warning will be output to the Postgres log.</li>

                        </ol>If this occurs then the archive log stream will be interrupted and PITR will not be possible past that point.  A new backup will be required to regain full restore capability.

                        In asynchronous mode the entire queue will be dropped to prevent spurts of WAL getting through before the queue limit is exceeded again.

                        The purpose of this feature is to prevent the log volume from filling up at which point Postgres will stop completely.  Better to lose the backup than have <postgres/> go down.

                        Size can be entered in bytes (default) or KB, MB, GB, TB, or PB where the multiplier is a power of 1024.</text>

                        <example>1GB</example>
                    </config-key>

                    <!-- ======================================================================================================= -->
                    <config-key id="archive-timeout" name="Archive Timeout">
                        <summary>Archive timeout.</summary>

                        <text>Set maximum time, in seconds, to wait for each WAL segment to reach the <backrest/> archive repository.  The timeout applies to the <cmd>check</cmd> and <cmd>backup</cmd> commands when waiting for WAL segments required for backup consistency to be archived.</text>

                        <example>30</example>
                    </config-key>
                </config-key-list>
            </config-section>

            <!-- CONFIG - RESTORE -->
            <config-section id="restore" name="Restore">
                <text>The <setting>restore</setting> section defines settings used for restoring backups.</text>

                <config-key-list>
                    <!-- ======================================================================================================= -->
                    <config-key id="archive-mode" name="Archive Mode">
                        <summary>Preserve or disable archiving on restored cluster.</summary>

                        <text>This option allows archiving to be preserved or disabled on a restored cluster. This is useful when the cluster must be promoted to do some work but is not intended to become the new primary. In this case it is not a good idea to push WAL from the cluster into the repository.

                        The following modes are supported:
                        <ul>
                            <li><id>off</id> - disable archiving by setting <setting>archive_mode=off</setting>.</li>
                            <li><id>preserve</id> - preserve current <setting>archive_mode</setting> setting.</li>
                        </ul><b>NOTE</b>: This option is not available on <postgres/> &amp;lt; 12.</text>

                        <example>off</example>
                    </config-key>

                    <!-- CONFIG - RESTORE SECTION - DB-EXCLUDE KEY -->
                    <config-key id="db-exclude" name="Exclude Database">
                        <summary>Restore excluding the specified databases.</summary>

                        <text>Databases excluded will be restored as sparse, zeroed files to save space but still allow <postgres/> to perform recovery. After recovery, those databases will not be accessible but can be removed with the <id>drop database</id> command. The <setting>{[dash]}-db-exclude</setting> option can be passed multiple times to specify more than one database to exclude.

                        When used in combination with the <setting>{[dash]}-db-include</setting> option, <setting>{[dash]}-db-exclude</setting> will only apply to standard system databases (<id>template0</id>, <id>template1</id>, and <id>postgres</id>).</text>

                        <example>db_main</example>
                    </config-key>

                    <!-- CONFIG - RESTORE SECTION - DB-INCLUDE KEY -->
                    <config-key id="db-include" name="Include Database">
                        <summary>Restore only specified databases.</summary>

                        <text>This feature allows only selected databases to be restored. Databases not specifically included will be restored as sparse, zeroed files to save space but still allow <postgres/> to perform recovery. After recovery, the databases that were not included will not be accessible but can be removed with the <id>drop database</id> command. <admonition type="note">built-in databases (<id>template0</id>, <id>template1</id>, and <id>postgres</id>) are always restored unless specifically excluded.</admonition>The <setting>{[dash]}-db-include</setting> option can be passed multiple times to specify more than one database to include.

                        See <link page="user-guide" section="/restore/option-db-include">Restore Selected Databases</link> for additional information and caveats.</text>

                        <example>db_main</example>
                    </config-key>

                    <!-- CONFIG - RESTORE SECTION - LINK-ALL KEY -->
                    <config-key id="link-all" name="Link All">
                        <summary>Restore all symlinks.</summary>

                        <text>By default symlinked directories and files are restored as normal directories and files in $PGDATA.  This is because it may not be safe to restore symlinks to their original destinations on a system other than where the original backup was performed.  This option restores all the symlinks just as they were on the original system where the backup was performed.</text>

                        <example>y</example>
                    </config-key>

                    <!-- CONFIG - RESTORE SECTION - LINK-MAP KEY -->
                    <config-key id="link-map" name="Link Map">
                        <summary>Modify the destination of a symlink.</summary>

                        <text>Allows the destination file or path of a symlink to be changed on restore.  This is useful for restoring to systems that have a different storage layout than the original system where the backup was generated.</text>

                        <example>pg_xlog=/data/xlog</example>
                    </config-key>

                    <!-- CONFIG - RESTORE SECTION - RECOVERY-OPTION KEY -->
                    <config-key id="recovery-option" name="Recovery Option">
                        <summary>Set an option in <file>recovery.conf</file>.</summary>

                        <text>See http://www.postgresql.org/docs/X.X/static/recovery-config.html for details on recovery.conf options (replace X.X with your <postgres/> version).  This option can be used multiple times.<admonition type="note">The <setting>restore_command</setting> option will be automatically generated but can be overridden with this option.  Be careful about specifying your own <setting>restore_command</setting> as <backrest/> is designed to handle this for you.  Target Recovery options (recovery_target_name, recovery_target_time, etc.) are generated automatically by <backrest/> and should not be set with this option.</admonition>Since <backrest/> does not start <postgres/> after writing the <file>recovery.conf</file> file, it is always possible to edit/check <file>recovery.conf</file> before manually restarting.</text>

                        <example>primary_conninfo=db.mydomain.com</example>
                    </config-key>

                    <!-- CONFIG - RESTORE SECTION - TABLESPACE-MAP KEY -->
                    <config-key id="tablespace-map" name="Tablespace Map">
                        <summary>Restore a tablespace into the specified directory.</summary>

                        <text>Moves a tablespace to a new location during the restore.  This is useful when tablespace locations are not the same on a replica, or an upgraded system has different mount points.

                        Since <postgres/> 9.2 tablespace locations are not stored in pg_tablespace so moving tablespaces can be done with impunity.  However, moving a tablespace to the <setting>data_directory</setting> is not recommended and may cause problems.  For more information on moving tablespaces http://www.databasesoup.com/2013/11/moving-tablespaces.html is a good resource.</text>

                        <example>ts_01=/db/ts_01</example>
                    </config-key>

                    <!-- CONFIG - RESTORE SECTION - TABLESPACE KEY -->
                    <config-key id="tablespace-map-all" name="Map All Tablespaces">
                        <summary>Restore all tablespaces into the specified directory.</summary>

                        <text>By default tablespaces are restored into their original locations and while this behavior can be modified by with the <setting>tablespace-map</setting> open it is sometime preferable to remap all tablespaces to a new directory all at once.  This is particularly useful for development or staging systems that may not have the same storage layout as the original system where the backup was generated.

                        The path specified will be the parent path used to create all the tablespaces in the backup.</text>

                        <example>/data/tablespace</example>
                    </config-key>
                </config-key-list>
            </config-section>

            <!-- CONFIG - STANZA -->
            <config-section id="stanza" name="Stanza">
                <text>A stanza defines the backup configuration for a specific <postgres/> database cluster.  The stanza section must define the database cluster path and host/user if the database cluster is remote.  Also, any global configuration sections can be overridden to define stanza-specific settings.

                <b>Indexing</b>: All <setting>pg-</setting> options are indexed to allow for configuring multiple <postgres/> hosts. For example, a single primary is configured with the <setting>pg1-path</setting>, <setting>pg1-port</setting>, etc. options.  If a standby is configured then index the <setting>pg-</setting> options on the repository host as <setting>pg2-</setting> (e.g. pg2-host, pg2-path, etc).</text>

                <config-key-list>
                    <!-- CONFIG - STANZA SECTION - PG-HOST-CMD KEY -->
                    <config-key id="pg-host-cmd" name="PostgreSQL Host Command">
                        <summary><backrest/> exe path on the <postgres/> host.</summary>

                        <text>Required only if the path to <exe/> is different on the local and <postgres/> hosts.  If not defined, the database host exe path will be set the same as the local exe path.</text>

                        <default>same as local</default>
                        <example>/usr/lib/backrest/bin/pgbackrest</example>
                    </config-key>

                    <!-- CONFIG - STANZA SECTION - PG-HOST-CONFIG KEY -->
                    <config-key id="pg-host-config" name="PostgreSQL Host Configuration">
                        <summary><backrest/> database host configuration file.</summary>

                        <text>Sets the location of the configuration file on the <postgres/> host.  This is only required if the <postgres/> host configuration file is in a different location than the local configuration file.</text>

                        <example>/conf/pgbackrest/pgbackrest.conf</example>
                    </config-key>

                    <!-- CONFIG - STANZA SECTION - PG-HOST-CONFIG-INCLUDE-PATH KEY -->
                    <config-key id="pg-host-config-include-path" name="PostgreSQL Host Configuration Include Path">
                        <summary><backrest/> database host configuration include path.</summary>

                        <text>Sets the location of the configuration include path on the <postgres/> host.  This is only required if the <postgres/> host configuration include path is in a different location than the local configuration include path.</text>

                        <example>/conf/pgbackrest/conf.d</example>
                    </config-key>

                    <!-- CONFIG - STANZA SECTION - PG-HOST-CONFIG-PATH KEY -->
                    <config-key id="pg-host-config-path" name="PostgreSQL Host Configuration Path">
                        <summary><backrest/> database host configuration path.</summary>

                        <text>Sets the location of the configuration path on the <postgres/> host.  This is only required if the <postgres/> host configuration path is in a different location than the local configuration path.</text>

                        <example>/conf/pgbackrest</example>
                    </config-key>

                    <!-- CONFIG - STANZA SECTION - PG-HOST KEY -->
                    <config-key id="pg-host" name="PostgreSQL Host">
                        <summary><postgres/> host for operating remotely via SSH.</summary>

                        <text>Used for backups where the <postgres/> host is different from the repository host.</text>

                        <example>db.domain.com</example>
                    </config-key>

                    <!-- CONFIG - STANZA SECTION - PG-HOST-USER KEY -->
                    <config-key id="pg-host-user" name="PostgreSQL Host User">
                        <summary><postgres/> host logon user when <setting>pg-host</setting> is set.</summary>

                        <text>This user will also own the remote <backrest/> process and will initiate connections to <postgres/>.  For this to work correctly the user should be the <postgres/> database cluster owner which is generally <id>postgres</id>, the default.</text>

                        <example>db_owner</example>
                    </config-key>

                    <!-- ======================================================================================================= -->
                    <config-key id="pg-database" name="PostgreSQL Database">
                        <summary><postgres/> database.</summary>

                        <text>The database name used when connecting to <postgres/>. The default is usually best but some installations may not contain this database.

                        Note that for legacy reasons the setting of the <id>PGDATABASE</id> environment variable will be ignored.</text>

                        <example>backupdb</example>
                    </config-key>

                    <!-- ======================================================================================================= -->
                    <config-key id="pg-local" name="PostgreSQL Locality">
                        <summary><postgres/> is local.</summary>

                        <text>Indicates that <postgres/> for the specified index is local and any <postgres/> host settings for that index (e.g. <setting>pg1-host</setting>) should be ignored.</text>

                        <example>y</example>
                    </config-key>

                    <!-- CONFIG - STANZA SECTION - PG-PATH KEY -->
                    <config-key id="pg-path" name="PostgreSQL Path">
                        <summary><postgres/> data directory.</summary>

                        <text>This should be the same as the <setting>data_directory</setting> setting in <file>postgresql.conf</file>.  Even though this value can be read from <file>postgresql.conf</file> or <postgres/> it is prudent to set it in case those resources are not available during a restore or offline backup scenario.

                        The <setting>pg-path</setting> option is tested against the value reported by <postgres/> on every online backup so it should always be current.</text>

                        <example>/data/db</example>
                    </config-key>

                    <!-- CONFIG - STANZA SECTION - PG-PORT KEY -->
                    <config-key id="pg-port" name="PostgreSQL Port">
                        <summary><postgres/> port.</summary>

                        <text>Port that <postgres/> is running on.  This usually does not need to be specified as most <postgres/> clusters run on the default port.</text>

                        <example>6543</example>
                    </config-key>

                    <!-- CONFIG - STANZA SECTION - PG-SOCKET-PATH KEY -->
                    <config-key id="pg-socket-path" name="PostgreSQL Socket Path">
                        <summary><postgres/> unix socket path.</summary>

                        <text>The unix socket directory that was specified when <postgres/> was started.  <backrest/> will automatically look in the standard location for your OS so there is usually no need to specify this setting unless the socket directory was explicitly modified with the <setting>unix_socket_directory</setting> setting in <file>postgresql.conf</file>.</text>

                        <example>/var/run/postgresql</example>
                    </config-key>

                    <!-- CONFIG - STANZA SECTION - PG-USER KEY -->
                    <config-key id="pg-user" name="PostgreSQL Database User">
                        <summary><postgres/> database user.</summary>

                        <text>The database user name used when connecting to <postgres/>.  If not specified <backrest/> will connect with the local OS user or <id>PGUSER</id>.</text>

                        <example>backupuser</example>
                    </config-key>

                    <!-- CONFIG - STANZA SECTION - PG-HOST-PORT KEY -->
                    <config-key id="pg-host-port" name="PostgreSQL Host Port">
                        <summary><postgres/> host port when <setting>pg-host</setting> is set.</summary>

                        <text>Use this option to specify a non-default port for the <postgres/> host protocol.  Currently only SSH is supported</text>

                        <example>25</example>
                    </config-key>
                </config-key-list>
            </config-section>
        </config-section-list>
    </config>

    <!-- COMMAND -->
    <operation title="{[project]} Command Reference">
        <description>The {[project]} Command Reference details all commands and options.</description>

        <text>Commands are used to execute the various <backrest/> functions.  Here the command options are listed exhaustively, that is, each option applicable to a command is listed with that command even if it applies to one or more other commands.  This includes all the options that may also configured in <file>pgbackrest.conf</file>.

        Non-boolean options configured in <file>pgbackrest.conf</file> can be reset to default on the command-line by using the <id>reset-</id> prefix. This feature may be used to restore a backup directly on a repository host. Normally, <backrest/> will error because it can see that the database host is remote and restores cannot be done remotely. By adding <br-option>--reset-pg1-host</br-option> on the command-line, <backrest/> will ignore the remote database host and restore locally. It may be necessary to pass a new <br-option>--pg1-path</br-option> to force the restore to happen in a specific path, i.e. not the path used on the database host.

        The <id>no-</id> prefix may be used to set a boolean option to false on the command-line.

        Any option may be set in an environment variable using the <id>PGBACKREST_</id> prefix and the option name in all caps replacing <id>-</id> with <id>_</id>, e.g. <br-option>pg1-path</br-option> becomes <id>PGBACKREST_PG1_PATH</id> and <br-option>stanza</br-option> becomes <id>PGBACKREST_STANZA</id>.  Boolean options are represented as they would be in a configuration file, e.g. <id>PGBACKREST_COMPRESS="n"</id>, and <id>reset-*</id> variants are not allowed.  Options that that can be specified multiple times on the command-line or in a config file can be represented by separating the values with colons, e.g. <id>PGBACKREST_DB_INCLUDE="db1:db2"</id>.

        Command-line options override environment options which override config file options.</text>

        <operation-general title="General Options">
            <option-list>
                <!-- OPERATION - GENERAL - CIPHER-PASS OPTION -->
                <option id="cipher-pass" name="Ad Hoc Cipher Passphrase">
                    <summary>Cipher passphrase for current command.</summary>

                    <text>Specify an ad hoc cipher passphrase for the current command.</text>

                    <example>zWaf6XtpjIVZC5444yXB+cgFDFl7MxGlgkZSaoPvTGirhPygu4jOKOXf9LO4vjfO</example>
                </option>

                <!-- OPERATION - GENERAL - CONFIG OPTION -->
                <option id="config" name="Config">
                    <summary><backrest/> configuration file.</summary>

                    <text>Use this option to specify a different configuration file than the default.</text>

                    <example>/conf/pgbackrest/pgbackrest.conf</example>
                </option>

                <!-- OPERATION - GENERAL - CONFIG INCLUDE PATH OPTION -->
                <option id="config-include-path" name="Config Include Path">
                    <summary>Path to additional <backrest/> configuration files.</summary>

                    <text>Configuration files existing in the specified location with extension <file>.conf</file> will be concatenated with the <backrest/> configuration file, resulting in one configuration file.</text>

                    <example>/conf/pgbackrest/conf.d</example>
                </option>

                <!-- OPERATION - GENERAL - CONFIG PATH OPTION -->
                <option id="config-path" name="Config Path">
                    <summary>Base path of <backrest/> configuration files.</summary>

                    <text>This setting is used to override the default base path setting for the <br-option>--config</br-option> and <br-option>--config-include-path</br-option> options unless they are explicitly set on the command-line.

                    For example, passing only <code>--config-path=/conf/pgbackrest</code> results in the  <br-option>--config</br-option> default being set to <code>/conf/pgbackrest/pgbackrest.conf</code> and the <br-option>--config-include-path</br-option> default being set to  <code>/conf/pgbackrest/conf.d</code>.</text>

                    <example>/conf/pgbackrest</example>
                </option>

                <!-- OPERATION - GENERAL - DRY-RUN OPTION -->
                <option id="dry-run" name="Dry Run">
                    <summary>Execute a dry-run for the command.</summary>

                    <text>The <br-option>{[dash]}-dry-run</br-option> option is a command-line only option and can be passed when it is desirable to determine what modifications will be made by the command without the command actually making any modifications.</text>

                    <example>y</example>
                </option>

                <!-- =========================================================================================================== -->
                <option id="exec-id" name="Execution Identifier">
                    <summary>Unique identifier for the process.</summary>

                    <text>A locally unique identifier used to identify a process when resolving locks on a remote host.

                    The <setting>exec-id</setting> option is generated automatically when needed but it is possible to set it explicitly, which saves a bit of time at startup but introduces the problem of selecting a unique value.</text>

                    <example>y</example>
                </option>

                <!-- OPERATION - GENERAL - RAW -->
                <option id="raw" name="Raw Data">
                    <summary>Do not transform data.</summary>

                    <text>Do not transform (i.e, encrypt, decompress, etc.) data for the current command.</text>

                    <example>y</example>
                </option>

                <!-- =========================================================================================================== -->
                <option id="repo" section="repository" name="Set Repository">
                    <summary>Set repository.</summary>

                    <text>Set the repository for a command to operate on.

                    For example, this option may be used to perform a restore from a specific repository, rather than letting <backrest/> choose.</text>

                    <example>1</example>
                </option>

                <!-- OPERATION - GENERAL - STANZA OPTION -->
                <option id="stanza" name="Stanza">
                    <summary>Defines the stanza.</summary>

                    <text>A stanza is the configuration for a <postgres/> database cluster that defines where it is located, how it will be backed up, archiving options, etc.  Most db servers will only have one Postgres database cluster and therefore one stanza, whereas backup servers will have a stanza for every database cluster that needs to be backed up.

                    It is tempting to name the stanza after the primary cluster but a better name describes the databases contained in the cluster.  Because the stanza name will be used for the primary and all replicas it is more appropriate to choose a name that describes the actual function of the cluster, such as app or dw, rather than the local cluster name, such as main or prod.</text>

                    <example>main</example>
                </option>
            </option-list>
        </operation-general>

        <command-list title="Commands">
            <!-- OPERATION - BACKUP COMMAND -->
            <command id="backup" name="Backup">
                <summary>Backup a database cluster.</summary>

                <text>When multiple repositories are configured, <backrest/> will backup to the highest priority repository (e.g. <id>repo1</id>) unless the <br-option>{[dash]}-repo</br-option> option is specified.

                <backrest/> does not have a built-in scheduler so it's best to run it from cron or some other scheduling mechanism.

                See <link page="user-guide" section="/quickstart/perform-backup">Perform a Backup</link> for more details and examples.</text>

                <option-list>
                    <!-- OPERATION - BACKUP COMMAND - TYPE OPTION -->
                    <option id="type" name="Type">
                        <summary>Backup type.</summary>

                        <text>The following backup types are supported:
                            <ul>
                                <li><id>full</id> - all database cluster files will be copied and there will be no dependencies on previous backups.</li>
                                <li><id>incr</id> - incremental from the last successful backup.</li>
                                <li><id>diff</id> - like an incremental backup but always based on the last full backup.</li>
                            </ul></text>

                        <example>full</example>
                    </option>

                    <!-- OPERATION - BACKUP COMMAND - FORCE OPTION -->
                    <option id="force" name="Force">
                        <summary>Force an offline backup.</summary>

                        <text>When used with <br-option>--no-start-stop</br-option> a backup will be run even if <backrest/> thinks that <postgres/> is running.  <b>This option should be used with extreme care as it will likely result in a bad backup.</b>

                        There are some scenarios where a backup might still be desirable under these conditions.  For example, if a server crashes and the database cluster volume can only be mounted read-only, it would be a good idea to take a backup even if <file>postmaster.pid</file> is present.  In this case it would be better to revert to the prior backup and replay WAL, but possibly there is a very important transaction in a WAL segment that did not get archived.</text>

                        <example>y</example>
                    </option>

                    <!-- ======================================================================================================= -->
                    <option id="online" name="Online">
                        <summary>Perform an online backup.</summary>

                        <text>Specifying --no-online prevents <backrest/> from running <code>pg_start_backup()</code> and <code>pg_stop_backup()</code> on the database cluster.  In order for this to work <postgres/> should be shut down and <backrest/> will generate an error if it is not.

                        The purpose of this option is to allow offline backups.  The <path>pg_xlog</path>/<path>pg_wal</path> directory is copied as-is and <setting>archive-check</setting> is automatically disabled for the backup.</text>

                        <example>n</example>
                    </option>
                </option-list>
            </command>

            <!-- OPERATION - ARCHIVE-PUSH COMMAND -->
            <command id="archive-push" name="Archive Push">
                <summary>Push a WAL segment to the archive.</summary>

                <text>Accepts a WAL segment from <postgres/> and archives it in each repository defined by the indexed <setting>repo-path</setting> option (see the <link page="configuration" section="/section-repository">Repository</link> section for information on configuring repositories). The WAL segment may be pushed immediately to the archive or stored locally depending on the value of <setting>archive-async</setting>. With multiple repositories configured, <cmd>archive-push</cmd> will attempt to push to as many repositories as possible.

                The <cmd>archive-push</cmd> is intended to be configured and called by <postgres/>. See <link page="user-guide" section="/quickstart/configure-archiving">Configure Archiving</link> for an example.</text>
            </command>

            <!-- OPERATION - ARCHIVE-GET COMMAND -->
            <command id="archive-get" name="Archive Get">
                <summary>Get a WAL segment from the archive.</summary>

                <text>This command is used by <postgres/> to restore a backup, perform PITR, or as an alternative to streaming for keeping a replica up to date. WAL segments are required for <postgres/> recovery or to maintain a replica.

                When multiple repositories are configured, WAL will be fetched from the repositories in priority order (e.g. <id>repo1</id>, <id>repo2</id>, etc.). In general it is better if faster/cheaper storage has higher priority. If a repository is specified with the <br-option>{[dash]}-repo</br-option> option then only that repository will be searched.

                The <cmd>archive-get</cmd> command is configured and generated by <backrest/> during a restore for use by <postgres/>. See <link page="user-guide" section="/pitr">Point-in-Time Recovery</link> for an example.</text>
            </command>

            <!-- OPERATION - CHECK COMMAND -->
            <command id="check" name="Check">
                <summary>Check the configuration.</summary>

                <text>The <cmd>check</cmd> command validates that <backrest/> and the <pg-setting>archive_command</pg-setting> setting are configured correctly for archiving and backups for the specified stanza. It will attempt to check all repositories and databases that are configured for the host on which the command is run. It detects misconfigurations, particularly in archiving, that result in incomplete backups because required WAL segments did not reach the archive. The command can be run on the <postgres/> or repository host. The command may also be run on the standby host, however, since <code>pg_switch_xlog()</code>/<code>pg_switch_wal()</code> cannot be performed on the standby, the command will only test the repository configuration.

                Note that <code>pg_create_restore_point('pgBackRest Archive Check')</code> and <code>pg_switch_xlog()</code>/<code>pg_switch_wal()</code> are called to force <postgres/> to archive a WAL segment.  Restore points are only supported in <postgres/> &gt;= 9.1 so for older versions the <cmd>check</cmd> command may fail if there has been no write activity since the last log rotation, therefore it is recommended that activity be generated by the user if there have been no writes since the last WAL switch before running the <cmd>check</cmd> command.</text>
                <!-- Note, linking to the User Guide is limited since it can cause a cyclical reference -->
            </command>

            <!-- OPERATION - EXPIRE COMMAND -->
            <command id="expire" name="Expire">
                <summary>Expire backups that exceed retention.</summary>

                <text><backrest/> does full backup rotation based on the retention type which can be a count or a time period. When a count is specified, then expiration is not concerned with when the backups were created but with how many must be retained. Differential and Incremental backups are count-based but will always be expired when the backup they depend on is expired. See sections <link page="user-guide" section="/retention/full">Full Backup Retention</link> and <link page="user-guide" section="/retention/diff">Differential Backup Retention</link> for details and examples. Archived WAL is retained by default for backups that have not expired, however, although not recommended, this schedule can be modified per repository with the retention-archive options. See section <link page="user-guide" section="/retention/archive">Archive Retention</link> for details and examples.

                The <cmd>expire</cmd> command is run automatically after each successful backup and can also be run by the user. When run by the user, expiration will occur as defined by the retention settings for each configured repository. If the <br-option>{[dash]}-repo</br-option> option is provided, expiration will occur only on the specified repository. Expiration can also be limited by the user to a specific backup set with the <br-option>--set</br-option> option and, unless the <br-option>{[dash]}-repo</br-option> option is specified, all repositories will be searched and any matching the set criteria will be expired. It should be noted that the archive retention schedule will be checked and performed any time the <cmd>expire</cmd> command is run.</text>

                <option-list>
                    <!-- OPERATION - EXPIRE COMMAND - SET OPTION -->
                    <option id="set" name="Set">
                        <summary>Backup set to expire.</summary>

                        <text>The specified backup set (i.e. the backup label provided and all of its dependent backups, if any) will be expired regardless of backup retention rules except that at least one full backup must remain in the repository. <admonition type="warning">Use this option with extreme caution &amp;mdash; it will permanently remove all backups and archives not required to make a backup consistent from the <backrest/> repository for the specified backup set. This process may negate the ability to perform PITR. If <br-option>--repo-retention-full</br-option> and/or <br-option>--repo-retention-archive</br-option> options are configured, then it is recommended that you override these options by setting their values to the maximum while performing adhoc expiration in order to prevent an unintended expiration of archives.</admonition></text>
                        <example>20150131-153358F_20150131-153401I</example>
                    </option>
                </option-list>
            </command>

            <!-- OPERATION - REPO-CREATE COMMAND -->
            <command id="repo-create" name="Create Repository">
                <summary>Create the repository.</summary>

                <text>Create the repository (path, bucket, etc.) on the default repository. If more than one repository is configured, the command will default to the highest priority repository (e.g. <id>repo1</id>) unless the <br-option>{[dash]}-repo</br-option> option is specified. If <setting>repo-type=s3</setting> the bucket will be created.</text>

            </command>

            <!-- OPERATION - REPO-GET COMMAND -->
            <command id="repo-get" name="Repository Get">
                <summary>Get a file from a repository.</summary>

                <text>Similar to the unix <cmd>cat</cmd> command but works on any supported repository type. This command requires a fully qualified file name and is primarily for administration, investigation, and testing. It is not a required part of a normal <backrest/> setup.

                If the repository is encrypted then <cmd>repo-get</cmd> will automatically decrypt the file. Files are not automatically decompressed but the output can be piped through the appropriate decompression command, e.g. <id>gzip -d</id>.

                If more than one repository is configured, the command will default to the highest priority repository (e.g. <id>repo1</id>) unless the <br-option>{[dash]}-repo</br-option> option is specified.</text>

                <option-list>
                    <!-- OPERATION - REPO-GET COMMAND - IGNORE-MISSING OPTION -->
                    <option id="ignore-missing" name="Ignore Missing">
                        <summary>Ignore missing source file.</summary>

                        <text>Exit with 1 if the source file is missing but don't throw an error.</text>

                        <example>y</example>
                    </option>
                </option-list>
            </command>

            <!-- OPERATION - REPO-LS COMMAND -->
            <command id="repo-ls" name="Repository List">
                <summary>List files in a repository.</summary>

                <text>Similar to the unix <cmd>ls</cmd> command but works on any supported repository type. This command accepts a path, absolute or relative to the repository path defined by the <br-option>{[dash]}-repo-path</br-option> option, and is primarily for administration, investigation, and testing. It is not a required part of a normal <backrest/> setup.

                The default text output prints one file name per line. JSON output is available by specifying <br-option>--output=json</br-option>.

                If more than one repository is configured, the command will default to the highest priority repository (e.g. <id>repo1</id>) unless the <br-option>{[dash]}-repo</br-option> option is specified.</text>

                <option-list>
                    <!-- OPERATION - LS COMMAND - FILTER OPTION -->
                    <option id="filter" name="Filter Output">
                        <summary>Filter output with a regular expression.</summary>

                        <text>The filter is applied against the file/path names before they are output.</text>

                        <example>"(F|D|I)$"</example>
                    </option>

                    <!-- OPERATION - LS COMMAND - OUTPUT OPTION -->
                    <option id="output" name="Output">
                        <summary>Output format.</summary>

                        <text>The following output types are supported:
                        <ul>
                            <li><id>text</id> - Simple list with one file/link/path name on each line.</li>
                            <li><id>json</id> - Detailed file/link/path information in JSON format.</li>
                        </ul>In JSON format the available fields are:
                        <ul>
                            <li><id>name</id> - file/link/path name (and partial path when recursing).</li>
                            <li><id>type</id> - <id>file</id>, <id>path</id>, or <id>link</id>.</li>
                            <li><id>size</id> - size in bytes (files only).</li>
                            <li><id>time</id> - time last modified (files only).</li>
                            <li><id>destination</id> - link destination (links only).</li>
                        </ul></text>

                        <example>json</example>
                    </option>

                    <!-- OPERATION - LS COMMAND - RECURSE OPTION -->
                    <option id="recurse" name="Recurse Subpaths">
                        <summary>Include all subpaths in output.</summary>

                        <text>All subpaths and their files will be included in the output.</text>

                        <example>y</example>
                    </option>

                    <!-- OPERATION - LS COMMAND - SORT OPTION -->
                    <option id="sort" name="Sort Output">
                        <summary>Sort output ascending, descending, or none.</summary>

                        <text>The following sort types are supported:
                        <ul>
                            <li><id>asc</id> - sort ascending.</li>
                            <li><id>desc</id> - sort descending.</li>
                            <li><id>none</id> - no sorting.</li>
                        </ul></text>

                        <example>desc</example>
                    </option>
                </option-list>
            </command>

            <!-- OPERATION - REPO-PUT COMMAND -->
            <command id="repo-put" name="Repository Put File">
                <summary>Put a file in the repository.</summary>

                <text>Similar to the unix <cmd>tee</cmd> command by copying from stdin to a file but options and behavior are different. This command requires a fully qualified file name and is primarily for administration, investigation, and testing. It is not a required part of a normal <backrest/> setup.

                If more than one repository is configured, the command will default to the highest priority repository (e.g. <id>repo1</id>) unless the <br-option>{[dash]}-repo</br-option> option is specified.</text>
            </command>

            <!-- OPERATION - REPO-RM COMMAND -->
            <command id="repo-rm" name="Repository Remove Paths/Files">
                <summary>Remove paths/files in the repository.</summary>

                <text>Similar to the unix <cmd>rm</cmd> command but options are different. This command accepts a path, absolute or relative to the repository path defined by the <br-option>{[dash]}-repo-path</br-option> option, and is primarily for administration, investigation, and testing. It is not a required part of a normal <backrest/> setup.

                If more than one repository is configured, the command will default to the highest priority repository (e.g. <id>repo1</id>) unless the <br-option>{[dash]}-repo</br-option> option is specified.</text>

                <option-list>
                    <!-- OPERATION - REPO-RM COMMAND - RECURSE OPTION -->
                    <option id="recurse" name="Recurse Subpaths">
                        <summary>Remove all sub file/paths.</summary>

                        <text>All subpaths and their files will be removed.</text>

                        <example>y</example>
                    </option>
                </option-list>
            </command>

            <!-- OPERATION - RESTORE COMMAND -->
            <command id="restore" name="Restore">
                <summary>Restore a database cluster.</summary>

                <text>The restore command automatically defaults to selecting the latest backup from the first repository where backups exist (see <link page="user-guide" section="/quickstart/perform-restore">Quick Start - Restore a Backup</link>). The order in which the repositories are checked is dictated by the <file>pgbackrest.conf</file> (e.g. repo1 will be checked before repo2). To select from a specific repository, the <br-option>{[dash]}-repo</br-option> option can be passed (e.g. <br-option>{[dash]}-repo=1</br-option>). The <br-option>{[dash]}-set</br-option> option can be passed if a backup other than the latest is desired.

                When PITR of <br-option>{[dash]}-type=time</br-option> is specified, then the target time must be specified with the <br-option>{[dash]}-target</br-option> option. If a backup is not specified via the <br-option>{[dash]}-set</br-option> option, then the configured repositories will be checked, in order, for a backup that contains the requested time. If no backup can be found, the latest backup from the first repository containing backups will be used. For other types of PITR, e.g. <id>xid</id>, the <br-option>{[dash]}-set</br-option> option must be provided if the target is prior to the latest backup. See <link page="user-guide" section="/pitr">Point-in-Time Recovery</link> for more details and examples.</text>

                <option-list>
                    <!-- OPERATION - RESTORE COMMAND - SET OPTION -->
                    <option id="set" name="Set">
                        <summary>Backup set to restore.</summary>

                        <text>The backup set to be restored.  <id>latest</id> will restore the latest backup, otherwise provide the name of the backup to restore.</text>
                        <example>20150131-153358F_20150131-153401I</example>
                    </option>

                    <!-- OPERATION - RESTORE COMMAND - FORCE OPTION -->
                    <option id="force" name="Force">
                        <summary>Force a restore.</summary>

                        <text>By itself this option forces the <postgres/> data and tablespace paths to be completely overwritten.  In combination with <br-option>--delta</br-option> a timestamp/size delta will be performed instead of using checksums.</text>

                        <example>y</example>
                    </option>

                    <!-- OPERATION - RESTORE COMMAND - TYPE OPTION -->
                    <option id="type" name="Type">
                        <summary>Recovery type.</summary>

                        <text>The following recovery types are supported:
                        <ul>
                            <li><id>default</id> - recover to the end of the archive stream.</li>
                            <li><id>immediate</id> - recover only until the database becomes consistent. This option is only supported on <postgres/> &gt;= 9.4.</li>
                            <li><id>lsn</id> - recover to the LSN (Log Sequence Number) specified in <br-option>--target</br-option>. This option is only supported on <postgres/> &gt;= 10.</li>
                            <li><id>name</id> - recover the restore point specified in <br-option>--target</br-option>.</li>
                            <li><id>xid</id> - recover to the transaction id specified in <br-option>--target</br-option>.</li>
                            <li><id>time</id> - recover to the time specified in <br-option>--target</br-option>.</li>
                            <li><id>preserve</id> - preserve the existing <file>recovery.conf</file> file.</li>
                            <li><id>standby</id> - add <setting>standby_mode=on</setting> to <file>recovery.conf</file> file so cluster will start in standby mode.</li>
                            <li><id>none</id> - no <file>recovery.conf</file> file is written so <postgres/> will attempt to achieve consistency using WAL segments present in <path>pg_xlog</path>/<path>pg_wal</path>.  Provide the required WAL segments or use the <setting>archive-copy</setting> setting to include them with the backup.</li>
                        </ul></text>
                        <example>xid</example>
                    </option>

                    <!-- OPERATION - RESTORE COMMAND - TARGET OPTION -->
                    <option id="target" name="Target">
                        <summary>Recovery target.</summary>

<<<<<<< HEAD
                        <text>Defines the recovery target when <br-option>--type</br-option> is <id>lsn</id>, <id>name</id>, <id>xid</id>, or <id>time</id>.</text>
=======
                        <text>Defines the recovery target when <br-option>--type</br-option> is <id>name</id>, <id>xid</id>, or <id>time</id>. If the target is prior to the latest backup and <br-option>--type</br-option> is not <id>time</id>, then use the <br-option>--set</br-option> option to specify the backup set.</text>
>>>>>>> a6691c6f
                        <example>2015-01-30 14:15:11 EST</example>
                    </option>

                    <!-- OPERATION - RESTORE COMMAND - TARGET-EXCLUSIVE OPTION -->
                    <option id="target-exclusive" name="Target Exclusive">
                        <summary>Stop just before the recovery target is reached.</summary>

                        <text>Defines whether recovery to the target would be exclusive (the default is inclusive) and is only valid when <br-option>--type</br-option> is <id>lsn</id>, <id>time</id> or <id>xid</id>. For example, using <br-option>--target-exclusive</br-option> would exclude the contents of transaction <id>1007</id> when <br-option>--type=xid</br-option> and <br-option>--target=1007</br-option>.  See the <setting>recovery_target_inclusive</setting> option in the <postgres/> docs for more information.</text>

                        <example>n</example>
                    </option>

                    <!-- OPERATION - RESTORE COMMAND - TARGET-RESUME OPTION -->
                    <option id="target-action" name="Target Action">
                        <summary>Action to take when recovery target is reached.</summary>

                        <text>This option is effective when <setting>hot_standby=on</setting> is configured in <file>postgresql.conf</file>, otherwise the cluster will be promoted when the target is reached or there is no more WAL in the archive.

                            The following actions are supported:
                        <ul>
                            <li><id>pause</id> - pause when recovery target is reached. (<postgres/> &gt;= 9.1)</li>
                            <li><id>promote</id> - promote and switch timeline when recovery target is reached. (<postgres/> &gt;= 9.1)</li>
                            <li><id>shutdown</id> - shutdown server when recovery target is reached. (<postgres/> &gt;= 9.5)</li>
                        </ul></text>

                        <example>promote</example>
                    </option>

                    <!-- OPERATION - RESTORE COMMAND - TARGET-TIMELINE OPTION -->
                    <option id="target-timeline" name="Target Timeline">
                        <summary>Recover along a timeline.</summary>

                        <text>See <setting>recovery_target_timeline</setting> in the <postgres/> docs for more information.</text>

                        <example>3</example>
                    </option>
                </option-list>
            </command>

            <!-- OPERATION - INFO COMMAND -->
            <command id="info" name="Info">
                <summary>Retrieve information about backups.</summary>

                <text>The <cmd>info</cmd> command operates on a single stanza or all stanzas.  Text output is the default and gives a human-readable summary of backups for the stanza(s) requested.  This format is subject to change with any release.

                For machine-readable output use <br-option>--output=json</br-option>.  The JSON output contains far more information than the text output and is kept stable unless a bug is found.

                Each stanza has a separate section and it is possible to limit output to a single stanza with the <br-option>--stanza</br-option> option. The stanza '<id>status</id>' gives a brief indication of the stanza's health. If this is '<id>ok</id>' then <backrest/> is functioning normally. If there are multiple repositories, then a status of '<id>mixed</id>' indicates that the stanza is not in a healthy state on one or more of the repositories; in this case the state of the stanza will be detailed per repository. For cases in which an error on a repository occurred that is not one of the known error codes, then an error code of '<id>other</id>' will be used and the full error details will be provided. The '<id>wal archive min/max</id>' shows the minimum and maximum WAL currently stored in the archive and, in the case of multiple repositories, will be reported across all repositories unless the <br-option>{[dash]}-repo</br-option> option is set. Note that there may be gaps due to archive retention policies or other reasons.

                The '<id>backup/expire running</id>' message will appear beside the '<id>status</id>' information if one of those commands is currently running on the host.

                The backups are displayed oldest to newest.  The oldest backup will <i>always</i> be a full backup (indicated by an <id>F</id> at the end of the label) but the newest backup can be full, differential (ends with <id>D</id>), or incremental (ends with <id>I</id>).

                The '<id>timestamp start/stop</id>' defines the time period when the backup ran.  The '<id>timestamp stop</id>' can be used to determine the backup to use when performing Point-In-Time Recovery.  More information about Point-In-Time Recovery can be found in the <link page="user-guide" section="/pitr">Point-In-Time Recovery</link> section.

                The '<id>wal start/stop</id>' defines the WAL range that is required to make the database consistent when restoring.  The <cmd>backup</cmd> command will ensure that this WAL range is in the archive before completing.

                The '<id>database size</id>' is the full uncompressed size of the database while '<id>database backup size</id>' is the amount of data in the database to actually back up (these will be the same for full backups).

                The '<id>repo</id>' indicates in which repository this backup resides. The '<id>backup set size</id>' includes all the files from this backup and any referenced backups in the repository that are required to restore the database from this backup while '<id>backup size</id>' includes only the files in this backup (these will also be the same for full backups). Repository sizes reflect compressed file sizes if compression is enabled in <backrest/> or the filesystem.

                The '<id>backup reference list</id>' contains the additional backups that are required to restore this backup.</text>
                <!-- Note, linking to the User Guide is limited since it can cause a cyclical reference -->

                <option-list>
                    <!-- OPERATION - INFO COMMAND - OUTPUT OPTION -->
                    <option id="output" name="Output">
                        <summary>Output format.</summary>

                        <text>The following output types are supported:
                        <ul>
                            <li><id>text</id> - Human-readable summary of backup information.</li>
                            <li><id>json</id> - Exhaustive machine-readable backup information in JSON format.</li>
                        </ul></text>

                        <example>json</example>
                    </option>

                    <option id="set" name="Set">
                        <summary>Backup set to detail.</summary>

                        <text>Details include a list of databases (with OIDs) in the backup set (excluding template databases), tablespaces (with OIDs) with the destination where they will be restored by default, and symlinks with the destination where they will be restored when <setting>--link-all</setting> is specified.</text>
                        <example>20150131-153358F_20150131-153401I</example>
                    </option>
                </option-list>
            </command>

            <!-- OPERATION - HELP COMMAND -->
            <command id="help" name="Help">
                <summary>Get help.</summary>

                <text>Three levels of help are provided.  If no command is specified then general help will be displayed.  If a command is specified (e.g. <cmd>pgbackrest help backup</cmd>) then a full description of the command will be displayed along with a list of valid options.  If an option is specified in addition to a command (e.g. <cmd>pgbackrest help backup type</cmd>) then a full description of the option as it applies to the command will be displayed.</text>
            </command>

            <!-- OPERATION - START COMMAND -->
            <command id="start" name="Start">
                <summary>Allow <backrest/> processes to run.</summary>

                <text>If the <backrest/> processes were previously stopped using the <cmd>stop</cmd> command then they can be started again using the <cmd>start</cmd> command.  Note that this will not immediately start up any <backrest/> processes but they are allowed to run. See <link page="user-guide" section="/start-stop">Starting and Stopping</link> for more information and examples.</text>
            </command>

            <!-- OPERATION - STOP COMMAND -->
            <command id="stop" name="Stop">
                <summary>Stop <backrest/> processes from running.</summary>

                <text>Does not allow any new <backrest/> processes to run.  By default running processes will be allowed to complete successfully.  Use the <setting>--force</setting> option to terminate running processes.

                <backrest/> processes will return an error if they are run after the stop command completes. See <link page="user-guide" section="/start-stop">Starting and Stopping</link> for more information and examples.</text>

                <option-list>
                    <!-- OPERATION - STOP COMMAND - FORCE OPTION -->
                    <option id="force" name="Force">
                        <summary>Force all <backrest/> processes to stop.</summary>

                        <text>This option will send TERM signals to all running <backrest/> processes to effect a graceful but immediate shutdown.  Note that this will also shutdown processes that were initiated on another system but have remotes running on the current system.  For instance, if a backup was started on the backup server then running <cmd>stop --force</cmd> on the database server will shutdown the backup process on the backup server.</text>

                        <example>y</example>
                    </option>
                </option-list>
            </command>

            <!-- OPERATION - VERIFY COMMAND -->
            <command id="verify" name="Verify">
                <summary>Verify the contents of the repository.</summary>

                <text>Verify will attempt to determine if the backups and archives in the repository are valid.</text>

                <option-list>
                    <!-- OPERATION - VERIFY COMMAND - SET OPTION -->
                    <option id="set" name="Set">
                        <summary>Backup set to verify.</summary>

                        <text>Verify all database and archive files associated with the specified backup set.</text>
                        <example>20150131-153358F_20150131-153401I</example>
                    </option>
                </option-list>
            </command>

            <!-- OPERATION - VERSION COMMAND -->
            <command id="version" name="Version">
                <summary>Get version.</summary>

                <text>Displays installed <backrest/> version.</text>
            </command>

            <!-- OPERATION - STANZA-CREATE COMMAND -->
            <command id="stanza-create" name="Stanza Create">
                <summary>Create the required stanza data.</summary>

                <text>The <cmd>stanza-create</cmd> command must be run after the stanza has been configured in <file>pgbackrest.conf</file>. If there is more than one repository configured, the stanza will be created on each. See <link page="user-guide" section="/quickstart/create-stanza">Create the Stanza</link> for more information and an example.</text>

                <option-list>
                    <!-- OPERATION - STANZA-CREATE COMMAND - FORCE OPTION -->
                    <option id="force" name="Force">
                        <summary>Force stanza creation.</summary>

                        <text>This option is no longer supported.</text>

                        <example>n</example>
                    </option>

                    <!-- ======================================================================================================= -->
                    <option id="online" name="Online">
                        <summary>Create on an online cluster.</summary>

                        <text>Specifying --no-online prevents <backrest/> from connecting to <postgres/> when creating the stanza.</text>

                        <example>n</example>
                    </option>
                </option-list>
            </command>

            <!-- OPERATION - STANZA-UPGRADE COMMAND -->
            <command id="stanza-upgrade" name="Stanza Upgrade">
                <summary>Upgrade a stanza.</summary>

                <text>Immediately after upgrading <postgres/> to a newer major version, the <br-option>pg-path</br-option> for all <backrest/> configurations must be set to the new database location and the <cmd>stanza-upgrade</cmd> command run. If there is more than one repository configured on the host, the stanza will be created on each. If the database is offline use the <br-option>--no-online</br-option> option.</text>
                <!-- Note, linking to the User Guide is limited since it can cause a cyclical reference -->

                <option-list>
                    <!-- ======================================================================================================= -->
                    <option id="online" name="Online">
                        <summary>Update an online cluster.</summary>

                        <text>Specifying --no-online prevents <backrest/> from connecting to <postgres/> when upgrading the stanza.</text>

                        <example>n</example>
                    </option>
                </option-list>
            </command>

            <!-- OPERATION - STANZA-DELETE COMMAND -->
            <command id="stanza-delete" name="Stanza Delete">
                <summary>Delete a stanza.</summary>

                <text>The <cmd>stanza-delete</cmd> command removes data in the repository associated with a stanza.<admonition type="warning">Use this command with caution &amp;mdash; it will permanently remove all backups and archives from the <backrest/> repository for the specified stanza.</admonition>
                To delete a stanza:
                <ul>
                    <li>Shut down the <postgres/> cluster associated with the stanza (or use --force to override).</li>
                    <li>Run the <cmd>stop</cmd> command on the host where the <cmd>stanza-delete</cmd> command will be run.</li>
                    <li>Run the <cmd>stanza-delete</cmd> command.</li>
                </ul>Once the command successfully completes, it is the responsibility of the user to remove the stanza from all <backrest/> configuration files and/or environment variables.

                A stanza may only be deleted from one repository at a time. To delete the stanza from multiple repositories, repeat the <cmd>stanza-delete</cmd> command for each repository while specifying the <br-option>{[dash]}-repo</br-option> option.</text>
                <!-- Note, linking to the User Guide is limited since it can cause a cyclical reference -->

                <option-list>
                    <!-- OPERATION - STANZA-CREATE COMMAND - FORCE OPTION -->
                    <option id="force" name="Force">
                        <summary>Force stanza delete.</summary>

                        <text>If <postgres/> is still running for the stanza, then this option can be used to force the stanza to be deleted from the repository.</text>

                        <example>n</example>
                    </option>
                </option-list>
            </command>
        </command-list>
    </operation>
</doc><|MERGE_RESOLUTION|>--- conflicted
+++ resolved
@@ -1585,11 +1585,7 @@
                     <option id="target" name="Target">
                         <summary>Recovery target.</summary>
 
-<<<<<<< HEAD
-                        <text>Defines the recovery target when <br-option>--type</br-option> is <id>lsn</id>, <id>name</id>, <id>xid</id>, or <id>time</id>.</text>
-=======
-                        <text>Defines the recovery target when <br-option>--type</br-option> is <id>name</id>, <id>xid</id>, or <id>time</id>. If the target is prior to the latest backup and <br-option>--type</br-option> is not <id>time</id>, then use the <br-option>--set</br-option> option to specify the backup set.</text>
->>>>>>> a6691c6f
+                        <text>Defines the recovery target when <br-option>--type</br-option> is <id>lsn</id>, <id>name</id>, <id>xid</id>, or <id>time</id>. If the target is prior to the latest backup and <br-option>--type</br-option> is not <id>time</id>, then use the <br-option>--set</br-option> option to specify the backup set.</text>
                         <example>2015-01-30 14:15:11 EST</example>
                     </option>
 
