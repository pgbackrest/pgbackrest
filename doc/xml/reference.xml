<?xml version="1.0" encoding="UTF-8"?>
<!DOCTYPE doc SYSTEM "doc.dtd">
<doc title="{[project]} Command &amp; Configuration Reference">
    <!-- CONFIG -->
    <config title="{[project]} Configuration Reference">
        <description>The {[project]} Configuration Reference details all configuration options.</description>

        <text><backrest/> can be used entirely with command-line parameters but a configuration file is more practical for installations that are complex or set a lot of options. The default location for the configuration file is <file>/etc/pgbackrest/pgbackrest.conf</file>.  If no file exists in that location then the old default of <file>/etc/pgbackrest.conf</file> will be checked.</text>

        <config-section-list title="Settings">
            <!-- CONFIG - LOG -->
            <config-section id="log" name="Log">
                <text>The <setting>log</setting> section defines logging-related settings.<admonition type="caution">Trace-level logging may expose secrets such as keys and passwords.  Use with caution!</admonition></text>

                <!-- CONFIG - LOG SECTION - LOG-LEVEL-FILE KEY -->
                <config-key-list>
                    <config-key id="log-level-file" name="File Log Level">
                        <summary>Level for file logging.</summary>

                        <text>The following log levels are supported:
                        <ul>
                            <li><id>off</id> - No logging at all (not recommended)</li>
                            <li><id>error</id> - Log only errors</li>
                            <li><id>warn</id> - Log warnings and errors</li>
                            <li><id>info</id> - Log info, warnings, and errors</li>
                            <li><id>detail</id> - Log detail, info, warnings, and errors</li>
                            <li><id>debug</id> - Log debug, detail, info, warnings, and errors</li>
                            <li><id>trace</id> - Log trace (very verbose debugging), debug, info, warnings, and errors</li>
                        </ul></text>

                        <example>debug</example>
                    </config-key>

                    <!-- CONFIG - LOG SECTION - LOG-LEVEL-CONSOLE KEY -->
                    <config-key id="log-level-console" name="Console Log Level">
                        <summary>Level for console logging.</summary>

                        <text>The following log levels are supported:
                        <ul>
                            <li><id>off</id> - No logging at all (not recommended)</li>
                            <li><id>error</id> - Log only errors</li>
                            <li><id>warn</id> - Log warnings and errors</li>
                            <li><id>info</id> - Log info, warnings, and errors</li>
                            <li><id>detail</id> - Log detail, info, warnings, and errors</li>
                            <li><id>debug</id> - Log debug, detail, info, warnings, and errors</li>
                            <li><id>trace</id> - Log trace (very verbose debugging), debug, info, warnings, and errors</li>
                        </ul></text>

                        <example>error</example>
                    </config-key>

                    <!-- CONFIG - LOG SECTION - LOG-LEVEL-STDERR KEY -->
                    <config-key id="log-level-stderr" name="Std Error Log Level">
                        <summary>Level for stderr logging.</summary>

                        <text>Specifies which log levels will output to <id>stderr</id> rather than <id>stdout</id> (specified by <br-option>log-level-console</br-option>).  The timestamp and process will not be output to <id>stderr</id>.

                        The following log levels are supported:
                        <ul>
                            <li><id>off</id> - No logging at all (not recommended)</li>
                            <li><id>error</id> - Log only errors</li>
                            <li><id>warn</id> - Log warnings and errors</li>
                            <li><id>info</id> - Log info, warnings, and errors</li>
                            <li><id>detail</id> - Log detail, info, warnings, and errors</li>
                            <li><id>debug</id> - Log debug, detail, info, warnings, and errors</li>
                            <li><id>trace</id> - Log trace (very verbose debugging), debug, info, warnings, and errors</li>
                        </ul></text>

                        <example>error</example>
                    </config-key>

                    <!-- CONFIG - GENERAL SECTION - LOG-PATH KEY -->
                    <config-key id="log-path" name="Log Path">
                        <summary>Path where log files are stored.</summary>

                        <text>The log path provides a location for <backrest/> to store log files.  Note that if <setting>log-level-file=off</setting> then no log path is required.</text>

                        <example>/backup/db/log</example>
                    </config-key>

                    <!-- CONFIG - LOG SECTION - LOG-TIMESTAMP KEY -->
                    <config-key id="log-timestamp" name="Log Timestamp">
                        <summary>Enable timestamp in logging.</summary>

                        <text>Enables the timestamp in console and file logging.  This option is disabled in special situations such as generating documentation.</text>

                        <example>n</example>
                    </config-key>

                    <!-- CONFIG - LOG SECTION - LOG-SUBPROCESS KEY -->
                    <config-key id="log-subprocess" name="Log Subprocesses">
                        <summary>Enable logging in subprocesses.</summary>

                        <text>Enable file logging for any subprocesses created by this process using the log level specified by <br-option>log-level-file</br-option>.</text>

                        <example>y</example>
                    </config-key>
                </config-key-list>
            </config-section>

            <!-- CONFIG - GENERAL -->
            <config-section id="general" name="General">
                <text>The <setting>general</setting> section defines options that are common for many commands.</text>

                <config-key-list>
                    <config-key id="buffer-size" name="Buffer Size">
                        <summary>Buffer size for file operations.</summary>

                        <text>Set the buffer size used for copy, compress, and uncompress functions.  A maximum of 3 buffers will be in use at a time per process.  An additional maximum of 256K per process may be used for zlib buffers.

                        Size can be entered in bytes (default) or KB, MB, GB, TB, or PB where the multiplier is a power of 1024. For example, the case-insensitive value 32k (or 32KB) can be used instead of 32768.

                        Allowed values, in bytes, are <id>16384</id>, <id>32768</id>, <id>65536</id>, <id>131072</id>, <id>262144</id>, <id>524288</id>, <id>1048576</id>, <id>2097152</id>, <id>4194304</id>, <id>8388608</id>, and <id>16777216</id>.</text>

                        <example>32K</example>
                    </config-key>

                    <!-- CONFIG - GENERAL SECTION - CMD-SSH KEY -->
                    <config-key id="cmd-ssh" name="SSH client command">
                        <summary>Path to ssh client executable.</summary>

                        <text>Use a specific SSH client when an alternate is desired or the <file>ssh</file> executable is not in $PATH.</text>

                        <example>/usr/bin/ssh</example>
                    </config-key>

                    <!-- CONFIG - GENERAL SECTION - COMPRESS -->
                    <config-key id="compress" name="Compress">
                        <summary>Use file compression.</summary>

                        <text>Backup files are compatible with command-line compression tools.

                        This option is now deprecated. The <setting>compress-type</setting> option should be used instead.</text>

                        <example>n</example>
                    </config-key>

                    <!-- CONFIG - GENERAL SECTION - COMPRESS-TYPE -->
                    <config-key id="compress-type" name="Compress Type">
                        <summary>File compression type.</summary>

                        <text>The following compression types are supported:
                        <ul>
                            <li><id>gz</id> - gzip compression format</li>
<<<<<<< HEAD
                            <li><id>lz4</id> - lz4 compression format (not available on all platforms)</li>
=======
>>>>>>> 79cfd3ae
                        </ul></text>

                        <example>n</example>
                    </config-key>

                    <!-- CONFIG - GENERAL SECTION - COMPRESS-LEVEL KEY -->
                    <config-key id="compress-level" name="Compress Level">
                        <summary>File compression level.</summary>

                        <text>Sets the level to be used for file compression when <setting>compress-type</setting> does not equal <id>none</id> or <setting>compress=y</setting> (deprecated).</text>

                        <allow>0-9</allow>
                        <example>9</example>
                    </config-key>

                    <!-- CONFIG - GENERAL SECTION - COMPRESS-LEVEL-NETWORK KEY -->
                    <config-key id="compress-level-network" name="Network Compress Level">
                        <summary>Network compression level.</summary>

                        <text>Sets the network compression level when <setting>compress-type=none</setting> and the command is not run on the same host as the repository.  Compression is used to reduce network traffic but can be disabled by setting <setting>compress-level-network=0</setting>.  When <setting>compress-type</setting> does not equal <id>none</id> the <setting>compress-level-network</setting> setting is ignored and <setting>compress-level</setting> is used instead so that the file is only compressed once.  SSH compression is always disabled.</text>

                        <allow>0-9</allow>
                        <example>1</example>
                    </config-key>

                    <!-- CONFIG - GENERAL SECTION - DB-TIMEOUT KEY -->
                    <config-key id="db-timeout" name="Database Timeout">
                        <summary>Database query timeout.</summary>

                        <text>Sets the timeout, in seconds, for queries against the database.  This includes the <code>pg_start_backup()</code> and <code>pg_stop_backup()</code> functions which can each take a substantial amount of time.  Because of this the timeout should be kept high unless you know that these functions will return quickly (i.e. if you have set <setting>startfast=y</setting> and you know that the database cluster will not generate many WAL segments during the backup). <admonition type="note">The <br-option>db-timeout</br-option> option must be less than the <br-option>protocol-timeout</br-option> option.</admonition></text>

                        <example>600</example>
                    </config-key>

                    <!-- CONFIG - GENERAL SECTION - DELTA OPTION -->
                    <config-key id="delta" name="Delta">
                        <summary>Restore or backup using checksums.</summary>

                        <text>During a restore, by default the <postgres/> data and tablespace directories are expected to be present but empty.  This option performs a delta restore using checksums.

                        During a backup, this option will use checksums instead of the timestamps to determine if files will be copied.</text>

                        <example>y</example>
                    </config-key>

                    <!-- CONFIG - GENERAL SECTION - LOCK-PATH KEY -->
                    <config-key id="lock-path" name="Lock Path">
                        <summary>Path where lock files are stored.</summary>

                        <text>The lock path provides a location for <backrest/> to create lock files to prevent conflicting operations from being run concurrently.</text>

                        <example>/backup/db/lock</example>
                    </config-key>

                    <!-- CONFIG - GENERAL SECTION - NEUTRAL-UMASK -->
                    <config-key id="neutral-umask" name="Neutral Umask">
                        <summary>Use a neutral umask.</summary>

                        <text>Sets the umask to 0000 so modes in the repository are created in a sensible way.  The default directory mode is 0750 and default file mode is 0640.  The lock and log directories set the directory and file mode to 0770 and 0660 respectively.

                        To use the executing user's umask instead specify <setting>neutral-umask=n</setting> in the config file or <setting>--no-neutral-umask</setting> on the command line.</text>

                        <example>n</example>
                    </config-key>

                    <!-- CONFIG - GENERAL SECTION - LOG-PATH KEY -->
                    <config-key id="spool-path" name="Spool Path">
                        <summary>Path where transient data is stored.</summary>

                        <text>This path is used to store data for the asynchronous <cmd>archive-push</cmd> and <cmd>archive-get</cmd> command.

                        The asynchronous <cmd>archive-push</cmd> command writes acknowledgements into the spool path when it has successfully stored WAL in the archive (and errors on failure) so the foreground process can quickly notify <postgres/>. Acknowledgement files are very small (zero on success and a few hundred bytes on error).

                        The asynchronous <cmd>archive-push</cmd> process queues WAL in the spool path so it can be provided very quickly when <postgres/> requests it.  Moving files to <postgres/> is most efficient when the spool path is on the same filesystem as <path>pg_xlog</path>/<path>pg_wal</path>.

                        The data stored in the spool path is not strictly temporary since it can and should survive a reboot.  However, loss of the data in the spool path is not a problem.  <backrest/> will simply recheck each WAL segment to ensure it is safely archived for <cmd>archive-push</cmd> and rebuild the queue for <cmd>archive-get</cmd>.

                        The spool path is intended to be located on a local Posix-compatible filesystem, not a remote filesystem such as <proper>NFS</proper> or <proper>CIFS</proper>.</text>

                        <example>/backup/db/spool</example>
                    </config-key>

                    <!-- CONFIG - GENERAL SECTION - PROCESS-MAX -->
                    <config-key id="process-max" name="Process Maximum">
                        <summary>Max processes to use for compress/transfer.</summary>

                        <text>Each process will perform compression and transfer to make the command run faster, but don't set <setting>process-max</setting> so high that it impacts database performance.</text>

                        <example>4</example>
                    </config-key>

                    <!-- CONFIG - GENERAL SECTION - PROTOCOL-TIMEOUT KEY -->
                    <config-key id="protocol-timeout" name="Protocol Timeout">
                        <summary>Protocol timeout.</summary>

                        <text>Sets the timeout, in seconds, that the local or remote process will wait for a new message to be received on the protocol layer.  This prevents processes from waiting indefinitely for a message. <admonition type="note">The <br-option>protocol-timeout</br-option> option must be greater than the <br-option>db-timeout</br-option> option.</admonition></text>

                        <example>630</example>
                    </config-key>
                </config-key-list>
            </config-section>

            <!-- CONFIG - REPO -->
            <config-section id="repository" name="Repository">
                <text>The <setting>repository</setting> section defines options used to configure the repository.

                <b>Indexing</b>: All <setting>repo-</setting> options are indexed to allow for configuring multiple repositories, though only a single repository is currently supported. For example, the repository is configured with the <setting>repo1-path</setting>, <setting>repo1-host</setting>, etc. options.

                The <setting>repo-retention-*</setting> options define how long backups will be retained.  Expiration only occurs when the number of complete backups exceeds the allowed retention.  In other words, if retention-full is set to 2, then there must be 3 complete backups before the oldest will be expired.  Make sure you always have enough space for retention + 1 backups.</text>

                <config-key-list>
                    <!-- CONFIG - REPO SECTION - REPO-HOST KEY -->
                    <config-key id="repo-host" name="Repository Host">
                        <summary>Repository host when operating remotely via SSH.</summary>

                        <text>Make sure that trusted SSH authentication is configured between the <postgres/> host and the repository host.

                        When backing up and archiving to a locally mounted filesystem this setting is not required.</text>

                        <example>repo1.domain.com</example>
                    </config-key>

                    <!-- CONFIG - REPO SECTION - REPO-HOST-CMD KEY -->
                    <config-key id="repo-host-cmd" name="Repository Host Command">
                        <summary><backrest/> exe path on the repository host.</summary>

                        <text>Required only if the path to <exe/> is different on the local and repository hosts.  If not defined, the repository host exe path will be set the same as the local exe path.</text>

                        <default>same as local</default>
                        <example>/usr/lib/backrest/bin/pgbackrest</example>
                    </config-key>

                    <!-- CONFIG - REPO SECTION - REPO-HOST-CONFIG KEY -->
                    <config-key id="repo-host-config" name="Repository Host Configuration">
                        <summary><backrest/> repository host configuration file.</summary>

                        <text>Sets the location of the configuration file on the repository host.  This is only required if the repository host configuration file is in a different location than the local configuration file.</text>

                        <example>/conf/pgbackrest/pgbackrest.conf</example>
                    </config-key>

                    <!-- CONFIG - REPO SECTION - REPO-HOST-CONFIG-INCLUDE-PATH KEY -->
                    <config-key id="repo-host-config-include-path" name="Repository Host Configuration Include Path">
                        <summary><backrest/> repository host configuration include path.</summary>

                        <text>Sets the location of the configuration include path on the repository host.  This is only required if the repository host configuration include path is in a different location than the local configuration include path.</text>

                        <example>/conf/pgbackrest/conf.d</example>
                    </config-key>

                    <!-- CONFIG - REPO SECTION - REPO-HOST-CONFIG-PATH KEY -->
                    <config-key id="repo-host-config-path" name="Repository Host Configuration Path">
                        <summary><backrest/> repository host configuration path.</summary>

                        <text>Sets the location of the configuration path on the repository host.  This is only required if the repository host configuration path is in a different location than the local configuration path.</text>

                        <example>/conf/pgbackrest</example>
                    </config-key>

                    <!-- CONFIG - REPO SECTION - REPO-HOST-USER KEY -->
                    <config-key id="repo-host-user" name="Repository Host User">
                        <summary>Repository host user when <setting>repo-host</setting> is set.</summary>

                        <text>Defines the user that will be used for operations on the repository host.  Preferably this is not the <id>postgres</id> user but rather some other user like <id>pgbackrest</id>.  If <postgres/> runs on the repository host the <id>postgres</id> user can be placed in the <id>pgbackrest</id> group so it has read permissions on the repository without being able to damage the contents accidentally.</text>

                        <example>repo-user</example>
                    </config-key>

                    <!-- CONFIG - REPO SECTION - REPO-HOST-PORT KEY -->
                    <config-key id="repo-host-port" name="Repository Host Port">
                        <summary>Repository host port when <setting>repo-host</setting> is set.</summary>

                        <text>Use this option to specify a non-default port for the repository host protocol.  Currently only SSH is supported</text>

                        <example>25</example>
                    </config-key>

                    <!-- CONFIG - REPO SECTION - REPO-HARDLINK -->
                    <config-key id="repo-hardlink" name="Repository Hardlink">
                        <summary>Hardlink files between backups in the repository.</summary>

                        <text>Enable hard-linking of files in differential and incremental backups to their full backups.  This gives the appearance that each backup is a full backup at the file-system level.  Be careful, though, because modifying files that are hard-linked can affect all the backups in the set.</text>

                        <example>y</example>
                    </config-key>

                    <!-- CONFIG - REPO SECTION - REPO-PATH KEY -->
                    <config-key id="repo-path" name="Repository Path">
                        <summary>Path where backups and archive are stored.</summary>

                        <text>The repository is where <backrest/> stores backups and archives WAL segments.

                        It may be difficult to estimate in advance how much space you'll need.  The best thing to do is take some backups then record the size of different types of backups (full/incr/diff) and measure the amount of WAL generated per day.  This will give you a general idea of how much space you'll need, though of course requirements will likely change over time as your database evolves.</text>

                        <example>/backup/db/backrest</example>
                    </config-key>

                    <!-- CONFIG - RETENTION SECTION - REPO-FULL-RETENTION KEY -->
                    <config-key id="repo-retention-full" name="Full Retention">
                        <summary>Number of full backups to retain.</summary>

                        <text>When a full backup expires, all differential and incremental backups associated with the full backup will also expire.  When the option is not defined a warning will be issued.  If indefinite retention is desired then set the option to the max value.</text>

                        <example>2</example>
                    </config-key>

                    <!-- CONFIG - RETENTION SECTION - REPO-DIFFERENTIAL-RETENTION KEY -->
                    <config-key id="repo-retention-diff" name="Differential Retention">
                        <summary>Number of differential backups to retain.</summary>

                        <text>When a differential backup expires, all incremental backups associated with the differential backup will also expire.  When not defined all differential backups will be kept until the full backups they depend on expire.</text>

                        <example>3</example>
                    </config-key>

                    <!-- CONFIG - RETENTION SECTION - REPO-ARCHIVE-RETENTION-TYPE KEY -->
                    <config-key id="repo-retention-archive-type" name="Archive Retention Type">
                        <summary>Backup type for WAL retention.</summary>

                        <text>If set to <setting>full</setting> <backrest/> will keep archive logs for the number of full backups defined by <setting>repo-retention-archive</setting>.  If set to <setting>diff</setting> (differential) <backrest/> will keep archive logs for the number of full and differential backups defined by <setting>repo-retention-archive</setting>, meaning if the last backup taken was a full backup, it will be counted as a differential for the purpose of repo-retention.  If set to <setting>incr</setting> (incremental) <backrest/> will keep archive logs for the number of full, differential, and incremental backups defined by <setting>repo-retention-archive</setting>. It is recommended that this setting not be changed from the default which will only expire WAL in conjunction with expiring full backups.</text>

                        <example>diff</example>
                    </config-key>

                    <!-- CONFIG - RETENTION SECTION - REPO-ARCHIVE-RETENTION KEY -->
                    <config-key id="repo-retention-archive" name="Archive Retention">
                        <summary>Number of backups worth of continuous WAL to retain.</summary>

                        <text><admonition type="note">WAL segments required to make a backup consistent are always retained until the backup is expired regardless of how this option is configured.</admonition>If this value is not set, then the archive to expire will default to the <setting>repo-retention-full</setting> (or <setting>repo-retention-diff</setting>) value corresponding to the <setting>repo-retention-archive-type</setting> if set to <setting>full</setting> (or <setting>diff</setting>). This will ensure that WAL is only expired for backups that are already expired.

                        This option must be set if <setting>repo-retention-archive-type</setting> is set to <setting>incr</setting>.  If disk space is at a premium, then this setting, in conjunction with <setting>repo-retention-archive-type</setting>, can be used to aggressively expire WAL segments. However, doing so negates the ability to perform PITR from the backups with expired WAL and is therefore <b>not</b> recommended.</text>

                        <example>2</example>
                    </config-key>

                    <!-- CONFIG - REPO SECTION - REPO-S3-KEY KEY -->
                    <config-key id="repo-s3-key" name="S3 Repository Access Key">
                        <summary>S3 repository access key.</summary>

                        <text>AWS key used to access this bucket.</text>

                        <example>AKIAIOSFODNN7EXAMPLE</example>
                    </config-key>

                    <!-- CONFIG - REPO SECTION - REPO-S3-KEY-SECRET KEY -->
                    <config-key id="repo-s3-key-secret" name="S3 Repository Secret Access Key">
                        <summary>S3 repository secret access key.</summary>

                        <text>AWS secret key used to access this bucket.</text>

                        <example>wJalrXUtnFEMI/K7MDENG/bPxRfiCYEXAMPLEKEY</example>
                    </config-key>

                    <!-- CONFIG - REPO SECTION - REPO-S3-TOKEN KEY -->
                    <config-key id="repo-s3-token" name="S3 Repository Security Token">
                        <summary>S3 repository security token.</summary>

                        <text>AWS security token used with temporary credentials.</text>

                        <example>AQoDYXdzEPT//////////wEXAMPLEtc764bNrC9SAPBSM22 ...</example>
                    </config-key>

                    <!-- CONFIG - REPO SECTION - REPO-S3-BUCKET KEY -->
                    <config-key id="repo-s3-bucket" name="S3 Repository Bucket">
                        <summary>S3 repository bucket.</summary>

                        <text>S3 bucket used to store the repository.

                        <backrest/> repositories can be stored in the bucket root by setting <br-option>repo-path=/</br-option> but it is usually best to specify a prefix, such as <path>/repo</path>, so logs and other AWS generated content can also be stored in the bucket.</text>

                        <example>pg-backup</example>
                    </config-key>

                    <!-- CONFIG - REPO SECTION - REPO-S3-CA-FILE KEY -->
                    <config-key id="repo-s3-ca-file" name="S3 SSL CA File">
                        <summary>S3 SSL CA File.</summary>

                        <text>Use a CA file other than the system default.</text>

                        <example>/etc/pki/tls/certs/ca-bundle.crt</example>
                    </config-key>

                    <!-- CONFIG - REPO SECTION - REPO-S3-CA-PATH KEY -->
                    <config-key id="repo-s3-ca-path" name="S3 SSL CA Path">
                        <summary>S3 SSL CA Path.</summary>

                        <text>Use a CA path other than the system default.</text>

                        <example>/etc/pki/tls/certs</example>
                    </config-key>

                    <!-- CONFIG - REPO SECTION - REPO-S3-ENDPOINT KEY -->
                    <config-key id="repo-s3-endpoint" name="S3 Repository Endpoint">
                        <summary>S3 repository endpoint.</summary>

                        <text>The AWS end point should be valid for the selected region.</text>

                        <example>s3.amazonaws.com</example>
                    </config-key>

                    <!-- CONFIG - REPO SECTION - REPO-S3-HOST KEY -->
                    <config-key id="repo-s3-host" name="S3 Repository Host">
                        <summary>S3 repository host.</summary>

                        <text>Connect to a host other than the end point.  This is typically used for testing.</text>

                        <example>127.0.0.1</example>
                    </config-key>

                    <!-- CONFIG - REPO SECTION - REPO-S3-PORT KEY -->
                    <config-key id="repo-s3-port" name="S3 Repository Port">
                        <summary>S3 repository port.</summary>

                        <text>Port to use when connecting to the endpoint (or host if specified).</text>

                        <example>9000</example>
                    </config-key>

                    <!-- CONFIG - REPO SECTION - REPO-S3-REGION KEY -->
                    <config-key id="repo-s3-region" name="S3 Repository Region">
                        <summary>S3 repository region.</summary>

                        <text>The AWS region where the bucket was created.</text>

                        <example>us-east-1</example>
                    </config-key>

                    <!-- CONFIG - REPO SECTION - REPO-S3-URI-STYLE KEY -->
                    <config-key id="repo-s3-uri-style" name="S3 Repository URI Style">
                        <summary>S3 URI Style.</summary>

                        <text>The following URI styles are supported:
                        <ul>
                            <li><id>host</id> - Connect to <id>bucket.endpoint</id> host.</li>
                            <li><id>path</id> - Connect to <id>endpoint</id> host and prepend bucket to URIs.</li>
                        </ul></text>

                        <example>path</example>
                    </config-key>

                    <!-- CONFIG - REPO SECTION - REPO-S3-VERIFY-TLS KEY -->
                    <config-key id="repo-s3-verify-tls" name="S3 Repository Verify TLS">
                        <summary>Verify S3 server certificate.</summary>

                        <text>Disables verification of the S3 server certificate.  This should only be used for testing or other scenarios where a certificate has been self-signed.</text>

                        <example>n</example>
                    </config-key>

                    <!-- CONFIG - REPO SECTION - REPO-TYPE KEY -->
                    <config-key id="repo-type" name="Repository Type">
                        <summary>Type of storage used for the repository.</summary>

                        <text>The following repository types are supported:
                        <ul>
                            <li><id>cifs</id> - Like <id>posix</id>, but disables links and directory fsyncs</li>
                            <li><id>posix</id> - Posix-compliant file systems</li>
                            <li><id>s3</id> - AWS Simple Storage Service</li>
                        </ul></text>

                        <example>cifs</example>
                    </config-key>

                    <!-- CONFIG - REPO SECTION - REPO-CIPHER-TYPE KEY -->
                    <config-key id="repo-cipher-type" name="Repository Cipher Type">
                        <summary>Cipher used to encrypt the repository.</summary>

                        <text>The following repository types are supported:
                        <ul>
                            <li><id>none</id> - The repository is not encrypted</li>
                            <li><id>aes-256-cbc</id> - Advanced Encryption Standard with 256 bit key length</li>
                        </ul>Note that encryption is always performed client-side even if the repository type (e.g. S3) supports encryption.</text>

                        <default>none</default>
                        <example>aes-256-cbc</example>
                    </config-key>

                    <!-- CONFIG - REPO SECTION - REPO-CIPHER-PASS KEY -->
                    <config-key id="repo-cipher-pass" name="Repository Cipher Passphrase">
                        <summary>Repository cipher passphrase.</summary>

                        <text>Passphrase used to encrypt/decrypt files of the repository.</text>

                        <example>zWaf6XtpjIVZC5444yXB+cgFDFl7MxGlgkZSaoPvTGirhPygu4jOKOXf9LO4vjfO</example>
                    </config-key>
                </config-key-list>
            </config-section>

            <!-- CONFIG - BACKUP -->
            <config-section id="backup" name="Backup">
                <text>The <setting>backup</setting> section defines settings related to backup.</text>

                <config-key-list>
                    <!-- CONFIG - BACKUP SECTION - ARCHIVE-CHECK -->
                    <config-key id="archive-check" name="Check Archive">
                        <summary>Check that WAL segments are in the archive before backup completes.</summary>

                        <text>Checks that all WAL segments required to make the backup consistent are present in the WAL archive.  It's a good idea to leave this as the default unless you are using another method for archiving.

                        This option must be enabled if <br-option>archive-copy</br-option> is enabled.</text>

                        <example>n</example>
                    </config-key>

                    <!-- CONFIG - BACKUP SECTION - ARCHIVE-COPY -->
                    <config-key id="archive-copy" name="Copy Archive">
                        <summary>Copy WAL segments needed for consistency to the backup.</summary>

                        <text>This slightly paranoid option protects against corruption in the WAL segment archive by storing the WAL segments required for consistency directly in the backup.  WAL segments are still stored in the archive so this option will use additional space.

                        On restore, the WAL segments will be present in <path>pg_xlog/pg_wal</path> and <postgres/> will use them in preference to calling the <code>restore_command</code>.

                        The <br-option>archive-check</br-option> option must be enabled if <br-option>archive-copy</br-option> is enabled.</text>

                        <example>y</example>
                    </config-key>

                    <!-- CONFIG - BACKUP SECTION - BACKUP-STANDBY KEY -->
                    <config-key id="backup-standby" name="Backup from Standby">
                        <summary>Backup from the standby cluster.</summary>

                        <text>Enable backup from standby to reduce load on the primary cluster.  This option requires that both the <host>primary</host> and <host>standby</host> hosts be configured.</text>

                        <example>y</example>
                    </config-key>

                    <!-- CONFIG - BACKUP SECTION - CHECKSUM-PAGE KEY -->
                    <config-key id="checksum-page" name="Page Checksums">
                        <summary>Validate data page checksums.</summary>

                        <text>Directs <backrest/> to validate all data page checksums while backing up a cluster.  This option is automatically enabled when data page checksums are enabled on the cluster.

                        Failures in checksum validation will not abort a backup.  Rather, warnings will be emitted in the log (and to the console with default settings) and the list of invalid pages will be stored in the backup manifest.</text>

                        <example>n</example>
                    </config-key>

                    <!-- CONFIG - BACKUP SECTION - EXCLUDE KEY -->
                    <config-key id="exclude" name="Path/File Exclusions">
                        <summary>Exclude paths/files from the backup.</summary>

                        <text>All exclusions are relative to <path>$PGDATA</path>. If the exclusion ends with / then only files in the specified directory will be excluded, e.g. <br-option>--exclude=junk/</br-option> will exclude all files in the <path>$PGDATA/junk</path> directory but include the directory itself.  If the exclusion does not end with / then the file may match the exclusion exactly or match with / appended to the exclusion, e.g. <br-option>--exclude=junk</br-option> will exclude the <path>$PGDATA/junk</path> directory and all the files it contains.

                        <b>Be careful using this feature -- it is very easy to exclude something critical that will make the backup inconsistent.  Be sure to test your restores!</b>

                        All excluded files will be logged at <id>info</id> level along with the exclusion rule.  Be sure to audit the list of excluded files to ensure nothing unexpected is being excluded.<admonition type="note">Exclusions are not honored on delta restores.  Any files/directories that were excluded by the backup will be <i>removed</i> on delta restore.</admonition>This option should not be used to exclude <postgres/> logs from a backup.  Logs can be moved out of the <id>PGDATA</id> directory using the <postgres/> <setting>log_directory</setting> setting, which has the benefit of allowing logs to be preserved after a restore.

                        Multiple exclusions may be specified on the command-line or in a configuration file.</text>

                        <example>junk/</example>
                    </config-key>

                    <!-- CONFIG - BACKUP SECTION - MANIFEST-SAVE-THRESHOLD -->
                    <config-key id="manifest-save-threshold" name="Manifest Save Threshold">
                        <summary>Manifest save threshold during backup.</summary>

                        <text>Defines how often the manifest will be saved during a backup.  Saving the manifest is important because it stores the checksums and allows the resume function to work efficiently.  The actual threshold used is 1% of the backup size or <setting>manifest-save-threshold</setting>, whichever is greater.

                        Size can be entered in bytes (default) or KB, MB, GB, TB, or PB where the multiplier is a power of 1024.</text>

                        <example>5G</example>
                    </config-key>

                    <!-- CONFIG - BACKUP SECTION - RESUME -->
                    <config-key id="resume" name="Resume">
                        <summary>Allow resume of failed backup.</summary>

                        <text>Defines whether the resume feature is enabled.  Resume can greatly reduce the amount of time required to run a backup after a previous backup of the same type has failed.  It adds complexity, however, so it may be desirable to disable in environments that do not require the feature.</text>

                        <example>n</example>
                    </config-key>

                    <!-- CONFIG - BACKUP SECTION - START-FAST -->
                    <config-key id="start-fast" name="Start Fast">
                        <summary>Force a checkpoint to start backup quickly.</summary>

                        <text>Forces a checkpoint (by passing <id>y</id> to the <id>fast</id> parameter of <code>pg_start_backup()</code>) so the backup begins immediately.  Otherwise the backup will start after the next regular checkpoint.

                        This feature only works in <postgres/> &gt;= <id>8.4</id>.</text>

                        <example>y</example>
                    </config-key>

                    <!-- CONFIG - BACKUP SECTION - STOP-AUTO -->
                    <config-key id="stop-auto" name="Stop Auto">
                        <summary>Stop prior failed backup on new backup.</summary>

                        <text>This will only be done if an exclusive advisory lock can be acquired to demonstrate that the prior failed backup process has really stopped.

                        This feature relies on pg_is_in_backup() so only works on <postgres/> >= <id>9.3</id>.

                        This feature is not supported for <postgres/> >= <id>9.6</id> since backups are run in non-exclusive mode.

                        The setting is disabled by default because it assumes that <backrest/> is the only process doing exclusive online backups.  It depends on an advisory lock that only <backrest/> sets so it may abort other processes that do exclusive online backups.  Note that <cmd>base_backup</cmd> and <cmd>pg_dump</cmd> are safe to use with this setting because they do not call <code>pg_start_backup()</code> so are not exclusive.</text>

                        <example>y</example>
                    </config-key>
                </config-key-list>
            </config-section>

            <!-- CONFIG - ARCHIVE -->
            <config-section id="archive" name="Archive">
                <text>The <setting>archive</setting> section defines options for the <cmd>archive-push</cmd> and <cmd>archive-get</cmd> commands.</text>

                <config-key-list>
                    <!-- CONFIG - ARCHIVE SECTION - ARCHIVE-ASYNC KEY -->
                    <config-key id="archive-async" name="Asynchronous Archiving">
                        <summary>Push/get WAL segments asynchronously.</summary>

                        <text>Enables asynchronous operation for the <cmd>archive-push</cmd> and <cmd>archive-get</cmd> commands.

                        Asynchronous operation is more efficient because it can reuse connections and take advantage of parallelism.  See the <br-option>spool-path</br-option>, <br-option>archive-get-queue-max</br-option>, and <br-option>archive-push-queue-max</br-option> options for more information.</text>

                        <example>y</example>
                    </config-key>

                    <!-- CONFIG - ARCHIVE SECTION - ARCHIVE-GET-QUEUE-MAX KEY -->
                    <config-key id="archive-get-queue-max" name="Maximum Archive Get Queue Size">
                        <summary>Maximum size of the <backrest/> archive-get queue.</summary>

                        <text>Specifies the maximum size of the <cmd>archive-get</cmd> queue when <br-option>archive-async</br-option> is enabled.  The queue is stored in the <br-option>spool-path</br-option> and is used to speed providing WAL to <postgres/>.

                        Size can be entered in bytes (default) or KB, MB, GB, TB, or PB where the multiplier is a power of 1024.</text>

                        <example>1073741824</example>
                    </config-key>

                    <!-- CONFIG - ARCHIVE SECTION - ARCHIVE-QUEUE-MAX KEY -->
                    <config-key id="archive-push-queue-max" name="Maximum Archive Push Queue Size">
                        <summary>Maximum size of the <postgres/> archive queue.</summary>

                        <text>After the limit is reached, the following will happen:
                        <ol>
                            <li><backrest/> will notify <postgres/> that the WAL was successfully archived, then <b>DROP IT</b>.</li>
                            <li>A warning will be output to the Postgres log.</li>

                        </ol>If this occurs then the archive log stream will be interrupted and PITR will not be possible past that point.  A new backup will be required to regain full restore capability.

                        In asynchronous mode the entire queue will be dropped to prevent spurts of WAL getting through before the queue limit is exceeded again.

                        The purpose of this feature is to prevent the log volume from filling up at which point Postgres will stop completely.  Better to lose the backup than have <postgres/> go down.

                        Size can be entered in bytes (default) or KB, MB, GB, TB, or PB where the multiplier is a power of 1024.</text>

                        <example>1GB</example>
                    </config-key>

                    <!-- ======================================================================================================= -->
                    <config-key id="archive-timeout" name="Archive Timeout">
                        <summary>Archive timeout.</summary>

                        <text>Set maximum time, in seconds, to wait for each WAL segment to reach the <backrest/> archive repository.  The timeout applies to the <cmd>check</cmd> and <cmd>backup</cmd> commands when waiting for WAL segments required for backup consistency to be archived.</text>

                        <example>30</example>
                    </config-key>
                </config-key-list>
            </config-section>

            <!-- CONFIG - RESTORE -->
            <config-section id="restore" name="Restore">
                <text>The <setting>restore</setting> section defines settings used for restoring backups.</text>

                <config-key-list>
                    <!-- CONFIG - RESTORE SECTION - DB-INCLUDE KEY -->
                    <config-key id="db-include" name="Include Database">
                        <summary>Restore only specified databases.</summary>

                        <text>This feature allows only selected databases to be restored.  Databases not specifically included will be restored as sparse, zeroed files to save space but still allow <postgres/> to perform recovery.  After recovery the databases that were not included will not be accessible but can be removed with the <id>drop database</id> command. <admonition type="note">built-in databases (<id>template0</id>, <id>template1</id>, and <id>postgres</id>) are always restored.</admonition>The <setting>{[dash]}-db-include</setting> option can be passed multiple times to specify more than one database to include.</text>

                        <example>db_main</example>
                    </config-key>

                    <!-- CONFIG - RESTORE SECTION - LINK-ALL KEY -->
                    <config-key id="link-all" name="Link All">
                        <summary>Restore all symlinks.</summary>

                        <text>By default symlinked directories and files are restored as normal directories and files in $PGDATA.  This is because it may not be safe to restore symlinks to their original destinations on a system other than where the original backup was performed.  This option restores all the symlinks just as they were on the original system where the backup was performed.</text>

                        <example>y</example>
                    </config-key>

                    <!-- CONFIG - RESTORE SECTION - LINK-MAP KEY -->
                    <config-key id="link-map" name="Link Map">
                        <summary>Modify the destination of a symlink.</summary>

                        <text>Allows the destination file or path of a symlink to be changed on restore.  This is useful for restoring to systems that have a different storage layout than the original system where the backup was generated.</text>

                        <example>pg_xlog=/data/xlog</example>
                    </config-key>

                    <!-- CONFIG - RESTORE SECTION - RECOVERY-OPTION KEY -->
                    <config-key id="recovery-option" name="Recovery Option">
                        <summary>Set an option in <file>recovery.conf</file>.</summary>

                        <text>See http://www.postgresql.org/docs/X.X/static/recovery-config.html for details on recovery.conf options (replace X.X with your <postgres/> version).  This option can be used multiple times.<admonition type="note">The <setting>restore_command</setting> option will be automatically generated but can be overridden with this option.  Be careful about specifying your own <setting>restore_command</setting> as <backrest/> is designed to handle this for you.  Target Recovery options (recovery_target_name, recovery_target_time, etc.) are generated automatically by <backrest/> and should not be set with this option.</admonition>Since <backrest/> does not start <postgres/> after writing the <file>recovery.conf</file> file, it is always possible to edit/check <file>recovery.conf</file> before manually restarting.</text>

                        <example>primary_conninfo=db.mydomain.com</example>
                    </config-key>

                    <!-- CONFIG - RESTORE SECTION - TABLESPACE-MAP KEY -->
                    <config-key id="tablespace-map" name="Tablespace Map">
                        <summary>Restore a tablespace into the specified directory.</summary>

                        <text>Moves a tablespace to a new location during the restore.  This is useful when tablespace locations are not the same on a replica, or an upgraded system has different mount points.

                        Since <postgres/> 9.2 tablespace locations are not stored in pg_tablespace so moving tablespaces can be done with impunity.  However, moving a tablespace to the <setting>data_directory</setting> is not recommended and may cause problems.  For more information on moving tablespaces http://www.databasesoup.com/2013/11/moving-tablespaces.html is a good resource.</text>

                        <example>ts_01=/db/ts_01</example>
                    </config-key>

                    <!-- CONFIG - RESTORE SECTION - TABLESPACE KEY -->
                    <config-key id="tablespace-map-all" name="Map All Tablespaces">
                        <summary>Restore all tablespaces into the specified directory.</summary>

                        <text>By default tablespaces are restored into their original locations and while this behavior can be modified by with the <setting>tablespace-map</setting> open it is sometime preferable to remap all tablespaces to a new directory all at once.  This is particularly useful for development or staging systems that may not have the same storage layout as the original system where the backup was generated.

                        The path specified will be the parent path used to create all the tablespaces in the backup.</text>

                        <example>/data/tablespace</example>
                    </config-key>
                </config-key-list>
            </config-section>

            <!-- CONFIG - STANZA -->
            <config-section id="stanza" name="Stanza">
                <text>A stanza defines the backup configuration for a specific <postgres/> database cluster.  The stanza section must define the database cluster path and host/user if the database cluster is remote.  Also, any global configuration sections can be overridden to define stanza-specific settings.

                <b>Indexing</b>: All <setting>pg-</setting> options are indexed to allow for configuring multiple <postgres/> hosts. For example, a single primary is configured with the <setting>pg1-path</setting>, <setting>pg1-port</setting>, etc. options.  If a standby is configured then index the <setting>pg-</setting> options on the repository host as <setting>pg2-</setting> (e.g. pg2-host, pg2-path, etc).</text>

                <config-key-list>
                    <!-- CONFIG - STANZA SECTION - PG-HOST-CMD KEY -->
                    <config-key id="pg-host-cmd" name="PostgreSQL Host Command">
                        <summary><backrest/> exe path on the <postgres/> host.</summary>

                        <text>Required only if the path to <exe/> is different on the local and <postgres/> hosts.  If not defined, the database host exe path will be set the same as the local exe path.</text>

                        <default>same as local</default>
                        <example>/usr/lib/backrest/bin/pgbackrest</example>
                    </config-key>

                    <!-- CONFIG - STANZA SECTION - PG-HOST-CONFIG KEY -->
                    <config-key id="pg-host-config" name="PostgreSQL Host Configuration">
                        <summary><backrest/> database host configuration file.</summary>

                        <text>Sets the location of the configuration file on the <postgres/> host.  This is only required if the <postgres/> host configuration file is in a different location than the local configuration file.</text>

                        <example>/conf/pgbackrest/pgbackrest.conf</example>
                    </config-key>

                    <!-- CONFIG - STANZA SECTION - PG-HOST-CONFIG-INCLUDE-PATH KEY -->
                    <config-key id="pg-host-config-include-path" name="PostgreSQL Host Configuration Include Path">
                        <summary><backrest/> database host configuration include path.</summary>

                        <text>Sets the location of the configuration include path on the <postgres/> host.  This is only required if the <postgres/> host configuration include path is in a different location than the local configuration include path.</text>

                        <example>/conf/pgbackrest/conf.d</example>
                    </config-key>

                    <!-- CONFIG - STANZA SECTION - PG-HOST-CONFIG-PATH KEY -->
                    <config-key id="pg-host-config-path" name="PostgreSQL Host Configuration Path">
                        <summary><backrest/> database host configuration path.</summary>

                        <text>Sets the location of the configuration path on the <postgres/> host.  This is only required if the <postgres/> host configuration path is in a different location than the local configuration path.</text>

                        <example>/conf/pgbackrest</example>
                    </config-key>

                    <!-- CONFIG - STANZA SECTION - PG-HOST KEY -->
                    <config-key id="pg-host" name="PostgreSQL Host">
                        <summary><postgres/> host for operating remotely via SSH.</summary>

                        <text>Used for backups where the <postgres/> host is different from the repository host.</text>

                        <example>db.domain.com</example>
                    </config-key>

                    <!-- CONFIG - STANZA SECTION - PG-HOST-USER KEY -->
                    <config-key id="pg-host-user" name="PostgreSQL Host User">
                        <summary><postgres/> host logon user when <setting>pg-host</setting> is set.</summary>

                        <text>This user will also own the remote <backrest/> process and will initiate connections to <postgres/>.  For this to work correctly the user should be the <postgres/> database cluster owner which is generally <id>postgres</id>, the default.</text>

                        <example>db_owner</example>
                    </config-key>

                    <!-- CONFIG - STANZA SECTION - PG-PATH KEY -->
                    <config-key id="pg-path" name="PostgreSQL Path">
                        <summary><postgres/> data directory.</summary>

                        <text>This should be the same as the <setting>data_directory</setting> setting in <file>postgresql.conf</file>.  Even though this value can be read from <file>postgresql.conf</file> or <postgres/> it is prudent to set it in case those resources are not available during a restore or offline backup scenario.

                        The <setting>pg-path</setting> option is tested against the value reported by <postgres/> on every online backup so it should always be current.</text>

                        <example>/data/db</example>
                    </config-key>

                    <!-- CONFIG - STANZA SECTION - PG-PORT KEY -->
                    <config-key id="pg-port" name="PostgreSQL Port">
                        <summary><postgres/> port.</summary>

                        <text>Port that <postgres/> is running on.  This usually does not need to be specified as most <postgres/> clusters run on the default port.</text>

                        <example>6543</example>
                    </config-key>

                    <!-- CONFIG - STANZA SECTION - PG-SOCKET-PATH KEY -->
                    <config-key id="pg-socket-path" name="PostgreSQL Socket Path">
                        <summary><postgres/> unix socket path.</summary>

                        <text>The unix socket directory that was specified when <postgres/> was started.  <backrest/> will automatically look in the standard location for your OS so there is usually no need to specify this setting unless the socket directory was explicitly modified with the <setting>unix_socket_directory</setting> setting in <file>postgresql.conf</file>.</text>

                        <example>/var/run/postgresql</example>
                    </config-key>

                    <!-- CONFIG - STANZA SECTION - PG-USER KEY -->
                    <config-key id="pg-user" name="PostgreSQL Database User">
                        <summary><postgres/> database user.</summary>

                        <text>The database user name used when connecting to <postgres/>.  If not specified <backrest/> will connect with the local OS user or <id>PGUSER</id>.</text>

                        <example>backupuser</example>
                    </config-key>

                    <!-- CONFIG - STANZA SECTION - PG-HOST-PORT KEY -->
                    <config-key id="pg-host-port" name="PostgreSQL Host Port">
                        <summary><postgres/> host port when <setting>pg-host</setting> is set.</summary>

                        <text>Use this option to specify a non-default port for the <postgres/> host protocol.  Currently only SSH is supported</text>

                        <example>25</example>
                    </config-key>
                </config-key-list>
            </config-section>
        </config-section-list>
    </config>

    <!-- COMMAND -->
    <operation title="{[project]} Command Reference">
        <description>The {[project]} Command Reference details all commands and options.</description>

        <text>Commands are used to execute the various <backrest/> functions.  Here the command options are listed exhaustively, that is, each option applicable to a command is listed with that command even if it applies to one or more other commands.  This includes all the options that may also configured in <file>pgbackrest.conf</file>.

        Non-boolean options configured in <file>pgbackrest.conf</file> can be reset to default on the command-line by using the <id>reset-</id> prefix.  This feature may be used to restore a backup directly on a repository host.  Normally, <backrest/> will error because it can see that the database host is remote and restores cannot be done remotely.  By adding <br-option>--reset-pg1-host</br-option> on the command-line, <backrest/> will ignore the remote database host and restore locally.  It may be necessary to pass a new <br-option>--pg-path</br-option> to force the restore to happen in a specific path, i.e. not the path used on the database host.

        The <id>no-</id> prefix may be used to set a boolean option to false on the command-line.

        Any option may be set in an environment variable using the <id>PGBACKREST_</id> prefix and the option name in all caps replacing <id>-</id> with <id>_</id>, e.g. <br-option>pg1-path</br-option> becomes <id>PGBACKREST_PG1_PATH</id> and <br-option>stanza</br-option> becomes <id>PGBACKREST_STANZA</id>.  Boolean options are represented as they would be in a configuration file, e.g. <id>PGBACKREST_COMPRESS="n"</id>, and <id>reset-*</id> variants are not allowed.  Options that that can be specified multiple times on the command-line or in a config file can be represented by separating the values with colons, e.g. <id>PGBACKREST_DB_INCLUDE="db1:db2"</id>.

        Command-line options override environment options which override config file options.</text>

        <operation-general title="General Options">
            <option-list>
                <!-- OPERATION - GENERAL - CIPHER-PASS OPTION -->
                <option id="cipher-pass" name="Ad Hoc Cipher Passphrase">
                    <summary>Cipher passphrase for current command.</summary>

                    <text>Specify an ad hoc cipher passphrase for the current command.

                    <b>FOR INTERNAL USE ONLY. DO NOT USE ON A PRODUCTION REPOSITORY.</b></text>

                    <example>zWaf6XtpjIVZC5444yXB+cgFDFl7MxGlgkZSaoPvTGirhPygu4jOKOXf9LO4vjfO</example>
                </option>

                <!-- OPERATION - GENERAL - CONFIG OPTION -->
                <option id="config" name="Config">
                    <summary><backrest/> configuration file.</summary>

                    <text>Use this option to specify a different configuration file than the default.</text>

                    <example>/conf/pgbackrest/pgbackrest.conf</example>
                </option>

                <!-- OPERATION - GENERAL - CONFIG INCLUDE PATH OPTION -->
                <option id="config-include-path" name="Config Include Path">
                    <summary>Path to additional <backrest/> configuration files.</summary>

                    <text>Configuration files existing in the specified location with extension <file>.conf</file> will be concatenated with the <backrest/> configuration file, resulting in one configuration file.</text>

                    <example>/conf/pgbackrest/conf.d</example>
                </option>

                <!-- OPERATION - GENERAL - CONFIG PATH OPTION -->
                <option id="config-path" name="Config Path">
                    <summary>Base path of <backrest/> configuration files.</summary>

                    <text>This setting is used to override the default base path setting for the <br-option>--config</br-option> and <br-option>--config-include-path</br-option> options unless they are explicitly set on the command-line.

                    For example, passing only <code>--config-path=/conf/pgbackrest</code> results in the  <br-option>--config</br-option> default being set to <code>/conf/pgbackrest/pgbackrest.conf</code> and the <br-option>--config-include-path</br-option> default being set to  <code>/conf/pgbackrest/conf.d</code>.</text>

                    <example>/conf/pgbackrest</example>
                </option>

                <!-- OPERATION - GENERAL - RAW -->
                <option id="raw" name="Raw Data">
                    <summary>Do not transform data.</summary>

                    <text>Do not transform (i.e, encrypt, decompress, etc.) data for the current command.</text>

                    <example>y</example>
                </option>

                <!-- OPERATION - GENERAL - STANZA OPTION -->
                <option id="stanza" name="Stanza">
                    <summary>Defines the stanza.</summary>

                    <text>A stanza is the configuration for a <postgres/> database cluster that defines where it is located, how it will be backed up, archiving options, etc.  Most db servers will only have one Postgres database cluster and therefore one stanza, whereas backup servers will have a stanza for every database cluster that needs to be backed up.

                    It is tempting to name the stanza after the primary cluster but a better name describes the databases contained in the cluster.  Because the stanza name will be used for the primary and all replicas it is more appropriate to choose a name that describes the actual function of the cluster, such as app or dw, rather than the local cluster name, such as main or prod.</text>

                    <example>main</example>
                </option>
            </option-list>
        </operation-general>

        <command-list title="Commands">
            <!-- OPERATION - BACKUP COMMAND -->
            <command id="backup" name="Backup">
                <summary>Backup a database cluster.</summary>

                <text><backrest/> does not have a built-in scheduler so it's best to run it from cron or some other scheduling mechanism.</text>

                <option-list>
                    <!-- OPERATION - BACKUP COMMAND - TYPE OPTION -->
                    <option id="type" name="Type">
                        <summary>Backup type.</summary>

                        <text>The following backup types are supported:
                            <ul>
                                <li><id>full</id> - all database cluster files will be copied and there will be no dependencies on previous backups.</li>
                                <li><id>incr</id> - incremental from the last successful backup.</li>
                                <li><id>diff</id> - like an incremental backup but always based on the last full backup.</li>
                            </ul></text>

                        <example>full</example>
                    </option>

                    <!-- OPERATION - BACKUP COMMAND - FORCE OPTION -->
                    <option id="force" name="Force">
                        <summary>Force an offline backup.</summary>

                        <text>When used with <br-option>--no-start-stop</br-option> a backup will be run even if <backrest/> thinks that <postgres/> is running.  <b>This option should be used with extreme care as it will likely result in a bad backup.</b>

                        There are some scenarios where a backup might still be desirable under these conditions.  For example, if a server crashes and the database cluster volume can only be mounted read-only, it would be a good idea to take a backup even if <file>postmaster.pid</file> is present.  In this case it would be better to revert to the prior backup and replay WAL, but possibly there is a very important transaction in a WAL segment that did not get archived.</text>

                        <example>y</example>
                    </option>

                    <!-- ======================================================================================================= -->
                    <option id="online" name="Online">
                        <summary>Perform an online backup.</summary>

                        <text>Specifying --no-online prevents <backrest/> from running <code>pg_start_backup()</code> and <code>pg_stop_backup()</code> on the database cluster.  In order for this to work <postgres/> should be shut down and <backrest/> will generate an error if it is not.

                        The purpose of this option is to allow offline backups.  The <path>pg_xlog</path>/<path>pg_wal</path> directory is copied as-is and <setting>archive-check</setting> is automatically disabled for the backup.</text>

                        <example>n</example>
                    </option>
                </option-list>

                <command-example-list>
                    <command-example title="Full Backup">
                        <text><code-block title="">
                            {[backrest-exe]} --stanza=db --type=full backup
                        </code-block>
                        Run a <id>full</id> backup on the <id>db</id> stanza.  <br-option>--type</br-option> can also be set to <id>incr</id> or <id>diff</id> for incremental or differential backups.  However, if no <id>full</id> backup exists then a <id>full</id> backup will be forced even if <id>incr</id> or <id>diff</id> is requested.</text>
                    </command-example>
                </command-example-list>
            </command>

            <!-- OPERATION - ARCHIVE-PUSH COMMAND -->
            <command id="archive-push" name="Archive Push">
                <summary>Push a WAL segment to the archive.</summary>

                <text>The WAL segment may be pushed immediately to the archive or stored locally depending on the value of <setting>archive-async</setting></text>

                <command-example-list>
                    <command-example>
                        <text><code-block title="">
                            {[backrest-exe]} --stanza=db archive-push %p
                        </code-block>
                        Accepts a WAL segment from <postgres/> and archives it in the repository defined by <setting>repo-path</setting>.  <id>%p</id> is how <postgres/> specifies the location of the WAL segment to be archived.</text>
                    </command-example>
                </command-example-list>
            </command>

            <!-- OPERATION - ARCHIVE-GET COMMAND -->
            <command id="archive-get" name="Archive Get">
                <summary>Get a WAL segment from the archive.</summary>

                <text>WAL segments are required for restoring a <postgres/> cluster or maintaining a replica.</text>

                <command-example-list>
                    <command-example>
                        <text><code-block title="">
                            {[backrest-exe]} --stanza=db archive-get %f %p
                        </code-block>
                        Retrieves a WAL segment from the repository.  This command is used in <file>recovery.conf</file> to restore a backup, perform PITR, or as an alternative to streaming for keeping a replica up to date.  <id>%f</id> is how <postgres/> specifies the WAL segment it needs and <id>%p</id> is the location where it should be copied.</text>
                    </command-example>
                </command-example-list>
            </command>

            <!-- OPERATION - CHECK COMMAND -->
            <command id="check" name="Check">
                <summary>Check the configuration.</summary>

                <text>The <cmd>check</cmd> command validates that <backrest/> and the <pg-setting>archive_command</pg-setting> setting are configured correctly for archiving and backups. It detects misconfigurations, particularly in archiving, that result in incomplete backups because required WAL segments did not reach the archive. The command can be run on the database or the repository host.  The command may also be run on the standby host, however, since <code>pg_switch_xlog()</code>/<code>pg_switch_wal()</code> cannot be performed on the standby, the command will only test the repository configuration.

                Note that <code>pg_create_restore_point('pgBackRest Archive Check')</code> and <code>pg_switch_xlog()</code>/<code>pg_switch_wal()</code> are called to force <postgres/> to archive a WAL segment.  Restore points are only supported in <postgres/> &gt;= 9.1 so for older versions the <cmd>check</cmd> command may fail if there has been no write activity since the last log rotation, therefore it is recommended that activity be generated by the user if there have been no writes since the last WAL switch before running the <cmd>check</cmd> command.</text>

                <command-example-list>
                    <command-example>
                        <text><code-block title="">
                            {[backrest-exe]} --stanza=db check
                        </code-block>
                        </text>
                    </command-example>
                </command-example-list>
            </command>

            <!-- OPERATION - EXPIRE COMMAND -->
            <command id="expire" name="Expire">
                <summary>Expire backups that exceed retention.</summary>

                <text><backrest/> does backup rotation but is not concerned with when the backups were created.  If two full backups are configured for retention, <backrest/> will keep two full backups no matter whether they occur two hours or two weeks apart.</text>

                <command-example-list>
                    <command-example>
                        <text><code-block title="">
                            {[backrest-exe]} --stanza=db expire
                        </code-block>
                        Expire (rotate) any backups that exceed the defined retention.  Expiration is run automatically after every successful backup, so there is no need to run this command separately unless you have reduced retention, usually to free up some space.</text>
                    </command-example>
                </command-example-list>
            </command>

            <!-- OPERATION - REPO-CREATE COMMAND -->
            <command id="repo-create" name="Create Repository">
                <summary>Create the repository.</summary>

                <text>Creates the bucket if <setting>repo-type=s3</setting>.

                <b>FOR INTERNAL USE ONLY. DO NOT USE ON A PRODUCTION REPOSITORY.</b></text>

                <command-example-list>
                    <command-example title="Create repository">
                        <text><code-block title="">
                            {[backrest-exe]} repo-create
                        </code-block>

                        Create the repository.</text>
                    </command-example>
                </command-example-list>
            </command>

            <!-- OPERATION - REPO-GET COMMAND -->
            <command id="repo-get" name="Repository Get File">
                <summary>Get a file from the repository.</summary>

                <text>Similar to the unix <cmd>cat</cmd> command but options are different.</text>

                <option-list>
                    <!-- OPERATION - REPO-GET COMMAND - IGNORE-MISSING OPTION -->
                    <option id="ignore-missing" name="Ignore Missing">
                        <summary>Ignore missing source file.</summary>

                        <text>Exit with 1 if the source file is missing but don't throw an error.</text>

                        <example>y</example>
                    </option>
                </option-list>

                <command-example-list>
                    <command-example title="Get a file from the repository">
                        <text><code-block title="">
                            {[backrest-exe]} repo-get backup/demo/file.txt
                        </code-block>

                        Get a file from the demo stanza.</text>
                    </command-example>
                </command-example-list>
            </command>

            <!-- OPERATION - REPO-LS COMMAND -->
            <command id="repo-ls" name="Repository List Paths/Files">
                <summary>List paths/files in the repository.</summary>

                <text>Similar to the unix <cmd>ls</cmd> command but options and output are different.  Only information provided by repository storage drivers is available: <id>name</id>, <id>type</id>, <id>size</id>, (modify) <id>time</id>, and <id>destination</id> (for drivers that support links).</text>

                <option-list>
                    <!-- OPERATION - LS COMMAND - FILTER OPTION -->
                    <option id="filter" name="Filter Output">
                        <summary>Filter output with a regular expression.</summary>

                        <text>The filter is applied against the file/path names before they are output.</text>

                        <example>(F|D|I)$</example>
                    </option>

                    <!-- OPERATION - LS COMMAND - OUTPUT OPTION -->
                    <option id="output" name="Output">
                        <summary>Output format.</summary>

                        <text>The following output types are supported:
                        <ul>
                            <li><id>text</id> - Simple list with one file/link/path name on each line.</li>
                            <li><id>json</id> - Detailed file/link/path information in JSON format.</li>
                        </ul></text>

                        <example>json</example>
                    </option>

                    <!-- OPERATION - LS COMMAND - RECURSE OPTION -->
                    <option id="recurse" name="Recurse Subpaths">
                        <summary>Include all subpaths in output.</summary>

                        <text>All subpaths and their files will be included in the output.</text>

                        <example>y</example>
                    </option>

                    <!-- OPERATION - LS COMMAND - SORT OPTION -->
                    <option id="sort" name="Sort Output">
                        <summary>Sort output ascending, descending, or none.</summary>

                        <text>The following sort types are supported:
                        <ul>
                            <li><id>asc</id> - sort ascending.</li>
                            <li><id>desc</id> - sort descending.</li>
                            <li><id>none</id> - no sorting.</li>
                        </ul></text>

                        <example>desc</example>
                    </option>
                </option-list>

                <command-example-list>
                    <command-example title="List all backups in a stanza">
                        <text><code-block title="">
                            {[backrest-exe]} repo-ls backup/demo
                        </code-block>

                        List all backups in the demo stanza.</text>
                    </command-example>
                </command-example-list>
            </command>

            <!-- OPERATION - REPO-PUT COMMAND -->
            <command id="repo-put" name="Repository Put File">
                <summary>Put a file in the repository.</summary>

                <text>Similar to the unix <cmd>tee</cmd> command but options and behavior are different.

                <b>FOR INTERNAL USE ONLY. DO NOT USE ON A PRODUCTION REPOSITORY.</b></text>

                <command-example-list>
                    <command-example title="Put a file in the repository">
                        <text><code-block title="">
                            cat file.txt {[backrest-exe]} repo-put backup/demo/file.txt
                        </code-block>

                        Put a file in the demo stanza.</text>
                    </command-example>
                </command-example-list>
            </command>

            <!-- OPERATION - RM COMMAND -->
            <command id="repo-rm" name="Repository Remove Paths/Files">
                <summary>Remove paths/files in the repository.</summary>

                <text>Similar to the unix <cmd>rm</cmd> command but options are different.

                <b>FOR INTERNAL USE ONLY. DO NOT USE ON A PRODUCTION REPOSITORY.</b></text>

                <option-list>
                    <!-- OPERATION - RM COMMAND - RECURSE OPTION -->
                    <option id="recurse" name="Recurse Subpaths">
                        <summary>Remove all sub file/paths.</summary>

                        <text>All subpaths and their files will be removed.</text>

                        <example>y</example>
                    </option>
                </option-list>

                <command-example-list>
                    <command-example title="Remove backup">
                        <text><code-block title="">
                            {[backrest-exe]} rm --recurse backup/demo/20190718-155825F
                        </code-block>

                        Remove 20190718-155825F backup in the demo stanza.</text>
                    </command-example>
                </command-example-list>
            </command>

            <!-- OPERATION - RESTORE COMMAND -->
            <command id="restore" name="Restore">
                <summary>Restore a database cluster.</summary>

                <text>This command is generally run manually, but there are instances where it might be automated.</text>

                <option-list>
                    <!-- OPERATION - RESTORE COMMAND - SET OPTION -->
                    <option id="set" name="Set">
                        <summary>Backup set to restore.</summary>

                        <text>The backup set to be restored.  <id>latest</id> will restore the latest backup, otherwise provide the name of the backup to restore.</text>
                        <example>20150131-153358F_20150131-153401I</example>
                    </option>

                    <!-- OPERATION - RESTORE COMMAND - FORCE OPTION -->
                    <option id="force" name="Force">
                        <summary>Force a restore.</summary>

                        <text>By itself this option forces the <postgres/> data and tablespace paths to be completely overwritten.  In combination with <br-option>--delta</br-option> a timestamp/size delta will be performed instead of using checksums.</text>

                        <example>y</example>
                    </option>

                    <!-- OPERATION - RESTORE COMMAND - TYPE OPTION -->
                    <option id="type" name="Type">
                        <summary>Recovery type.</summary>

                        <text>The following recovery types are supported:
                        <ul>
                            <li><id>default</id> - recover to the end of the archive stream.</li>
                            <li><id>immediate</id> - recover only until the database becomes consistent. This option is only supported on <postgres/> &gt;= 9.4.</li>
                            <li><id>name</id> - recover the restore point specified in <br-option>--target</br-option>.</li>
                            <li><id>xid</id> - recover to the transaction id specified in <br-option>--target</br-option>.</li>
                            <li><id>time</id> - recover to the time specified in <br-option>--target</br-option>.</li>
                            <li><id>preserve</id> - preserve the existing <file>recovery.conf</file> file.</li>
                            <li><id>standby</id> - add <setting>standby_mode=on</setting> to <file>recovery.conf</file> file so cluster will start in standby mode.</li>
                            <li><id>none</id> - no <file>recovery.conf</file> file is written so <postgres/> will attempt to achieve consistency using WAL segments present in <path>pg_xlog</path>/<path>pg_wal</path>.  Provide the required WAL segments or use the <setting>archive-copy</setting> setting to include them with the backup.</li>
                        </ul></text>
                        <example>xid</example>
                    </option>

                    <!-- OPERATION - RESTORE COMMAND - TARGET OPTION -->
                    <option id="target" name="Target">
                        <summary>Recovery target.</summary>

                        <text>Defines the recovery target when <br-option>--type</br-option> is <id>name</id>, <id>xid</id>, or <id>time</id>.</text>
                        <example>2015-01-30 14:15:11 EST</example>
                    </option>

                    <!-- OPERATION - RESTORE COMMAND - TARGET-EXCLUSIVE OPTION -->
                    <option id="target-exclusive" name="Target Exclusive">
                        <summary>Stop just before the recovery target is reached.</summary>

                        <text>Defines whether recovery to the target would be exclusive (the default is inclusive) and is only valid when <br-option>--type</br-option> is <id>time</id> or <id>xid</id>.  For example, using <br-option>--target-exclusive</br-option> would exclude the contents of transaction <id>1007</id> when <br-option>--type=xid</br-option> and <br-option>--target=1007</br-option>.  See the <setting>recovery_target_inclusive</setting> option in the <postgres/> docs for more information.</text>

                        <example>n</example>
                    </option>

                    <!-- OPERATION - RESTORE COMMAND - TARGET-RESUME OPTION -->
                    <option id="target-action" name="Target Action">
                        <summary>Action to take when recovery target is reached.</summary>

                        <text>This option is effective when <setting>hot_standby=on</setting> is configured in <file>postgresql.conf</file>, otherwise the cluster will be promoted when the target is reached or there is no more WAL in the archive.

                            The following actions are supported:
                        <ul>
                            <li><id>pause</id> - pause when recovery target is reached. (<postgres/> &gt;= 9.1)</li>
                            <li><id>promote</id> - promote and switch timeline when recovery target is reached. (<postgres/> &gt;= 9.1)</li>
                            <li><id>shutdown</id> - shutdown server when recovery target is reached. (<postgres/> &gt;= 9.5)</li>
                        </ul></text>

                        <example>promote</example>
                    </option>

                    <!-- OPERATION - RESTORE COMMAND - TARGET-TIMELINE OPTION -->
                    <option id="target-timeline" name="Target Timeline">
                        <summary>Recover along a timeline.</summary>

                        <text>See <setting>recovery_target_timeline</setting> in the <postgres/> docs for more information.</text>

                        <example>3</example>
                    </option>
                </option-list>

                <command-example-list>
                    <command-example title="Restore Latest">
                        <text><code-block title="">
                                {[backrest-exe]} --stanza=db --type=name --target=release restore
                            </code-block>
                            Restores the latest database cluster backup and then recovers to the <id>release</id> restore point.</text>
                    </command-example>
                </command-example-list>
            </command>

            <!-- OPERATION - INFO COMMAND -->
            <command id="info" name="Info">
                <summary>Retrieve information about backups.</summary>

                <text>The <cmd>info</cmd> command operates on a single stanza or all stanzas.  Text output is the default and gives a human-readable summary of backups for the stanza(s) requested.  This format is subject to change with any release.

                For machine-readable output use <setting>--output=json</setting>.  The JSON output contains far more information than the text output and is kept stable unless a bug is found.</text>

                <option-list>
                    <!-- OPERATION - INFO COMMAND - OUTPUT OPTION -->
                    <option id="output" name="Output">
                        <summary>Output format.</summary>

                        <text>The following output types are supported:
                        <ul>
                            <li><id>text</id> - Human-readable summary of backup information.</li>
                            <li><id>json</id> - Exhaustive machine-readable backup information in JSON format.</li>
                        </ul></text>

                        <example>json</example>
                    </option>

                    <option id="set" name="Set">
                        <summary>Backup set to detail.</summary>

                        <text>Details include a list of databases (with OIDs) in the backup set (excluding template databases), tablespaces (with OIDs) with the destination where they will be restored by default, and symlinks with the destination where they will be restored when <setting>--link-all</setting> is specified.</text>
                        <example>20150131-153358F_20150131-153401I</example>
                    </option>
                </option-list>

                <command-example-list>
                    <command-example title="Information for a single stanza">
                        <text><code-block title="">
                            {[backrest-exe]} --stanza=db --output=json info
                        </code-block>

                        Get information about backups in the <id>db</id> stanza.</text>
                    </command-example>

                    <command-example title="Information for all stanzas">
                        <text><code-block title="">
                            {[backrest-exe]} --output=json info
                        </code-block>

                        Get information about backups for all stanzas in the repository.</text>
                    </command-example>
                </command-example-list>
            </command>

            <!-- OPERATION - HELP COMMAND -->
            <command id="help" name="Help">
                <summary>Get help.</summary>

                <text>Three levels of help are provided.  If no command is specified then general help will be displayed.  If a command is specified then a full description of the command will be displayed along with a list of valid options.  If an option is specified in addition to a command then the a full description of the option as it applies to the command will be displayed.</text>

                <command-example-list>
                    <command-example title="Help for the backup command">
                        <text><code-block title="">
                            {[backrest-exe]} help backup
                        </code-block>

                        Get help for the backup command.</text>
                    </command-example>

                    <command-example title="Help for backup command, --force option">
                        <text><code-block title="">
                            {[backrest-exe]} help backup force
                        </code-block>

                        Get help for the force option of the backup command.</text>
                    </command-example>
                </command-example-list>
            </command>

            <!-- OPERATION - START COMMAND -->
            <command id="start" name="Start">
                <summary>Allow <backrest/> processes to run.</summary>

                <text>If the <backrest/> processes were previously stopped using the <cmd>stop</cmd> command then they can be started again using the <cmd>start</cmd> command.  Note that this will not immediately start up any <backrest/> processes but they are allowed to run.</text>

                <command-example-list>
                    <command-example title="Start processes for stanza main">
                        <text><code-block title="">
                            {[backrest-exe]} --stanza=main start
                        </code-block>

                        Allows <backrest/> processes to run for the <id>main</id> stanza.</text>
                    </command-example>
                </command-example-list>
            </command>

            <!-- OPERATION - STOP COMMAND -->
            <command id="stop" name="Stop">
                <summary>Stop <backrest/> processes from running.</summary>

                <text>Does not allow any new <backrest/> processes to run.  By default running processes will be allowed to complete successfully.  Use the <setting>--force</setting> option to terminate running processes.

                <backrest/> processes will return an error if they are run after the stop command completes.</text>

                <option-list>
                    <!-- OPERATION - STOP COMMAND - FORCE OPTION -->
                    <option id="force" name="Force">
                        <summary>Force all <backrest/> processes to stop.</summary>

                        <text>This option will send TERM signals to all running <backrest/> processes to effect a graceful but immediate shutdown.  Note that this will also shutdown processes that were initiated on another system but have remotes running on the current system.  For instance, if a backup was started on the backup server then running <cmd>stop --force</cmd> on the database server will shutdown the backup process on the backup server.</text>

                        <example>y</example>
                    </option>
                </option-list>

                <command-example-list>
                    <command-example title="Stop processes for all stanzas">
                        <text><code-block title="">
                            {[backrest-exe]} stop
                        </code-block>

                        Stop new <backrest/> processes for all stanzas but allow any current process to complete.</text>
                    </command-example>
                </command-example-list>
            </command>


            <!-- OPERATION - VERSION COMMAND -->
            <command id="version" name="Version">
                <summary>Get version.</summary>

                <text>Displays installed <backrest/> version.</text>

                <command-example-list>
                    <command-example title="Get version">
                        <text><code-block title="">
                            {[backrest-exe]} version
                        </code-block>

                        Get <backrest/> version.</text>
                    </command-example>
                </command-example-list>
            </command>

            <!-- OPERATION - STANZA-CREATE COMMAND -->
            <command id="stanza-create" name="Stanza Create">
                <summary>Create the required stanza data.</summary>

                <text>The <cmd>stanza-create</cmd> command must be run on the host where the repository is located after the stanza has been configured in <file>pgbackrest.conf</file>.</text>

                <option-list>
                    <!-- OPERATION - STANZA-CREATE COMMAND - FORCE OPTION -->
                    <option id="force" name="Force">
                        <summary>Force stanza creation.</summary>

                        <text>This option is no longer supported.</text>

                        <example>n</example>
                    </option>

                    <!-- ======================================================================================================= -->
                    <option id="online" name="Online">
                        <summary>Create on an online cluster.</summary>

                        <text>Specifying --no-online prevents <backrest/> from connecting to <postgres/> when creating the stanza.</text>

                        <example>n</example>
                    </option>
                </option-list>

                <command-example-list>
                    <command-example title="Create required stanza data">
                        <text><code-block title="">
                            {[backrest-exe]} --stanza=db stanza-create
                        </code-block>

                        Create the required data for the <id>db</id> stanza.</text>
                    </command-example>
                </command-example-list>
            </command>

            <!-- OPERATION - STANZA-UPGRADE COMMAND -->
            <command id="stanza-upgrade" name="Stanza Upgrade">
                <summary>Upgrade a stanza.</summary>

                <text>Immediately after upgrading <postgres/> to a newer major version, the <br-option>pg-path</br-option> for all <backrest/> configurations must be set to the new database location and the <cmd>stanza-upgrade</cmd> run on the repository host. If the database is offline use the <br-option>--no-online</br-option> option.</text>

                <option-list>
                    <!-- ======================================================================================================= -->
                    <option id="online" name="Online">
                        <summary>Update an online cluster.</summary>

                        <text>Specifying --no-online prevents <backrest/> from connecting to <postgres/> when upgrading the stanza.</text>

                        <example>n</example>
                    </option>
                </option-list>

                <command-example-list>
                    <command-example title="Upgrade a stanza">
                        <text><code-block title="">
                            {[backrest-exe]} --stanza=db stanza-upgrade
                        </code-block>

                        Upgrade the <id>db</id> stanza to a new version of <postgres/>.</text>
                    </command-example>
                </command-example-list>
            </command>

            <!-- OPERATION - STANZA-DELETE COMMAND -->
            <command id="stanza-delete" name="Stanza Delete">
                <summary>Delete a stanza.</summary>

                <text>The <cmd>stanza-delete</cmd> command removes data in the repository associated with a stanza.<admonition type="warning">Use this command with caution &amp;mdash; it will permanently remove all backups and archives from the <backrest/> repository for the specified stanza.</admonition>
                To delete a stanza:
                <ul>
                    <li>Shut down the <postgres/> cluster associated with the stanza (or use --force to override).</li>
                    <li>Run the <cmd>stop</cmd> command on the repository host.</li>
                    <li>Run the <cmd>stanza-delete</cmd> command on the repository host.</li>
                </ul>Once the command successfully completes, it is the responsibility of the user to remove the stanza from all <backrest/> configuration files.</text>

                <option-list>
                    <!-- OPERATION - STANZA-CREATE COMMAND - FORCE OPTION -->
                    <option id="force" name="Force">
                        <summary>Force stanza delete.</summary>

                        <text>If <postgres/> is still running for the stanza, then this option can be used to force the stanza to be deleted from the repository.</text>

                        <example>n</example>
                    </option>
                </option-list>

                <command-example-list>
                    <command-example title="Delete a stanza">
                        <text><code-block title="">
                            {[backrest-exe]} --stanza=db stanza-delete
                        </code-block>

                        Delete the <id>db</id> stanza repository.</text>
                    </command-example>
                </command-example-list>
            </command>
        </command-list>
    </operation>
</doc><|MERGE_RESOLUTION|>--- conflicted
+++ resolved
@@ -142,10 +142,7 @@
                         <text>The following compression types are supported:
                         <ul>
                             <li><id>gz</id> - gzip compression format</li>
-<<<<<<< HEAD
                             <li><id>lz4</id> - lz4 compression format (not available on all platforms)</li>
-=======
->>>>>>> 79cfd3ae
                         </ul></text>
 
                         <example>n</example>
