<?xml version="1.0" encoding="UTF-8"?>
<!DOCTYPE doc SYSTEM "doc.dtd">
<doc title="{[project]}" subtitle="Contributing to {[project]}" toc="y" cmd-line-len="132">
    <description>{[project]} Contributing Guidelines.</description>

    <!-- Variables used by the rest of the script ============================================================================== -->
    <variable-list>
        <variable key="host-user-id" eval="y">use English; $UID</variable>

        <!-- Options to pass to test.pl so log output is reproducible -->
        <variable key="test-cmd-extra">--no-log-timestamp</variable>

        <variable key="host-contrib-id">contrib</variable>
        <variable key="host-contrib">pgbackrest-dev</variable>
        <variable key="host-contrib-user">{[host-user]}</variable>
        <variable key="host-contrib-image">pgbackrest/doc:contrib</variable>

        <variable key="github-url-test">{[github-url-master]}/test/src</variable>
        <variable key="github-url-test-common">{[github-url-master]}/test/src/common</variable>
        <variable key="github-url-src">{[github-url-master]}/src</variable>
        <variable key="github-url-src-common">{[github-url-src]}/common</variable>

        <variable key="cwd" eval="y">use Cwd qw(cwd); cwd()</variable>
    </variable-list>

    <!-- Setup hosts used to build the documentation =========================================================================== -->
    <host-define if="{[os-type-is-debian]}" image="{[host-contrib-image]}" from="ubuntu:18.04">
        {[copy-ca-cert]}

        # Fix root tty
        RUN sed -i 's/^mesg n/tty -s \&amp;\&amp; mesg n/g' /root/.profile &amp;&amp; \

        # Suppress dpkg interactive output
            rm /etc/apt/apt.conf.d/70debconf

        # Install base packages
        RUN apt-get update &amp;&amp; \
            apt-get install -y sudo ssh curl vim 2>&amp;1

        # Add test user with sudo privileges
        RUN adduser --disabled-password --uid={[host-user-id]} --gecos "" {[host-user]} &amp;&amp; \
            echo '%{[host-user]} ALL=(ALL) NOPASSWD: ALL' >> /etc/sudoers

        WORKDIR /home/{[host-user]}

        ENTRYPOINT service ssh restart &amp;&amp; bash
    </host-define>

    <!-- ======================================================================================================================= -->
    <section id="introduction">
        <title>Introduction</title>

        <p>This documentation is intended to assist contributors to <backrest/> by outlining some basic steps and guidelines for contributing to the project.

        Code fixes or new features can be submitted via pull requests. Ideas for new features and improvements to existing functionality or documentation can be <link url="{[github-url-issues]}">submitted as issues</link>. You may want to check the <link url="{[github-url-projects]}">Project Boards</link> to see if your suggestion has already been submitted.

        Bug reports should be <link url="{[github-url-issues]}">submitted as issues</link>. Please provide as much information as possible to aid in determining the cause of the problem.

        You will always receive credit in the <link page="{[backrest-page-release]}">release notes</link> for your contributions.

        Coding standards are defined in <link url="{[github-url-master]}/CODING.md">CODING.md</link> and some important coding details and an example are provided in the <link section="/coding">Coding</link> section below. At a minimum, unit tests must be written and run and the documentation generated before submitting a Pull Request; see the <link section="/testing">Testing</link> section below for details.</p>
    </section>

    <!-- ======================================================================================================================= -->
    <section id="environment">
        <title>Building a Development Environment</title>

        <p>This example is based on <proper>Ubuntu 18.04</proper>, but it should work on many versions of <proper>Debian</proper> and <proper>Ubuntu</proper>.</p>

        <host-add id="{[host-contrib-id]}" name="{[host-contrib]}" user="{[host-contrib-user]}" image="{[host-contrib-image]}" os="u18" option="-v /var/run/docker.sock:/var/run/docker.sock -v {[cwd]}/test:{[cwd]}/test" mount="/home/{[host-contrib-user]}/pgbackrest:/home/{[host-contrib-user]}/pgbackrest"/>

        <execute-list host="{[host-contrib]}">
            <title>Install development tools</title>

            <execute user="root" pre="y" show="n">
                <exe-cmd>
                    apt-get update
                </exe-cmd>
            </execute>

            <execute user="root" pre="y">
                <exe-cmd>
                    apt-get install rsync git devscripts build-essential valgrind lcov autoconf
                    autoconf-archive libssl-dev zlib1g-dev libxml2-dev libpq-dev pkg-config
                    libxml-checker-perl libyaml-perl libdbd-pg-perl liblz4-dev liblz4-tool
                    zstd libzstd-dev bzip2 libbz2-dev
                </exe-cmd>
                <exe-cmd-extra>-y 2>&amp;1</exe-cmd-extra>
            </execute>

            <!-- Clean so the tests give consistent output -->
            <execute show="n">
                <exe-cmd>
                    pgbackrest/test/test.pl --clean-only
                </exe-cmd>
            </execute>
        </execute-list>

        <p>Some unit tests and all the integration tests require <proper>Docker</proper>.  Running in containers allows us to simulate multiple hosts, test on different distributions and versions of <postgres/>, and use sudo without affecting the host system.</p>

        <execute-list host="{[host-contrib]}">
            <title>Install Docker</title>

            <execute pre="y">
                <exe-cmd>curl -fsSL https://get.docker.com | sudo sh</exe-cmd>
                <exe-cmd-extra>2>&amp;1</exe-cmd-extra>
            </execute>

            <execute user="root">
                <exe-cmd>
                    usermod -aG docker `whoami`
                </exe-cmd>
            </execute>

            <!-- Hack permissions on the docker socket so the local user can run commands -->
            <execute user="root" show="n">
                <exe-cmd>
                    chmod 666 /var/run/docker.sock
                </exe-cmd>
            </execute>
        </execute-list>

        <p>This clone of the <backrest/> repository is sufficient for experimentation.  For development, create a fork and clone that instead.</p>

        <execute-list host="{[host-contrib]}">
            <title>Clone <backrest/> repository</title>

            <execute skip="y">
                <exe-cmd>
                    git clone https://github.com/pgbackrest/pgbackrest.git
                </exe-cmd>
            </execute>
        </execute-list>

        <p>If using a RHEL-based system, the CPAN XML parser is required to run <file>test.pl</file> and <file>doc.pl</file>. Instructions for installing Docker and the XML parser can be found in the <file>README.md</file> file of the <backrest/> <link url="{[github-url-master]}/doc">doc</link> directory in the section <quote>The following is a sample CentOS/RHEL 7 configuration that can be used for building the documentation</quote>. NOTE that the <quote>Install latex (for building PDF)</quote> section is not required since testing of the docs need only be run for HTML output.</p>
    </section>

    <section id="coding">
        <title>Coding</title>

        <p>The following sections provide information on some important concepts needed for coding within <backrest/>.</p>

        <section id="memory-context">
            <title>Memory Contexts</title>

            <p>Memory is allocated inside contexts and can be long lasting (for objects) or temporary (for functions). In general, use <code>MEM_CONTEXT_NEW_BEGIN("SomeName")</code> for objects and <code>MEM_CONTEXT_TEMP_BEGIN()</code> for functions. See <link url="{[github-url-src-common]}/memContext.h">memContext.h</link> for more details and the <link section="/coding/coding-example">Coding Example</link> below.</p>
        </section>

        <section id="message-logging">
            <title>Logging</title>

            <p>Logging is used for debugging with the built-in macros <code>FUNCTION_LOG_*()</code> and <code>FUNCTION_TEST_*()</code> which are used to trace parameters passed to/returned from functions. <code>FUNCTION_LOG_*()</code> macros are used for production logging whereas <code>FUNCTION_TEST_*()</code> macros will be compiled out of production code. For functions where no parameter is valuable enough to justify the cost of debugging in production, use <code>FUNCTION_TEST_BEGIN()/FUNCTION_TEST_END()</code>, else use <code>FUNCTION_LOG_BEGIN(someLogLevel)/FUNCTION_LOG_END()</code>. See <link url="{[github-url-src-common]}/debug.h">debug.h</link> for more details and the <link section="/coding/coding-example">Coding Example</link> below.</p>

            <p>Logging is also used for providing information to the user via the <code>LOG_*()</code> macros, such as <code>LOG_INFO("some informational message")</code> and <code>LOG_WARN_FMT("no prior backup exists, %s backup has been changed to full", strZ(cfgOptionDisplay(cfgOptType)))</code> and also via <code>THROW_*()</code> macros for throwing an error. See <link url="{[github-url-src-common]}/log.h">log.h</link> and <link url="{[github-url-src-common]}/error.h">error.h</link> for more details and the <link section="/coding/coding-example">Coding Example</link> below.</p>
        </section>

        <section id="coding-example">
            <title>Coding Example</title>

            <p>The example below is not structured like an actual implementation and is intended only to provide an understanding of some of the more common coding practices. The comments in the example are only here to explain the example and are not representative of the coding standards. Refer to the Coding Standards document (<link url="{[github-url-master]}/CODING.md">CODING.md</link>) and sections above for an introduction to the concepts provided here. For an actual implementation, see <link url="{[github-url-src]}/db/db.h">db.h</link> and <link url="{[github-url-src]}/db/db.c">db.c</link>.</p>

            <section id="coding-ex1">
                <title>Example: hypothetical basic object construction</title>

                <code-block type="c">
/*
 *  HEADER FILE - see db.h for a complete implementation example
 */

// Typedef the object declared in the C file
typedef struct MyObj MyObj;

// Constructor, and any functions in the header file, are all declared on one line
MyObj *myObjNew(unsigned int myData, const String *secretName);

// Declare the publicly accessible variables in a structure with Pub appended to the name
typedef struct MyObjPub         // First letter upper case
{
    MemContext *memContext;     // Pointer to memContext in which this object resides
    unsigned int myData;        // Contents of the myData variable
} MyObjPub;

// Declare getters and setters inline for the publicly visible variables
// Only setters require "Set" appended to the name
__attribute__((always_inline)) static inline unsigned int
myObjMyData(const MyObj *const this)
{
    return THIS_PUB(MyObj)->myData;    // Use the built-in THIS_PUB macro
}

// Destructor
__attribute__((always_inline)) static inline void
myObjFree(MyObj *const this)
{
    objFree(this);
}

// TYPE and FORMAT macros for function logging
#define FUNCTION_LOG_MY_OBJ_TYPE                                            \
    MyObj *
#define FUNCTION_LOG_MY_OBJ_FORMAT(value, buffer, bufferSize)               \
    FUNCTION_LOG_STRING_OBJECT_FORMAT(value, myObjToLog, buffer, bufferSize)

/*
 * C FILE - see db.c for a more complete and actual implementation example
 */

// Declare the object type
struct MyObj
{
    MyObjPub pub;               // Publicly accessible variables must be first and named "pub"
    const String *name;         // Pointer to lightweight string object - see string.h
};

// Object constructor, and any functions in the C file, have the return type and function signature on separate lines
MyObj *
myObjNew(unsigned int myData, const String *secretName)
{
    FUNCTION_LOG_BEGIN(logLevelDebug);              // Use FUNCTION_LOG_BEGIN with a log level for displaying in production
        FUNCTION_LOG_PARAM(UINT, myData);           // When log level is debug, myData variable will be logged
        FUNCTION_TEST_PARAM(STRING, secretName);    // FUNCTION_TEST_PARAM will not display secretName value in production logging
    FUNCTION_LOG_END();

    ASSERT(secretName != NULL || myData > 0);       // Development-only assertions (will be compiled out of production code)

    MyObj *this = NULL;                 // Declare the object in the parent memory context: it will live only as long as the parent

    MEM_CONTEXT_NEW_BEGIN("MyObj")      // Create a long lasting memory context with the name of the object
    {
        this = memNew(sizeof(MyObj));   // Allocate the memory required by the object

        *this = (MyObj)                 // Initialize the object
        {
            .pub =
            {
                .memContext = memContextCurrent(),      // Set the memory context to the current MyObj memory context
                .myData = myData,                       // Copy the simple data type to this object
            },
            .name = strDup(secretName),     // Duplicate the String data type to the this object's memory context
        };
    }
    MEM_CONTEXT_NEW_END();

    FUNCTION_LOG_RETURN(MyObj, this);
}

// Function using temporary memory context
String *
myObjDisplay(unsigned int myData)
{
    FUNCTION_TEST_BEGIN();                      // No parameters passed to this function will be logged in production
        FUNCTION_TEST_PARAM(UINT, myData);
    FUNCTION_TEST_END();

    String *result = NULL;     // Result is created in the caller's memory context (referred to as "prior context" below)

    MEM_CONTEXT_TEMP_BEGIN()   // Begin a new temporary context
    {
        String *resultStr = strNewZ("Hello");    // Allocate a string in the temporary memory context

        if (myData > 1)
            resultStr = strCatZ(" World");      // Append a value to the string still in the temporary memory context
        else
            LOG_WARN("Am I not your World?");   // Log a warning to the user

        MEM_CONTEXT_PRIOR_BEGIN()           // Switch to the prior context so the string duplication is in the caller's context
        {
            result = strDup(resultStr);     // Create a copy of the string in the caller's context
        }
        MEM_CONTEXT_PRIOR_END();            // Switch back to the temporary context
    }
    MEM_CONTEXT_TEMP_END();      // Free everything created inside this temporary memory context - i.e resultStr

    FUNCTION_TEST_RETURN(STRING, result);    // Return result but do not log the value in production
}

// Create the logging function for displaying important information from the object
String *
myObjToLog(const MyObj *this)
{
    return strNewFmt(
        "{name: %s, myData: %u}", this->name == NULL ? NULL_Z : strZ(this->name), myObjMyData(this));
}
                </code-block>
            </section>
        </section>
    </section>

    <section id="testing">
        <title>Testing</title>

        <p>A list of all possible test combinations can be viewed by running:</p>
        <code-block>
            pgbackrest/test/test.pl --dry-run
        </code-block>

        <p>While some files are automatically generated during <code>make</code>, others are generated by running the test harness as follows:</p>

        <code-block>
            pgbackrest/test/test.pl --gen-only
        </code-block>

        <p>Prior to any submission, the html version of the documentation should also be run and the output checked by viewing the generated html on the local file system under <code>pgbackrest/doc/output/html</code>. More details can be found in the <backrest/> <link url="{[github-url-master]}/doc/README.md">doc/README.md</link> file.</p>

        <code-block>
            pgbackrest/doc/doc.pl --out=html
        </code-block>

        <admonition type="note"><code>ERROR: [028]</code> regarding cache is invalid is OK; it just means there have been changes and the documentation will be built from scratch. In this case, be patient as the build could take 20 minutes or more depending on your system.</admonition>

        <section id="running">
            <title>Running Tests</title>

            <p>Examples of test runs are provided in the following sections. There are several important options for running a test:</p>
            <list>
                <list-item><setting>--dry-run</setting> - without any other options, this will list all the available tests</list-item>
                <list-item><setting>--module</setting> - identifies the module in which the test is located</list-item>
                <list-item><setting>--test</setting> - the actual test set to be run</list-item>
                <list-item><setting>--run</setting> - a number identifying the run within a test if testing a single run rather than the entire test</list-item>
                <list-item><setting>--dev</setting> - sets several flags that are appropriate for development but should be omitted when performing final testing prior to submitting a Pull Request to the project. Most importantly, it reuses object files from the previous test run to speed testing.</list-item>
                <list-item><setting>--vm-out</setting> - displays the test output (helpful for monitoring the progress)</list-item>
                <list-item><setting>--vm</setting> - identifies the pre-built container when using Docker, otherwise the setting should be <code>none</code></list-item>
            </list>

            <p>For more options, run the test or documentation engine with the <setting>--help</setting> option:</p>

            <code-block>
pgbackrest/test/test.pl --help
pgbackrest/doc/doc.pl --help
            </code-block>

            <section id="without-docker">
                <title>Without Docker</title>

                <p>If <proper>Docker</proper> is not installed, then the available tests can be listed using <setting>--vm=none</setting>, and each test must then be run with <setting>--vm=none</setting>.</p>

                <execute-list host="{[host-contrib]}">
                    <title>List tests that don't require a container</title>

                    <execute output="y">
                        <exe-cmd>pgbackrest/test/test.pl --vm=none --dry-run</exe-cmd>
                        <exe-cmd-extra>{[test-cmd-extra]}</exe-cmd-extra>
                        <exe-highlight>[0-9]+ tests selected|DRY RUN COMPLETED SUCCESSFULLY</exe-highlight>
                    </execute>
                </execute-list>

                <execute-list host="{[host-contrib]}">
                    <title>Run a test</title>

                    <execute output="y">
                        <exe-cmd>pgbackrest/test/test.pl --vm=none --dev --vm-out --module=common --test=wait</exe-cmd>
                        <exe-cmd-extra>{[test-cmd-extra]}</exe-cmd-extra>
                    </execute>
                </execute-list>

                <p>An entire module can be run by using only the <setting>--module</setting> option.</p>

                <execute-list host="{[host-contrib]}">
                    <title>Run a module</title>

                    <execute output="y">
                        <exe-cmd>pgbackrest/test/test.pl --vm=none --dev --module=postgres</exe-cmd>
                        <exe-cmd-extra>{[test-cmd-extra]}</exe-cmd-extra>
                    </execute>
                </execute-list>
            </section>

            <section id="with-docker" depend="/environment">
                <title>With Docker</title>

<<<<<<< HEAD
        <p>If using a RHEL-based system, the CPAN XML parser is required for running <file>test.pl</file> and <file>doc.pl</file>. Instructions for installing Docker and the XML parse can be found in the <file>README.md</file> file of the <backrest/> <link url="{[github-url-master]}/doc">doc</link> directory in the section <quote>The following is a sample RHEL/CentOS 7 configuration that can be used for building the documentation</quote>. NOTE that the <code>Install latex (for building PDF)</code> is not required since testing of the docs need only be run for HTML output.</p>
=======
                <p>Build a container to run tests. The vm must be pre-configured but a variety are available. A vagrant file is provided in the test directory as an example of running in a virtual environment. The vm names are all three character abbreviations, e.g. <id>u18</id> for <proper>Ubuntu 18.04</proper>.</p>
>>>>>>> f6303152

                <execute-list host="{[host-contrib]}">
                    <title>Build a VM</title>

                    <execute output="y">
                        <exe-cmd>pgbackrest/test/test.pl --vm-build --vm=u18</exe-cmd>
                        <exe-cmd-extra>{[test-cmd-extra]}</exe-cmd-extra>
                    </execute>
                </execute-list>

                <admonition type="note">to build all the vms, just omit the <setting>--vm</setting> option above.</admonition>

                <execute-list host="{[host-contrib]}">
                    <title>Run a Specific Test Run</title>

                    <execute output="y">
                        <exe-cmd>pgbackrest/test/test.pl {[dash]}-vm=u18 {[dash]}-dev {[dash]}-module=mock {[dash]}-test=archive {[dash]}-run=2</exe-cmd>
                        <exe-cmd-extra>{[test-cmd-extra]}</exe-cmd-extra>
                    </execute>
                </execute-list>
            </section>
        </section>

        <section id="unit-test">
            <title>Writing a Unit Test</title>

            <p>The goal of unit testing is to have 100 percent code coverage. Two files will usually be involved in this process:</p>

            <list>
                <list-item><b>define.yaml</b> - defines the number of tests to be run for each module and test file. There is a comment at the top of the file that provides more information about this file.</list-item>
                <list-item><b>src/module/somefileTest.c</b> - where <quote>somefile</quote> is the path and name of the test file where the unit tests are located for the code being updated (e.g. <file>src/module/command/expireTest.c</file>).</list-item>
            </list>

            <section id="define-yaml">
                <title>define.yaml</title>

                <p>Each module is separated by a line of asterisks (*) and each test within is separated by a line of dashes (-). In the example below, the module is <code>command</code> and the unit test is <code>check</code>. The number of calls to <code>testBegin()</code> in a unit test file will dictate the number following <code>total:</code>, in this case 4. Under <code>coverage:</code>, the list of files that will be tested.</p>

                <code-block>
  # ********************************************************************************************************************************
  - name: command

    test:
      # ----------------------------------------------------------------------------------------------------------------------------
      - name: check
        total: 4
        containerReq: true

        coverage:
          - command/check/common
          - command/check/check
                </code-block>
            </section>

            <section id="test-file">
                <title>somefileTest.c</title>

                <p>Unit test files are organized in the <code>test/src/module</code> directory with the same directory structure as the source code being tested. For example, if new code is added to src/<b>command/expire</b>.c then test/src/module/<b>command/expire</b>Test.c will need to be updated.</p>

                <p>Assuming that a test file already exists, new unit tests will either go in a new <code>testBegin()</code> section or be added to an existing section. Each such section is a test run. The comment string passed to <code>testBegin()</code> should reflect the function(s) being tested in the test run. Tests within a run should use <code>TEST_TITLE()</code> with a comment string describing the test.</p>

                <code-block>
// *****************************************************************************************************************************
if (testBegin("expireBackup()"))
{
    //--------------------------------------------------------------------------------------------------------------------------
    TEST_TITLE("manifest file removal");
                </code-block>
            </section>

            <section id="test-command">
                <title>Setting up the command to be run</title>

                <p>The <link url="{[github-url-test-common]}/harnessConfig.h">harnessConfig.h</link> describes a list of functions that should be used when configuration options are required for a command being tested. Options are set in a <code>StringList</code> which must be defined and passed to the function <code>harnessCfgLoad()</code> with the command. For example, the following will set up a test to run <cmd>pgbackrest --repo-path=test/test-0/repo info</cmd> command on multiple repositories, one of which is encrypted:</p>

                <code-block>
StringList *argList = strLstNew();                                  // Create an empty string list
hrnCfgArgRawZ(argList, cfgOptRepoPath, TEST_PATH_REPO);             // Add the --repo-path option
hrnCfgArgKeyRawZ(argList, cfgOptRepoPath, 2, TEST_PATH "/repo2");   // Add the --repo2-path option
hrnCfgArgKeyRawStrId(argList, cfgOptRepoCipherType, 2, cipherTypeAes256Cbc);  // Add the --repo2-cipher-type option
hrnCfgEnvKeyRawZ(cfgOptRepoCipherPass, 2, TEST_CIPHER_PASS);        // Set environment variable for the --repo2-cipher-pass option
harnessCfgLoad(cfgCmdInfo, argList);                                // Load the command and option list into the test harness
                </code-block>
            </section>

            <section id="test-store">
                <title>Storing a file</title>

                <p>Sometimes it is desirable to store or manipulate files before or during a test and then confirm the contents. The <link url="{[github-url-test-common]}/harnessStorage.h">harnessStorage.h</link> file contains macros (e.g. <code>HRN_STORAGE_PUT</code> and <code>TEST_STORAGE_GET</code>) for doing this. In addition, <code>HRN_INFO_PUT</code> is convenient for writing out info files (archive.info, backup.info, backup.manifest) since it will automatically add header and checksum information.</p>

                <code-block>
HRN_STORAGE_PUT_EMPTY(
    storageRepoWrite(), STORAGE_REPO_ARCHIVE "/10-1/000000010000000100000001-abcdabcdabcdabcdabcdabcdabcdabcdabcdabcd.gz");
                </code-block>
            </section>

            <section id="test-results">
                <title>Testing results</title>

                <p>Tests are run and results confirmed via macros that are described in <link url="{[github-url-test-common]}/harnessTest.h">harnessTest.h</link>. With the exception of TEST_ERROR, the third parameter is a short description of the test. Some of the more common macros are:</p>

                <list>
                    <list-item><id>TEST_RESULT_STR</id> - Test the actual value of the string returned by the function.</list-item>
                    <list-item><id>TEST_RESULT_UINT</id> / <id>TEST_RESULT_INT</id> - Test for an unsigned integer / integer.</list-item>
                    <list-item><id>TEST_RESULT_BOOL</id> - Test a boolean value.</list-item>
                    <list-item><id>TEST_RESULT_PTR</id> / <id>TEST_RESULT_PTR_NE</id> - Test a pointer: useful for testing if the pointer is <id>NULL</id> or not equal (<id>NE</id>) to <id>NULL</id>.</list-item>
                    <list-item><id>TEST_RESULT_VOID</id> - The function being tested returns a <code>void</code>. This is then usually followed by tests that ensure other actions occurred (e.g. a file was written to disk).</list-item>
                    <list-item><id>TEST_ERROR</id> / <id>TEST_ERROR_FMT</id> - Test that a specific error code was raised with specific wording.</list-item>
                </list>
            </section>

            <section id="test-log">
                <title>Testing a log message</title>

                <p>If a function being tested logs something with <code>LOG_WARN</code>, <code>LOG_INFO</code> or other <code>LOG_*()</code> macro, then the logged message must be cleared before the end of the test by using the <code>TEST_RESULT_LOG()/TEST_RESULT_LOG_FMT()</code> macros.</p>

                <code-block>
TEST_RESULT_LOG(
    "P00   WARN: WAL segment '000000010000000100000001' was not pushed due to error [25] and was manually skipped: error");
                </code-block>
            </section>

            <section id="test-child">
                <title>Testing using child process</title>

                <p>Sometimes it is useful to use a child process for testing. Below is a simple example. See <link url="{[github-url-test-common]}/harnessFork.h">harnessFork.h</link> for more details.</p>

                <code-block>
HARNESS_FORK_BEGIN()
{
    HARNESS_FORK_CHILD_BEGIN(0, false)
    {
        TEST_RESULT_INT_NE(
            lockAcquire(cfgOptionStr(cfgOptLockPath), STRDEF("stanza1"), STRDEF("999-ffffffff"), lockTypeBackup, 0, true),
            -1, "create backup/expire lock");

        sleepMSec(1000);
        lockRelease(true);
    }
    HARNESS_FORK_CHILD_END();

    HARNESS_FORK_PARENT_BEGIN()
    {
        sleepMSec(250);

        harnessCfgLoad(cfgCmdInfo, argListText);
        TEST_RESULT_STR_Z(
            infoRender(),
            "stanza: stanza1\n"
            "    status: error (no valid backups, backup/expire running)\n"
            "    cipher: none\n"
            "\n"
            "    db (current)\n"
            "        wal archive min/max (9.4): none present\n",
            "text - single stanza, no valid backups, backup/expire lock detected");

    }
    HARNESS_FORK_PARENT_END();
}
HARNESS_FORK_END();
                </code-block>
            </section>

            <section id="test-shim">
                <title>Testing using a shim</title>

                <p>A <postgres/> libpq shim is provided to simulate interactions with <postgres/>. Below is a simple example. See <link url="{[github-url-test-common]}/harnessPq.h">harnessPq.h</link> for more details.</p>

                <code-block>
// Set up two standbys but no primary
harnessPqScriptSet((HarnessPq [])
{
    HRNPQ_MACRO_OPEN_GE_92(1, "dbname='postgres' port=5432", PG_VERSION_92, "/pgdata", true, NULL, NULL),
    HRNPQ_MACRO_OPEN_GE_92(8, "dbname='postgres' port=5433", PG_VERSION_92, "/pgdata", true, NULL, NULL),

    // Close the "inner" session first (8) then the outer (1)
    HRNPQ_MACRO_CLOSE(8),
    HRNPQ_MACRO_CLOSE(1),

    HRNPQ_MACRO_DONE()
});

TEST_ERROR(cmdCheck(), ConfigError, "primary database not found\nHINT: check indexed pg-path/pg-host configurations");
                </code-block>
            </section>
        </section>

        <section id="unit-test-run">
            <title>Running a Unit Test</title>

            <p><b>Code Coverage</b></p>
            <p>Unit tests are run for all files that are listed in <file>define.yaml</file> and a coverage report generated for each file listed under the tag <code>coverage:</code>. Note that some files are listed in multiple <code>coverage:</code> sections for a module; in this case, each test for the file being modified should be specified for the module in which the file exists (e.g. <code>--module=storage --test=posix --test=gcs</code>, etc.) or, alternatively, simply run the module without the <code>--test</code> option. It is recommended that a <code>--vm</code> be specified since running the same test for multiple vms is unnecessary for coverage. The following example would run the test set from the <b>define.yaml</b> section detailed above.</p>

            <code-block>
pgbackrest/test/test.pl --vm-out --dev --module=command --test=check --vm=u18
            </code-block>

<admonition type="note">Not all systems perform at the same speed, so if a test is timing out, try rerunning with another vm.</admonition>

            <p>Because a test run has not been specified, a coverage report will be generated and written to the local file system under the <backrest/> directory <file>test/result/coverage/lcov/index.html</file> and a file with only the highlighted code that has not been covered will be written to <file>test/result/coverage/coverage.html</file>.

            If 100 percent code coverage has not been achieved, an error message will be displayed, for example: <code>ERROR: [125]: c module command/check/check is not fully covered</code></p>

            <p><b>Debugging with files</b></p>

            <p>Sometimes it is useful to look at files that were generated during the test. The default for running any test is that, at the start/end of the test, the test harness will clean up all files and directories created. To override this behavior, a single test run must be specified and the option <code>--no-cleanup</code> provided. Again, continuing with the check command, from <b>define.yaml</b> above, there are four tests. Below, test one will be run and nothing will be cleaned up so that the files and directories in <path>test/test-0</path> can be inspected.</p>

            <code-block>
pgbackrest/test/test.pl --vm-out --dev --module=command --test=check --run=1 --no-cleanup
            </code-block>
        </section>
    </section>

    <section id="option">
        <title>Adding an Option</title>

        <p>Options can be added to a command or multiple commands. Options can be configuration file only, command-line only or valid for both. Once an option is successfully added, <file>config.auto.*</file>, <file>define.auto.*</file> and <file>parse.auto.*</file> files will automatically be generated by the build system.</p>

        <p>To add an option, two files need be to be modified:</p>
        <list>
            <list-item><file>src/build/config/config.yaml</file></list-item>
            <list-item><file>doc/xml/reference.xml</file></list-item>
        </list>

        <p>These files are discussed in the following sections along with how to verify the <code>help</code> command output.</p>

        <section id="config-file">
            <title>config.yaml</title>

            <p>There are detailed comment blocks above each section that explain the rules for defining commands and options. Regarding options, there are two types: 1) command line only, and 2) configuration file. With the exception of secrets, all configuration file options can be passed on the command line. To configure an option for the configuration file, the <id>section:</id> key must be present.</p>

            <p>The <id>option:</id> section is broken into sub-sections by a simple comment divider (e.g. <code># Repository options</code>) under which the options are organized alphabetically by option name. To better explain this section, two hypothetical examples will be discussed. For more details, see <link url="{[github-url-src]}/build/config/config.yaml">config.yaml</link>.</p>

            <section id="option-ex1">
                <title>Example 1: hypothetical command line only option </title>

                <code-block>
  set:
    type: string
    command:
      backup:
        depend:
          option: stanza
        required: false
      restore:
        default: latest
    command-role:
      main: {}
                </code-block>
            </section>

            <p>Note that <id>section:</id> is not present thereby making this a command-line only option defined as follows:</p>

            <list>
                <list-item><id>set</id> - the name of the option</list-item>
                <list-item><id>type</id> - the type of the option. Valid values for types are: <id>boolean</id>, <id>hash</id>, <id>integer</id>, <id>list</id>, <id>path</id>, <id>size</id>, <id>string</id>, and <id>time</id>
                </list-item>
                <list-item><id>command</id> - list each command for which the option is valid. If a command is not listed, then the option is not valid for the command and an error will be thrown if it is attempted to be used for that command. In this case the valid commands are <cmd>backup</cmd> and <cmd>restore</cmd>.
                </list-item>
                <list-item><id>backup</id> - details the requirements for the <code>--set</code> option for the <cmd>backup</cmd> command. It is dependent on the option <code>--stanza</code>, meaning it is only allowed to be specified for the <cmd>backup</cmd> command if the <code>--stanza</code> option has been specified. And <code>required: false</code> indicates that the <code>--set</code> option is never required, even with the dependency.
                </list-item>
                <list-item><id>restore</id> - details the requirements for the <code>--set</code> option for the <cmd>restore</cmd> command. Since <code>required:</code> is omitted, it is not required to be set by the user but it is required by the command and will default to <code>latest</code> if it has not been specified by the user.
                </list-item>
                <list-item><id>command-role</id> - defines the processes for which the option is valid. <code>main</code> indicates the option will be used by the main process and not be passed on to other local/remote processes.
                </list-item>
            </list>

            <section id="option-ex2">
                <title>Example 2: hypothetical configuration file option</title>

                <code-block>
  repo-test-type:
    section: global
    type: string
    group: repo
    default: full
    allow-list:
      - full
      - diff
      - incr
    command:
      backup: {}
      restore: {}
    command-role:
      main: {}
                </code-block>
            </section>

            <list>
                <list-item><id>repo-test-type</id> - the name of the option
                </list-item>
                <list-item><id>section</id> - the section of the configuration file where this option is valid (omitted for command line only options, see <link section="/option/config-file/option-ex1">Example 1</link> above)
                </list-item>
                <list-item><id>type</id> - the type of the option. Valid values for types are: <id>boolean</id>, <id>hash</id>, <id>integer</id>, <id>list</id>, <id>path</id>, <id>size</id>, <id>string</id>, and <id>time</id>
                </list-item>
                <list-item><id>group</id> - indicates that this option is part of the <code>repo</code> group of indexed options and therefore will follow the indexing rules e.g. <code>repo1-test-type</code>.
                </list-item>
                <list-item><id>default</id> - sets a default for the option if the option is not provided when the command is run. The default can be global (as it is here) or it can be specified for a specific command in the command section (as in <link section="/option/config-file/option-ex1">Example 1</link> above).
                </list-item>
                <list-item><id>allow-list</id> - lists the allowable values for the option for all commands for which the option is valid.
                </list-item>
                <list-item><id>command</id> - list each command for which the option is valid. If a command is not listed, then the option is not valid for the command and an error will be thrown if it is attempted to be used for that command. In this case the valid commands are <cmd>backup</cmd> and <cmd>restore</cmd>.
                </list-item>
                <list-item><id>command-role</id> - defines the processes for which the option is valid. <code>main</code> indicates the option will be used by the main process and not be passed on to other local/remote processes.
                </list-item>
            </list>

            <p>At compile time, the <file>config.auto.h</file> file will be generated to contain the constants used for options in the code. For the C enums, any dashes in the option name will be removed, camel-cased and prefixed with <code>cfgOpt</code>, e.g. <code>repo-path</code> becomes <code>cfgOptRepoPath</code>.</p>
        </section>

        <section id="reference-file">
            <title>reference.xml</title>

            <p>All options must be documented or the system will error during the build. To add an option, find the command section identified by <code>command id="COMMAND"</code> section where <id>COMMAND</id> is the name of the command (e.g. <cmd>expire</cmd>) or, if the option is used by more than one command and the definition for the option is the same for all of the commands, the <code>operation-general title="General Options"</code> section.</p>

            <p>To add an option, add the following to the <code>&lt;option-list&gt;</code> section; if it does not exist, then wrap the following in <code>&lt;option-list&gt;</code> <code>&lt;/option-list&gt;</code>. This example uses the boolean option <code>force</code> of the <cmd>restore</cmd> command. Simply replace that with your new option and the appropriate <code>summary</code>, <code>text</code> and <code>example</code>.</p>

            <code-block>
&lt;option id="force" name="Force"&gt;
    &lt;summary&gt;Force a restore.&lt;/summary&gt;

    &lt;text&gt;By itself this option forces the &lt;postgres/&gt; data and tablespace paths to be completely overwritten.  In combination with &lt;br-option&gt;--delta&lt;/br-option&gt; a timestamp/size delta will be performed instead of using checksums.&lt;/text&gt;

    &lt;example>y&lt;/example&gt;
&lt;/option&gt;
            </code-block>
            <admonition type="important">A period (.) is required to end the <code>summary</code> section.</admonition>
        </section>

        <section id="help-test">
            <title>Testing the help</title>

            <p>It is important to run the <cmd>help</cmd> command unit test after adding an option in case a change is required:</p>

            <code-block>
pgbackrest/test/test.pl --module=command --test=help --vm-out
            </code-block>

            <p>To verify the <cmd>help</cmd> command output, build the <backrest/> executable:</p>

            <code-block>
pgbackrest/test/test.pl --vm=none --build-only
            </code-block>

            <p>Use the <backrest/> executable to test the help output:</p>

            <code-block>
test/bin/none/pgbackrest help backup repo-type
            </code-block>
        </section>

        <section id="doc-test">
            <title>Testing the documentation</title>

            <p>To quickly view the HTML documentation, the <code>--no-exe</code> option can be passed to the documentation generator in order to bypass executing the code elements:</p>

            <code-block>
pgbackrest/doc/doc.pl --output=html --no-exe
            </code-block>

            <p>The generated HTML files will be placed in the <file>doc/output/html</file> directory where they can be viewed locally in a browser.</p>

            <p>If Docker is installed, it will be used by the documentation generator to execute the code elements while building the documentation. <setting>--no-cache</setting> may be used to force a full build even when no code elements have changed since the last build. <setting>--pre</setting> will reuse the container definitions from the prior build and saves time during development.</p>

            <p>The containers created for documentation builds can be useful for manually testing or trying out new code or features. The following demonstrates building through just the <code>quickstart</code> section of the <file>user-guide</file> without encryption.</p>

            <code-block>
pgbackrest/doc/doc.pl --out=html --include=user-guide --require=/quickstart --var=encrypt=n --no-cache --pre
            </code-block>

            <p>The resulting Docker containers can be listed with <code>docker ps</code> and the container can be entered with <code>docker exec doc-pg-primary bash</code>.  Additionally, the <code>-u</code> option can be added for entering the container as a specific user (e.g. <code>postgres</code>).</p>
        </section>
    </section>
</doc><|MERGE_RESOLUTION|>--- conflicted
+++ resolved
@@ -132,7 +132,7 @@
             </execute>
         </execute-list>
 
-        <p>If using a RHEL-based system, the CPAN XML parser is required to run <file>test.pl</file> and <file>doc.pl</file>. Instructions for installing Docker and the XML parser can be found in the <file>README.md</file> file of the <backrest/> <link url="{[github-url-master]}/doc">doc</link> directory in the section <quote>The following is a sample CentOS/RHEL 7 configuration that can be used for building the documentation</quote>. NOTE that the <quote>Install latex (for building PDF)</quote> section is not required since testing of the docs need only be run for HTML output.</p>
+        <p>If using a RHEL-based system, the CPAN XML parser is required to run <file>test.pl</file> and <file>doc.pl</file>. Instructions for installing Docker and the XML parser can be found in the <file>README.md</file> file of the <backrest/> <link url="{[github-url-master]}/doc">doc</link> directory in the section <quote>The following is a sample RHEL/CentOS 7 configuration that can be used for building the documentation</quote>. NOTE that the <quote>Install latex (for building PDF)</quote> section is not required since testing of the docs need only be run for HTML output.</p>
     </section>
 
     <section id="coding">
@@ -368,11 +368,7 @@
             <section id="with-docker" depend="/environment">
                 <title>With Docker</title>
 
-<<<<<<< HEAD
-        <p>If using a RHEL-based system, the CPAN XML parser is required for running <file>test.pl</file> and <file>doc.pl</file>. Instructions for installing Docker and the XML parse can be found in the <file>README.md</file> file of the <backrest/> <link url="{[github-url-master]}/doc">doc</link> directory in the section <quote>The following is a sample RHEL/CentOS 7 configuration that can be used for building the documentation</quote>. NOTE that the <code>Install latex (for building PDF)</code> is not required since testing of the docs need only be run for HTML output.</p>
-=======
                 <p>Build a container to run tests. The vm must be pre-configured but a variety are available. A vagrant file is provided in the test directory as an example of running in a virtual environment. The vm names are all three character abbreviations, e.g. <id>u18</id> for <proper>Ubuntu 18.04</proper>.</p>
->>>>>>> f6303152
 
                 <execute-list host="{[host-contrib]}">
                     <title>Build a VM</title>
