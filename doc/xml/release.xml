<?xml version="1.0" encoding="UTF-8"?>
<!DOCTYPE doc SYSTEM "doc.dtd">
<doc title="{[project]} Releases" toc-number="n">
    <description>The {[project]} Releases detail each version of the software and lists the changes made in each version.</description>

    <intro>
        <text><backrest/> release numbers consist of two parts, major and minor.  A major release <i>may</i> break compatibility with the prior major release, but <proper>v2</proper> releases are fully compatible with <proper>v1</proper> repositories and will accept all <proper>v1</proper> options.  Minor releases can include bug fixes and features but do not change the repository format and strive to avoid changing options and naming.

        Documentation for the <proper>v1</proper> release can be found <link url="{[backrest-url-base]}/1">here</link>.

        The notes for a release may also contain <quote>Additional Notes</quote> but changes in this section are only to documentation or the test suite and have no direct impact the on the <backrest/> codebase.</text>
    </intro>

    <release-list>
        <release date="XXXX-XX-XX" version="2.07dev" title="UNDER DEVELOPMENT">
            <release-core-list>
                <release-bug-list>
                    <release-item>
                        <release-item-contributor-list>
                            <release-item-ideator id="vthriller"/>
                        </release-item-contributor-list>

                        <p>Fix error after log file open failure when processing should continue.</p>
                    </release-item>
                </release-bug-list>

                <release-development-list>
                    <release-item>
                        <release-item-contributor-list>
                            <release-item-contributor id="cynthia.shang"/>
                        </release-item-contributor-list>

                        <p>Update internal json parser to parse booleans and numeric-only or string-only one-dimensional arrays.</p>
                    </release-item>

                    <release-item>
                        <release-item-contributor-list>
                            <release-item-contributor id="cynthia.shang"/>
                            <release-item-contributor id="david.steele"/>
                        </release-item-contributor-list>

                        <p>Correct current history item in <code>InfoPg</code> to always be in position 0.</p>
                    </release-item>

                    <release-item>
                        <p>Add <code>lstInsert()</code> to <code>List</code> object.</p>
                    </release-item>

                    <release-item>
                        <release-item-contributor-list>
                            <release-item-contributor id="cynthia.shang"/>
                        </release-item-contributor-list>

                        <p>Correct <code>cfgDefDataFind()</code> to use <code>UINTP</code> instead of <code>VOIDPP</code>.</p>
                    </release-item>

                    <release-item>
                        <release-item-contributor-list>
                            <release-item-contributor id="cynthia.shang"/>
                        </release-item-contributor-list>

<<<<<<< HEAD
                        <p>Change <code>infoArchiveCheckPg()</code> to display the <postgres/> version as a string (e.g. 9.4) instead of the integer representation (e.g. 90400) when throwing an error.</p>
=======
                        <p>Update internal json parser to parse booleans and numeric-only or string-only one-dimensional arrays.</p>
>>>>>>> 0e960f65
                    </release-item>
                </release-development-list>
            </release-core-list>
        </release>

        <release date="2018-10-15" version="2.06" title="Checksum Delta Backup and PostgreSQL 11 Support">
            <release-core-list>
                <release-bug-list>
                    <release-item>
                        <release-item-contributor-list>
                            <release-item-ideator id="dan.farrell"/>
                        </release-item-contributor-list>

                        <p>Fix missing missing URI encoding in S3 driver.</p>
                    </release-item>

                    <release-item>
                        <release-item-contributor-list>
                            <release-item-ideator id="jesper.st.john"/>
                        </release-item-contributor-list>

                        <p>Fix incorrect error message for duplicate options in configuration files.</p>
                    </release-item>

                    <release-item>
                        <p>Fix incorrectly reported error return in <id>info</id> logging.  A return code of 1 from the <cmd>archive-get</cmd> was being logged as an error message at <id>info</id> level but otherwise worked correctly.</p>
                    </release-item>
                </release-bug-list>

                <release-feature-list>
                    <release-item>
                        <release-item-contributor-list>
                            <release-item-contributor id="cynthia.shang"/>
                        </release-item-contributor-list>

                        <p>Add checksum delta for incremental backups which uses checksums rather than timestamps to determine if files have changed.</p>
                    </release-item>

                    <release-item>
                        <p><postgres/> 11 support, including configurable WAL segment size.</p>
                    </release-item>
                </release-feature-list>

                <release-improvement-list>
                    <release-item>
                        <p>Ignore all files in a linked tablespace directory except the subdirectory for the current version of <postgres/>.  Previously an error would be generated if other files were present and not owned by the <postgres/> user.</p>
                    </release-item>

                    <release-item>
                        <release-item-contributor-list>
                            <release-item-ideator id="douglas.j.hunley"/>
                            <release-item-contributor id="cynthia.shang"/>
                        </release-item-contributor-list>

                        <p>Improve <cmd>info</cmd> command to display the stanza cipher type.</p>
                    </release-item>

                    <release-item>
                        <p>Improve support for special characters in filenames.</p>
                    </release-item>

                    <release-item>
                        <release-item-contributor-list>
                            <release-item-contributor id="cynthia.shang"/>
                        </release-item-contributor-list>

                        <p>Allow <br-option>delta</br-option> option to be specified in the <backrest/> configuration file.</p>
                    </release-item>
                </release-improvement-list>

                <release-development-list>
                    <release-item>
                        <p>Migrate local, unencrypted, non-S3 <cmd>archive-get</cmd> command to C.</p>
                    </release-item>

                    <release-item>
                        <p>Storage refactoring.  Posix file functions now differentiate between open and missing errors.  Don't use negations in objects below Storage.  Rename posix driver files/functions for consistency.  Full abstraction of storage driver interface.  Merge protocol storage helper into storage helper.  Add CIFS driver to storage helper for read-only repositories.</p>
                    </release-item>

                    <release-item>
                        <p>Update all interfaces to use variable parameter constructors.</p>
                    </release-item>

                    <release-item>
                        <p>Info objects now parse JSON and use specified storage.</p>
                    </release-item>

                    <release-item>
                        <p>Add <code>ioReadLine()</code>/<code>ioWriteLine()</code> to <code>IoRead</code>/<code>IoWrite</code> objects.</p>
                    </release-item>

                    <release-item>
                        <p>Add helper for repository storage.</p>
                    </release-item>

                    <release-item>
                        <p>Add <code>cryptoHmacOne()</code> for HMAC support.</p>
                    </release-item>

                    <release-item>
                        <p>Add <code>cfgDefOptionMulti()</code> to identify multi-value options.</p>
                    </release-item>

                    <release-item>
                        <release-item-contributor-list>
                            <release-item-contributor id="david.steele"/>
                            <release-item-contributor id="stephen.frost"/>
                        </release-item-contributor-list>

                        <p>Add <code>bufNewZ()</code> and <code>bufHex()</code> to <code>Buffer</code> object.</p>
                    </release-item>

                    <release-item>
                        <release-item-contributor-list>
                            <release-item-contributor id="cynthia.shang"/>
                        </release-item-contributor-list>

                        <p>Allow <code>hashSize()</code> to run on remote storage.</p>
                    </release-item>

                    <release-item>
                        <release-item-contributor-list>
                            <release-item-contributor id="cynthia.shang"/>
                        </release-item-contributor-list>

                        <p>Restore <code>bIgnoreMissing</code> flag in <code>backupFile()</code> lost in storage refactor.</p>
                    </release-item>

                    <release-item>
                        <p>Migrate <code>walIsPartial()</code>, <code>walIsSegment()</code>, and <code>walSegmentFind()</code> from Perl to C.</p>
                    </release-item>

                    <release-item>
                        <p>Migrate control functions to detect stop files to C.</p>
                    </release-item>

                    <release-item>
                        <p>Make archive-get info messages consistent between C and Perl implementations.</p>
                    </release-item>

                    <release-item>
                        <p>Change locking around async process forking to be more test friendly.</p>
                    </release-item>

                    <release-item>
                        <p>Simplify debug logging by allowing log functions to return <code>String</code> objects.</p>
                    </release-item>

                    <release-item>
                        <p>Improve documentation in <code>filter.h</code> and <code>filter.internal.h</code>.</p>
                    </release-item>
                </release-development-list>
            </release-core-list>

            <release-doc-list>
                <release-improvement-list>
                    <release-item>
                        <release-item-contributor-list>
                            <release-item-ideator id="stephen.frost"/>
                            <release-item-ideator id="magnus.hagander"/>
                        </release-item-contributor-list>

                        <p>Use <id>command</id> in <file>authorized_hosts</file> to improve SSH security.</p>
                    </release-item>

                    <release-item>
                        <release-item-contributor-list>
                            <release-item-ideator id="stephane.schildknecht"/>
                            <release-item-contributor id="cynthia.shang"/>
                        </release-item-contributor-list>

                        <p>List allowable values for the <br-option>buffer-size</br-option> option in the configuration reference.</p>
                    </release-item>
                </release-improvement-list>

                <release-development-list>
                    <release-item>
                        <p>Update introduction to be pithy.</p>
                    </release-item>
                </release-development-list>
            </release-doc-list>

            <release-test-list>
                <release-development-list>
                    <release-item>
                        <p>Install <proper>nodejs</proper> from <id>deb.nodesource.com</id>.</p>
                    </release-item>

                    <release-item>
                        <p>Disable flapping <id>archive/get</id> unit on CentOS 6.</p>
                    </release-item>

                    <release-item>
                        <p>Move test expect log out of the regular test directory.</p>
                    </release-item>

                    <release-item>
                        <p>Fix buffer underrun in configuration test harness.</p>
                    </release-item>

                    <release-item>
                        <p>Fix missing test caused by a misplaced YAML tag.</p>
                    </release-item>

                    <release-item>
                        <p>Make Valgrind return an error even when a non-fatal issue is detected.  Update some minor issues discovered in the tests as a result.</p>
                    </release-item>

                    <release-item>
                        <p>Add <id>-ftree-coalesce-vars</id> option to unit test compilation.</p>
                    </release-item>

                    <release-item>
                        <p>Clear test directory between test runs.</p>
                    </release-item>

                    <release-item>
                        <p>Allow C or Perl coverage to run on more than one VM.</p>
                    </release-item>

                    <release-item>
                        <p>Don't perform valgrind when requested.</p>
                    </release-item>

                    <release-item>
                        <p>Remove compiler warnings that are not valid for u16.</p>
                    </release-item>

                    <release-item>
                        <p>Merge all posix storage tests into a single unit.</p>
                    </release-item>

                    <release-item>
                        <release-item-contributor-list>
                            <release-item-contributor id="stephen.frost"/>
                        </release-item-contributor-list>

                        <p>Add <file>.gitignore</file> to C <path>src</path> directory.</p>
                    </release-item>

                    <release-item>
                        <p>Fix typo in unit test error messages, EXECTED => EXPECTED.</p>
                    </release-item>

                    <release-item>
                        <p>Make comment blocks consistent across all tests.</p>
                    </release-item>
                </release-development-list>
            </release-test-list>
        </release>

        <release date="2018-08-31" version="2.05" title="Environment Variable Options and Exclude Temporary/Unlogged Relations">
            <release-core-list>
                <release-bug-list>
                    <release-item>
                        <release-item-contributor-list>
                            <release-item-ideator id="cynthia.shang"/>
                        </release-item-contributor-list>

                        <p>Fix issue where <i>relative</i> links in <path>$PGDATA</path> could be stored in the backup with the wrong path.  This issue did not affect absolute links and relative tablespace links were caught by other checks.</p>
                    </release-item>

                    <release-item>
                        <release-item-contributor-list>
                            <release-item-ideator id="jason.odonnell"/>
                        </release-item-contributor-list>

                        <p>Remove incompletely implemented <br-option>online</br-option> option from the <cmd>check</cmd> command.  Offline operation runs counter to the purpose of this command, which is to check if archiving and backups are working correctly.</p>
                    </release-item>

                    <release-item>
                        <release-item-contributor-list>
                            <release-item-ideator id="douglas.j.hunley"/>
                        </release-item-contributor-list>

                        <p>Fix issue where errors raised in C were not logged when called from Perl.  <backrest/> properly terminated with the correct error code but lacked an error message to aid in debugging.</p>
                    </release-item>

                    <release-item>
                        <release-item-contributor-list>
                            <release-item-ideator id="yogesh.sharma"/>
                        </release-item-contributor-list>

                        <p>Fix issue when a boolean option (e.g. <br-option>delta</br-option>) was specified more than once.</p>
                    </release-item>
                </release-bug-list>

                <release-feature-list>
                    <release-item>
                        <p>Allow any option to be set in an environment variable.  This includes options that previously could only be specified on the command line, e.g. <br-option>stanza</br-option>, and secret options that could not be specified on the command-line, e.g. <br-option>repo1-s3-key-secret</br-option>.</p>
                    </release-item>

                    <release-item>
                        <release-item-contributor-list>
                            <release-item-contributor id="cynthia.shang"/>
                        </release-item-contributor-list>

                        <p>Exclude temporary and unlogged relation (table/index) files from backup.  Implemented using the same logic as the patches adding this feature to <postgres/>, <link url="https://git.postgresql.org/pg/commitdiff/8694cc96b52a967a49725f32be7aa77fd3b6ac25">8694cc96</link> and <link url="https://git.postgresql.org/pg/commitdiff/920a5e500a119b03356fb1fb64a677eb1aa5fc6f">920a5e50</link>.  Temporary relation exclusion is enabled in <postgres/> &amp;ge; <id>9.0</id>.  Unlogged relation exclusion is enabled in <postgres/> &amp;ge; <id>9.1</id>, where the feature was introduced.</p>
                    </release-item>

                    <release-item>
                        <release-item-contributor-list>
                            <release-item-reviewer id="cynthia.shang"/>
                        </release-item-contributor-list>

                        <p>Allow arbitrary directories and/or files to be excluded from a backup.  Misuse of this feature can lead to inconsistent backups so read the <br-option>--exclude</br-option> documentation carefully before using.</p>
                    </release-item>

                    <release-item>
                        <p>Add <br-option>log-subprocess</br-option> option to allow file logging for <id>local</id> and <id>remote</id> subprocesses.</p>
                    </release-item>

                    <release-item>
                        <p><postgres/> 11 Beta 3 support.</p>
                    </release-item>
                </release-feature-list>

                <release-improvement-list>
                    <release-item>
                        <release-item-contributor-list>
                            <release-item-contributor id="cynthia.shang"/>
                        </release-item-contributor-list>

                        <p>Allow zero-size files in backup manifest to reference a prior manifest regardless of timestamp delta.</p>
                    </release-item>

                    <release-item>
                        <release-item-contributor-list>
                            <release-item-contributor id="stephen.frost"/>
                        </release-item-contributor-list>

                        <p>Improve asynchronous <cmd>archive-get</cmd>/<cmd>archive-push</cmd> performance by directly checking status files.</p>
                    </release-item>

                    <release-item>
                        <release-item-contributor-list>
                            <release-item-ideator id="sarah.conway"/>
                        </release-item-contributor-list>

                        <p>Improve error message when a command is missing the <br-option>stanza</br-option> option.</p>
                    </release-item>
                </release-improvement-list>

                <release-development-list>
                    <release-item>
                        <p>Validate configuration options in a single pass.  By pre-calculating and storing the option dependencies in <file>parse.auto.c</file> validation can be completed in a single pass, which is both simpler and faster.</p>
                    </release-item>

                    <release-item>
                        <p>Add gzip compression/decompression filters for C.</p>
                    </release-item>

                    <release-item>
                        <release-item-contributor-list>
                            <release-item-ideator id="stephen.frost"/>
                            <release-item-reviewer id="stephen.frost"/>
                        </release-item-contributor-list>

                        <p>Improve performance of string to int conversion.  Use <code>strtoll()</code> instead of <code>sprintf()</code> for conversion.  Also use available integer min/max constants rather than hard-coded values.</p>
                    </release-item>

                    <release-item>
                        <release-item-contributor-list>
                            <release-item-contributor id="cynthia.shang"/>
                            <release-item-reviewer id="stephen.frost"/>
                        </release-item-contributor-list>

                        <p>Add <code>uint64</code> variant type and supporting conversion functions.</p>
                    </release-item>

                    <release-item>
                        <p>Add basic C JSON parser.</p>
                    </release-item>

                    <release-item>
                        <release-item-contributor-list>
                            <release-item-contributor id="cynthia.shang"/>
                        </release-item-contributor-list>

                        <p>Migrate minimum set of code for reading <file>archive.info</file> files from Perl to C.</p>
                    </release-item>

                    <release-item>
                        <p>Allow <code>Buffer</code> object <quote>used size</quote> to be different than <quote>allocated size</quote>.  Add functions to manage used size and remaining size and update automatically when possible.</p>
                    </release-item>

                    <release-item>
                        <release-item-contributor-list>
                            <release-item-reviewer id="cynthia.shang"/>
                        </release-item-contributor-list>

                        <p>Abstract IO layer out of the storage layer.  This allows the routines to be used for IO objects that do not have a storage representation.  Implement buffer read and write IO objects.  Implement filters and update <code>cryptoHash</code> to use the new interface.  Implement size and buffer filters.</p>
                    </release-item>

                    <release-item>
                        <p><code>storageFileRead()</code> accepts a buffer for output rather than creating one.  This is more efficient overall and allows the caller to specify how many bytes will be read on each call.  Reads are appended if the buffer already contains data but the buffer size will never increase.</p>
                    </release-item>

                    <release-item>
                        <release-item-contributor-list>
                            <release-item-contributor id="cynthia.shang"/>
                        </release-item-contributor-list>

                        <p>Add <code>iniSectionList()</code> to <code>Ini</code> object and remove dead code.</p>
                    </release-item>

                    <release-item>
                        <release-item-contributor-list>
                            <release-item-contributor id="david.steele"/>
                            <release-item-contributor id="cynthia.shang"/>
                        </release-item-contributor-list>

                        <p>Manifest improvements.  Require <postgres/> catalog version when instantiating a <code>Manifest</code> object (and not loading it from disk).  Prevent manifest from being built more than once.  Limit manifest build recursion (i.e. links followed) to sixteen levels to detect link loops.</p>
                    </release-item>

                    <release-item>
                        <p>Do nothing in <code>memContextMove()</code> when the context is already in the specified parent.</p>
                    </release-item>

                    <release-item>
                        <p>Allow command/option constants to autonumber in both C and Perl to reduce churn when a new command/option is added.</p>
                    </release-item>

                    <release-item>
                        <p>Show exact log level required for stack trace param output instead of just <quote>debug</quote>.</p>
                    </release-item>

                    <release-item>
                        <p>Update <code>Archive::Info->archiveIdList()</code> to return a valid error code instead of unknown.</p>
                    </release-item>

                    <release-item>
                        <p>Add <code>cvtBoolToConstZ()</code> to simplify conversion of boolean to string.</p>
                    </release-item>

                    <release-item>
                        <p>Add <code>cvtZToUInt()</code> to convert string to unsigned int.</p>
                    </release-item>

                    <release-item>
                        <p>Enable <id>-Wstrict-prototypes</id>, <id>-Wpointer-arith</id>, <id>-Wduplicated-branches</id>, <id>-Wvla</id>, and <id>-Wduplicated-cond</id> and update code to conform where necessary.</p>
                    </release-item>

                    <release-item>
                        <p>Rename error-handling variables in <code>Main.pm</code> to conform to standard.</p>
                    </release-item>

                    <release-item>
                        <p>Remove redundant lines from embedded Perl by combining blank lines.</p>
                    </release-item>

                    <release-item>
                        <p>Define cipher magic size with <code>sizeof()</code> rather than using a constant.</p>
                    </release-item>

                    <release-item>
                        <p>Add <code>cvtCharToZ()</code> and macro for debugging <code>char</code> params.</p>
                    </release-item>

                    <release-item>
                        <p>Add <code>strReplaceChr()</code> to <code>String</code> object.</p>
                    </release-item>

                    <release-item>
                        <p>Correct <id>OptionInvalidError</id> to <id>OptionInvalidValueError</id> in boolean option parsing.</p>
                    </release-item>
                </release-development-list>
            </release-core-list>

            <release-doc-list>
                <release-bug-list>
                    <release-item>
                        <release-item-contributor-list>
                            <release-item-ideator id="camilo.aguilar"/>
                        </release-item-contributor-list>

                        <p>Fix invalid log level in <br-option>log-path</br-option> option reference.</p>
                    </release-item>
                </release-bug-list>

                <release-improvement-list>
                    <release-item>
                        <release-item-contributor-list>
                            <release-item-ideator id="christophe.pettus"/>
                        </release-item-contributor-list>

                        <p>Stop trying to arrange contributors in <file>release.xml</file> by last/first name.  Contributor names have always been presented in the release notes exactly as given, but we tried to assign internal IDs based on last/first name which can be hard to determine and ultimately doesn't make sense.  Inspired by Christophe's <proper>PostgresOpen 2017</proper> talk, <quote>Human Beings Do Not Have a Primary Key</quote>.</p>
                    </release-item>
                </release-improvement-list>

                <release-development-list>
                    <release-item>
                        <p>Allow containers to be defined in a document.  The defined containers are built before the document build begins which allows them to be reused.</p>
                    </release-item>

                    <release-item>
                        <p>Move most host setup to containers defined in the documentation.  This includes <postgres/> installation which had previously been included in the documentation.  This way produces faster builds and there is no need for us to document <postgres/> installation.</p>
                    </release-item>
                </release-development-list>
            </release-doc-list>

            <release-test-list>
                <release-improvement-list>
                    <release-item>
                        <p>Error if LibC build is performed outside the test environment.  LibC is no longer required for production builds.</p>
                    </release-item>
                </release-improvement-list>

                <release-development-list>
                    <release-item>
                        <p>Use pre-built images from Docker Hub when the container definition has not changed.  Downloading an image is quite a bit faster than building a new image from scratch and saves minutes per test run in CI.</p>
                    </release-item>

                    <release-item>
                        <p>Refactor the <code>common/log</code> tests to not depend on <code>common/harnessLog</code>.  <code>common/harnessLog</code> was not ideally suited for general testing and made all the tests quite awkward.  Instead, move all code used to test the <code>common/log</code> module into the <code>logTest</code> module and repurpose <code>common/harnessLog</code> to do log expect testing for all other tests in a cleaner way. Add a few exceptions for config testing since the log levels are reset by default in <code>config/parse</code>.</p>
                    </release-item>

                    <release-item>
                        <p>Add <setting>--log-level-test</setting> option.  This allows setting the test log level independently from the general test harness setting, but current only works for the C tests.  It is useful for seeing log output from functions on the console while a test is running.</p>
                    </release-item>

                    <release-item>
                        <p>Improve error reporting for <code>TEST_ASSIGN()</code> and <code>TEST_RESULT_VOID()</code> macros.</p>
                    </release-item>

                    <release-item>
                        <p>Update code count for new file types and exclusions.</p>
                    </release-item>
                </release-development-list>
            </release-test-list>
        </release>

        <release date="2018-07-05" version="2.04" title="Critical Bug Fix for Backup Resume">
            <release-core-list>
                <p><b>IMPORTANT NOTE</b>: This release fixes a critical bug in the backup resume feature. All resumed backups prior to this release should be considered inconsistent. A backup will be resumed after a prior backup fails, unless <br-option>resume=n</br-option> has been specified. A resumed backup can be identified by checking the backup log for the message <quote>aborted backup of same type exists, will be cleaned to remove invalid files and resumed</quote>. If the message exists, do not use this backup or any backup in the same set for a restore and check the restore logs to see if a resumed backup was restored. If so, there may be inconsistent data in the cluster.</p>

                <release-bug-list>
                    <release-item>
                        <release-item-contributor-list>
                            <release-item-ideator id="david.youatt"/>
                            <release-item-ideator id="yogesh.sharma"/>
                            <release-item-ideator id="stephen.frost"/>
                        </release-item-contributor-list>

                        <p>Fix critical bug in resume that resulted in inconsistent backups.  A regression in <id>v0.82</id> removed the timestamp comparison when deciding which files from the aborted backup to keep on resume. See note above for more details.</p>
                    </release-item>

                    <release-item>
                        <release-item-contributor-list>
                            <release-item-ideator id="nj.baliyan"/>
                            <release-item-contributor id="cynthia.shang"/>
                        </release-item-contributor-list>

                        <p>Fix error in selective restore when only one user database exists in the cluster.</p>
                    </release-item>

                    <release-item>
                        <release-item-contributor-list>
                            <release-item-contributor id="andrew.schwartz"/>
                        </release-item-contributor-list>

                        <p>Fix non-compliant ISO-8601 timestamp format in S3 authorization headers.  AWS and some gateways were tolerant of space rather than zero-padded hours while others were not.</p>
                    </release-item>
                </release-bug-list>

                <release-feature-list>
                    <release-item>
                        <p><postgres/> 11 Beta 2 support.</p>
                    </release-item>
                </release-feature-list>

                <release-improvement-list>
                    <release-item>
                        <release-item-contributor-list>
                            <release-item-ideator id="adam.k.sumner"/>
                        </release-item-contributor-list>

                        <p>Improve the HTTP client to set <id>content-length</id> to 0 when not specified by the server.  S3 (and gateways) always set <id>content-length</id> or <id>transfer-encoding</id> but <id>HTTP 1.1</id> does not require it and proxies (e.g. <proper>HAProxy</proper>) may not include either.</p>
                    </release-item>

                    <release-item>
                        <release-item-contributor-list>
                            <release-item-ideator id="stephen.frost"/>
                        </release-item-contributor-list>

                        <p>Set <code>search_path = 'pg_catalog'</code> on <postgres/> connections.</p>
                    </release-item>
                </release-improvement-list>

                <release-development-list>
                    <release-item>
                        <p>Move cryptographic hash functions to C using <proper>OpenSSL</proper>.</p>
                    </release-item>

                    <release-item>
                        <p>Split log levels into separate header file.  Many modules that use <code>debug.h</code> do not need to do logging so this reduces dependencies for those modules.</p>
                    </release-item>

                    <release-item>
                        <p>Auto-generate Makefile with dependencies.</p>
                    </release-item>

                    <release-item>
                        <p>Rename <code>cipher</code> module to the more general <code>crypto</code>.</p>
                    </release-item>

                    <release-item>
                        <p>Update Debian package to add debug symbols to <backrest/> executable.</p>
                    </release-item>

                    <release-item>
                        <release-item-contributor-list>
                            <release-item-ideator id="devrim.gunduz"/>
                        </release-item-contributor-list>

                        <p>Convert the not very portable <code>uint</code> type to <code>unsigned int</code>.</p>
                    </release-item>
                </release-development-list>
            </release-core-list>

            <release-doc-list>
                <release-improvement-list>
                    <release-item>
                        <p>Create a new section to describe building <backrest/> and build on a separate host.</p>
                    </release-item>

                    <release-item>
                        <release-item-contributor-list>
                            <release-item-ideator id="douglas.j.hunley"/>
                            <release-item-ideator id="jason.odonnell"/>
                        </release-item-contributor-list>

                        <p>Add sample S3 policy to restrict bucket privileges.</p>
                    </release-item>
                </release-improvement-list>

                <release-development-list>
                    <release-item>
                        <p>Fix default location of <file>pgbackrest.conf</file> in option reference.</p>
                    </release-item>

                    <release-item>
                        <p>Preliminary documentation for <postgres/> 11 unprivileged user backup.</p>
                    </release-item>

                    <release-item>
                        <p>Remove call to <file>lscpu</file> which can vary widely by build host.</p>
                    </release-item>

                    <release-item>
                        <p>Build containers from scratch for more accurate testing.  Use a prebuilt s3 server container.</p>
                    </release-item>

                    <release-item>
                        <p>Document generator improvements.  Allow parameters to be passed when a container is created.  Allow <file>/etc/hosts</file> update to be skipped (for containers without bash).  Allow environment load to be skipped.  Allow bash wrapping to be skipped.  Allow forcing a command to run as a user without sudo.  Allow an entire execute list to be hidden.</p>
                    </release-item>
                </release-development-list>
            </release-doc-list>

            <release-test-list>
                <release-development-list>
                    <release-item>
                        <p>Add zero-length file to <id>mock</id>/<id>all</id> test.</p>
                    </release-item>

                    <release-item>
                        <p>Update primary test environment (Vagrant and Docker) to Ubuntu 18.04.</p>
                    </release-item>

                    <release-item>
                        <p>Improve efficiency of C library builds now that they are used only for testing.</p>
                    </release-item>

                    <release-item>
                        <p>Remove RHEL and Debian package patches since they have been committed upstream.</p>
                    </release-item>

                    <release-item>
                        <p>Update parameters for <file>VBoxService</file> start.</p>
                    </release-item>

                    <release-item>
                        <p>Make <file>ls</file> ordering deterministic in <id>mock</id>/<id>all</id> test.</p>
                    </release-item>
                </release-development-list>
            </release-test-list>
        </release>

        <release date="2018-05-22" version="2.03" title="Single Executable to Deploy">
            <release-core-list>
                <release-bug-list>
                    <release-item>
                        <release-item-contributor-list>
                            <release-item-ideator id="laetitia"/>
                        </release-item-contributor-list>

                        <p>Fix potential buffer overrun in error message handling.</p>
                    </release-item>

                    <release-item>
                        <release-item-contributor-list>
                            <release-item-ideator id="uspen"/>
                        </release-item-contributor-list>

                        <p>Fix archive write lock being taken for the synchronous <cmd>archive-get</cmd> command.</p>
                    </release-item>
                </release-bug-list>

                <release-improvement-list>
                    <release-item>
                        <p>Embed exported C functions and Perl modules directly into the <backrest/> executable.</p>
                    </release-item>

                    <release-item>
                        <release-item-contributor-list>
                            <release-item-ideator id="nick.floersch"/>
                        </release-item-contributor-list>

                        <p>Use <code>time_t</code> instead of <code>__time_t</code> for better portability.</p>
                    </release-item>

                    <release-item>
                        <p>Print total runtime in milliseconds at command end.</p>
                    </release-item>
                </release-improvement-list>

                <release-development-list>
                    <release-item>
                        <p>Add stack trace macros to all functions.  Low-level functions only include stack trace in test builds while higher-level functions ship with stack trace built-in.  Stack traces include all parameters passed to the function but production builds only create the parameter list when the log level is set high enough, i.e. <id>debug</id> or <id>trace</id> depending on the function.</p>
                    </release-item>

                    <release-item>
                        <p>Build <path>libc</path> using links rather than referencing the C files in <path>src</path> directly.  The C library builds with different options which should not be reused for the C binary or vice versa.</p>
                    </release-item>
                </release-development-list>
            </release-core-list>

            <release-test-list>
                <release-development-list>
                    <release-item>
                        <p>Test harness improvements.  Allow more than one test to provide coverage for the same module.  Add option to disable valgrind.  Add option to disabled coverage.  Add option to disable debug build.  Add option to disable compiler optimization.  Add <id>--dev-test</id> mode.</p>
                    </release-item>

                    <release-item>
                        <p>Update SSL error message test on CentOS 7.</p>
                    </release-item>

                    <release-item>
                        <p>Set <br-option>log-timestamp=n</br-option> for integration tests.  This means less filtering of logs needs to be done and new timestamps can be added without adding new filters.</p>
                    </release-item>
                </release-development-list>
            </release-test-list>
        </release>

        <release date="2018-05-06" version="2.02" title="Parallel Asynchronous Archive Get and Configuration Includes">
            <release-core-list>
                <release-bug-list>
                    <release-item>
                        <release-item-contributor-list>
                            <release-item-ideator id="craig.a.james"/>
                        </release-item-contributor-list>

                        <p>Fix directory syncs running recursively when only the specified directory should be synced.</p>
                    </release-item>

                    <release-item>
                        <release-item-contributor-list>
                            <release-item-ideator id="yummyliu"/>
                            <release-item-ideator id="vitaliy.kukharik"/>
                        </release-item-contributor-list>

                        <p>Fix <br-option>archive-copy</br-option> throwing <quote>path not found</quote> error for incr/diff backups.</p>
                    </release-item>

                    <release-item>
                        <release-item-contributor-list>
                            <release-item-ideator id="vitaliy.kukharik"/>
                        </release-item-contributor-list>

                        <p>Fix failure in manifest build when two or more files in <id>PGDATA</id> are linked to the same directory.</p>
                    </release-item>

                    <release-item>
                        <p>Fix delta restore failing when a linked file is missing.</p>
                    </release-item>

                    <release-item>
                        <release-item-contributor-list>
                            <release-item-ideator id="clinton.adams"/>
                        </release-item-contributor-list>

                        <p>Fix rendering of key/value and list options in help.</p>
                    </release-item>
                </release-bug-list>

                <release-feature-list>
                    <release-item>
                        <p>Add asynchronous, parallel <cmd>archive-get</cmd>.  This feature maintains a queue of WAL segments to help reduce latency when <postgres/> requests a WAL segment with <pg-option>restore_command</pg-option>.</p>
                    </release-item>

                    <release-item>
                        <release-item-contributor-list>
                            <release-item-contributor id="cynthia.shang"/>
                        </release-item-contributor-list>

                        <p>Add support for additional <backrest/> configuration files in the directory specified by the <br-option>--config-include-path</br-option> option. Add <br-option>--config-path</br-option> option for overriding the default base path of the <br-option>--config</br-option> and <br-option>--config-include-path</br-option> option.</p>
                    </release-item>

                    <release-item>
                        <release-item-contributor-list>
                            <release-item-contributor id="yogesh.sharma"/>
                        </release-item-contributor-list>

                        <p>Add <br-option>repo-s3-token</br-option> option to allow temporary credentials tokens to be configured.  <backrest/> currently has no way to request new credentials so the entire command (e.g. <cmd>backup</cmd>, <cmd>restore</cmd>) must complete before the credentials expire.</p>
                    </release-item>
                </release-feature-list>

                <release-improvement-list>
                    <release-item>
                        <release-item-contributor-list>
                            <release-item-contributor id="cynthia.shang"/>
                        </release-item-contributor-list>

                        <p>Update the <br-option>archive-push-queue-max</br-option>, <br-option>manifest-save-threshold</br-option>, and <br-option>buffer-size</br-option> options to accept values in <id>KB</id>, <id>MB</id>, <id>GB</id>, <id>TB</id>, or <id>PB</id> where the multiplier is a power of <id>1024</id>.</p>
                    </release-item>

                    <release-item>
                        <p>Make backup/restore path sync more efficient.  Scanning the entire directory can be very expensive if there are a lot of small tables.  The backup manifest contains the path list so use it to perform syncs instead of scanning the backup/restore path.</p>
                    </release-item>

                    <release-item>
                        <p>Show command parameters as well as command options in initial info log message.</p>
                    </release-item>

                    <release-item>
                        <p>Rename <br-option>archive-queue-max</br-option> option to <br-option>archive-push-queue-max</br-option> to avoid confusion with the new <br-option>archive-get-queue-max</br-option> option.  The old option name will continue to be accepted.</p>
                    </release-item>
                </release-improvement-list>

                <release-development-list>
                    <release-item>
                        <p>Make <path>backup.history</path> sync more efficient.  Only the <path>backup.history/[year]</path> directory was being synced, so check if the <path>backup.history</path> is newly created and sync it as well.</p>
                    </release-item>

                    <release-item>
                        <p>Move async forking and more error handling to C. The Perl process was exiting directly when called but that interfered with proper locking for the forked async process.  Now Perl returns results to the C process which handles all errors, including signals.</p>
                    </release-item>

                    <release-item>
                        <p>Improved lock implementation written in C.  Now only two types of locks can be taken: <id>archive</id> and <id>backup</id>.  Most commands use one or the other but the <cmd>stanza-*</cmd> commands acquire both locks.  This provides better protection than the old command-based locking scheme.</p>
                    </release-item>

                    <release-item>
                        <p>Storage object improvements.  Convert all functions to variadic functions.  Enforce read-only storage. Add <code>storageLocalWrite()</code> helper function.  Add <code>storageCopy()</code>, <code>storageExists()</code>, <code>storageMove()</code>, <code>storageNewRead()</code>/<code>storageNewWrite()</code>, <code>storagePathCreate()</code>, <code>storagePathRemove()</code>, <code>storagePathSync()</code>, and <code>storageRemove()</code>.  Add <code>StorageFileRead</code> and <code>StorageFileWrite</code> objects.  Abstract Posix driver code into a separate module. Call <code>storagePathRemove()</code> from the Perl Posix driver.</p>
                    </release-item>

                    <release-item>
                        <release-item-contributor-list>
                            <release-item-contributor id="cynthia.shang"/>
                            <release-item-contributor id="david.steele"/>
                        </release-item-contributor-list>

                        <p>Improve <code>String</code> and <code>StringList</code> objects.  Add <code>strUpper()</code>, <code>strLower()</code>, <code>strLstExists()</code>, <code>strLstExistsZ()</code>, <code>strChr()</code>, <code>strSub()</code>, <code>strSubN()</code>, and <code>strTrunc()</code>.</p>
                    </release-item>

                    <release-item>
                        <p>Improve <code>Buffer</code> object.  Add <code>bufNewC()</code>, <code>bufEq()</code> and <code>bufCat()</code>.  Only reallocate buffer when the size has changed.</p>
                    </release-item>

                    <release-item>
                        <p>Add <code>pgControlInfo()</code> to read <file>pg_control</file> and determine the <postgres/> version.</p>
                    </release-item>

                    <release-item>
                        <p>Add <code>walSegmentNext()</code> and <code>walSegmentRange()</code>.</p>
                    </release-item>

                    <release-item>
                        <p>Error handling improvments.  Add <code>THROWP_</code>* macro variants for error handling.  These macros allow an <code>ErrorType</code> pointer to be passed and are required for functions that may return different errors based on a parameter.  Add <code>_FMT</code> variants for all <code>THROW</code> macros so format types are checked by the compiler.</p>
                    </release-item>

                    <release-item>
                        <p>Split <code>cfgLoad()</code> into multiple functions to make testing easier.  Mainly this helps with unit tests that need to do log expect testing.</p>
                    </release-item>

                    <release-item>
                        <p>Allow <code>MemContext</code> objects to be copied to a new parent.  This makes it easier to create objects and then copy them to another context when they are complete without having to worry about freeing them on error.  Update <code>List</code>, <code>StringList</code>, and <code>Buffer</code> to allow moves.  Update <code>Ini</code> and <code>Storage</code> to take advantage of moves.</p>
                    </release-item>

                    <release-item>
                        <p>Full branch coverage in C code.</p>
                    </release-item>

                    <release-item>
                        <p>Refactor <id>usec</id> to <id>msec</id> in <code>common/time.c</code>.  The implementation provides <id>usec</id> resolution but this is not needed in practice and it makes the interface more complicated due to the extra zeros.</p>
                    </release-item>

                    <release-item>
                        <p>Replace <code>THROW_ON_SYS_ERROR()</code> with <code>THROW_SYS_ERROR()</code>.  The former macro was hiding missing branch coverage for critical error handling.</p>
                    </release-item>

                    <release-item>
                        <p>Start work on C handle io object and use it to output help.</p>
                    </release-item>

                    <release-item>
                        <p>Don't copy <id>CFGDEF_NAME_ALT</id> or <id>CFGDEF_INHERIT</id> when processing config option inheritance.</p>
                    </release-item>

                    <release-item>
                        <p>Split debug and assert code into separate headers.  Assert can be used earlier because it only depends on the error-handler and not logging.  Add <code>ASSERT()</code> macro which is preserved in production builds.</p>
                    </release-item>

                    <release-item>
                        <p>Cleanup C types.  Remove <code>typec.h</code>. Order all typdefs above local includes.</p>
                    </release-item>

                    <release-item>
                        <p>Fix header exclusion defines that do not match the general pattern.</p>
                    </release-item>
                </release-development-list>
            </release-core-list>

            <release-doc-list>
                <release-bug-list>
                    <release-item>
                        <release-item-contributor-list>
                            <release-item-ideator id="viorel.tabara"/>
                        </release-item-contributor-list>

                        <p>Update docs with 32-bit support and caveats. 32-bit support was added in <proper>v1.26</proper>.</p>
                    </release-item>
                </release-bug-list>

                <release-improvement-list>
                    <release-item>
                        <release-item-contributor-list>
                            <release-item-ideator id="stephen.frost"/>
                            <release-item-ideator id="brian.faherty"/>
                        </release-item-contributor-list>

                        <p>Add monitoring examples using <postgres/> and <proper>jq</proper>.</p>
                    </release-item>

                    <release-item>
                        <release-item-contributor-list>
                            <release-item-ideator id="christophe.courtois"/>
                        </release-item-contributor-list>

                        <p>Add example of command section usage to archiving configuration.</p>
                    </release-item>

                    <release-item>
                        <p>Remove documentation describing <code>info --output=json</code> as experimental.</p>
                    </release-item>

                    <release-item>
                        <p>Update out-of-date description for the <br-option>spool-path</br-option> option.</p>
                    </release-item>
                </release-improvement-list>

                <release-development-list>
                    <release-item>
                        <p>Add logic to find the real oid of the <id>test1</id> database during restore testing.</p>
                    </release-item>

                    <release-item>
                        <p>Document build improvements.  Perform <code>apt-get update</code> to ensure packages are up to date before installing.  Add <id>-p</id> to the repository <file>mkdir</file> so it won't fail if the directory already exists, handy for testing packages.</p>
                    </release-item>
                </release-development-list>
            </release-doc-list>

            <release-test-list>
                <release-feature-list>
                    <release-item>
                        <p>Use <proper>lcov</proper> for C unit test coverage reporting.  Switch from <proper>Devel::Cover</proper> because it would not report on branch coverage for reports converted from <proper>gcov</proper>.  Incomplete branch coverage for a module now generates an error.  Coverage of unit tests is not displayed in the report unless they are incomplete for either statement or branch coverage.</p>
                    </release-item>
                </release-feature-list>

                <release-development-list>
                    <release-item>
                        <p>Move test definitions to <file>test/define.yaml</file>.  The location is better because it is no longer buried in the Perl test libs.  Also, the data can be easily accessed from C.</p>
                    </release-item>

                    <release-item>
                        <p>Move help/version integration tests to <id>mock/all</id>.  Help and version are covered by unit tests, so we really just to need to make sure there is output when called from the command line.</p>
                    </release-item>

                    <release-item>
                        <p>Move <id>archive-stop</id> and <id>expire</id> tests to the <id>mock</id> module.  These are mock integration tests so they should be grouped with the other mock integration tests.</p>
                    </release-item>

                    <release-item>
                        <p>Add <code>harnessCfgLoad()</code> test function, which allows a new config to be loaded for unit testing without resetting log functions, opening a log file, or taking locks.</p>
                    </release-item>

                    <release-item>
                        <p>Add <code>HARNESS_FORK</code> macros for tests that require fork().  A standard pattern for tests makes fork() easier to use and should help prevent some common mistakes.</p>
                    </release-item>

                    <release-item>
                        <p>Add <code>TEST_ERROR_FMT</code> macro to simplify testing of formatted error messages.</p>
                    </release-item>

                    <release-item>
                        <p>Generate code counts for all source files.  The source files are also classified by type and purpose.</p>
                    </release-item>

                    <release-item>
                        <p>Include VM type in <id>gcov</id> path to avoid conflicts between VMs with different architectures.</p>
                    </release-item>

                    <release-item>
                        <p>Improve logic for smart builds to include version changes.  Skip version checks when testing in <setting>--dev</setting> mode.</p>
                    </release-item>

                    <release-item>
                        <p>Use <proper>pip 9.03</proper> in test VMs.  <proper>pip 10</proper> drops support for <proper>Python 2.6</proper> which is still used by the older test VMs.</p>
                    </release-item>

                    <release-item>
                        <p>Allow <code>-DDEBUG_UNIT</code> to be suppressed to test how debug macros behave.</p>
                    </release-item>

                    <release-item>
                        <p>Rename Perl tests so they don't conflict with their C counterparts.</p>
                    </release-item>

                    <release-item>
                        <p>Divide tests into three types (<id>unit</id>, <id>integration</id>, <id>performance</id>).  Many options that were set per test can instead be inferred from the types, i.e. <id>container</id>, <id>c</id>, <id>expect</id>, and <id>individual</id>.</p>
                    </release-item>

                    <release-item>
                        <p>Try tweaking time sync settings to prevent clock drift rather than restarting <id>VBoxService</id> on every test run.</p>
                    </release-item>
                </release-development-list>
            </release-test-list>
        </release>

        <release date="2018-03-19" version="2.01" title="Minor Bug Fixes and Improvements">
            <release-core-list>
                <release-bug-list>
                    <release-item>
                        <release-item-contributor-list>
                            <release-item-ideator id="brad.nicholson"/>
                        </release-item-contributor-list>

                        <p>Fix <br-option>--target-action</br-option> and <br-option>--recovery-option</br-option> options being reported as invalid when restoring with <br-option>--type=immediate</br-option>.</p>
                    </release-item>

                    <release-item>
                        <release-item-contributor-list>
                            <release-item-ideator id="brad.nicholson"/>
                        </release-item-contributor-list>

                        <p>Immediately error when a secure option (e.g. <br-option>repo1-s3-key</br-option>) is passed on the command line.  Since <backrest/> would not pass secure options on to sub-processes an obscure error was thrown.  The new error is much clearer and provides hints about how to fix the problem.  Update command documentation to omit secure options that cannot be specified on the command-line.</p>
                    </release-item>

                    <release-item>
                        <release-item-contributor-list>
                            <release-item-ideator id="ibrahim.edib.kokdemir"/>
                        </release-item-contributor-list>

                        <p>Fix issue passing <br-option>--no-config</br-option> to embedded Perl.</p>
                    </release-item>

                    <release-item>
                        <release-item-contributor-list>
                            <release-item-ideator id="clinton.adams"/>
                        </release-item-contributor-list>

                        <p>Fix issue where specifying <br-setting>log-level-stderr</br-setting> > <id>warn</id> would cause a <cmd>local</cmd>/<cmd>remote</cmd> process to error on exit due to output found on stderr when none was expected.  The max value for a <cmd>local</cmd>/<cmd>remote</cmd> process is now <id>error</id> since there is no reason for these processes to emit warnings.</p>
                    </release-item>

                    <release-item>
                        <release-item-contributor-list>
                            <release-item-ideator id="thomas.flatley"/>
                            <release-item-contributor id="cynthia.shang"/>
                        </release-item-contributor-list>

                        <p>Fix manifest test in the <cmd>check</cmd> command when tablespaces are present.</p>
                    </release-item>
                </release-bug-list>

                <release-improvement-list>
                    <release-item>
                        <release-item-contributor-list>
                            <release-item-contributor id="cynthia.shang"/>
                        </release-item-contributor-list>

                        <p>Error when multiple arguments are set in the config file for an option that does not accept multiple arguments.</p>
                    </release-item>

                    <release-item>
                        <release-item-contributor-list>
                            <release-item-contributor id="adrian.vondendriesch"/>
                        </release-item-contributor-list>

                        <p>Remove extraneous sudo commands from <file>src/Makefile</file>.</p>
                    </release-item>
                </release-improvement-list>

                <release-development-list>
                    <release-item>
                        <p>Improve Perl configuration. Set config before <code>Main::main()</code> call to avoid secrets being exposed in a stack trace.  Move logic for setting defaults to C.</p>
                    </release-item>

                    <release-item>
                        <p>Improve logging.  Move command begin to C except when it must be called after another command in Perl (e.g. <cmd>expire</cmd> after <cmd>backup</cmd>).  Command begin logs correctly for complex data types like hash and list.  Specify which commands will log to file immediately and set the default log level for log messages that are common to all commands.  File logging is initiated from C.</p>
                    </release-item>

                    <release-item>
                        <release-item-contributor-list>
                            <release-item-contributor id="cynthia.shang"/>
                        </release-item-contributor-list>

                        <p>Port most of <code>Config::Config::configLoad()</code> from Perl to C.</p>
                    </release-item>

                    <release-item>
                        <release-item-contributor-list>
                            <release-item-ideator id="douglas.j.hunley"/>
                        </release-item-contributor-list>

                        <p>Fix incorrect enum types in <file>config.c</file> that throw warnings under clang.</p>
                    </release-item>

                    <release-item>
                        <p>Enable <id>-Wswitch-enum</id>, <id>-Wconversion</id>, <id>-Wformat=2</id>, <id>-Wformat-nonliteral</id>, and <id>-Wformat-signedness</id> and silence new warnings.</p>
                    </release-item>

                    <release-item>
                        <p>Improve code documentation in <code>config</code> module.</p>
                    </release-item>

                    <release-item>
                        <p>Improve debugging.  Add <code>ASSERT_DEBUG()</code> macro for debugging and replace all current <code>assert()</code> calls except in tests that can't use the debug code.  Replace remaining NDEBUG blocks with the more granular DEBUG_UNIT.  Remove some debug <code>memset()</code> calls in <code>MemContext</code> since valgrind is more useful for these checks.</p>
                    </release-item>

                    <release-item>
                        <release-item-contributor-list>
                            <release-item-contributor id="cynthia.shang"/>
                        </release-item-contributor-list>

                        <p>Add <code>cfgOptionTest()</code> and update <code>cfgOption()</code> calls that are better implemented as <code>cfgOptionTest()</code>.</p>
                    </release-item>

                    <release-item>
                        <p>Build with <id>-DNDEBUG</id> by default but disable for testing.</p>
                    </release-item>

                    <release-item>
                        <p>Check <code>int</code> size in <code>common/type.h</code>.  This ensures that integers are at least 32-bits without having to run the test suite.</p>
                    </release-item>

                    <release-item>
                        <p>Improve conversion of C exceptions to <code>Exception</code> objects.  Colons in the message would prevent all of the message from being loaded into the <code>Exception</code> object.</p>
                    </release-item>
                </release-development-list>
            </release-core-list>

            <release-doc-list>
                <release-improvement-list>
                    <release-item>
                        <release-item-contributor-list>
                            <release-item-ideator id="stephen.frost"/>
                        </release-item-contributor-list>

                        <p>Show index in examples for indexed options, i.e. <id>repo-*</id>, <id>pg-*</id>.</p>
                    </release-item>

                    <release-item>
                        <release-item-contributor-list>
                            <release-item-ideator id="stephen.frost"/>
                        </release-item-contributor-list>

                        <p>Simplify table of contents on command page by only listing commands.</p>
                    </release-item>

                    <release-item>
                        <p>Remove references to the C library being optional.</p>
                    </release-item>
                </release-improvement-list>
            </release-doc-list>

            <release-test-list>
                <release-feature-list>
                    <release-item>
                        <p>Add CentOS/RHEL package builds.</p>
                    </release-item>

                    <release-item>
                        <p>Use clang for static code analysis.  Nothing found initially except for some functions that should have been marked <code>__noreturn__</code>.</p>
                    </release-item>
                </release-feature-list>

                <release-development-list>
                    <release-item>
                        <p>Buld performance improvements.  Improve bin and libc build performance.  Improve code generation performance.</p>
                    </release-item>

                    <release-item>
                        <p>Config test code writes secure options to a file instead of passing on the command-line.</p>
                    </release-item>

                    <release-item>
                        <p>Disable console display of coverage for C files since <code>Devel::Cover</code> does not handle it well.</p>
                    </release-item>

                    <release-item>
                        <p>Add new test for <code>Common::Io::Process</code> to show that output on stderr will raise an exception on <code>close()</code> even if the exit code is 0.</p>
                    </release-item>

                    <release-item>
                        <p>Update <file>pip</file> before installing <file>awscli</file>.</p>
                    </release-item>

                    <release-item>
                        <p>Remove <setting>--smart</setting> from <setting>--expect</setting> tests.  This ensures that new binaries are built before running the tests.</p>
                    </release-item>

                    <release-item>
                        <p>Remove Debian package patch now that it has been merged upstream.</p>
                    </release-item>
                </release-development-list>
            </release-test-list>
        </release>

        <release date="2018-02-23" version="2.00" title="Performance Improvements for Archive Push">
            <release-core-list>
                <release-feature-list>
                    <release-item>
                        <release-item-contributor-list>
                            <release-item-reviewer id="cynthia.shang"/>
                        </release-item-contributor-list>

                        <p>The <cmd>archive-push</cmd> command is now partially coded in C which allows the <postgres/> <file>archive_command</file> to run significantly faster when processing status messages from the asynchronous archive process.</p>
                    </release-item>
                </release-feature-list>

                <release-improvement-list>
                    <release-item>
                        <release-item-contributor-list>
                            <release-item-contributor id="cynthia.shang"/>
                        </release-item-contributor-list>

                        <p>Improve <cmd>check</cmd> command to verify that the backup manifest can be built.</p>
                    </release-item>

                    <release-item>
                        <p>Improve performance of HTTPS client.  Buffering now takes the <code>pending</code> bytes on the socket into account (when present) rather than relying entirely on <code>select()</code>.  In some instances the final bytes would not be flushed until the connection was closed.</p>
                    </release-item>

                    <release-item>
                        <p>Improve S3 delete performance.  The constant <id>S3_BATCH_MAX</id> had been replaced with a hard-coded value of 2, probably during testing.</p>
                    </release-item>

                    <release-item>
                        <p>Allow any non-command-line option to be reset to default on the command-line.  This allows options in <file>pgbackrest.conf</file> to be reset to default which reduces the need to write new configuration files for specific needs.</p>
                    </release-item>

                    <release-item>
                        <p>The C library is now required. This eliminates conditional loading and eases development of new library features.</p>
                    </release-item>

                    <release-item>
                        <p>The <file>{[project-exe]}</file> executable is now a C binary instead of Perl. This allows certain time-critical commands (like async <cmd>archive-push</cmd>) to run more quickly.</p>
                    </release-item>

                    <release-item>
                        <p>Rename <id>db-*</id> options to <id>pg-*</id> and <id>backup-*</id> options to <id>repo-*</id> to improve consistency.  <id>repo-*</id> options are now indexed although currently only one is allowed.</p>
                    </release-item>
                </release-improvement-list>

                <release-development-list>
                    <release-item>
                        <p>Implement <cmd>help</cmd> command in C.</p>
                    </release-item>

                    <release-item>
                        <p>Implement <cmd>version</cmd> command in C.</p>
                    </release-item>

                    <release-item>
                        <release-item-contributor-list>
                            <release-item-reviewer id="cynthia.shang"/>
                        </release-item-contributor-list>

                        <p>Config parsing implemented in C and passed to Perl as JSON.</p>
                    </release-item>

                    <release-item>
                        <p>Add <code>Buffer</code>, <code>Ini</code>, <code>KeyValue</code>, <code>List</code>, <code>RegExp</code>, <code>Storage</code>, <code>String</code>, <code>StringList</code>, <code>Variant</code>, <code>VariantList</code>, and <code>Wait</code> objects.</p>
                    </release-item>

                    <release-item>
                        <p>Add <code>command</code>, <code>exit</code>, <code>log</code>, and <code>time</code> modules.</p>
                    </release-item>

                    <release-item>
                        <p>Remove deprecated <br-option>archive-max-mb</br-option> option.</p>
                    </release-item>

                    <release-item>
                        <p>Improve <code>MemContext</code> module.  Add temporary context blocks and refactor allocation arrays to include allocation size.</p>
                    </release-item>

                    <release-item>
                        <p>Improve <code>error</code> module.  Add functions to convert error codes to C errors and handle system errors.</p>
                    </release-item>

                    <release-item>
                        <p>Create a master list of errors in <file>build/error.yaml</file>.  The C and Perl errors lists are created automatically by <code>Build.pm</code> so they stay up to date.</p>
                    </release-item>

                    <release-item>
                        <p>Move lock release later in exitSafe() to reduce the chance of a new process starting and acquiring a lock before the old process has exited.</p>
                    </release-item>

                    <release-item>
                        <p>Add 30 second wait loop to lockAcquire() when fail on no lock enabled.  This should help prevent processes that are shutting down from interfering with processes that are starting up.</p>
                    </release-item>

                    <release-item>
                        <p>Replace <code>cfgCommandTotal()</code>/<code>cfgOptionTotal()</code> functions with constants.  The constants are applicable in more cases and allow the compiler to optimize certain loops more efficiently.</p>
                    </release-item>

                    <release-item>
                        <p>Cleanup usage of internal options.  Apply internal to options that need to be read to determine locality but should not appear in the help.</p>
                    </release-item>

                    <release-item>
                        <p>Refactor code to make valgrind happy.</p>
                    </release-item>

                    <release-item>
                        <release-item-contributor-list>
                            <release-item-ideator id="cynthia.shang"/>
                        </release-item-contributor-list>

                        <p>Fix non-compliant formatting for function declarations.</p>
                    </release-item>
                </release-development-list>
            </release-core-list>

            <release-doc-list>
                <release-feature-list>
                    <release-item>
                        <p>All clusters in the documentation are initialized with checksums.</p>
                    </release-item>
                </release-feature-list>

                 <release-improvement-list>
                     <release-item>
                         <p>List deprecated option names in documentation and command-line help.</p>
                     </release-item>

                     <release-item>
                        <release-item-contributor-list>
                            <release-item-ideator id="david.youatt"/>
                        </release-item-contributor-list>

                         <p>Clarify that S3 buckets must be created by the user.</p>
                     </release-item>
                 </release-improvement-list>

                <release-development-list>
                    <release-item>
                        <p>Add coding standards document.</p>
                    </release-item>

                    <release-item>
                        <p>Improve section source feature to not require a title or content.  The title will be pulled from the source document.</p>
                    </release-item>

                    <release-item>
                        <p>Allow code blocks to have a type.  Currently this is only rendered in Markdown.</p>
                    </release-item>

                    <release-item>
                        <release-item-contributor-list>
                            <release-item-contributor id="cynthia.shang"/>
                        </release-item-contributor-list>

                        <p>Add table render for Markdown format.</p>
                    </release-item>

                    <release-item>
                        <p>PDF rendering improvements.  Check both <path>doc-path</path> and <path>bin-path</path> for logo.  Allow PDF to be output to a location other than the <path>output</path> directory. Use PDF-specific version variable for more flexible formatting.  Allow sections to be excluded from table of contents.  More flexible replacements for titles and footers.  Fill is now the default for table columns.  Column width is specified as a percentage rather that using latex-specific notation.  Fix missing variable replace for <code>code-block</code> title.</p>
                    </release-item>

                    <release-item>
                        <p>Add <id>id</id> param for hosts created with <code>host-add</code>.  The <id>host-*-ip</id> variable is created from the <id>id</id> param so the <id>name</id> param can be changed without affecting the <id>host-*-ip</id> variable.  If <id>id</id> is not specified then it is copied from <id>name</id>.</p>
                    </release-item>

                    <release-item>
                        <p>Deploy historical documentation to <path>prior</path> rather than the root directory.</p>
                    </release-item>
                </release-development-list>
            </release-doc-list>

            <release-test-list>
                <release-development-list>
                    <release-item>
                        <p>Run valgrind on all C unit tests.</p>
                    </release-item>

                    <release-item>
                        <p>Only build C binary/library for Perl unit/integration tests or C unit tests that require Perl.</p>
                    </release-item>

                    <release-item>
                        <p>Improve speed of C unit tests.  Preserve object files between tests and use a Makefile to avoid rebuilding object files.</p>
                    </release-item>

                    <release-item>
                        <p>Report coverage errors via the console.  This helps with debugging coverage issues on remote services like Travis.</p>
                    </release-item>

                    <release-item>
                        <p>No longer run <id>master</id> branch through CI. The <id>integration</id> branch will be run through CI and then pushed to <id>master</id> with github status checks.</p>
                    </release-item>

                    <release-item>
                        <p>Rename Perl tests so they don't conflict with their C counterparts.</p>
                    </release-item>

                    <release-item>
                        <p>Update URL for Debian package repository.</p>
                    </release-item>
                </release-development-list>
            </release-test-list>
        </release>

        <release date="2018-07-05" version="1.29" title="Critical Bug Fix for Backup Resume">
            <release-core-list>
                <p><b>IMPORTANT NOTE</b>: This release fixes a critical bug in the backup resume feature. All resumed backups prior to this release should be considered inconsistent. A backup will be resumed after a prior backup fails, unless <br-option>resume=n</br-option> has been specified. A resumed backup can be identified by checking the backup log for the message <quote>aborted backup of same type exists, will be cleaned to remove invalid files and resumed</quote>. If the message exists, do not use this backup or any backup in the same set for a restore and check the restore logs to see if a resumed backup was restored. If so, there may be inconsistent data in the cluster.</p>

                <release-bug-list>
                    <release-item>
                        <release-item-contributor-list>
                            <release-item-ideator id="david.youatt"/>
                            <release-item-ideator id="yogesh.sharma"/>
                            <release-item-ideator id="stephen.frost"/>
                        </release-item-contributor-list>

                        <p>Fix critical bug in resume that resulted in inconsistent backups.  A regression in <id>v0.82</id> removed the timestamp comparison when deciding which files from the aborted backup to keep on resume. See note above for more details.</p>
                    </release-item>

                     <release-item>
                         <release-item-contributor-list>
                             <release-item-contributor id="andrew.schwartz"/>
                         </release-item-contributor-list>

                         <p>Fix non-compliant ISO-8601 timestamp format in S3 authorization headers.  AWS and some gateways were tolerant of space rather than zero-padded hours while others were not.</p>
                     </release-item>

                     <release-item>
                         <release-item-contributor-list>
                             <release-item-ideator id="craig.a.james"/>
                         </release-item-contributor-list>

                         <p>Fix directory syncs running recursively when only the specified directory should be synced.</p>
                     </release-item>

                     <release-item>
                         <release-item-contributor-list>
                             <release-item-ideator id="brad.nicholson"/>
                         </release-item-contributor-list>

                         <p>Fix <br-option>--target-action</br-option> and <br-option>--recovery-option</br-option> options being reported as invalid when restoring with <br-option>--type=immediate</br-option>.</p>
                     </release-item>

                    <release-item>
                        <release-item-contributor-list>
                            <release-item-ideator id="yummyliu"/>
                            <release-item-ideator id="vitaliy.kukharik"/>
                        </release-item-contributor-list>

                        <p>Fix <br-option>archive-copy</br-option> throwing <quote>path not found</quote> error for incr/diff backups.</p>
                    </release-item>

                    <release-item>
                        <release-item-contributor-list>
                            <release-item-ideator id="vitaliy.kukharik"/>
                        </release-item-contributor-list>

                        <p>Fix failure in manifest build when two or more files in <id>PGDATA</id> are linked to the same directory.</p>
                    </release-item>

                     <release-item>
                         <p>Fix delta restore failing when a linked file was missing.</p>
                     </release-item>

                     <release-item>
                         <release-item-contributor-list>
                             <release-item-ideator id="nj.baliyan"/>
                             <release-item-contributor id="cynthia.shang"/>
                         </release-item-contributor-list>

                         <p>Fix error in selective restore when only one user database exists in the cluster.</p>
                     </release-item>
                </release-bug-list>

                <release-improvement-list>
                     <release-item>
                         <release-item-contributor-list>
                             <release-item-ideator id="adam.k.sumner"/>
                         </release-item-contributor-list>

                         <p>Improve the HTTP client to set <id>content-length</id> to 0 when not specified by the server.  S3 (and gateways) always set <id>content-length</id> or <id>transfer-encoding</id> but <id>HTTP 1.1</id> does not require it and proxies (e.g. <proper>HAProxy</proper>) may not include either.</p>
                     </release-item>

                    <release-item>
                        <p>Improve performance of HTTPS client.  Buffering now takes the <code>pending</code> bytes on the socket into account (when present) rather than relying entirely on <code>select()</code>.  In some instances the final bytes would not be flushed until the connection was closed.</p>
                    </release-item>

                     <release-item>
                         <p>Improve S3 delete performance.  The constant <id>S3_BATCH_MAX</id> had been replaced with a hard-coded value of 2, probably during testing.</p>
                     </release-item>

                     <release-item>
                         <p>Make backup/restore path sync more efficient.  Scanning the entire directory can be very expensive if there are a lot of small tables.  The backup manifest contains the path list so use it to perform syncs instead of scanning the backup/restore path.  Remove recursive path sync functionality since it is no longer used.</p>
                     </release-item>
                </release-improvement-list>

                <release-development-list>
                     <release-item>
                         <p>Make <path>backup.history</path> sync more efficient.  Only the <path>backup.history/[year]</path> directory was being synced, so check if the <path>backup.history</path> is newly created and sync it as well.</p>
                     </release-item>

                     <release-item>
                         <p>Add log-level-stderr option for stanza-* commands.</p>
                     </release-item>
                </release-development-list>
            </release-core-list>

            <release-doc-list>
                <release-bug-list>
                    <release-item>
                        <release-item-contributor-list>
                            <release-item-ideator id="viorel.tabara"/>
                        </release-item-contributor-list>

                        <p>Update docs with 32-bit support and caveats. 32-bit support was added in <proper>v1.26</proper>.</p>
                    </release-item>
                </release-bug-list>

                <release-improvement-list>
                    <release-item>
                        <release-item-contributor-list>
                        <release-item-ideator id="david.youatt"/>
                    </release-item-contributor-list>

                        <p>Clarify that S3 buckets must be created by the user.</p>
                    </release-item>

                    <release-item>
                        <p>Update out-of-date description for the <br-option>spool-path</br-option> option.</p>
                    </release-item>
                </release-improvement-list>

                <release-development-list>
                     <release-item>
                         <p>Remove call to <file>lscpu</file> which can vary widely by build host.</p>
                     </release-item>
                </release-development-list>
            </release-doc-list>

            <release-test-list>
                <release-development-list>
                     <release-item>
                         <p>Add new test for <code>Common::Io::Process</code> to show that output on stderr will raise an exception on <code>close()</code> even if the exit code is 0.</p>
                     </release-item>

                     <release-item>
                         <p>Add zero-length file to <id>mock</id>/<id>all</id> test.</p>
                     </release-item>

                    <release-item>
                        <p>Disable package build tests since <id>v1</id> will no longer be packaged.  Users installing packages should update to <id>v2</id>. <id>v1</id> builds are intended for users installing from source.</p>
                    </release-item>

                    <release-item>
                        <p>Update SSL error message test on CentOS 7.</p>
                    </release-item>

                    <release-item>
                        <p>Update URL for Debian package repository.</p>
                    </release-item>

                    <release-item>
                        <p>Make <file>ls</file> ordering deterministic in <id>mock</id>/<id>all</id> test.</p>
                    </release-item>

                    <release-item>
                        <p>Change backup test user from <id>backrest</id> to <id>pgbackrest</id>.</p>
                    </release-item>
                </release-development-list>
            </release-test-list>
        </release>

        <release date="2018-02-01" version="1.28" title="Stanza Delete">
            <release-core-list>
                <release-bug-list>
                    <release-item>
                        <release-item-contributor-list>
                            <release-item-ideator id="chiranjeevi.ravilla"/>
                            <release-item-contributor id="cynthia.shang"/>
                        </release-item-contributor-list>

                        <p>Fixed inability to restore a single database contained in a tablespace using --db-include.</p>
                    </release-item>

                    <release-item>
                        <release-item-contributor-list>
                            <release-item-ideator id="adam.k.sumner"/>
                            <release-item-contributor id="cynthia.shang"/>
                        </release-item-contributor-list>

                        <p>Ensure latest <id>db-id</id> is selected on when matching <file>archive.info</file> to <file>backup.info</file>.  This provides correct matching in the event there are <id>system-id</id> and <id>db-version</id> duplicates (e.g. after reverting a <id>pg_upgrade</id>).</p>
                    </release-item>

                    <release-item>
                        <release-item-contributor-list>
                            <release-item-ideator id="jason.odonnell"/>
                            <release-item-contributor id="david.steele"/>
                        </release-item-contributor-list>

                        <p>Fixed overly chatty error message when reporting an invalid command.</p>
                    </release-item>
                </release-bug-list>

                <release-feature-list>
                    <release-item>
                        <release-item-contributor-list>
                            <release-item-ideator id="magnus.hagander"/>
                            <release-item-contributor id="cynthia.shang"/>
                        </release-item-contributor-list>

                        <p>Add <cmd>stanza-delete</cmd> command to cleanup unused stanzas.</p>
                    </release-item>
                </release-feature-list>

                <release-improvement-list>
                    <release-item>
                        <release-item-contributor-list>
                            <release-item-contributor id="cynthia.shang"/>
                        </release-item-contributor-list>

                        <p>Improve <cmd>stanza-create</cmd> command so that it does not error when the stanza already exists.</p>
                    </release-item>
                </release-improvement-list>

                <release-development-list>
                    <release-item>
                        <release-item-contributor-list>
                            <release-item-contributor id="cynthia.shang"/>
                        </release-item-contributor-list>

                        <p>Minor changes to <code>Manifest</code> module, mostly for test reproducibility.</p>
                    </release-item>

                    <release-item>
                        <release-item-contributor-list>
                            <release-item-ideator id="cynthia.shang"/>
                        </release-item-contributor-list>

                        <p>Fix non-compliant formatting for function declarations.</p>
                    </release-item>
                </release-development-list>
            </release-core-list>

            <release-doc-list>
                <release-improvement-list>
                    <release-item>
                        <release-item-contributor-list>
                            <release-item-ideator id="jason.odonnell"/>
                        </release-item-contributor-list>

                        <p>Update <cmd>stanza-create --force</cmd> documentation to urge caution when using.</p>
                    </release-item>
                </release-improvement-list>
            </release-doc-list>

            <release-test-list>
                <release-development-list>
                    <release-item>
                        <release-item-contributor-list>
                            <release-item-contributor id="cynthia.shang"/>
                        </release-item-contributor-list>

                        <p>Add unit tests for the <code>Manifest</code> module.</p>
                    </release-item>
                </release-development-list>
            </release-test-list>
        </release>

        <release date="2017-12-19" version="1.27" title="Bug Fixes and Documentation">
            <release-core-list>
                <release-bug-list>
                    <release-item>
                        <release-item-contributor-list>
                            <release-item-ideator id="sebastien.lardiere"/>
                        </release-item-contributor-list>

                        <p>Fixed an issue that suppressed locality errors for <cmd>backup</cmd> and <cmd>restore</cmd>.  When a backup host is present, backups should only be allowed on the backup host and restores should only be allowed on the database host unless an alternate configuration is created that ignores the remote host.</p>
                    </release-item>

                     <release-item>
                         <release-item-contributor-list>
                             <release-item-ideator id="adam.brusselback"/>
                         </release-item-contributor-list>

                         <p>Fixed an issue where WAL was not expired on <postgres/> 10.  This was caused by a faulty regex that expected all <postgres/> major versions to be X.X.</p>
                     </release-item>

                    <release-item>
                        <p>Fixed an issue where the <br-option>--no-config</br-option> option was not passed to child processes.  This meant the child processes would still read the local config file and possibly cause unexpected behaviors.</p>
                    </release-item>

                    <release-item>
                        <release-item-contributor-list>
                            <release-item-ideator id="stephen.frost"/>
                            <release-item-contributor id="cynthia.shang"/>
                        </release-item-contributor-list>

                        <p>Fixed <cmd>info</cmd> command to eliminate <code>"db (prior)"</code> output if no backups or archives exist for a prior version of the cluster.</p>
                    </release-item>
                </release-bug-list>

                <release-development-list>
                    <release-item>
                        <p>Add <code>memGrowRaw()</code> to memory context module.</p>
                    </release-item>
                </release-development-list>
            </release-core-list>

            <release-doc-list>
                <release-feature-list>
                    <release-item>
                        <release-item-contributor-list>
                            <release-item-ideator id="markus.nullmeier"/>
                        </release-item-contributor-list>

                        <p>Document the relationship between the <br-option>archive-copy</br-option> and <br-option>archive-check</br-option> options.</p>
                    </release-item>

                    <release-item>
                        <p>Improve <br-option>archive-copy</br-option> reference documentation.</p>
                    </release-item>
                </release-feature-list>

                <release-development-list>
                    <release-item>
                        <p>Relax permissions set by <file>release.pl</file>.</p>
                    </release-item>

                    <release-item>
                        <p>Split <quote>refactor</quote> sections into <quote>improvements</quote> and <quote>development</quote> in the release notes.  Many development notes are not relevant to users and simply clutter the release notes, so they are no longer shown on the website.</p>
                    </release-item>

                    <release-item>
                        <p>Allow internal options that do not show up in the documentation.  Used for test options initially but other use cases are on the horizon.</p>
                    </release-item>
                </release-development-list>
            </release-doc-list>

            <release-test-list>
                <release-development-list>
                    <release-item>
                        <p>Update CI branches to <path>release/1</path> and <path>release/1-integration</path>.</p>
                    </release-item>

                    <release-item>
                        <p>No longer run <id>release/1</id> branch through CI. The <id>release/1-integration</id> branch will be run through CI and then pushed to <id>release/1</id> with github status checks.</p>
                    </release-item>

                    <release-item>
                        <p>Move restore test infrastructure to <code>HostBackup.pm</code>.  Required to test restores on the backup server, a fairly common scenario.  Improve the restore function to accept optional parameters rather than a long list of parameters. In passing, clean up extraneous use of <code>strType</code> and <code>strComment</code> variables.</p>
                    </release-item>

                    <release-item>
                        <p>Sync time to prevent build failures when running on VirtualBox.</p>
                    </release-item>
                </release-development-list>
            </release-test-list>
        </release>

        <release date="2017-11-21" version="1.26" title="Repository Encryption">
            <release-core-list>
                <release-bug-list>
                    <release-item>
                        <release-item-contributor-list>
                            <release-item-ideator id="craig.a.james"/>
                        </release-item-contributor-list>

                        <p>Fixed an issue that could cause copying large manifests to fail during restore.</p>
                    </release-item>

                    <release-item>
                        <release-item-contributor-list>
                            <release-item-contributor id="javier.wilson"/>
                        </release-item-contributor-list>

                        <p>Fixed incorrect WAL offset for 32-bit architectures.</p>
                    </release-item>

                    <release-item>
                        <release-item-contributor-list>
                            <release-item-ideator id="clinton.adams"/>
                            <release-item-contributor id="cynthia.shang"/>
                        </release-item-contributor-list>

                        <p>Fixed an issue retrieving WAL for old database versions.  After a <cmd>stanza-upgrade</cmd> it should still be possible to restore backups from the previous version and perform recovery with <cmd>archive-get</cmd>.  However, archive-get only checked the most recent db version/id and failed.  Also clean up some issues when the same db version/id appears multiple times in the history.</p>
                    </release-item>

                    <release-item>
                        <release-item-contributor-list>
                            <release-item-ideator id="jeff.mccormick"/>
                        </release-item-contributor-list>

                        <p>Fixed an issue with invalid backup groups being set correctly on restore.  If the backup cannot map a group to a name it stores the group in the manifest as <id>false</id> then uses either the owner of $PGDATA to set the group during restore or failing that the group of the current user.  This logic was not working correctly because the selected group was overwriting the user on restore leaving the group undefined and the user incorrectly set to the group.</p>
                    </release-item>

                    <release-item>
                        <release-item-contributor-list>
                            <release-item-ideator id="uspen"/>
                        </release-item-contributor-list>

                        <p>Fixed an issue passing parameters to remotes.  When more than one db was specified the path, port, and socket path would for db1 were passed no matter which db was actually being addressed.</p>
                    </release-item>
                </release-bug-list>

                <release-feature-list>
                    <release-item>
                        <release-item-contributor-list>
                            <release-item-contributor id="cynthia.shang"/>
                            <release-item-contributor id="david.steele"/>
                        </release-item-contributor-list>

                        <p>Repository encryption support.</p>
                    </release-item>
                </release-feature-list>

                <release-improvement-list>
                    <release-item>
                        <p>Disable gzip filter when <br-option>--compress-level-network=0</br-option>.  The filter was used with compress level set to 0 which added overhead without any benefit.</p>
                    </release-item>

                    <release-item>
                        <p>Inflate performance improvement for gzip filter.</p>
                    </release-item>
                </release-improvement-list>

                <release-development-list>
                    <release-item>
                        <p>Refactor protocol param generation into a new function.  This allows the code to be tested more precisely and doesn't require executing a remote process.</p>
                    </release-item>

                    <release-item>
                        <p>Add <id>list</id> type for options.  The <id>hash</id> type was being used for lists with an additional flag (`value-hash`) to indicate that it was not really a hash.</p>
                    </release-item>

                    <release-item>
                        <p>Remove configurable option hints. <br-option>db-path</br-option> was the only option with a hint so the feature seemed wasteful.  All missing stanza options now output the same hint without needing configuration.</p>
                    </release-item>

                    <release-item>
                        <p>Convert configuration definitions from auto-generated functions to auto-generated data structures.</p>
                    </release-item>

                    <release-item>
                        <p>Add <id>eof</id> to S3 file driver (required for encryption support).</p>
                    </release-item>

                    <release-item>
                        <p>Enable additional warnings for C builds.</p>
                    </release-item>

                    <release-item>
                        <p>Simplify try..catch..finally names.  Also wrap in a do...while loop to make sure that no random else is attached to the main if block.</p>
                    </release-item>

                    <release-item>
                        <p>Improve base64 implementation.  Different encoded strings could be generated based on compiler optimizations. Even though decoding was still successful the encoded strings did not match the standard.</p>
                    </release-item>

                    <release-item>
                        <p>Disable <id>-Wclobber</id> compiler warning because it is mostly useless but keep the rest of of <id>-Wextra</id>.</p>
                    </release-item>
                </release-development-list>
            </release-core-list>

            <release-doc-list>
                <release-feature-list>
                    <release-item>
                        <release-item-contributor-list>
                            <release-item-contributor id="cynthia.shang"/>
                        </release-item-contributor-list>

                        <p>Add template to improve initial information gathered for issue submissions.</p>
                    </release-item>
                </release-feature-list>

                <release-improvement-list>
                    <release-item>
                        <release-item-contributor-list>
                            <release-item-ideator id="keith.fiske"/>
                            <release-item-contributor id="cynthia.shang"/>
                        </release-item-contributor-list>

                        <p>Clarify usage of the <br-option>archive-timeout</br-option> option and describe how it is distinct from the <postgres/> <pg-option>archive_timeout</pg-option> setting.</p>
                    </release-item>
                </release-improvement-list>

                <release-development-list>
                    <release-item>
                        <p>Update <file>release.pl</file> to push data to site repository.</p>
                    </release-item>
                </release-development-list>
            </release-doc-list>

            <release-test-list>
                <release-feature-list>
                    <release-item>
                        <p>Automated tests for 32-bit i386/i686 architecture.</p>
                    </release-item>
                </release-feature-list>

                <release-development-list>
                    <release-item>
                        <p>Update Debian/Ubuntu containers to download latest version of <file>pip</file>.</p>
                    </release-item>

                    <release-item>
                        <p>Full unit test coverage for gzip filter.</p>
                    </release-item>

                    <release-item>
                        <p>Only check expect logs on CentOS 7.  Variations in distros cause false negatives in tests but don't add much value.</p>
                    </release-item>

                    <release-item>
                        <p>Fix flapping protocol timeout test.  It only matters that the correct error code is returned, so disable logging to prevent message ordering from failing the expect test.</p>
                    </release-item>

                    <release-item>
                        <p>Designate a single distro (Ubuntu 16.04) for coverage testing.  Running coverage testing on multiple distros takes time but doesn't add significant value.  Also ensure that the distro designated to run coverage tests is one of the default test distros.  For C tests, enable optimizations on the distros that don't do coverage testing.</p>
                    </release-item>

                    <release-item>
                        <p>Automate generation of WAL and <file>pg_control</file> test files.  The existing static files would not work with 32-bit or big-endian systems so create functions to generate these files dynamically rather than creating a bunch of new static files.</p>
                    </release-item>

                    <release-item>
                        <p>Refactor C unit test macros so they compile with <id>-Wstrict-aliasing</id>.</p>
                    </release-item>

                    <release-item>
                        <p>Refactor C page checksum unit test to compile with <id>-Wstrict-aliasing</id>.</p>
                    </release-item>
                </release-development-list>
            </release-test-list>
        </release>

        <release date="2017-10-24" version="1.25" title="S3 Performance Improvements">
            <release-core-list>
                <release-bug-list>
                    <release-item>
                        <release-item-contributor-list>
                            <release-item-ideator id="jens.wilke"/>
                        </release-item-contributor-list>

                        <p>Fix custom settings for <br-option>compress-level</br-option> option being ignored.</p>
                    </release-item>

                    <release-item>
                        <release-item-contributor-list>
                            <release-item-ideator id="benoit.lobréau"/>
                        </release-item-contributor-list>

                        <p>Remove error when overlapping timelines are detected.  Overlapping timelines are valid in many Point-in-Time-Recovery (PITR) scenarios.</p>
                    </release-item>

                    <release-item>
                        <release-item-contributor-list>
                            <release-item-ideator id="jason.odonnell"/>
                            <release-item-contributor id="cynthia.shang"/>
                        </release-item-contributor-list>

                        <p>Fix instances where <id>database-id</id> was not rendered as an integer in JSON info output.</p>
                    </release-item>
                </release-bug-list>

                <release-feature-list>
                    <release-item>
                        <release-item-contributor-list>
                            <release-item-ideator id="mihail.shvein"/>
                        </release-item-contributor-list>

                        <p>Improve performance of list requests on S3.  Any beginning literal portion of a filter expression is used to generate a search prefix which often helps keep the request small enough to avoid rate limiting.</p>
                    </release-item>
                </release-feature-list>

                <release-development-list>
                    <release-item>
                        <p>Improve protocol error handling.  In particular, <quote>stop</quote> errors are no longer reported as <quote>unexpected</quote>.</p>
                    </release-item>

                    <release-item>
                        <p>Allow functions with sensitive options to be logged at debug level with redactions.  Previously, functions with sensitive options had to be logged at trace level to avoid exposing them.  Trace level logging may still expose secrets so use with caution.</p>
                    </release-item>

                    <release-item>
                        <p>Replace dynamically built class hierarchies in I/O layer with fixed <code>parent()</code> calls.</p>
                    </release-item>

                    <release-item>
                        <p>Improve labeling for errors in helper processes.</p>
                    </release-item>

                    <release-item>
                        <p>Update C naming conventions.</p>
                    </release-item>

                    <release-item>
                        <p>Use <id>int</id> datatype wherever possible.</p>
                    </release-item>

                    <release-item>
                        <p>Better separation of C source from Perl interface.</p>
                    </release-item>

                    <release-item>
                        <p>Add <file>LibC.template.pm</file> to simplify LibC module generation.</p>
                    </release-item>

                    <release-item>
                        <p>Add C error handler.</p>
                    </release-item>

                    <release-item>
                        <p>Perl error handler recognizes errors thrown from the C library.</p>
                    </release-item>

                    <release-item>
                        <p>Page checksum module uses new C error handler.</p>
                    </release-item>

                    <release-item>
                        <p>Add C memory contexts.</p>
                    </release-item>

                    <release-item>
                        <p>Add base64 encode/decode.</p>
                    </release-item>
                </release-development-list>
            </release-core-list>

            <release-test-list>
                <release-feature-list>
                    <release-item>
                        <p>Add I/O performance tests.</p>
                    </release-item>
                </release-feature-list>

                <release-development-list>
                    <release-item>
                        <p>Add C unit test infrastructure.</p>
                    </release-item>

                    <release-item>
                        <p>Add test macros for C results and errors.</p>
                    </release-item>

                    <release-item>
                        <p>Warnings in C builds treated as errors.</p>
                    </release-item>

                    <release-item>
                        <p>Run all tests on tempfs rather than local disk.</p>
                    </release-item>

                    <release-item>
                        <p>Improve performance of test code. Wait when all tests have been assigned to reduce CPU load.</p>
                    </release-item>

                    <release-item>
                        <p>Remove Debian test repo after PostgreSQL 10 release.</p>
                    </release-item>

                    <release-item>
                        <p>Convert config and page checksum tests into C unit tests.</p>
                    </release-item>

                    <release-item>
                        <p>Add <postgres/> versions to Debian VMs for testing.</p>
                    </release-item>
                </release-development-list>
            </release-test-list>
        </release>

        <release date="2017-09-28" version="1.24" title="New Backup Exclusions">
            <release-core-list>
                <release-bug-list>
                    <release-item>
                        <release-item-contributor-list>
                            <release-item-ideator id="uspen"/>
                        </release-item-contributor-list>

                        <p>Fixed an issue where warnings were being emitted in place of lower priority log messages during backup from standby initialization.</p>
                    </release-item>

                    <release-item>
                        <release-item-contributor-list>
                            <release-item-ideator id="uspen"/>
                        </release-item-contributor-list>

                        <p>Fixed an issue where some <id>db-*</id> options (e.g. <br-option>db-port</br-option>) were not being passed to remotes.</p>
                    </release-item>
                </release-bug-list>

                <release-feature-list>
                    <release-item>
                        <p>Exclude contents of <path>pg_snapshots</path>, <path>pg_serial</path>, <path>pg_notify</path>, and <path>pg_dynshmem</path> from backup since they are rebuilt on startup.</p>
                    </release-item>

                    <release-item>
                        <p>Exclude <file>pg_internal.init</file> files from backup since they are rebuilt on startup.</p>
                    </release-item>
                </release-feature-list>

                <release-improvement-list>
                    <release-item>
                        <release-item-contributor-list>
                            <release-item-ideator id="jens.wilke"/>
                        </release-item-contributor-list>

                        <p>Open log file after async process is completely separated from the main process to prevent the main process from also logging to the file.</p>
                    </release-item>
                </release-improvement-list>

                <release-development-list>
                    <release-item>
                        <p>Dynamically generate list of files for C library build.</p>
                    </release-item>

                    <release-item>
                        <p>Break up <file>LibC.xs</file> into separate module files.</p>
                    </release-item>
                </release-development-list>
            </release-core-list>

            <release-doc-list>
                <release-feature-list>
                    <release-item>
                        <p>Add passwordless SSH configuration.</p>
                    </release-item>
                </release-feature-list>

                <release-improvement-list>
                    <release-item>
                        <p>Rename <proper>master</proper> to <proper>primary</proper> in documentation to align with <postgres/> convention.</p>
                    </release-item>
                </release-improvement-list>

                <release-development-list>
                    <release-item>
                        <p>Add full installation where required and remove doc containers that included parts of the installation.</p>
                    </release-item>
                </release-development-list>
            </release-doc-list>

            <release-test-list>
                <release-development-list>
                    <release-item>
                        <p>Improve C library smart build by ignoring changes outside of <path>/lib/pgBackRest/Config</path>.</p>
                    </release-item>
                </release-development-list>
            </release-test-list>
        </release>

        <release date="2017-09-03" version="1.23" title="Multiple Standbys and PostgreSQL 10 Support">
            <release-core-list>
                <release-bug-list>
                    <release-item>
                        <release-item-contributor-list>
                            <release-item-ideator id="jesper.st.john"/>
                            <release-item-ideator id="aleksandr.rogozin"/>
                        </release-item-contributor-list>

                        <p>Fixed an issue that could cause compression to abort on growing files.</p>
                    </release-item>

                    <release-item>
                        <release-item-contributor-list>
                            <release-item-ideator id="william.cox"/>
                        </release-item-contributor-list>

                        <p>Fixed an issue with keep-alives not being sent to the remote from the local process.</p>
                    </release-item>
                </release-bug-list>

                <release-feature-list>
                    <release-item>
                        <release-item-contributor-list>
                            <release-item-contributor id="cynthia.shang"/>
                        </release-item-contributor-list>

                        <p>Up to seven standbys can be configured for backup from standby.</p>
                    </release-item>

                    <release-item>
                        <p><postgres/> 10 support.</p>
                    </release-item>

                    <release-item>
                        <release-item-contributor-list>
                            <release-item-ideator id="victor.gdalevich"/>
                        </release-item-contributor-list>

                        <p>Allow <id>content-length</id> (in addition to chunked encoding) when reading XML data to improve compatibility with third-party S3 gateways.</p>
                    </release-item>
                </release-feature-list>

                <release-improvement-list>
                    <release-item>
                        <p>Increase HTTP timeout for S3.</p>
                    </release-item>

                    <release-item>
                        <p>Add HTTP retries to harden against transient S3 network errors.</p>
                    </release-item>
                </release-improvement-list>

                <release-development-list>
                    <release-item>
                        <p>Configuration definitions are now pulled from the C library when present.</p>
                    </release-item>
                </release-development-list>
            </release-core-list>

            <release-doc-list>
                <release-bug-list>
                    <release-item>
                        <release-item-contributor-list>
                            <release-item-contributor id="cynthia.shang"/>
                        </release-item-contributor-list>

                        <p>Fixed document generation to include section summaries on the Configuration page.</p>
                    </release-item>
                </release-bug-list>

                <release-development-list>
                    <release-item>
                        <p>Move contributor list to the end of <file>release.xml</file> for convenience.</p>
                    </release-item>
                </release-development-list>
            </release-doc-list>

            <release-test-list>
                <release-development-list>
                    <release-item>
                        <p>Change log test order to ignore unimportant log errors while shutting down <postgres/>.</p>
                    </release-item>

                    <release-item>
                        <p>Drain <id>stderr</id> during test process execution as well as termination to prevent lockups if there is a lot of output.</p>
                    </release-item>

                    <release-item>
                        <p>Update Docker build in <file>Vagrantfile</file>.</p>
                    </release-item>

                    <release-item>
                        <p>Update containers to support C library builds in the documentation.</p>
                    </release-item>

                    <release-item>
                        <p>Simplify smart logic for C Library and package builds.</p>
                    </release-item>
                </release-development-list>
            </release-test-list>
        </release>

        <release date="2017-08-09" version="1.22" title="Fixed S3 Retry">
            <release-core-list>
                <release-bug-list>
                    <release-item>
                        <p>Fixed authentication issue in S3 retry.</p>
                    </release-item>
                </release-bug-list>
            </release-core-list>
        </release>

        <release date="2017-08-08" version="1.21" title="Improved Info Output and SSH Port Option">
            <release-core-list>
                <release-bug-list>
                    <release-item>
                        <release-item-contributor-list>
                            <release-item-ideator id="stephen.frost"/>
                        </release-item-contributor-list>

                        <p>The <path>archive_status</path> directory is now recreated on restore to support <postgres/> 8.3 which does not recreate it automatically like more recent versions do.</p>
                    </release-item>

                    <release-item>
                        <release-item-contributor-list>
                            <release-item-contributor id="cynthia.shang"/>
                        </release-item-contributor-list>

                        <p>Fixed an issue that could cause the empty archive directory for an old <postgres/> version to be left behind after a <cmd>stanza-upgrade</cmd>.</p>
                    </release-item>
                </release-bug-list>

                <release-feature-list>
                    <release-item>
                        <release-item-contributor-list>
                            <release-item-contributor id="cynthia.shang"/>
                        </release-item-contributor-list>

                        <p>Modified the <cmd>info</cmd> command (both text and JSON output) to display the archive ID and minimum/maximum WAL currently present in the archive for the current and prior, if any, database cluster version.</p>
                    </release-item>

                    <release-item>
                        <release-item-contributor-list>
                            <release-item-contributor id="cynthia.shang"/>
                        </release-item-contributor-list>

                        <p>Added <br-option>--backup-ssh-port</br-option> and <br-option>--db-ssh-port</br-option> options to support non-default SSH ports.</p>
                    </release-item>
                </release-feature-list>

                <release-improvement-list>
                    <release-item>
                        <p>Retry when S3 returns an internal error (500).</p>
                    </release-item>
                </release-improvement-list>

                <release-development-list>
                    <release-item>
                        <p>Add <id>bIgnoreMissing</id> parameter to <code>Local->manifest()</code>.</p>
                    </release-item>
                </release-development-list>
            </release-core-list>

            <release-doc-list>
                <release-bug-list>
                    <release-item>
                        <p>Fix description of <br-option>--online</br-option> based on the command context.</p>
                    </release-item>
                </release-bug-list>

                <release-feature-list>
                    <release-item>
                        <p>Add creation of <file>/etc/pgbackrest.conf</file> to manual installation instructions.</p>
                    </release-item>
                </release-feature-list>

                <release-improvement-list>
                    <release-item>
                        <release-item-contributor-list>
                            <release-item-ideator id="stephen.frost"/>
                        </release-item-contributor-list>

                        <p>Move repository options into a separate section in command/command-line help.</p>
                    </release-item>
                </release-improvement-list>

                <release-development-list>
                    <release-item>
                        <p>Reduce log verbosity when building documentation by only logging sections that contain an execute list directly or in a child section.</p>
                    </release-item>

                    <release-item>
                        <p>Debian/Ubuntu documentation now builds on Ubuntu 16.</p>
                    </release-item>

                    <release-item>
                        <p>Remove vestigial repository options from <cmd>backup</cmd> command.</p>
                    </release-item>
                </release-development-list>
            </release-doc-list>

            <release-test-list>
                <release-development-list>
                    <release-item>
                        <p>Fix log checking after <postgres/> shuts down to include <id>FATAL</id> messages and disallow immediate shutdowns which can throw <id>FATAL</id> errors in the log.</p>
                    </release-item>

                    <release-item>
                        <p>Use Google DNS in test environment for consistency.</p>
                    </release-item>

                    <release-item>
                        <p>Use new Travis Trusty image.</p>
                    </release-item>

                    <release-item>
                        <p>Generate global fake cert in containers for testing.</p>
                    </release-item>

                    <release-item>
                        <release-item-contributor-list>
                            <release-item-contributor id="cynthia.shang"/>
                        </release-item-contributor-list>

                        <p>Consolidate <id>stanza-create</id> and <id>stanza-upgrade</id> tests into new <id>stanza</id> test.</p>
                    </release-item>
                </release-development-list>
            </release-test-list>
        </release>

        <release date="2017-06-27" version="1.20" title="Critical 8.3/8.4 Bug Fix">
            <release-core-list>
                <p><b>IMPORTANT NOTE</b>: <postgres/> <proper>8.3</proper> and <proper>8.4</proper> installations utilizing tablespaces should upgrade immediately from any <proper>v1</proper> release and run a full backup.  A bug prevented tablespaces from being backed up on these versions only.  <postgres/> &amp;ge; <proper>9.0</proper> is not affected.</p>

                <release-bug-list>
                    <release-item>
                        <p>Fixed an issue that prevented tablespaces from being backed up on <postgres/> &amp;le; <proper>8.4</proper>.</p>
                    </release-item>

                    <release-item>
                        <release-item-contributor-list>
                            <release-item-ideator id="adrian.vondendriesch"/>
                        </release-item-contributor-list>

                        <p>Fixed missing flag in C library build that resulted in a mismatched binary on 32-bit systems.</p>
                    </release-item>
                </release-bug-list>

                <release-feature-list>
                    <release-item>
                        <release-item-contributor-list>
                            <release-item-ideator id="scott.frazer"/>
                        </release-item-contributor-list>

                        <p>Add <br-option>s3-repo-ca-path</br-option> and <br-option>s3-repo-ca-file</br-option> options to accommodate systems where CAs are not automatically found by <code>IO::Socket::SSL</code>, i.e. <proper>RHEL7</proper>, or to load custom CAs.</p>
                    </release-item>
                </release-feature-list>

                <release-development-list>
                    <release-item>
                        <p>Harden protocol handshake to handle race conditions.</p>
                    </release-item>

                    <release-item>
                        <p>Fixed misleading error message when a file was opened for write in a missing directory.</p>
                    </release-item>

                    <release-item>
                        <p>Change log level of hardlink logging to <id>detail</id>.</p>
                    </release-item>

                    <release-item>
                        <p>Cast size in S3 manifest to integer.</p>
                    </release-item>

                    <release-item>
                        <p>Rename <code>Archive</code> modules to remove redundancy.</p>
                    </release-item>

                    <release-item>
                        <p>Improve <proper>S3</proper> error reporting.</p>
                    </release-item>

                    <release-item>
                        <p>Minor optimizations to package loads and ordering for <cmd>archive-get</cmd> and <cmd>archive-push</cmd> commands.</p>
                    </release-item>
                </release-development-list>
            </release-core-list>

            <release-doc-list>
                <release-development-list>
                    <release-item>
                        <p>Remove exhaustive version list from Stable Releases TOC.</p>
                    </release-item>

                    <release-item>
                        <p>Improve <proper>S3</proper> server implementation in documentation.</p>
                    </release-item>

                    <release-item>
                        <p>Update <proper>CentOS 6</proper> documentation to build on <postgres/> 9.5.</p>
                    </release-item>

                    <release-item>
                        <p>Remove <id>mount</id> from host <code>cache-key</code> because it can vary by system.</p>
                    </release-item>
                </release-development-list>
            </release-doc-list>

            <release-test-list>
                <release-feature-list>
                    <release-item>
                        <p>Add documentation builds to CI.</p>
                    </release-item>
                </release-feature-list>

                <release-development-list>
                    <release-item>
                        <p>Fix timeouts in <code>ExecuteTest</code> to speed multi-process testing.</p>
                    </release-item>

                    <release-item>
                        <p>Remove patch directory before Debian package builds.</p>
                    </release-item>

                    <release-item>
                        <p>Combine hardlink and non/compressed in synthetic tests to reduce test time and improve coverage.</p>
                    </release-item>

                    <release-item>
                        <p>Split <id>full</id> module into <id>mock</id> and <id>real</id> to allow better test combinations and save time in CI.</p>
                    </release-item>

                    <release-item>
                        <p>Consolidate <id>archive-push</id> and <id>archive-get</id> tests into new <id>archive</id> test.</p>
                    </release-item>

                    <release-item>
                        <p>Eliminate redundancy in <id>real</id> tests.</p>
                    </release-item>

                    <release-item>
                        <p>Install <id>sudo</id> in base containers rather than on demand.</p>
                    </release-item>

                    <release-item>
                        <p>More optimized container suite that greatly improves build time.</p>
                    </release-item>

                    <release-item>
                        <p>Added static Debian packages for <code>Devel::Cover</code> to reduce build time.</p>
                    </release-item>

                    <release-item>
                        <p>Add <id>deprecated</id> state for containers.  Deprecated containers may only be used to build packages.</p>
                    </release-item>

                    <release-item>
                        <p>Remove <proper>Debian 8</proper> from CI because it does not provide additional coverage over <proper>Ubuntu 12.04, 14.04, 16.04</proper>.</p>
                    </release-item>

                    <release-item>
                        <p>Add <proper>Debian 9</proper> to test suite.</p>
                    </release-item>

                    <release-item>
                        <p>Remove <setting>process-max</setting> option.  Parallelism is now tested in a more targeted manner and the high level option is no longer needed.</p>
                    </release-item>

                    <release-item>
                        <p>Balance database versions between VMs to minimize test duration.</p>
                    </release-item>

                    <release-item>
                        <p>Automatically check that all supported <postgres/> versions are being tested on a single default VM.</p>
                    </release-item>

                    <release-item>
                        <p>Add <id>performance</id> module and basic performance test for <cmd>archive-push</cmd>.</p>
                    </release-item>
                </release-development-list>
            </release-test-list>
        </release>

        <release date="2017-06-12" version="1.19" title="S3 Support">
            <release-core-list>
                <release-bug-list>
                    <release-item>
                        <release-item-contributor-list>
                            <release-item-contributor id="cynthia.shang"/>
                        </release-item-contributor-list>

                        <p>Fixed the <cmd>info</cmd> command so the WAL archive min/max displayed is for the current database version.</p>
                    </release-item>

                    <release-item>
                        <release-item-contributor-list>
                            <release-item-contributor id="cynthia.shang"/>
                        </release-item-contributor-list>

                        <p>Fixed the <cmd>backup</cmd> command so the <br-setting>backup-standby</br-setting> option is reset (and the backup proceeds on the primary) if the standby is not configured and/or reachable.</p>
                    </release-item>

                    <release-item>
                        <release-item-contributor-list>
                            <release-item-contributor id="cynthia.shang"/>
                        </release-item-contributor-list>

                        <p>Fixed config warnings raised from a remote process causing errors in the master process.</p>
                    </release-item>
                </release-bug-list>

                <release-feature-list>
                    <release-item>
                        <release-item-contributor-list>
                            <release-item-reviewer id="cynthia.shang"/>
                        </release-item-contributor-list>

                        <p><proper>Amazon S3</proper> repository support.</p>
                    </release-item>
                </release-feature-list>

                <release-development-list>
                    <release-item>
                        <release-item-contributor-list>
                            <release-item-reviewer id="cynthia.shang"/>
                        </release-item-contributor-list>

                        <p>Refactor storage layer to allow for new repository filesystems using drivers.</p>
                    </release-item>

                    <release-item>
                        <release-item-contributor-list>
                            <release-item-reviewer id="cynthia.shang"/>
                        </release-item-contributor-list>

                        <p>Refactor IO layer to allow for new compression formats, checksum types, and other capabilities using filters.</p>
                    </release-item>

                    <release-item>
                        <p>Move modules in <path>Protocol</path> directory in subdirectories.</p>
                    </release-item>

                    <release-item>
                        <p>Move backup modules into <path>Backup</path> directory.</p>
                    </release-item>
                </release-development-list>
            </release-core-list>

            <release-doc-list>
                <release-bug-list>
                    <release-item>
                        <p>Changed invalid <setting>max-archive-mb</setting> option in configuration reference to <br-setting>archive-queue-max</br-setting>.</p>
                    </release-item>

                    <release-item>
                        <release-item-contributor-list>
                            <release-item-contributor id="laetitia"/>
                        </release-item-contributor-list>

                        <p>Fixed missing <code>sudo</code> in installation section.</p>
                    </release-item>
                </release-bug-list>
            </release-doc-list>

            <release-test-list>
                <release-development-list>
                    <release-item>
                        <p>Fixed an undefined variable when a module had no uncoverable code exceptions.</p>
                    </release-item>

                    <release-item>
                        <p>Fixed issue with <setting>--dry-run</setting> requiring <setting>--vm-out</setting> to work properly.</p>
                    </release-item>

                    <release-item>
                        <p>Moved test and env modules to new directories to avoid namespace conflicts with common tests.</p>
                    </release-item>

                    <release-item>
                        <p>Set <setting>--vm-max=2</setting> for CI.</p>
                    </release-item>

                    <release-item>
                        <p>Remove flapping protocol timeout test that will be replaced in the upcoming storage patch.</p>
                    </release-item>
                </release-development-list>
            </release-test-list>
        </release>

        <release date="2017-04-12" version="1.18" title="Stanza Upgrade, Refactoring, and Locking Improvements">
            <release-core-list>
                <release-bug-list>
                    <release-item>
                        <release-item-contributor-list>
                            <release-item-ideator id="jens.wilke"/>
                        </release-item-contributor-list>

                        <p>Fixed an issue where read-only operations that used local worker processes (i.e. <cmd>restore</cmd>) were creating write locks that could interfere with parallel <cmd>archive-push</cmd>.</p>
                    </release-item>
                </release-bug-list>

                <release-feature-list>
                    <release-item>
                        <release-item-contributor-list>
                            <release-item-contributor id="cynthia.shang"/>
                        </release-item-contributor-list>

                        <p>Added the stanza-upgrade command to provide a mechanism for upgrading a stanza after upgrading to a new major version of <postgres/>.</p>
                    </release-item>

                    <release-item>
                        <release-item-contributor-list>
                            <release-item-contributor id="cynthia.shang"/>
                        </release-item-contributor-list>

                        <p>Added validation of <setting>pgbackrest.conf</setting> to display warnings if options are not valid or are not in the correct section.</p>
                    </release-item>
                </release-feature-list>

                <release-improvement-list>
                    <release-item>
                        <p>Simplify locking scheme.  Now, only the master process will hold write locks (for <cmd>archive-push</cmd> and <cmd>backup</cmd> commands) and not all local and remote worker processes as before.</p>
                    </release-item>

                    <release-item>
                        <p>Do not set timestamps of files in the backup directories to match timestamps in the cluster directory.  This was originally done to enable backup resume, but that process is now implemented with checksums.</p>
                    </release-item>

                    <release-item>
                        <release-item-contributor-list>
                            <release-item-ideator id="yogesh.sharma"/>
                        </release-item-contributor-list>

                        <p>Improved error message when the <cmd>restore</cmd> command detects the presence of <file>postmaster.pid</file>.</p>
                    </release-item>

                    <release-item>
                        <release-item-contributor-list>
                            <release-item-ideator id="yogesh.sharma"/>
                        </release-item-contributor-list>

                        <p>Renumber return codes between 25 and 125 to avoid PostgreSQL interpreting some as fatal signal exceptions.</p>
                    </release-item>
                </release-improvement-list>

                <release-development-list>
                    <release-item>
                        <p>Refactor <code>Ini.pm</code> to facilitate testing.</p>
                    </release-item>

                    <release-item>
                        <p>The <cmd>backup</cmd> and <cmd>restore</cmd> commands no longer copy via temp files.  In both cases the files are checksummed on resume so there's no danger of partial copies.</p>
                    </release-item>

                    <release-item>
                        <p>Allow functions to accept optional parameters as a hash.</p>
                    </release-item>

                    <release-item>
                        <p>Refactor <code>File->list()</code> and <code>fileList()</code> to accept optional parameters.</p>
                    </release-item>

                    <release-item>
                        <p>Refactor <code>backupLabel()</code> and add unit tests.</p>
                    </release-item>

                    <release-item>
                        <release-item-contributor-list>
                            <release-item-contributor id="cynthia.shang"/>
                        </release-item-contributor-list>

                        <p>Silence some perl critic warnings.</p>
                    </release-item>
                </release-development-list>
            </release-core-list>

            <release-doc-list>
                <release-development-list>
                    <release-item>
                        <p>Update wording for release note sections.</p>
                    </release-item>

                    <release-item>
                        <p>Ignore clock skew in container libc/package builds using make.  It is common for containers to have clock skew so the build process takes care of this issue independently.</p>
                    </release-item>
                </release-development-list>
            </release-doc-list>

            <release-test-list>
                <release-development-list>
                    <release-item>
                        <p>Complete statement/branch coverage for <code>Ini.pm</code>.</p>
                    </release-item>

                    <release-item>
                        <p>Improved functions used to test/munge manifest and info files.</p>
                    </release-item>

                    <release-item>
                        <p>Coverage testing always enabled on Debian-based containers.</p>
                    </release-item>

                    <release-item>
                        <p>Require description in every call to <code>testResult()</code>.</p>
                    </release-item>

                    <release-item>
                        <p>Make <code>iWaitSeconds</code> an optional parameter for <code>testResult()</code>.</p>
                    </release-item>

                    <release-item>
                        <p>Updated vagrant to new version and image.</p>
                    </release-item>

                    <release-item>
                        <p>Fixed flapping archive stop tests.</p>
                    </release-item>

                    <release-item>
                        <release-item-contributor-list>
                            <release-item-contributor id="cynthia.shang"/>
                        </release-item-contributor-list>

                        <p>Added ability to test warning messages.</p>
                    </release-item>
                </release-development-list>
            </release-test-list>
        </release>

        <release date="2017-03-13" version="1.17" title="Page Checksum Bug Fix">
            <release-core-list>
                <release-bug-list>
                    <release-item>
                        <release-item-contributor-list>
                            <release-item-ideator id="stephen.frost"/>
                        </release-item-contributor-list>

                        <p>Fixed an issue where newly initialized (but unused) pages would cause page checksum warnings.</p>
                    </release-item>
                </release-bug-list>
            </release-core-list>
        </release>

        <release date="2017-03-02" version="1.16" title="Page Checksum Improvements, CI, and Package Testing">
            <release-core-list>
                <release-bug-list>
                    <release-item>
                        <release-item-contributor-list>
                            <release-item-ideator id="stephen.frost"/>
                        </release-item-contributor-list>

                        <p>Fixed an issue where tables over 1GB would report page checksum warnings after the first segment.</p>
                    </release-item>

                    <release-item>
                        <release-item-contributor-list>
                            <release-item-ideator id="benoit.lobréau"/>
                        </release-item-contributor-list>

                        <p>Fixed an issue where databases created with a non-default tablespace would raise bogus warnings about <file>pg_filenode.map</file> and <file>pg_internal.init</file> not being page aligned.</p>
                    </release-item>
                </release-bug-list>

                <release-development-list>
                    <release-item>
                        <p>Improved the code and tests for <code>fileManifest()</code> to prevent a possible race condition when files are removed by the database while the manifest is being built.</p>
                    </release-item>
                </release-development-list>
            </release-core-list>

            <release-doc-list>
                <release-development-list>
                    <release-item>
                        <p>Container executions now load the user's environment.</p>
                    </release-item>
                </release-development-list>
            </release-doc-list>

            <release-test-list>
                <release-feature-list>
                    <release-item>
                        <p>Continuous integration using <id>travis-ci</id>.</p>
                    </release-item>

                    <release-item>
                        <p>Automated builds of Debian packages for all supported distributions.</p>
                    </release-item>
                </release-feature-list>

                <release-development-list>
                    <release-item>
                        <p>Added <setting>--dev</setting> option to aggregate commonly used dev options.</p>
                    </release-item>

                    <release-item>
                        <p>Added <setting>--retry</setting> option.</p>
                    </release-item>

                    <release-item>
                        <p>Added <setting>--no-package</setting> option to skip package builds.</p>
                    </release-item>

                    <release-item>
                        <p>C library and packages are built by default, added <setting>-smart</setting> option to rebuild only when file changes are detected.</p>
                    </release-item>

                    <release-item>
                        <p>The <setting>--libc-only</setting> option has been changed to <setting>--build-only</setting> now that packages builds have been added.</p>
                    </release-item>

                    <release-item>
                        <p>Improved formatting of <code>testResult()</code> output.</p>
                    </release-item>

                    <release-item>
                        <p>Improved truncation when outputting errors logs in the <code>ExecuteTest</code> module.</p>
                    </release-item>

                    <release-item>
                        <p>Fixed flapping archive-stop test with <code>testResult()</code> retries.</p>
                    </release-item>

                    <release-item>
                        <p>Added final test of archive contents to archive-push test.</p>
                    </release-item>

                    <release-item>
                        <p>Temporarily disable flapping keep-alive test.</p>
                    </release-item>
                </release-development-list>
            </release-test-list>
        </release>

        <release date="2017-02-13" version="1.15" title="Refactoring and Bug Fixes">
            <release-core-list>
                <release-bug-list>
                    <release-item>
                        <release-item-contributor-list>
                            <release-item-ideator id="navid.golpayegani"/>
                        </release-item-contributor-list>

                        <p>Fixed a regression introduced in <proper>v1.13</proper> that could cause backups to fail if files were removed (e.g. tables dropped) while the manifest was being built.</p>
                    </release-item>
                </release-bug-list>

                <release-development-list>
                    <release-item>
                        <p>Refactor <code>FileCommon::fileManifest()</code> and <code>FileCommon::fileStat</code> to be more modular to allow complete branch/statement level coverage testing.</p>
                    </release-item>
                </release-development-list>
            </release-core-list>

            <release-test-list>
                <release-development-list>
                    <release-item>
                        <p>Complete branch/statement level coverage testing for <code>FileCommon::fileManifest()</code> and <code>FileCommon::fileStat</code> functions and helper functions.</p>
                    </release-item>
                </release-development-list>
            </release-test-list>
        </release>

        <release date="2017-02-13" version="1.14" title="Refactoring and Bug Fixes">
            <release-core-list>
                <release-bug-list>
                    <release-item>
                        <release-item-contributor-list>
                            <release-item-ideator id="jens.wilke"/>
                        </release-item-contributor-list>

                        <p>Fixed an issue where an archive-push error would not be retried and would instead return errors to <postgres/> indefinitely (unless the <file>.error</file> file was manually deleted).</p>
                    </release-item>

                    <release-item>
                        <release-item-contributor-list>
                            <release-item-ideator id="jens.wilke"/>
                        </release-item-contributor-list>

                        <p>Fixed a race condition in parallel archiving where creation of new paths generated an error when multiple processes attempted to do so at the same time.</p>
                    </release-item>
                </release-bug-list>

                <release-improvement-list>
                    <release-item>
                        <release-item-contributor-list>
                            <release-item-ideator id="jens.wilke"/>
                        </release-item-contributor-list>

                        <p>Improved performance of <id>wal archive min/max</id> provided by the <cmd>info</cmd> command.</p>
                    </release-item>
                </release-improvement-list>
            </release-core-list>

            <release-doc-list>
                <release-feature-list>
                    <release-item>
                        <release-item-contributor-list>
                            <release-item-ideator id="jens.wilke"/>
                        </release-item-contributor-list>

                        <p>Updated async archiving documentation to more accurately describe how the new method works and how it differs from the old method.</p>
                    </release-item>
                </release-feature-list>

                <release-development-list>
                    <release-item>
                        <p>Documentation can now be built with reusable blocks to reduce duplication.</p>
                    </release-item>

                    <release-item>
                        <p>Improved support for <setting>--require</setting> option and section depends now default to the previous section.</p>
                    </release-item>

                    <release-item>
                        <p>Added ability to pass options to containers within the documentation.</p>
                    </release-item>

                    <release-item>
                        <p>Add <code>proper</code> tag to slightly emphasize proper nouns.</p>
                    </release-item>
                </release-development-list>
            </release-doc-list>
        </release>

        <release date="2017-02-05" version="1.13" title="Parallel Archiving, Stanza Create, Improved Info and Check">
            <release-core-list>
                <p><b>IMPORTANT NOTE</b>: The new implementation of asynchronous archiving no longer copies WAL to a separate queue. If there is any WAL left over in the old queue after upgrading to <id>1.13</id>, it will be abandoned and <b>not</b> pushed to the repository.

                To prevent this outcome, stop archiving by setting <setting>archive_command = false</setting>. Next, drain the async queue by running <code>pgbackrest --stanza=[stanza-name] archive-push</code> and wait for the process to complete.  Check that the queue in <path>[spool-path]/archive/[stanza-name]/out</path> is empty. Finally, install <code>1.13</code> and restore the original <setting>archive_command</setting>.

                <b>IMPORTANT NOTE</b>: The <cmd>stanza-create</cmd> command is not longer optional and must be executed before backup or archiving can be performed on a <b>new</b> stanza.  Pre-existing stanzas do not require <cmd>stanza-create</cmd> to be executed.</p>

                <release-bug-list>
                    <release-item>
                        <release-item-contributor-list>
                            <release-item-contributor id="adrian.vondendriesch"/>
                        </release-item-contributor-list>

                        <p>Fixed const assignment giving compiler warning in C library.</p>
                    </release-item>

                    <release-item>
                        <p>Fixed a few directory syncs that were missed for the <br-option>--repo-sync</br-option> option.</p>
                    </release-item>

                    <release-item>
                        <release-item-contributor-list>
                            <release-item-ideator id="leonardo.gg.avellar"/>
                        </release-item-contributor-list>

                        <p>Fixed an issue where a missing user/group on restore could cause an <quote>uninitialized value</quote> error in <code>File->owner()</code>.</p>
                    </release-item>

                    <release-item>
                        <p>Fixed an issue where protocol mismatch errors did not output the expected value.</p>
                    </release-item>

                    <release-item>
                        <p>Fixed a spurious <cmd>archive-get</cmd> log message that indicated an exit code of 1 was an abnormal termination.</p>
                    </release-item>
                </release-bug-list>

                <release-feature-list>
                    <release-item>
                        <p>Improved, multi-process implementation of asynchronous archiving.</p>
                    </release-item>

                    <release-item>
                        <release-item-contributor-list>
                            <release-item-contributor id="cynthia.shang"/>
                        </release-item-contributor-list>

                        <p>Improved <cmd>stanza-create</cmd> command so that it can repair broken repositories in most cases and is robust enough to be made mandatory.</p>
                    </release-item>

                    <release-item>
                        <release-item-contributor-list>
                            <release-item-contributor id="cynthia.shang"/>
                        </release-item-contributor-list>

                        <p>Improved <cmd>check</cmd> command to run on a standby, though only basic checks are done because <code>pg_switch_xlog()</code> cannot be executed on a replica.</p>
                    </release-item>

                    <release-item>
                        <p>Added archive and backup WAL ranges to the <cmd>info</cmd> command.</p>
                    </release-item>

                    <release-item>
                        <release-item-contributor-list>
                            <release-item-contributor id="benoit.lobréau"/>
                        </release-item-contributor-list>

                        <p>Added warning to update <code>pg_tablespace.spclocation</code> when remapping tablespaces in <postgres/> &lt; 9.2.</p>
                    </release-item>

                    <release-item>
                        <release-item-contributor-list>
                            <release-item-ideator id="michael.vitale"/>
                        </release-item-contributor-list>

                        <p>Remove remote lock requirements for the <cmd>archive-get</cmd>, <cmd>restore</cmd>, <cmd>info</cmd>, and <cmd>check</cmd> commands since they are read-only operations.</p>
                    </release-item>
                </release-feature-list>

                <release-improvement-list>
                    <release-item>
                        <release-item-contributor-list>
                            <release-item-ideator id="jens.wilke"/>
                        </release-item-contributor-list>

                        <p>Log file banner is not output until the first log entry is written.</p>
                    </release-item>

                    <release-item>
                        <p>Reduced the likelihood of torn pages causing a false positive in page checksums by filtering on start backup LSN.</p>
                    </release-item>

                    <release-item>
                        <release-item-contributor-list>
                            <release-item-contributor id="adrian.vondendriesch"/>
                        </release-item-contributor-list>

                        <p>Remove Intel-specific optimization from C library build flags.</p>
                    </release-item>

                    <release-item>
                        <p>Remove <br-option>--lock</br-option> option.  This option was introduced before the lock directory could be located outside the repository and is now obsolete.</p>
                    </release-item>

                    <release-item>
                        <p>Added <br-option>--log-timestamp</br-option> option to allow timestamps to be suppressed in logging.  This is primarily used to avoid filters in the automated documentation.</p>
                    </release-item>

                    <release-item>
                        <release-item-contributor-list>
                            <release-item-ideator id="yogesh.sharma"/>
                        </release-item-contributor-list>

                        <p>Return proper error code when unable to convert a relative path to an absolute path.</p>
                    </release-item>
                </release-improvement-list>

                <release-development-list>
                    <release-item>
                        <p>Refactor <code>File</code> and <code>BackupCommon</code> modules to improve test coverage.</p>
                    </release-item>

                    <release-item>
                        <p>Moved <code>File->manifest()</code> into the <code>FileCommon.pm</code> module.</p>
                    </release-item>

                    <release-item>
                        <p>Moved the <code>Archive</code> modules to the <path>Archive</path> directory and split the <cmd>archive-get</cmd> and <cmd>archive-push</cmd> commands into separate modules.</p>
                    </release-item>

                    <release-item>
                        <p>Split the <cmd>check</cmd> command out of the <code>Archive.pm</code> module.</p>
                    </release-item>

                    <release-item>
                        <p>Allow logging to be suppressed via <code>logDisable()</code> and <code>logEnable()</code>.</p>
                    </release-item>

                    <release-item>
                        <p>Allow for locks to be taken more than once in the same process without error.</p>
                    </release-item>

                    <release-item>
                        <p>Lock directories can be created when more than one directory level is required.</p>
                    </release-item>

                    <release-item>
                        <p>Clean up <code>optionValid()</code>/<code>optionTest()</code> logic in <code>Lock.pm</code>.</p>
                    </release-item>

                    <release-item>
                        <p>Added <code>Exception::exceptionCode()</code> and <code>Exception::exceptionMessage()</code> to simplify error handling logic.</p>
                    </release-item>

                    <release-item>
                        <p>Represent <file>.gz</file> extension with a constant.</p>
                    </release-item>

                    <release-item>
                        <p>Allow empty files to be created with <code>FileCommon::fileStringWrite()</code> and use temp files to avoid partial reads.</p>
                    </release-item>

                    <release-item>
                        <p>Refactor process IO and process master/minion code out from the common protocol code.</p>
                    </release-item>

                    <release-item>
                        <p>Fixed alignment issues with multiline logging.</p>
                    </release-item>
                </release-development-list>
            </release-core-list>

            <release-doc-list>
                <release-feature-list>
                    <release-item>
                        <release-item-contributor-list>
                            <release-item-contributor id="cynthia.shang"/>
                        </release-item-contributor-list>

                        <p>Added documentation to the User Guide for the <br-option>process-max</br-option> option.</p>
                    </release-item>
                </release-feature-list>

                <release-development-list>
                    <release-item>
                        <p>Update LICENSE.txt for 2017.</p>
                    </release-item>
                </release-development-list>
            </release-doc-list>

            <release-test-list>
                <release-development-list>
                    <release-item>
                        <p>Fixed <br-option>--no-online</br-option> tests to suppress expected errors.</p>
                    </release-item>

                    <release-item>
                        <p>Added integration for testing coverage with <code>Devel::Cover</code>.</p>
                    </release-item>

                    <release-item>
                        <p>Added unit tests for low-level functions in the <code>File</code> and <code>BackupCommon</code> modules.</p>
                    </release-item>

                    <release-item>
                        <p>C Library builds only run when C library has actually changed.</p>
                    </release-item>

                    <release-item>
                        <p>Added more flexibility in initializing and cleaning up after modules and tests.</p>
                    </release-item>

                    <release-item>
                        <p><code>testResult()</code> suppresses logging and reports exceptions.</p>
                    </release-item>

                    <release-item>
                        <p><code>testException()</code> allows messages to be matched with regular expressions.</p>
                    </release-item>

                    <release-item>
                        <p>Split test modules into separate files to make the code more maintainable.  Tests are dynamically loaded by name rather than requiring an if-else block.</p>
                    </release-item>

                    <release-item>
                        <p>Allow multiple <setting>--module</setting>, <setting>--test</setting>, and <setting>--run</setting> options to be used for <file>test.pl</file>.</p>
                    </release-item>

                    <release-item>
                        <p>Added expect log expression to replace year subdirectories in <path>backup.history</path>.</p>
                    </release-item>

                    <release-item>
                        <p>Refactor name/locations of common modules that setup test environments.</p>
                    </release-item>
                </release-development-list>
            </release-test-list>
        </release>

        <release date="2016-12-12" version="1.12" title="Page Checksums, Configuration, and Bug Fixes">
            <release-core-list>
                 <p><b>IMPORTANT NOTE</b>: In prior releases it was possible to specify options on the command-line that were invalid for the current command without getting an error.  An error will now be generated for invalid options so it is important to carefully check command-line options in your environment to prevent disruption.</p>

                <release-bug-list>
                    <release-item>
                        <release-item-contributor-list>
                            <release-item-ideator id="nikhilchandra.kulkarni"/>
                        </release-item-contributor-list>

                        <p>Fixed an issue where options that were invalid for the specified command could be provided on the command-line without generating an error.  The options were ignored and did not cause any change in behavior, but it did lead to some confusion.  Invalid options will now generate an error.</p>
                    </release-item>

                    <release-item>
                        <p>Fixed an issue where internal symlinks were not being created for tablespaces in the repository.  This issue was only apparent when trying to bring up clusters in-place manually using filesystem snapshots and did not affect normal backup and restore.</p>
                    </release-item>

                    <release-item>
                        <release-item-contributor-list>
                            <release-item-ideator id="adrian.vondendriesch"/>
                        </release-item-contributor-list>

                        <p>Fixed an issue that prevented errors from being output to the console before the logging system was initialized, i.e. while parsing options. Error codes were still being returned accurately so this would not have made a process look like it succeeded when it did not.</p>
                    </release-item>

                    <release-item>
                        <release-item-contributor-list>
                            <release-item-ideator id="michael.vitale"/>
                        </release-item-contributor-list>

                        <p>Fixed an issue where the <br-option>db-port</br-option> option specified on the backup server would not be properly passed to the remote unless it was from the first configured database.</p>
                    </release-item>
                </release-bug-list>

                <release-feature-list>
                    <release-item>
                        <release-item-contributor-list>
                            <release-item-ideator id="stephen.frost"/>
                        </release-item-contributor-list>

                        <p>Added the <br-option>--checksum-page</br-option> option to allow pgBackRest to validate page checksums in data files when checksums are enabled on <postgres/> >= 9.3.  Note that this functionality requires a C library which may not initially be available in OS packages.  The option will automatically be enabled when the library is present and checksums are enabled on the cluster.</p>
                    </release-item>

                    <release-item>
                        <p>Added the <br-option>--repo-link</br-option> option to allow internal symlinks to be suppressed when the repository is located on a filesystem that does not support symlinks.  This does not affect any <backrest/> functionality, but the convenience link <path>latest</path> will not be created and neither will internal tablespace symlinks, which will affect the ability to bring up clusters in-place manually using filesystem snapshots.</p>
                    </release-item>

                    <release-item>
                        <p>Added the <br-option>--repo-sync</br-option> option to allow directory syncs in the repository to be disabled for file systems that do not support them, e.g. NTFS.</p>
                    </release-item>

                    <release-item>
                        <release-item-contributor-list>
                            <release-item-ideator id="jens.wilke"/>
                        </release-item-contributor-list>

                        <p>Added a predictable log entry to signal that a command has completed successfully. For example a backup ends successfully with: <code>INFO: backup command end: completed successfully</code>.</p>
                    </release-item>
                </release-feature-list>

                <release-improvement-list>
                    <release-item>
                        <p>For simplicity, the <file>pg_control</file> file is now copied with the rest of the files instead of by itself of at the end of the process.  The <cmd>backup</cmd> command does not require this behavior and the <cmd>restore</cmd> copies to a temporary file which is renamed at the end of the restore.</p>
                    </release-item>
                </release-improvement-list>

                <release-development-list>
                    <release-item>
                        <release-item-contributor-list>
                            <release-item-contributor id="cynthia.shang"/>
                        </release-item-contributor-list>

                        <p>Abstracted code to determine which database cluster is the primary and which are standbys.</p>
                    </release-item>

                    <release-item>
                        <p>Improved consistency and flexibility of the protocol layer by using JSON for all messages.</p>
                    </release-item>

                    <release-item>
                        <p>File copy protocol now accepts a function that can do additional processing on the copy buffers and return a result to the calling process.</p>
                    </release-item>

                    <release-item>
                        <p>Improved <code>IO->bufferRead</code> to always return requested number of bytes until EOF.</p>
                    </release-item>

                    <release-item>
                        <p>Simplified the result hash of <code>File->manifest()</code>, <code>Db->tablespaceMapGet()</code>, and <code>Db->databaseMapGet()</code>.</p>
                    </release-item>

                    <release-item>
                        <p>Improved errors returned from child processes by removing redundant error level and code.</p>
                    </release-item>

                    <release-item>
                        <release-item-contributor-list>
                            <release-item-contributor id="cynthia.shang"/>
                        </release-item-contributor-list>

                        <p>Code cleanup in preparation for improved <cmd>stanza-create</cmd> command.</p>
                    </release-item>

                    <release-item>
                        <p>Improved parameter/result logging in debug/trace functions.</p>
                    </release-item>
                </release-development-list>
            </release-core-list>

            <release-doc-list>
                <release-bug-list>
                    <release-item>
                        <p>Fixed an issue that suppressed exceptions in PDF builds.</p>
                    </release-item>

                    <release-item>
                        <p>Fixed regression in section links introduced in <proper>v1.10</proper>.</p>
                    </release-item>
                </release-bug-list>

                <release-feature-list>
                    <release-item>
                        <p>Added Retention to QuickStart section.</p>
                    </release-item>
                </release-feature-list>

                <release-development-list>
                    <release-item>
                        <p>Allow a source to be included as a section so large documents can be broken up.</p>
                    </release-item>

                    <release-item>
                        <p>Added section link support to Markdown output.</p>
                    </release-item>

                    <release-item>
                        <p>Added list support to PDF output.</p>
                    </release-item>

                    <release-item>
                        <p>Added <setting>include</setting> option to explicitly build sources (complements the <setting>exclude</setting> option though both cannot be used in the same invocation).</p>
                    </release-item>

                    <release-item>
                        <p>Added <setting>keyword-add</setting> option to add keywords without overriding the <id>default</id> keyword.</p>
                    </release-item>

                    <release-item>
                        <p>Added <setting>debug</setting> option to <file>doc.pl</file> to easily add the <id>debug</id> keyword to documentation builds.</p>
                    </release-item>

                    <release-item>
                        <p>Added <setting>pre</setting> option to <file>doc.pl</file> to easily add the <id>pre</id> keyword to documentation builds.</p>
                    </release-item>

                    <release-item>
                        <p>Builds in <file>release.pl</file> now remove all docker containers to get consistent IP address assignments.</p>
                    </release-item>

                    <release-item>
                        <p>Improvements to markdown rendering.</p>
                    </release-item>

                    <release-item>
                        <p>Remove code dependency on <id>project</id> variable, instead use <id>title</id> param.</p>
                    </release-item>
                </release-development-list>
            </release-doc-list>

            <release-test-list>
                <release-development-list>
                    <release-item>
                        <p>Removed erroneous <br-option>--no-config</br-option> option in <id>help</id> test module.</p>
                    </release-item>

                    <release-item>
                        <release-item-contributor-list>
                            <release-item-contributor id="cynthia.shang"/>
                        </release-item-contributor-list>

                        <p>Update control and WAL test files to <id>9.4</id> with matching system identifiers.</p>
                    </release-item>

                    <release-item>
                        <p>Improved exception handling in file unit tests.</p>
                    </release-item>

                    <release-item>
                        <p>Changed the <br-option>--no-fork</br-option> test option to <br-option>--fork</br-option> with negation to match all other boolean parameters.</p>
                    </release-item>

                    <release-item>
                        <p>Various improvements to validation of backup and restore.</p>
                    </release-item>

                    <release-item>
                        <p>Add more realistic data files to synthetic backup and restore tests.</p>
                    </release-item>
                </release-development-list>
            </release-test-list>
        </release>

        <release date="2016-11-17" version="1.11" title="Bug Fix for Asynchronous Archiving Efficiency">
            <release-core-list>
                <release-bug-list>
                    <release-item>
                        <release-item-contributor-list>
                            <release-item-ideator id="stephen.frost"/>
                        </release-item-contributor-list>

                        <p>Fixed an issue where asynchronous archiving was transferring one file per execution instead of transferring files in batches.  This regression was introduced in <proper>v1.09</proper> and affected efficiency only, all WAL segments were correctly archived in asynchronous mode.</p>
                    </release-item>
                </release-bug-list>
            </release-core-list>
        </release>

        <release date="2016-11-08" version="1.10" title="Stanza Creation and Minor Bug Fixes">
            <release-core-list>
                <release-bug-list>
                    <release-item>
                        <p>Fixed an issue where a backup could error if no changes were made to a database between backups and only <file>pg_control</file> changed.</p>
                    </release-item>

                    <release-item>
                        <release-item-contributor-list>
                            <release-item-ideator id="nikhilchandra.kulkarni"/>
                        </release-item-contributor-list>

                        <p>Fixed an issue where tablespace paths with the same prefix would cause an invalid link error.</p>
                    </release-item>
                </release-bug-list>

                <release-feature-list>
                    <release-item>
                        <release-item-contributor-list>
                            <release-item-contributor id="cynthia.shang"/>
                        </release-item-contributor-list>

                        <p>Added the <cmd>stanza-create</cmd> command to formalize creation of stanzas in the repository.</p>
                    </release-item>
                </release-feature-list>

                <release-improvement-list>
                    <release-item>
                        <release-item-contributor-list>
                            <release-item-ideator id="devrim.gunduz"/>
                        </release-item-contributor-list>

                        <p>Removed extraneous <code>use lib</code> directives from Perl modules.</p>
                    </release-item>
                </release-improvement-list>
            </release-core-list>

            <release-doc-list>
                <release-development-list>
                    <release-item>
                        <p>Fixed missing variable replacements.</p>
                    </release-item>

                    <release-item>
                        <p>Removed hard-coded host names from configuration file paths.</p>
                    </release-item>

                    <release-item>
                        <p>Allow command-line length to be configured using <id>cmd-line-len</id> param.</p>
                    </release-item>

                    <release-item>
                        <p>Added <id>compact</id> param to allow CSS to be embedded in HTML file.</p>
                    </release-item>

                    <release-item>
                        <p>Added <id>pretty</id> param to produce HTML with proper indenting.</p>
                    </release-item>

                    <release-item>
                        <p>Only generate HTML menu when required and don't require index page.</p>
                    </release-item>

                    <release-item>
                        <p>Assign numbers to sections by default.</p>
                    </release-item>

                    <release-item>
                        <p>VM mount points are now optional.</p>
                    </release-item>
                </release-development-list>
            </release-doc-list>
        </release>

        <release date="2016-10-10" version="1.09" title="9.6 Support, Configurability, and Bug Fixes">
            <release-core-list>
                <release-bug-list>
                    <release-item>
                        <release-item-contributor-list>
                            <release-item-contributor id="cynthia.shang"/>
                        </release-item-contributor-list>

                        <p>Fixed the <cmd>check</cmd> command to prevent an error message from being logged if the backup directory does not exist.</p>
                    </release-item>

                    <release-item>
                        <release-item-contributor-list>
                            <release-item-ideator id="jason.odonnell"/>
                        </release-item-contributor-list>

                        <p>Fixed error message to properly display the archive command when an invalid archive command is detected.</p>
                    </release-item>

                    <release-item>
                        <release-item-contributor-list>
                            <release-item-ideator id="jens.wilke"/>
                        </release-item-contributor-list>

                        <p>Fixed an issue where the async archiver would not be started if <cmd>archive-push</cmd> did not have enough space to queue a new WAL segment.  This meant that the queue would never be cleared without manual intervention (such as calling <cmd>archive-push</cmd> directly).  <postgres/> now receives errors when there is not enough space to store new WAL segments but the async process will still be started so that space is eventually freed.</p>
                    </release-item>

                    <release-item>
                        <release-item-contributor-list>
                            <release-item-ideator id="jens.wilke"/>
                        </release-item-contributor-list>

                        <p>Fixed a remote timeout that occurred when a local process generated checksums (during resume or restore) but did not copy files, allowing the remote to go idle.</p>
                    </release-item>
                </release-bug-list>

                <release-feature-list>
                    <release-item>
                        <p>Non-exclusive backups will automatically be used on <postgres/> 9.6.</p>
                    </release-item>

                    <release-item>
                        <release-item-contributor-list>
                            <release-item-ideator id="jens.wilke"/>
                        </release-item-contributor-list>

                        <p>Added the <br-option>cmd-ssh</br-option> option to allow the ssh client to be specified.</p>
                    </release-item>

                    <release-item>
                        <release-item-contributor-list>
                            <release-item-ideator id="sascha.biberhofer"/>
                        </release-item-contributor-list>

                        <p>Added the <br-option>log-level-stderr</br-option> option to control whether console log messages are sent to <id>stderr</id> or <id>stdout</id>.  By default this is set to <setting>warn</setting> which represents a change in behavior from previous versions, even though it may be more intuitive.  Setting <br-option>log-level-stderr=off</br-option> will preserve the old behavior.</p>
                    </release-item>

                    <release-item>
                        <release-item-contributor-list>
                            <release-item-ideator id="jens.wilke"/>
                        </release-item-contributor-list>

                        <p>Set <id>application_name</id> to <id>"pgBackRest [command]"</id> for database connections.</p>
                    </release-item>

                    <release-item>
                        <p>Check that archive_mode is enabled when <br-option>archive-check</br-option> option enabled.</p>
                    </release-item>
                </release-feature-list>

                <release-improvement-list>
                    <release-item>
                        <release-item-contributor-list>
                            <release-item-ideator id="jens.wilke"/>
                        </release-item-contributor-list>

                        <p>Clarified error message when unable to acquire <backrest/> advisory lock to make it clear that it is not a <postgres/> backup lock.</p>
                    </release-item>

                    <release-item>
                        <p><backrest/> version number included in command start INFO log output.</p>
                    </release-item>

                    <release-item>
                        <p>Process ID logged for local process start/stop INFO log output.</p>
                    </release-item>
                </release-improvement-list>
            </release-core-list>

            <release-doc-list>
                <release-feature-list>
                    <release-item>
                        <release-item-contributor-list>
                            <release-item-contributor id="cynthia.shang"/>
                        </release-item-contributor-list>

                        <p>Added <br-option>archive-timeout</br-option> option documentation to the user guide.</p>
                    </release-item>
                </release-feature-list>

                <release-development-list>
                    <release-item>
                        <p>Added <setting>dev</setting> option to <file>doc.pl</file> to easily add the <id>dev</id> keyword to documentation builds.</p>
                    </release-item>
                </release-development-list>
            </release-doc-list>

            <release-test-list>
                <release-development-list>
                    <release-item>
                        <p>Update CentOS/Debian package definitions.</p>
                    </release-item>

                    <release-item>
                        <p>Fixed missing expect output for help module.</p>
                    </release-item>

                    <release-item>
                        <p>Fixed broken <id>vm-max</id> option in <file>test.pl</file>.</p>
                    </release-item>

                    <release-item>
                        <p>Regression tests can now be run as any properly-configured user, not just vagrant.</p>
                    </release-item>

                    <release-item>
                        <p>Miminize TeXLive package list to save time during VM builds.</p>
                    </release-item>
                </release-development-list>
            </release-test-list>
        </release>

        <release date="2016-09-14" version="1.08" title="Bug Fixes and Log Improvements">
            <release-core-list>
                <release-bug-list>
                    <release-item>
                        <release-item-contributor-list>
                            <release-item-ideator id="todd.vernick"/>
                        </release-item-contributor-list>

                        <p>Fixed an issue where local processes were not disconnecting when complete and could later timeout.</p>
                    </release-item>

                    <release-item>
                        <release-item-contributor-list>
                            <release-item-ideator id="todd.vernick"/>
                        </release-item-contributor-list>

                        <p>Fixed an issue where the protocol layer could timeout while waiting for WAL segments to arrive in the archive.</p>
                    </release-item>
                </release-bug-list>

                <release-improvement-list>
                    <release-item>
                        <p>Cache file log output until the file is created to create a more complete log.</p>
                    </release-item>
                </release-improvement-list>
            </release-core-list>

            <release-doc-list>
                <release-development-list>
                    <release-item>
                        <p>Show Process ID in output instead of filtering it out with the timestamp.</p>
                    </release-item>
                </release-development-list>
            </release-doc-list>

            <release-test-list>
                <release-development-list>
                    <release-item>
                        <release-item-contributor-list>
                            <release-item-contributor id="john.harvey"/>
                        </release-item-contributor-list>

                        <p>Suppress <quote>dpkg-reconfigure: unable to re-open stdin: No file or directory</quote> warning in Vagrant VM build.</p>
                    </release-item>

                    <release-item>
                        <p>Show Process ID in expect logs instead of filtering it out with the timestamp.</p>
                    </release-item>
                </release-development-list>
            </release-test-list>
        </release>

        <release date="2016-09-07" version="1.07" title="Thread to Process Conversion and Bug Fixes">
            <release-core-list>
                <release-bug-list>
                    <release-item>
                        <p>Fixed an issue where tablespaces were copied from the primary during standby backup.</p>
                    </release-item>

                    <release-item>
                        <release-item-contributor-list>
                            <release-item-contributor id="cynthia.shang"/>
                        </release-item-contributor-list>

                        <p>Fixed the <cmd>check</cmd> command so backup info is checked remotely and not just locally.</p>
                    </release-item>

                    <release-item>
                        <release-item-contributor-list>
                            <release-item-contributor id="cynthia.shang"/>
                        </release-item-contributor-list>

                        <p>Fixed an issue where <br-option>retention-archive</br-option> was not automatically being set when <br-option>retention-archive-type=diff</br-option>, resulting in a less aggressive than intended expiration of archive.</p>
                    </release-item>
                </release-bug-list>

                <release-feature-list>
                    <release-item>
                        <p>Converted Perl threads to processes to improve compatibility and performance.</p>
                    </release-item>

                    <release-item>
                        <p>Exclude contents of <path>$PGDATA/pg_replslot</path> directory so that replication slots on the primary do not become part of the backup.</p>
                    </release-item>

                    <release-item>
                        <release-item-contributor-list>
                            <release-item-ideator id="jens.wilke"/>
                        </release-item-contributor-list>

                        <p>The <setting>archive-start</setting> and <setting>archive-stop</setting> settings are now filled in <file>backup.manifest</file> even when <br-option>archive-check=n</br-option>.</p>
                    </release-item>

                    <release-item>
                        <release-item-contributor-list>
                            <release-item-contributor id="cynthia.shang"/>
                        </release-item-contributor-list>

                        <p>Additional warnings when archive retention settings may not have the intended effect or would allow indefinite retention.</p>
                    </release-item>

                    <release-item>
                        <p>Experimental support for non-exclusive backups in <postgres/> 9.6 rc1.  Changes to the control/catalog/WAL versions in subsequent release candidates may break compatibility but <backrest/> will be updated with each release to keep pace.</p>
                    </release-item>
                </release-feature-list>

                <release-development-list>
                    <release-item>
                        <p>Refactor of protocol minions in preparation for the new local minion.</p>
                    </release-item>

                    <release-item>
                        <p>Remove obsolete thread index variable from <code>File()</code> module.</p>
                    </release-item>

                    <release-item>
                        <p>Changed temporary file names to consistently use the <file>.pgbackrest.tmp</file> extension even if the destination file is compressed or has an appended checksum.</p>
                    </release-item>

                    <release-item>
                        <p>Improve ASSERT error handling, safely check eval blocks, and convert <code>$@</code> to <code>$EVAL_ERROR</code>.</p>
                    </release-item>
                </release-development-list>
            </release-core-list>

            <release-doc-list>
                <release-bug-list>
                    <release-item>
                        <p>Fixed minor documentation reproducibility issues related to binary paths.</p>
                    </release-item>
                </release-bug-list>

                <release-feature-list>
                    <release-item>
                        <release-item-contributor-list>
                            <release-item-contributor id="cynthia.shang"/>
                        </release-item-contributor-list>

                        <p>Documentation for archive retention.</p>
                    </release-item>
                </release-feature-list>

                <release-development-list>
                    <release-item>
                        <p>Suppress TOC for unsupported versions of <backrest/>.</p>
                    </release-item>
                </release-development-list>
            </release-doc-list>

            <release-test-list>
                <release-development-list>
                    <release-item>
                        <p>New vagrant base box and make uid/gid selection for containers dynamic.</p>
                    </release-item>
                </release-development-list>
            </release-test-list>
        </release>

        <release date="2016-08-25" version="1.06" title="Backup from Standby and Bug Fixes">
             <release-core-list>
                <release-bug-list>
                    <release-item>
                        <release-item-contributor-list>
                            <release-item-ideator id="michael.vitale"/>
                        </release-item-contributor-list>

                        <p>Fixed an issue where a tablespace link that referenced another link would not produce an error, but instead skip the tablespace entirely.</p>
                    </release-item>

                    <release-item>
                        <release-item-contributor-list>
                            <release-item-ideator id="michael.vitale"/>
                        </release-item-contributor-list>

                        <p>Fixed an issue where options that should not allow multiple values could be specified multiple times in <file>pgbackrest.conf</file> without an error being raised.</p>
                    </release-item>

                    <release-item>
                        <release-item-contributor-list>
                            <release-item-ideator id="todd.vernick"/>
                        </release-item-contributor-list>

                        <p>Fixed an issue where the <br-option>protocol-timeout</br-option> option was not automatically increased when the <br-option>db-timeout</br-option> option was increased.</p>
                    </release-item>
                </release-bug-list>

                <release-feature-list>
                    <release-item>
                        <p>Backup from a standby cluster.  A connection to the primary cluster is still required to start/stop the backup and copy files that are not replicated, but the vast majority of files are copied from the standby in order to reduce load on the primary.</p>
                    </release-item>

                    <release-item>
                        <p>More flexible configuration for databases.  Master and standby can both be configured on the backup server and <backrest/> will automatically determine which is the primary.  This means no configuration changes for backup are required after failing over from a primary to standby when a separate backup server is used.</p>
                    </release-item>

                    <release-item>
                        <p>Exclude directories during backup that are cleaned, recreated, or zeroed by <postgres/> at startup.  These include <path>pgsql_tmp</path> and <path>pg_stat_tmp</path>.  The <file>postgresql.auto.conf.tmp</file> file is now excluded in addition to files that were already excluded: <file>backup_label.old</file>, <file>postmaster.opts</file>, <file>postmaster.pid</file>, <file>recovery.conf</file>, <file>recovery.done</file>.</p>
                    </release-item>

                    <release-item>
                        <p>Experimental support for non-exclusive backups in <postgres/> 9.6 beta4.  Changes to the control/catalog/WAL versions in subsequent betas may break compatibility but <backrest/> will be updated with each release to keep pace.</p>
                    </release-item>
                </release-feature-list>

                <release-improvement-list>
                    <release-item>
                        <p>Improve error message for links that reference links in manifest build.</p>
                    </release-item>

                    <release-item>
                        <p>Added hints to error message when relative paths are detected in <cmd>archive-push</cmd> or <cmd>archive-get</cmd>.</p>
                    </release-item>

                    <release-item>
                        <p>Improve backup log messages to indicate which host the files are being copied from.</p>
                    </release-item>
                </release-improvement-list>

                <release-development-list>
                    <release-item>
                        <p>Simplify protocol creation and identifying which host is local/remote.</p>
                    </release-item>

                    <release-item>
                        <p>Removed all <code>OP_*</code> function constants that were used only for debugging, not in the protocol, and replaced with <code>__PACKAGE__</code>.</p>
                    </release-item>

                    <release-item>
                        <p>Improvements in <code>Db</code> module: separated out <code>connect()</code> function, allow <code>executeSql()</code> calls that do not return data, and improve error handling.</p>
                    </release-item>
                </release-development-list>
            </release-core-list>

             <release-doc-list>
                 <release-development-list>
                    <release-item>
                        <p>Improve host tag rendering.</p>
                    </release-item>
                </release-development-list>
            </release-doc-list>

             <release-test-list>
                 <release-development-list>
                    <release-item>
                        <p>Refactor db version constants into a separate module.</p>
                    </release-item>

                    <release-item>
                        <p>Update synthetic backup tests to <postgres/> 9.4.</p>
                    </release-item>
                </release-development-list>
            </release-test-list>
        </release>

        <release date="2016-08-09" version="1.05" title="Bug Fix for Tablespace Link Checking">
             <release-core-list>
                 <release-bug-list>
                    <release-item>
                        <release-item-contributor-list>
                            <release-item-ideator id="chris.fort"/>
                        </release-item-contributor-list>

                        <p>Fixed an issue where tablespace paths that had $PGDATA as a substring would be identified as a subdirectories of $PGDATA even when they were not.  Also hardened relative path checking a bit.</p>
                    </release-item>
                </release-bug-list>
            </release-core-list>

            <release-doc-list>
                <release-feature-list>
                    <release-item>
                        <release-item-contributor-list>
                            <release-item-contributor id="cynthia.shang"/>
                        </release-item-contributor-list>

                        <p>Added documentation for scheduling backups with cron.</p>
                    </release-item>
                </release-feature-list>

                <release-improvement-list>
                    <release-item>
                        <release-item-contributor-list>
                            <release-item-contributor id="cynthia.shang"/>
                        </release-item-contributor-list>

                        <p>Moved the backlog from the <backrest/> website to the GitHub repository wiki.</p>
                    </release-item>
                </release-improvement-list>

                <release-development-list>
                    <release-item>
                        <p>Improved rendering of spaces in code blocks.</p>
                    </release-item>
                 </release-development-list>
            </release-doc-list>
        </release>

         <release date="2016-07-30" version="1.04" title="Various Bug Fixes">
             <release-core-list>
                 <release-bug-list>
                    <release-item>
                        <release-item-contributor-list>
                            <release-item-ideator id="michael.vitale"/>
                        </release-item-contributor-list>

                        <p>Fixed an issue an where an extraneous remote was created causing threaded backup/restore to possibly timeout and/or throw a lock conflict.</p>
                    </release-item>

                    <release-item>
                        <release-item-contributor-list>
                            <release-item-ideator id="michael.vitale"/>
                        </release-item-contributor-list>

                        <p>Fixed an issue where db-path was not required for the <cmd>check</cmd> command so an assert was raised when it was missing rather than a polite error message.</p>
                    </release-item>

                    <release-item>
                        <release-item-contributor-list>
                            <release-item-ideator id="david.steele"/>
                            <release-item-contributor id="cynthia.shang"/>
                            <release-item-reviewer id="david.steele"/>
                        </release-item-contributor-list>

                        <p>Fixed <cmd>check</cmd> command to throw an error when database version/id does not match that of the archive.</p>
                    </release-item>

                    <release-item>
                        <release-item-contributor-list>
                            <release-item-ideator id="sebastien.lardiere"/>
                        </release-item-contributor-list>

                        <p>Fixed an issue where a remote could try to start its own remote when the <br-option>backup-host</br-option> option was not present in <file>pgbackrest.conf</file> on the database server.</p>
                    </release-item>

                    <release-item>
                        <p>Fixed an issue where the contents of <path>pg_xlog</path> were being backed up if the directory was symlinked.  This didn't cause any issues during restore but was a waste of space.</p>
                    </release-item>

                    <release-item>
                        <p>Fixed an invalid <code>log()</code> call in lock routines.</p>
                    </release-item>
                </release-bug-list>

                <release-feature-list>
                    <release-item>
                        <p>Experimental support for non-exclusive backups in <postgres/> 9.6 beta3.  Changes to the control/catalog/WAL versions in subsequent betas may break compatibility but <backrest/> will be updated with each release to keep pace.</p>
                    </release-item>
                </release-feature-list>

                <release-improvement-list>
                    <release-item>
                        <p>Suppress banners on SSH protocol connections.</p>
                    </release-item>

                    <release-item>
                        <p>Improved remote error messages to identify the host where the error was raised.</p>
                    </release-item>

                    <release-item>
                        <p>All remote types now take locks.  The exceptions date to when the test harness and <backrest/> were running in the same VM and no longer apply.</p>
                    </release-item>
                </release-improvement-list>

                <release-development-list>
                    <release-item>
                        <p>Enhancements to the protocol layer for improved reliability and error handling.</p>
                    </release-item>

                    <release-item>
                        <p>Exceptions are now passed back from threads as messages when possible rather than raised directly.</p>
                    </release-item>

                    <release-item>
                        <p>Temp files created during backup are now placed in the same directory as the target file.</p>
                    </release-item>

                    <release-item>
                        <p>Output lock file name when a lock cannot be acquired to aid in debugging.</p>
                    </release-item>

                    <release-item>
                        <p>Reduce calls to <code>protocolGet()</code> in backup/restore.</p>
                    </release-item>
                </release-development-list>
            </release-core-list>

             <release-doc-list>
                 <release-feature-list>
                    <release-item>
                        <release-item-contributor-list>
                            <release-item-ideator id="michael.vitale"/>
                        </release-item-contributor-list>

                        <p>Added clarification on why the default for the <br-option>backrest-user</br-option> option is <id>backrest</id>.</p>
                    </release-item>

                    <release-item>
                        <release-item-contributor-list>
                            <release-item-ideator id="michael.vitale"/>
                        </release-item-contributor-list>

                        <p>Updated information about package availability on supported platforms.</p>
                    </release-item>
                </release-feature-list>

                 <release-development-list>
                    <release-item>
                        <p>Added <file>release.pl</file> to make releases reproducible.  For now this only includes building and deploying documentation.</p>
                    </release-item>

                    <release-item>
                        <release-item-contributor-list>
                            <release-item-ideator id="adrian.vondendriesch"/>
                            <release-item-contributor id="david.steele"/>
                        </release-item-contributor-list>

                        <p>HTML footer dates are statically created in English in order to be reproducible.</p>
                    </release-item>
                 </release-development-list>
            </release-doc-list>

             <release-test-list>
                 <release-development-list>
                    <release-item>
                        <p>Fixed a version checking issue in <file>test.pl</file>.</p>
                    </release-item>

                    <release-item>
                        <p>Fixed an issue where multi-threaded tests were not being run when requested.</p>
                    </release-item>

                    <release-item>
                        <p>Reduce the frequency that certain tests are run to save time in regression.</p>
                    </release-item>

                    <release-item>
                        <p>Disable control master for older OS versions where it is less stable.</p>
                    </release-item>
                </release-development-list>
            </release-test-list>
         </release>

         <release date="2016-07-02" version="1.03" title="Check Command and Bug Fixes">
             <release-core-list>
                <release-bug-list>
                    <release-item>
                        <release-item-contributor-list>
                            <release-item-ideator id="janice.parkinson"/>
                            <release-item-ideator id="chris.barber"/>
                        </release-item-contributor-list>

                        <p>Fixed an issue where <id>keep-alives</id> could be starved out by lots of small files during multi-threaded <cmd>backup</cmd>.  They were also completely absent from single/multi-threaded <cmd>backup</cmd> resume and <cmd>restore</cmd> checksumming.</p>
                    </release-item>

                    <release-item>
                        <release-item-contributor-list>
                            <release-item-ideator id="chris.barber"/>
                        </release-item-contributor-list>

                        <p>Fixed an issue where the <cmd>expire</cmd> command would refuse to run when explicitly called from the command line if the <br-option>db-host</br-option> option was set.  This was not an issue when <cmd>expire</cmd> was run automatically after a <cmd>backup</cmd></p>
                    </release-item>

                    <release-item>
                        <p>Fixed an issue where validation was being running on <pg-setting>archive_command</pg-setting> even when the <br-option>archive-check</br-option> option was disabled.</p>
                    </release-item>
                </release-bug-list>

                <release-feature-list>
                    <release-item>
                        <release-item-contributor-list>
                            <release-item-ideator id="david.steele"/>
                            <release-item-contributor id="cynthia.shang"/>
                            <release-item-reviewer id="david.steele"/>
                        </release-item-contributor-list>

                        <p>Added <cmd>check</cmd> command to validate that <backrest/> is configured correctly for archiving and backups.</p>
                    </release-item>

                    <release-item>
                        <p>Added the <br-option>protocol-timeout</br-option> option.  Previously <br-option>protocol-timeout</br-option> was set as <br-option>db-timeout</br-option> + 30 seconds.</p>
                    </release-item>

                    <release-item>
                        <p>Failure to shutdown remotes at the end of the backup no longer throws an exception.  Instead a warning is generated that recommends a higher <br-option>protocol-timeout</br-option>.</p>
                    </release-item>

                    <release-item>
                        <p>Experimental support for non-exclusive backups in <postgres/> 9.6 beta2.  Changes to the control/catalog/WAL versions in subsequent betas may break compatibility but <backrest/> will be updated with each release to keep pace.</p>
                    </release-item>
                </release-feature-list>

                <release-improvement-list>
                    <release-item>
                        <p>Improved handling of users/groups captured during backup that do not exist on the restore host.  Also explicitly handle the case where user/group is not mapped to a name.</p>
                    </release-item>

                    <release-item>
                        <p>Option handling is now far more strict.  Previously it was possible for a command to use an option that was not explicitly assigned to it.  This was especially true for the <br-option>backup-host</br-option> and <br-option>db-host</br-option> options which are used to determine locality.</p>
                    </release-item>
                </release-improvement-list>

                <release-development-list>
                    <release-item>
                        <p>The <code>pg_xlogfile_name()</code> function is no longer used to construct WAL filenames from LSNs. While this function is convenient it is not available on a standby.  Instead, the archive is searched for the LSN in order to find the timeline.  If due to some misadventure the LSN appears on multiple timelines then an error will be thrown, whereas before this condition would have passed unnoticed.</p>
                    </release-item>

                    <release-item>
                        <p>Changed version variable to a constant.  It had originally been designed to play nice with a specific packaging tool but that tool was never used.</p>
                    </release-item>
                </release-development-list>
             </release-core-list>

             <release-doc-list>
                 <release-improvement-list>
                    <release-item>
                        <release-item-contributor-list>
                            <release-item-ideator id="adrian.vondendriesch"/>
                            <release-item-contributor id="david.steele"/>
                        </release-item-contributor-list>

                        <p>Allow a static date to be used for documentation to generate reproducible builds.</p>
                    </release-item>

                    <release-item>
                        <release-item-contributor-list>
                            <release-item-contributor id="cynthia.shang"/>
                            <release-item-reviewer id="david.steele"/>
                        </release-item-contributor-list>

                        <p>Added documentation for asynchronous archiving to the user guide.</p>
                    </release-item>

                    <release-item>
                        <p>Recommended install location for <backrest/> modules is now <path>/usr/share/perl5</path> since <path>/usr/lib/perl5</path> has been removed from the search path in newer versions of Perl.</p>
                    </release-item>

                    <release-item>
                        <p>Added instructions for removing prior versions of <backrest/>.</p>
                    </release-item>
                 </release-improvement-list>

                 <release-development-list>
                    <release-item>
                        <p>Fixed DTD search path that did not work properly when <setting>--doc-path</setting> was used.</p>
                    </release-item>

                    <release-item>
                        <p>Fixed <backrest/>-specific xml that was loaded for non-<backrest/> projects.</p>
                    </release-item>

                    <release-item>
                        <p>Fixed section names being repeated in the info output when multiple <br-option>--require</br-option> options depended on the same sections.</p>
                    </release-item>

                    <release-item>
                        <p>Fixed <backrest/> config sections being blank in the output when not loaded from cache.</p>
                    </release-item>

                    <release-item>
                        <p>Allow hidden options to be added to a command.  This allows certain commands (like <id>apt-get</id>) to be forced during the build without making that a part of the documentation.</p>
                    </release-item>

                    <release-item>
                        <p>Allow command summaries to be inserted anywhere in the documentation to avoid duplication.</p>
                    </release-item>

                    <release-item>
                        <p>Update TeX Live to 2016 version.</p>
                    </release-item>

                    <release-item>
                        <p>New, consolidated implementation for link rendering.</p>
                    </release-item>

                    <release-item>
                        <p><postgres/> version is now a variable to allow multi-version documentation.</p>
                    </release-item>
                </release-development-list>
            </release-doc-list>

             <release-test-list>
                 <release-development-list>
                    <release-item>
                        <p>Obsolete containers are removed by the <br-option>--vm-force</br-option> option.</p>
                    </release-item>

                    <release-item>
                        <p>Major refactor of the test suite to make it more modular and object-oriented.  Multiple Docker containers can now be created for a single test to simulate more realistic environments.  Tests paths have been renamed for clarity.</p>
                    </release-item>

                    <release-item>
                        <p>Greatly reduced the quantity of Docker containers built by default.  Containers are only built for <postgres/> versions specified in <id>db-minimal</id> and those required to build documentation. Additional containers can be built with <br-option>--db-version=all</br-option> or by specifying a version, e.g. <br-option>--db-version=9.4</br-option>.</p>
                    </release-item>
                 </release-development-list>
             </release-test-list>
         </release>

         <release date="2016-06-02" version="1.02" title="Bug Fix for Perl 5.22">
             <release-core-list>
                 <release-bug-list>
                    <release-item>
                        <release-item-contributor-list>
                            <release-item-contributor id="adrian.vondendriesch"/>
                            <release-item-reviewer id="david.steele"/>
                        </release-item-contributor-list>

                        <p>Fix usage of sprintf() due to new constraints in Perl 5.22. Parameters not referenced in the format string are no longer allowed.</p>
                    </release-item>
                </release-bug-list>

                 <release-development-list>
                    <release-item>
                        <p>Log directory create and file open now using FileCommon functions which produce more detailed error messages on failure.</p>
                    </release-item>
                </release-development-list>
            </release-core-list>

             <release-doc-list>
                 <release-bug-list>
                    <release-item>
                        <release-item-contributor-list>
                            <release-item-contributor id="christoph.berg"/>
                            <release-item-contributor id="adrian.vondendriesch"/>
                            <release-item-reviewer id="david.steele"/>
                        </release-item-contributor-list>

                        <p>Fixed syntax that was not compatible with Perl 5.2X.</p>
                    </release-item>

                    <release-item>
                        <release-item-contributor-list>
                            <release-item-ideator id="adrian.vondendriesch"/>
                        </release-item-contributor-list>

                        <p>Fixed absolute paths that were used for the PDF logo.</p>
                    </release-item>
                </release-bug-list>

                 <release-feature-list>
                    <release-item>
                        <p>Release notes are now broken into sections so that bugs, features, and refactors are clearly delineated.  An <quote>Additional Notes</quote> section has been added for changes to documentation and the test suite that do not affect the core code.</p>
                    </release-item>

                    <release-item>
                        <release-item-contributor-list>
                            <release-item-contributor id="adrian.vondendriesch"/>
                            <release-item-contributor id="david.steele"/>
                        </release-item-contributor-list>

                        <p>Added man page generation.</p>
                    </release-item>

                    <release-item>
                        <release-item-contributor-list>
                            <release-item-ideator id="david.steele"/>
                            <release-item-contributor id="cynthia.shang"/>
                            <release-item-reviewer id="david.steele"/>
                        </release-item-contributor-list>

                        <p>The change log was the last piece of documentation to be rendered in Markdown only.  Wrote a converter so the document can be output by the standard renderers.  The change log will now be located on the website and has been renamed to <quote>Releases</quote>.</p>
                    </release-item>
                </release-feature-list>

                 <release-development-list>
                    <release-item>
                        <p>Added an execution cache so that documentation can be generated without setting up the full container environment.  This is useful for packaging, keeps the documentation consistent for a release, and speeds up generation when no changes are made in the execution list.</p>
                    </release-item>

                    <release-item>
                        <p>Remove function constants and pass strings directly to logDebugParam().  The function names were only used once so creating constants for them was wasteful.</p>
                    </release-item>

                    <release-item>
                        <p>Lists can now be used outside of <id>p</id> and <id>text</id> tags for more flexible document structuring.</p>
                    </release-item>
                </release-development-list>
             </release-doc-list>

             <release-test-list>
                 <release-development-list>
                    <release-item>
                        <p>Replaced overzealous <code>perl -cW</code> check which failed on Perl 5.22 with <code>perl -cw</code>.</p>
                    </release-item>

                    <release-item>
                        <p>Added Ubuntu 16.04 (Xenial) and Debian 8 (Jessie) to the regression suite.</p>
                    </release-item>

                    <release-item>
                        <p>Upgraded doc/test VM to Ubuntu 16.04.  This will help catch Perl errors in the doc code since it is not run across multiple distributions like the core and test code. It is also to be hoped that a newer kernel will make Docker more stable.</p>
                    </release-item>

                    <release-item>
                        <p>Test release version against the executable using <file>change-log.xml</file> instead of <file>CHANGELOG.md</file>.</p>
                    </release-item>
                </release-development-list>
             </release-test-list>
         </release>

         <release date="2016-05-17" version="1.01" title="Enhanced Info, Selective Restore, and 9.6 Support">
             <release-core-list>
                 <release-feature-list>
                    <release-item>
                        <release-item-contributor-list>
                            <release-item-ideator id="david.steele"/>
                            <release-item-contributor id="cynthia.shang"/>
                            <release-item-reviewer id="david.steele"/>
                        </release-item-contributor-list>

                        <p>Enhanced text output of <cmd>info</cmd> command to include timestamps, sizes, and the reference list for all backups.</p>
                    </release-item>

                    <release-item>
                        <release-item-contributor-list>
                            <release-item-ideator id="stephen.frost"/>
                            <!-- <release-item-contributor id="david.steele"/> -->
                            <release-item-reviewer id="cynthia.shang"/>
                            <release-item-reviewer id="greg.smith"/>
                            <release-item-reviewer id="stephen.frost"/>
                        </release-item-contributor-list>

                        <p>Allow selective restore of databases from a cluster backup.  This feature can result in major space and time savings when only specific databases are restored.  Unrestored databases will not be accessible but must be manually dropped before they will be removed from the shared catalogue.</p>
                    </release-item>

                    <release-item>
                        <release-item-contributor-list>
                            <!-- <release-item-contributor id="david.steele"/> -->
                            <release-item-reviewer id="cynthia.shang"/>
                        </release-item-contributor-list>

                        <p>Experimental support for non-exclusive backups in <postgres/> 9.6 beta1.  Changes to the control/catalog/WAL versions in subsequent betas may break compatibility but <backrest/> will be updated with each release to keep pace.</p>
                    </release-item>
                 </release-feature-list>
             </release-core-list>
         </release>

         <release date="2016-04-14" version="1.00" title="New Repository Format and Configuration Scheme, Link Support">
             <release-core-list>
                 <p><b>IMPORTANT NOTE</b>: This flag day release breaks compatibility with older versions of <backrest/>.  The manifest format, on-disk structure, configuration scheme, and the exe/path names have all changed.  You must create a new repository to hold backups for this version of <backrest/> and keep your older repository for a time in case you need to do a restore.  Restores from the prior repository will require the prior version of <backrest/> but because of name changes it is possible to have <id>1.00</id> and a prior version of <backrest/> installed at the same time.  See the notes below for more detailed information on what has changed.</p>

                 <release-feature-list>
                    <release-item>
                        <release-item-contributor-list>
                            <release-item-ideator id="michael.renner"/>
                            <!-- <release-item-contributor id="david.steele"/> -->
                        </release-item-contributor-list>

                        <p>Implemented a new configuration scheme which should be far simpler to use.  See the User Guide and Configuration Reference for details but for a simple configuration all options can now be placed in the <setting>stanza</setting> section. Options that are shared between stanzas can be placed in the <setting>[global]</setting> section.  More complex configurations can still make use of command sections though this should be a rare use case.</p>
                    </release-item>

                    <release-item>
                        <p>The <setting>repo-path</setting> option now always refers to the repository where backups and archive are stored, whether local or remote, so the <setting>repo-remote-path</setting> option has been removed.  The new <setting>spool-path</setting> option can be used to define a location for queueing WAL segments when archiving asynchronously.  A local repository is no longer required.</p>
                    </release-item>

                    <release-item>
                        <release-item-contributor-list>
                            <release-item-ideator id="michael.renner"/>
                            <release-item-ideator id="stephen.frost"/>
                            <!-- <release-item-contributor id="david.steele"/> -->
                        </release-item-contributor-list>

                        <p>The default configuration filename is now <file>pgbackrest.conf</file> instead of <file>pg_backrest.conf</file>.  This was done for consistency with other naming changes but also to prevent old config files from being loaded accidentally when migrating to <id>1.00</id>.</p>
                    </release-item>

                    <release-item>
                        <release-item-contributor-list>
                            <release-item-ideator id="michael.renner"/>
                            <release-item-ideator id="stephen.frost"/>
                            <!-- <release-item-contributor id="david.steele"/> -->
                        </release-item-contributor-list>

                        <p>The default repository name was changed from <path>/var/lib/backup</path> to <path>/var/lib/pgbackrest</path>.</p>
                    </release-item>

                    <release-item>
                        <!-- <release-item-contributor-list>
                            <release-item-contributor id="david.steele"/>
                        </release-item-contributor-list> -->

                        <p>Lock files are now stored in <path>/tmp/pgbackrest</path> by default. These days <path>/run/pgbackrest</path> is the preferred location but that would require init scripts which are not part of this release.  The <setting>lock-path</setting> option can be used to configure the lock directory.</p>
                    </release-item>

                    <release-item>
                        <release-item-contributor-list>
                            <release-item-ideator id="stephen.frost"/>
                            <!-- <release-item-contributor id="david.steele"/> -->
                        </release-item-contributor-list>

                        <p>Log files are now stored in <path>/var/log/pgbackrest</path> by default and no longer have the date appended so they can be managed with <id>logrotate</id>.  The <setting>log-path</setting> option can be used to configure the lock directory.</p>
                    </release-item>

                    <release-item>
                        <release-item-contributor-list>
                            <release-item-ideator id="michael.renner"/>
                            <release-item-ideator id="stephen.frost"/>
                            <!-- <release-item-contributor id="david.steele"/> -->
                        </release-item-contributor-list>

                        <p>Executable filename changed from <file>pg_backrest</file> to <file>pgbackrest</file>.</p>
                    </release-item>

                    <release-item>
                        <p>All files and directories linked from PGDATA are now included in the backup.  By default links will be restored directly into PGDATA as files or directories.  The <setting>{[dash]}-link-all</setting> option can be used to restore all links to their original locations.  The <setting>{[dash]}-link-map</setting> option can be used to remap a link to a new location.</p>
                    </release-item>

                    <release-item>
                        <p>Removed <setting>{[dash]}-tablespace</setting> option and replaced with <setting>{[dash]}-tablespace-map-all</setting> option which should more clearly indicate its function.</p>
                    </release-item>

                    <release-item>
                        <p>Added <id>detail</id> log level which will output more information than <id>info</id> without being as verbose as <id>debug</id>.</p>
                    </release-item>
                 </release-feature-list>
            </release-core-list>
         </release>

        <release date="2016-04-06" version="0.92" title="Command-line Repository Path Fix">
            <release-core-list>
                <release-bug-list>
                    <release-item>
                        <release-item-contributor-list>
                            <release-item-ideator id="jan.wieck"/>
                        </release-item-contributor-list>

                        <p>Fixed an issue where the master process was passing <setting>{[dash]}-repo-remote-path</setting> instead of <setting>{[dash]}-repo-path</setting> to the remote and causing the lock files to be created in the default repository directory (<path>/var/lib/backup</path>), generally ending in failure.  This was only an issue when <setting>{[dash]}-repo-remote-path</setting> was defined on the command line rather than in <file>pg_backrest.conf</file>.</p>
                    </release-item>
                </release-bug-list>
            </release-core-list>
        </release>

        <release date="2016-03-22" version="0.91" title="Tablespace Bug Fix and Minor Enhancements">
            <release-core-list>
                <p><b>IMPORTANT BUG FIX FOR TABLESPACES</b>: A change to the repository format was accidentally introduced in 0.90 which means the on-disk backup was no longer a valid <postgres/> cluster when the backup contained tablespaces.  This only affected users who directly copied the backups to restore <postgres/> clusters rather than using the restore command.  However, the fix breaks compatibility with older backups that contain tablespaces no matter how they are being restored (<backrest/> will throw errors and refuse to restore).  New full backups should be taken immediately after installing version 0.91 for any clusters that contain tablespaces.  If older backups need to be restored then use a version of <backrest/> that matches the backup version.</p>

                <release-bug-list>
                    <release-item>
                        <release-item-contributor-list>
                            <release-item-ideator id="evan.benoit"/>
                        </release-item-contributor-list>

                        <p>Fixed repository incompatibility introduced in <backrest/> 0.90.</p>
                    </release-item>
                </release-bug-list>

                <release-feature-list>
                    <release-item>
                        <p>Copy <file>global/pg_control</file> last during backups.</p>
                    </release-item>

                    <release-item>
                        <p>Write <id>.info</id> and <id>.manifest</id> files to temp before moving them to their final locations and fsync'ing.</p>
                    </release-item>

                    <release-item>
                        <p>Rename <setting>{[dash]}-no-start-stop</setting> option to <setting>{[dash]}-no-online</setting>.</p>
                    </release-item>
                </release-feature-list>
            </release-core-list>

            <release-test-list>
                <release-feature-list>
                    <release-item>
                        <p>Static source analysis using Perl-Critic, currently passes on gentle.</p>
                    </release-item>
                </release-feature-list>
            </release-test-list>
        </release>

        <release date="2016-02-07" version="0.90" title="9.5 Support, Various Enhancements, and Minor Bug Fixes">
            <release-core-list>
                <release-bug-list>
                    <release-item>
                        <release-item-contributor-list>
                            <release-item-ideator id="jason.odonnell"/>
                        </release-item-contributor-list>

                        <p>Fixed an issue where specifying <setting>{[dash]}-no-archive-check</setting> would throw a configuration error.</p>
                    </release-item>

                    <release-item>
                        <p>Fixed an issue where a temp WAL file left over after a well-timed system crash could cause the next <cmd>archive-push</cmd> to fail.</p>
                    </release-item>

                    <release-item>
                        <p>The <setting>retention-archive</setting> option can now be be safely set to less than backup retention (<setting>retention-full</setting> or <setting>retention-diff</setting>) without also specifying <setting>archive-copy=n</setting>.  The WAL required to make the backups that fall outside of archive retention consistent will be preserved in the archive.  However, in this case PITR will not be possible for the backups that fall outside of archive retention.</p>
                    </release-item>
                </release-bug-list>

                <release-feature-list>
                    <release-item>
                        <p>When backing up and restoring tablespaces <backrest/> only operates on the subdirectory created for the version of <postgres/> being run against.  Since multiple versions can live in a tablespace (especially during a binary upgrade) this prevents too many files from being copied during a backup and other versions possibly being wiped out during a restore.  This only applies to <postgres/> >= 9.0 &amp;mdash; prior versions of <postgres/> could not share a tablespace directory.</p>
                    </release-item>

                    <release-item>
                        <release-item-contributor-list>
                            <release-item-ideator id="david.steele"/>
                            <release-item-contributor id="jason.odonnell"/>
                        </release-item-contributor-list>

                        <p>Generate an error when <setting>archive-check=y</setting> but <setting>archive_command</setting> does not execute <file>pg_backrest</file>.</p>
                    </release-item>

                    <release-item>
                        <p>Improved error message when <setting>repo-path</setting> or <setting>repo-remote-path</setting> does not exist.</p>
                    </release-item>

                    <release-item>
                        <p>Added checks for <setting>{[dash]}-delta</setting> and <setting>{[dash]}-force</setting> restore options to ensure that the destination is a valid $PGDATA directory.  <backrest/> will check for the presence of <file>PG_VERSION</file> or <file>backup.manifest</file> (left over from an aborted restore).  If neither file is found then <setting>{[dash]}-delta</setting> and <setting>{[dash]}-force</setting> will be disabled but the restore will proceed unless there are files in the $PGDATA directory (or any tablespace directories) in which case the operation will be aborted.</p>
                    </release-item>

                    <release-item>
                        <p>When restore <setting>{[dash]}-set=latest</setting> (the default) the actual backup restored will be output to the log.</p>
                    </release-item>

                    <release-item>
                        <p>Support for <postgres/> 9.5 partial WAL segments and <setting>recovery_target_action</setting> setting. The <setting>archive_mode = 'always'</setting> setting is not yet supported.</p>
                    </release-item>

                    <release-item>
                        <p>Support for <setting>recovery_target = 'immediate'</setting> recovery setting introduced in <postgres/> 9.4.</p>
                    </release-item>

                    <release-item>
                        <p>The following tablespace checks have been added: paths or files in pg_tblspc, relative links in pg_tblspc, tablespaces in $PGDATA. All three will generate errors.</p>
                    </release-item>
                </release-feature-list>
            </release-core-list>

            <release-doc-list>
                <release-development-list>
                    <release-item>
                        <release-item-contributor-list>
                            <release-item-ideator id="john.harvey"/>
                        </release-item-contributor-list>

                        <p>Fixed an issue where document generation failed because some OSs are not tolerant of having multiple installed versions of <postgres/>.  A separate VM is now created for each version.  Also added a sleep after database starts during document generation to ensure the database is running before the next command runs.</p>
                    </release-item>
                </release-development-list>
            </release-doc-list>
        </release>

        <release date="2015-12-24" version="0.89" title="Timeout Bug Fix and Restore Read-Only Repositories">
            <release-core-list>
                <release-bug-list>
                    <release-item>
                        <release-item-contributor-list>
                            <release-item-ideator id="stephen.frost"/>
                        </release-item-contributor-list>

                        <p>Fixed an issue where longer-running backups/restores would timeout when remote and threaded.  Keepalives are now used to make sure the remote for the main process does not timeout while the thread remotes do all the work.  The error message for timeouts was also improved to make debugging easier.</p>
                    </release-item>
                </release-bug-list>

                <release-feature-list>
                    <release-item>
                        <p>Allow restores to be performed on a read-only repository by using <setting>{[dash]}-no-lock</setting> and <setting>{[dash]}-log-level-file=off</setting>.  The <setting>{[dash]}-no-lock</setting> option can only be used with restores.</p>
                    </release-item>
                </release-feature-list>
            </release-core-list>

            <release-doc-list>
                <release-development-list>
                    <release-item>
                        <p>Minor styling changes, clarifications and rewording in the user guide.</p>
                    </release-item>
                </release-development-list>
            </release-doc-list>

            <release-test-list>
                <release-development-list>
                    <release-item>
                        <p>The dev branch has been renamed to master and for the time being the master branch has renamed to release, though it will probably be removed at some point {[dash]}- thus ends the gitflow experiment for <backrest/>.  It is recommended that any forks get re-forked and clones get re-cloned.</p>
                    </release-item>
                </release-development-list>
            </release-test-list>
        </release>

        <release date="2015-11-22" version="0.88" title="Documentation and Minor Bug Fixes">
            <release-core-list>
                <release-bug-list>
                    <release-item>
                        <release-item-contributor-list>
                            <release-item-ideator id="dmitry.didovicher"/>
                        </release-item-contributor-list>

                        <p>Fixed an issue where the <cmd>start</cmd>/<cmd>stop</cmd> commands required the <setting>{[dash]}-config</setting> option.</p>
                    </release-item>

                    <release-item>
                        <release-item-contributor-list>
                            <release-item-ideator id="stephen.frost"/>
                            <release-item-ideator id="dmitry.didovicher"/>
                        </release-item-contributor-list>

                        <p>Fixed an issue where log files were being overwritten instead of appended.</p>
                    </release-item>

                    <release-item>
                        <p>Fixed an issue where <setting>backup-user</setting> was not optional.</p>
                    </release-item>
                </release-bug-list>

                <release-feature-list>
                    <release-item>
                        <release-item-contributor-list>
                            <release-item-ideator id="stephen.frost"/>
                        </release-item-contributor-list>

                        <p>Symlinks are no longer created in backup directories in the repository.  These symlinks could point virtually anywhere and potentially be dangerous.  Symlinks are still recreated during a restore.</p>
                    </release-item>

                    <release-item>
                        <p>Added better messaging for backup expiration.  Full and differential backup expirations are logged on a single line along with a list of all dependent backups expired.</p>
                    </release-item>

                    <release-item>
                        <p>Archive retention is automatically set to full backup retention if not explicitly configured.</p>
                    </release-item>
                </release-feature-list>
            </release-core-list>

            <release-doc-list>
                <release-feature-list>
                    <release-item>
                        <p>Added documentation in the user guide for delta restores, expiration, dedicated backup hosts, starting and stopping <backrest/>, and replication.</p>
                    </release-item>
                </release-feature-list>
            </release-doc-list>
        </release>

        <release date="2015-10-28" version="0.87" title="Website and User Guide">
            <release-core-list>
                <release-feature-list>
                    <release-item>
                        <p>The <file>backup_label.old</file> and <file>recovery.done</file> files are now excluded from backups.</p>
                    </release-item>
                </release-feature-list>
            </release-core-list>

            <release-doc-list>
                <release-feature-list>
                    <release-item>
                        <release-item-contributor-list>
                            <release-item-contributor id="david.steele"/>
                            <release-item-contributor id="stephen.frost"/>
                            <release-item-reviewer id="michael.renner"/>
                            <release-item-reviewer id="cynthia.shang"/>
                            <release-item-reviewer id="eric.radman"/>
                            <release-item-reviewer id="dmitry.didovicher"/>
                        </release-item-contributor-list>

                        <p>Added a new user guide that covers <backrest/> basics and some advanced topics including PITR.  Much more to come, but it's a start.</p>
                    </release-item>
                </release-feature-list>

                <release-development-list>
                    <release-item>
                        <p>The website, markdown, and command-line help are now all generated from the same XML source.</p>
                    </release-item>
                </release-development-list>
            </release-doc-list>
        </release>

        <release date="2015-10-08" version="0.85" title="Start/Stop Commands and Minor Bug Fixes">
            <release-core-list>
                <release-bug-list>
                    <release-item>
                        <p>Fixed an issue where an error could be returned after a backup or restore completely successfully.</p>
                    </release-item>

                    <release-item>
                        <p>Fixed an issue where a resume would fail if temp files were left in the root backup directory when the backup failed.  This scenario was likely if the backup process got terminated during the copy phase.</p>
                    </release-item>
                </release-bug-list>

                <release-feature-list>
                    <release-item>
                        <p>Added <cmd>stop</cmd> and <cmd>start</cmd> commands to prevent <backrest/> processes from running on a system where <postgres/> is shutdown or the system needs to be quiesced for some other reason.</p>
                    </release-item>

                    <release-item>
                        <p>Experimental support for <postgres/> 9.5 beta1.  This may break when the control version or WAL magic changes in future versions but will be updated in each <backrest/> release to keep pace.  All regression tests pass except for <setting>{[dash]}-target-resume</setting> tests (this functionality has changed in 9.5) and there is no testing yet for <file>.partial</file> WAL segments.</p>
                    </release-item>
                </release-feature-list>

                <release-development-list>
                    <release-item>
                        <p>Removed dependency on <code>IO::String</code> module.</p>
                    </release-item>
                </release-development-list>
            </release-core-list>
        </release>

        <release date="2015-09-14" version="0.82" title="Refactoring, Command-line Help, and Minor Bug Fixes">
            <release-core-list>
                <release-bug-list>
                    <release-item>
                        <p>Fixed an issue where resumed compressed backups were not preserving existing files.</p>
                    </release-item>

                    <release-item>
                        <p>Fixed an issue where resume and incr/diff would not ensure that the prior backup had the same compression and hardlink settings.</p>
                    </release-item>

                    <release-item>
                        <p>Fixed an issue where a cold backup using <setting>{[dash]}-no-start-stop</setting> could be started on a running <postgres/> cluster without <setting>{[dash]}-force</setting> specified.</p>
                    </release-item>

                    <release-item>
                        <p>Fixed an issue where a thread could be started even when none were requested.</p>
                    </release-item>

                    <release-item>
                        <p>Fixed an issue where the <backrest/> version number was not being updated in <file>backup.info</file> and <file>archive.info</file> after an upgrade/downgrade.</p>
                    </release-item>

                    <release-item>
                        <release-item-contributor-list>
                            <release-item-ideator id="stephen.frost"/>
                        </release-item-contributor-list>

                        <p>Fixed an issue where the <cmd>info</cmd> command was throwing an exception when the repository contained no stanzas.</p>
                    </release-item>

                    <release-item>
                        <release-item-contributor-list>
                            <release-item-ideator id="stephen.frost"/>
                        </release-item-contributor-list>

                        <p>Fixed an issue where the <postgres/> <code>pg_stop_backup()</code> NOTICEs were being output to <id>stderr</id>.</p>
                    </release-item>
                </release-bug-list>

                <release-feature-list>
                    <release-item>
                        <p>Experimental support for <postgres/> 9.5 alpha2.  This may break when the control version or WAL magic changes in future versions but will be updated in each <backrest/> release to keep pace.  All regression tests pass except for <setting>{[dash]}-target-resume</setting> tests (this functionality has changed in 9.5) and there is no testing yet for <file>.partial</file> WAL segments.</p>
                    </release-item>
                </release-feature-list>

                <release-improvement-list>
                    <release-item>
                        <p>Renamed <setting>recovery-setting</setting> option and section to <setting>recovery-option</setting> to be more consistent with <backrest/> naming conventions.</p>
                    </release-item>

                    <release-item>
                        <p>Added dynamic module loading to speed up commands, especially asynchronous archiving.</p>
                    </release-item>
                </release-improvement-list>

                <release-development-list>
                    <release-item>
                        <p>Code cleanup and refactoring to standardize on patterns that have evolved over time.</p>
                    </release-item>
                </release-development-list>
            </release-core-list>

            <release-doc-list>
                <release-feature-list>
                    <release-item>
                        <p>Command-line help is now extracted from the same XML source that is used for the other documentation and includes much more detail.</p>
                    </release-item>
                </release-feature-list>
            </release-doc-list>

            <release-test-list>
                <release-development-list>
                    <release-item>
                        <p>Expiration tests are now synthetic rather than based on actual backups.  This will allow development of more advanced expiration features.</p>
                    </release-item>
                </release-development-list>
            </release-test-list>
        </release>

        <release date="2015-08-09" version="0.80" title="DBI Support, Stability, and Convenience Features">
            <release-core-list>
                <release-bug-list>
                    <release-item>
                        <release-item-contributor-list>
                            <release-item-ideator id="michael.renner"/>
                        </release-item-contributor-list>

                        <p>Fixed an issue that caused the formatted timestamp for both the oldest and newest backups to be reported as the current time by the <cmd>info</cmd> command.  Only <id>text</id> output was affected {[dash]}- <id>json</id> output reported the correct epoch values.</p>
                    </release-item>

                    <release-item>
                        <p>Fixed protocol issue that was preventing ssh errors (especially on connection) from being logged.</p>
                    </release-item>
                </release-bug-list>

                <release-feature-list>
                    <release-item>
                        <release-item-contributor-list>
                            <release-item-ideator id="cynthia.shang"/>
                        </release-item-contributor-list>

                        <p>The repository is now created and updated with consistent directory and file modes.  By default <id>umask</id> is set to <id>0000</id> but this can be disabled with the <setting>neutral-umask</setting> setting.</p>
                    </release-item>

                    <release-item>
                        <p>Added the <br-option>stop-auto</br-option> option to allow failed backups to automatically be stopped when a new backup starts.</p>
                    </release-item>

                    <release-item>
                        <p>Added the <br-option>db-timeout</br-option> option to limit the amount of time <backrest/> will wait for <code>pg_start_backup()</code> and <code>pg_stop_backup()</code> to return.</p>
                    </release-item>

                    <release-item>
                        <p>Remove <file>pg_control</file> file at the beginning of the restore and copy it back at the very end.  This prevents the possibility that a partial restore can be started by <postgres/>.</p>
                    </release-item>

                    <release-item>
                        <p>Added checks to be sure the <setting>db-path</setting> setting is consistent with <setting>db-port</setting> by comparing the <setting>data_directory</setting> as reported by the cluster against the <setting>db-path</setting> setting and the version as reported by the cluster against the value read from <file>pg_control</file>.  The <setting>db-socket-path</setting> setting is checked to be sure it is an absolute path.</p>
                    </release-item>

                    <release-item>
                        <p>Experimental support for <postgres/> 9.5 alpha1.  This may break when the control version or WAL magic changes in future versions but will be updated in each <backrest/> release to keep pace.  All regression tests pass except for <setting>{[dash]}-target-resume</setting> tests (this functionality has changed in 9.5) and there is no testing yet for <file>.partial</file> WAL segments.</p>
                    </release-item>
                </release-feature-list>

                <release-improvement-list>
                    <release-item>
                        <p>Now using Perl <code>DBI</code> and <code>DBD::Pg</code> for connections to <postgres/> rather than <cmd>psql</cmd>.  The <setting>cmd-psql</setting> and <setting>cmd-psql-option</setting> settings have been removed and replaced with <setting>db-port</setting> and <setting>db-socket-path</setting>.  Follow the instructions in the Installation Guide to install <code>DBD::Pg</code> on your operating system.</p>
                    </release-item>
                </release-improvement-list>

                <release-development-list>
                    <release-item>
                        <p>Major refactoring of the protocol layer to support future development.</p>
                    </release-item>
                </release-development-list>
            </release-core-list>

            <release-doc-list>
                <release-development-list>
                    <release-item>
                        <p>Split most of <file>README.md</file> out into <file>USERGUIDE.md</file> and <file>CHANGELOG.md</file> because it was becoming unwieldy.  Changed most references to <quote>database</quote> in the user guide to <quote>database cluster</quote> for clarity.</p>
                    </release-item>

                    <release-item>
                        <p>Changed most references to <quote>database</quote> in the user guide to <quote>database cluster</quote> for clarity.</p>
                    </release-item>
                </release-development-list>
            </release-doc-list>

            <release-test-list>
                <release-feature-list>
                    <release-item>
                        <p>Added vagrant test configurations for Ubuntu 14.04 and CentOS 7.</p>
                    </release-item>
                </release-feature-list>
            </release-test-list>
        </release>

        <release date="2015-07-13" version="0.78" title="Remove CPAN Dependencies, Stability Improvements">
            <release-core-list>
                <release-improvement-list>
                    <release-item>
                        <p>Removed dependency on CPAN packages for multi-threaded operation.  While it might not be a bad idea to update the <code>threads</code> and <code>Thread::Queue</code> packages, it is no longer necessary.</p>
                    </release-item>
                    <release-item>
                        <p>Modified wait backoff to use a Fibonacci rather than geometric sequence.  This will make wait time grow less aggressively while still giving reasonable values.</p>
                    </release-item>
                </release-improvement-list>
            </release-core-list>

            <release-test-list>
                <release-feature-list>
                    <release-item>
                        <p>Added vagrant test configurations for Ubuntu 12.04 and CentOS 6.</p>
                    </release-item>
                </release-feature-list>

                <release-development-list>
                    <release-item>
                        <p>More options for regression tests and improved code to run in a variety of environments.</p>
                    </release-item>
                </release-development-list>
            </release-test-list>
        </release>

        <release date="2015-06-30" version="0.77" title="CentOS/RHEL 6 Support and Protocol Improvements">
            <release-core-list>
                <release-feature-list>
                    <release-item>
                        <release-item-contributor-list>
                            <release-item-ideator id="andres.freund"/>
                        </release-item-contributor-list>

                        <p>Added file and directory syncs to the <code>File</code> object for additional safety during backup/restore and archiving.</p>
                    </release-item>

                    <release-item>
                        <release-item-contributor-list>
                            <release-item-ideator id="eric.radman"/>
                        </release-item-contributor-list>

                        <p>Added support for Perl 5.10.1 and OpenSSH 5.3 which are default for CentOS/RHEL 6.</p>
                    </release-item>

                    <release-item>
                        <release-item-contributor-list>
                            <release-item-ideator id="eric.radman"/>
                        </release-item-contributor-list>

                        <p>Improved error message when backup is run without <setting>archive_command</setting> set and without <setting>{[dash]}-no-archive-check</setting> specified.</p>
                    </release-item>
                </release-feature-list>

                <release-development-list>
                    <release-item>
                        <p>Removed <file>pg_backrest_remote</file> and added the functionality to <file>pg_backrest</file> as the <cmd>remote</cmd> command.</p>
                    </release-item>

                    <release-item>
                        <release-item-contributor-list>
                            <release-item-ideator id="michael.renner"/>
                        </release-item-contributor-list>

                        <p>Moved version number out of the <file>VERSION</file> file to <file>Version.pm</file> to better support packaging.</p>
                    </release-item>

                    <release-item>
                        <p>Replaced <code>IPC::System::Simple</code> and <code>Net::OpenSSH</code> with <code>IPC::Open3</code> to eliminate CPAN dependency for multiple operating systems.</p>
                    </release-item>
                </release-development-list>
            </release-core-list>
        </release>

        <release date="2015-06-14" version="0.75" title="New Repository Format, Info Command and Experimental 9.5 Support">
            <release-core-list>
                <p><b>IMPORTANT NOTE</b>: This flag day release breaks compatibility with older versions of <backrest/>.  The manifest format, on-disk structure, and the binary names have all changed.  You must create a new repository to hold backups for this version of <backrest/> and keep your older repository for a time in case you need to do a restore.  The <file>pg_backrest.conf</file> file has not changed but you'll need to change any references to <file>pg_backrest.pl</file> in cron (or elsewhere) to <file>pg_backrest</file> (without the <file>.pl</file> extension).</p>

                <release-feature-list>
                    <release-item>
                        <p>Added the <cmd>info</cmd> command.</p>
                    </release-item>

                    <release-item>
                        <release-item-contributor-list>
                            <release-item-ideator id="michael.renner"/>
                        </release-item-contributor-list>

                        <p>Logging now uses unbuffered output.  This should make log files that are being written by multiple threads less chaotic.</p>
                    </release-item>

                    <release-item>
                        <p>Experimental support for <postgres/> 9.5.  This may break when the control version or WAL magic changes but will be updated in each release.</p>
                    </release-item>
                </release-feature-list>

                <release-improvement-list>
                    <release-item>
                        <p>More efficient file ordering for <cmd>backup</cmd>.  Files are copied in descending size order so a single thread does not end up copying a large file at the end.  This had already been implemented for <cmd>restore</cmd>.</p>
                    </release-item>
                </release-improvement-list>
            </release-core-list>
        </release>

        <release date="2015-06-01" version="0.70" title="Stability Improvements for Archiving, Improved Logging and Help">
            <release-core-list>
                <release-bug-list>
                    <release-item>
                        <release-item-contributor-list>
                            <release-item-ideator id="michael.renner"/>
                        </release-item-contributor-list>

                        <p>Fixed an issue where <cmd>archive-copy</cmd> would fail on an incr/diff backup when <setting>hardlink=n</setting>.  In this case the <path>pg_xlog</path> path does not already exist and must be created.</p>
                    </release-item>

                    <release-item>
                        <release-item-contributor-list>
                            <release-item-ideator id="michael.renner"/>
                        </release-item-contributor-list>

                        <p>Fixed an issue in async archiving where <cmd>archive-push</cmd> was not properly returning 0 when <setting>archive-max-mb</setting> was reached and moved the async check after transfer to avoid having to remove the stop file twice.  Also added unit tests for this case and improved error messages to make it clearer to the user what went wrong.</p>
                    </release-item>

                    <release-item>
                        <release-item-contributor-list>
                            <release-item-ideator id="michael.renner"/>
                        </release-item-contributor-list>

                        <p>Fixed a locking issue that could allow multiple operations of the same type against a single stanza.  This appeared to be benign in terms of data integrity but caused spurious errors while archiving and could lead to errors in backup/restore.</p>
                    </release-item>
                </release-bug-list>

                <release-feature-list>
                    <release-item>
                        <p>Allow duplicate WAL segments to be archived when the checksum matches.  This is necessary for some recovery scenarios.</p>
                    </release-item>

                    <release-item>
                        <release-item-contributor-list>
                            <release-item-ideator id="michael.renner"/>
                        </release-item-contributor-list>

                        <p>Allow comments/disabling in <file>pg_backrest.conf</file> using the <id>#</id> character.  Only <id>#</id> characters in the forst character of the line are honored.</p>
                    </release-item>

                    <release-item>
                        <release-item-contributor-list>
                            <release-item-ideator id="michael.renner"/>
                        </release-item-contributor-list>

                        <p>Better logging before <id>pg_start_backup()</id> to make it clear when the backup is waiting on a checkpoint.</p>
                    </release-item>

                    <release-item>
                        <release-item-contributor-list>
                            <release-item-ideator id="michael.renner"/>
                            <release-item-reviewer id="michael.renner"/>
                        </release-item-contributor-list>

                        <p>Various command behavior and logging fixes.</p>
                    </release-item>
                </release-feature-list>

                <release-improvement-list>
                    <release-item>
                        <p>Replaced <code>JSON</code> module with <code>JSON::PP</code> which ships with core Perl.</p>
                    </release-item>
                </release-improvement-list>
            </release-core-list>

            <release-doc-list>
                <release-bug-list>
                    <release-item>
                        <release-item-contributor-list>
                            <release-item-ideator id="michael.renner"/>
                            <release-item-reviewer id="michael.renner"/>
                        </release-item-contributor-list>

                        <p>Various help fixes.</p>
                    </release-item>
                </release-bug-list>
            </release-doc-list>
        </release>

        <release date="2015-05-11" version="0.65" title="Improved Resume and Restore Logging, Compact Restores">
            <release-core-list>
                <release-bug-list>
                    <release-item>
                        <p>Fixed an issue where an absolute path was not written into <file>recovery.conf</file> when the restore was run with a relative path.</p>
                    </release-item>
                </release-bug-list>

                <release-feature-list>
                    <release-item>
                        <p>Better resume support.  Resumed files are checked to be sure they have not been modified and the manifest is saved more often to preserve checksums as the backup progresses.  More unit tests to verify each resume case.</p>
                    </release-item>

                    <release-item>
                        <p>Resume is now optional.  Use the <setting>resume</setting> setting or <setting>{[dash]}-no-resume</setting> from the command line to disable.</p>
                    </release-item>

                    <release-item>
                        <p>More info messages during restore.  Previously, most of the restore messages were debug level so not a lot was output in the log.</p>
                    </release-item>

                    <release-item>
                        <p>Added <setting>tablespace</setting> setting to allow tablespaces to be restored into the <path>pg_tblspc</path> path.  This produces compact restores that are convenient for development, staging, etc.  Currently these restores cannot be backed up as <backrest/> expects only links in the <path>pg_tblspc</path> path.</p>
                    </release-item>
                </release-feature-list>
            </release-core-list>
        </release>

        <release date="2015-04-21" version="0.61" title="Bug Fix for Uncompressed Remote Destination">
            <release-core-list>
                <release-bug-list>
                    <release-item>
                        <p>Fixed a buffering error that could occur on large, highly-compressible files when copying to an uncompressed remote destination.  The error was detected in the decompression code and resulted in a failed backup rather than corruption so it should not affect successful backups made with previous versions.</p>
                    </release-item>
                </release-bug-list>
            </release-core-list>
        </release>

        <release date="2015-04-19" version="0.60" title="Better Version Support and WAL Improvements">
            <release-core-list>
                <release-bug-list>
                    <release-item>
                        <p>Pushing duplicate WAL now generates an error.  This worked before only if checksums were disabled.</p>
                    </release-item>
                </release-bug-list>

                <release-feature-list>
                    <release-item>
                        <p>Database System IDs are used to make sure that all WAL in an archive matches up.  This should help prevent misconfigurations that send WAL from multiple clusters to the same archive.</p>
                    </release-item>
                </release-feature-list>

                <release-development-list>
                    <release-item>
                        <p>Improved threading model by starting threads early and terminating them late.</p>
                    </release-item>
                </release-development-list>
            </release-core-list>

            <release-test-list>
                <release-feature-list>
                    <release-item>
                        <p>Regression tests working back to <postgres/> 8.3.</p>
                    </release-item>
                </release-feature-list>
            </release-test-list>
        </release>

        <release date="2015-03-25" version="0.50" title="Restore and Much More">
            <release-core-list>
                <release-bug-list>
                    <release-item>
                        <p>Fixed broken checksums and now they work with normal and resumed backups.  Finally realized that checksums and checksum deltas should be functionally separated and this simplified a number of things.  Issue #28 has been created for checksum deltas.</p>
                    </release-item>

                    <release-item>
                        <p>Fixed an issue where a backup could be resumed from an aborted backup that didn't have the same type and prior backup.</p>
                    </release-item>
                </release-bug-list>

                <release-feature-list>
                    <release-item>
                        <p>Added restore functionality.</p>
                    </release-item>

                    <release-item>
                        <p>All options can now be set on the command-line making <file>pg_backrest.conf</file> optional.</p>
                    </release-item>

                    <release-item>
                        <p>De/compression is now performed without threads and checksum/size is calculated in stream.  That means file checksums are no longer optional.</p>
                    </release-item>

                    <release-item>
                        <p>Added option <setting>{[dash]}-no-start-stop</setting> to allow backups when Postgres is shut down.  If <file>postmaster.pid</file> is present then <setting>{[dash]}-force</setting> is required to make the backup run (though if Postgres is running an inconsistent backup will likely be created).  This option was added primarily for the purpose of unit testing, but there may be applications in the real world as well.</p>
                    </release-item>

                    <release-item>
                        <p>Checksum for <file>backup.manifest</file> to detect a corrupted/modified manifest.</p>
                    </release-item>

                    <release-item>
                        <p>Link <path>latest</path> always points to the last backup.  This has been added for convenience and to make restores simpler.</p>
                    </release-item>
                </release-feature-list>

                <release-development-list>
                    <release-item>
                        <p>Removed dependency on <code>Moose</code>.  It wasn't being used extensively and makes for longer startup times.</p>
                    </release-item>
                </release-development-list>
            </release-core-list>

            <release-test-list>
                <release-feature-list>
                    <release-item>
                        <p>More comprehensive unit tests in all areas.</p>
                    </release-item>
                </release-feature-list>
            </release-test-list>
        </release>

        <release date="2014-10-05" version="0.30" title="Core Restructuring and Unit Tests">
            <release-core-list>
                <release-development-list>
                    <release-item>
                        <p>Complete rewrite of <code>BackRest::File</code> module to use a custom protocol for remote operations and Perl native GZIP and SHA operations.  Compression is performed in threads rather than forked processes.</p>
                    </release-item>

                    <release-item>
                        <p>Removed dependency on <code>Storable</code> and replaced with a custom ini file implementation.</p>
                    </release-item>

                    <release-item>
                        <p>Numerous other changes that can only be identified with a diff.</p>
                    </release-item>
                </release-development-list>
            </release-core-list>

            <release-doc-list>
                <release-feature-list>
                    <release-item>
                        <p>Added much needed documentation</p>
                    </release-item>
                </release-feature-list>
            </release-doc-list>

            <release-test-list>
                <release-feature-list>
                    <release-item>
                        <p>Fairly comprehensive unit tests for all the basic operations.  More work to be done here for sure, but then there is always more work to be done on unit tests.</p>
                    </release-item>
                </release-feature-list>
            </release-test-list>
        </release>

        <release date="2014-05-13" version="0.19" title="Improved Error Reporting/Handling">
            <release-core-list>
                <release-bug-list>
                    <release-item>
                        <p>Found and squashed a nasty bug where <code>file_copy()</code> was defaulted to ignore errors.  There was also an issue in <code>file_exists()</code> that was causing the test to fail when the file actually did exist.  Together they could have resulted in a corrupt backup with no errors, though it is very unlikely.</p>
                    </release-item>
                </release-bug-list>

                <release-development-list>
                    <release-item>
                        <p>Worked on improving error handling in the <code>File</code> object.  This is not complete, but works well enough to find a few errors that have been causing us problems (notably, find is occasionally failing building the archive async manifest when system is under load).</p>
                    </release-item>
                </release-development-list>
            </release-core-list>
        </release>

        <release date="2014-04-13" version="0.18" title="Return Soft Error When Archive Missing">
            <release-core-list>
                <release-bug-list>
                    <release-item>
                        <release-item-contributor-list>
                            <release-item-ideator id="stephen.frost"/>
                        </release-item-contributor-list>

                        <p>The <cmd>archive-get</cmd> command now returns a 1 when the archive file is missing to differentiate from hard errors (ssh connection failure, file copy error, etc.)  This lets <postgres/> know that that the archive stream has terminated normally.  However, this does not take into account possible holes in the archive stream.</p>
                    </release-item>
                </release-bug-list>
            </release-core-list>
        </release>

        <release date="2014-04-03" version="0.17" title="Warn When Archive Directories Cannot Be Deleted">
            <release-core-list>
                <release-bug-list>
                    <release-item>
                        <p>If an archive directory which should be empty could not be deleted backrest was throwing an error.  There's a good fix for that coming, but for the time being it has been changed to a warning so processing can continue.  This was impacting backups as sometimes the final archive file would not get pushed if the first archive file had been in a different directory (plus some bad luck).</p>
                    </release-item>
                </release-bug-list>
            </release-core-list>
        </release>

        <release date="2014-04-01" version="0.16" title="RequestTTY=yes for SSH Sessions">
            <release-core-list>
                <release-bug-list>
                    <release-item>
                        <p>Added <setting>RequestTTY=yes</setting> to ssh sessions.  Hoping this will prevent random lockups.</p>
                    </release-item>
                </release-bug-list>
            </release-core-list>
        </release>

        <release date="2014-03-29" version="0.15" title="Added archive-get">
            <release-core-list>
                <release-feature-list>
                    <release-item>
                        <p>Added <cmd>archive-get</cmd> functionality to aid in restores.</p>
                    </release-item>

                    <release-item>
                        <p>Added option to force a checkpoint when starting the backup, <setting>start-fast=y</setting>.</p>
                    </release-item>
                </release-feature-list>
            </release-core-list>
        </release>

        <release date="2014-03-26" version="0.11" title="Minor Fixes">
            <release-core-list>
                <release-bug-list>
                    <release-item>
                        <release-item-contributor-list>
                            <release-item-ideator id="stephen.frost"/>
                        </release-item-contributor-list>

                        <p>Removed <setting>master_stderr_discard</setting> option on database SSH connections.  There have been occasional lockups and they could be related to issues originally seen in the file code.</p>
                    </release-item>

                    <release-item>
                        <p>Changed lock file conflicts on <cmd>backup</cmd> and <cmd>expire</cmd> commands to <id>ERROR</id>.  They were set to <id>DEBUG</id> due to a copy-and-paste from the archive locks.</p>
                    </release-item>
                </release-bug-list>
            </release-core-list>
        </release>

        <release date="2014-03-05" version="0.10" title="Backup and Archiving are Functional">
            <release-core-list>
                <release-feature-list>
                    <release-item>
                        <p>No restore functionality, but the backup directories are consistent <postgres/> data directories.  You'll need to either uncompress the files or turn off compression in the backup.  Uncompressed backups on a ZFS (or similar) filesystem are a good option because backups can be restored locally via a snapshot to create logical backups or do spot data recovery.</p>
                    </release-item>

                    <release-item>
                        <p>Archiving is single-threaded.  This has not posed an issue on our multi-terabyte databases with heavy write volume.  Recommend a large WAL volume or to use the async option with a large volume nearby.</p>
                    </release-item>

                    <release-item>
                        <p>Backups are multi-threaded, but the <code>Net::OpenSSH</code> library does not appear to be 100% thread-safe so it will very occasionally lock up on a thread.  There is an overall process timeout that resolves this issue by killing the process.  Yes, very ugly.</p>
                    </release-item>

                    <release-item>
                        <p>Checksums are lost on any resumed backup. Only the final backup will record checksum on multiple resumes.  Checksums from previous backups are correctly recorded and a full backup will reset everything.</p>
                    </release-item>

                    <release-item>
                        <p>The <file>backup.manifest</file> is being written as <code>Storable</code> because <code>Config::IniFile</code> does not seem to handle large files well.  Would definitely like to save these as human-readable text.</p>
                    </release-item>
                </release-feature-list>
            </release-core-list>

            <release-doc-list>
                <release-feature-list>
                    <release-item>
                        <p>Absolutely no documentation (outside the code).  Well, excepting these release notes.</p>
                    </release-item>
                </release-feature-list>
            </release-doc-list>
        </release>
    </release-list>

    <contributor-list>
        <!-- The first contributor is the default for all release items to simplify the xml -->
        <contributor id="david.steele">
            <contributor-name-display>David Steele</contributor-name-display>
            <contributor-id type="github">dwsteele</contributor-id>
        </contributor>

        <!-- The order of other contributors is alpha by name -->
        <contributor id="adam.brusselback">
            <contributor-name-display>Adam Brusselback</contributor-name-display>
            <contributor-id type="github">Tostino</contributor-id>
        </contributor>

        <contributor id="adam.k.sumner">
            <contributor-name-display>Adam K. Sumner</contributor-name-display>
            <contributor-id type="github">Flamacue</contributor-id>
        </contributor>

        <contributor id="adrian.vondendriesch">
            <contributor-name-display>Adrian Vondendriesch</contributor-name-display>
            <contributor-id type="github">disco-stu</contributor-id>
        </contributor>

        <contributor id="aleksandr.rogozin">
            <contributor-name-display>Aleksandr Rogozin</contributor-name-display>
            <contributor-id type="github">arogozin</contributor-id>
        </contributor>

        <contributor id="andres.freund">
            <contributor-name-display>Andres Freund</contributor-name-display>
            <contributor-id type="github">anarazel</contributor-id>
        </contributor>

        <contributor id="andrew.schwartz">
            <contributor-name-display>Andrew Schwartz</contributor-name-display>
            <contributor-id type="github">trinchan</contributor-id>
        </contributor>

        <contributor id="benoit.lobréau">
            <contributor-name-display>blogh</contributor-name-display>
            <contributor-id type="github">blogh</contributor-id>
        </contributor>

        <contributor id="brad.nicholson">
            <contributor-name-display>Brad Nicholson</contributor-name-display>
            <contributor-id type="github">bradnicholson</contributor-id>
        </contributor>

        <contributor id="brian.faherty">
            <contributor-name-display>Brian Faherty</contributor-name-display>
            <contributor-id type="github">scrummyin</contributor-id>
        </contributor>

        <contributor id="camilo.aguilar">
            <contributor-name-display>Camilo Aguilar</contributor-name-display>
            <contributor-id type="github">c4milo</contributor-id>
        </contributor>

        <contributor id="chiranjeevi.ravilla">
            <contributor-name-display>Chiranjeevi Ravilla</contributor-name-display>
        </contributor>

        <contributor id="chris.barber">
            <contributor-name-display>Chris Barber</contributor-name-display>
            <contributor-id type="github">gamerscomplete</contributor-id>
        </contributor>

        <contributor id="chris.fort">
            <contributor-name-display>Chris Fort</contributor-name-display>
            <contributor-id type="github">the1forte</contributor-id>
        </contributor>

        <contributor id="christoph.berg">
            <contributor-name-display>Christoph Berg</contributor-name-display>
            <contributor-id type="github">ChristophBerg</contributor-id>
        </contributor>

        <contributor id="christophe.courtois">
            <contributor-name-display>Christophe Courtois</contributor-name-display>
            <contributor-id type="github">Krysztophe</contributor-id>
        </contributor>

        <contributor id="christophe.pettus">
            <contributor-name-display>Christophe Pettus</contributor-name-display>
            <contributor-id type="github">Xof</contributor-id>
        </contributor>

        <contributor id="clinton.adams">
            <contributor-name-display>Clinton Adams</contributor-name-display>
            <contributor-id type="github">clad</contributor-id>
        </contributor>

        <contributor id="craig.a.james">
            <contributor-name-display>Craig A. James</contributor-name-display>
            <contributor-id type="github">cjames53</contributor-id>
        </contributor>

        <contributor id="cynthia.shang">
            <contributor-name-display>Cynthia Shang</contributor-name-display>
            <contributor-id type="github">cmwshang</contributor-id>
        </contributor>

        <contributor id="dan.farrell">
            <contributor-name-display>Dan Farrell</contributor-name-display>
            <contributor-id type="github">farrellit</contributor-id>
        </contributor>

        <contributor id="david.youatt">
            <contributor-name-display>David Youatt</contributor-name-display>
            <contributor-id type="github">youattd</contributor-id>
        </contributor>

        <contributor id="devrim.gunduz">
            <contributor-name-display>Devrim G&amp;uuml;nd&amp;uuml;z</contributor-name-display>
            <contributor-id type="github">devrimgunduz</contributor-id>
        </contributor>

        <contributor id="dmitry.didovicher">
            <contributor-name-display>Dmitry Didovicher</contributor-name-display>
            <contributor-id type="github">anarazel</contributor-id>
        </contributor>

        <contributor id="douglas.j.hunley">
            <contributor-name-display>Douglas J Hunley</contributor-name-display>
            <contributor-id type="github">hunleyd</contributor-id>
        </contributor>

        <contributor id="eric.radman">
            <contributor-name-display>Eric Radman</contributor-name-display>
            <contributor-id type="github">eradman</contributor-id>
        </contributor>

        <contributor id="evan.benoit">
            <contributor-name-display>Evan Benoit</contributor-name-display>
            <contributor-id type="github">evanbenoit</contributor-id>
        </contributor>

        <contributor id="greg.smith">
            <contributor-name-display>Greg Smith</contributor-name-display>
            <contributor-id type="github">gregscds</contributor-id>
        </contributor>

        <contributor id="ibrahim.edib.kokdemir">
            <contributor-name-display>Ibrahim Edib Kokdemir</contributor-name-display>
            <contributor-id type="github">Edib</contributor-id>
        </contributor>

        <contributor id="jan.wieck">
            <contributor-name-display>Jan Wieck</contributor-name-display>
            <contributor-id type="github">wieck</contributor-id>
        </contributor>

        <contributor id="janice.parkinson">
            <contributor-name-display>Janice Parkinson</contributor-name-display>
            <contributor-id type="github">jpabt</contributor-id>
        </contributor>

        <contributor id="jason.odonnell">
            <contributor-name-display>Jason O'Donnell</contributor-name-display>
            <contributor-id type="github">Dwaligon</contributor-id>
        </contributor>

        <contributor id="javier.wilson">
            <contributor-name-display>Javier Wilson</contributor-name-display>
            <contributor-id type="github">javierwilson</contributor-id>
        </contributor>

        <contributor id="jeff.mccormick">
            <contributor-name-display>Jeff McCormick</contributor-name-display>
            <contributor-id type="github">jmccormick2001</contributor-id>
        </contributor>

        <contributor id="jens.wilke">
            <contributor-name-display>Jens Wilke</contributor-name-display>
        </contributor>

        <contributor id="jesper.st.john">
            <contributor-name-display>Jesper St John</contributor-name-display>
            <contributor-id type="github">Underhunden</contributor-id>
        </contributor>

        <contributor id="john.harvey">
            <contributor-name-display>John Harvey</contributor-name-display>
            <contributor-id type="github">crunchyjohn</contributor-id>
        </contributor>

        <contributor id="keith.fiske">
            <contributor-name-display>Keith Fiske</contributor-name-display>
            <contributor-id type="github">keithf4</contributor-id>
        </contributor>

        <contributor id="laetitia">
            <contributor-name-display>L&amp;aelig;titia</contributor-name-display>
            <contributor-id type="github">LaetitiaLoxo</contributor-id>
        </contributor>

        <contributor id="leonardo.gg.avellar">
            <contributor-name-display>Leonardo GG Avellar</contributor-name-display>
            <contributor-id type="github">L30Bola</contributor-id>
        </contributor>

        <contributor id="magnus.hagander">
            <contributor-name-display>Magnus Hagander</contributor-name-display>
            <contributor-id type="github">mhagander</contributor-id>
        </contributor>

        <contributor id="markus.nullmeier">
            <contributor-name-display>Markus Nullmeier</contributor-name-display>
            <contributor-id type="github">mnullmei</contributor-id>
        </contributor>

        <contributor id="michael.renner">
            <contributor-name-display>Michael Renner</contributor-name-display>
            <contributor-id type="github">terrorobe</contributor-id>
        </contributor>

        <contributor id="michael.vitale">
            <contributor-name-display>Michael Vitale</contributor-name-display>
            <contributor-id type="github">MichaelDBA</contributor-id>
        </contributor>

        <contributor id="mihail.shvein">
            <contributor-name-display>Mihail Shvein</contributor-name-display>
            <contributor-id type="github">M1hacka</contributor-id>
        </contributor>

        <contributor id="navid.golpayegani">
            <contributor-name-display>Navid Golpayegani</contributor-name-display>
            <contributor-id type="github">golpa</contributor-id>
        </contributor>

        <contributor id="nick.floersch">
            <contributor-name-display>Nick Floersch</contributor-name-display>
            <contributor-id type="github">seinick</contributor-id>
        </contributor>

        <contributor id="nikhilchandra.kulkarni">
            <contributor-name-display>Nikhilchandra Kulkarni</contributor-name-display>
            <contributor-id type="github">nikhilchandra-kulkarni</contributor-id>
        </contributor>

        <contributor id="nj.baliyan">
            <contributor-name-display>Nj Baliyan</contributor-name-display>
            <contributor-id type="github">nj3110</contributor-id>
        </contributor>

        <contributor id="sarah.conway">
            <contributor-name-display>Sarah Conway</contributor-name-display>
            <contributor-id type="github">xenophenes</contributor-id>
        </contributor>

        <contributor id="sascha.biberhofer">
            <contributor-name-display>Sascha Biberhofer</contributor-name-display>
            <contributor-id type="github">sbiberhofer</contributor-id>
        </contributor>

        <contributor id="scott.frazer">
            <contributor-name-display>Scott Frazer</contributor-name-display>
            <contributor-id type="github">sfrazer</contributor-id>
        </contributor>

        <contributor id="sebastien.lardiere">
            <contributor-name-display>Lardi&amp;egrave;re S&amp;eacute;bastien</contributor-name-display>
            <contributor-id type="github">slardiere</contributor-id>
        </contributor>

        <contributor id="stephane.schildknecht">
            <contributor-name-display>St&amp;eacute;phane Schildknecht</contributor-name-display>
            <contributor-id type="github">saspg</contributor-id>
        </contributor>

        <contributor id="stephen.frost">
            <contributor-name-display>Stephen Frost</contributor-name-display>
            <contributor-id type="github">sfrost</contributor-id>
        </contributor>

        <contributor id="todd.vernick">
            <contributor-name-display>Todd Vernick</contributor-name-display>
            <contributor-id type="github">gintoddic</contributor-id>
        </contributor>

        <contributor id="thomas.flatley">
            <contributor-name-display>Thomas Flatley</contributor-name-display>
            <contributor-id type="github">seadba</contributor-id>
        </contributor>

        <contributor id="uspen">
            <contributor-name-display>uspen</contributor-name-display>
            <contributor-id type="github">uspen</contributor-id>
        </contributor>

        <contributor id="victor.gdalevich">
            <contributor-name-display>Victor Gdalevich</contributor-name-display>
            <contributor-id type="github">ntrvic</contributor-id>
        </contributor>

        <contributor id="viorel.tabara">
            <contributor-name-display>Viorel Tabara</contributor-name-display>
        </contributor>

        <contributor id="vitaliy.kukharik">
            <contributor-name-display>Vitaliy Kukharik</contributor-name-display>
            <contributor-id type="github">vitabaks</contributor-id>
        </contributor>

        <contributor id="vthriller">
            <contributor-name-display>vthriller</contributor-name-display>
            <contributor-id type="github">vthriller</contributor-id>
        </contributor>

        <contributor id="william.cox">
            <contributor-name-display>William Cox</contributor-name-display>
            <contributor-id type="github">mydimension</contributor-id>
        </contributor>

        <contributor id="yogesh.sharma">
            <contributor-name-display>Yogesh Sharma</contributor-name-display>
            <contributor-id type="github">sharmay</contributor-id>
        </contributor>

        <contributor id="yummyliu">
            <contributor-name-display>yummyliu</contributor-name-display>
            <contributor-id type="github">yummyliu</contributor-id>
        </contributor>
    </contributor-list>
</doc><|MERGE_RESOLUTION|>--- conflicted
+++ resolved
@@ -59,11 +59,14 @@
                             <release-item-contributor id="cynthia.shang"/>
                         </release-item-contributor-list>
 
-<<<<<<< HEAD
                         <p>Change <code>infoArchiveCheckPg()</code> to display the <postgres/> version as a string (e.g. 9.4) instead of the integer representation (e.g. 90400) when throwing an error.</p>
-=======
+                    </release-item>
+
+                    <release-item>
+                        <release-item-contributor-list>
+                            <release-item-contributor id="cynthia.shang"/>
+                        </release-item-contributor-list>
                         <p>Update internal json parser to parse booleans and numeric-only or string-only one-dimensional arrays.</p>
->>>>>>> 0e960f65
                     </release-item>
                 </release-development-list>
             </release-core-list>
