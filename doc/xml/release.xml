<?xml version="1.0" encoding="UTF-8"?>
<!DOCTYPE doc SYSTEM "doc.dtd">
<doc title="{[project]} Releases" toc-number="n">
    <description>The {[project]} Releases detail each version of the software and lists the changes made in each version.</description>

    <intro>
        <text><backrest/> release numbers consist of two parts, major and minor.  A major release <i>may</i> break compatibility with the prior major release, but <proper>v2</proper> releases are fully compatible with <proper>v1</proper> repositories and will accept all <proper>v1</proper> options.  Minor releases can include bug fixes and features but do not change the repository format and strive to avoid changing options and naming.

        Documentation for the <proper>v1</proper> release can be found <link url="{[backrest-url-base]}/1">here</link>.

        The notes for a release may also contain <quote>Additional Notes</quote> but changes in this section are only to documentation or the test suite and have no direct impact on the <backrest/> codebase.</text>
    </intro>

    <release-list>
        <release date="XXXX-XX-XX" version="2.29dev" title="UNDER DEVELOPMENT">
            <release-core-list>
                <release-bug-list>
                    <release-item>
                        <release-item-contributor-list>
<<<<<<< HEAD
                            <release-item-ideator id="brad.nicholson"/>
                            <release-item-ideator id="bastian.wegge"/>
                        </release-item-contributor-list>

                        <p>Fix issue with <id>=</id> character in file or database names.</p>
=======
                            <release-item-ideator id="argdenis"/>
                            <release-item-reviewer id="cynthia.shang"/>
                        </release-item-contributor-list>

                        <p>Suppress errors when closing <cmd>local</cmd>/<cmd>remote</cmd> processes.</p>

                        <p>Since the command has completed it is counterproductive to throw an error but still <b>warn</b> to indicate that something unusual happened.</p>
>>>>>>> 63a93db6
                    </release-item>
                </release-bug-list>
            </release-core-list>

            <release-doc-list>
                <release-improvement-list>
                    <release-item>
                        <release-item-contributor-list>
                            <release-item-ideator id="douglas.j.hunley"/>
                            <release-item-reviewer id="douglas.j.hunley"/>
                        </release-item-contributor-list>

                        <p>Clarify that <cmd>expire</cmd> must be run regularly when <br-option>expire-auto</br-option> is disabled.</p>
                    </release-item>
                </release-improvement-list>
            </release-doc-list>
        </release>

        <release date="2020-07-20" version="2.28" title="Azure Repository Storage">
            <release-core-list>
                <release-bug-list>
                    <release-item>
                        <release-item-contributor-list>
                            <release-item-reviewer id="cynthia.shang"/>
                        </release-item-contributor-list>

                        <p>Fix <cmd>restore</cmd> <br-option>--force</br-option> acting like <br-option>--force --delta</br-option>.</p>

                        <p>This caused <cmd>restore</cmd> to replace files based on timestamp and size rather than overwriting, which meant some files that should have been updated were left unchanged. Normal <cmd>restore</cmd> and <cmd>restore</cmd> <br-option>--delta</br-option> were not affected by this issue.</p>
                    </release-item>
                </release-bug-list>

                <release-feature-list>
                    <release-item>
                        <commit subject="Azure support for repository storage."/>
                        <commit subject="Add shared access signature (SAS) authorization for Azure."/>

                        <release-item-contributor-list>
                            <release-item-reviewer id="cynthia.shang"/>
                            <!-- Actually tester, but we don't have a tag for that yet -->
                            <release-item-reviewer id="don.seiler"/>
                        </release-item-contributor-list>

                        <p>Azure support for repository storage.</p>
                    </release-item>

                    <release-item>
                        <release-item-contributor-list>
                            <release-item-contributor id="stefan.fercot"/>
                            <release-item-reviewer id="cynthia.shang"/>
                            <release-item-reviewer id="david.steele"/>
                        </release-item-contributor-list>

                        <p>Add <br-option>expire-auto</br-option> option.</p>

                        <p>This allows automatic expiration after a successful backup to be disabled.</p>
                    </release-item>
                </release-feature-list>

                <release-improvement-list>
                    <release-item>
                        <commit subject="Asynchronous S3 multipart upload."/>
                        <commit subject="Rename httpRequest() to httpRequestResponse() and fix comment."/>
                        <commit subject="Update comment and parameter in HttpRequest."/>

                        <release-item-contributor-list>
                            <release-item-reviewer id="stephen.frost"/>
                        </release-item-contributor-list>

                        <p>Asynchronous S3 multipart upload.</p>
                    </release-item>

                    <release-item>
                        <release-item-contributor-list>
                            <release-item-reviewer id="cynthia.shang"/>
                        </release-item-contributor-list>

                        <p>Automatic retry for <cmd>backup</cmd>, <cmd>restore</cmd>, <cmd>archive-get</cmd>, and <cmd>archive-push</cmd>.</p>
                    </release-item>

                    <release-item>
                        <release-item-contributor-list>
                            <release-item-reviewer id="stefan.fercot"/>
                        </release-item-contributor-list>

                        <p>Disable query parallelism in <postgres/> sessions used for backup control.</p>
                    </release-item>

                    <release-item>
                        <p><postgres/> 13 beta2 support.</p>

                        <p>Changes to the control/catalog/WAL versions in subsequent betas may break compatibility but <backrest/> will be updated with each release to keep pace.</p>
                    </release-item>

                    <release-item>
                        <release-item-contributor-list>
                            <release-item-reviewer id="cynthia.shang"/>
                        </release-item-contributor-list>

                        <p>Improve handling of invalid HTTP response status.</p>
                    </release-item>

                    <release-item>
                        <release-item-contributor-list>
                            <release-item-reviewer id="cynthia.shang"/>
                        </release-item-contributor-list>

                        <p>Improve error when <br-option>pg1-path</br-option> option missing for <cmd>archive-get</cmd> command.</p>
                    </release-item>

                    <release-item>
                        <release-item-contributor-list>
                            <release-item-contributor id="david.steele"/>
                            <release-item-reviewer id="matt.bunter"/>
                            <release-item-reviewer id="cynthia.shang"/>
                        </release-item-contributor-list>

                        <p>Add hint when checksum delta is enabled after a timeline switch.</p>
                    </release-item>

                    <release-item>
                        <release-item-contributor-list>
                            <release-item-reviewer id="cynthia.shang"/>
                        </release-item-contributor-list>

                        <p>Use <postgres/> instead of <id>postmaster</id> where appropriate.</p>
                    </release-item>
                </release-improvement-list>

                <release-development-list>
                    <release-item>
                        <release-item-contributor-list>
                            <release-item-contributor id="stefan.fercot"/>
                            <release-item-reviewer id="david.steele"/>
                        </release-item-contributor-list>

                        <p>Automatically determine cipher passphrase in <cmd>repo-get</cmd> command.</p>
                    </release-item>

                    <release-item>
                        <release-item-contributor-list>
                            <release-item-reviewer id="stefan.fercot"/>
                            <release-item-reviewer id="cynthia.shang"/>
                        </release-item-contributor-list>

                        <p>Fix expression when recursion enabled in <code>storageInfoListP()</code>.</p>
                    </release-item>

                    <release-item>
                        <release-item-contributor-list>
                            <release-item-reviewer id="stefan.fercot"/>
                            <release-item-reviewer id="cynthia.shang"/>
                        </release-item-contributor-list>

                        <p>Improve behavior of the <cmd>repo-ls</cmd> command.</p>
                    </release-item>

                    <release-item>
                        <release-item-contributor-list>
                            <release-item-reviewer id="cynthia.shang"/>
                        </release-item-contributor-list>

                        <p>Inline <code>strPtr()</code> to increase profiling accuracy.</p>
                    </release-item>

                    <release-item>
                        <release-item-contributor-list>
                            <release-item-reviewer id="cynthia.shang"/>
                        </release-item-contributor-list>

                        <p>Add <code>pgLsnFromWalSegment()</code>.</p>
                    </release-item>
                </release-development-list>
            </release-core-list>

            <release-doc-list>
                <release-bug-list>
                    <release-item>
                        <release-item-contributor-list>
                            <release-item-ideator id="huseyin.sonmez"/>
                        </release-item-contributor-list>

                        <p>Fix incorrect example for <br-option>repo-retention-full-type</br-option> option.</p>
                    </release-item>

                    <release-item>
                        <release-item-contributor-list>
                            <release-item-ideator id="cynthia.shang"/>
                        </release-item-contributor-list>

                        <p>Remove internal commands from <proper>HTML</proper> and <proper>man</proper> command references.</p>
                    </release-item>
                </release-bug-list>

                <release-improvement-list>
                    <release-item>
                        <release-item-contributor-list>
                            <release-item-reviewer id="stephen.frost"/>
                        </release-item-contributor-list>

                        <p>Update <postgres/> versions used to build user guides.</p>

                        <p>Also add version ranges to indicate that a user guide is accurate for a range of <postgres/> versions even if it was built for a specific version.</p>
                    </release-item>

                    <release-item>
                        <commit subject="Update FAQ page for expiring a specific backup set."/>

                        <release-item-contributor-list>
                            <release-item-contributor id="cynthia.shang"/>
                        </release-item-contributor-list>

                        <p>Update FAQ for expiring a specific backup set.</p>
                    </release-item>

                    <release-item>
                        <commit subject="Update FAQ page for expiring a specific backup set."/>

                        <release-item-contributor-list>
                            <release-item-contributor id="cynthia.shang"/>
                        </release-item-contributor-list>

                        <p>Update FAQ to clarify default PITR behavior.</p>
                    </release-item>
                </release-improvement-list>
            </release-doc-list>

            <release-test-list>
                <release-development-list>
                    <release-item>
                        <release-item-contributor-list>
                            <release-item-reviewer id="cynthia.shang"/>
                        </release-item-contributor-list>

                        <p>Remove <id>real/all</id> integration tests now covered by unit tests.</p>
                    </release-item>

                    <release-item>
                        <release-item-contributor-list>
                            <release-item-reviewer id="cynthia.shang"/>
                        </release-item-contributor-list>

                        <p>Rename most instances of master to primary in tests.</p>
                    </release-item>
                </release-development-list>
            </release-test-list>
        </release>

        <release date="2020-05-26" version="2.27" title="Expiration Improvements and Compression Drivers">
            <release-core-list>
                <release-bug-list>
                    <release-item>
                        <release-item-contributor-list>
                            <release-item-ideator id="christophe.cavallie"/>
                            <release-item-reviewer id="cynthia.shang"/>
                        </release-item-contributor-list>

                        <p>Fix issue checking if file links are contained in path links.</p>
                    </release-item>

                    <release-item>
                        <release-item-contributor-list>
                            <release-item-ideator id="jerome.peng"/>
                            <release-item-reviewer id="cynthia.shang"/>
                        </release-item-contributor-list>

                        <p>Allow <br-option>pg-path1</br-option> to be optional for synchronous <cmd>archive-push</cmd>.</p>
                    </release-item>

                    <release-item>
                        <release-item-contributor-list>
                            <release-item-contributor id="cynthia.shang"/>
                        </release-item-contributor-list>

                        <p>The <cmd>expire</cmd> command now checks if a stop file is present.</p>
                    </release-item>

                    <release-item>
                        <release-item-contributor-list>
                            <release-item-ideator id="ctenuun"/>
                            <release-item-reviewer id="cynthia.shang"/>
                        </release-item-contributor-list>

                        <p>Handle missing reason phrase in HTTP response.</p>
                    </release-item>

                    <release-item>
                        <release-item-contributor-list>
                            <release-item-ideator id="eric.radman"/>
                            <release-item-reviewer id="cynthia.shang"/>
                        </release-item-contributor-list>

                        <p>Increase buffer size for <proper>lz4</proper> compression flush.</p>
                    </release-item>

                    <release-item>
                        <release-item-contributor-list>
                            <release-item-ideator id="pavel.suderevsky"/>
                            <release-item-reviewer id="cynthia.shang"/>
                        </release-item-contributor-list>

                        <p>Ignore <br-option>pg-host*</br-option> and <br-option>repo-host*</br-option> options for the <cmd>remote</cmd> command.</p>
                    </release-item>

                    <release-item>
                        <release-item-contributor-list>
                            <release-item-ideator id="andrew.lecuyer"/>
                            <release-item-reviewer id="cynthia.shang"/>
                        </release-item-contributor-list>

                        <p>Fix possibly missing <br-option>pg1-*</br-option> options for the <cmd>remote</cmd> command.</p>
                    </release-item>
                </release-bug-list>

                <release-feature-list>
                    <release-item>
                        <commit subject="Add time-based retention for full backups."/>

                        <release-item-contributor-list>
                            <release-item-contributor id="cynthia.shang"/>
                            <release-item-contributor id="pierre.ducroquet"/>
                        </release-item-contributor-list>

                        <p>Time-based retention for full backups.</p>

                        <p>The <br-option>--repo-retention-full-type</br-option> option allows retention of full backups based on a time period, specified in days.</p>
                    </release-item>

                    <release-item>
                        <commit subject="Add --set option to the expire command."/>

                        <release-item-contributor-list>
                            <release-item-contributor id="cynthia.shang"/>
                        </release-item-contributor-list>

                        <p>Ad hoc backup expiration.</p>

                        <p>Allow the user to remove a specified backup regardless of retention settings.</p>
                    </release-item>

                    <release-item>
                        <commit subject="Add Zstandard compression support."/>

                        <release-item-contributor-list>
                            <release-item-reviewer id="cynthia.shang"/>
                        </release-item-contributor-list>

                        <p><proper>Zstandard</proper> compression support.</p>

                        <p>Note that setting <br-option>compress-type=zst</br-option> will make new backups and archive incompatible (unrestorable) with prior versions of <backrest/>.</p>
                    </release-item>

                    <release-item>
                        <commit subject="Add bzip2 compression support."/>

                        <release-item-contributor-list>
                            <release-item-contributor id="stephen.frost"/>
                            <release-item-reviewer id="david.steele"/>
                            <release-item-reviewer id="cynthia.shang"/>
                        </release-item-contributor-list>

                        <p><proper>bzip2</proper> compression support.</p>

                        <p>Note that setting <br-option>compress-type=bz2</br-option> will make new backups and archive incompatible (unrestorable) with prior versions of <backrest/>.</p>
                    </release-item>

                    <release-item>
                        <release-item-contributor-list>
                            <release-item-contributor id="stefan.fercot"/>
                        </release-item-contributor-list>

                        <p>Add <cmd>backup</cmd>/<cmd>expire</cmd> running status to the <cmd>info</cmd> command.</p>
                    </release-item>
                </release-feature-list>

                <release-improvement-list>
                    <release-item>
                        <release-item-contributor-list>
                            <release-item-contributor id="cynthia.shang"/>
                        </release-item-contributor-list>

                        <p>Expire WAL archive only when <br-option>repo-retention-archive</br-option> threshold is met.</p>

                        <p>WAL prior to the first full backup was previously expired after the first full backup. Now it is preserved according to retention settings.</p>
                    </release-item>

                    <release-item>
                        <release-item-contributor-list>
                            <release-item-ideator id="brian.almeida"/>
                            <release-item-ideator id="john.kelly"/>
                            <release-item-contributor id="david.steele"/>
                            <release-item-reviewer id="cynthia.shang"/>
                            <release-item-reviewer id="stephen.frost"/>
                        </release-item-contributor-list>

                        <p>Add local <proper>MD5</proper> implementation so <proper>S3</proper> works when <proper>FIPS</proper> is enabled.</p>
                    </release-item>

                    <release-item>
                        <release-item-contributor-list>
                            <release-item-reviewer id="cynthia.shang"/>
                        </release-item-contributor-list>

                        <p><postgres/> 13 beta1 support.</p>

                        <p>Changes to the control/catalog/WAL versions in subsequent betas may break compatibility but <backrest/> will be updated with each release to keep pace.</p>
                    </release-item>

                    <release-item>
                        <release-item-contributor-list>
                            <release-item-reviewer id="stephen.frost"/>
                        </release-item-contributor-list>

                        <p>Reduce <br-option>buffer-size</br-option> default to <id>1MiB</id>.</p>
                    </release-item>

                    <release-item>
                        <release-item-contributor-list>
                            <release-item-contributor id="cynthia.shang"/>
                        </release-item-contributor-list>

                        <p>Throw user-friendly error if <cmd>expire</cmd> is not run on repository host.</p>
                    </release-item>
                </release-improvement-list>

                <release-development-list>
                    <release-item>
                        <release-item-contributor-list>
                            <release-item-reviewer id="cynthia.shang"/>
                        </release-item-contributor-list>

                        <p>Enforce non-null for most string options.</p>
                    </release-item>
                </release-development-list>
            </release-core-list>
        </release>

        <release date="2020-04-20" version="2.26" title="Non-blocking TLS">
            <release-core-list>
                <release-bug-list>
                    <release-item>
                        <release-item-contributor-list>
                            <release-item-contributor id="david.raftis"/>
                        </release-item-contributor-list>

                        <p>Remove empty subexpression from manifest regular expression.</p>

                        <p><proper>MacOS</proper> was not happy about this though other platforms seemed to work fine.</p>
                    </release-item>
                </release-bug-list>

                <release-improvement-list>
                    <release-item>
                        <release-item-contributor-list>
                            <!-- Actually tester, but we don't have a tag for that yet -->
                            <release-item-reviewer id="slava.moudry"/>
                            <release-item-reviewer id="cynthia.shang"/>
                            <release-item-reviewer id="stephen.frost"/>
                        </release-item-contributor-list>

                        <p>Non-blocking TLS implementation.</p>
                    </release-item>

                    <release-item>
                        <release-item-contributor-list>
                            <release-item-reviewer id="cynthia.shang"/>
                        </release-item-contributor-list>

                        <p>Only limit backup copy size for WAL-logged files.</p>

                        <p>The prior behavior could possibly lead to <file>postgresql.conf</file> or <file>postgresql.auto.conf</file> being truncated in the backup.</p>
                    </release-item>

                    <release-item>
                        <release-item-contributor-list>
                            <release-item-ideator id="marc.cousin"/>
                            <release-item-contributor id="david.steele"/>
                        </release-item-contributor-list>

                        <p><proper>TCP</proper> keep-alive options are configurable.</p>
                    </release-item>

                    <release-item>
                        <release-item-contributor-list>
                            <release-item-reviewer id="cynthia.shang"/>
                        </release-item-contributor-list>

                        <p>Add <br-option>io-timeout</br-option> option.</p>
                    </release-item>
                </release-improvement-list>

                <release-development-list>
                    <release-item>
                        <release-item-contributor-list>
                            <release-item-reviewer id="cynthia.shang"/>
                        </release-item-contributor-list>

                        <p>Simplify storage driver info and list functions.</p>
                    </release-item>

                    <release-item>
                        <release-item-contributor-list>
                            <release-item-reviewer id="cynthia.shang"/>
                        </release-item-contributor-list>

                        <p>Split session functionality of <code>SocketClient</code> out into <code>SocketSession</code>.</p>
                    </release-item>

                    <release-item>
                        <release-item-contributor-list>
                            <release-item-reviewer id="cynthia.shang"/>
                        </release-item-contributor-list>

                        <p>Split session functionality of <code>TlsClient</code> out into <code>TlsSession</code>.</p>
                    </release-item>

                    <release-item>
                        <release-item-contributor-list>
                            <release-item-reviewer id="cynthia.shang"/>
                            <release-item-reviewer id="stephen.frost"/>
                        </release-item-contributor-list>

                        <p>Use <code>poll()</code> instead of <code>select()</code> for monitoring socket read/write ready.</p>
                    </release-item>

                    <release-item>
                        <release-item-contributor-list>
                            <release-item-reviewer id="cynthia.shang"/>
                        </release-item-contributor-list>

                        <p>Use <code>SocketSession</code>/<code>TlsSession</code> for test servers.</p>
                    </release-item>

                    <release-item>
                        <release-item-contributor-list>
                            <release-item-reviewer id="cynthia.shang"/>
                        </release-item-contributor-list>

                        <p>Always throw error when <proper>OpenSSL</proper> returns <code>SSL_ERROR_SYSCALL</code>.</p>
                    </release-item>

                    <release-item>
                        <release-item-contributor-list>
                            <release-item-reviewer id="cynthia.shang"/>
                        </release-item-contributor-list>

                        <p>Use <code>__noreturn_</code> on error functions when coverage testing.</p>
                    </release-item>
                </release-development-list>
            </release-core-list>
        </release>

        <release date="2020-03-26" version="2.25" title="LZ4 Compression Support">
            <release-core-list>
                <release-feature-list>
                    <release-item>
                        <release-item-contributor-list>
                            <release-item-reviewer id="cynthia.shang"/>
                        </release-item-contributor-list>

                        <p>Add <proper>lz4</proper> compression support.</p>

                        <p>Note that setting <br-option>compress-type=lz4</br-option> will make new backups and archive incompatible (unrestorable) with prior versions of <backrest/>.</p>
                    </release-item>

                    <release-item>
                        <release-item-contributor-list>
                            <release-item-ideator id="marc.cousin"/>
                            <release-item-contributor id="cynthia.shang"/>
                            <release-item-contributor id="luca.ferrari"/>
                        </release-item-contributor-list>

                        <p>Add <br-option>--dry-run</br-option> option to the <cmd>expire</cmd> command.</p>

                        <p>Use dry-run to see which backups/archive would be removed by the <cmd>expire</cmd> command without actually removing anything.</p>
                    </release-item>
                </release-feature-list>

                <release-improvement-list>
                    <release-item>
                        <commit subject="Free temp mem context periodically in storageRemoteInfoList()."/>

                        <release-item-contributor-list>
                            <release-item-ideator id="jens.wilke"/>
                            <release-item-contributor id="david.steele"/>
                        </release-item-contributor-list>

                        <p>Improve performance of remote manifest build.</p>
                    </release-item>

                    <release-item>
                        <release-item-contributor-list>
                            <release-item-contributor id="marc.cousin"/>
                            <release-item-reviewer id="david.steele"/>
                        </release-item-contributor-list>

                        <p>Fix detection of keepalive options on <proper>Linux</proper>.</p>
                    </release-item>

                    <release-item>
                        <release-item-contributor-list>
                            <release-item-contributor id="marc.cousin"/>
                            <release-item-reviewer id="david.steele"/>
                        </release-item-contributor-list>

                        <p>Add configure host detection to set standards flags correctly.</p>
                    </release-item>

                    <release-item>
                        <release-item-contributor-list>
                            <release-item-reviewer id="cynthia.shang"/>
                        </release-item-contributor-list>

                        <p>Remove <br-option>compress</br-option>/<br-option>compress-level</br-option> options from commands where unused.</p>

                        <p>These commands (e.g. <cmd>restore</cmd>, <cmd>archive-get</cmd>) never used the compress options but allowed them to be passed on the command line. Now they will error when these options are passed on the command line. If these errors occur then remove the unused options.</p>
                    </release-item>

                    <release-item>
                        <release-item-contributor-list>
                            <release-item-reviewer id="cynthia.shang"/>
                        </release-item-contributor-list>

                        <p>Limit backup file copy size to size reported at backup start.</p>

                        <p>If a file grows during the backup it will be reconstructed by WAL replay during recovery so there is no need to copy the additional data.</p>
                    </release-item>
                </release-improvement-list>

                <release-development-list>
                    <release-item>
                        <release-item-contributor-list>
                            <release-item-reviewer id="cynthia.shang"/>
                        </release-item-contributor-list>

                        <p>Add infrastructure for multiple compression type support.</p>
                    </release-item>

                    <release-item>
                        <release-item-contributor-list>
                            <release-item-reviewer id="cynthia.shang"/>
                        </release-item-contributor-list>

                        <p>Improve performance of <code>MEM_CONTEXT*()</code> macros.</p>
                    </release-item>

                    <release-item>
                        <release-item-contributor-list>
                            <release-item-reviewer id="cynthia.shang"/>
                        </release-item-contributor-list>

                        <p>Allow storage reads to be limited by bytes.</p>
                    </release-item>
                </release-development-list>
            </release-core-list>
        </release>

        <release date="2020-02-25" version="2.24" title="Auto-Select Backup Set for Time Target">
            <release-core-list>
                <release-bug-list>
                    <release-item>
                        <release-item-contributor-list>
                            <release-item-ideator id="adam.brusselback"/>
                            <release-item-ideator id="ejberdecia"/>
                            <release-item-reviewer id="stephen.frost"/>
                        </release-item-contributor-list>

                        <p>Prevent defunct processes in asynchronous archive commands.</p>
                    </release-item>

                    <release-item>
                        <release-item-contributor-list>
                            <release-item-ideator id="jesper.st.john"/>
                            <release-item-reviewer id="stephen.frost"/>
                        </release-item-contributor-list>

                        <p>Error when <cmd>archive-get</cmd>/<cmd>archive-push</cmd>/<cmd>restore</cmd> are not run on a <postgres/> host.</p>
                    </release-item>

                    <release-item>
                        <release-item-contributor-list>
                            <release-item-ideator id="christian.roux"/>
                            <release-item-reviewer id="cynthia.shang"/>
                        </release-item-contributor-list>

                        <p>Read HTTP content to eof when size/encoding not specified.</p>
                    </release-item>

                    <release-item>
                        <release-item-contributor-list>
                            <release-item-ideator id="kacey.holston"/>
                        </release-item-contributor-list>

                        <p>Fix resume when the resumable backup was created by <proper>Perl</proper>.</p>

                        <p>In this case the resumable backup should be ignored, but the <proper>C</proper> code was not able to load the partial manifest written by <proper>Perl</proper> since the format differs slightly.  Add validations to catch this case and continue gracefully.</p>
                    </release-item>
                </release-bug-list>

                <release-feature-list>
                    <release-item>
                        <release-item-contributor-list>
                            <release-item-contributor id="cynthia.shang"/>
                        </release-item-contributor-list>

                        <p>Auto-select backup set on restore when time target is specified.</p>

                        <p>Auto-selection is performed only when <br-option>--set</br-option> is not specified. If a backup set for the given target time cannot not be found, the latest (default) backup set will be used.</p>
                    </release-item>
                </release-feature-list>

                <release-improvement-list>
                    <release-item>
                        <release-item-contributor-list>
                            <release-item-ideator id="michael.paquier"/>
                            <release-item-contributor id="david.steele"/>
                            <release-item-reviewer id="cynthia.shang"/>
                        </release-item-contributor-list>

                        <p>Skip <file>pg_internal.init</file> temp file during backup.</p>
                    </release-item>

                    <release-item>
                        <release-item-contributor-list>
                            <release-item-contributor id="david.steele"/>
                            <release-item-reviewer id="cynthia.shang"/>
                        </release-item-contributor-list>

                        <p>Add more validations to the manifest on <cmd>backup</cmd>.</p>
                    </release-item>
                </release-improvement-list>
            </release-core-list>

            <release-doc-list>
                <release-improvement-list>
                    <release-item>
                        <release-item-contributor-list>
                            <release-item-ideator id="christoph.berg"/>
                        </release-item-contributor-list>

                        <p>Prevent <proper>lock-bot</proper> from adding comments to locked issues.</p>
                    </release-item>
                </release-improvement-list>
            </release-doc-list>
        </release>

        <release date="2020-01-27" version="2.23" title="Bug Fix">
            <release-core-list>
                <release-bug-list>
                    <release-item>
                        <release-item-contributor-list>
                            <release-item-ideator id="vitaliy.kukharik"/>
                            <release-item-contributor id="david.steele"/>
                            <release-item-reviewer id="cynthia.shang"/>
                        </release-item-contributor-list>

                        <p>Fix missing files corrupting the manifest.</p>

                        <p>If a file was removed by <postgres/> during the backup (or was missing from the standby) then the next file might not be copied and updated in the manifest.  If this happened then the backup would error when restored.</p>
                    </release-item>
                </release-bug-list>

                <release-improvement-list>
                    <release-item>
                        <release-item-contributor-list>
                            <release-item-contributor id="david.steele"/>
                            <release-item-contributor id="adrian.vondendriesch"/>
                        </release-item-contributor-list>

                        <p>Use <file>pkg-config</file> instead of <file>xml2-config</file> for <proper>libxml2</proper> build options.</p>
                    </release-item>

                    <release-item>
                        <release-item-contributor-list>
                            <release-item-contributor id="david.steele"/>
                            <release-item-reviewer id="cynthia.shang"/>
                        </release-item-contributor-list>

                        <p>Validate checksums are set in the manifest on <cmd>backup</cmd>/<cmd>restore</cmd>.</p>
                    </release-item>
                </release-improvement-list>
            </release-core-list>
        </release>

        <release date="2020-01-21" version="2.22" title="Bug Fix">
            <release-core-list>
                <release-bug-list>
                    <release-item>
                        <release-item-contributor-list>
                            <release-item-ideator id="lukas.ertl"/>
                            <release-item-ideator id="eric.veldhuyzen"/>
                            <release-item-contributor id="david.steele"/>
                        </release-item-contributor-list>

                        <p>Fix error in timeline conversion.</p>

                        <p>The timeline is required to verify WAL segments in the archive after a backup.  The conversion was performed base <id>10</id> instead of <id>16</id>, which led to errors when the timeline was &amp;ge; <id>0xA</id>.</p>
                    </release-item>
                </release-bug-list>
            </release-core-list>
        </release>

        <release date="2020-01-15" version="2.21" title="C Migration Complete">
            <release-core-list>
                <release-bug-list>
                    <release-item>
                        <release-item-contributor-list>
                            <release-item-ideator id="urs.kramer"/>
                            <release-item-reviewer id="cynthia.shang"/>
                        </release-item-contributor-list>

                        <p>Fix options being ignored by asynchronous commands.</p>

                        <p>The asynchronous <cmd>archive-get</cmd>/<cmd>archive-push</cmd> processes were not loading options configured in command configuration sections, e.g. <id>[global:archive-get]</id>.</p>
                    </release-item>

                    <release-item>
                        <p>Fix handling of <id>\</id> in filenames.</p>

                        <p><id>\</id> was not being properly escaped when calculating the manifest checksum which prevented the manifest from loading. Since instances of <id>\</id> in cluster filenames should be rare to nonexistent this does not seem likely to be a serious problem in the field.</p>
                    </release-item>
                </release-bug-list>

                <release-feature-list>
                    <release-item>
                        <p><backrest/> is now pure <proper>C</proper>.</p>
                    </release-item>

                    <release-item>
                        <release-item-contributor-list>
                            <release-item-contributor id="mike.palmiotto"/>
                        </release-item-contributor-list>

                        <p>Add <br-option>pg-user</br-option> option.</p>

                        <p>Specifies the database user name when connecting to <postgres/>.  If not specified <backrest/> will connect with the local OS user or <id>PGUSER</id>, which was the previous behavior.</p>
                    </release-item>

                    <release-item>
                        <p>Allow path-style URIs in <proper>S3</proper> driver.</p>
                    </release-item>
                </release-feature-list>

                <release-improvement-list>
                    <release-item>
                        <release-item-contributor-list>
                            <release-item-reviewer id="cynthia.shang"/>
                        </release-item-contributor-list>

                        <p>The <cmd>backup</cmd> command is implemented entirely in C.</p>
                    </release-item>
                </release-improvement-list>

                <release-development-list>
                    <release-item>
                        <release-item-contributor-list>
                            <release-item-reviewer id="cynthia.shang"/>
                        </release-item-contributor-list>

                        <p>Add basic time management functions.</p>
                    </release-item>

                    <release-item>
                        <release-item-contributor-list>
                            <release-item-reviewer id="cynthia.shang"/>
                        </release-item-contributor-list>

                        <p>Add <code>httpLastModifiedToTime()</code> to parse HTTP <id>last-modified</id> header.</p>
                    </release-item>

                    <release-item>
                        <release-item-contributor-list>
                            <release-item-reviewer id="cynthia.shang"/>
                        </release-item-contributor-list>

                        <p>Parse dates in <code>storageS3InfoList()</code> and <code>storageS3Info()</code>.</p>
                    </release-item>
                </release-development-list>
            </release-core-list>
        </release>

        <release date="2019-12-12" version="2.20" title="Bug Fixes">
            <release-core-list>
                <release-bug-list>
                    <release-item>
                        <release-item-contributor-list>
                            <release-item-ideator id="stephen.frost"/>
                            <release-item-ideator id="milosz.suchy"/>
                        </release-item-contributor-list>

                        <p>Fix archive-push/archive-get when <path>PGDATA</path> is symlinked.</p>

                        <p>These commands tried to use <code>cwd()</code> as <path>PGDATA</path> but this would disagree with the path configured in pgBackRest if <path>PGDATA</path> was symlinked.  If <code>cwd()</code> does not match the <backrest/> path then <code>chdir()</code> to the path and make sure the next <code>cwd()</code> matches the result from the first call.</p>
                    </release-item>

                    <release-item>
                        <p>Fix reference list when <file>backup.info</file> is reconstructed in <cmd>expire</cmd> command.</p>

                        <p>Since the <cmd>backup</cmd> command is still using the <proper>Perl</proper> version of reconstruct this issue will not express unless <b>1)</b> there is a backup missing from <file>backup.info</file> and <b>2)</b> the <cmd>expire</cmd> command is run directly instead of running after <cmd>backup</cmd> as usual. This unlikely combination of events means this is probably not a problem in the field.</p>
                    </release-item>

                    <release-item>
                        <release-item-contributor-list>
                            <release-item-ideator id="stephen.frost"/>
                        </release-item-contributor-list>

                        <p>Fix segfault on unexpected EOF in <proper>gzip</proper> decompression.</p>
                    </release-item>
                </release-bug-list>

                <release-development-list>
                    <release-item>
                        <release-item-contributor-list>
                            <release-item-contributor id="david.steele"/>
                            <!-- cynthia.shang contributed tests -->
                            <release-item-reviewer id="cynthia.shang"/>
                        </release-item-contributor-list>

                        <p>Add manifest build for new backups.</p>
                    </release-item>
                </release-development-list>
            </release-core-list>
        </release>

        <release date="2019-11-12" version="2.19" title="C Migrations and Bug Fixes">
            <release-core-list>
                <release-bug-list>
                    <release-item>
                        <release-item-contributor-list>
                            <release-item-ideator id="james.sewell"/>
                            <release-item-ideator id="jens.wilke"/>
                        </release-item-contributor-list>

                        <p>Fix remote timeout in delta restore.</p>

                        <p>When performing a delta restore on a largely unchanged cluster the remote could timeout if no files were fetched from the repository within <br-option>protocol-timeout</br-option>.  Add keep-alives to prevent remote timeout.</p>
                    </release-item>

                    <release-item>
                        <release-item-contributor-list>
                            <release-item-ideator id="donicrosby"/>
                        </release-item-contributor-list>

                        <p>Fix handling of repeated HTTP headers.</p>

                        <p>When HTTP headers are repeated they should be considered equivalent to a single comma-separated header rather than generating an error, which was the prior behavior.</p>
                    </release-item>
                </release-bug-list>

                <release-improvement-list>
                    <release-item>
                        <release-item-contributor-list>
                            <release-item-contributor id="cynthia.shang"/>
                        </release-item-contributor-list>

                        <p><proper>JSON</proper> output from the <cmd>info</cmd> command is no longer pretty-printed.</p>

                        <p>Monitoring systems can more easily ingest the <proper>JSON</proper> without linefeeds. External tools such as <code>jq</code> can be used to pretty-print if desired.</p>
                    </release-item>

                    <release-item>
                        <release-item-contributor-list>
                            <release-item-contributor id="cynthia.shang"/>
                        </release-item-contributor-list>

                        <p>The <cmd>check</cmd> command is implemented entirely in C.</p>
                    </release-item>
                </release-improvement-list>
            </release-core-list>

            <release-doc-list>
                <release-improvement-list>
                    <release-item>
                        <release-item-contributor-list>
                            <release-item-contributor id="cynthia.shang"/>
                            <release-item-contributor id="david.steele"/>
                        </release-item-contributor-list>

                        <p>Document how to contribute to <backrest/>.</p>
                    </release-item>

                    <release-item>
                        <release-item-contributor-list>
                            <release-item-contributor id="brad.nicholson"/>
                        </release-item-contributor-list>

                        <p>Document maximum version for <br-option>auto-stop</br-option> option.</p>
                    </release-item>
                </release-improvement-list>
            </release-doc-list>

            <release-test-list>
                <release-improvement-list>
                    <release-item>
                        <release-item-contributor-list>
                            <release-item-ideator id="stephen.frost"/>
                        </release-item-contributor-list>

                        <p>Fix container test path being used when <br-option>--vm=none</br-option>.</p>
                    </release-item>

                    <release-item>
                        <release-item-contributor-list>
                            <release-item-ideator id="stephen.frost"/>
                        </release-item-contributor-list>

                        <p>Fix mismatched timezone in expect test.</p>
                    </release-item>

                    <release-item>
                        <release-item-contributor-list>
                            <release-item-ideator id="stephen.frost"/>
                        </release-item-contributor-list>

                        <p>Don't autogenerate embedded libc code by default.</p>
                    </release-item>
                </release-improvement-list>
            </release-test-list>
        </release>

        <release date="2019-10-01" version="2.18" title="PostgreSQL 12 Support">
            <release-core-list>
                <release-feature-list>
                    <release-item>
                        <p><postgres/> 12 support.</p>
                    </release-item>

                    <release-item>
                        <release-item-contributor-list>
                            <release-item-ideator id="stephen.frost"/>
                            <release-item-ideator id="ejberdecia"/>
                            <release-item-contributor id="cynthia.shang"/>
                        </release-item-contributor-list>

                        <p>Add <cmd>info</cmd> command <br-option>set</br-option> option for detailed text output.</p>

                        <p>The additional details include databases that can be used for selective restore and a list of tablespaces and symlinks with their default destinations.</p>
                    </release-item>

                    <release-item>
                        <release-item-contributor-list>
                            <release-item-reviewer id="cynthia.shang"/>
                        </release-item-contributor-list>

                        <p>Add <id>standby</id> restore type.</p>

                        <p>This restore type automatically adds <pg-option>standby_mode=on</pg-option> to recovery.conf for <postgres/> &lt; 12 and creates <file>standby.signal</file> for <postgres/> &amp;ge; 12, creating a common interface between PostgreSQL versions.</p>
                    </release-item>
                </release-feature-list>

                <release-improvement-list>
                    <release-item>
                        <release-item-contributor-list>
                            <release-item-reviewer id="cynthia.shang"/>
                        </release-item-contributor-list>

                        <p>The <cmd>restore</cmd> command is implemented entirely in C.</p>
                    </release-item>
                </release-improvement-list>

                <release-development-list>
                    <release-item>
                        <release-item-contributor-list>
                            <release-item-reviewer id="cynthia.shang"/>
                        </release-item-contributor-list>

                        <p>Migrate backup manifest load/save to C.</p>
                    </release-item>

                    <release-item>
                        <release-item-contributor-list>
                            <release-item-reviewer id="cynthia.shang"/>
                        </release-item-contributor-list>

                        <p>Improve performance of info file load/save.</p>
                    </release-item>

                    <release-item>
                        <release-item-contributor-list>
                            <release-item-reviewer id="cynthia.shang"/>
                        </release-item-contributor-list>

                        <p>Add helper function for adding <code>CipherBlock</code> filters to groups.</p>
                    </release-item>
                </release-development-list>
            </release-core-list>

            <release-doc-list>
                <release-improvement-list>
                    <release-item>
                        <release-item-contributor-list>
                            <release-item-ideator id="james.chanco.jr"/>
                            <release-item-contributor id="cynthia.shang"/>
                        </release-item-contributor-list>

                        <p>Document the relationship between <br-option>db-timeout</br-option> and <br-option>protocol-timeout</br-option>.</p>
                    </release-item>

                    <release-item>
                        <release-item-contributor-list>
                            <release-item-contributor id="cynthia.shang"/>
                        </release-item-contributor-list>

                        <p>Add documentation clarifications regarding standby repositories.</p>
                    </release-item>

                    <release-item>
                        <release-item-contributor-list>
                            <release-item-contributor id="cynthia.shang"/>
                        </release-item-contributor-list>

                        <p>Add FAQ for time-based Point-in-Time Recovery.</p>
                    </release-item>
                </release-improvement-list>
            </release-doc-list>
        </release>

        <release date="2019-09-03" version="2.17" title="C Migrations and Bug Fixes">
            <release-core-list>
                <release-bug-list>
                    <release-item>
                        <release-item-contributor-list>
                            <release-item-ideator id="jens.wilke"/>
                        </release-item-contributor-list>

                        <p>Improve slow manifest build for very large quantities of tables/segments.</p>
                    </release-item>

                    <release-item>
                        <release-item-contributor-list>
                            <release-item-ideator id="clueless.technologist"/>
                            <release-item-ideator id="janis.puris"/>
                            <release-item-ideator id="rachid.braum"/>
                        </release-item-contributor-list>

                        <p>Fix exclusions for special files.</p>
                    </release-item>
                </release-bug-list>

                <release-improvement-list>
                    <release-item>
                        <release-item-contributor-list>
                            <release-item-contributor id="cynthia.shang"/>
                        </release-item-contributor-list>

                        <p>The <cmd>stanza-create/update/delete</cmd> commands are implemented entirely in C.</p>
                    </release-item>

                    <release-item>
                        <release-item-contributor-list>
                            <release-item-contributor id="cynthia.shang"/>
                        </release-item-contributor-list>

                        <p>The <cmd>start</cmd>/<cmd>stop</cmd> commands are implemented entirely in C.</p>
                    </release-item>

                    <release-item>
                        <release-item-contributor-list>
                            <release-item-ideator id="damiano.albani"/>
                        </release-item-contributor-list>

                        <p>Create log directories/files with <id>0750</id>/<id>0640</id> mode.</p>
                    </release-item>
                </release-improvement-list>

                <release-development-list>
                    <release-item>
                        <release-item-contributor-list>
                            <release-item-reviewer id="cynthia.shang"/>
                        </release-item-contributor-list>

                        <p>Move info file checksum to the end of the file.</p>
                    </release-item>
                </release-development-list>
            </release-core-list>

            <release-doc-list>
                <release-bug-list>
                    <release-item>
                        <release-item-contributor-list>
                            <release-item-ideator id="joe.ayers"/>
                            <release-item-ideator id="john.harvey"/>
                        </release-item-contributor-list>

                        <p>Fix <id>yum.p.o</id> package being installed when custom package specified.</p>
                    </release-item>
                </release-bug-list>

                <release-improvement-list>
                    <release-item>
                        <release-item-contributor-list>
                            <release-item-ideator id="laurenz.albe"/>
                        </release-item-contributor-list>

                        <p>Build <backrest/> as an unprivileged user.</p>
                    </release-item>
                </release-improvement-list>
            </release-doc-list>
        </release>

        <release date="2019-08-05" version="2.16" title="C Migrations and Bug Fixes">
            <release-core-list>
                <release-bug-list>
                    <release-item>
                        <release-item-contributor-list>
                            <release-item-ideator id="sean0101n"/>
                            <release-item-ideator id="tim.garton"/>
                            <release-item-ideator id="jesper.st.john"/>
                            <release-item-ideator id="ales.zeleny"/>
                        </release-item-contributor-list>

                        <p>Retry <proper>S3</proper> <id>RequestTimeTooSkewed</id> errors instead of immediately terminating.</p>
                    </release-item>

                    <release-item>
                        <release-item-contributor-list>
                            <release-item-ideator id="pavel.suderevsky"/>
                        </release-item-contributor-list>

                        <p>Fix incorrect handling of <id>transfer-encoding</id> response to <id>HEAD</id> request.</p>
                    </release-item>

                    <release-item>
                        <release-item-contributor-list>
                            <release-item-ideator id="christian.lange"/>
                            <release-item-ideator id="ned.t.crigler"/>
                        </release-item-contributor-list>

                        <p>Fix scoping violations exposed by optimizations in <proper>gcc 9</proper>.</p>
                    </release-item>
                </release-bug-list>

                <release-feature-list>
                    <release-item>
                        <p>Add <br-option>repo-s3-port</br-option> option for setting a non-standard <proper>S3</proper> service port.</p>
                    </release-item>
                </release-feature-list>

                <release-improvement-list>
                    <release-item>
                        <release-item-contributor-list>
                            <release-item-contributor id="david.steele"/>
                            <release-item-contributor id="cynthia.shang"/>
                        </release-item-contributor-list>

                        <p>The <cmd>local</cmd> command for <cmd>backup</cmd> is implemented entirely in C.</p>
                    </release-item>

                    <release-item>
                        <release-item-contributor-list>
                            <release-item-reviewer id="cynthia.shang"/>
                        </release-item-contributor-list>

                        <p>The <cmd>check</cmd> command is implemented partly in C.</p>
                    </release-item>
                </release-improvement-list>

                <release-development-list>
                    <release-item>
                        <release-item-contributor-list>
                            <release-item-reviewer id="cynthia.shang"/>
                        </release-item-contributor-list>

                        <p>Add Perl interface to C storage layer.</p>
                    </release-item>

                    <release-item>
                        <release-item-contributor-list>
                            <release-item-reviewer id="cynthia.shang"/>
                        </release-item-contributor-list>

                        <p>Add <code>Db</code> object to encapsulate <postgres/> queries and commands.</p>
                    </release-item>

                    <release-item>
                        <release-item-contributor-list>
                            <release-item-reviewer id="cynthia.shang"/>
                        </release-item-contributor-list>

                        <p>Add PostgreSQL query client.</p>
                    </release-item>
                </release-development-list>
            </release-core-list>
        </release>

        <release date="2019-06-25" version="2.15" title="C Implementation of Expire">
            <release-core-list>
                <release-bug-list>
                    <release-item>
                        <release-item-contributor-list>
                            <release-item-ideator id="mohamad.el.rifai"/>
                            <release-item-contributor id="cynthia.shang"/>
                        </release-item-contributor-list>

                        <p>Fix archive retention expiring too aggressively.</p>
                    </release-item>
                </release-bug-list>

                <release-improvement-list>
                    <release-item>
                        <release-item-contributor-list>
                            <release-item-contributor id="cynthia.shang"/>
                        </release-item-contributor-list>

                        <p>The <cmd>expire</cmd> command is implemented entirely in C.</p>
                    </release-item>

                    <release-item>
                        <p>The <cmd>local</cmd> command for restore is implemented entirely in C.</p>
                    </release-item>

                    <release-item>
                        <release-item-contributor-list>
                            <release-item-ideator id="julian.zhang"/>
                            <release-item-ideator id="janis.puris"/>
                        </release-item-contributor-list>

                        <p>Remove hard-coded <postgres/> user so <id>$PGUSER</id> works.</p>
                    </release-item>

                    <release-item>
                        <release-item-contributor-list>
                            <release-item-ideator id="daniel.westermann"/>
                        </release-item-contributor-list>

                        <p>Honor <proper>configure</proper> <setting>--prefix</setting> option.</p>
                    </release-item>

                    <release-item>
                        <p>Rename <br-option>repo-s3-verify-ssl</br-option> option to <br-option>repo-s3-verify-tls</br-option>.</p>

                        <p>The new name is preferred because pgBackRest does not support any SSL protocol versions (they are all considered to be insecure).  The old name will continue to be accepted.</p>
                    </release-item>
                </release-improvement-list>

                <release-development-list>
                    <release-item>
                        <release-item-contributor-list>
                            <release-item-contributor id="cynthia.shang"/>
                        </release-item-contributor-list>

                        <p>Add most unimplemented functions to the remote storage driver.</p>
                    </release-item>

                    <release-item>
                        <release-item-contributor-list>
                            <release-item-contributor id="cynthia.shang"/>
                        </release-item-contributor-list>

                        <p>Rename <code>info*New()</code> functions to <code>info*NewLoad()</code>.</p>
                    </release-item>

                    <release-item>
                        <release-item-contributor-list>
                            <release-item-contributor id="cynthia.shang"/>
                        </release-item-contributor-list>

                        <p>Add backup management functions to <code>InfoBackup</code>.</p>
                    </release-item>
                </release-development-list>
            </release-core-list>

            <release-doc-list>
                <release-improvement-list>
                    <release-item>
                        <release-item-contributor-list>
                            <release-item-contributor id="cynthia.shang"/>
                        </release-item-contributor-list>

                        <p>Add FAQ to the documentation.</p>
                    </release-item>

                    <release-item>
                        <release-item-contributor-list>
                            <release-item-ideator id="patrick.mclaughlin"/>
                        </release-item-contributor-list>

                        <p>Use <setting>wal_level=replica</setting> in the documentation for <postgres/> &amp;ge; 9.6.</p>
                    </release-item>
                </release-improvement-list>
            </release-doc-list>
        </release>

        <release date="2019-05-20" version="2.14" title="Bug Fix and Improvements">
            <release-core-list>
                <release-bug-list>
                    <release-item>
                        <release-item-contributor-list>
                            <release-item-ideator id="jens.wilke"/>
                        </release-item-contributor-list>

                        <p>Fix segfault when <br-option>process-max</br-option> > 8 for <cmd>archive-push</cmd>/<cmd>archive-get</cmd>.</p>
                    </release-item>
                </release-bug-list>

                <release-improvement-list>
                    <release-item>
                        <release-item-contributor-list>
                            <release-item-ideator id="hatifnatt"/>
                            <release-item-contributor id="cynthia.shang"/>
                        </release-item-contributor-list>

                        <p>Bypass database checks when <cmd>stanza-delete</cmd> issued with <br-option>force</br-option>.</p>
                    </release-item>

                    <release-item>
                        <p>Add <file>configure</file> script for improved multi-platform support.</p>
                    </release-item>
                </release-improvement-list>

                <release-development-list>
                    <release-item>
                        <p>Filter improvements.  Only process next filter in <code>IoFilterGroup</code> when input buffer is full or flushing.  Improve filter's notion of <quote>done</quote> to optimize filter processing.</p>
                    </release-item>

                    <release-item>
                        <p>Improve performance of non-blocking reads by using maximum buffer size.</p>
                    </release-item>

                    <release-item>
                        <p>Add <code>storageInfoList()</code> to get detailed info about all entries in a path.</p>
                    </release-item>

                    <release-item>
                        <p>Allow <code>storageInfo()</code> to follow links.</p>
                    </release-item>

                    <release-item>
                        <p>Allow <code>StorageFileWrite</code> to set user, group, and modification time.</p>
                    </release-item>

                    <release-item>
                        <p>Add <code>pathExists()</code> to <code>Storage</code> object.</p>
                    </release-item>

                    <release-item>
                        <p>Improve zero-length content handling in <code>HttpClient</code> object.</p>
                    </release-item>

                    <release-item>
                        <p>Don't append <code>strerror()</code> to error message when <code>errno</code> is 0.</p>
                    </release-item>

                    <release-item>
                        <release-item-contributor-list>
                            <release-item-reviewer id="cynthia.shang"/>
                        </release-item-contributor-list>

                        <p>Improve type safety of interfaces and drivers.</p>
                    </release-item>

                    <release-item>
                        <p>Add <br-option>--c</br-option> option to request a C remote.</p>
                    </release-item>

                    <release-item>
                        <p>Add <file>common/macro.h</file> for general-purpose macros.</p>
                    </release-item>

                    <release-item>
                        <p>Add macros for object free functions.</p>
                    </release-item>

                    <release-item>
                        <p>Various <code>MemContext</code> callback improvements.</p>
                    </release-item>

                    <release-item>
                        <p>Various <code>Buffer</code> improvements.</p>
                    </release-item>

                    <release-item>
                        <p>Simplify storage object names.</p>
                    </release-item>

                    <release-item>
                        <p>Add <code>ioWriteStr()</code> and <code>ioWriteStrLine()</code>.</p>
                    </release-item>

                    <release-item>
                        <p>Add separate functions to encode/decode each JSON type.</p>
                    </release-item>

                    <release-item>
                        <p>Add macros to create constant <code>Buffer</code> objects.</p>
                    </release-item>

                    <release-item>
                        <p>Add missing <code>httpUriEncode()</code> in S3 request.</p>
                    </release-item>

                    <release-item>
                        <p>Add <code>unsigned int</code> <code>Variant</code> type and update code to use it.</p>
                    </release-item>

                    <release-item>
                        <p>Expose handle (file descriptor) from <code>IoWrite</code> when applicable.</p>
                    </release-item>

                    <release-item>
                        <p>Add <code>iniSave()</code> and <code>iniMove()</code> to <code>Ini</code> object.</p>
                    </release-item>

                    <release-item>
                        <p>Add <code>*Save()</code> functions to most <code>Info</code> objects.</p>
                    </release-item>

                    <release-item>
                        <p>Extern <code>infoHash()</code> so it can be used by other modules.</p>
                    </release-item>

                    <release-item>
                        <p><code>varNewKv()</code> accepts a <code>KeyValue</code> object rather than creating one.</p>
                    </release-item>

                    <release-item>
                        <p>Add constant for maximum buffer sizes required by <code>cvt*()</code> functions.</p>
                    </release-item>

                    <release-item>
                        <p>Add <id>true</id> and <id>false</id> <code>String</code> constants.</p>
                    </release-item>

                    <release-item>
                        <p>Refactor <code>Ini</code> interface to expose <code>String</code> values instead of <code>Variant</code>.</p>
                    </release-item>

                    <release-item>
                        <p>Refactor <code>main()</code> as a <code>switch()</code> statement.</p>
                    </release-item>

                    <release-item>
                        <p>Add <code>cfgOptionUInt()</code> and <code>cfgOptionUInt64()</code> and update code to use them.</p>
                    </release-item>

                    <release-item>
                        <p>Improve log performance, simplify macros, rename <code>logWill()</code> to <code>logAny()</code>.</p>
                    </release-item>

                    <release-item>
                        <p>Improve coverage in <file>perl/exec</file>, <file>config/config</file>, and <file>config/parse</file> modules.</p>
                    </release-item>

                    <release-item>
                        <p>Remove <id>-Wswitch-enum</id> compiler option.</p>
                    </release-item>

                    <release-item>
                        <p>Error on multiple option alternate names and simplify help command.</p>
                    </release-item>

                    <release-item>
                        <p>Use <code>THROW_ON_SYS_ERROR*()</code> to improve code coverage.</p>
                    </release-item>

                    <release-item>
                        <p>Improve macros and coverage rules that were hiding missing coverage.</p>
                    </release-item>

                    <release-item>
                        <p>Improve efficiency of <code>FUNCTION_LOG*()</code> macros.</p>
                    </release-item>
                </release-development-list>
            </release-core-list>

            <release-doc-list>
                <release-feature-list>
                    <release-item>
                        <p>Add user guides for <proper>CentOS</proper>/<proper>RHEL</proper> <proper>6</proper>/<proper>7</proper>.</p>
                    </release-item>
                </release-feature-list>

                <release-development-list>
                    <release-item>
                        <p>Automate coverage summary report generation.</p>
                    </release-item>

                    <release-item>
                        <p>Add <setting>--out-preserve</setting> to preserve contents of output path.</p>
                    </release-item>

                    <release-item>
                        <p>Restore index menu url default lost in b85e51d6.</p>
                    </release-item>
                </release-development-list>
            </release-doc-list>

            <release-test-list>
                <release-development-list>
                    <release-item>
                        <p>Add <code>harnessInfoChecksum/Z()</code> to ease creation of test info files.</p>
                    </release-item>

                    <release-item>
                        <p>Update containers with <postgres/> minor releases and <id>liblz4</id>.</p>
                    </release-item>

                    <release-item>
                        <p>Add <code>testUser()</code> and <code>testGroup()</code>.</p>
                    </release-item>

                    <release-item>
                        <p>Add <id>build-max</id> option to set max build processes.</p>
                    </release-item>

                    <release-item>
                        <p>Reduce <proper>ScalityS3</proper> processes since only two are needed.</p>
                    </release-item>

                    <release-item>
                        <release-item-contributor-list>
                            <release-item-contributor id="cynthia.shang"/>
                        </release-item-contributor-list>

                        <p>Update <id>mock/expire</id> module test matrix so expect tests output.</p>
                    </release-item>
                </release-development-list>
            </release-test-list>
        </release>

        <release date="2019-04-18" version="2.13" title="Bug Fixes">
            <release-core-list>
                <release-bug-list>
                    <release-item>
                        <release-item-contributor-list>
                            <release-item-ideator id="brunre01"/>
                            <release-item-ideator id="jens.wilke"/>
                            <release-item-ideator id="tomasz.kontusz"/>
                            <release-item-ideator id="guruguruguru"/>
                        </release-item-contributor-list>

                        <p>Fix zero-length reads causing problems for IO filters that did not expect them.</p>
                    </release-item>

                    <release-item>
                        <p>Fix reliability of error reporting from <cmd>local</cmd>/<cmd>remote</cmd> processes.</p>
                    </release-item>

                    <release-item>
                        <p>Fix <proper>Posix</proper>/<proper>CIFS</proper> error messages reporting the wrong filename on write/sync/close.</p>
                    </release-item>
                </release-bug-list>

                <release-development-list>
                    <release-item>
                        <p>Harden IO filters against zero input and optimize zero output case.</p>
                    </release-item>

                    <release-item>
                        <p>Move <code>lockRelease()</code> to the end of <code>exitSafe()</code>.</p>
                    </release-item>

                    <release-item>
                        <p>Add <code>CHECK()</code> macro for production assertions.</p>
                    </release-item>

                    <release-item>
                        <p>Automatically generate constants for command and option names.</p>
                    </release-item>

                    <release-item>
                        <p>Use a macro instead of a nested struct to create common <code>String</code> variables.</p>
                    </release-item>

                    <release-item>
                        <p>Add <code>STR()</code> macro to create constant <code>String</code> objects from runtime strings.</p>
                    </release-item>

                    <release-item>
                        <p>Add macros to create constant <code>Variant</code> types.</p>
                    </release-item>

                    <release-item>
                        <release-item-contributor-list>
                            <release-item-contributor id="cynthia.shang"/>
                        </release-item-contributor-list>

                        <p>Migrate <code>backupRegExp()</code> to C.</p>
                    </release-item>
                </release-development-list>
            </release-core-list>

            <release-doc-list>
                <release-development-list>
                    <release-item>
                        <p>Option to build documentation from current <proper>apt.postgres.org</proper> packages.</p>
                    </release-item>
                </release-development-list>
            </release-doc-list>
        </release>

        <release date="2019-04-11" version="2.12" title="C Implementation of Archive Push">
            <release-core-list>
                <p><b>IMPORTANT NOTE</b>: The new <proper>TLS</proper>/<proper>SSL</proper> implementation forbids dots in <proper>S3</proper> bucket names per RFC-2818.  This security fix is required for compliant hostname verification.</p>

                <release-bug-list>
                    <release-item>
                        <release-item-contributor-list>
                            <release-item-ideator id="marc.cousin"/>
                        </release-item-contributor-list>

                        <p>Fix issues when a path option is / terminated.</p>
                    </release-item>

                    <release-item>
                        <release-item-contributor-list>
                            <release-item-ideator id="brad.nicholson"/>
                        </release-item-contributor-list>

                        <p>Fix issues when <br-option>log-level-file=off</br-option> is set for the <cmd>archive-get</cmd> command.</p>
                    </release-item>

                    <release-item>
                        <release-item-contributor-list>
                            <release-item-ideator id="kyle.nevins"/>
                        </release-item-contributor-list>

                        <p>Fix C code to recognize <id>host:port</id> option format like Perl does.</p>
                    </release-item>

                    <release-item>
                        <p>Fix issues with <code>remote</code>/<code>local</code> command logging options.</p>
                    </release-item>
                </release-bug-list>

                <release-improvement-list>
                    <release-item>
                        <p>The <cmd>archive-push</cmd> command is implemented entirely in C.</p>
                    </release-item>

                    <release-item>
                        <!-- <commit type="depend" subject="Allow three-digits process IDs in logging."/> -->

                        <release-item-contributor-list>
                            <release-item-ideator id="rakshitha.br"/>
                        </release-item-contributor-list>

                        <p>Increase <br-option>process-max</br-option> limit to <id>999</id>.</p>
                    </release-item>

                    <release-item>
                        <p>Improve error message when an <proper>S3</proper> bucket name contains dots.</p>
                    </release-item>
                </release-improvement-list>

                <release-development-list>
                    <release-item>
                        <p>Add separate <cmd>archive-push-async</cmd> command.</p>
                    </release-item>

                    <release-item>
                        <p><code>CryptoHash</code> improvements and fixes. Fix incorrect buffer size used in <code>cryptoHashOne()</code>.  Add missing <code>const</code> to <code>cryptoHashOne()</code> and <code>cryptoHashOneStr()</code>.  Add hash size constants.  Extern hash type constant.</p>
                    </release-item>

                    <release-item>
                        <p>Add <id>CIFS</id> storage driver.</p>
                    </release-item>

                    <release-item>
                        <p>Add file write to the remote and S3 storage drivers.</p>
                    </release-item>

                    <release-item>
                        <p>Add <code>storageRepoWrite()</code> and <code>storagePg()</code>/<code>storagePgWrite()</code> to storage helper.</p>
                    </release-item>

                    <release-item>
                        <p>Use a single file to handle global errors in async archiving.</p>
                    </release-item>

                    <release-item>
                        <p>Add document creation to XML objects.</p>
                    </release-item>

                    <release-item>
                        <p>Remove redundant documentation from <postgres/> interface files and clarify ambiguous function names.</p>
                    </release-item>

                    <release-item>
                        <p>Add WAL info to <postgres/> interface.</p>
                    </release-item>

                    <release-item>
                        <p>Refactor <postgres/> interface to remove most code duplication.</p>
                    </release-item>

                    <release-item>
                        <p>Logging improvements.  Allow three-digit process IDs in logging.  Allow process id in C logging.</p>
                    </release-item>

                    <release-item>
                        <p>Add process id to <code>ProtocolParallelJob</code>.</p>
                    </release-item>

                    <release-item>
                        <p>Add process id to C <cmd>archive-get</cmd> and <cmd>archive-push</cmd> logging.</p>
                    </release-item>

                    <release-item>
                        <p>Close log file before <code>exec()</code>.</p>
                    </release-item>

                    <release-item>
                        <p>Allow warnings to be written by <code>archiveAsyncStatusOkWrite()</code>.</p>
                    </release-item>

                    <release-item>
                        <p>Move WAL path prefix logic into <code>walPath()</code>.</p>
                    </release-item>

                    <release-item>
                        <p>Make notion of current <postgres/> info ID in C align with Perl.</p>
                    </release-item>

                    <release-item>
                        <p>Add locking capability to the remote command.</p>
                    </release-item>

                    <release-item>
                        <p>Add <code>forkSafe()</code> to handle fork errors.</p>
                    </release-item>

                    <release-item>
                        <p>Add <code>httpHeaderDup()</code>.</p>
                    </release-item>

                    <release-item>
                        <p><code>httpClientRequest()</code> accepts a body parameter.</p>
                    </release-item>

                    <release-item>
                        <p>Add <code>protocolKeepAlive()</code> to send <id>noops</id> to all remotes.</p>
                    </release-item>

                    <release-item>
                        <p>Make <code>strLstDup()</code> null-tolerant.</p>
                    </release-item>

                    <release-item>
                        <p>Add <code>strLstMergeAnti()</code> for merge anti-joins.</p>
                    </release-item>

                    <release-item>
                        <p>Add <code>cvtSSizeToZ()</code> and debug macros.</p>
                    </release-item>

                    <release-item>
                        <p>Remove unused <code>infoArchiveCheckPg()</code> function.</p>
                    </release-item>

                    <release-item>
                        <p>Add constants for <file>.ok</file>/<file>.error</file> status extensions.</p>
                    </release-item>
                </release-development-list>
            </release-core-list>

            <release-doc-list>
                <release-improvement-list>
                    <release-item>
                        <release-item-contributor-list>
                            <release-item-ideator id="magnus.hagander"/>
                        </release-item-contributor-list>

                        <p>Clarify that S3-compatible object stores are supported.</p>
                    </release-item>
                </release-improvement-list>
            </release-doc-list>

            <release-test-list>
                <release-development-list>
                    <release-item>
                        <p>Build test harness with the same warnings as code being tested.</p>
                    </release-item>

                    <release-item>
                        <p>Add <code>TEST_64BIT()</code> macro to detect 64-bit platforms.</p>
                    </release-item>

                    <release-item>
                        <p>Skip coverage for macros with numbers in their name.</p>
                    </release-item>

                    <release-item>
                        <p>Use <cmd>restore</cmd> command for remote performances tests.</p>
                    </release-item>
                </release-development-list>
            </release-test-list>
        </release>

        <release date="2019-03-11" version="2.11" title="C Implementation of Archive Get">
            <release-core-list>
                <release-bug-list>
                    <release-item>
                        <release-item-contributor-list>
                            <release-item-ideator id="benoit.lobréau"/>
                        </release-item-contributor-list>

                        <p>Fix possible truncated WAL segments when an error occurs mid-write.</p>
                    </release-item>

                    <release-item>
                        <release-item-contributor-list>
                            <release-item-contributor id="stefan.fercot"/>
                        </release-item-contributor-list>

                        <p>Fix info command missing WAL min/max when stanza specified.</p>
                    </release-item>

                    <release-item>
                        <release-item-contributor-list>
                            <release-item-ideator id="leo.khomenko"/>
                        </release-item-contributor-list>

                        <p>Fix non-compliant JSON for options passed from C to Perl.</p>
                    </release-item>
                </release-bug-list>

                <release-improvement-list>
                    <release-item>
                        <p>The <cmd>archive-get</cmd> command is implemented entirely in C.</p>
                    </release-item>

                    <release-item>
                        <release-item-contributor-list>
                            <release-item-contributor id="marc.cousin"/>
                        </release-item-contributor-list>

                        <p>Enable socket keep-alive on older <proper>Perl</proper> versions.</p>
                    </release-item>

                    <release-item>
                        <release-item-contributor-list>
                            <release-item-ideator id="jason.odonnell"/>
                        </release-item-contributor-list>

                        <p>Error when parameters are passed to a command that does not accept parameters.</p>
                    </release-item>

                    <release-item>
                        <release-item-contributor-list>
                            <release-item-ideator id="hans.jurgen.schonig"/>
                        </release-item-contributor-list>

                        <p>Add hints when unable to find a WAL segment in the archive.</p>
                    </release-item>

                    <release-item>
                        <release-item-contributor-list>
                            <release-item-ideator id="james.badger"/>
                        </release-item-contributor-list>

                        <p>Improve error when hostname cannot be found in a certificate.</p>
                    </release-item>

                    <release-item>
                        <release-item-contributor-list>
                            <release-item-contributor id="benoit.lobréau"/>
                        </release-item-contributor-list>

                        <p>Add additional options to <file>backup.manifest</file> for debugging purposes.</p>
                    </release-item>
                </release-improvement-list>

                <release-development-list>
                    <release-item>
                        <p>Migrate <cmd>local</cmd> and <cmd>remote</cmd> commands to C.</p>
                    </release-item>

                    <release-item>
                        <p>Add separate <cmd>archive-get-async</cmd> command.</p>
                    </release-item>

                    <release-item>
                        <p>Add <code>ProtocolParallel*</code> objects for parallelizing commands.</p>
                    </release-item>

                    <release-item>
                        <p>Add <code>ProtocolCommand</code> object.</p>
                    </release-item>

                    <release-item>
                        <p>Add <code>exists()</code> to remote storage.</p>
                    </release-item>

                    <release-item>
                        <p>Resolve storage path expressions before passing to remote.</p>
                    </release-item>

                    <release-item>
                        <p>Expose handle (file descriptor) from <code>IoRead</code> when applicable.</p>
                    </release-item>

                    <release-item>
                        <p>Add <code>storageHelperFree()</code> to storage helper.</p>
                    </release-item>

                    <release-item>
                        <p>Add <code>kvKeyExists()</code> to <code>KeyValue</code> object.</p>
                    </release-item>

                    <release-item>
                        <p>Add <code>lstRemove()</code> to <code>List</code> object.</p>
                    </release-item>

                    <release-item>
                        <p>Allow <code>cfgExecParam()</code> to exclude options.</p>
                    </release-item>

                    <release-item>
                        <p><code>MemContext</code> improvements.  Improve performance of context and memory allocations. Use <code>contextTop</code>/<code>contextCurrent</code> instead of <code>memContextTop()</code>/<code>memContextCurrent()</code>.  Don't make a copy of the context name.</p>
                    </release-item>

                    <release-item>
                        <release-item-contributor-list>
                            <release-item-contributor id="douglas.j.hunley"/>
                        </release-item-contributor-list>

                        <p>Make <id>DESTDIR</id> fully-configurable in the <file>Makefile</file>.</p>
                    </release-item>

                    <release-item>
                        <release-item-contributor-list>
                            <release-item-ideator id="ucando"/>
                            <release-item-ideator id="jungle-boogie"/>
                            <release-item-ideator id="luca.ferrari"/>
                        </release-item-contributor-list>

                        <p>Add note for <id>CSTD</id> settings on BSD variants.</p>
                    </release-item>

                    <release-item>
                        <release-item-contributor-list>
                            <release-item-contributor id="luca.ferrari"/>
                        </release-item-contributor-list>

                        <p>Add <id>clean</id> and <id>uninstall</id> targets to <file>Makefile</file>.</p>
                    </release-item>

                    <release-item>
                        <release-item-contributor-list>
                            <release-item-contributor id="stephen.frost"/>
                        </release-item-contributor-list>

                        <p>Change <code>execRead()</code> to return a <code>size_t</code>.</p>
                    </release-item>

                    <release-item>
                        <p>Prevent option warning from being output when running help command.</p>
                    </release-item>

                    <release-item>
                        <p>Improve null-handling of <code>strToLog()</code> and <code>varToLog()</code>.</p>
                    </release-item>

                    <release-item>
                        <p>Increase per-call stack trace size to <id>4096</id>.</p>
                    </release-item>

                    <release-item>
                        <p>Move <code>compress</code> module to <code>common/compress</code>.</p>
                    </release-item>

                    <release-item>
                        <p>Move <code>crypto</code> module to <code>common/crypto</code>.</p>
                    </release-item>
                </release-development-list>
            </release-core-list>

            <release-doc-list>
                <release-improvement-list>
                    <release-item>
                        <p>Update default documentation version to <postgres/> 10.</p>
                    </release-item>
                </release-improvement-list>

                <release-development-list>
                    <release-item>
                        <p>Add instructions for building the coverage report.</p>
                    </release-item>

                    <release-item>
                        <p>Documentation builds on <postgres/> 9.4-10.</p>
                    </release-item>
                </release-development-list>
            </release-doc-list>

            <release-test-list>
                <release-development-list>
                    <release-item>
                        <p>Create test matrix for <id>mock/archive</id>, <id>mock/archive-stop</id>, <id>mock/all</id>, <id>mock/expire</id>, and <id>mock/stanza</id> to increase coverage and reduce tests.</p>
                    </release-item>

                    <release-item>
                        <p>Improve fork harness to allow multiple children and setup pipes automatically.</p>
                    </release-item>

                    <release-item>
                        <p>Reduce expect log level in <id>mock/archive</id> and <id>mock/stanza</id> tests.</p>
                    </release-item>

                    <release-item>
                        <p>Rename test modules for consistency.</p>
                    </release-item>

                    <release-item>
                        <p>Only run test-level stack trace by default for unit-tested modules.</p>
                    </release-item>

                    <release-item>
                        <p>Add missing ToLog() coverage to <code>String</code>, <code>List</code>, and <code>PgControl</code>.</p>
                    </release-item>

                    <release-item>
                        <p>Create aliases for test VMs ordered by age.</p>
                    </release-item>
                </release-development-list>
            </release-test-list>
        </release>

        <release date="2019-02-09" version="2.10" title="Bug Fixes">
            <release-core-list>
                <release-bug-list>
                    <release-item>
                        <release-item-contributor-list>
                            <release-item-ideator id="mibiio"/>
                        </release-item-contributor-list>

                        <p>Add unimplemented <proper>S3</proper> driver method required for <cmd>archive-get</cmd>.</p>
                    </release-item>

                    <release-item>
                        <release-item-contributor-list>
                            <release-item-ideator id="james.chanco.jr"/>
                        </release-item-contributor-list>

                        <p>Fix check for improperly configured <br-option>pg-path</br-option>.</p>
                    </release-item>
                </release-bug-list>

                <release-development-list>
                    <release-item>
                        <p>JSON improvements.  Optimize parser implementation.  Make the renderer more null tolerant.</p>
                    </release-item>

                    <release-item>
                        <p>Automatically adjust <br-option>db-timeout</br-option> when <br-option>protocol-timeout</br-option> is smaller.</p>
                    </release-item>
                </release-development-list>
            </release-core-list>
        </release>

        <release date="2019-01-30" version="2.09" title="Minor Improvements and Bug Fixes">
            <release-core-list>
                <release-bug-list>
                    <release-item>
                        <release-item-contributor-list>
                            <release-item-ideator id="vidhya.gurumoorthi"/>
                            <release-item-ideator id="joe.ayers"/>
                            <release-item-ideator id="douglas.j.hunley"/>
                        </release-item-contributor-list>

                        <p>Fix issue with multiple async status files causing a hard error.</p>
                    </release-item>
                </release-bug-list>

                <release-improvement-list>
                    <release-item>
                        <p>The <cmd>info</cmd> command is implemented entirely in C.</p>
                    </release-item>

                    <release-item>
                        <p>Simplify <cmd>info</cmd> command text message when no stanzas are present.</p>

                        <p>Replace the repository path with <quote>the repository</quote>.</p>
                    </release-item>

                    <release-item>
                        <release-item-contributor-list>
                            <release-item-contributor id="douglas.j.hunley"/>
                        </release-item-contributor-list>

                        <p>Add <id>_DARWIN_C_SOURCE</id> flag to Makefile for <proper>MacOS</proper> builds.</p>
                    </release-item>

                    <release-item>
                        <release-item-contributor-list>
                            <release-item-ideator id="bruno.friedmann"/>
                        </release-item-contributor-list>

                        <p>Update address lookup in C TLS client to use modern methods.</p>
                    </release-item>

                    <release-item>
                        <commit subject="Include Posix-compliant header for strcasecmp()."/>
                        <commit subject="Include Posix-compliant header for fd_set."/>

                        <release-item-contributor-list>
                            <release-item-ideator id="ucando"/>
                        </release-item-contributor-list>

                        <p>Include Posix-compliant header for <code>strcasecmp()</code> and <code>fd_set</code>.</p>
                    </release-item>
                </release-improvement-list>

                <release-development-list>
                    <release-item>
                        <p>Add remote storage objects.</p>
                    </release-item>

                    <release-item>
                        <p>Add <code>ProtocolClient</code> object and helper functions.</p>
                    </release-item>

                    <release-item>
                        <p>Add <code>Exec</code> object.</p>
                    </release-item>

                    <release-item>
                        <p>Add <code>IoHandleRead</code> and <code>IoHandleWrite</code> objects.</p>
                    </release-item>

                    <release-item>
                        <p>Add <code>cfgExecParam()</code> to generate parameters for executing commands.</p>
                    </release-item>

                    <release-item>
                        <p>Ignore <id>SIGPIPE</id> signals and check <id>EPIPE</id> result instead.</p>
                    </release-item>

                    <release-item>
                        <p>Function log macro improvements.  Rename FUNCTION_DEBUG_* and consolidate ASSERT_* macros for consistency. Improve <code>CONST</code> and <code>P</code>/<code>PP</code> type macro handling. Move <code>MACRO_TO_STR()</code> to <file>common/debug.h</file>. Remove unused type parameter from <code>FUNCTION_TEST_RETURN()</code>.</p>
                    </release-item>

                    <release-item>
                        <p>Make the <proper>C</proper> version of the <cmd>info</cmd> command conform to the <proper>Perl</proper> version.</p>
                    </release-item>

                    <release-item>
                        <p>Improve accuracy of <code>strSizeFormat()</code>.</p>
                    </release-item>

                    <release-item>
                        <p>Add <code>ioReadBuf()</code> to easily read into a buffer.</p>
                    </release-item>

                    <release-item>
                        <p>JSON improvements.  Allow empty arrays in JSON parser.  Fix null output in JSON renderer.  Fix escaping in JSON string parser/renderer.</p>
                    </release-item>

                    <release-item>
                        <p>Allocate extra space for concatenations in the <code>String</code> object.</p>
                    </release-item>

                    <release-item>
                        <p>Return <code>UnknownError</code> from <code>errorTypeFromCode()</code> for invalid error codes.</p>
                    </release-item>

                    <release-item>
                        <p>Update Perl repo rules to work when stanza is not specified.</p>
                    </release-item>

                    <release-item>
                        <p>Update <code>Storage::Local->list()</code> to accept an undefined path.</p>
                    </release-item>

                    <release-item>
                        <p>Null-terminate list returned by <code>strLstPtr()</code>.</p>
                    </release-item>

                    <release-item>
                        <p>Add <code>kvMove()</code> and <code>varLstMove()</code>.</p>
                    </release-item>

                    <release-item>
                        <p>Replace <code>FileOpenError</code> with <code>HostConnectError</code> in <code>TlsClient</code>.</p>
                    </release-item>

                    <release-item>
                        <p>Allow string <code>Variant</code> objects to contain <code>null</code>.</p>
                    </release-item>

                    <release-item>
                        <p>Rename <code>common/io/handle</code> module to <code>common/io/handleWrite</code>.</p>
                    </release-item>

                    <release-item>
                        <p>Add <code>const VariantList *</code> debug type.</p>
                    </release-item>
                </release-development-list>
            </release-core-list>

            <release-doc-list>
                <release-bug-list>
                    <release-item>
                        <release-item-contributor-list>
                            <release-item-ideator id="heath.lord"/>
                        </release-item-contributor-list>

                        <p>Fix hard-coded repository path.</p>
                    </release-item>
                </release-bug-list>

                <release-improvement-list>
                    <release-item>
                        <release-item-contributor-list>
                            <release-item-ideator id="bruce.burdick"/>
                        </release-item-contributor-list>

                        <p>Clarify that encryption is always performed client-side.</p>
                    </release-item>

                    <release-item>
                        <p>Add examples for building a documentation host.</p>
                    </release-item>

                    <release-item>
                        <commit subject="Allow if in manifest variables."/>
                        <commit subject="Allow if condition in documentation lists and list items."/>

                        <p>Allow <code>if</code> in manifest variables, lists, and list items.</p>
                    </release-item>
                </release-improvement-list>
            </release-doc-list>

            <release-test-list>
                <release-development-list>
                    <release-item>
                        <p>Move C module include in <file>test.c</file> above headers included for testing.</p>
                    </release-item>

                    <release-item>
                        <p>Allow primary <id>gid</id> for the test user to be different from <id>uid</id>.</p>
                    </release-item>

                    <release-item>
                        <p>Increase timeout in <id>storage/s3</id> module to improve reliability.</p>
                    </release-item>
                </release-development-list>
            </release-test-list>
        </release>

        <release date="2019-01-02" version="2.08" title="Minor Improvements and Bug Fixes">
            <release-core-list>
                <release-bug-list>
                    <release-item>
                        <release-item-contributor-list>
                            <release-item-ideator id="matt.kunkel"/>
                        </release-item-contributor-list>

                        <p>Remove request for S3 object info directly after putting it.</p>
                    </release-item>

                    <release-item>
                        <release-item-contributor-list>
                            <release-item-ideator id="ronan.dunklau"/>
                        </release-item-contributor-list>

                        <p>Correct <br-option>archive-get-queue-max</br-option> to be <id>size</id> type.</p>
                    </release-item>

                    <release-item>
                        <release-item-contributor-list>
                            <release-item-ideator id="camilo.aguilar"/>
                        </release-item-contributor-list>

                        <p>Add error message when current user <id>uid</id>/<id>gid</id> does not map to a name.</p>
                    </release-item>

                    <release-item>
                        <p>Error when <br-option>--target-action=shutdown</br-option> specified for <postgres/> &lt; 9.5.</p>
                    </release-item>
                </release-bug-list>

                <release-improvement-list>
                    <release-item>
                        <release-item-contributor-list>
                            <release-item-ideator id="ronan.dunklau"/>
                        </release-item-contributor-list>

                        <p>Set TCP keepalives on <proper>S3</proper> connections.</p>
                    </release-item>

                    <release-item>
                        <release-item-contributor-list>
                            <release-item-ideator id="ryan.lambert"/>
                            <release-item-contributor id="cynthia.shang"/>
                        </release-item-contributor-list>

                        <p>Reorder <cmd>info</cmd> command text output so most recent backup is output last.</p>
                    </release-item>

                    <release-item>
                        <p>Change file ownership only when required.</p>
                    </release-item>

                    <release-item>
                        <release-item-contributor-list>
                            <release-item-ideator id="brad.nicholson"/>
                        </release-item-contributor-list>

                        <p>Redact <id>authentication</id> header when throwing <proper>S3</proper> errors.</p>
                    </release-item>
                </release-improvement-list>

                <release-development-list>
                    <release-item>
                        <p>Enable S3 storage and encryption for <cmd>archive-get</cmd> command in C.</p>
                    </release-item>

                    <release-item>
                        <release-item-contributor-list>
                            <release-item-contributor id="cynthia.shang"/>
                        </release-item-contributor-list>

                        <p>Migrate local <cmd>info</cmd> command to C.</p>
                    </release-item>

                    <release-item>
                        <p>Add <proper>S3</proper> storage driver.</p>
                    </release-item>

                    <release-item>
                        <p>Add <code>HttpClient</code> object.</p>
                    </release-item>

                    <release-item>
                        <p>Add <code>TlsClient</code> object.</p>
                    </release-item>

                    <release-item>
                        <p>Add interface objects for <proper>libxml2</proper>.</p>
                    </release-item>

                    <release-item>
                        <p>Add encryption capability to <code>Info*</code> objects.</p>
                    </release-item>

                    <release-item>
                        <p>Add <code>IoFilter</code> interface to <code>CipherBlock</code> object.</p>
                    </release-item>

                    <release-item>
                        <p>Allow arbitrary <code>InOut</code> filters to be chained in <code>IoFilterGroup</code>.</p>
                    </release-item>

                    <release-item>
                        <release-item-contributor-list>
                            <release-item-contributor id="cynthia.shang"/>
                        </release-item-contributor-list>

                        <p>Add <code>infoBackup</code> object to encapsulate the <file>backup.info</file> file.</p>
                    </release-item>

                    <release-item>
                        <release-item-contributor-list>
                            <release-item-contributor id="cynthia.shang"/>
                        </release-item-contributor-list>

                        <p>Improve JSON to <code>Variant</code> conversion and add <code>Variant</code> to JSON conversion.</p>
                    </release-item>

                    <release-item>
                        <release-item-contributor-list>
                            <release-item-contributor id="cynthia.shang"/>
                        </release-item-contributor-list>

                        <p>Storage helper improvements.  Allow <code>NULL</code> stanza in storage helper.  Add path expression for repository backup.</p>
                    </release-item>

                    <release-item>
                        <release-item-contributor-list>
                            <release-item-contributor id="cynthia.shang"/>
                        </release-item-contributor-list>

                        <p>Info module improvements.  Rename constants in <code>Info</code> module for consistency.  Remove <code>#define</code> statements in the <code>InfoPg</code> module to conform with newly-adopted coding standards.  Use cast to make for loop more readable in <code>InfoPg</code> module.  Add <code>infoArchiveIdHistoryMatch()</code> to the <code>InfoArchive</code> object.</p>
                    </release-item>

                    <release-item>
                        <p>Allow I/O read interface to explicitly request blocking reads.</p>
                    </release-item>

                    <release-item>
                        <release-item-contributor-list>
                            <release-item-contributor id="david.steele"/>
                            <release-item-contributor id="cynthia.shang"/>
                        </release-item-contributor-list>

                        <p>Improve error messages when info files are missing/corrupt.</p>
                    </release-item>

                    <release-item>
                        <release-item-contributor-list>
                            <release-item-contributor id="cynthia.shang"/>
                        </release-item-contributor-list>

                        <p>Add <code>strSizeFormat()</code> to <code>String</code> object.</p>
                    </release-item>

                    <release-item>
                        <p>Add <code>strLstInsert()</code> and <code>strLstInsertZ()</code> to <code>StringList</code> object.</p>
                    </release-item>

                    <release-item>
                        <p>Rename <code>PGBACKREST</code>/<code>BACKREST</code> constants to <code>PROJECT</code>.</p>
                    </release-item>

                    <release-item>
                        <p>Require <proper>S3</proper> key options except for <cmd>local</cmd>/<cmd>remote</cmd> commands.</p>
                    </release-item>

                    <release-item>
                        <p>Explicitly compile with Posix 2001 standard.</p>
                    </release-item>

                    <release-item>
                        <p>Add <code>ServiceError</code> for errors from a service that can be retried.</p>
                    </release-item>

                    <release-item>
                        <p>Conditional compilation of Perl logic in <file>exit.c</file>.</p>
                    </release-item>

                    <release-item>
                        <p>Merge <code>cipher.h</code> into <code>crypto.h</code>.</p>
                    </release-item>

                    <release-item>
                        <p>Remove extraneous <code>use</code>/<code>include</code> statements.</p>
                    </release-item>

                    <release-item>
                        <p>Remove embedded semicolon from <code>String</code> constant macros.</p>
                    </release-item>

                    <release-item>
                        <p>Reduce debug level for <code>infoIni()</code> to test.</p>
                    </release-item>

                    <release-item>
                        <p>Return <code>IoFilterGroup *</code> from <code>ioFilterGroupAdd()</code>.</p>
                    </release-item>

                    <release-item>
                        <p>Add coding standards for <code>String</code> constants.</p>
                    </release-item>

                    <release-item>
                        <p>Add missing <code>LOG_DEBUG()</code> macro.</p>
                    </release-item>
                </release-development-list>
            </release-core-list>

            <release-doc-list>
                <release-improvement-list>
                    <release-item>
                        <release-item-contributor-list>
                            <release-item-ideator id="keith.fiske"/>
                        </release-item-contributor-list>

                        <p>Clarify when <br-option>target-action</br-option> is effective and <postgres/> version support.</p>
                    </release-item>

                    <release-item>
                        <release-item-contributor-list>
                            <release-item-ideator id="pritam.barhate"/>
                        </release-item-contributor-list>

                        <p>Clarify that region/endpoint must be configured correctly for the bucket.</p>
                    </release-item>

                    <release-item>
                        <p>Add documentation for building the documentation.</p>
                    </release-item>
                </release-improvement-list>

                <release-development-list>
                    <release-item>
                        <release-item-contributor-list>
                            <release-item-contributor id="cynthia.shang"/>
                        </release-item-contributor-list>

                        <p>Add <code>admonitions</code> to all documentation renderers (HTML, PDF, Markdown and help text) and update <file>xml</file> files accordingly.</p>
                    </release-item>

                    <release-item>
                        <release-item-contributor-list>
                            <release-item-contributor id="cynthia.shang"/>
                        </release-item-contributor-list>

                        <p>Add HTML table rendering and update PDF/Markdown renderers to support header-less tables. Add optional table captions.</p>
                    </release-item>

                    <release-item>
                        <release-item-contributor-list>
                            <release-item-contributor id="cynthia.shang"/>
                        </release-item-contributor-list>

                        <p>Escape special characters in latex when not in a code block.</p>
                    </release-item>

                    <release-item>
                        <release-item-contributor-list>
                            <release-item-contributor id="cynthia.shang"/>
                        </release-item-contributor-list>

                        <p>Base menu ordering on natural ordering in the manifest.</p>
                    </release-item>

                    <release-item>
                        <p>Replace keywords with more flexible if statements.</p>
                    </release-item>

                    <release-item>
                        <p>Pre-build containers for any <id>execute</id> elements marked <id>pre</id>.</p>
                    </release-item>

                    <release-item>
                        <p>Documentation may be built with user-specified packages.</p>
                    </release-item>

                    <release-item>
                        <p>Add Centos/RHEL 7 option to documentation build.</p>
                    </release-item>

                    <release-item>
                        <release-item-contributor-list>
                            <release-item-contributor id="cynthia.shang"/>
                        </release-item-contributor-list>

                        <p>Allow custom logo for PDF documentation.</p>
                    </release-item>

                    <release-item>
                        <release-item-contributor-list>
                            <release-item-contributor id="cynthia.shang"/>
                        </release-item-contributor-list>

                        <p>Modify general document elements to allow any child element.</p>
                    </release-item>

                    <release-item>
                        <p>Use absolute paths so that <file>./doc.pl</file> runs.</p>
                    </release-item>

                    <release-item>
                        <p>Pick <code>pg_switch_wal()</code>/<code>pg_switch_xlog()</code> based on <postgres/> version.</p>
                    </release-item>

                    <release-item>
                        <p>Add configuration to the standby so it works as a primary when promoted.</p>
                    </release-item>

                    <release-item>
                        <p>Create common <id>if</id> expressions for testing <id>os-type</id>.</p>
                    </release-item>

                    <release-item>
                        <p>Add <id>zlib1g-dev</id> to <proper>Debian</proper> builds.</p>
                    </release-item>
                </release-development-list>
            </release-doc-list>

            <release-test-list>
                <release-development-list>
                    <release-item>
                        <p>New test containers with static test certificates.</p>
                    </release-item>

                    <release-item>
                        <p>Fix test binary name for <file>gprof</file>.</p>
                    </release-item>

                    <release-item>
                        <p>Allow arbitrary multiplier and flush character in <code>IoTestFilterMultiply</code>.</p>
                    </release-item>

                    <release-item>
                        <p>Update URL for Docker install.</p>
                    </release-item>

                    <release-item>
                        <p>Add <code>testRepoPath()</code> to let C unit tests know where the code repository is located.</p>
                    </release-item>

                    <release-item>
                        <p>Merge <file>common/typeStringListTest</file> module into <file>common/typeStringTest</file>.</p>
                    </release-item>

                    <release-item>
                        <p>Merge <file>common/typeVariantListTest</file> module into <file>common/typeVariantTest</file>.</p>
                    </release-item>
                </release-development-list>
            </release-test-list>
        </release>

        <release date="2018-11-16" version="2.07" title="Automatic Backup Checksum Delta">
            <release-core-list>
                <release-bug-list>
                    <release-item>
                        <release-item-contributor-list>
                            <release-item-ideator id="sebastien.lardiere"/>
                        </release-item-contributor-list>

                        <p>Fix issue with <br-option>archive-push-queue-max</br-option> not being honored on connection error.</p>
                    </release-item>

                    <release-item>
                        <p>Fix static WAL segment size used to determine if <br-option>archive-push-queue-max</br-option> has been exceeded.</p>
                    </release-item>

                    <release-item>
                        <release-item-contributor-list>
                            <release-item-ideator id="vthriller"/>
                        </release-item-contributor-list>

                        <p>Fix error after log file open failure when processing should continue.</p>
                    </release-item>
                </release-bug-list>

                <release-feature-list>
                    <release-item>
                        <release-item-contributor-list>
                            <release-item-contributor id="cynthia.shang"/>
                        </release-item-contributor-list>

                        <p>Automatically enable backup checksum delta when anomalies (e.g. timeline switch) are detected.</p>
                    </release-item>
                </release-feature-list>

                <release-improvement-list>
                    <release-item>
                        <release-item-contributor-list>
                            <release-item-ideator id="craig.a.james"/>
                        </release-item-contributor-list>

                        <p>Retry all S3 <id>5xx</id> errors rather than just <id>500</id> internal errors.</p>
                    </release-item>
                </release-improvement-list>

                <release-development-list>
                    <release-item>
                        <release-item-contributor-list>
                            <release-item-contributor id="cynthia.shang"/>
                            <release-item-contributor id="david.steele"/>
                        </release-item-contributor-list>

                        <p>Correct current history item in <code>InfoPg</code> to always be in position 0.</p>
                    </release-item>

                    <release-item>
                        <p>Make <code>ioReadLine()</code> read less aggressively.</p>
                    </release-item>

                    <release-item>
                        <p>Add <code>ioWriteFlush()</code> to flush pending output.</p>
                    </release-item>

                    <release-item>
                        <p>Add destructors to <code>IoRead</code> and <code>IoWrite</code> objects.</p>
                    </release-item>

                    <release-item>
                        <p>Add <id>base</id> variants to all integer to string conversion functions.</p>
                    </release-item>

                    <release-item>
                        <p>Add <code>lstInsert()</code> to <code>List</code> object.</p>
                    </release-item>

                    <release-item>
                        <p>Add <code>strCatChr()</code>, <code>strEmpty()</code>, and constant macros to <code>String</code> object.</p>
                    </release-item>

                    <release-item>
                        <p>Add <code>regExpPrefix()</code> to aid in static prefix searches.</p>
                    </release-item>

                    <release-item>
                        <release-item-contributor-list>
                            <release-item-contributor id="cynthia.shang"/>
                        </release-item-contributor-list>

                        <p>Correct <code>cfgDefDataFind()</code> to use <code>UINTP</code> instead of <code>VOIDPP</code>.</p>
                    </release-item>

                    <release-item>
                        <release-item-contributor-list>
                            <release-item-contributor id="cynthia.shang"/>
                        </release-item-contributor-list>

                        <p>Change <code>infoArchiveCheckPg()</code> to display the <postgres/> version as a string (e.g. 9.4) instead of the integer representation (e.g. 90400) when throwing an error.</p>
                    </release-item>

                    <release-item>
                        <p>Allow storage path and file mode to be 0.</p>
                    </release-item>

                    <release-item>
                        <p>Limit usable <code>Buffer</code> size without changing allocated size.</p>
                    </release-item>

                    <release-item>
                        <p>Construct <code>Wait</code> object in milliseconds instead of fractional seconds.</p>
                    </release-item>

                    <release-item>
                        <p>Add <code>THROW*_ON_SYS_ERROR*</code> macros to test and throw system errors.</p>
                    </release-item>

                    <release-item>
                        <p>Add <code>KernelError</code> to report miscellaneous kernel errors.</p>
                    </release-item>

                    <release-item>
                        <p>Use <code>THROW_ON_SYS_ERROR</code> macro to improve <code>fork</code> code coverage.</p>
                    </release-item>

                    <release-item>
                        <p><code>Storage</code> interface methods no longer declare the driver as const.</p>
                    </release-item>

                    <release-item>
                        <p>Add <code>memContextCallbackClear()</code> to prevent double <code>free()</code> calls.</p>
                    </release-item>

                    <release-item>
                        <p>Merge <file>crypto/random</file> module into <file>crypto/crypto</file>.</p>
                    </release-item>

                    <release-item>
                        <p>Add <code>cryptoError()</code> and update crypto code to use it.</p>
                    </release-item>

                    <release-item>
                        <p>Rename <code>CipherError</code> to <code>CryptoError</code>.</p>
                    </release-item>

                    <release-item>
                        <p>Reword misleading message in stack trace when parameter buffer is full.</p>
                    </release-item>

                    <release-item>
                        <p>Add logging macros for <code>TimeMSec</code> type.</p>
                    </release-item>

                    <release-item>
                        <p>Modify value of <code>PERL_EMBED_ERROR</code> macro.</p>
                    </release-item>
                </release-development-list>
            </release-core-list>

            <release-doc-list>
                <release-development-list>
                    <release-item>
                        <p>Add new HTML tags and <code>strExtra</code> to <code>DocHtmlElement</code>.</p>
                    </release-item>

                    <release-item>
                        <p>Remove error suppression for <backrest/> <file>make</file>.</p>
                    </release-item>
                </release-development-list>
            </release-doc-list>

            <release-test-list>
                <release-development-list>
                    <release-item>
                        <p>New test containers.  Add libxml2 library needed for S3 development.  Include new minor version upgrades for <postgres/>.  Remove <postgres/> 11 beta/rc repository.</p>
                    </release-item>

                    <release-item>
                        <p>Test speed improvements.  Mount <id>tmpfs</id> in <file>Vagrantfile</file> instead <file>test.pl</file>.  Preserve contents of C unit test build directory between <file>test.pl</file> executions.  Improve efficiency of code generation.</p>
                    </release-item>

                    <release-item>
                        <p>New, concise coverage report for C.</p>
                    </release-item>

                    <release-item>
                        <p>Add <code>TEST_LOG()</code> and <code>TEST_LOG_FMT()</code> macros.</p>
                    </release-item>

                    <release-item>
                        <p>Improve alignment of expected vs. actual error test results.</p>
                    </release-item>

                    <release-item>
                        <p>Add time since the beginning of the run to each test statement.</p>
                    </release-item>
                </release-development-list>
            </release-test-list>
        </release>

        <release date="2018-10-15" version="2.06" title="Checksum Delta Backup and PostgreSQL 11 Support">
            <release-core-list>
                <release-bug-list>
                    <release-item>
                        <release-item-contributor-list>
                            <release-item-ideator id="dan.farrell"/>
                        </release-item-contributor-list>

                        <p>Fix missing URI encoding in S3 driver.</p>
                    </release-item>

                    <release-item>
                        <release-item-contributor-list>
                            <release-item-ideator id="jesper.st.john"/>
                        </release-item-contributor-list>

                        <p>Fix incorrect error message for duplicate options in configuration files.</p>
                    </release-item>

                    <release-item>
                        <p>Fix incorrectly reported error return in <id>info</id> logging.</p>

                        <p>A return code of 1 from the <cmd>archive-get</cmd> was being logged as an error message at <id>info</id> level but otherwise worked correctly.</p>
                    </release-item>
                </release-bug-list>

                <release-feature-list>
                    <release-item>
                        <release-item-contributor-list>
                            <release-item-contributor id="cynthia.shang"/>
                        </release-item-contributor-list>

                        <p>Add checksum delta for incremental backups.</p>

                        <p>Checksum delta backups uses checksums rather than timestamps to determine if files have changed.</p>
                    </release-item>

                    <release-item>
                        <commit subject="PostgreSQL 11 Beta 4 support."/>
                        <commit subject="Support configurable WAL segment size."/>
                        <commit subject="PostgreSQL 11 support."/>

                        <p><postgres/> 11 support, including configurable WAL segment size.</p>
                    </release-item>
                </release-feature-list>

                <release-improvement-list>
                    <release-item>
                        <p>Ignore all files in a linked tablespace directory except the subdirectory for the current version of <postgres/>.</p>

                        <p>Previously an error would be generated if other files were present and not owned by the <postgres/> user.</p>
                    </release-item>

                    <release-item>
                        <release-item-contributor-list>
                            <release-item-ideator id="douglas.j.hunley"/>
                            <release-item-contributor id="cynthia.shang"/>
                        </release-item-contributor-list>

                        <p>Improve <cmd>info</cmd> command to display the stanza cipher type.</p>
                    </release-item>

                    <release-item>
                        <p>Improve support for special characters in filenames.</p>
                    </release-item>

                    <release-item>
                        <release-item-contributor-list>
                            <release-item-contributor id="cynthia.shang"/>
                        </release-item-contributor-list>

                        <p>Allow <br-option>delta</br-option> option to be specified in the <backrest/> configuration file.</p>
                    </release-item>
                </release-improvement-list>

                <release-development-list>
                    <release-item>
                        <p>Migrate local, unencrypted, non-S3 <cmd>archive-get</cmd> command to C.</p>
                    </release-item>

                    <release-item>
                        <p>Storage refactoring.  Posix file functions now differentiate between open and missing errors.  Don't use negations in objects below Storage.  Rename posix driver files/functions for consistency.  Full abstraction of storage driver interface.  Merge protocol storage helper into storage helper.  Add CIFS driver to storage helper for read-only repositories.</p>
                    </release-item>

                    <release-item>
                        <p>Update all interfaces to use variable parameter constructors.</p>
                    </release-item>

                    <release-item>
                        <p>Info objects now parse JSON and use specified storage.</p>
                    </release-item>

                    <release-item>
                        <p>Add <code>ioReadLine()</code>/<code>ioWriteLine()</code> to <code>IoRead</code>/<code>IoWrite</code> objects.</p>
                    </release-item>

                    <release-item>
                        <p>Add helper for repository storage.</p>
                    </release-item>

                    <release-item>
                        <p>Add <code>cryptoHmacOne()</code> for HMAC support.</p>
                    </release-item>

                    <release-item>
                        <p>Add <code>cfgDefOptionMulti()</code> to identify multi-value options.</p>
                    </release-item>

                    <release-item>
                        <release-item-contributor-list>
                            <release-item-contributor id="david.steele"/>
                            <release-item-contributor id="stephen.frost"/>
                        </release-item-contributor-list>

                        <p>Add <code>bufNewZ()</code> and <code>bufHex()</code> to <code>Buffer</code> object.</p>
                    </release-item>

                    <release-item>
                        <release-item-contributor-list>
                            <release-item-contributor id="cynthia.shang"/>
                        </release-item-contributor-list>

                        <p>Allow <code>hashSize()</code> to run on remote storage.</p>
                    </release-item>

                    <release-item>
                        <release-item-contributor-list>
                            <release-item-contributor id="cynthia.shang"/>
                        </release-item-contributor-list>

                        <p>Restore <code>bIgnoreMissing</code> flag in <code>backupFile()</code> lost in storage refactor.</p>
                    </release-item>

                    <release-item>
                        <p>Migrate <code>walIsPartial()</code>, <code>walIsSegment()</code>, and <code>walSegmentFind()</code> from Perl to C.</p>
                    </release-item>

                    <release-item>
                        <p>Migrate control functions to detect stop files to C.</p>
                    </release-item>

                    <release-item>
                        <p>Make archive-get info messages consistent between C and Perl implementations.</p>
                    </release-item>

                    <release-item>
                        <p>Change locking around async process forking to be more test friendly.</p>
                    </release-item>

                    <release-item>
                        <p>Simplify debug logging by allowing log functions to return <code>String</code> objects.</p>
                    </release-item>

                    <release-item>
                        <p>Improve documentation in <code>filter.h</code> and <code>filter.internal.h</code>.</p>
                    </release-item>
                </release-development-list>
            </release-core-list>

            <release-doc-list>
                <release-improvement-list>
                    <release-item>
                        <release-item-contributor-list>
                            <release-item-ideator id="stephen.frost"/>
                            <release-item-ideator id="magnus.hagander"/>
                        </release-item-contributor-list>

                        <p>Use <id>command</id> in <file>authorized_hosts</file> to improve SSH security.</p>
                    </release-item>

                    <release-item>
                        <release-item-contributor-list>
                            <release-item-ideator id="stephane.schildknecht"/>
                            <release-item-contributor id="cynthia.shang"/>
                        </release-item-contributor-list>

                        <p>List allowable values for the <br-option>buffer-size</br-option> option in the configuration reference.</p>
                    </release-item>
                </release-improvement-list>

                <release-development-list>
                    <release-item>
                        <p>Update introduction to be pithy.</p>
                    </release-item>
                </release-development-list>
            </release-doc-list>

            <release-test-list>
                <release-development-list>
                    <release-item>
                        <p>Install <proper>nodejs</proper> from <id>deb.nodesource.com</id>.</p>
                    </release-item>

                    <release-item>
                        <p>Disable flapping <id>archive/get</id> unit on CentOS 6.</p>
                    </release-item>

                    <release-item>
                        <p>Move test expect log out of the regular test directory.</p>
                    </release-item>

                    <release-item>
                        <p>Fix buffer underrun in configuration test harness.</p>
                    </release-item>

                    <release-item>
                        <p>Fix missing test caused by a misplaced YAML tag.</p>
                    </release-item>

                    <release-item>
                        <p>Make Valgrind return an error even when a non-fatal issue is detected.  Update some minor issues discovered in the tests as a result.</p>
                    </release-item>

                    <release-item>
                        <p>Add <id>-ftree-coalesce-vars</id> option to unit test compilation.</p>
                    </release-item>

                    <release-item>
                        <p>Clear test directory between test runs.</p>
                    </release-item>

                    <release-item>
                        <p>Allow C or Perl coverage to run on more than one VM.</p>
                    </release-item>

                    <release-item>
                        <p>Don't perform valgrind when requested.</p>
                    </release-item>

                    <release-item>
                        <p>Remove compiler warnings that are not valid for u16.</p>
                    </release-item>

                    <release-item>
                        <p>Merge all posix storage tests into a single unit.</p>
                    </release-item>

                    <release-item>
                        <release-item-contributor-list>
                            <release-item-contributor id="stephen.frost"/>
                        </release-item-contributor-list>

                        <p>Add <file>.gitignore</file> to C <path>src</path> directory.</p>
                    </release-item>

                    <release-item>
                        <p>Fix typo in unit test error messages, EXECTED => EXPECTED.</p>
                    </release-item>

                    <release-item>
                        <p>Make comment blocks consistent across all tests.</p>
                    </release-item>
                </release-development-list>
            </release-test-list>
        </release>

        <release date="2018-08-31" version="2.05" title="Environment Variable Options and Exclude Temporary/Unlogged Relations">
            <release-core-list>
                <release-bug-list>
                    <release-item>
                        <release-item-contributor-list>
                            <release-item-ideator id="cynthia.shang"/>
                        </release-item-contributor-list>

                        <p>Fix issue where <i>relative</i> links in <path>$PGDATA</path> could be stored in the backup with the wrong path.</p>

                        <p>This issue did not affect absolute links and relative tablespace links were caught by other checks.</p>
                    </release-item>

                    <release-item>
                        <release-item-contributor-list>
                            <release-item-ideator id="jason.odonnell"/>
                        </release-item-contributor-list>

                        <p>Remove incompletely implemented <br-option>online</br-option> option from the <cmd>check</cmd> command.</p>

                        <p>Offline operation runs counter to the purpose of this command, which is to check if archiving and backups are working correctly.</p>
                    </release-item>

                    <release-item>
                        <release-item-contributor-list>
                            <release-item-ideator id="douglas.j.hunley"/>
                        </release-item-contributor-list>

                        <p>Fix issue where errors raised in C were not logged when called from Perl.</p>

                        <p><backrest/> properly terminated with the correct error code but lacked an error message to aid in debugging.</p>
                    </release-item>

                    <release-item>
                        <release-item-contributor-list>
                            <release-item-ideator id="yogesh.sharma"/>
                        </release-item-contributor-list>

                        <p>Fix issue when a boolean option (e.g. <br-option>delta</br-option>) was specified more than once.</p>
                    </release-item>
                </release-bug-list>

                <release-feature-list>
                    <release-item>
                        <p>Allow any option to be set in an environment variable.</p>

                        <p>This includes options that previously could only be specified on the command line, e.g. <br-option>stanza</br-option>, and secret options that could not be specified on the command-line, e.g. <br-option>repo1-s3-key-secret</br-option>.</p>
                    </release-item>

                    <release-item>
                        <release-item-contributor-list>
                            <release-item-contributor id="cynthia.shang"/>
                        </release-item-contributor-list>

                        <p>Exclude temporary and unlogged relation (table/index) files from backup.</p>

                        <p>Implemented using the same logic as the patches adding this feature to <postgres/>, <link url="https://git.postgresql.org/pg/commitdiff/8694cc96b52a967a49725f32be7aa77fd3b6ac25">8694cc96</link> and <link url="https://git.postgresql.org/pg/commitdiff/920a5e500a119b03356fb1fb64a677eb1aa5fc6f">920a5e50</link>.  Temporary relation exclusion is enabled in <postgres/> &amp;ge; <id>9.0</id>.  Unlogged relation exclusion is enabled in <postgres/> &amp;ge; <id>9.1</id>, where the feature was introduced.</p>
                    </release-item>

                    <release-item>
                        <release-item-contributor-list>
                            <release-item-reviewer id="cynthia.shang"/>
                        </release-item-contributor-list>

                        <p>Allow arbitrary directories and/or files to be excluded from a backup.</p>

                        <p>Misuse of this feature can lead to inconsistent backups so read the <br-option>--exclude</br-option> documentation carefully before using.</p>
                    </release-item>

                    <release-item>
                        <p>Add <br-option>log-subprocess</br-option> option to allow file logging for <id>local</id> and <id>remote</id> subprocesses.</p>
                    </release-item>

                    <release-item>
                        <p><postgres/> 11 Beta 3 support.</p>
                    </release-item>
                </release-feature-list>

                <release-improvement-list>
                    <release-item>
                        <release-item-contributor-list>
                            <release-item-contributor id="cynthia.shang"/>
                        </release-item-contributor-list>

                        <p>Allow zero-size files in backup manifest to reference a prior manifest regardless of timestamp delta.</p>
                    </release-item>

                    <release-item>
                        <release-item-contributor-list>
                            <release-item-contributor id="stephen.frost"/>
                        </release-item-contributor-list>

                        <p>Improve asynchronous <cmd>archive-get</cmd>/<cmd>archive-push</cmd> performance by directly checking status files.</p>
                    </release-item>

                    <release-item>
                        <release-item-contributor-list>
                            <release-item-ideator id="sarah.conway"/>
                        </release-item-contributor-list>

                        <p>Improve error message when a command is missing the <br-option>stanza</br-option> option.</p>
                    </release-item>
                </release-improvement-list>

                <release-development-list>
                    <release-item>
                        <p>Validate configuration options in a single pass.  By pre-calculating and storing the option dependencies in <file>parse.auto.c</file> validation can be completed in a single pass, which is both simpler and faster.</p>
                    </release-item>

                    <release-item>
                        <p>Add gzip compression/decompression filters for C.</p>
                    </release-item>

                    <release-item>
                        <release-item-contributor-list>
                            <release-item-ideator id="stephen.frost"/>
                            <release-item-reviewer id="stephen.frost"/>
                        </release-item-contributor-list>

                        <p>Improve performance of string to int conversion.  Use <code>strtoll()</code> instead of <code>sprintf()</code> for conversion.  Also use available integer min/max constants rather than hard-coded values.</p>
                    </release-item>

                    <release-item>
                        <release-item-contributor-list>
                            <release-item-contributor id="cynthia.shang"/>
                            <release-item-reviewer id="stephen.frost"/>
                        </release-item-contributor-list>

                        <p>Add <code>uint64</code> variant type and supporting conversion functions.</p>
                    </release-item>

                    <release-item>
                        <p>Add basic C JSON parser.</p>
                    </release-item>

                    <release-item>
                        <release-item-contributor-list>
                            <release-item-contributor id="cynthia.shang"/>
                        </release-item-contributor-list>

                        <p>Migrate minimum set of code for reading <file>archive.info</file> files from Perl to C.</p>
                    </release-item>

                    <release-item>
                        <p>Allow <code>Buffer</code> object <quote>used size</quote> to be different than <quote>allocated size</quote>.  Add functions to manage used size and remaining size and update automatically when possible.</p>
                    </release-item>

                    <release-item>
                        <release-item-contributor-list>
                            <release-item-reviewer id="cynthia.shang"/>
                        </release-item-contributor-list>

                        <p>Abstract IO layer out of the storage layer.  This allows the routines to be used for IO objects that do not have a storage representation.  Implement buffer read and write IO objects.  Implement filters and update <code>cryptoHash</code> to use the new interface.  Implement size and buffer filters.</p>
                    </release-item>

                    <release-item>
                        <p><code>storageFileRead()</code> accepts a buffer for output rather than creating one.  This is more efficient overall and allows the caller to specify how many bytes will be read on each call.  Reads are appended if the buffer already contains data but the buffer size will never increase.</p>
                    </release-item>

                    <release-item>
                        <release-item-contributor-list>
                            <release-item-contributor id="cynthia.shang"/>
                        </release-item-contributor-list>

                        <p>Add <code>iniSectionList()</code> to <code>Ini</code> object and remove dead code.</p>
                    </release-item>

                    <release-item>
                        <release-item-contributor-list>
                            <release-item-contributor id="david.steele"/>
                            <release-item-contributor id="cynthia.shang"/>
                        </release-item-contributor-list>

                        <p>Manifest improvements.  Require <postgres/> catalog version when instantiating a <code>Manifest</code> object (and not loading it from disk).  Prevent manifest from being built more than once.  Limit manifest build recursion (i.e. links followed) to sixteen levels to detect link loops.</p>
                    </release-item>

                    <release-item>
                        <p>Do nothing in <code>memContextMove()</code> when the context is already in the specified parent.</p>
                    </release-item>

                    <release-item>
                        <p>Allow command/option constants to autonumber in both C and Perl to reduce churn when a new command/option is added.</p>
                    </release-item>

                    <release-item>
                        <p>Show exact log level required for stack trace param output instead of just <quote>debug</quote>.</p>
                    </release-item>

                    <release-item>
                        <p>Update <code>Archive::Info->archiveIdList()</code> to return a valid error code instead of unknown.</p>
                    </release-item>

                    <release-item>
                        <p>Add <code>cvtBoolToConstZ()</code> to simplify conversion of boolean to string.</p>
                    </release-item>

                    <release-item>
                        <p>Add <code>cvtZToUInt()</code> to convert string to unsigned int.</p>
                    </release-item>

                    <release-item>
                        <p>Enable <id>-Wstrict-prototypes</id>, <id>-Wpointer-arith</id>, <id>-Wduplicated-branches</id>, <id>-Wvla</id>, and <id>-Wduplicated-cond</id> and update code to conform where necessary.</p>
                    </release-item>

                    <release-item>
                        <p>Rename error-handling variables in <code>Main.pm</code> to conform to standard.</p>
                    </release-item>

                    <release-item>
                        <p>Remove redundant lines from embedded Perl by combining blank lines.</p>
                    </release-item>

                    <release-item>
                        <p>Define cipher magic size with <code>sizeof()</code> rather than using a constant.</p>
                    </release-item>

                    <release-item>
                        <p>Add <code>cvtCharToZ()</code> and macro for debugging <code>char</code> params.</p>
                    </release-item>

                    <release-item>
                        <p>Add <code>strReplaceChr()</code> to <code>String</code> object.</p>
                    </release-item>

                    <release-item>
                        <p>Correct <id>OptionInvalidError</id> to <id>OptionInvalidValueError</id> in boolean option parsing.</p>
                    </release-item>
                </release-development-list>
            </release-core-list>

            <release-doc-list>
                <release-bug-list>
                    <release-item>
                        <release-item-contributor-list>
                            <release-item-ideator id="camilo.aguilar"/>
                        </release-item-contributor-list>

                        <p>Fix invalid log level in <br-option>log-path</br-option> option reference.</p>
                    </release-item>
                </release-bug-list>

                <release-improvement-list>
                    <release-item>
                        <release-item-contributor-list>
                            <release-item-ideator id="christophe.pettus"/>
                        </release-item-contributor-list>

                        <p>Stop trying to arrange contributors in <file>release.xml</file> by last/first name.</p>

                        <p>Contributor names have always been presented in the release notes exactly as given, but we tried to assign internal IDs based on last/first name which can be hard to determine and ultimately doesn't make sense.  Inspired by Christophe's <proper>PostgresOpen 2017</proper> talk, <quote>Human Beings Do Not Have a Primary Key</quote>.</p>
                    </release-item>
                </release-improvement-list>

                <release-development-list>
                    <release-item>
                        <p>Allow containers to be defined in a document.  The defined containers are built before the document build begins which allows them to be reused.</p>
                    </release-item>

                    <release-item>
                        <p>Move most host setup to containers defined in the documentation.  This includes <postgres/> installation which had previously been included in the documentation.  This way produces faster builds and there is no need for us to document <postgres/> installation.</p>
                    </release-item>
                </release-development-list>
            </release-doc-list>

            <release-test-list>
                <release-improvement-list>
                    <release-item>
                        <p>Error if LibC build is performed outside the test environment.</p>

                        <p>LibC is no longer required for production builds.</p>
                    </release-item>
                </release-improvement-list>

                <release-development-list>
                    <release-item>
                        <p>Use pre-built images from Docker Hub when the container definition has not changed.  Downloading an image is quite a bit faster than building a new image from scratch and saves minutes per test run in CI.</p>
                    </release-item>

                    <release-item>
                        <p>Refactor the <code>common/log</code> tests to not depend on <code>common/harnessLog</code>.  <code>common/harnessLog</code> was not ideally suited for general testing and made all the tests quite awkward.  Instead, move all code used to test the <code>common/log</code> module into the <code>logTest</code> module and repurpose <code>common/harnessLog</code> to do log expect testing for all other tests in a cleaner way. Add a few exceptions for config testing since the log levels are reset by default in <code>config/parse</code>.</p>
                    </release-item>

                    <release-item>
                        <p>Add <setting>--log-level-test</setting> option.  This allows setting the test log level independently from the general test harness setting, but current only works for the C tests.  It is useful for seeing log output from functions on the console while a test is running.</p>
                    </release-item>

                    <release-item>
                        <p>Improve error reporting for <code>TEST_ASSIGN()</code> and <code>TEST_RESULT_VOID()</code> macros.</p>
                    </release-item>

                    <release-item>
                        <p>Update code count for new file types and exclusions.</p>
                    </release-item>
                </release-development-list>
            </release-test-list>
        </release>

        <release date="2018-07-05" version="2.04" title="Critical Bug Fix for Backup Resume">
            <release-core-list>
                <p><b>IMPORTANT NOTE</b>: This release fixes a critical bug in the backup resume feature. All resumed backups prior to this release should be considered inconsistent. A backup will be resumed after a prior backup fails, unless <br-option>resume=n</br-option> has been specified. A resumed backup can be identified by checking the backup log for the message <quote>aborted backup of same type exists, will be cleaned to remove invalid files and resumed</quote>. If the message exists, do not use this backup or any backup in the same set for a restore and check the restore logs to see if a resumed backup was restored. If so, there may be inconsistent data in the cluster.</p>

                <release-bug-list>
                    <release-item>
                        <release-item-contributor-list>
                            <release-item-ideator id="david.youatt"/>
                            <release-item-ideator id="yogesh.sharma"/>
                            <release-item-ideator id="stephen.frost"/>
                        </release-item-contributor-list>

                        <p>Fix critical bug in resume that resulted in inconsistent backups.</p>

                        <p>A regression in <id>v0.82</id> removed the timestamp comparison when deciding which files from the aborted backup to keep on resume. See note above for more details.</p>
                    </release-item>

                    <release-item>
                        <release-item-contributor-list>
                            <release-item-ideator id="nj.baliyan"/>
                            <release-item-contributor id="cynthia.shang"/>
                        </release-item-contributor-list>

                        <p>Fix error in selective restore when only one user database exists in the cluster.</p>
                    </release-item>

                    <release-item>
                        <release-item-contributor-list>
                            <release-item-contributor id="andrew.schwartz"/>
                        </release-item-contributor-list>

                        <p>Fix non-compliant ISO-8601 timestamp format in S3 authorization headers.</p>

                        <p>AWS and some gateways were tolerant of space rather than zero-padded hours while others were not.</p>
                    </release-item>
                </release-bug-list>

                <release-feature-list>
                    <release-item>
                        <p><postgres/> 11 Beta 2 support.</p>
                    </release-item>
                </release-feature-list>

                <release-improvement-list>
                    <release-item>
                        <release-item-contributor-list>
                            <release-item-ideator id="adam.k.sumner"/>
                        </release-item-contributor-list>

                        <p>Improve the HTTP client to set <id>content-length</id> to 0 when not specified by the server.</p>

                        <p>S3 (and gateways) always set <id>content-length</id> or <id>transfer-encoding</id> but <id>HTTP 1.1</id> does not require it and proxies (e.g. <proper>HAProxy</proper>) may not include either.</p>
                    </release-item>

                    <release-item>
                        <release-item-contributor-list>
                            <release-item-ideator id="stephen.frost"/>
                        </release-item-contributor-list>

                        <p>Set <code>search_path = 'pg_catalog'</code> on <postgres/> connections.</p>
                    </release-item>
                </release-improvement-list>

                <release-development-list>
                    <release-item>
                        <p>Move cryptographic hash functions to C using <proper>OpenSSL</proper>.</p>
                    </release-item>

                    <release-item>
                        <p>Split log levels into separate header file.  Many modules that use <code>debug.h</code> do not need to do logging so this reduces dependencies for those modules.</p>
                    </release-item>

                    <release-item>
                        <p>Auto-generate Makefile with dependencies.</p>
                    </release-item>

                    <release-item>
                        <p>Rename <code>cipher</code> module to the more general <code>crypto</code>.</p>
                    </release-item>

                    <release-item>
                        <p>Update Debian package to add debug symbols to <backrest/> executable.</p>
                    </release-item>

                    <release-item>
                        <release-item-contributor-list>
                            <release-item-ideator id="devrim.gunduz"/>
                        </release-item-contributor-list>

                        <p>Convert the not very portable <code>uint</code> type to <code>unsigned int</code>.</p>
                    </release-item>
                </release-development-list>
            </release-core-list>

            <release-doc-list>
                <release-improvement-list>
                    <release-item>
                        <p>Create a new section to describe building <backrest/> and build on a separate host.</p>
                    </release-item>

                    <release-item>
                        <release-item-contributor-list>
                            <release-item-ideator id="douglas.j.hunley"/>
                            <release-item-ideator id="jason.odonnell"/>
                        </release-item-contributor-list>

                        <p>Add sample S3 policy to restrict bucket privileges.</p>
                    </release-item>
                </release-improvement-list>

                <release-development-list>
                    <release-item>
                        <p>Fix default location of <file>pgbackrest.conf</file> in option reference.</p>
                    </release-item>

                    <release-item>
                        <p>Preliminary documentation for <postgres/> 11 unprivileged user backup.</p>
                    </release-item>

                    <release-item>
                        <p>Remove call to <file>lscpu</file> which can vary widely by build host.</p>
                    </release-item>

                    <release-item>
                        <p>Build containers from scratch for more accurate testing.  Use a prebuilt s3 server container.</p>
                    </release-item>

                    <release-item>
                        <p>Document generator improvements.  Allow parameters to be passed when a container is created.  Allow <file>/etc/hosts</file> update to be skipped (for containers without bash).  Allow environment load to be skipped.  Allow bash wrapping to be skipped.  Allow forcing a command to run as a user without sudo.  Allow an entire execute list to be hidden.</p>
                    </release-item>
                </release-development-list>
            </release-doc-list>

            <release-test-list>
                <release-development-list>
                    <release-item>
                        <p>Add zero-length file to <id>mock</id>/<id>all</id> test.</p>
                    </release-item>

                    <release-item>
                        <p>Update primary test environment (Vagrant and Docker) to Ubuntu 18.04.</p>
                    </release-item>

                    <release-item>
                        <p>Improve efficiency of C library builds now that they are used only for testing.</p>
                    </release-item>

                    <release-item>
                        <p>Remove RHEL and Debian package patches since they have been committed upstream.</p>
                    </release-item>

                    <release-item>
                        <p>Update parameters for <file>VBoxService</file> start.</p>
                    </release-item>

                    <release-item>
                        <p>Make <file>ls</file> ordering deterministic in <id>mock</id>/<id>all</id> test.</p>
                    </release-item>
                </release-development-list>
            </release-test-list>
        </release>

        <release date="2018-05-22" version="2.03" title="Single Executable to Deploy">
            <release-core-list>
                <release-bug-list>
                    <release-item>
                        <release-item-contributor-list>
                            <release-item-ideator id="laetitia"/>
                        </release-item-contributor-list>

                        <p>Fix potential buffer overrun in error message handling.</p>
                    </release-item>

                    <release-item>
                        <release-item-contributor-list>
                            <release-item-ideator id="uspen"/>
                        </release-item-contributor-list>

                        <p>Fix archive write lock being taken for the synchronous <cmd>archive-get</cmd> command.</p>
                    </release-item>
                </release-bug-list>

                <release-improvement-list>
                    <release-item>
                        <p>Embed exported C functions and Perl modules directly into the <backrest/> executable.</p>
                    </release-item>

                    <release-item>
                        <release-item-contributor-list>
                            <release-item-ideator id="nick.floersch"/>
                        </release-item-contributor-list>

                        <p>Use <code>time_t</code> instead of <code>__time_t</code> for better portability.</p>
                    </release-item>

                    <release-item>
                        <p>Print total runtime in milliseconds at command end.</p>
                    </release-item>
                </release-improvement-list>

                <release-development-list>
                    <release-item>
                        <p>Add stack trace macros to all functions.  Low-level functions only include stack trace in test builds while higher-level functions ship with stack trace built-in.  Stack traces include all parameters passed to the function but production builds only create the parameter list when the log level is set high enough, i.e. <id>debug</id> or <id>trace</id> depending on the function.</p>
                    </release-item>

                    <release-item>
                        <p>Build <path>libc</path> using links rather than referencing the C files in <path>src</path> directly.  The C library builds with different options which should not be reused for the C binary or vice versa.</p>
                    </release-item>
                </release-development-list>
            </release-core-list>

            <release-test-list>
                <release-development-list>
                    <release-item>
                        <p>Test harness improvements.  Allow more than one test to provide coverage for the same module.  Add option to disable valgrind.  Add option to disabled coverage.  Add option to disable debug build.  Add option to disable compiler optimization.  Add <id>--dev-test</id> mode.</p>
                    </release-item>

                    <release-item>
                        <p>Update SSL error message test on CentOS 7.</p>
                    </release-item>

                    <release-item>
                        <p>Set <br-option>log-timestamp=n</br-option> for integration tests.  This means less filtering of logs needs to be done and new timestamps can be added without adding new filters.</p>
                    </release-item>
                </release-development-list>
            </release-test-list>
        </release>

        <release date="2018-05-06" version="2.02" title="Parallel Asynchronous Archive Get and Configuration Includes">
            <release-core-list>
                <release-bug-list>
                    <release-item>
                        <release-item-contributor-list>
                            <release-item-ideator id="craig.a.james"/>
                        </release-item-contributor-list>

                        <p>Fix directory syncs running recursively when only the specified directory should be synced.</p>
                    </release-item>

                    <release-item>
                        <release-item-contributor-list>
                            <release-item-ideator id="yummyliu"/>
                            <release-item-ideator id="vitaliy.kukharik"/>
                        </release-item-contributor-list>

                        <p>Fix <br-option>archive-copy</br-option> throwing <quote>path not found</quote> error for incr/diff backups.</p>
                    </release-item>

                    <release-item>
                        <release-item-contributor-list>
                            <release-item-ideator id="vitaliy.kukharik"/>
                        </release-item-contributor-list>

                        <p>Fix failure in manifest build when two or more files in <id>PGDATA</id> are linked to the same directory.</p>
                    </release-item>

                    <release-item>
                        <p>Fix delta restore failing when a linked file is missing.</p>
                    </release-item>

                    <release-item>
                        <release-item-contributor-list>
                            <release-item-ideator id="clinton.adams"/>
                        </release-item-contributor-list>

                        <p>Fix rendering of key/value and list options in help.</p>
                    </release-item>
                </release-bug-list>

                <release-feature-list>
                    <release-item>
                        <p>Add asynchronous, parallel <cmd>archive-get</cmd>.</p>

                        <p>This feature maintains a queue of WAL segments to help reduce latency when <postgres/> requests a WAL segment with <pg-option>restore_command</pg-option>.</p>
                    </release-item>

                    <release-item>
                        <release-item-contributor-list>
                            <release-item-contributor id="cynthia.shang"/>
                        </release-item-contributor-list>

                        <p>Add support for additional <backrest/> configuration files.</p>

                        <p>The directory is specified by the <br-option>--config-include-path</br-option> option. Add <br-option>--config-path</br-option> option for overriding the default base path of the <br-option>--config</br-option> and <br-option>--config-include-path</br-option> option.</p>
                    </release-item>

                    <release-item>
                        <release-item-contributor-list>
                            <release-item-contributor id="yogesh.sharma"/>
                        </release-item-contributor-list>

                        <p>Add <br-option>repo-s3-token</br-option> option to allow temporary credentials tokens to be configured.</p>

                        <p><backrest/> currently has no way to request new credentials so the entire command (e.g. <cmd>backup</cmd>, <cmd>restore</cmd>) must complete before the credentials expire.</p>
                    </release-item>
                </release-feature-list>

                <release-improvement-list>
                    <release-item>
                        <release-item-contributor-list>
                            <release-item-contributor id="cynthia.shang"/>
                        </release-item-contributor-list>

                        <p>Update the <br-option>archive-push-queue-max</br-option>, <br-option>manifest-save-threshold</br-option>, and <br-option>buffer-size</br-option> options to accept values in <id>KB</id>, <id>MB</id>, <id>GB</id>, <id>TB</id>, or <id>PB</id> where the multiplier is a power of <id>1024</id>.</p>
                    </release-item>

                    <release-item>
                        <p>Make backup/restore path sync more efficient.</p>

                        <p>Scanning the entire directory can be very expensive if there are a lot of small tables.  The backup manifest contains the path list so use it to perform syncs instead of scanning the backup/restore path.</p>
                    </release-item>

                    <release-item>
                        <p>Show command parameters as well as command options in initial info log message.</p>
                    </release-item>

                    <release-item>
                        <p>Rename archive-queue-max option to archive-push-queue-max.</p>

                        <p>This is consistent with the new <br-option>archive-get-queue-max</br-option> option. The old option name will continue to be accepted.</p>
                    </release-item>
                </release-improvement-list>

                <release-development-list>
                    <release-item>
                        <p>Make <path>backup.history</path> sync more efficient.  Only the <path>backup.history/[year]</path> directory was being synced, so check if the <path>backup.history</path> is newly created and sync it as well.</p>
                    </release-item>

                    <release-item>
                        <p>Move async forking and more error handling to C. The Perl process was exiting directly when called but that interfered with proper locking for the forked async process.  Now Perl returns results to the C process which handles all errors, including signals.</p>
                    </release-item>

                    <release-item>
                        <p>Improved lock implementation written in C.  Now only two types of locks can be taken: <id>archive</id> and <id>backup</id>.  Most commands use one or the other but the <cmd>stanza-*</cmd> commands acquire both locks.  This provides better protection than the old command-based locking scheme.</p>
                    </release-item>

                    <release-item>
                        <p>Storage object improvements.  Convert all functions to variadic functions.  Enforce read-only storage. Add <code>storageLocalWrite()</code> helper function.  Add <code>storageCopy()</code>, <code>storageExists()</code>, <code>storageMove()</code>, <code>storageNewRead()</code>/<code>storageNewWrite()</code>, <code>storagePathCreate()</code>, <code>storagePathRemove()</code>, <code>storagePathSync()</code>, and <code>storageRemove()</code>.  Add <code>StorageFileRead</code> and <code>StorageFileWrite</code> objects.  Abstract Posix driver code into a separate module. Call <code>storagePathRemove()</code> from the Perl Posix driver.</p>
                    </release-item>

                    <release-item>
                        <release-item-contributor-list>
                            <release-item-contributor id="cynthia.shang"/>
                            <release-item-contributor id="david.steele"/>
                        </release-item-contributor-list>

                        <p>Improve <code>String</code> and <code>StringList</code> objects.  Add <code>strUpper()</code>, <code>strLower()</code>, <code>strLstExists()</code>, <code>strLstExistsZ()</code>, <code>strChr()</code>, <code>strSub()</code>, <code>strSubN()</code>, and <code>strTrunc()</code>.</p>
                    </release-item>

                    <release-item>
                        <p>Improve <code>Buffer</code> object.  Add <code>bufNewC()</code>, <code>bufEq()</code> and <code>bufCat()</code>.  Only reallocate buffer when the size has changed.</p>
                    </release-item>

                    <release-item>
                        <p>Add <code>pgControlInfo()</code> to read <file>pg_control</file> and determine the <postgres/> version.</p>
                    </release-item>

                    <release-item>
                        <p>Add <code>walSegmentNext()</code> and <code>walSegmentRange()</code>.</p>
                    </release-item>

                    <release-item>
                        <p>Error handling improvements.  Add <code>THROWP_</code>* macro variants for error handling.  These macros allow an <code>ErrorType</code> pointer to be passed and are required for functions that may return different errors based on a parameter.  Add <code>_FMT</code> variants for all <code>THROW</code> macros so format types are checked by the compiler.</p>
                    </release-item>

                    <release-item>
                        <p>Split <code>cfgLoad()</code> into multiple functions to make testing easier.  Mainly this helps with unit tests that need to do log expect testing.</p>
                    </release-item>

                    <release-item>
                        <p>Allow <code>MemContext</code> objects to be copied to a new parent.  This makes it easier to create objects and then copy them to another context when they are complete without having to worry about freeing them on error.  Update <code>List</code>, <code>StringList</code>, and <code>Buffer</code> to allow moves.  Update <code>Ini</code> and <code>Storage</code> to take advantage of moves.</p>
                    </release-item>

                    <release-item>
                        <p>Full branch coverage in C code.</p>
                    </release-item>

                    <release-item>
                        <p>Refactor <id>usec</id> to <id>msec</id> in <code>common/time.c</code>.  The implementation provides <id>usec</id> resolution but this is not needed in practice and it makes the interface more complicated due to the extra zeros.</p>
                    </release-item>

                    <release-item>
                        <p>Replace <code>THROW_ON_SYS_ERROR()</code> with <code>THROW_SYS_ERROR()</code>.  The former macro was hiding missing branch coverage for critical error handling.</p>
                    </release-item>

                    <release-item>
                        <p>Start work on C handle io object and use it to output help.</p>
                    </release-item>

                    <release-item>
                        <p>Don't copy <id>CFGDEF_NAME_ALT</id> or <id>CFGDEF_INHERIT</id> when processing config option inheritance.</p>
                    </release-item>

                    <release-item>
                        <p>Split debug and assert code into separate headers.  Assert can be used earlier because it only depends on the error-handler and not logging.  Add <code>ASSERT()</code> macro which is preserved in production builds.</p>
                    </release-item>

                    <release-item>
                        <p>Cleanup C types.  Remove <code>typec.h</code>. Order all typdefs above local includes.</p>
                    </release-item>

                    <release-item>
                        <p>Fix header exclusion defines that do not match the general pattern.</p>
                    </release-item>
                </release-development-list>
            </release-core-list>

            <release-doc-list>
                <release-bug-list>
                    <release-item>
                        <release-item-contributor-list>
                            <release-item-ideator id="viorel.tabara"/>
                        </release-item-contributor-list>

                        <p>Update docs with 32-bit support and caveats.</p>

                        <p>32-bit support was added in <proper>v1.26</proper>.</p>
                    </release-item>
                </release-bug-list>

                <release-improvement-list>
                    <release-item>
                        <release-item-contributor-list>
                            <release-item-ideator id="stephen.frost"/>
                            <release-item-ideator id="brian.faherty"/>
                        </release-item-contributor-list>

                        <p>Add monitoring examples using <postgres/> and <proper>jq</proper>.</p>
                    </release-item>

                    <release-item>
                        <release-item-contributor-list>
                            <release-item-ideator id="christophe.courtois"/>
                        </release-item-contributor-list>

                        <p>Add example of command section usage to archiving configuration.</p>
                    </release-item>

                    <release-item>
                        <p>Remove documentation describing <code>info --output=json</code> as experimental.</p>
                    </release-item>

                    <release-item>
                        <p>Update out-of-date description for the <br-option>spool-path</br-option> option.</p>
                    </release-item>
                </release-improvement-list>

                <release-development-list>
                    <release-item>
                        <p>Add logic to find the real oid of the <id>test1</id> database during restore testing.</p>
                    </release-item>

                    <release-item>
                        <p>Document build improvements.  Perform <code>apt-get update</code> to ensure packages are up to date before installing.  Add <id>-p</id> to the repository <file>mkdir</file> so it won't fail if the directory already exists, handy for testing packages.</p>
                    </release-item>
                </release-development-list>
            </release-doc-list>

            <release-test-list>
                <release-feature-list>
                    <release-item>
                        <p>Use <proper>lcov</proper> for C unit test coverage reporting.</p>

                        <p>Switch from <proper>Devel::Cover</proper> because it would not report on branch coverage for reports converted from <proper>gcov</proper>.  Incomplete branch coverage for a module now generates an error.  Coverage of unit tests is not displayed in the report unless they are incomplete for either statement or branch coverage.</p>
                    </release-item>
                </release-feature-list>

                <release-development-list>
                    <release-item>
                        <p>Move test definitions to <file>test/define.yaml</file>.  The location is better because it is no longer buried in the Perl test libs.  Also, the data can be easily accessed from C.</p>
                    </release-item>

                    <release-item>
                        <p>Move help/version integration tests to <id>mock/all</id>.  Help and version are covered by unit tests, so we really just to need to make sure there is output when called from the command line.</p>
                    </release-item>

                    <release-item>
                        <p>Move <id>archive-stop</id> and <id>expire</id> tests to the <id>mock</id> module.  These are mock integration tests so they should be grouped with the other mock integration tests.</p>
                    </release-item>

                    <release-item>
                        <p>Add <code>harnessCfgLoad()</code> test function, which allows a new config to be loaded for unit testing without resetting log functions, opening a log file, or taking locks.</p>
                    </release-item>

                    <release-item>
                        <p>Add <code>HARNESS_FORK</code> macros for tests that require fork().  A standard pattern for tests makes fork() easier to use and should help prevent some common mistakes.</p>
                    </release-item>

                    <release-item>
                        <p>Add <code>TEST_ERROR_FMT</code> macro to simplify testing of formatted error messages.</p>
                    </release-item>

                    <release-item>
                        <p>Generate code counts for all source files.  The source files are also classified by type and purpose.</p>
                    </release-item>

                    <release-item>
                        <p>Include VM type in <id>gcov</id> path to avoid conflicts between VMs with different architectures.</p>
                    </release-item>

                    <release-item>
                        <p>Improve logic for smart builds to include version changes.  Skip version checks when testing in <setting>--dev</setting> mode.</p>
                    </release-item>

                    <release-item>
                        <p>Use <proper>pip 9.03</proper> in test VMs.  <proper>pip 10</proper> drops support for <proper>Python 2.6</proper> which is still used by the older test VMs.</p>
                    </release-item>

                    <release-item>
                        <p>Allow <code>-DDEBUG_UNIT</code> to be suppressed to test how debug macros behave.</p>
                    </release-item>

                    <release-item>
                        <p>Rename Perl tests so they don't conflict with their C counterparts.</p>
                    </release-item>

                    <release-item>
                        <p>Divide tests into three types (<id>unit</id>, <id>integration</id>, <id>performance</id>).  Many options that were set per test can instead be inferred from the types, i.e. <id>container</id>, <id>c</id>, <id>expect</id>, and <id>individual</id>.</p>
                    </release-item>

                    <release-item>
                        <p>Try tweaking time sync settings to prevent clock drift rather than restarting <id>VBoxService</id> on every test run.</p>
                    </release-item>
                </release-development-list>
            </release-test-list>
        </release>

        <release date="2018-03-19" version="2.01" title="Minor Bug Fixes and Improvements">
            <release-core-list>
                <release-bug-list>
                    <release-item>
                        <release-item-contributor-list>
                            <release-item-ideator id="brad.nicholson"/>
                        </release-item-contributor-list>

                        <p>Fix <br-option>--target-action</br-option> and <br-option>--recovery-option</br-option> options being reported as invalid when restoring with <br-option>--type=immediate</br-option>.</p>
                    </release-item>

                    <release-item>
                        <release-item-contributor-list>
                            <release-item-ideator id="brad.nicholson"/>
                        </release-item-contributor-list>

                        <p>Immediately error when a secure option (e.g. <br-option>repo1-s3-key</br-option>) is passed on the command line.</p>

                        <p>Since <backrest/> would not pass secure options on to sub-processes an obscure error was thrown.  The new error is much clearer and provides hints about how to fix the problem.  Update command documentation to omit secure options that cannot be specified on the command-line.</p>
                    </release-item>

                    <release-item>
                        <release-item-contributor-list>
                            <release-item-ideator id="ibrahim.edib.kokdemir"/>
                        </release-item-contributor-list>

                        <p>Fix issue passing <br-option>--no-config</br-option> to embedded Perl.</p>
                    </release-item>

                    <release-item>
                        <release-item-contributor-list>
                            <release-item-ideator id="clinton.adams"/>
                        </release-item-contributor-list>

                        <p>Fix issue where specifying <br-option>log-level-stderr</br-option> &gt; <id>warn</id> would cause a <cmd>local</cmd>/<cmd>remote</cmd> process to error on exit due to output found on stderr when none was expected.</p>

                        <p>The max value for a <cmd>local</cmd>/<cmd>remote</cmd> process is now <id>error</id> since there is no reason for these processes to emit warnings.</p>
                    </release-item>

                    <release-item>
                        <release-item-contributor-list>
                            <release-item-ideator id="thomas.flatley"/>
                            <release-item-contributor id="cynthia.shang"/>
                        </release-item-contributor-list>

                        <p>Fix manifest test in the <cmd>check</cmd> command when tablespaces are present.</p>
                    </release-item>
                </release-bug-list>

                <release-improvement-list>
                    <release-item>
                        <release-item-contributor-list>
                            <release-item-contributor id="cynthia.shang"/>
                        </release-item-contributor-list>

                        <p>Error when multiple arguments are set in the config file for an option that does not accept multiple arguments.</p>
                    </release-item>

                    <release-item>
                        <release-item-contributor-list>
                            <release-item-contributor id="adrian.vondendriesch"/>
                        </release-item-contributor-list>

                        <p>Remove extraneous sudo commands from <file>src/Makefile</file>.</p>
                    </release-item>
                </release-improvement-list>

                <release-development-list>
                    <release-item>
                        <p>Improve Perl configuration. Set config before <code>Main::main()</code> call to avoid secrets being exposed in a stack trace.  Move logic for setting defaults to C.</p>
                    </release-item>

                    <release-item>
                        <p>Improve logging.  Move command begin to C except when it must be called after another command in Perl (e.g. <cmd>expire</cmd> after <cmd>backup</cmd>).  Command begin logs correctly for complex data types like hash and list.  Specify which commands will log to file immediately and set the default log level for log messages that are common to all commands.  File logging is initiated from C.</p>
                    </release-item>

                    <release-item>
                        <release-item-contributor-list>
                            <release-item-contributor id="cynthia.shang"/>
                        </release-item-contributor-list>

                        <p>Port most of <code>Config::Config::configLoad()</code> from Perl to C.</p>
                    </release-item>

                    <release-item>
                        <release-item-contributor-list>
                            <release-item-ideator id="douglas.j.hunley"/>
                        </release-item-contributor-list>

                        <p>Fix incorrect enum types in <file>config.c</file> that throw warnings under clang.</p>
                    </release-item>

                    <release-item>
                        <p>Enable <id>-Wswitch-enum</id>, <id>-Wconversion</id>, <id>-Wformat=2</id>, <id>-Wformat-nonliteral</id>, and <id>-Wformat-signedness</id> and silence new warnings.</p>
                    </release-item>

                    <release-item>
                        <p>Improve code documentation in <code>config</code> module.</p>
                    </release-item>

                    <release-item>
                        <p>Improve debugging.  Add <code>ASSERT_DEBUG()</code> macro for debugging and replace all current <code>assert()</code> calls except in tests that can't use the debug code.  Replace remaining NDEBUG blocks with the more granular DEBUG_UNIT.  Remove some debug <code>memset()</code> calls in <code>MemContext</code> since valgrind is more useful for these checks.</p>
                    </release-item>

                    <release-item>
                        <release-item-contributor-list>
                            <release-item-contributor id="cynthia.shang"/>
                        </release-item-contributor-list>

                        <p>Add <code>cfgOptionTest()</code> and update <code>cfgOption()</code> calls that are better implemented as <code>cfgOptionTest()</code>.</p>
                    </release-item>

                    <release-item>
                        <p>Build with <id>-DNDEBUG</id> by default but disable for testing.</p>
                    </release-item>

                    <release-item>
                        <p>Check <code>int</code> size in <code>common/type.h</code>.  This ensures that integers are at least 32-bits without having to run the test suite.</p>
                    </release-item>

                    <release-item>
                        <p>Improve conversion of C exceptions to <code>Exception</code> objects.  Colons in the message would prevent all of the message from being loaded into the <code>Exception</code> object.</p>
                    </release-item>
                </release-development-list>
            </release-core-list>

            <release-doc-list>
                <release-improvement-list>
                    <release-item>
                        <release-item-contributor-list>
                            <release-item-ideator id="stephen.frost"/>
                        </release-item-contributor-list>

                        <p>Show index in examples for indexed options, i.e. <id>repo-*</id>, <id>pg-*</id>.</p>
                    </release-item>

                    <release-item>
                        <release-item-contributor-list>
                            <release-item-ideator id="stephen.frost"/>
                        </release-item-contributor-list>

                        <p>Simplify table of contents on command page by only listing commands.</p>
                    </release-item>

                    <release-item>
                        <p>Remove references to the C library being optional.</p>
                    </release-item>
                </release-improvement-list>
            </release-doc-list>

            <release-test-list>
                <release-feature-list>
                    <release-item>
                        <p>Add CentOS/RHEL package builds.</p>
                    </release-item>

                    <release-item>
                        <p>Use clang for static code analysis.</p>

                        <p>Nothing found initially except for some functions that should have been marked <code>__noreturn__</code>.</p>
                    </release-item>
                </release-feature-list>

                <release-development-list>
                    <release-item>
                        <p>Build performance improvements.  Improve bin and libc build performance.  Improve code generation performance.</p>
                    </release-item>

                    <release-item>
                        <p>Config test code writes secure options to a file instead of passing on the command-line.</p>
                    </release-item>

                    <release-item>
                        <p>Disable console display of coverage for C files since <code>Devel::Cover</code> does not handle it well.</p>
                    </release-item>

                    <release-item>
                        <p>Add new test for <code>Common::Io::Process</code> to show that output on stderr will raise an exception on <code>close()</code> even if the exit code is 0.</p>
                    </release-item>

                    <release-item>
                        <p>Update <file>pip</file> before installing <file>awscli</file>.</p>
                    </release-item>

                    <release-item>
                        <p>Remove <setting>--smart</setting> from <setting>--expect</setting> tests.  This ensures that new binaries are built before running the tests.</p>
                    </release-item>

                    <release-item>
                        <p>Remove Debian package patch now that it has been merged upstream.</p>
                    </release-item>
                </release-development-list>
            </release-test-list>
        </release>

        <release date="2018-02-23" version="2.00" title="Performance Improvements for Archive Push">
            <release-core-list>
                <release-feature-list>
                    <release-item>
                        <release-item-contributor-list>
                            <release-item-reviewer id="cynthia.shang"/>
                        </release-item-contributor-list>

                        <p>The <cmd>archive-push</cmd> command is now partially coded in C which allows the <postgres/> <file>archive_command</file> to run significantly faster when processing status messages from the asynchronous archive process.</p>
                    </release-item>
                </release-feature-list>

                <release-improvement-list>
                    <release-item>
                        <release-item-contributor-list>
                            <release-item-contributor id="cynthia.shang"/>
                        </release-item-contributor-list>

                        <p>Improve <cmd>check</cmd> command to verify that the backup manifest can be built.</p>
                    </release-item>

                    <release-item>
                        <p>Improve performance of HTTPS client.  Buffering now takes the <code>pending</code> bytes on the socket into account (when present) rather than relying entirely on <code>select()</code>.  In some instances the final bytes would not be flushed until the connection was closed.</p>
                    </release-item>

                    <release-item>
                        <p>Improve S3 delete performance.  The constant <id>S3_BATCH_MAX</id> had been replaced with a hard-coded value of 2, probably during testing.</p>
                    </release-item>

                    <release-item>
                        <p>Allow any non-command-line option to be reset to default on the command-line.  This allows options in <file>pgbackrest.conf</file> to be reset to default which reduces the need to write new configuration files for specific needs.</p>
                    </release-item>

                    <release-item>
                        <p>The C library is now required. This eliminates conditional loading and eases development of new library features.</p>
                    </release-item>

                    <release-item>
                        <p>The <file>{[project-exe]}</file> executable is now a C binary instead of Perl. This allows certain time-critical commands (like async <cmd>archive-push</cmd>) to run more quickly.</p>
                    </release-item>

                    <release-item>
                        <p>Rename <id>db-*</id> options to <id>pg-*</id> and <id>backup-*</id> options to <id>repo-*</id> to improve consistency.  <id>repo-*</id> options are now indexed although currently only one is allowed.</p>
                    </release-item>
                </release-improvement-list>

                <release-development-list>
                    <release-item>
                        <p>Implement <cmd>help</cmd> command in C.</p>
                    </release-item>

                    <release-item>
                        <p>Implement <cmd>version</cmd> command in C.</p>
                    </release-item>

                    <release-item>
                        <release-item-contributor-list>
                            <release-item-reviewer id="cynthia.shang"/>
                        </release-item-contributor-list>

                        <p>Config parsing implemented in C and passed to Perl as JSON.</p>
                    </release-item>

                    <release-item>
                        <p>Add <code>Buffer</code>, <code>Ini</code>, <code>KeyValue</code>, <code>List</code>, <code>RegExp</code>, <code>Storage</code>, <code>String</code>, <code>StringList</code>, <code>Variant</code>, <code>VariantList</code>, and <code>Wait</code> objects.</p>
                    </release-item>

                    <release-item>
                        <p>Add <code>command</code>, <code>exit</code>, <code>log</code>, and <code>time</code> modules.</p>
                    </release-item>

                    <release-item>
                        <p>Remove deprecated <br-option>archive-max-mb</br-option> option.</p>
                    </release-item>

                    <release-item>
                        <p>Improve <code>MemContext</code> module.  Add temporary context blocks and refactor allocation arrays to include allocation size.</p>
                    </release-item>

                    <release-item>
                        <p>Improve <code>error</code> module.  Add functions to convert error codes to C errors and handle system errors.</p>
                    </release-item>

                    <release-item>
                        <p>Create a master list of errors in <file>build/error.yaml</file>.  The C and Perl errors lists are created automatically by <code>Build.pm</code> so they stay up to date.</p>
                    </release-item>

                    <release-item>
                        <p>Move lock release later in exitSafe() to reduce the chance of a new process starting and acquiring a lock before the old process has exited.</p>
                    </release-item>

                    <release-item>
                        <p>Add 30 second wait loop to lockAcquire() when fail on no lock enabled.  This should help prevent processes that are shutting down from interfering with processes that are starting up.</p>
                    </release-item>

                    <release-item>
                        <p>Replace <code>cfgCommandTotal()</code>/<code>cfgOptionTotal()</code> functions with constants.  The constants are applicable in more cases and allow the compiler to optimize certain loops more efficiently.</p>
                    </release-item>

                    <release-item>
                        <p>Cleanup usage of internal options.  Apply internal to options that need to be read to determine locality but should not appear in the help.</p>
                    </release-item>

                    <release-item>
                        <p>Refactor code to make valgrind happy.</p>
                    </release-item>

                    <release-item>
                        <release-item-contributor-list>
                            <release-item-ideator id="cynthia.shang"/>
                        </release-item-contributor-list>

                        <p>Fix non-compliant formatting for function declarations.</p>
                    </release-item>
                </release-development-list>
            </release-core-list>

            <release-doc-list>
                <release-feature-list>
                    <release-item>
                        <p>All clusters in the documentation are initialized with checksums.</p>
                    </release-item>
                </release-feature-list>

                <release-improvement-list>
                    <release-item>
                        <p>List deprecated option names in documentation and command-line help.</p>
                    </release-item>

                    <release-item>
                        <release-item-contributor-list>
                            <release-item-ideator id="david.youatt"/>
                        </release-item-contributor-list>

                        <p>Clarify that S3 buckets must be created by the user.</p>
                    </release-item>
                </release-improvement-list>

                <release-development-list>
                    <release-item>
                        <p>Add coding standards document.</p>
                    </release-item>

                    <release-item>
                        <p>Improve section source feature to not require a title or content.  The title will be pulled from the source document.</p>
                    </release-item>

                    <release-item>
                        <p>Allow code blocks to have a type.  Currently this is only rendered in Markdown.</p>
                    </release-item>

                    <release-item>
                        <release-item-contributor-list>
                            <release-item-contributor id="cynthia.shang"/>
                        </release-item-contributor-list>

                        <p>Add table render for Markdown format.</p>
                    </release-item>

                    <release-item>
                        <p>PDF rendering improvements.  Check both <path>doc-path</path> and <path>bin-path</path> for logo.  Allow PDF to be output to a location other than the <path>output</path> directory. Use PDF-specific version variable for more flexible formatting.  Allow sections to be excluded from table of contents.  More flexible replacements for titles and footers.  Fill is now the default for table columns.  Column width is specified as a percentage rather that using latex-specific notation.  Fix missing variable replace for <code>code-block</code> title.</p>
                    </release-item>

                    <release-item>
                        <p>Add <id>id</id> param for hosts created with <code>host-add</code>.  The <id>host-*-ip</id> variable is created from the <id>id</id> param so the <id>name</id> param can be changed without affecting the <id>host-*-ip</id> variable.  If <id>id</id> is not specified then it is copied from <id>name</id>.</p>
                    </release-item>

                    <release-item>
                        <p>Deploy historical documentation to <path>prior</path> rather than the root directory.</p>
                    </release-item>
                </release-development-list>
            </release-doc-list>

            <release-test-list>
                <release-development-list>
                    <release-item>
                        <p>Run valgrind on all C unit tests.</p>
                    </release-item>

                    <release-item>
                        <p>Only build C binary/library for Perl unit/integration tests or C unit tests that require Perl.</p>
                    </release-item>

                    <release-item>
                        <p>Improve speed of C unit tests.  Preserve object files between tests and use a Makefile to avoid rebuilding object files.</p>
                    </release-item>

                    <release-item>
                        <p>Report coverage errors via the console.  This helps with debugging coverage issues on remote services like Travis.</p>
                    </release-item>

                    <release-item>
                        <p>No longer run <id>master</id> branch through CI. The <id>integration</id> branch will be run through CI and then pushed to <id>master</id> with github status checks.</p>
                    </release-item>

                    <release-item>
                        <p>Rename Perl tests so they don't conflict with their C counterparts.</p>
                    </release-item>

                    <release-item>
                        <p>Update URL for Debian package repository.</p>
                    </release-item>
                </release-development-list>
            </release-test-list>
        </release>

        <release date="2018-07-05" version="1.29" title="Critical Bug Fix for Backup Resume">
            <release-core-list>
                <p><b>IMPORTANT NOTE</b>: This release fixes a critical bug in the backup resume feature. All resumed backups prior to this release should be considered inconsistent. A backup will be resumed after a prior backup fails, unless <br-option>resume=n</br-option> has been specified. A resumed backup can be identified by checking the backup log for the message <quote>aborted backup of same type exists, will be cleaned to remove invalid files and resumed</quote>. If the message exists, do not use this backup or any backup in the same set for a restore and check the restore logs to see if a resumed backup was restored. If so, there may be inconsistent data in the cluster.</p>

                <release-bug-list>
                    <release-item>
                        <release-item-contributor-list>
                            <release-item-ideator id="david.youatt"/>
                            <release-item-ideator id="yogesh.sharma"/>
                            <release-item-ideator id="stephen.frost"/>
                        </release-item-contributor-list>

                        <p>Fix critical bug in resume that resulted in inconsistent backups.  A regression in <id>v0.82</id> removed the timestamp comparison when deciding which files from the aborted backup to keep on resume. See note above for more details.</p>
                    </release-item>

                    <release-item>
                        <release-item-contributor-list>
                            <release-item-contributor id="andrew.schwartz"/>
                        </release-item-contributor-list>

                        <p>Fix non-compliant ISO-8601 timestamp format in S3 authorization headers.  AWS and some gateways were tolerant of space rather than zero-padded hours while others were not.</p>
                    </release-item>

                    <release-item>
                        <release-item-contributor-list>
                            <release-item-ideator id="craig.a.james"/>
                        </release-item-contributor-list>

                        <p>Fix directory syncs running recursively when only the specified directory should be synced.</p>
                    </release-item>

                    <release-item>
                        <release-item-contributor-list>
                            <release-item-ideator id="brad.nicholson"/>
                        </release-item-contributor-list>

                        <p>Fix <br-option>--target-action</br-option> and <br-option>--recovery-option</br-option> options being reported as invalid when restoring with <br-option>--type=immediate</br-option>.</p>
                    </release-item>

                    <release-item>
                        <release-item-contributor-list>
                            <release-item-ideator id="yummyliu"/>
                            <release-item-ideator id="vitaliy.kukharik"/>
                        </release-item-contributor-list>

                        <p>Fix <br-option>archive-copy</br-option> throwing <quote>path not found</quote> error for incr/diff backups.</p>
                    </release-item>

                    <release-item>
                        <release-item-contributor-list>
                            <release-item-ideator id="vitaliy.kukharik"/>
                        </release-item-contributor-list>

                        <p>Fix failure in manifest build when two or more files in <id>PGDATA</id> are linked to the same directory.</p>
                    </release-item>

                    <release-item>
                        <p>Fix delta restore failing when a linked file was missing.</p>
                    </release-item>

                    <release-item>
                        <release-item-contributor-list>
                            <release-item-ideator id="nj.baliyan"/>
                            <release-item-contributor id="cynthia.shang"/>
                        </release-item-contributor-list>

                        <p>Fix error in selective restore when only one user database exists in the cluster.</p>
                    </release-item>
                </release-bug-list>

                <release-improvement-list>
                    <release-item>
                        <release-item-contributor-list>
                            <release-item-ideator id="adam.k.sumner"/>
                        </release-item-contributor-list>

                        <p>Improve the HTTP client to set <id>content-length</id> to 0 when not specified by the server.  S3 (and gateways) always set <id>content-length</id> or <id>transfer-encoding</id> but <id>HTTP 1.1</id> does not require it and proxies (e.g. <proper>HAProxy</proper>) may not include either.</p>
                    </release-item>

                    <release-item>
                        <p>Improve performance of HTTPS client.  Buffering now takes the <code>pending</code> bytes on the socket into account (when present) rather than relying entirely on <code>select()</code>.  In some instances the final bytes would not be flushed until the connection was closed.</p>
                    </release-item>

                    <release-item>
                        <p>Improve S3 delete performance.  The constant <id>S3_BATCH_MAX</id> had been replaced with a hard-coded value of 2, probably during testing.</p>
                    </release-item>

                    <release-item>
                        <p>Make backup/restore path sync more efficient.  Scanning the entire directory can be very expensive if there are a lot of small tables.  The backup manifest contains the path list so use it to perform syncs instead of scanning the backup/restore path.  Remove recursive path sync functionality since it is no longer used.</p>
                    </release-item>
                </release-improvement-list>

                <release-development-list>
                    <release-item>
                        <p>Make <path>backup.history</path> sync more efficient.  Only the <path>backup.history/[year]</path> directory was being synced, so check if the <path>backup.history</path> is newly created and sync it as well.</p>
                    </release-item>

                    <release-item>
                        <p>Add log-level-stderr option for stanza-* commands.</p>
                    </release-item>
                </release-development-list>
            </release-core-list>

            <release-doc-list>
                <release-bug-list>
                    <release-item>
                        <release-item-contributor-list>
                            <release-item-ideator id="viorel.tabara"/>
                        </release-item-contributor-list>

                        <p>Update docs with 32-bit support and caveats. 32-bit support was added in <proper>v1.26</proper>.</p>
                    </release-item>
                </release-bug-list>

                <release-improvement-list>
                    <release-item>
                        <release-item-contributor-list>
                        <release-item-ideator id="david.youatt"/>
                    </release-item-contributor-list>

                        <p>Clarify that S3 buckets must be created by the user.</p>
                    </release-item>

                    <release-item>
                        <p>Update out-of-date description for the <br-option>spool-path</br-option> option.</p>
                    </release-item>
                </release-improvement-list>

                <release-development-list>
                    <release-item>
                        <p>Remove call to <file>lscpu</file> which can vary widely by build host.</p>
                    </release-item>
                </release-development-list>
            </release-doc-list>

            <release-test-list>
                <release-development-list>
                    <release-item>
                        <p>Add new test for <code>Common::Io::Process</code> to show that output on stderr will raise an exception on <code>close()</code> even if the exit code is 0.</p>
                    </release-item>

                    <release-item>
                        <p>Add zero-length file to <id>mock</id>/<id>all</id> test.</p>
                    </release-item>

                    <release-item>
                        <p>Disable package build tests since <id>v1</id> will no longer be packaged.  Users installing packages should update to <id>v2</id>. <id>v1</id> builds are intended for users installing from source.</p>
                    </release-item>

                    <release-item>
                        <p>Update SSL error message test on CentOS 7.</p>
                    </release-item>

                    <release-item>
                        <p>Update URL for Debian package repository.</p>
                    </release-item>

                    <release-item>
                        <p>Make <file>ls</file> ordering deterministic in <id>mock</id>/<id>all</id> test.</p>
                    </release-item>

                    <release-item>
                        <p>Change backup test user from <id>backrest</id> to <id>pgbackrest</id>.</p>
                    </release-item>
                </release-development-list>
            </release-test-list>
        </release>

        <release date="2018-02-01" version="1.28" title="Stanza Delete">
            <release-core-list>
                <release-bug-list>
                    <release-item>
                        <release-item-contributor-list>
                            <release-item-ideator id="chiranjeevi.ravilla"/>
                            <release-item-contributor id="cynthia.shang"/>
                        </release-item-contributor-list>

                        <p>Fixed inability to restore a single database contained in a tablespace using --db-include.</p>
                    </release-item>

                    <release-item>
                        <release-item-contributor-list>
                            <release-item-ideator id="adam.k.sumner"/>
                            <release-item-contributor id="cynthia.shang"/>
                        </release-item-contributor-list>

                        <p>Ensure latest <id>db-id</id> is selected on when matching <file>archive.info</file> to <file>backup.info</file>.  This provides correct matching in the event there are <id>system-id</id> and <id>db-version</id> duplicates (e.g. after reverting a <id>pg_upgrade</id>).</p>
                    </release-item>

                    <release-item>
                        <release-item-contributor-list>
                            <release-item-ideator id="jason.odonnell"/>
                            <release-item-contributor id="david.steele"/>
                        </release-item-contributor-list>

                        <p>Fixed overly chatty error message when reporting an invalid command.</p>
                    </release-item>
                </release-bug-list>

                <release-feature-list>
                    <release-item>
                        <release-item-contributor-list>
                            <release-item-ideator id="magnus.hagander"/>
                            <release-item-contributor id="cynthia.shang"/>
                        </release-item-contributor-list>

                        <p>Add <cmd>stanza-delete</cmd> command to cleanup unused stanzas.</p>
                    </release-item>
                </release-feature-list>

                <release-improvement-list>
                    <release-item>
                        <release-item-contributor-list>
                            <release-item-contributor id="cynthia.shang"/>
                        </release-item-contributor-list>

                        <p>Improve <cmd>stanza-create</cmd> command so that it does not error when the stanza already exists.</p>
                    </release-item>
                </release-improvement-list>

                <release-development-list>
                    <release-item>
                        <release-item-contributor-list>
                            <release-item-contributor id="cynthia.shang"/>
                        </release-item-contributor-list>

                        <p>Minor changes to <code>Manifest</code> module, mostly for test reproducibility.</p>
                    </release-item>

                    <release-item>
                        <release-item-contributor-list>
                            <release-item-ideator id="cynthia.shang"/>
                        </release-item-contributor-list>

                        <p>Fix non-compliant formatting for function declarations.</p>
                    </release-item>
                </release-development-list>
            </release-core-list>

            <release-doc-list>
                <release-improvement-list>
                    <release-item>
                        <release-item-contributor-list>
                            <release-item-ideator id="jason.odonnell"/>
                        </release-item-contributor-list>

                        <p>Update <cmd>stanza-create --force</cmd> documentation to urge caution when using.</p>
                    </release-item>
                </release-improvement-list>
            </release-doc-list>

            <release-test-list>
                <release-development-list>
                    <release-item>
                        <release-item-contributor-list>
                            <release-item-contributor id="cynthia.shang"/>
                        </release-item-contributor-list>

                        <p>Add unit tests for the <code>Manifest</code> module.</p>
                    </release-item>
                </release-development-list>
            </release-test-list>
        </release>

        <release date="2017-12-19" version="1.27" title="Bug Fixes and Documentation">
            <release-core-list>
                <release-bug-list>
                    <release-item>
                        <release-item-contributor-list>
                            <release-item-ideator id="sebastien.lardiere"/>
                        </release-item-contributor-list>

                        <p>Fixed an issue that suppressed locality errors for <cmd>backup</cmd> and <cmd>restore</cmd>.  When a backup host is present, backups should only be allowed on the backup host and restores should only be allowed on the database host unless an alternate configuration is created that ignores the remote host.</p>
                    </release-item>

                    <release-item>
                        <release-item-contributor-list>
                            <release-item-ideator id="adam.brusselback"/>
                        </release-item-contributor-list>

                        <p>Fixed an issue where WAL was not expired on <postgres/> 10.  This was caused by a faulty regex that expected all <postgres/> major versions to be X.X.</p>
                    </release-item>

                    <release-item>
                        <p>Fixed an issue where the <br-option>--no-config</br-option> option was not passed to child processes.  This meant the child processes would still read the local config file and possibly cause unexpected behaviors.</p>
                    </release-item>

                    <release-item>
                        <release-item-contributor-list>
                            <release-item-ideator id="stephen.frost"/>
                            <release-item-contributor id="cynthia.shang"/>
                        </release-item-contributor-list>

                        <p>Fixed <cmd>info</cmd> command to eliminate <code>"db (prior)"</code> output if no backups or archives exist for a prior version of the cluster.</p>
                    </release-item>
                </release-bug-list>

                <release-development-list>
                    <release-item>
                        <p>Add <code>memGrowRaw()</code> to memory context module.</p>
                    </release-item>
                </release-development-list>
            </release-core-list>

            <release-doc-list>
                <release-feature-list>
                    <release-item>
                        <release-item-contributor-list>
                            <release-item-ideator id="markus.nullmeier"/>
                        </release-item-contributor-list>

                        <p>Document the relationship between the <br-option>archive-copy</br-option> and <br-option>archive-check</br-option> options.</p>
                    </release-item>

                    <release-item>
                        <p>Improve <br-option>archive-copy</br-option> reference documentation.</p>
                    </release-item>
                </release-feature-list>

                <release-development-list>
                    <release-item>
                        <p>Relax permissions set by <file>release.pl</file>.</p>
                    </release-item>

                    <release-item>
                        <p>Split <quote>refactor</quote> sections into <quote>improvements</quote> and <quote>development</quote> in the release notes.  Many development notes are not relevant to users and simply clutter the release notes, so they are no longer shown on the website.</p>
                    </release-item>

                    <release-item>
                        <p>Allow internal options that do not show up in the documentation.  Used for test options initially but other use cases are on the horizon.</p>
                    </release-item>
                </release-development-list>
            </release-doc-list>

            <release-test-list>
                <release-development-list>
                    <release-item>
                        <p>Update CI branches to <path>release/1</path> and <path>release/1-integration</path>.</p>
                    </release-item>

                    <release-item>
                        <p>No longer run <id>release/1</id> branch through CI. The <id>release/1-integration</id> branch will be run through CI and then pushed to <id>release/1</id> with github status checks.</p>
                    </release-item>

                    <release-item>
                        <p>Move restore test infrastructure to <code>HostBackup.pm</code>.  Required to test restores on the backup server, a fairly common scenario.  Improve the restore function to accept optional parameters rather than a long list of parameters. In passing, clean up extraneous use of <code>strType</code> and <code>strComment</code> variables.</p>
                    </release-item>

                    <release-item>
                        <p>Sync time to prevent build failures when running on VirtualBox.</p>
                    </release-item>
                </release-development-list>
            </release-test-list>
        </release>

        <release date="2017-11-21" version="1.26" title="Repository Encryption">
            <release-core-list>
                <release-bug-list>
                    <release-item>
                        <release-item-contributor-list>
                            <release-item-ideator id="craig.a.james"/>
                        </release-item-contributor-list>

                        <p>Fixed an issue that could cause copying large manifests to fail during restore.</p>
                    </release-item>

                    <release-item>
                        <release-item-contributor-list>
                            <release-item-contributor id="javier.wilson"/>
                        </release-item-contributor-list>

                        <p>Fixed incorrect WAL offset for 32-bit architectures.</p>
                    </release-item>

                    <release-item>
                        <release-item-contributor-list>
                            <release-item-ideator id="clinton.adams"/>
                            <release-item-contributor id="cynthia.shang"/>
                        </release-item-contributor-list>

                        <p>Fixed an issue retrieving WAL for old database versions.  After a <cmd>stanza-upgrade</cmd> it should still be possible to restore backups from the previous version and perform recovery with <cmd>archive-get</cmd>.  However, archive-get only checked the most recent db version/id and failed.  Also clean up some issues when the same db version/id appears multiple times in the history.</p>
                    </release-item>

                    <release-item>
                        <release-item-contributor-list>
                            <release-item-ideator id="jeff.mccormick"/>
                        </release-item-contributor-list>

                        <p>Fixed an issue with invalid backup groups being set correctly on restore.  If the backup cannot map a group to a name it stores the group in the manifest as <id>false</id> then uses either the owner of $PGDATA to set the group during restore or failing that the group of the current user.  This logic was not working correctly because the selected group was overwriting the user on restore leaving the group undefined and the user incorrectly set to the group.</p>
                    </release-item>

                    <release-item>
                        <release-item-contributor-list>
                            <release-item-ideator id="uspen"/>
                        </release-item-contributor-list>

                        <p>Fixed an issue passing parameters to remotes.  When more than one db was specified the path, port, and socket path would for db1 were passed no matter which db was actually being addressed.</p>
                    </release-item>
                </release-bug-list>

                <release-feature-list>
                    <release-item>
                        <release-item-contributor-list>
                            <release-item-contributor id="cynthia.shang"/>
                            <release-item-contributor id="david.steele"/>
                        </release-item-contributor-list>

                        <p>Repository encryption support.</p>
                    </release-item>
                </release-feature-list>

                <release-improvement-list>
                    <release-item>
                        <p>Disable gzip filter when <br-option>--compress-level-network=0</br-option>.  The filter was used with compress level set to 0 which added overhead without any benefit.</p>
                    </release-item>

                    <release-item>
                        <p>Inflate performance improvement for gzip filter.</p>
                    </release-item>
                </release-improvement-list>

                <release-development-list>
                    <release-item>
                        <p>Refactor protocol param generation into a new function.  This allows the code to be tested more precisely and doesn't require executing a remote process.</p>
                    </release-item>

                    <release-item>
                        <p>Add <id>list</id> type for options.  The <id>hash</id> type was being used for lists with an additional flag (`value-hash`) to indicate that it was not really a hash.</p>
                    </release-item>

                    <release-item>
                        <p>Remove configurable option hints. <br-option>db-path</br-option> was the only option with a hint so the feature seemed wasteful.  All missing stanza options now output the same hint without needing configuration.</p>
                    </release-item>

                    <release-item>
                        <p>Convert configuration definitions from auto-generated functions to auto-generated data structures.</p>
                    </release-item>

                    <release-item>
                        <p>Add <id>eof</id> to S3 file driver (required for encryption support).</p>
                    </release-item>

                    <release-item>
                        <p>Enable additional warnings for C builds.</p>
                    </release-item>

                    <release-item>
                        <p>Simplify try..catch..finally names.  Also wrap in a do...while loop to make sure that no random else is attached to the main if block.</p>
                    </release-item>

                    <release-item>
                        <p>Improve base64 implementation.  Different encoded strings could be generated based on compiler optimizations. Even though decoding was still successful the encoded strings did not match the standard.</p>
                    </release-item>

                    <release-item>
                        <p>Disable <id>-Wclobber</id> compiler warning because it is mostly useless but keep the rest of of <id>-Wextra</id>.</p>
                    </release-item>
                </release-development-list>
            </release-core-list>

            <release-doc-list>
                <release-feature-list>
                    <release-item>
                        <release-item-contributor-list>
                            <release-item-contributor id="cynthia.shang"/>
                        </release-item-contributor-list>

                        <p>Add template to improve initial information gathered for issue submissions.</p>
                    </release-item>
                </release-feature-list>

                <release-improvement-list>
                    <release-item>
                        <release-item-contributor-list>
                            <release-item-ideator id="keith.fiske"/>
                            <release-item-contributor id="cynthia.shang"/>
                        </release-item-contributor-list>

                        <p>Clarify usage of the <br-option>archive-timeout</br-option> option and describe how it is distinct from the <postgres/> <pg-option>archive_timeout</pg-option> setting.</p>
                    </release-item>
                </release-improvement-list>

                <release-development-list>
                    <release-item>
                        <p>Update <file>release.pl</file> to push data to site repository.</p>
                    </release-item>
                </release-development-list>
            </release-doc-list>

            <release-test-list>
                <release-feature-list>
                    <release-item>
                        <p>Automated tests for 32-bit i386/i686 architecture.</p>
                    </release-item>
                </release-feature-list>

                <release-development-list>
                    <release-item>
                        <p>Update Debian/Ubuntu containers to download latest version of <file>pip</file>.</p>
                    </release-item>

                    <release-item>
                        <p>Full unit test coverage for gzip filter.</p>
                    </release-item>

                    <release-item>
                        <p>Only check expect logs on CentOS 7.  Variations in distros cause false negatives in tests but don't add much value.</p>
                    </release-item>

                    <release-item>
                        <p>Fix flapping protocol timeout test.  It only matters that the correct error code is returned, so disable logging to prevent message ordering from failing the expect test.</p>
                    </release-item>

                    <release-item>
                        <p>Designate a single distro (Ubuntu 16.04) for coverage testing.  Running coverage testing on multiple distros takes time but doesn't add significant value.  Also ensure that the distro designated to run coverage tests is one of the default test distros.  For C tests, enable optimizations on the distros that don't do coverage testing.</p>
                    </release-item>

                    <release-item>
                        <p>Automate generation of WAL and <file>pg_control</file> test files.  The existing static files would not work with 32-bit or big-endian systems so create functions to generate these files dynamically rather than creating a bunch of new static files.</p>
                    </release-item>

                    <release-item>
                        <p>Refactor C unit test macros so they compile with <id>-Wstrict-aliasing</id>.</p>
                    </release-item>

                    <release-item>
                        <p>Refactor C page checksum unit test to compile with <id>-Wstrict-aliasing</id>.</p>
                    </release-item>
                </release-development-list>
            </release-test-list>
        </release>

        <release date="2017-10-24" version="1.25" title="S3 Performance Improvements">
            <release-core-list>
                <release-bug-list>
                    <release-item>
                        <release-item-contributor-list>
                            <release-item-ideator id="jens.wilke"/>
                        </release-item-contributor-list>

                        <p>Fix custom settings for <br-option>compress-level</br-option> option being ignored.</p>
                    </release-item>

                    <release-item>
                        <release-item-contributor-list>
                            <release-item-ideator id="benoit.lobréau"/>
                        </release-item-contributor-list>

                        <p>Remove error when overlapping timelines are detected.  Overlapping timelines are valid in many Point-in-Time-Recovery (PITR) scenarios.</p>
                    </release-item>

                    <release-item>
                        <release-item-contributor-list>
                            <release-item-ideator id="jason.odonnell"/>
                            <release-item-contributor id="cynthia.shang"/>
                        </release-item-contributor-list>

                        <p>Fix instances where <id>database-id</id> was not rendered as an integer in JSON info output.</p>
                    </release-item>
                </release-bug-list>

                <release-feature-list>
                    <release-item>
                        <release-item-contributor-list>
                            <release-item-ideator id="mihail.shvein"/>
                        </release-item-contributor-list>

                        <p>Improve performance of list requests on S3.  Any beginning literal portion of a filter expression is used to generate a search prefix which often helps keep the request small enough to avoid rate limiting.</p>
                    </release-item>
                </release-feature-list>

                <release-development-list>
                    <release-item>
                        <p>Improve protocol error handling.  In particular, <quote>stop</quote> errors are no longer reported as <quote>unexpected</quote>.</p>
                    </release-item>

                    <release-item>
                        <p>Allow functions with sensitive options to be logged at debug level with redactions.  Previously, functions with sensitive options had to be logged at trace level to avoid exposing them.  Trace level logging may still expose secrets so use with caution.</p>
                    </release-item>

                    <release-item>
                        <p>Replace dynamically built class hierarchies in I/O layer with fixed <code>parent()</code> calls.</p>
                    </release-item>

                    <release-item>
                        <p>Improve labeling for errors in helper processes.</p>
                    </release-item>

                    <release-item>
                        <p>Update C naming conventions.</p>
                    </release-item>

                    <release-item>
                        <p>Use <id>int</id> datatype wherever possible.</p>
                    </release-item>

                    <release-item>
                        <p>Better separation of C source from Perl interface.</p>
                    </release-item>

                    <release-item>
                        <p>Add <file>LibC.template.pm</file> to simplify LibC module generation.</p>
                    </release-item>

                    <release-item>
                        <p>Add C error handler.</p>
                    </release-item>

                    <release-item>
                        <p>Perl error handler recognizes errors thrown from the C library.</p>
                    </release-item>

                    <release-item>
                        <p>Page checksum module uses new C error handler.</p>
                    </release-item>

                    <release-item>
                        <p>Add C memory contexts.</p>
                    </release-item>

                    <release-item>
                        <p>Add base64 encode/decode.</p>
                    </release-item>
                </release-development-list>
            </release-core-list>

            <release-test-list>
                <release-feature-list>
                    <release-item>
                        <p>Add I/O performance tests.</p>
                    </release-item>
                </release-feature-list>

                <release-development-list>
                    <release-item>
                        <p>Add C unit test infrastructure.</p>
                    </release-item>

                    <release-item>
                        <p>Add test macros for C results and errors.</p>
                    </release-item>

                    <release-item>
                        <p>Warnings in C builds treated as errors.</p>
                    </release-item>

                    <release-item>
                        <p>Run all tests on tempfs rather than local disk.</p>
                    </release-item>

                    <release-item>
                        <p>Improve performance of test code. Wait when all tests have been assigned to reduce CPU load.</p>
                    </release-item>

                    <release-item>
                        <p>Remove Debian test repo after PostgreSQL 10 release.</p>
                    </release-item>

                    <release-item>
                        <p>Convert config and page checksum tests into C unit tests.</p>
                    </release-item>

                    <release-item>
                        <p>Add <postgres/> versions to Debian VMs for testing.</p>
                    </release-item>
                </release-development-list>
            </release-test-list>
        </release>

        <release date="2017-09-28" version="1.24" title="New Backup Exclusions">
            <release-core-list>
                <release-bug-list>
                    <release-item>
                        <release-item-contributor-list>
                            <release-item-ideator id="uspen"/>
                        </release-item-contributor-list>

                        <p>Fixed an issue where warnings were being emitted in place of lower priority log messages during backup from standby initialization.</p>
                    </release-item>

                    <release-item>
                        <release-item-contributor-list>
                            <release-item-ideator id="uspen"/>
                        </release-item-contributor-list>

                        <p>Fixed an issue where some <id>db-*</id> options (e.g. <br-option>db-port</br-option>) were not being passed to remotes.</p>
                    </release-item>
                </release-bug-list>

                <release-feature-list>
                    <release-item>
                        <p>Exclude contents of <path>pg_snapshots</path>, <path>pg_serial</path>, <path>pg_notify</path>, and <path>pg_dynshmem</path> from backup since they are rebuilt on startup.</p>
                    </release-item>

                    <release-item>
                        <p>Exclude <file>pg_internal.init</file> files from backup since they are rebuilt on startup.</p>
                    </release-item>
                </release-feature-list>

                <release-improvement-list>
                    <release-item>
                        <release-item-contributor-list>
                            <release-item-ideator id="jens.wilke"/>
                        </release-item-contributor-list>

                        <p>Open log file after async process is completely separated from the main process to prevent the main process from also logging to the file.</p>
                    </release-item>
                </release-improvement-list>

                <release-development-list>
                    <release-item>
                        <p>Dynamically generate list of files for C library build.</p>
                    </release-item>

                    <release-item>
                        <p>Break up <file>LibC.xs</file> into separate module files.</p>
                    </release-item>
                </release-development-list>
            </release-core-list>

            <release-doc-list>
                <release-feature-list>
                    <release-item>
                        <p>Add passwordless SSH configuration.</p>
                    </release-item>
                </release-feature-list>

                <release-improvement-list>
                    <release-item>
                        <p>Rename <proper>master</proper> to <proper>primary</proper> in documentation to align with <postgres/> convention.</p>
                    </release-item>
                </release-improvement-list>

                <release-development-list>
                    <release-item>
                        <p>Add full installation where required and remove doc containers that included parts of the installation.</p>
                    </release-item>
                </release-development-list>
            </release-doc-list>

            <release-test-list>
                <release-development-list>
                    <release-item>
                        <p>Improve C library smart build by ignoring changes outside of <path>/lib/pgBackRest/Config</path>.</p>
                    </release-item>
                </release-development-list>
            </release-test-list>
        </release>

        <release date="2017-09-03" version="1.23" title="Multiple Standbys and PostgreSQL 10 Support">
            <release-core-list>
                <release-bug-list>
                    <release-item>
                        <release-item-contributor-list>
                            <release-item-ideator id="jesper.st.john"/>
                            <release-item-ideator id="aleksandr.rogozin"/>
                        </release-item-contributor-list>

                        <p>Fixed an issue that could cause compression to abort on growing files.</p>
                    </release-item>

                    <release-item>
                        <release-item-contributor-list>
                            <release-item-ideator id="william.cox"/>
                        </release-item-contributor-list>

                        <p>Fixed an issue with keep-alives not being sent to the remote from the local process.</p>
                    </release-item>
                </release-bug-list>

                <release-feature-list>
                    <release-item>
                        <release-item-contributor-list>
                            <release-item-contributor id="cynthia.shang"/>
                        </release-item-contributor-list>

                        <p>Up to seven standbys can be configured for backup from standby.</p>
                    </release-item>

                    <release-item>
                        <p><postgres/> 10 support.</p>
                    </release-item>

                    <release-item>
                        <release-item-contributor-list>
                            <release-item-ideator id="victor.gdalevich"/>
                        </release-item-contributor-list>

                        <p>Allow <id>content-length</id> (in addition to chunked encoding) when reading XML data to improve compatibility with third-party S3 gateways.</p>
                    </release-item>
                </release-feature-list>

                <release-improvement-list>
                    <release-item>
                        <p>Increase HTTP timeout for S3.</p>
                    </release-item>

                    <release-item>
                        <p>Add HTTP retries to harden against transient S3 network errors.</p>
                    </release-item>
                </release-improvement-list>

                <release-development-list>
                    <release-item>
                        <p>Configuration definitions are now pulled from the C library when present.</p>
                    </release-item>
                </release-development-list>
            </release-core-list>

            <release-doc-list>
                <release-bug-list>
                    <release-item>
                        <release-item-contributor-list>
                            <release-item-contributor id="cynthia.shang"/>
                        </release-item-contributor-list>

                        <p>Fixed document generation to include section summaries on the Configuration page.</p>
                    </release-item>
                </release-bug-list>

                <release-development-list>
                    <release-item>
                        <p>Move contributor list to the end of <file>release.xml</file> for convenience.</p>
                    </release-item>
                </release-development-list>
            </release-doc-list>

            <release-test-list>
                <release-development-list>
                    <release-item>
                        <p>Change log test order to ignore unimportant log errors while shutting down <postgres/>.</p>
                    </release-item>

                    <release-item>
                        <p>Drain <id>stderr</id> during test process execution as well as termination to prevent lockups if there is a lot of output.</p>
                    </release-item>

                    <release-item>
                        <p>Update Docker build in <file>Vagrantfile</file>.</p>
                    </release-item>

                    <release-item>
                        <p>Update containers to support C library builds in the documentation.</p>
                    </release-item>

                    <release-item>
                        <p>Simplify smart logic for C Library and package builds.</p>
                    </release-item>
                </release-development-list>
            </release-test-list>
        </release>

        <release date="2017-08-09" version="1.22" title="Fixed S3 Retry">
            <release-core-list>
                <release-bug-list>
                    <release-item>
                        <p>Fixed authentication issue in S3 retry.</p>
                    </release-item>
                </release-bug-list>
            </release-core-list>
        </release>

        <release date="2017-08-08" version="1.21" title="Improved Info Output and SSH Port Option">
            <release-core-list>
                <release-bug-list>
                    <release-item>
                        <release-item-contributor-list>
                            <release-item-ideator id="stephen.frost"/>
                        </release-item-contributor-list>

                        <p>The <path>archive_status</path> directory is now recreated on restore to support <postgres/> 8.3 which does not recreate it automatically like more recent versions do.</p>
                    </release-item>

                    <release-item>
                        <release-item-contributor-list>
                            <release-item-contributor id="cynthia.shang"/>
                        </release-item-contributor-list>

                        <p>Fixed an issue that could cause the empty archive directory for an old <postgres/> version to be left behind after a <cmd>stanza-upgrade</cmd>.</p>
                    </release-item>
                </release-bug-list>

                <release-feature-list>
                    <release-item>
                        <release-item-contributor-list>
                            <release-item-contributor id="cynthia.shang"/>
                        </release-item-contributor-list>

                        <p>Modified the <cmd>info</cmd> command (both text and JSON output) to display the archive ID and minimum/maximum WAL currently present in the archive for the current and prior, if any, database cluster version.</p>
                    </release-item>

                    <release-item>
                        <release-item-contributor-list>
                            <release-item-contributor id="cynthia.shang"/>
                        </release-item-contributor-list>

                        <p>Added <br-option>--backup-ssh-port</br-option> and <br-option>--db-ssh-port</br-option> options to support non-default SSH ports.</p>
                    </release-item>
                </release-feature-list>

                <release-improvement-list>
                    <release-item>
                        <p>Retry when S3 returns an internal error (500).</p>
                    </release-item>
                </release-improvement-list>

                <release-development-list>
                    <release-item>
                        <p>Add <id>bIgnoreMissing</id> parameter to <code>Local->manifest()</code>.</p>
                    </release-item>
                </release-development-list>
            </release-core-list>

            <release-doc-list>
                <release-bug-list>
                    <release-item>
                        <p>Fix description of <br-option>--online</br-option> based on the command context.</p>
                    </release-item>
                </release-bug-list>

                <release-feature-list>
                    <release-item>
                        <p>Add creation of <file>/etc/pgbackrest.conf</file> to manual installation instructions.</p>
                    </release-item>
                </release-feature-list>

                <release-improvement-list>
                    <release-item>
                        <release-item-contributor-list>
                            <release-item-ideator id="stephen.frost"/>
                        </release-item-contributor-list>

                        <p>Move repository options into a separate section in command/command-line help.</p>
                    </release-item>
                </release-improvement-list>

                <release-development-list>
                    <release-item>
                        <p>Reduce log verbosity when building documentation by only logging sections that contain an execute list directly or in a child section.</p>
                    </release-item>

                    <release-item>
                        <p>Debian/Ubuntu documentation now builds on Ubuntu 16.</p>
                    </release-item>

                    <release-item>
                        <p>Remove vestigial repository options from <cmd>backup</cmd> command.</p>
                    </release-item>
                </release-development-list>
            </release-doc-list>

            <release-test-list>
                <release-development-list>
                    <release-item>
                        <p>Fix log checking after <postgres/> shuts down to include <id>FATAL</id> messages and disallow immediate shutdowns which can throw <id>FATAL</id> errors in the log.</p>
                    </release-item>

                    <release-item>
                        <p>Use Google DNS in test environment for consistency.</p>
                    </release-item>

                    <release-item>
                        <p>Use new Travis Trusty image.</p>
                    </release-item>

                    <release-item>
                        <p>Generate global fake cert in containers for testing.</p>
                    </release-item>

                    <release-item>
                        <release-item-contributor-list>
                            <release-item-contributor id="cynthia.shang"/>
                        </release-item-contributor-list>

                        <p>Consolidate <id>stanza-create</id> and <id>stanza-upgrade</id> tests into new <id>stanza</id> test.</p>
                    </release-item>
                </release-development-list>
            </release-test-list>
        </release>

        <release date="2017-06-27" version="1.20" title="Critical 8.3/8.4 Bug Fix">
            <release-core-list>
                <p><b>IMPORTANT NOTE</b>: <postgres/> <proper>8.3</proper> and <proper>8.4</proper> installations utilizing tablespaces should upgrade immediately from any <proper>v1</proper> release and run a full backup.  A bug prevented tablespaces from being backed up on these versions only.  <postgres/> &amp;ge; <proper>9.0</proper> is not affected.</p>

                <release-bug-list>
                    <release-item>
                        <p>Fixed an issue that prevented tablespaces from being backed up on <postgres/> &amp;le; <proper>8.4</proper>.</p>
                    </release-item>

                    <release-item>
                        <release-item-contributor-list>
                            <release-item-ideator id="adrian.vondendriesch"/>
                        </release-item-contributor-list>

                        <p>Fixed missing flag in C library build that resulted in a mismatched binary on 32-bit systems.</p>
                    </release-item>
                </release-bug-list>

                <release-feature-list>
                    <release-item>
                        <release-item-contributor-list>
                            <release-item-ideator id="scott.frazer"/>
                        </release-item-contributor-list>

                        <p>Add <br-option>s3-repo-ca-path</br-option> and <br-option>s3-repo-ca-file</br-option> options to accommodate systems where CAs are not automatically found by <code>IO::Socket::SSL</code>, i.e. <proper>RHEL7</proper>, or to load custom CAs.</p>
                    </release-item>
                </release-feature-list>

                <release-development-list>
                    <release-item>
                        <p>Harden protocol handshake to handle race conditions.</p>
                    </release-item>

                    <release-item>
                        <p>Fixed misleading error message when a file was opened for write in a missing directory.</p>
                    </release-item>

                    <release-item>
                        <p>Change log level of hardlink logging to <id>detail</id>.</p>
                    </release-item>

                    <release-item>
                        <p>Cast size in S3 manifest to integer.</p>
                    </release-item>

                    <release-item>
                        <p>Rename <code>Archive</code> modules to remove redundancy.</p>
                    </release-item>

                    <release-item>
                        <p>Improve <proper>S3</proper> error reporting.</p>
                    </release-item>

                    <release-item>
                        <p>Minor optimizations to package loads and ordering for <cmd>archive-get</cmd> and <cmd>archive-push</cmd> commands.</p>
                    </release-item>
                </release-development-list>
            </release-core-list>

            <release-doc-list>
                <release-development-list>
                    <release-item>
                        <p>Remove exhaustive version list from Stable Releases TOC.</p>
                    </release-item>

                    <release-item>
                        <p>Improve <proper>S3</proper> server implementation in documentation.</p>
                    </release-item>

                    <release-item>
                        <p>Update <proper>CentOS 6</proper> documentation to build on <postgres/> 9.5.</p>
                    </release-item>

                    <release-item>
                        <p>Remove <id>mount</id> from host <code>cache-key</code> because it can vary by system.</p>
                    </release-item>
                </release-development-list>
            </release-doc-list>

            <release-test-list>
                <release-feature-list>
                    <release-item>
                        <p>Add documentation builds to CI.</p>
                    </release-item>
                </release-feature-list>

                <release-development-list>
                    <release-item>
                        <p>Fix timeouts in <code>ExecuteTest</code> to speed multi-process testing.</p>
                    </release-item>

                    <release-item>
                        <p>Remove patch directory before Debian package builds.</p>
                    </release-item>

                    <release-item>
                        <p>Combine hardlink and non/compressed in synthetic tests to reduce test time and improve coverage.</p>
                    </release-item>

                    <release-item>
                        <p>Split <id>full</id> module into <id>mock</id> and <id>real</id> to allow better test combinations and save time in CI.</p>
                    </release-item>

                    <release-item>
                        <p>Consolidate <id>archive-push</id> and <id>archive-get</id> tests into new <id>archive</id> test.</p>
                    </release-item>

                    <release-item>
                        <p>Eliminate redundancy in <id>real</id> tests.</p>
                    </release-item>

                    <release-item>
                        <p>Install <id>sudo</id> in base containers rather than on demand.</p>
                    </release-item>

                    <release-item>
                        <p>More optimized container suite that greatly improves build time.</p>
                    </release-item>

                    <release-item>
                        <p>Added static Debian packages for <code>Devel::Cover</code> to reduce build time.</p>
                    </release-item>

                    <release-item>
                        <p>Add <id>deprecated</id> state for containers.  Deprecated containers may only be used to build packages.</p>
                    </release-item>

                    <release-item>
                        <p>Remove <proper>Debian 8</proper> from CI because it does not provide additional coverage over <proper>Ubuntu 12.04, 14.04, 16.04</proper>.</p>
                    </release-item>

                    <release-item>
                        <p>Add <proper>Debian 9</proper> to test suite.</p>
                    </release-item>

                    <release-item>
                        <p>Remove <setting>process-max</setting> option.  Parallelism is now tested in a more targeted manner and the high level option is no longer needed.</p>
                    </release-item>

                    <release-item>
                        <p>Balance database versions between VMs to minimize test duration.</p>
                    </release-item>

                    <release-item>
                        <p>Automatically check that all supported <postgres/> versions are being tested on a single default VM.</p>
                    </release-item>

                    <release-item>
                        <p>Add <id>performance</id> module and basic performance test for <cmd>archive-push</cmd>.</p>
                    </release-item>
                </release-development-list>
            </release-test-list>
        </release>

        <release date="2017-06-12" version="1.19" title="S3 Support">
            <release-core-list>
                <release-bug-list>
                    <release-item>
                        <release-item-contributor-list>
                            <release-item-contributor id="cynthia.shang"/>
                        </release-item-contributor-list>

                        <p>Fixed the <cmd>info</cmd> command so the WAL archive min/max displayed is for the current database version.</p>
                    </release-item>

                    <release-item>
                        <release-item-contributor-list>
                            <release-item-contributor id="cynthia.shang"/>
                        </release-item-contributor-list>

                        <p>Fixed the <cmd>backup</cmd> command so the <br-setting>backup-standby</br-setting> option is reset (and the backup proceeds on the primary) if the standby is not configured and/or reachable.</p>
                    </release-item>

                    <release-item>
                        <release-item-contributor-list>
                            <release-item-contributor id="cynthia.shang"/>
                        </release-item-contributor-list>

                        <p>Fixed config warnings raised from a remote process causing errors in the master process.</p>
                    </release-item>
                </release-bug-list>

                <release-feature-list>
                    <release-item>
                        <release-item-contributor-list>
                            <release-item-reviewer id="cynthia.shang"/>
                        </release-item-contributor-list>

                        <p><proper>Amazon S3</proper> repository support.</p>
                    </release-item>
                </release-feature-list>

                <release-development-list>
                    <release-item>
                        <release-item-contributor-list>
                            <release-item-reviewer id="cynthia.shang"/>
                        </release-item-contributor-list>

                        <p>Refactor storage layer to allow for new repository filesystems using drivers.</p>
                    </release-item>

                    <release-item>
                        <release-item-contributor-list>
                            <release-item-reviewer id="cynthia.shang"/>
                        </release-item-contributor-list>

                        <p>Refactor IO layer to allow for new compression formats, checksum types, and other capabilities using filters.</p>
                    </release-item>

                    <release-item>
                        <p>Move modules in <path>Protocol</path> directory in subdirectories.</p>
                    </release-item>

                    <release-item>
                        <p>Move backup modules into <path>Backup</path> directory.</p>
                    </release-item>
                </release-development-list>
            </release-core-list>

            <release-doc-list>
                <release-bug-list>
                    <release-item>
                        <p>Changed invalid <setting>max-archive-mb</setting> option in configuration reference to <br-setting>archive-queue-max</br-setting>.</p>
                    </release-item>

                    <release-item>
                        <release-item-contributor-list>
                            <release-item-contributor id="laetitia"/>
                        </release-item-contributor-list>

                        <p>Fixed missing <code>sudo</code> in installation section.</p>
                    </release-item>
                </release-bug-list>
            </release-doc-list>

            <release-test-list>
                <release-development-list>
                    <release-item>
                        <p>Fixed an undefined variable when a module had no uncoverable code exceptions.</p>
                    </release-item>

                    <release-item>
                        <p>Fixed issue with <setting>--dry-run</setting> requiring <setting>--vm-out</setting> to work properly.</p>
                    </release-item>

                    <release-item>
                        <p>Moved test and env modules to new directories to avoid namespace conflicts with common tests.</p>
                    </release-item>

                    <release-item>
                        <p>Set <setting>--vm-max=2</setting> for CI.</p>
                    </release-item>

                    <release-item>
                        <p>Remove flapping protocol timeout test that will be replaced in the upcoming storage patch.</p>
                    </release-item>
                </release-development-list>
            </release-test-list>
        </release>

        <release date="2017-04-12" version="1.18" title="Stanza Upgrade, Refactoring, and Locking Improvements">
            <release-core-list>
                <release-bug-list>
                    <release-item>
                        <release-item-contributor-list>
                            <release-item-ideator id="jens.wilke"/>
                        </release-item-contributor-list>

                        <p>Fixed an issue where read-only operations that used local worker processes (i.e. <cmd>restore</cmd>) were creating write locks that could interfere with parallel <cmd>archive-push</cmd>.</p>
                    </release-item>
                </release-bug-list>

                <release-feature-list>
                    <release-item>
                        <release-item-contributor-list>
                            <release-item-contributor id="cynthia.shang"/>
                        </release-item-contributor-list>

                        <p>Added the stanza-upgrade command to provide a mechanism for upgrading a stanza after upgrading to a new major version of <postgres/>.</p>
                    </release-item>

                    <release-item>
                        <release-item-contributor-list>
                            <release-item-contributor id="cynthia.shang"/>
                        </release-item-contributor-list>

                        <p>Added validation of <setting>pgbackrest.conf</setting> to display warnings if options are not valid or are not in the correct section.</p>
                    </release-item>
                </release-feature-list>

                <release-improvement-list>
                    <release-item>
                        <p>Simplify locking scheme.  Now, only the master process will hold write locks (for <cmd>archive-push</cmd> and <cmd>backup</cmd> commands) and not all local and remote worker processes as before.</p>
                    </release-item>

                    <release-item>
                        <p>Do not set timestamps of files in the backup directories to match timestamps in the cluster directory.  This was originally done to enable backup resume, but that process is now implemented with checksums.</p>
                    </release-item>

                    <release-item>
                        <release-item-contributor-list>
                            <release-item-ideator id="yogesh.sharma"/>
                        </release-item-contributor-list>

                        <p>Improved error message when the <cmd>restore</cmd> command detects the presence of <file>postmaster.pid</file>.</p>
                    </release-item>

                    <release-item>
                        <release-item-contributor-list>
                            <release-item-ideator id="yogesh.sharma"/>
                        </release-item-contributor-list>

                        <p>Renumber return codes between 25 and 125 to avoid PostgreSQL interpreting some as fatal signal exceptions.</p>
                    </release-item>
                </release-improvement-list>

                <release-development-list>
                    <release-item>
                        <p>Refactor <code>Ini.pm</code> to facilitate testing.</p>
                    </release-item>

                    <release-item>
                        <p>The <cmd>backup</cmd> and <cmd>restore</cmd> commands no longer copy via temp files.  In both cases the files are checksummed on resume so there's no danger of partial copies.</p>
                    </release-item>

                    <release-item>
                        <p>Allow functions to accept optional parameters as a hash.</p>
                    </release-item>

                    <release-item>
                        <p>Refactor <code>File->list()</code> and <code>fileList()</code> to accept optional parameters.</p>
                    </release-item>

                    <release-item>
                        <p>Refactor <code>backupLabel()</code> and add unit tests.</p>
                    </release-item>

                    <release-item>
                        <release-item-contributor-list>
                            <release-item-contributor id="cynthia.shang"/>
                        </release-item-contributor-list>

                        <p>Silence some perl critic warnings.</p>
                    </release-item>
                </release-development-list>
            </release-core-list>

            <release-doc-list>
                <release-development-list>
                    <release-item>
                        <p>Update wording for release note sections.</p>
                    </release-item>

                    <release-item>
                        <p>Ignore clock skew in container libc/package builds using make.  It is common for containers to have clock skew so the build process takes care of this issue independently.</p>
                    </release-item>
                </release-development-list>
            </release-doc-list>

            <release-test-list>
                <release-development-list>
                    <release-item>
                        <p>Complete statement/branch coverage for <code>Ini.pm</code>.</p>
                    </release-item>

                    <release-item>
                        <p>Improved functions used to test/munge manifest and info files.</p>
                    </release-item>

                    <release-item>
                        <p>Coverage testing always enabled on Debian-based containers.</p>
                    </release-item>

                    <release-item>
                        <p>Require description in every call to <code>testResult()</code>.</p>
                    </release-item>

                    <release-item>
                        <p>Make <code>iWaitSeconds</code> an optional parameter for <code>testResult()</code>.</p>
                    </release-item>

                    <release-item>
                        <p>Updated vagrant to new version and image.</p>
                    </release-item>

                    <release-item>
                        <p>Fixed flapping archive stop tests.</p>
                    </release-item>

                    <release-item>
                        <release-item-contributor-list>
                            <release-item-contributor id="cynthia.shang"/>
                        </release-item-contributor-list>

                        <p>Added ability to test warning messages.</p>
                    </release-item>
                </release-development-list>
            </release-test-list>
        </release>

        <release date="2017-03-13" version="1.17" title="Page Checksum Bug Fix">
            <release-core-list>
                <release-bug-list>
                    <release-item>
                        <release-item-contributor-list>
                            <release-item-ideator id="stephen.frost"/>
                        </release-item-contributor-list>

                        <p>Fixed an issue where newly initialized (but unused) pages would cause page checksum warnings.</p>
                    </release-item>
                </release-bug-list>
            </release-core-list>
        </release>

        <release date="2017-03-02" version="1.16" title="Page Checksum Improvements, CI, and Package Testing">
            <release-core-list>
                <release-bug-list>
                    <release-item>
                        <release-item-contributor-list>
                            <release-item-ideator id="stephen.frost"/>
                        </release-item-contributor-list>

                        <p>Fixed an issue where tables over 1GB would report page checksum warnings after the first segment.</p>
                    </release-item>

                    <release-item>
                        <release-item-contributor-list>
                            <release-item-ideator id="benoit.lobréau"/>
                        </release-item-contributor-list>

                        <p>Fixed an issue where databases created with a non-default tablespace would raise bogus warnings about <file>pg_filenode.map</file> and <file>pg_internal.init</file> not being page aligned.</p>
                    </release-item>
                </release-bug-list>

                <release-development-list>
                    <release-item>
                        <p>Improved the code and tests for <code>fileManifest()</code> to prevent a possible race condition when files are removed by the database while the manifest is being built.</p>
                    </release-item>
                </release-development-list>
            </release-core-list>

            <release-doc-list>
                <release-development-list>
                    <release-item>
                        <p>Container executions now load the user's environment.</p>
                    </release-item>
                </release-development-list>
            </release-doc-list>

            <release-test-list>
                <release-feature-list>
                    <release-item>
                        <p>Continuous integration using <id>travis-ci</id>.</p>
                    </release-item>

                    <release-item>
                        <p>Automated builds of Debian packages for all supported distributions.</p>
                    </release-item>
                </release-feature-list>

                <release-development-list>
                    <release-item>
                        <p>Added <setting>--dev</setting> option to aggregate commonly used dev options.</p>
                    </release-item>

                    <release-item>
                        <p>Added <setting>--retry</setting> option.</p>
                    </release-item>

                    <release-item>
                        <p>Added <setting>--no-package</setting> option to skip package builds.</p>
                    </release-item>

                    <release-item>
                        <p>C library and packages are built by default, added <setting>-smart</setting> option to rebuild only when file changes are detected.</p>
                    </release-item>

                    <release-item>
                        <p>The <setting>--libc-only</setting> option has been changed to <setting>--build-only</setting> now that packages builds have been added.</p>
                    </release-item>

                    <release-item>
                        <p>Improved formatting of <code>testResult()</code> output.</p>
                    </release-item>

                    <release-item>
                        <p>Improved truncation when outputting errors logs in the <code>ExecuteTest</code> module.</p>
                    </release-item>

                    <release-item>
                        <p>Fixed flapping archive-stop test with <code>testResult()</code> retries.</p>
                    </release-item>

                    <release-item>
                        <p>Added final test of archive contents to archive-push test.</p>
                    </release-item>

                    <release-item>
                        <p>Temporarily disable flapping keep-alive test.</p>
                    </release-item>
                </release-development-list>
            </release-test-list>
        </release>

        <release date="2017-02-13" version="1.15" title="Refactoring and Bug Fixes">
            <release-core-list>
                <release-bug-list>
                    <release-item>
                        <release-item-contributor-list>
                            <release-item-ideator id="navid.golpayegani"/>
                        </release-item-contributor-list>

                        <p>Fixed a regression introduced in <proper>v1.13</proper> that could cause backups to fail if files were removed (e.g. tables dropped) while the manifest was being built.</p>
                    </release-item>
                </release-bug-list>

                <release-development-list>
                    <release-item>
                        <p>Refactor <code>FileCommon::fileManifest()</code> and <code>FileCommon::fileStat</code> to be more modular to allow complete branch/statement level coverage testing.</p>
                    </release-item>
                </release-development-list>
            </release-core-list>

            <release-test-list>
                <release-development-list>
                    <release-item>
                        <p>Complete branch/statement level coverage testing for <code>FileCommon::fileManifest()</code> and <code>FileCommon::fileStat</code> functions and helper functions.</p>
                    </release-item>
                </release-development-list>
            </release-test-list>
        </release>

        <release date="2017-02-13" version="1.14" title="Refactoring and Bug Fixes">
            <release-core-list>
                <release-bug-list>
                    <release-item>
                        <release-item-contributor-list>
                            <release-item-ideator id="jens.wilke"/>
                        </release-item-contributor-list>

                        <p>Fixed an issue where an archive-push error would not be retried and would instead return errors to <postgres/> indefinitely (unless the <file>.error</file> file was manually deleted).</p>
                    </release-item>

                    <release-item>
                        <release-item-contributor-list>
                            <release-item-ideator id="jens.wilke"/>
                        </release-item-contributor-list>

                        <p>Fixed a race condition in parallel archiving where creation of new paths generated an error when multiple processes attempted to do so at the same time.</p>
                    </release-item>
                </release-bug-list>

                <release-improvement-list>
                    <release-item>
                        <release-item-contributor-list>
                            <release-item-ideator id="jens.wilke"/>
                        </release-item-contributor-list>

                        <p>Improved performance of <id>wal archive min/max</id> provided by the <cmd>info</cmd> command.</p>
                    </release-item>
                </release-improvement-list>
            </release-core-list>

            <release-doc-list>
                <release-feature-list>
                    <release-item>
                        <release-item-contributor-list>
                            <release-item-ideator id="jens.wilke"/>
                        </release-item-contributor-list>

                        <p>Updated async archiving documentation to more accurately describe how the new method works and how it differs from the old method.</p>
                    </release-item>
                </release-feature-list>

                <release-development-list>
                    <release-item>
                        <p>Documentation can now be built with reusable blocks to reduce duplication.</p>
                    </release-item>

                    <release-item>
                        <p>Improved support for <setting>--require</setting> option and section depends now default to the previous section.</p>
                    </release-item>

                    <release-item>
                        <p>Added ability to pass options to containers within the documentation.</p>
                    </release-item>

                    <release-item>
                        <p>Add <code>proper</code> tag to slightly emphasize proper nouns.</p>
                    </release-item>
                </release-development-list>
            </release-doc-list>
        </release>

        <release date="2017-02-05" version="1.13" title="Parallel Archiving, Stanza Create, Improved Info and Check">
            <release-core-list>
                <p><b>IMPORTANT NOTE</b>: The new implementation of asynchronous archiving no longer copies WAL to a separate queue. If there is any WAL left over in the old queue after upgrading to <id>1.13</id>, it will be abandoned and <b>not</b> pushed to the repository.

                To prevent this outcome, stop archiving by setting <setting>archive_command = false</setting>. Next, drain the async queue by running <code>pgbackrest --stanza=[stanza-name] archive-push</code> and wait for the process to complete.  Check that the queue in <path>[spool-path]/archive/[stanza-name]/out</path> is empty. Finally, install <code>1.13</code> and restore the original <setting>archive_command</setting>.

                <b>IMPORTANT NOTE</b>: The <cmd>stanza-create</cmd> command is not longer optional and must be executed before backup or archiving can be performed on a <b>new</b> stanza.  Pre-existing stanzas do not require <cmd>stanza-create</cmd> to be executed.</p>

                <release-bug-list>
                    <release-item>
                        <release-item-contributor-list>
                            <release-item-contributor id="adrian.vondendriesch"/>
                        </release-item-contributor-list>

                        <p>Fixed const assignment giving compiler warning in C library.</p>
                    </release-item>

                    <release-item>
                        <p>Fixed a few directory syncs that were missed for the <br-option>--repo-sync</br-option> option.</p>
                    </release-item>

                    <release-item>
                        <release-item-contributor-list>
                            <release-item-ideator id="leonardo.gg.avellar"/>
                        </release-item-contributor-list>

                        <p>Fixed an issue where a missing user/group on restore could cause an <quote>uninitialized value</quote> error in <code>File->owner()</code>.</p>
                    </release-item>

                    <release-item>
                        <p>Fixed an issue where protocol mismatch errors did not output the expected value.</p>
                    </release-item>

                    <release-item>
                        <p>Fixed a spurious <cmd>archive-get</cmd> log message that indicated an exit code of 1 was an abnormal termination.</p>
                    </release-item>
                </release-bug-list>

                <release-feature-list>
                    <release-item>
                        <p>Improved, multi-process implementation of asynchronous archiving.</p>
                    </release-item>

                    <release-item>
                        <release-item-contributor-list>
                            <release-item-contributor id="cynthia.shang"/>
                        </release-item-contributor-list>

                        <p>Improved <cmd>stanza-create</cmd> command so that it can repair broken repositories in most cases and is robust enough to be made mandatory.</p>
                    </release-item>

                    <release-item>
                        <release-item-contributor-list>
                            <release-item-contributor id="cynthia.shang"/>
                        </release-item-contributor-list>

                        <p>Improved <cmd>check</cmd> command to run on a standby, though only basic checks are done because <code>pg_switch_xlog()</code> cannot be executed on a replica.</p>
                    </release-item>

                    <release-item>
                        <p>Added archive and backup WAL ranges to the <cmd>info</cmd> command.</p>
                    </release-item>

                    <release-item>
                        <release-item-contributor-list>
                            <release-item-contributor id="benoit.lobréau"/>
                        </release-item-contributor-list>

                        <p>Added warning to update <code>pg_tablespace.spclocation</code> when remapping tablespaces in <postgres/> &lt; 9.2.</p>
                    </release-item>

                    <release-item>
                        <release-item-contributor-list>
                            <release-item-ideator id="michael.vitale"/>
                        </release-item-contributor-list>

                        <p>Remove remote lock requirements for the <cmd>archive-get</cmd>, <cmd>restore</cmd>, <cmd>info</cmd>, and <cmd>check</cmd> commands since they are read-only operations.</p>
                    </release-item>
                </release-feature-list>

                <release-improvement-list>
                    <release-item>
                        <release-item-contributor-list>
                            <release-item-ideator id="jens.wilke"/>
                        </release-item-contributor-list>

                        <p>Log file banner is not output until the first log entry is written.</p>
                    </release-item>

                    <release-item>
                        <p>Reduced the likelihood of torn pages causing a false positive in page checksums by filtering on start backup LSN.</p>
                    </release-item>

                    <release-item>
                        <release-item-contributor-list>
                            <release-item-contributor id="adrian.vondendriesch"/>
                        </release-item-contributor-list>

                        <p>Remove Intel-specific optimization from C library build flags.</p>
                    </release-item>

                    <release-item>
                        <p>Remove <br-option>--lock</br-option> option.  This option was introduced before the lock directory could be located outside the repository and is now obsolete.</p>
                    </release-item>

                    <release-item>
                        <p>Added <br-option>--log-timestamp</br-option> option to allow timestamps to be suppressed in logging.  This is primarily used to avoid filters in the automated documentation.</p>
                    </release-item>

                    <release-item>
                        <release-item-contributor-list>
                            <release-item-ideator id="yogesh.sharma"/>
                        </release-item-contributor-list>

                        <p>Return proper error code when unable to convert a relative path to an absolute path.</p>
                    </release-item>
                </release-improvement-list>

                <release-development-list>
                    <release-item>
                        <p>Refactor <code>File</code> and <code>BackupCommon</code> modules to improve test coverage.</p>
                    </release-item>

                    <release-item>
                        <p>Moved <code>File->manifest()</code> into the <code>FileCommon.pm</code> module.</p>
                    </release-item>

                    <release-item>
                        <p>Moved the <code>Archive</code> modules to the <path>Archive</path> directory and split the <cmd>archive-get</cmd> and <cmd>archive-push</cmd> commands into separate modules.</p>
                    </release-item>

                    <release-item>
                        <p>Split the <cmd>check</cmd> command out of the <code>Archive.pm</code> module.</p>
                    </release-item>

                    <release-item>
                        <p>Allow logging to be suppressed via <code>logDisable()</code> and <code>logEnable()</code>.</p>
                    </release-item>

                    <release-item>
                        <p>Allow for locks to be taken more than once in the same process without error.</p>
                    </release-item>

                    <release-item>
                        <p>Lock directories can be created when more than one directory level is required.</p>
                    </release-item>

                    <release-item>
                        <p>Clean up <code>optionValid()</code>/<code>optionTest()</code> logic in <code>Lock.pm</code>.</p>
                    </release-item>

                    <release-item>
                        <p>Added <code>Exception::exceptionCode()</code> and <code>Exception::exceptionMessage()</code> to simplify error handling logic.</p>
                    </release-item>

                    <release-item>
                        <p>Represent <file>.gz</file> extension with a constant.</p>
                    </release-item>

                    <release-item>
                        <p>Allow empty files to be created with <code>FileCommon::fileStringWrite()</code> and use temp files to avoid partial reads.</p>
                    </release-item>

                    <release-item>
                        <p>Refactor process IO and process master/minion code out from the common protocol code.</p>
                    </release-item>

                    <release-item>
                        <p>Fixed alignment issues with multiline logging.</p>
                    </release-item>
                </release-development-list>
            </release-core-list>

            <release-doc-list>
                <release-feature-list>
                    <release-item>
                        <release-item-contributor-list>
                            <release-item-contributor id="cynthia.shang"/>
                        </release-item-contributor-list>

                        <p>Added documentation to the User Guide for the <br-option>process-max</br-option> option.</p>
                    </release-item>
                </release-feature-list>

                <release-development-list>
                    <release-item>
                        <p>Update LICENSE.txt for 2017.</p>
                    </release-item>
                </release-development-list>
            </release-doc-list>

            <release-test-list>
                <release-development-list>
                    <release-item>
                        <p>Fixed <br-option>--no-online</br-option> tests to suppress expected errors.</p>
                    </release-item>

                    <release-item>
                        <p>Added integration for testing coverage with <code>Devel::Cover</code>.</p>
                    </release-item>

                    <release-item>
                        <p>Added unit tests for low-level functions in the <code>File</code> and <code>BackupCommon</code> modules.</p>
                    </release-item>

                    <release-item>
                        <p>C Library builds only run when C library has actually changed.</p>
                    </release-item>

                    <release-item>
                        <p>Added more flexibility in initializing and cleaning up after modules and tests.</p>
                    </release-item>

                    <release-item>
                        <p><code>testResult()</code> suppresses logging and reports exceptions.</p>
                    </release-item>

                    <release-item>
                        <p><code>testException()</code> allows messages to be matched with regular expressions.</p>
                    </release-item>

                    <release-item>
                        <p>Split test modules into separate files to make the code more maintainable.  Tests are dynamically loaded by name rather than requiring an if-else block.</p>
                    </release-item>

                    <release-item>
                        <p>Allow multiple <setting>--module</setting>, <setting>--test</setting>, and <setting>--run</setting> options to be used for <file>test.pl</file>.</p>
                    </release-item>

                    <release-item>
                        <p>Added expect log expression to replace year subdirectories in <path>backup.history</path>.</p>
                    </release-item>

                    <release-item>
                        <p>Refactor name/locations of common modules that setup test environments.</p>
                    </release-item>
                </release-development-list>
            </release-test-list>
        </release>

        <release date="2016-12-12" version="1.12" title="Page Checksums, Configuration, and Bug Fixes">
            <release-core-list>
                <p><b>IMPORTANT NOTE</b>: In prior releases it was possible to specify options on the command-line that were invalid for the current command without getting an error.  An error will now be generated for invalid options so it is important to carefully check command-line options in your environment to prevent disruption.</p>

                <release-bug-list>
                    <release-item>
                        <release-item-contributor-list>
                            <release-item-ideator id="nikhilchandra.kulkarni"/>
                        </release-item-contributor-list>

                        <p>Fixed an issue where options that were invalid for the specified command could be provided on the command-line without generating an error.  The options were ignored and did not cause any change in behavior, but it did lead to some confusion.  Invalid options will now generate an error.</p>
                    </release-item>

                    <release-item>
                        <p>Fixed an issue where internal symlinks were not being created for tablespaces in the repository.  This issue was only apparent when trying to bring up clusters in-place manually using filesystem snapshots and did not affect normal backup and restore.</p>
                    </release-item>

                    <release-item>
                        <release-item-contributor-list>
                            <release-item-ideator id="adrian.vondendriesch"/>
                        </release-item-contributor-list>

                        <p>Fixed an issue that prevented errors from being output to the console before the logging system was initialized, i.e. while parsing options. Error codes were still being returned accurately so this would not have made a process look like it succeeded when it did not.</p>
                    </release-item>

                    <release-item>
                        <release-item-contributor-list>
                            <release-item-ideator id="michael.vitale"/>
                        </release-item-contributor-list>

                        <p>Fixed an issue where the <br-option>db-port</br-option> option specified on the backup server would not be properly passed to the remote unless it was from the first configured database.</p>
                    </release-item>
                </release-bug-list>

                <release-feature-list>
                    <release-item>
                        <release-item-contributor-list>
                            <release-item-ideator id="stephen.frost"/>
                        </release-item-contributor-list>

                        <p>Added the <br-option>--checksum-page</br-option> option to allow pgBackRest to validate page checksums in data files when checksums are enabled on <postgres/> >= 9.3.  Note that this functionality requires a C library which may not initially be available in OS packages.  The option will automatically be enabled when the library is present and checksums are enabled on the cluster.</p>
                    </release-item>

                    <release-item>
                        <p>Added the <br-option>--repo-link</br-option> option to allow internal symlinks to be suppressed when the repository is located on a filesystem that does not support symlinks.  This does not affect any <backrest/> functionality, but the convenience link <path>latest</path> will not be created and neither will internal tablespace symlinks, which will affect the ability to bring up clusters in-place manually using filesystem snapshots.</p>
                    </release-item>

                    <release-item>
                        <p>Added the <br-option>--repo-sync</br-option> option to allow directory syncs in the repository to be disabled for file systems that do not support them, e.g. NTFS.</p>
                    </release-item>

                    <release-item>
                        <release-item-contributor-list>
                            <release-item-ideator id="jens.wilke"/>
                        </release-item-contributor-list>

                        <p>Added a predictable log entry to signal that a command has completed successfully. For example a backup ends successfully with: <code>INFO: backup command end: completed successfully</code>.</p>
                    </release-item>
                </release-feature-list>

                <release-improvement-list>
                    <release-item>
                        <p>For simplicity, the <file>pg_control</file> file is now copied with the rest of the files instead of by itself of at the end of the process.  The <cmd>backup</cmd> command does not require this behavior and the <cmd>restore</cmd> copies to a temporary file which is renamed at the end of the restore.</p>
                    </release-item>
                </release-improvement-list>

                <release-development-list>
                    <release-item>
                        <release-item-contributor-list>
                            <release-item-contributor id="cynthia.shang"/>
                        </release-item-contributor-list>

                        <p>Abstracted code to determine which database cluster is the primary and which are standbys.</p>
                    </release-item>

                    <release-item>
                        <p>Improved consistency and flexibility of the protocol layer by using JSON for all messages.</p>
                    </release-item>

                    <release-item>
                        <p>File copy protocol now accepts a function that can do additional processing on the copy buffers and return a result to the calling process.</p>
                    </release-item>

                    <release-item>
                        <p>Improved <code>IO->bufferRead</code> to always return requested number of bytes until EOF.</p>
                    </release-item>

                    <release-item>
                        <p>Simplified the result hash of <code>File->manifest()</code>, <code>Db->tablespaceMapGet()</code>, and <code>Db->databaseMapGet()</code>.</p>
                    </release-item>

                    <release-item>
                        <p>Improved errors returned from child processes by removing redundant error level and code.</p>
                    </release-item>

                    <release-item>
                        <release-item-contributor-list>
                            <release-item-contributor id="cynthia.shang"/>
                        </release-item-contributor-list>

                        <p>Code cleanup in preparation for improved <cmd>stanza-create</cmd> command.</p>
                    </release-item>

                    <release-item>
                        <p>Improved parameter/result logging in debug/trace functions.</p>
                    </release-item>
                </release-development-list>
            </release-core-list>

            <release-doc-list>
                <release-bug-list>
                    <release-item>
                        <p>Fixed an issue that suppressed exceptions in PDF builds.</p>
                    </release-item>

                    <release-item>
                        <p>Fixed regression in section links introduced in <proper>v1.10</proper>.</p>
                    </release-item>
                </release-bug-list>

                <release-feature-list>
                    <release-item>
                        <p>Added Retention to QuickStart section.</p>
                    </release-item>
                </release-feature-list>

                <release-development-list>
                    <release-item>
                        <p>Allow a source to be included as a section so large documents can be broken up.</p>
                    </release-item>

                    <release-item>
                        <p>Added section link support to Markdown output.</p>
                    </release-item>

                    <release-item>
                        <p>Added list support to PDF output.</p>
                    </release-item>

                    <release-item>
                        <p>Added <setting>include</setting> option to explicitly build sources (complements the <setting>exclude</setting> option though both cannot be used in the same invocation).</p>
                    </release-item>

                    <release-item>
                        <p>Added <setting>keyword-add</setting> option to add keywords without overriding the <id>default</id> keyword.</p>
                    </release-item>

                    <release-item>
                        <p>Added <setting>debug</setting> option to <file>doc.pl</file> to easily add the <id>debug</id> keyword to documentation builds.</p>
                    </release-item>

                    <release-item>
                        <p>Added <setting>pre</setting> option to <file>doc.pl</file> to easily add the <id>pre</id> keyword to documentation builds.</p>
                    </release-item>

                    <release-item>
                        <p>Builds in <file>release.pl</file> now remove all docker containers to get consistent IP address assignments.</p>
                    </release-item>

                    <release-item>
                        <p>Improvements to markdown rendering.</p>
                    </release-item>

                    <release-item>
                        <p>Remove code dependency on <id>project</id> variable, instead use <id>title</id> param.</p>
                    </release-item>
                </release-development-list>
            </release-doc-list>

            <release-test-list>
                <release-development-list>
                    <release-item>
                        <p>Removed erroneous <br-option>--no-config</br-option> option in <id>help</id> test module.</p>
                    </release-item>

                    <release-item>
                        <release-item-contributor-list>
                            <release-item-contributor id="cynthia.shang"/>
                        </release-item-contributor-list>

                        <p>Update control and WAL test files to <id>9.4</id> with matching system identifiers.</p>
                    </release-item>

                    <release-item>
                        <p>Improved exception handling in file unit tests.</p>
                    </release-item>

                    <release-item>
                        <p>Changed the <br-option>--no-fork</br-option> test option to <br-option>--fork</br-option> with negation to match all other boolean parameters.</p>
                    </release-item>

                    <release-item>
                        <p>Various improvements to validation of backup and restore.</p>
                    </release-item>

                    <release-item>
                        <p>Add more realistic data files to synthetic backup and restore tests.</p>
                    </release-item>
                </release-development-list>
            </release-test-list>
        </release>

        <release date="2016-11-17" version="1.11" title="Bug Fix for Asynchronous Archiving Efficiency">
            <release-core-list>
                <release-bug-list>
                    <release-item>
                        <release-item-contributor-list>
                            <release-item-ideator id="stephen.frost"/>
                        </release-item-contributor-list>

                        <p>Fixed an issue where asynchronous archiving was transferring one file per execution instead of transferring files in batches.  This regression was introduced in <proper>v1.09</proper> and affected efficiency only, all WAL segments were correctly archived in asynchronous mode.</p>
                    </release-item>
                </release-bug-list>
            </release-core-list>
        </release>

        <release date="2016-11-08" version="1.10" title="Stanza Creation and Minor Bug Fixes">
            <release-core-list>
                <release-bug-list>
                    <release-item>
                        <p>Fixed an issue where a backup could error if no changes were made to a database between backups and only <file>pg_control</file> changed.</p>
                    </release-item>

                    <release-item>
                        <release-item-contributor-list>
                            <release-item-ideator id="nikhilchandra.kulkarni"/>
                        </release-item-contributor-list>

                        <p>Fixed an issue where tablespace paths with the same prefix would cause an invalid link error.</p>
                    </release-item>
                </release-bug-list>

                <release-feature-list>
                    <release-item>
                        <release-item-contributor-list>
                            <release-item-contributor id="cynthia.shang"/>
                        </release-item-contributor-list>

                        <p>Added the <cmd>stanza-create</cmd> command to formalize creation of stanzas in the repository.</p>
                    </release-item>
                </release-feature-list>

                <release-improvement-list>
                    <release-item>
                        <release-item-contributor-list>
                            <release-item-ideator id="devrim.gunduz"/>
                        </release-item-contributor-list>

                        <p>Removed extraneous <code>use lib</code> directives from Perl modules.</p>
                    </release-item>
                </release-improvement-list>
            </release-core-list>

            <release-doc-list>
                <release-development-list>
                    <release-item>
                        <p>Fixed missing variable replacements.</p>
                    </release-item>

                    <release-item>
                        <p>Removed hard-coded host names from configuration file paths.</p>
                    </release-item>

                    <release-item>
                        <p>Allow command-line length to be configured using <id>cmd-line-len</id> param.</p>
                    </release-item>

                    <release-item>
                        <p>Added <id>compact</id> param to allow CSS to be embedded in HTML file.</p>
                    </release-item>

                    <release-item>
                        <p>Added <id>pretty</id> param to produce HTML with proper indenting.</p>
                    </release-item>

                    <release-item>
                        <p>Only generate HTML menu when required and don't require index page.</p>
                    </release-item>

                    <release-item>
                        <p>Assign numbers to sections by default.</p>
                    </release-item>

                    <release-item>
                        <p>VM mount points are now optional.</p>
                    </release-item>
                </release-development-list>
            </release-doc-list>
        </release>

        <release date="2016-10-10" version="1.09" title="9.6 Support, Configurability, and Bug Fixes">
            <release-core-list>
                <release-bug-list>
                    <release-item>
                        <release-item-contributor-list>
                            <release-item-contributor id="cynthia.shang"/>
                        </release-item-contributor-list>

                        <p>Fixed the <cmd>check</cmd> command to prevent an error message from being logged if the backup directory does not exist.</p>
                    </release-item>

                    <release-item>
                        <release-item-contributor-list>
                            <release-item-ideator id="jason.odonnell"/>
                        </release-item-contributor-list>

                        <p>Fixed error message to properly display the archive command when an invalid archive command is detected.</p>
                    </release-item>

                    <release-item>
                        <release-item-contributor-list>
                            <release-item-ideator id="jens.wilke"/>
                        </release-item-contributor-list>

                        <p>Fixed an issue where the async archiver would not be started if <cmd>archive-push</cmd> did not have enough space to queue a new WAL segment.  This meant that the queue would never be cleared without manual intervention (such as calling <cmd>archive-push</cmd> directly).  <postgres/> now receives errors when there is not enough space to store new WAL segments but the async process will still be started so that space is eventually freed.</p>
                    </release-item>

                    <release-item>
                        <release-item-contributor-list>
                            <release-item-ideator id="jens.wilke"/>
                        </release-item-contributor-list>

                        <p>Fixed a remote timeout that occurred when a local process generated checksums (during resume or restore) but did not copy files, allowing the remote to go idle.</p>
                    </release-item>
                </release-bug-list>

                <release-feature-list>
                    <release-item>
                        <p>Non-exclusive backups will automatically be used on <postgres/> 9.6.</p>
                    </release-item>

                    <release-item>
                        <release-item-contributor-list>
                            <release-item-ideator id="jens.wilke"/>
                        </release-item-contributor-list>

                        <p>Added the <br-option>cmd-ssh</br-option> option to allow the ssh client to be specified.</p>
                    </release-item>

                    <release-item>
                        <release-item-contributor-list>
                            <release-item-ideator id="sascha.biberhofer"/>
                        </release-item-contributor-list>

                        <p>Added the <br-option>log-level-stderr</br-option> option to control whether console log messages are sent to <id>stderr</id> or <id>stdout</id>.  By default this is set to <setting>warn</setting> which represents a change in behavior from previous versions, even though it may be more intuitive.  Setting <br-option>log-level-stderr=off</br-option> will preserve the old behavior.</p>
                    </release-item>

                    <release-item>
                        <release-item-contributor-list>
                            <release-item-ideator id="jens.wilke"/>
                        </release-item-contributor-list>

                        <p>Set <id>application_name</id> to <id>"pgBackRest [command]"</id> for database connections.</p>
                    </release-item>

                    <release-item>
                        <p>Check that archive_mode is enabled when <br-option>archive-check</br-option> option enabled.</p>
                    </release-item>
                </release-feature-list>

                <release-improvement-list>
                    <release-item>
                        <release-item-contributor-list>
                            <release-item-ideator id="jens.wilke"/>
                        </release-item-contributor-list>

                        <p>Clarified error message when unable to acquire <backrest/> advisory lock to make it clear that it is not a <postgres/> backup lock.</p>
                    </release-item>

                    <release-item>
                        <p><backrest/> version number included in command start INFO log output.</p>
                    </release-item>

                    <release-item>
                        <p>Process ID logged for local process start/stop INFO log output.</p>
                    </release-item>
                </release-improvement-list>
            </release-core-list>

            <release-doc-list>
                <release-feature-list>
                    <release-item>
                        <release-item-contributor-list>
                            <release-item-contributor id="cynthia.shang"/>
                        </release-item-contributor-list>

                        <p>Added <br-option>archive-timeout</br-option> option documentation to the user guide.</p>
                    </release-item>
                </release-feature-list>

                <release-development-list>
                    <release-item>
                        <p>Added <setting>dev</setting> option to <file>doc.pl</file> to easily add the <id>dev</id> keyword to documentation builds.</p>
                    </release-item>
                </release-development-list>
            </release-doc-list>

            <release-test-list>
                <release-development-list>
                    <release-item>
                        <p>Update CentOS/Debian package definitions.</p>
                    </release-item>

                    <release-item>
                        <p>Fixed missing expect output for help module.</p>
                    </release-item>

                    <release-item>
                        <p>Fixed broken <id>vm-max</id> option in <file>test.pl</file>.</p>
                    </release-item>

                    <release-item>
                        <p>Regression tests can now be run as any properly-configured user, not just vagrant.</p>
                    </release-item>

                    <release-item>
                        <p>Minimize TeXLive package list to save time during VM builds.</p>
                    </release-item>
                </release-development-list>
            </release-test-list>
        </release>

        <release date="2016-09-14" version="1.08" title="Bug Fixes and Log Improvements">
            <release-core-list>
                <release-bug-list>
                    <release-item>
                        <release-item-contributor-list>
                            <release-item-ideator id="todd.vernick"/>
                        </release-item-contributor-list>

                        <p>Fixed an issue where local processes were not disconnecting when complete and could later timeout.</p>
                    </release-item>

                    <release-item>
                        <release-item-contributor-list>
                            <release-item-ideator id="todd.vernick"/>
                        </release-item-contributor-list>

                        <p>Fixed an issue where the protocol layer could timeout while waiting for WAL segments to arrive in the archive.</p>
                    </release-item>
                </release-bug-list>

                <release-improvement-list>
                    <release-item>
                        <p>Cache file log output until the file is created to create a more complete log.</p>
                    </release-item>
                </release-improvement-list>
            </release-core-list>

            <release-doc-list>
                <release-development-list>
                    <release-item>
                        <p>Show Process ID in output instead of filtering it out with the timestamp.</p>
                    </release-item>
                </release-development-list>
            </release-doc-list>

            <release-test-list>
                <release-development-list>
                    <release-item>
                        <release-item-contributor-list>
                            <release-item-contributor id="john.harvey"/>
                        </release-item-contributor-list>

                        <p>Suppress <quote>dpkg-reconfigure: unable to re-open stdin: No file or directory</quote> warning in Vagrant VM build.</p>
                    </release-item>

                    <release-item>
                        <p>Show Process ID in expect logs instead of filtering it out with the timestamp.</p>
                    </release-item>
                </release-development-list>
            </release-test-list>
        </release>

        <release date="2016-09-07" version="1.07" title="Thread to Process Conversion and Bug Fixes">
            <release-core-list>
                <release-bug-list>
                    <release-item>
                        <p>Fixed an issue where tablespaces were copied from the primary during standby backup.</p>
                    </release-item>

                    <release-item>
                        <release-item-contributor-list>
                            <release-item-contributor id="cynthia.shang"/>
                        </release-item-contributor-list>

                        <p>Fixed the <cmd>check</cmd> command so backup info is checked remotely and not just locally.</p>
                    </release-item>

                    <release-item>
                        <release-item-contributor-list>
                            <release-item-contributor id="cynthia.shang"/>
                        </release-item-contributor-list>

                        <p>Fixed an issue where <br-option>retention-archive</br-option> was not automatically being set when <br-option>retention-archive-type=diff</br-option>, resulting in a less aggressive than intended expiration of archive.</p>
                    </release-item>
                </release-bug-list>

                <release-feature-list>
                    <release-item>
                        <p>Converted Perl threads to processes to improve compatibility and performance.</p>
                    </release-item>

                    <release-item>
                        <p>Exclude contents of <path>$PGDATA/pg_replslot</path> directory so that replication slots on the primary do not become part of the backup.</p>
                    </release-item>

                    <release-item>
                        <release-item-contributor-list>
                            <release-item-ideator id="jens.wilke"/>
                        </release-item-contributor-list>

                        <p>The <setting>archive-start</setting> and <setting>archive-stop</setting> settings are now filled in <file>backup.manifest</file> even when <br-option>archive-check=n</br-option>.</p>
                    </release-item>

                    <release-item>
                        <release-item-contributor-list>
                            <release-item-contributor id="cynthia.shang"/>
                        </release-item-contributor-list>

                        <p>Additional warnings when archive retention settings may not have the intended effect or would allow indefinite retention.</p>
                    </release-item>

                    <release-item>
                        <p>Experimental support for non-exclusive backups in <postgres/> 9.6 rc1.  Changes to the control/catalog/WAL versions in subsequent release candidates may break compatibility but <backrest/> will be updated with each release to keep pace.</p>
                    </release-item>
                </release-feature-list>

                <release-development-list>
                    <release-item>
                        <p>Refactor of protocol minions in preparation for the new local minion.</p>
                    </release-item>

                    <release-item>
                        <p>Remove obsolete thread index variable from <code>File()</code> module.</p>
                    </release-item>

                    <release-item>
                        <p>Changed temporary file names to consistently use the <file>.pgbackrest.tmp</file> extension even if the destination file is compressed or has an appended checksum.</p>
                    </release-item>

                    <release-item>
                        <p>Improve ASSERT error handling, safely check eval blocks, and convert <code>$@</code> to <code>$EVAL_ERROR</code>.</p>
                    </release-item>
                </release-development-list>
            </release-core-list>

            <release-doc-list>
                <release-bug-list>
                    <release-item>
                        <p>Fixed minor documentation reproducibility issues related to binary paths.</p>
                    </release-item>
                </release-bug-list>

                <release-feature-list>
                    <release-item>
                        <release-item-contributor-list>
                            <release-item-contributor id="cynthia.shang"/>
                        </release-item-contributor-list>

                        <p>Documentation for archive retention.</p>
                    </release-item>
                </release-feature-list>

                <release-development-list>
                    <release-item>
                        <p>Suppress TOC for unsupported versions of <backrest/>.</p>
                    </release-item>
                </release-development-list>
            </release-doc-list>

            <release-test-list>
                <release-development-list>
                    <release-item>
                        <p>New vagrant base box and make uid/gid selection for containers dynamic.</p>
                    </release-item>
                </release-development-list>
            </release-test-list>
        </release>

        <release date="2016-08-25" version="1.06" title="Backup from Standby and Bug Fixes">
            <release-core-list>
                <release-bug-list>
                    <release-item>
                        <release-item-contributor-list>
                            <release-item-ideator id="michael.vitale"/>
                        </release-item-contributor-list>

                        <p>Fixed an issue where a tablespace link that referenced another link would not produce an error, but instead skip the tablespace entirely.</p>
                    </release-item>

                    <release-item>
                        <release-item-contributor-list>
                            <release-item-ideator id="michael.vitale"/>
                        </release-item-contributor-list>

                        <p>Fixed an issue where options that should not allow multiple values could be specified multiple times in <file>pgbackrest.conf</file> without an error being raised.</p>
                    </release-item>

                    <release-item>
                        <release-item-contributor-list>
                            <release-item-ideator id="todd.vernick"/>
                        </release-item-contributor-list>

                        <p>Fixed an issue where the <br-option>protocol-timeout</br-option> option was not automatically increased when the <br-option>db-timeout</br-option> option was increased.</p>
                    </release-item>
                </release-bug-list>

                <release-feature-list>
                    <release-item>
                        <p>Backup from a standby cluster.  A connection to the primary cluster is still required to start/stop the backup and copy files that are not replicated, but the vast majority of files are copied from the standby in order to reduce load on the primary.</p>
                    </release-item>

                    <release-item>
                        <p>More flexible configuration for databases.  Master and standby can both be configured on the backup server and <backrest/> will automatically determine which is the primary.  This means no configuration changes for backup are required after failing over from a primary to standby when a separate backup server is used.</p>
                    </release-item>

                    <release-item>
                        <p>Exclude directories during backup that are cleaned, recreated, or zeroed by <postgres/> at startup.  These include <path>pgsql_tmp</path> and <path>pg_stat_tmp</path>.  The <file>postgresql.auto.conf.tmp</file> file is now excluded in addition to files that were already excluded: <file>backup_label.old</file>, <file>postmaster.opts</file>, <file>postmaster.pid</file>, <file>recovery.conf</file>, <file>recovery.done</file>.</p>
                    </release-item>

                    <release-item>
                        <p>Experimental support for non-exclusive backups in <postgres/> 9.6 beta4.  Changes to the control/catalog/WAL versions in subsequent betas may break compatibility but <backrest/> will be updated with each release to keep pace.</p>
                    </release-item>
                </release-feature-list>

                <release-improvement-list>
                    <release-item>
                        <p>Improve error message for links that reference links in manifest build.</p>
                    </release-item>

                    <release-item>
                        <p>Added hints to error message when relative paths are detected in <cmd>archive-push</cmd> or <cmd>archive-get</cmd>.</p>
                    </release-item>

                    <release-item>
                        <p>Improve backup log messages to indicate which host the files are being copied from.</p>
                    </release-item>
                </release-improvement-list>

                <release-development-list>
                    <release-item>
                        <p>Simplify protocol creation and identifying which host is local/remote.</p>
                    </release-item>

                    <release-item>
                        <p>Removed all <code>OP_*</code> function constants that were used only for debugging, not in the protocol, and replaced with <code>__PACKAGE__</code>.</p>
                    </release-item>

                    <release-item>
                        <p>Improvements in <code>Db</code> module: separated out <code>connect()</code> function, allow <code>executeSql()</code> calls that do not return data, and improve error handling.</p>
                    </release-item>
                </release-development-list>
            </release-core-list>

            <release-doc-list>
                <release-development-list>
                    <release-item>
                        <p>Improve host tag rendering.</p>
                    </release-item>
                </release-development-list>
            </release-doc-list>

            <release-test-list>
                <release-development-list>
                    <release-item>
                        <p>Refactor db version constants into a separate module.</p>
                    </release-item>

                    <release-item>
                        <p>Update synthetic backup tests to <postgres/> 9.4.</p>
                    </release-item>
                </release-development-list>
            </release-test-list>
        </release>

        <release date="2016-08-09" version="1.05" title="Bug Fix for Tablespace Link Checking">
            <release-core-list>
                <release-bug-list>
                    <release-item>
                        <release-item-contributor-list>
                            <release-item-ideator id="chris.fort"/>
                        </release-item-contributor-list>

                        <p>Fixed an issue where tablespace paths that had $PGDATA as a substring would be identified as a subdirectories of $PGDATA even when they were not.  Also hardened relative path checking a bit.</p>
                    </release-item>
                </release-bug-list>
            </release-core-list>

            <release-doc-list>
                <release-feature-list>
                    <release-item>
                        <release-item-contributor-list>
                            <release-item-contributor id="cynthia.shang"/>
                        </release-item-contributor-list>

                        <p>Added documentation for scheduling backups with cron.</p>
                    </release-item>
                </release-feature-list>

                <release-improvement-list>
                    <release-item>
                        <release-item-contributor-list>
                            <release-item-contributor id="cynthia.shang"/>
                        </release-item-contributor-list>

                        <p>Moved the backlog from the <backrest/> website to the GitHub repository wiki.</p>
                    </release-item>
                </release-improvement-list>

                <release-development-list>
                    <release-item>
                        <p>Improved rendering of spaces in code blocks.</p>
                    </release-item>
                </release-development-list>
            </release-doc-list>
        </release>

        <release date="2016-07-30" version="1.04" title="Various Bug Fixes">
            <release-core-list>
                <release-bug-list>
                    <release-item>
                        <release-item-contributor-list>
                            <release-item-ideator id="michael.vitale"/>
                        </release-item-contributor-list>

                        <p>Fixed an issue an where an extraneous remote was created causing threaded backup/restore to possibly timeout and/or throw a lock conflict.</p>
                    </release-item>

                    <release-item>
                        <release-item-contributor-list>
                            <release-item-ideator id="michael.vitale"/>
                        </release-item-contributor-list>

                        <p>Fixed an issue where db-path was not required for the <cmd>check</cmd> command so an assert was raised when it was missing rather than a polite error message.</p>
                    </release-item>

                    <release-item>
                        <release-item-contributor-list>
                            <release-item-ideator id="david.steele"/>
                            <release-item-contributor id="cynthia.shang"/>
                            <release-item-reviewer id="david.steele"/>
                        </release-item-contributor-list>

                        <p>Fixed <cmd>check</cmd> command to throw an error when database version/id does not match that of the archive.</p>
                    </release-item>

                    <release-item>
                        <release-item-contributor-list>
                            <release-item-ideator id="sebastien.lardiere"/>
                        </release-item-contributor-list>

                        <p>Fixed an issue where a remote could try to start its own remote when the <br-option>backup-host</br-option> option was not present in <file>pgbackrest.conf</file> on the database server.</p>
                    </release-item>

                    <release-item>
                        <p>Fixed an issue where the contents of <path>pg_xlog</path> were being backed up if the directory was symlinked.  This didn't cause any issues during restore but was a waste of space.</p>
                    </release-item>

                    <release-item>
                        <p>Fixed an invalid <code>log()</code> call in lock routines.</p>
                    </release-item>
                </release-bug-list>

                <release-feature-list>
                    <release-item>
                        <p>Experimental support for non-exclusive backups in <postgres/> 9.6 beta3.  Changes to the control/catalog/WAL versions in subsequent betas may break compatibility but <backrest/> will be updated with each release to keep pace.</p>
                    </release-item>
                </release-feature-list>

                <release-improvement-list>
                    <release-item>
                        <p>Suppress banners on SSH protocol connections.</p>
                    </release-item>

                    <release-item>
                        <p>Improved remote error messages to identify the host where the error was raised.</p>
                    </release-item>

                    <release-item>
                        <p>All remote types now take locks.  The exceptions date to when the test harness and <backrest/> were running in the same VM and no longer apply.</p>
                    </release-item>
                </release-improvement-list>

                <release-development-list>
                    <release-item>
                        <p>Enhancements to the protocol layer for improved reliability and error handling.</p>
                    </release-item>

                    <release-item>
                        <p>Exceptions are now passed back from threads as messages when possible rather than raised directly.</p>
                    </release-item>

                    <release-item>
                        <p>Temp files created during backup are now placed in the same directory as the target file.</p>
                    </release-item>

                    <release-item>
                        <p>Output lock file name when a lock cannot be acquired to aid in debugging.</p>
                    </release-item>

                    <release-item>
                        <p>Reduce calls to <code>protocolGet()</code> in backup/restore.</p>
                    </release-item>
                </release-development-list>
            </release-core-list>

            <release-doc-list>
                <release-feature-list>
                    <release-item>
                        <release-item-contributor-list>
                            <release-item-ideator id="michael.vitale"/>
                        </release-item-contributor-list>

                        <p>Added clarification on why the default for the <br-option>backrest-user</br-option> option is <id>backrest</id>.</p>
                    </release-item>

                    <release-item>
                        <release-item-contributor-list>
                            <release-item-ideator id="michael.vitale"/>
                        </release-item-contributor-list>

                        <p>Updated information about package availability on supported platforms.</p>
                    </release-item>
                </release-feature-list>

                <release-development-list>
                    <release-item>
                        <p>Added <file>release.pl</file> to make releases reproducible.  For now this only includes building and deploying documentation.</p>
                    </release-item>

                    <release-item>
                        <release-item-contributor-list>
                            <release-item-ideator id="adrian.vondendriesch"/>
                            <release-item-contributor id="david.steele"/>
                        </release-item-contributor-list>

                        <p>HTML footer dates are statically created in English in order to be reproducible.</p>
                    </release-item>
                </release-development-list>
            </release-doc-list>

            <release-test-list>
                <release-development-list>
                    <release-item>
                        <p>Fixed a version checking issue in <file>test.pl</file>.</p>
                    </release-item>

                    <release-item>
                        <p>Fixed an issue where multi-threaded tests were not being run when requested.</p>
                    </release-item>

                    <release-item>
                        <p>Reduce the frequency that certain tests are run to save time in regression.</p>
                    </release-item>

                    <release-item>
                        <p>Disable control master for older OS versions where it is less stable.</p>
                    </release-item>
                </release-development-list>
            </release-test-list>
        </release>

        <release date="2016-07-02" version="1.03" title="Check Command and Bug Fixes">
            <release-core-list>
                <release-bug-list>
                    <release-item>
                        <release-item-contributor-list>
                            <release-item-ideator id="janice.parkinson"/>
                            <release-item-ideator id="chris.barber"/>
                        </release-item-contributor-list>

                        <p>Fixed an issue where <id>keep-alives</id> could be starved out by lots of small files during multi-threaded <cmd>backup</cmd>.  They were also completely absent from single/multi-threaded <cmd>backup</cmd> resume and <cmd>restore</cmd> checksumming.</p>
                    </release-item>

                    <release-item>
                        <release-item-contributor-list>
                            <release-item-ideator id="chris.barber"/>
                        </release-item-contributor-list>

                        <p>Fixed an issue where the <cmd>expire</cmd> command would refuse to run when explicitly called from the command line if the <br-option>db-host</br-option> option was set.  This was not an issue when <cmd>expire</cmd> was run automatically after a <cmd>backup</cmd></p>
                    </release-item>

                    <release-item>
                        <p>Fixed an issue where validation was being running on <pg-setting>archive_command</pg-setting> even when the <br-option>archive-check</br-option> option was disabled.</p>
                    </release-item>
                </release-bug-list>

                <release-feature-list>
                    <release-item>
                        <release-item-contributor-list>
                            <release-item-ideator id="david.steele"/>
                            <release-item-contributor id="cynthia.shang"/>
                            <release-item-reviewer id="david.steele"/>
                        </release-item-contributor-list>

                        <p>Added <cmd>check</cmd> command to validate that <backrest/> is configured correctly for archiving and backups.</p>
                    </release-item>

                    <release-item>
                        <p>Added the <br-option>protocol-timeout</br-option> option.  Previously <br-option>protocol-timeout</br-option> was set as <br-option>db-timeout</br-option> + 30 seconds.</p>
                    </release-item>

                    <release-item>
                        <p>Failure to shutdown remotes at the end of the backup no longer throws an exception.  Instead a warning is generated that recommends a higher <br-option>protocol-timeout</br-option>.</p>
                    </release-item>

                    <release-item>
                        <p>Experimental support for non-exclusive backups in <postgres/> 9.6 beta2.  Changes to the control/catalog/WAL versions in subsequent betas may break compatibility but <backrest/> will be updated with each release to keep pace.</p>
                    </release-item>
                </release-feature-list>

                <release-improvement-list>
                    <release-item>
                        <p>Improved handling of users/groups captured during backup that do not exist on the restore host.  Also explicitly handle the case where user/group is not mapped to a name.</p>
                    </release-item>

                    <release-item>
                        <p>Option handling is now far more strict.  Previously it was possible for a command to use an option that was not explicitly assigned to it.  This was especially true for the <br-option>backup-host</br-option> and <br-option>db-host</br-option> options which are used to determine locality.</p>
                    </release-item>
                </release-improvement-list>

                <release-development-list>
                    <release-item>
                        <p>The <code>pg_xlogfile_name()</code> function is no longer used to construct WAL filenames from LSNs. While this function is convenient it is not available on a standby.  Instead, the archive is searched for the LSN in order to find the timeline.  If due to some misadventure the LSN appears on multiple timelines then an error will be thrown, whereas before this condition would have passed unnoticed.</p>
                    </release-item>

                    <release-item>
                        <p>Changed version variable to a constant.  It had originally been designed to play nice with a specific packaging tool but that tool was never used.</p>
                    </release-item>
                </release-development-list>
            </release-core-list>

            <release-doc-list>
                <release-improvement-list>
                    <release-item>
                        <release-item-contributor-list>
                            <release-item-ideator id="adrian.vondendriesch"/>
                            <release-item-contributor id="david.steele"/>
                        </release-item-contributor-list>

                        <p>Allow a static date to be used for documentation to generate reproducible builds.</p>
                    </release-item>

                    <release-item>
                        <release-item-contributor-list>
                            <release-item-contributor id="cynthia.shang"/>
                            <release-item-reviewer id="david.steele"/>
                        </release-item-contributor-list>

                        <p>Added documentation for asynchronous archiving to the user guide.</p>
                    </release-item>

                    <release-item>
                        <p>Recommended install location for <backrest/> modules is now <path>/usr/share/perl5</path> since <path>/usr/lib/perl5</path> has been removed from the search path in newer versions of Perl.</p>
                    </release-item>

                    <release-item>
                        <p>Added instructions for removing prior versions of <backrest/>.</p>
                    </release-item>
                </release-improvement-list>

                <release-development-list>
                    <release-item>
                        <p>Fixed DTD search path that did not work properly when <setting>--doc-path</setting> was used.</p>
                    </release-item>

                    <release-item>
                        <p>Fixed <backrest/>-specific xml that was loaded for non-<backrest/> projects.</p>
                    </release-item>

                    <release-item>
                        <p>Fixed section names being repeated in the info output when multiple <br-option>--require</br-option> options depended on the same sections.</p>
                    </release-item>

                    <release-item>
                        <p>Fixed <backrest/> config sections being blank in the output when not loaded from cache.</p>
                    </release-item>

                    <release-item>
                        <p>Allow hidden options to be added to a command.  This allows certain commands (like <id>apt-get</id>) to be forced during the build without making that a part of the documentation.</p>
                    </release-item>

                    <release-item>
                        <p>Allow command summaries to be inserted anywhere in the documentation to avoid duplication.</p>
                    </release-item>

                    <release-item>
                        <p>Update TeX Live to 2016 version.</p>
                    </release-item>

                    <release-item>
                        <p>New, consolidated implementation for link rendering.</p>
                    </release-item>

                    <release-item>
                        <p><postgres/> version is now a variable to allow multi-version documentation.</p>
                    </release-item>
                </release-development-list>
            </release-doc-list>

            <release-test-list>
                <release-development-list>
                    <release-item>
                        <p>Obsolete containers are removed by the <br-option>--vm-force</br-option> option.</p>
                    </release-item>

                    <release-item>
                        <p>Major refactor of the test suite to make it more modular and object-oriented.  Multiple Docker containers can now be created for a single test to simulate more realistic environments.  Tests paths have been renamed for clarity.</p>
                    </release-item>

                    <release-item>
                        <p>Greatly reduced the quantity of Docker containers built by default.  Containers are only built for <postgres/> versions specified in <id>db-minimal</id> and those required to build documentation. Additional containers can be built with <br-option>--db-version=all</br-option> or by specifying a version, e.g. <br-option>--db-version=9.4</br-option>.</p>
                    </release-item>
                </release-development-list>
            </release-test-list>
        </release>

        <release date="2016-06-02" version="1.02" title="Bug Fix for Perl 5.22">
            <release-core-list>
                <release-bug-list>
                    <release-item>
                        <release-item-contributor-list>
                            <release-item-contributor id="adrian.vondendriesch"/>
                            <release-item-reviewer id="david.steele"/>
                        </release-item-contributor-list>

                        <p>Fix usage of sprintf() due to new constraints in Perl 5.22. Parameters not referenced in the format string are no longer allowed.</p>
                    </release-item>
                </release-bug-list>

                <release-development-list>
                    <release-item>
                        <p>Log directory create and file open now using FileCommon functions which produce more detailed error messages on failure.</p>
                    </release-item>
                </release-development-list>
            </release-core-list>

            <release-doc-list>
                <release-bug-list>
                    <release-item>
                        <release-item-contributor-list>
                            <release-item-contributor id="christoph.berg"/>
                            <release-item-contributor id="adrian.vondendriesch"/>
                            <release-item-reviewer id="david.steele"/>
                        </release-item-contributor-list>

                        <p>Fixed syntax that was not compatible with Perl 5.2X.</p>
                    </release-item>

                    <release-item>
                        <release-item-contributor-list>
                            <release-item-ideator id="adrian.vondendriesch"/>
                        </release-item-contributor-list>

                        <p>Fixed absolute paths that were used for the PDF logo.</p>
                    </release-item>
                </release-bug-list>

                <release-feature-list>
                    <release-item>
                        <p>Release notes are now broken into sections so that bugs, features, and refactors are clearly delineated.  An <quote>Additional Notes</quote> section has been added for changes to documentation and the test suite that do not affect the core code.</p>
                    </release-item>

                    <release-item>
                        <release-item-contributor-list>
                            <release-item-contributor id="adrian.vondendriesch"/>
                            <release-item-contributor id="david.steele"/>
                        </release-item-contributor-list>

                        <p>Added man page generation.</p>
                    </release-item>

                    <release-item>
                        <release-item-contributor-list>
                            <release-item-ideator id="david.steele"/>
                            <release-item-contributor id="cynthia.shang"/>
                            <release-item-reviewer id="david.steele"/>
                        </release-item-contributor-list>

                        <p>The change log was the last piece of documentation to be rendered in Markdown only.  Wrote a converter so the document can be output by the standard renderers.  The change log will now be located on the website and has been renamed to <quote>Releases</quote>.</p>
                    </release-item>
                </release-feature-list>

                <release-development-list>
                    <release-item>
                        <p>Added an execution cache so that documentation can be generated without setting up the full container environment.  This is useful for packaging, keeps the documentation consistent for a release, and speeds up generation when no changes are made in the execution list.</p>
                    </release-item>

                    <release-item>
                        <p>Remove function constants and pass strings directly to logDebugParam().  The function names were only used once so creating constants for them was wasteful.</p>
                    </release-item>

                    <release-item>
                        <p>Lists can now be used outside of <id>p</id> and <id>text</id> tags for more flexible document structuring.</p>
                    </release-item>
                </release-development-list>
            </release-doc-list>

            <release-test-list>
                <release-development-list>
                    <release-item>
                        <p>Replaced overzealous <code>perl -cW</code> check which failed on Perl 5.22 with <code>perl -cw</code>.</p>
                    </release-item>

                    <release-item>
                        <p>Added Ubuntu 16.04 (Xenial) and Debian 8 (Jessie) to the regression suite.</p>
                    </release-item>

                    <release-item>
                        <p>Upgraded doc/test VM to Ubuntu 16.04.  This will help catch Perl errors in the doc code since it is not run across multiple distributions like the core and test code. It is also to be hoped that a newer kernel will make Docker more stable.</p>
                    </release-item>

                    <release-item>
                        <p>Test release version against the executable using <file>change-log.xml</file> instead of <file>CHANGELOG.md</file>.</p>
                    </release-item>
                </release-development-list>
            </release-test-list>
        </release>

        <release date="2016-05-17" version="1.01" title="Enhanced Info, Selective Restore, and 9.6 Support">
            <release-core-list>
                <release-feature-list>
                    <release-item>
                        <release-item-contributor-list>
                            <release-item-ideator id="david.steele"/>
                            <release-item-contributor id="cynthia.shang"/>
                            <release-item-reviewer id="david.steele"/>
                        </release-item-contributor-list>

                        <p>Enhanced text output of <cmd>info</cmd> command to include timestamps, sizes, and the reference list for all backups.</p>
                    </release-item>

                    <release-item>
                        <release-item-contributor-list>
                            <release-item-ideator id="stephen.frost"/>
                            <!-- <release-item-contributor id="david.steele"/> -->
                            <release-item-reviewer id="cynthia.shang"/>
                            <release-item-reviewer id="greg.smith"/>
                            <release-item-reviewer id="stephen.frost"/>
                        </release-item-contributor-list>

                        <p>Allow selective restore of databases from a cluster backup.  This feature can result in major space and time savings when only specific databases are restored.  Unrestored databases will not be accessible but must be manually dropped before they will be removed from the shared catalogue.</p>
                    </release-item>

                    <release-item>
                        <release-item-contributor-list>
                            <!-- <release-item-contributor id="david.steele"/> -->
                            <release-item-reviewer id="cynthia.shang"/>
                        </release-item-contributor-list>

                        <p>Experimental support for non-exclusive backups in <postgres/> 9.6 beta1.  Changes to the control/catalog/WAL versions in subsequent betas may break compatibility but <backrest/> will be updated with each release to keep pace.</p>
                    </release-item>
                </release-feature-list>
            </release-core-list>
        </release>

        <release date="2016-04-14" version="1.00" title="New Repository Format and Configuration Scheme, Link Support">
            <release-core-list>
                <p><b>IMPORTANT NOTE</b>: This flag day release breaks compatibility with older versions of <backrest/>.  The manifest format, on-disk structure, configuration scheme, and the exe/path names have all changed.  You must create a new repository to hold backups for this version of <backrest/> and keep your older repository for a time in case you need to do a restore.  Restores from the prior repository will require the prior version of <backrest/> but because of name changes it is possible to have <id>1.00</id> and a prior version of <backrest/> installed at the same time.  See the notes below for more detailed information on what has changed.</p>

                <release-feature-list>
                    <release-item>
                        <release-item-contributor-list>
                            <release-item-ideator id="michael.renner"/>
                            <!-- <release-item-contributor id="david.steele"/> -->
                        </release-item-contributor-list>

                        <p>Implemented a new configuration scheme which should be far simpler to use.  See the User Guide and Configuration Reference for details but for a simple configuration all options can now be placed in the <setting>stanza</setting> section. Options that are shared between stanzas can be placed in the <setting>[global]</setting> section.  More complex configurations can still make use of command sections though this should be a rare use case.</p>
                    </release-item>

                    <release-item>
                        <p>The <setting>repo-path</setting> option now always refers to the repository where backups and archive are stored, whether local or remote, so the <setting>repo-remote-path</setting> option has been removed.  The new <setting>spool-path</setting> option can be used to define a location for queueing WAL segments when archiving asynchronously.  A local repository is no longer required.</p>
                    </release-item>

                    <release-item>
                        <release-item-contributor-list>
                            <release-item-ideator id="michael.renner"/>
                            <release-item-ideator id="stephen.frost"/>
                            <!-- <release-item-contributor id="david.steele"/> -->
                        </release-item-contributor-list>

                        <p>The default configuration filename is now <file>pgbackrest.conf</file> instead of <file>pg_backrest.conf</file>.  This was done for consistency with other naming changes but also to prevent old config files from being loaded accidentally when migrating to <id>1.00</id>.</p>
                    </release-item>

                    <release-item>
                        <release-item-contributor-list>
                            <release-item-ideator id="michael.renner"/>
                            <release-item-ideator id="stephen.frost"/>
                            <!-- <release-item-contributor id="david.steele"/> -->
                        </release-item-contributor-list>

                        <p>The default repository name was changed from <path>/var/lib/backup</path> to <path>/var/lib/pgbackrest</path>.</p>
                    </release-item>

                    <release-item>
                        <!-- <release-item-contributor-list>
                            <release-item-contributor id="david.steele"/>
                        </release-item-contributor-list> -->

                        <p>Lock files are now stored in <path>/tmp/pgbackrest</path> by default. These days <path>/run/pgbackrest</path> is the preferred location but that would require init scripts which are not part of this release.  The <setting>lock-path</setting> option can be used to configure the lock directory.</p>
                    </release-item>

                    <release-item>
                        <release-item-contributor-list>
                            <release-item-ideator id="stephen.frost"/>
                            <!-- <release-item-contributor id="david.steele"/> -->
                        </release-item-contributor-list>

                        <p>Log files are now stored in <path>/var/log/pgbackrest</path> by default and no longer have the date appended so they can be managed with <id>logrotate</id>.  The <setting>log-path</setting> option can be used to configure the log directory.</p>
                    </release-item>

                    <release-item>
                        <release-item-contributor-list>
                            <release-item-ideator id="michael.renner"/>
                            <release-item-ideator id="stephen.frost"/>
                            <!-- <release-item-contributor id="david.steele"/> -->
                        </release-item-contributor-list>

                        <p>Executable filename changed from <file>pg_backrest</file> to <file>pgbackrest</file>.</p>
                    </release-item>

                    <release-item>
                        <p>All files and directories linked from PGDATA are now included in the backup.  By default links will be restored directly into PGDATA as files or directories.  The <setting>{[dash]}-link-all</setting> option can be used to restore all links to their original locations.  The <setting>{[dash]}-link-map</setting> option can be used to remap a link to a new location.</p>
                    </release-item>

                    <release-item>
                        <p>Removed <setting>{[dash]}-tablespace</setting> option and replaced with <setting>{[dash]}-tablespace-map-all</setting> option which should more clearly indicate its function.</p>
                    </release-item>

                    <release-item>
                        <p>Added <id>detail</id> log level which will output more information than <id>info</id> without being as verbose as <id>debug</id>.</p>
                    </release-item>
                </release-feature-list>
            </release-core-list>
        </release>

        <release date="2016-04-06" version="0.92" title="Command-line Repository Path Fix">
            <release-core-list>
                <release-bug-list>
                    <release-item>
                        <release-item-contributor-list>
                            <release-item-ideator id="jan.wieck"/>
                        </release-item-contributor-list>

                        <p>Fixed an issue where the master process was passing <setting>{[dash]}-repo-remote-path</setting> instead of <setting>{[dash]}-repo-path</setting> to the remote and causing the lock files to be created in the default repository directory (<path>/var/lib/backup</path>), generally ending in failure.  This was only an issue when <setting>{[dash]}-repo-remote-path</setting> was defined on the command line rather than in <file>pg_backrest.conf</file>.</p>
                    </release-item>
                </release-bug-list>
            </release-core-list>
        </release>

        <release date="2016-03-22" version="0.91" title="Tablespace Bug Fix and Minor Enhancements">
            <release-core-list>
                <p><b>IMPORTANT BUG FIX FOR TABLESPACES</b>: A change to the repository format was accidentally introduced in 0.90 which means the on-disk backup was no longer a valid <postgres/> cluster when the backup contained tablespaces.  This only affected users who directly copied the backups to restore <postgres/> clusters rather than using the restore command.  However, the fix breaks compatibility with older backups that contain tablespaces no matter how they are being restored (<backrest/> will throw errors and refuse to restore).  New full backups should be taken immediately after installing version 0.91 for any clusters that contain tablespaces.  If older backups need to be restored then use a version of <backrest/> that matches the backup version.</p>

                <release-bug-list>
                    <release-item>
                        <release-item-contributor-list>
                            <release-item-ideator id="evan.benoit"/>
                        </release-item-contributor-list>

                        <p>Fixed repository incompatibility introduced in <backrest/> 0.90.</p>
                    </release-item>
                </release-bug-list>

                <release-feature-list>
                    <release-item>
                        <p>Copy <file>global/pg_control</file> last during backups.</p>
                    </release-item>

                    <release-item>
                        <p>Write <id>.info</id> and <id>.manifest</id> files to temp before moving them to their final locations and fsync'ing.</p>
                    </release-item>

                    <release-item>
                        <p>Rename <setting>{[dash]}-no-start-stop</setting> option to <setting>{[dash]}-no-online</setting>.</p>
                    </release-item>
                </release-feature-list>
            </release-core-list>

            <release-test-list>
                <release-feature-list>
                    <release-item>
                        <p>Static source analysis using Perl-Critic, currently passes on gentle.</p>
                    </release-item>
                </release-feature-list>
            </release-test-list>
        </release>

        <release date="2016-02-07" version="0.90" title="9.5 Support, Various Enhancements, and Minor Bug Fixes">
            <release-core-list>
                <release-bug-list>
                    <release-item>
                        <release-item-contributor-list>
                            <release-item-ideator id="jason.odonnell"/>
                        </release-item-contributor-list>

                        <p>Fixed an issue where specifying <setting>{[dash]}-no-archive-check</setting> would throw a configuration error.</p>
                    </release-item>

                    <release-item>
                        <p>Fixed an issue where a temp WAL file left over after a well-timed system crash could cause the next <cmd>archive-push</cmd> to fail.</p>
                    </release-item>

                    <release-item>
                        <p>The <setting>retention-archive</setting> option can now be be safely set to less than backup retention (<setting>retention-full</setting> or <setting>retention-diff</setting>) without also specifying <setting>archive-copy=n</setting>.  The WAL required to make the backups that fall outside of archive retention consistent will be preserved in the archive.  However, in this case PITR will not be possible for the backups that fall outside of archive retention.</p>
                    </release-item>
                </release-bug-list>

                <release-feature-list>
                    <release-item>
                        <p>When backing up and restoring tablespaces <backrest/> only operates on the subdirectory created for the version of <postgres/> being run against.  Since multiple versions can live in a tablespace (especially during a binary upgrade) this prevents too many files from being copied during a backup and other versions possibly being wiped out during a restore.  This only applies to <postgres/> >= 9.0 &amp;mdash; prior versions of <postgres/> could not share a tablespace directory.</p>
                    </release-item>

                    <release-item>
                        <release-item-contributor-list>
                            <release-item-ideator id="david.steele"/>
                            <release-item-contributor id="jason.odonnell"/>
                        </release-item-contributor-list>

                        <p>Generate an error when <setting>archive-check=y</setting> but <setting>archive_command</setting> does not execute <file>pg_backrest</file>.</p>
                    </release-item>

                    <release-item>
                        <p>Improved error message when <setting>repo-path</setting> or <setting>repo-remote-path</setting> does not exist.</p>
                    </release-item>

                    <release-item>
                        <p>Added checks for <setting>{[dash]}-delta</setting> and <setting>{[dash]}-force</setting> restore options to ensure that the destination is a valid $PGDATA directory.  <backrest/> will check for the presence of <file>PG_VERSION</file> or <file>backup.manifest</file> (left over from an aborted restore).  If neither file is found then <setting>{[dash]}-delta</setting> and <setting>{[dash]}-force</setting> will be disabled but the restore will proceed unless there are files in the $PGDATA directory (or any tablespace directories) in which case the operation will be aborted.</p>
                    </release-item>

                    <release-item>
                        <p>When restore <setting>{[dash]}-set=latest</setting> (the default) the actual backup restored will be output to the log.</p>
                    </release-item>

                    <release-item>
                        <p>Support for <postgres/> 9.5 partial WAL segments and <setting>recovery_target_action</setting> setting. The <setting>archive_mode = 'always'</setting> setting is not yet supported.</p>
                    </release-item>

                    <release-item>
                        <p>Support for <setting>recovery_target = 'immediate'</setting> recovery setting introduced in <postgres/> 9.4.</p>
                    </release-item>

                    <release-item>
                        <p>The following tablespace checks have been added: paths or files in pg_tblspc, relative links in pg_tblspc, tablespaces in $PGDATA. All three will generate errors.</p>
                    </release-item>
                </release-feature-list>
            </release-core-list>

            <release-doc-list>
                <release-development-list>
                    <release-item>
                        <release-item-contributor-list>
                            <release-item-ideator id="john.harvey"/>
                        </release-item-contributor-list>

                        <p>Fixed an issue where document generation failed because some OSs are not tolerant of having multiple installed versions of <postgres/>.  A separate VM is now created for each version.  Also added a sleep after database starts during document generation to ensure the database is running before the next command runs.</p>
                    </release-item>
                </release-development-list>
            </release-doc-list>
        </release>

        <release date="2015-12-24" version="0.89" title="Timeout Bug Fix and Restore Read-Only Repositories">
            <release-core-list>
                <release-bug-list>
                    <release-item>
                        <release-item-contributor-list>
                            <release-item-ideator id="stephen.frost"/>
                        </release-item-contributor-list>

                        <p>Fixed an issue where longer-running backups/restores would timeout when remote and threaded.  Keepalives are now used to make sure the remote for the main process does not timeout while the thread remotes do all the work.  The error message for timeouts was also improved to make debugging easier.</p>
                    </release-item>
                </release-bug-list>

                <release-feature-list>
                    <release-item>
                        <p>Allow restores to be performed on a read-only repository by using <setting>{[dash]}-no-lock</setting> and <setting>{[dash]}-log-level-file=off</setting>.  The <setting>{[dash]}-no-lock</setting> option can only be used with restores.</p>
                    </release-item>
                </release-feature-list>
            </release-core-list>

            <release-doc-list>
                <release-development-list>
                    <release-item>
                        <p>Minor styling changes, clarifications and rewording in the user guide.</p>
                    </release-item>
                </release-development-list>
            </release-doc-list>

            <release-test-list>
                <release-development-list>
                    <release-item>
                        <p>The dev branch has been renamed to master and for the time being the master branch has renamed to release, though it will probably be removed at some point {[dash]}- thus ends the gitflow experiment for <backrest/>.  It is recommended that any forks get re-forked and clones get re-cloned.</p>
                    </release-item>
                </release-development-list>
            </release-test-list>
        </release>

        <release date="2015-11-22" version="0.88" title="Documentation and Minor Bug Fixes">
            <release-core-list>
                <release-bug-list>
                    <release-item>
                        <release-item-contributor-list>
                            <release-item-ideator id="dmitry.didovicher"/>
                        </release-item-contributor-list>

                        <p>Fixed an issue where the <cmd>start</cmd>/<cmd>stop</cmd> commands required the <setting>{[dash]}-config</setting> option.</p>
                    </release-item>

                    <release-item>
                        <release-item-contributor-list>
                            <release-item-ideator id="stephen.frost"/>
                            <release-item-ideator id="dmitry.didovicher"/>
                        </release-item-contributor-list>

                        <p>Fixed an issue where log files were being overwritten instead of appended.</p>
                    </release-item>

                    <release-item>
                        <p>Fixed an issue where <setting>backup-user</setting> was not optional.</p>
                    </release-item>
                </release-bug-list>

                <release-feature-list>
                    <release-item>
                        <release-item-contributor-list>
                            <release-item-ideator id="stephen.frost"/>
                        </release-item-contributor-list>

                        <p>Symlinks are no longer created in backup directories in the repository.  These symlinks could point virtually anywhere and potentially be dangerous.  Symlinks are still recreated during a restore.</p>
                    </release-item>

                    <release-item>
                        <p>Added better messaging for backup expiration.  Full and differential backup expirations are logged on a single line along with a list of all dependent backups expired.</p>
                    </release-item>

                    <release-item>
                        <p>Archive retention is automatically set to full backup retention if not explicitly configured.</p>
                    </release-item>
                </release-feature-list>
            </release-core-list>

            <release-doc-list>
                <release-feature-list>
                    <release-item>
                        <p>Added documentation in the user guide for delta restores, expiration, dedicated backup hosts, starting and stopping <backrest/>, and replication.</p>
                    </release-item>
                </release-feature-list>
            </release-doc-list>
        </release>

        <release date="2015-10-28" version="0.87" title="Website and User Guide">
            <release-core-list>
                <release-feature-list>
                    <release-item>
                        <p>The <file>backup_label.old</file> and <file>recovery.done</file> files are now excluded from backups.</p>
                    </release-item>
                </release-feature-list>
            </release-core-list>

            <release-doc-list>
                <release-feature-list>
                    <release-item>
                        <release-item-contributor-list>
                            <release-item-contributor id="david.steele"/>
                            <release-item-contributor id="stephen.frost"/>
                            <release-item-reviewer id="michael.renner"/>
                            <release-item-reviewer id="cynthia.shang"/>
                            <release-item-reviewer id="eric.radman"/>
                            <release-item-reviewer id="dmitry.didovicher"/>
                        </release-item-contributor-list>

                        <p>Added a new user guide that covers <backrest/> basics and some advanced topics including PITR.  Much more to come, but it's a start.</p>
                    </release-item>
                </release-feature-list>

                <release-development-list>
                    <release-item>
                        <p>The website, markdown, and command-line help are now all generated from the same XML source.</p>
                    </release-item>
                </release-development-list>
            </release-doc-list>
        </release>

        <release date="2015-10-08" version="0.85" title="Start/Stop Commands and Minor Bug Fixes">
            <release-core-list>
                <release-bug-list>
                    <release-item>
                        <p>Fixed an issue where an error could be returned after a backup or restore completely successfully.</p>
                    </release-item>

                    <release-item>
                        <p>Fixed an issue where a resume would fail if temp files were left in the root backup directory when the backup failed.  This scenario was likely if the backup process got terminated during the copy phase.</p>
                    </release-item>
                </release-bug-list>

                <release-feature-list>
                    <release-item>
                        <p>Added <cmd>stop</cmd> and <cmd>start</cmd> commands to prevent <backrest/> processes from running on a system where <postgres/> is shutdown or the system needs to be quiesced for some other reason.</p>
                    </release-item>

                    <release-item>
                        <p>Experimental support for <postgres/> 9.5 beta1.  This may break when the control version or WAL magic changes in future versions but will be updated in each <backrest/> release to keep pace.  All regression tests pass except for <setting>{[dash]}-target-resume</setting> tests (this functionality has changed in 9.5) and there is no testing yet for <file>.partial</file> WAL segments.</p>
                    </release-item>
                </release-feature-list>

                <release-development-list>
                    <release-item>
                        <p>Removed dependency on <code>IO::String</code> module.</p>
                    </release-item>
                </release-development-list>
            </release-core-list>
        </release>

        <release date="2015-09-14" version="0.82" title="Refactoring, Command-line Help, and Minor Bug Fixes">
            <release-core-list>
                <release-bug-list>
                    <release-item>
                        <p>Fixed an issue where resumed compressed backups were not preserving existing files.</p>
                    </release-item>

                    <release-item>
                        <p>Fixed an issue where resume and incr/diff would not ensure that the prior backup had the same compression and hardlink settings.</p>
                    </release-item>

                    <release-item>
                        <p>Fixed an issue where a cold backup using <setting>{[dash]}-no-start-stop</setting> could be started on a running <postgres/> cluster without <setting>{[dash]}-force</setting> specified.</p>
                    </release-item>

                    <release-item>
                        <p>Fixed an issue where a thread could be started even when none were requested.</p>
                    </release-item>

                    <release-item>
                        <p>Fixed an issue where the <backrest/> version number was not being updated in <file>backup.info</file> and <file>archive.info</file> after an upgrade/downgrade.</p>
                    </release-item>

                    <release-item>
                        <release-item-contributor-list>
                            <release-item-ideator id="stephen.frost"/>
                        </release-item-contributor-list>

                        <p>Fixed an issue where the <cmd>info</cmd> command was throwing an exception when the repository contained no stanzas.</p>
                    </release-item>

                    <release-item>
                        <release-item-contributor-list>
                            <release-item-ideator id="stephen.frost"/>
                        </release-item-contributor-list>

                        <p>Fixed an issue where the <postgres/> <code>pg_stop_backup()</code> NOTICEs were being output to <id>stderr</id>.</p>
                    </release-item>
                </release-bug-list>

                <release-feature-list>
                    <release-item>
                        <p>Experimental support for <postgres/> 9.5 alpha2.  This may break when the control version or WAL magic changes in future versions but will be updated in each <backrest/> release to keep pace.  All regression tests pass except for <setting>{[dash]}-target-resume</setting> tests (this functionality has changed in 9.5) and there is no testing yet for <file>.partial</file> WAL segments.</p>
                    </release-item>
                </release-feature-list>

                <release-improvement-list>
                    <release-item>
                        <p>Renamed <setting>recovery-setting</setting> option and section to <setting>recovery-option</setting> to be more consistent with <backrest/> naming conventions.</p>
                    </release-item>

                    <release-item>
                        <p>Added dynamic module loading to speed up commands, especially asynchronous archiving.</p>
                    </release-item>
                </release-improvement-list>

                <release-development-list>
                    <release-item>
                        <p>Code cleanup and refactoring to standardize on patterns that have evolved over time.</p>
                    </release-item>
                </release-development-list>
            </release-core-list>

            <release-doc-list>
                <release-feature-list>
                    <release-item>
                        <p>Command-line help is now extracted from the same XML source that is used for the other documentation and includes much more detail.</p>
                    </release-item>
                </release-feature-list>
            </release-doc-list>

            <release-test-list>
                <release-development-list>
                    <release-item>
                        <p>Expiration tests are now synthetic rather than based on actual backups.  This will allow development of more advanced expiration features.</p>
                    </release-item>
                </release-development-list>
            </release-test-list>
        </release>

        <release date="2015-08-09" version="0.80" title="DBI Support, Stability, and Convenience Features">
            <release-core-list>
                <release-bug-list>
                    <release-item>
                        <release-item-contributor-list>
                            <release-item-ideator id="michael.renner"/>
                        </release-item-contributor-list>

                        <p>Fixed an issue that caused the formatted timestamp for both the oldest and newest backups to be reported as the current time by the <cmd>info</cmd> command.  Only <id>text</id> output was affected {[dash]}- <id>json</id> output reported the correct epoch values.</p>
                    </release-item>

                    <release-item>
                        <p>Fixed protocol issue that was preventing ssh errors (especially on connection) from being logged.</p>
                    </release-item>
                </release-bug-list>

                <release-feature-list>
                    <release-item>
                        <release-item-contributor-list>
                            <release-item-ideator id="cynthia.shang"/>
                        </release-item-contributor-list>

                        <p>The repository is now created and updated with consistent directory and file modes.  By default <id>umask</id> is set to <id>0000</id> but this can be disabled with the <setting>neutral-umask</setting> setting.</p>
                    </release-item>

                    <release-item>
                        <p>Added the <br-option>stop-auto</br-option> option to allow failed backups to automatically be stopped when a new backup starts.</p>
                    </release-item>

                    <release-item>
                        <p>Added the <br-option>db-timeout</br-option> option to limit the amount of time <backrest/> will wait for <code>pg_start_backup()</code> and <code>pg_stop_backup()</code> to return.</p>
                    </release-item>

                    <release-item>
                        <p>Remove <file>pg_control</file> file at the beginning of the restore and copy it back at the very end.  This prevents the possibility that a partial restore can be started by <postgres/>.</p>
                    </release-item>

                    <release-item>
                        <p>Added checks to be sure the <setting>db-path</setting> setting is consistent with <setting>db-port</setting> by comparing the <setting>data_directory</setting> as reported by the cluster against the <setting>db-path</setting> setting and the version as reported by the cluster against the value read from <file>pg_control</file>.  The <setting>db-socket-path</setting> setting is checked to be sure it is an absolute path.</p>
                    </release-item>

                    <release-item>
                        <p>Experimental support for <postgres/> 9.5 alpha1.  This may break when the control version or WAL magic changes in future versions but will be updated in each <backrest/> release to keep pace.  All regression tests pass except for <setting>{[dash]}-target-resume</setting> tests (this functionality has changed in 9.5) and there is no testing yet for <file>.partial</file> WAL segments.</p>
                    </release-item>
                </release-feature-list>

                <release-improvement-list>
                    <release-item>
                        <p>Now using Perl <code>DBI</code> and <code>DBD::Pg</code> for connections to <postgres/> rather than <cmd>psql</cmd>.  The <setting>cmd-psql</setting> and <setting>cmd-psql-option</setting> settings have been removed and replaced with <setting>db-port</setting> and <setting>db-socket-path</setting>.  Follow the instructions in the Installation Guide to install <code>DBD::Pg</code> on your operating system.</p>
                    </release-item>
                </release-improvement-list>

                <release-development-list>
                    <release-item>
                        <p>Major refactoring of the protocol layer to support future development.</p>
                    </release-item>
                </release-development-list>
            </release-core-list>

            <release-doc-list>
                <release-development-list>
                    <release-item>
                        <p>Split most of <file>README.md</file> out into <file>USERGUIDE.md</file> and <file>CHANGELOG.md</file> because it was becoming unwieldy.  Changed most references to <quote>database</quote> in the user guide to <quote>database cluster</quote> for clarity.</p>
                    </release-item>

                    <release-item>
                        <p>Changed most references to <quote>database</quote> in the user guide to <quote>database cluster</quote> for clarity.</p>
                    </release-item>
                </release-development-list>
            </release-doc-list>

            <release-test-list>
                <release-feature-list>
                    <release-item>
                        <p>Added vagrant test configurations for Ubuntu 14.04 and CentOS 7.</p>
                    </release-item>
                </release-feature-list>
            </release-test-list>
        </release>

        <release date="2015-07-13" version="0.78" title="Remove CPAN Dependencies, Stability Improvements">
            <release-core-list>
                <release-improvement-list>
                    <release-item>
                        <p>Removed dependency on CPAN packages for multi-threaded operation.  While it might not be a bad idea to update the <code>threads</code> and <code>Thread::Queue</code> packages, it is no longer necessary.</p>
                    </release-item>
                    <release-item>
                        <p>Modified wait backoff to use a Fibonacci rather than geometric sequence.  This will make wait time grow less aggressively while still giving reasonable values.</p>
                    </release-item>
                </release-improvement-list>
            </release-core-list>

            <release-test-list>
                <release-feature-list>
                    <release-item>
                        <p>Added vagrant test configurations for Ubuntu 12.04 and CentOS 6.</p>
                    </release-item>
                </release-feature-list>

                <release-development-list>
                    <release-item>
                        <p>More options for regression tests and improved code to run in a variety of environments.</p>
                    </release-item>
                </release-development-list>
            </release-test-list>
        </release>

        <release date="2015-06-30" version="0.77" title="CentOS/RHEL 6 Support and Protocol Improvements">
            <release-core-list>
                <release-feature-list>
                    <release-item>
                        <release-item-contributor-list>
                            <release-item-ideator id="andres.freund"/>
                        </release-item-contributor-list>

                        <p>Added file and directory syncs to the <code>File</code> object for additional safety during backup/restore and archiving.</p>
                    </release-item>

                    <release-item>
                        <release-item-contributor-list>
                            <release-item-ideator id="eric.radman"/>
                        </release-item-contributor-list>

                        <p>Added support for Perl 5.10.1 and OpenSSH 5.3 which are default for CentOS/RHEL 6.</p>
                    </release-item>

                    <release-item>
                        <release-item-contributor-list>
                            <release-item-ideator id="eric.radman"/>
                        </release-item-contributor-list>

                        <p>Improved error message when backup is run without <setting>archive_command</setting> set and without <setting>{[dash]}-no-archive-check</setting> specified.</p>
                    </release-item>
                </release-feature-list>

                <release-development-list>
                    <release-item>
                        <p>Removed <file>pg_backrest_remote</file> and added the functionality to <file>pg_backrest</file> as the <cmd>remote</cmd> command.</p>
                    </release-item>

                    <release-item>
                        <release-item-contributor-list>
                            <release-item-ideator id="michael.renner"/>
                        </release-item-contributor-list>

                        <p>Moved version number out of the <file>VERSION</file> file to <file>Version.pm</file> to better support packaging.</p>
                    </release-item>

                    <release-item>
                        <p>Replaced <code>IPC::System::Simple</code> and <code>Net::OpenSSH</code> with <code>IPC::Open3</code> to eliminate CPAN dependency for multiple operating systems.</p>
                    </release-item>
                </release-development-list>
            </release-core-list>
        </release>

        <release date="2015-06-14" version="0.75" title="New Repository Format, Info Command and Experimental 9.5 Support">
            <release-core-list>
                <p><b>IMPORTANT NOTE</b>: This flag day release breaks compatibility with older versions of <backrest/>.  The manifest format, on-disk structure, and the binary names have all changed.  You must create a new repository to hold backups for this version of <backrest/> and keep your older repository for a time in case you need to do a restore.  The <file>pg_backrest.conf</file> file has not changed but you'll need to change any references to <file>pg_backrest.pl</file> in cron (or elsewhere) to <file>pg_backrest</file> (without the <file>.pl</file> extension).</p>

                <release-feature-list>
                    <release-item>
                        <p>Added the <cmd>info</cmd> command.</p>
                    </release-item>

                    <release-item>
                        <release-item-contributor-list>
                            <release-item-ideator id="michael.renner"/>
                        </release-item-contributor-list>

                        <p>Logging now uses unbuffered output.  This should make log files that are being written by multiple threads less chaotic.</p>
                    </release-item>

                    <release-item>
                        <p>Experimental support for <postgres/> 9.5.  This may break when the control version or WAL magic changes but will be updated in each release.</p>
                    </release-item>
                </release-feature-list>

                <release-improvement-list>
                    <release-item>
                        <p>More efficient file ordering for <cmd>backup</cmd>.  Files are copied in descending size order so a single thread does not end up copying a large file at the end.  This had already been implemented for <cmd>restore</cmd>.</p>
                    </release-item>
                </release-improvement-list>
            </release-core-list>
        </release>

        <release date="2015-06-01" version="0.70" title="Stability Improvements for Archiving, Improved Logging and Help">
            <release-core-list>
                <release-bug-list>
                    <release-item>
                        <release-item-contributor-list>
                            <release-item-ideator id="michael.renner"/>
                        </release-item-contributor-list>

                        <p>Fixed an issue where <cmd>archive-copy</cmd> would fail on an incr/diff backup when <setting>hardlink=n</setting>.  In this case the <path>pg_xlog</path> path does not already exist and must be created.</p>
                    </release-item>

                    <release-item>
                        <release-item-contributor-list>
                            <release-item-ideator id="michael.renner"/>
                        </release-item-contributor-list>

                        <p>Fixed an issue in async archiving where <cmd>archive-push</cmd> was not properly returning 0 when <setting>archive-max-mb</setting> was reached and moved the async check after transfer to avoid having to remove the stop file twice.  Also added unit tests for this case and improved error messages to make it clearer to the user what went wrong.</p>
                    </release-item>

                    <release-item>
                        <release-item-contributor-list>
                            <release-item-ideator id="michael.renner"/>
                        </release-item-contributor-list>

                        <p>Fixed a locking issue that could allow multiple operations of the same type against a single stanza.  This appeared to be benign in terms of data integrity but caused spurious errors while archiving and could lead to errors in backup/restore.</p>
                    </release-item>
                </release-bug-list>

                <release-feature-list>
                    <release-item>
                        <p>Allow duplicate WAL segments to be archived when the checksum matches.  This is necessary for some recovery scenarios.</p>
                    </release-item>

                    <release-item>
                        <release-item-contributor-list>
                            <release-item-ideator id="michael.renner"/>
                        </release-item-contributor-list>

                        <p>Allow comments/disabling in <file>pg_backrest.conf</file> using the <id>#</id> character.  Only <id>#</id> characters in the forst character of the line are honored.</p>
                    </release-item>

                    <release-item>
                        <release-item-contributor-list>
                            <release-item-ideator id="michael.renner"/>
                        </release-item-contributor-list>

                        <p>Better logging before <id>pg_start_backup()</id> to make it clear when the backup is waiting on a checkpoint.</p>
                    </release-item>

                    <release-item>
                        <release-item-contributor-list>
                            <release-item-ideator id="michael.renner"/>
                            <release-item-reviewer id="michael.renner"/>
                        </release-item-contributor-list>

                        <p>Various command behavior and logging fixes.</p>
                    </release-item>
                </release-feature-list>

                <release-improvement-list>
                    <release-item>
                        <p>Replaced <code>JSON</code> module with <code>JSON::PP</code> which ships with core Perl.</p>
                    </release-item>
                </release-improvement-list>
            </release-core-list>

            <release-doc-list>
                <release-bug-list>
                    <release-item>
                        <release-item-contributor-list>
                            <release-item-ideator id="michael.renner"/>
                            <release-item-reviewer id="michael.renner"/>
                        </release-item-contributor-list>

                        <p>Various help fixes.</p>
                    </release-item>
                </release-bug-list>
            </release-doc-list>
        </release>

        <release date="2015-05-11" version="0.65" title="Improved Resume and Restore Logging, Compact Restores">
            <release-core-list>
                <release-bug-list>
                    <release-item>
                        <p>Fixed an issue where an absolute path was not written into <file>recovery.conf</file> when the restore was run with a relative path.</p>
                    </release-item>
                </release-bug-list>

                <release-feature-list>
                    <release-item>
                        <p>Better resume support.  Resumed files are checked to be sure they have not been modified and the manifest is saved more often to preserve checksums as the backup progresses.  More unit tests to verify each resume case.</p>
                    </release-item>

                    <release-item>
                        <p>Resume is now optional.  Use the <setting>resume</setting> setting or <setting>{[dash]}-no-resume</setting> from the command line to disable.</p>
                    </release-item>

                    <release-item>
                        <p>More info messages during restore.  Previously, most of the restore messages were debug level so not a lot was output in the log.</p>
                    </release-item>

                    <release-item>
                        <p>Added <setting>tablespace</setting> setting to allow tablespaces to be restored into the <path>pg_tblspc</path> path.  This produces compact restores that are convenient for development, staging, etc.  Currently these restores cannot be backed up as <backrest/> expects only links in the <path>pg_tblspc</path> path.</p>
                    </release-item>
                </release-feature-list>
            </release-core-list>
        </release>

        <release date="2015-04-21" version="0.61" title="Bug Fix for Uncompressed Remote Destination">
            <release-core-list>
                <release-bug-list>
                    <release-item>
                        <p>Fixed a buffering error that could occur on large, highly-compressible files when copying to an uncompressed remote destination.  The error was detected in the decompression code and resulted in a failed backup rather than corruption so it should not affect successful backups made with previous versions.</p>
                    </release-item>
                </release-bug-list>
            </release-core-list>
        </release>

        <release date="2015-04-19" version="0.60" title="Better Version Support and WAL Improvements">
            <release-core-list>
                <release-bug-list>
                    <release-item>
                        <p>Pushing duplicate WAL now generates an error.  This worked before only if checksums were disabled.</p>
                    </release-item>
                </release-bug-list>

                <release-feature-list>
                    <release-item>
                        <p>Database System IDs are used to make sure that all WAL in an archive matches up.  This should help prevent misconfigurations that send WAL from multiple clusters to the same archive.</p>
                    </release-item>
                </release-feature-list>

                <release-development-list>
                    <release-item>
                        <p>Improved threading model by starting threads early and terminating them late.</p>
                    </release-item>
                </release-development-list>
            </release-core-list>

            <release-test-list>
                <release-feature-list>
                    <release-item>
                        <p>Regression tests working back to <postgres/> 8.3.</p>
                    </release-item>
                </release-feature-list>
            </release-test-list>
        </release>

        <release date="2015-03-25" version="0.50" title="Restore and Much More">
            <release-core-list>
                <release-bug-list>
                    <release-item>
                        <p>Fixed broken checksums and now they work with normal and resumed backups.  Finally realized that checksums and checksum deltas should be functionally separated and this simplified a number of things.  Issue #28 has been created for checksum deltas.</p>
                    </release-item>

                    <release-item>
                        <p>Fixed an issue where a backup could be resumed from an aborted backup that didn't have the same type and prior backup.</p>
                    </release-item>
                </release-bug-list>

                <release-feature-list>
                    <release-item>
                        <p>Added restore functionality.</p>
                    </release-item>

                    <release-item>
                        <p>All options can now be set on the command-line making <file>pg_backrest.conf</file> optional.</p>
                    </release-item>

                    <release-item>
                        <p>De/compression is now performed without threads and checksum/size is calculated in stream.  That means file checksums are no longer optional.</p>
                    </release-item>

                    <release-item>
                        <p>Added option <setting>{[dash]}-no-start-stop</setting> to allow backups when Postgres is shut down.  If <file>postmaster.pid</file> is present then <setting>{[dash]}-force</setting> is required to make the backup run (though if Postgres is running an inconsistent backup will likely be created).  This option was added primarily for the purpose of unit testing, but there may be applications in the real world as well.</p>
                    </release-item>

                    <release-item>
                        <p>Checksum for <file>backup.manifest</file> to detect a corrupted/modified manifest.</p>
                    </release-item>

                    <release-item>
                        <p>Link <path>latest</path> always points to the last backup.  This has been added for convenience and to make restores simpler.</p>
                    </release-item>
                </release-feature-list>

                <release-development-list>
                    <release-item>
                        <p>Removed dependency on <code>Moose</code>.  It wasn't being used extensively and makes for longer startup times.</p>
                    </release-item>
                </release-development-list>
            </release-core-list>

            <release-test-list>
                <release-feature-list>
                    <release-item>
                        <p>More comprehensive unit tests in all areas.</p>
                    </release-item>
                </release-feature-list>
            </release-test-list>
        </release>

        <release date="2014-10-05" version="0.30" title="Core Restructuring and Unit Tests">
            <release-core-list>
                <release-development-list>
                    <release-item>
                        <p>Complete rewrite of <code>BackRest::File</code> module to use a custom protocol for remote operations and Perl native GZIP and SHA operations.  Compression is performed in threads rather than forked processes.</p>
                    </release-item>

                    <release-item>
                        <p>Removed dependency on <code>Storable</code> and replaced with a custom ini file implementation.</p>
                    </release-item>

                    <release-item>
                        <p>Numerous other changes that can only be identified with a diff.</p>
                    </release-item>
                </release-development-list>
            </release-core-list>

            <release-doc-list>
                <release-feature-list>
                    <release-item>
                        <p>Added much needed documentation</p>
                    </release-item>
                </release-feature-list>
            </release-doc-list>

            <release-test-list>
                <release-feature-list>
                    <release-item>
                        <p>Fairly comprehensive unit tests for all the basic operations.  More work to be done here for sure, but then there is always more work to be done on unit tests.</p>
                    </release-item>
                </release-feature-list>
            </release-test-list>
        </release>

        <release date="2014-05-13" version="0.19" title="Improved Error Reporting/Handling">
            <release-core-list>
                <release-bug-list>
                    <release-item>
                        <p>Found and squashed a nasty bug where <code>file_copy()</code> was defaulted to ignore errors.  There was also an issue in <code>file_exists()</code> that was causing the test to fail when the file actually did exist.  Together they could have resulted in a corrupt backup with no errors, though it is very unlikely.</p>
                    </release-item>
                </release-bug-list>

                <release-development-list>
                    <release-item>
                        <p>Worked on improving error handling in the <code>File</code> object.  This is not complete, but works well enough to find a few errors that have been causing us problems (notably, find is occasionally failing building the archive async manifest when system is under load).</p>
                    </release-item>
                </release-development-list>
            </release-core-list>
        </release>

        <release date="2014-04-13" version="0.18" title="Return Soft Error When Archive Missing">
            <release-core-list>
                <release-bug-list>
                    <release-item>
                        <release-item-contributor-list>
                            <release-item-ideator id="stephen.frost"/>
                        </release-item-contributor-list>

                        <p>The <cmd>archive-get</cmd> command now returns a 1 when the archive file is missing to differentiate from hard errors (ssh connection failure, file copy error, etc.)  This lets <postgres/> know that that the archive stream has terminated normally.  However, this does not take into account possible holes in the archive stream.</p>
                    </release-item>
                </release-bug-list>
            </release-core-list>
        </release>

        <release date="2014-04-03" version="0.17" title="Warn When Archive Directories Cannot Be Deleted">
            <release-core-list>
                <release-bug-list>
                    <release-item>
                        <p>If an archive directory which should be empty could not be deleted backrest was throwing an error.  There's a good fix for that coming, but for the time being it has been changed to a warning so processing can continue.  This was impacting backups as sometimes the final archive file would not get pushed if the first archive file had been in a different directory (plus some bad luck).</p>
                    </release-item>
                </release-bug-list>
            </release-core-list>
        </release>

        <release date="2014-04-01" version="0.16" title="RequestTTY=yes for SSH Sessions">
            <release-core-list>
                <release-bug-list>
                    <release-item>
                        <p>Added <setting>RequestTTY=yes</setting> to ssh sessions.  Hoping this will prevent random lockups.</p>
                    </release-item>
                </release-bug-list>
            </release-core-list>
        </release>

        <release date="2014-03-29" version="0.15" title="Added archive-get">
            <release-core-list>
                <release-feature-list>
                    <release-item>
                        <p>Added <cmd>archive-get</cmd> functionality to aid in restores.</p>
                    </release-item>

                    <release-item>
                        <p>Added option to force a checkpoint when starting the backup, <setting>start-fast=y</setting>.</p>
                    </release-item>
                </release-feature-list>
            </release-core-list>
        </release>

        <release date="2014-03-26" version="0.11" title="Minor Fixes">
            <release-core-list>
                <release-bug-list>
                    <release-item>
                        <release-item-contributor-list>
                            <release-item-ideator id="stephen.frost"/>
                        </release-item-contributor-list>

                        <p>Removed <setting>master_stderr_discard</setting> option on database SSH connections.  There have been occasional lockups and they could be related to issues originally seen in the file code.</p>
                    </release-item>

                    <release-item>
                        <p>Changed lock file conflicts on <cmd>backup</cmd> and <cmd>expire</cmd> commands to <id>ERROR</id>.  They were set to <id>DEBUG</id> due to a copy-and-paste from the archive locks.</p>
                    </release-item>
                </release-bug-list>
            </release-core-list>
        </release>

        <release date="2014-03-05" version="0.10" title="Backup and Archiving are Functional">
            <release-core-list>
                <release-feature-list>
                    <release-item>
                        <p>No restore functionality, but the backup directories are consistent <postgres/> data directories.  You'll need to either uncompress the files or turn off compression in the backup.  Uncompressed backups on a ZFS (or similar) filesystem are a good option because backups can be restored locally via a snapshot to create logical backups or do spot data recovery.</p>
                    </release-item>

                    <release-item>
                        <p>Archiving is single-threaded.  This has not posed an issue on our multi-terabyte databases with heavy write volume.  Recommend a large WAL volume or to use the async option with a large volume nearby.</p>
                    </release-item>

                    <release-item>
                        <p>Backups are multi-threaded, but the <code>Net::OpenSSH</code> library does not appear to be 100% thread-safe so it will very occasionally lock up on a thread.  There is an overall process timeout that resolves this issue by killing the process.  Yes, very ugly.</p>
                    </release-item>

                    <release-item>
                        <p>Checksums are lost on any resumed backup. Only the final backup will record checksum on multiple resumes.  Checksums from previous backups are correctly recorded and a full backup will reset everything.</p>
                    </release-item>

                    <release-item>
                        <p>The <file>backup.manifest</file> is being written as <code>Storable</code> because <code>Config::IniFile</code> does not seem to handle large files well.  Would definitely like to save these as human-readable text.</p>
                    </release-item>
                </release-feature-list>
            </release-core-list>

            <release-doc-list>
                <release-feature-list>
                    <release-item>
                        <p>Absolutely no documentation (outside the code).  Well, excepting these release notes.</p>
                    </release-item>
                </release-feature-list>
            </release-doc-list>
        </release>
    </release-list>

    <contributor-list>
        <!-- The first contributor is the default for all release items to simplify the xml -->
        <contributor id="david.steele">
            <contributor-name-display>David Steele</contributor-name-display>
            <contributor-id type="github">dwsteele</contributor-id>
        </contributor>

        <!-- The order of other contributors is alpha by name -->
        <contributor id="adam.brusselback">
            <contributor-name-display>Adam Brusselback</contributor-name-display>
            <contributor-id type="github">Tostino</contributor-id>
        </contributor>

        <contributor id="adam.k.sumner">
            <contributor-name-display>Adam K. Sumner</contributor-name-display>
            <contributor-id type="github">Flamacue</contributor-id>
        </contributor>

        <contributor id="adrian.vondendriesch">
            <contributor-name-display>Adrian Vondendriesch</contributor-name-display>
            <contributor-id type="github">disco-stu</contributor-id>
        </contributor>

        <contributor id="aleksandr.rogozin">
            <contributor-name-display>Aleksandr Rogozin</contributor-name-display>
            <contributor-id type="github">arogozin</contributor-id>
        </contributor>

        <contributor id="ales.zeleny">
            <contributor-name-display>Ale&amp;scaron; Zelen&amp;yacute;</contributor-name-display>
            <contributor-id type="github">aleszeleny</contributor-id>
        </contributor>

        <contributor id="andres.freund">
            <contributor-name-display>Andres Freund</contributor-name-display>
            <contributor-id type="github">anarazel</contributor-id>
        </contributor>

        <contributor id="andrew.lecuyer">
            <contributor-name-display>Andrew L'Ecuyer</contributor-name-display>
            <contributor-id type="github">andrewlecuyer</contributor-id>
        </contributor>

        <contributor id="andrew.schwartz">
            <contributor-name-display>Andrew Schwartz</contributor-name-display>
            <contributor-id type="github">trinchan</contributor-id>
        </contributor>

<<<<<<< HEAD
        <contributor id="bastian.wegge">
            <contributor-name-display>Bastian Wegge</contributor-name-display>
            <contributor-id type="github">bastianwegge</contributor-id>
=======
        <contributor id="argdenis">
            <contributor-name-display>argdenis</contributor-name-display>
            <contributor-id type="github">argdenis</contributor-id>
>>>>>>> 63a93db6
        </contributor>

        <contributor id="benoit.lobréau">
            <contributor-name-display>blogh</contributor-name-display>
            <contributor-id type="github">blogh</contributor-id>
        </contributor>

        <contributor id="brad.nicholson">
            <contributor-name-display>Brad Nicholson</contributor-name-display>
            <contributor-id type="github">bradnicholson</contributor-id>
        </contributor>

        <contributor id="brian.almeida">
            <contributor-name-display>Brian Almeida</contributor-name-display>
            <contributor-id type="github">thunderkeys</contributor-id>
        </contributor>

        <contributor id="brian.faherty">
            <contributor-name-display>Brian Faherty</contributor-name-display>
            <contributor-id type="github">scrummyin</contributor-id>
        </contributor>

        <contributor id="bruce.burdick">
            <contributor-name-display>Bruce Burdick</contributor-name-display>
            <contributor-id type="github">baburdick</contributor-id>
        </contributor>

        <contributor id="brunre01">
            <contributor-name-display>brunre01</contributor-name-display>
            <contributor-id type="github">brunre01</contributor-id>
        </contributor>

        <contributor id="bruno.friedmann">
            <contributor-name-display>Bruno Friedmann</contributor-name-display>
            <contributor-id type="github">tigerfoot</contributor-id>
        </contributor>

        <contributor id="camilo.aguilar">
            <contributor-name-display>Camilo Aguilar</contributor-name-display>
            <contributor-id type="github">c4milo</contributor-id>
        </contributor>

        <contributor id="chiranjeevi.ravilla">
            <contributor-name-display>Chiranjeevi Ravilla</contributor-name-display>
        </contributor>

        <contributor id="chris.barber">
            <contributor-name-display>Chris Barber</contributor-name-display>
            <contributor-id type="github">gamerscomplete</contributor-id>
        </contributor>

        <contributor id="chris.fort">
            <contributor-name-display>Chris Fort</contributor-name-display>
            <contributor-id type="github">the1forte</contributor-id>
        </contributor>

        <contributor id="christian.lange">
            <contributor-name-display>Christian Lange</contributor-name-display>
            <contributor-id type="github">chrlange</contributor-id>
        </contributor>

        <contributor id="christoph.berg">
            <contributor-name-display>Christoph Berg</contributor-name-display>
            <contributor-id type="github">ChristophBerg</contributor-id>
        </contributor>

        <contributor id="christophe.cavallie">
            <contributor-name-display>Christophe Cavalli&amp;eacute;</contributor-name-display>
            <contributor-id type="github">ChristCava</contributor-id>
        </contributor>

        <contributor id="christophe.courtois">
            <contributor-name-display>Christophe Courtois</contributor-name-display>
            <contributor-id type="github">Krysztophe</contributor-id>
        </contributor>

        <contributor id="christophe.pettus">
            <contributor-name-display>Christophe Pettus</contributor-name-display>
            <contributor-id type="github">Xof</contributor-id>
        </contributor>

        <contributor id="clinton.adams">
            <contributor-name-display>Clinton Adams</contributor-name-display>
            <contributor-id type="github">clad</contributor-id>
        </contributor>

        <contributor id="clueless.technologist">
            <contributor-name-display>CluelessTechnologist</contributor-name-display>
            <contributor-id type="github">CluelessTechnologist</contributor-id>
        </contributor>

        <contributor id="craig.a.james">
            <contributor-name-display>Craig A. James</contributor-name-display>
            <contributor-id type="github">cjames53</contributor-id>
        </contributor>

        <contributor id="ctenuun">
            <contributor-name-display>Tenuun</contributor-name-display>
            <contributor-id type="github">ctenuun</contributor-id>
        </contributor>

        <contributor id="cynthia.shang">
            <contributor-name-display>Cynthia Shang</contributor-name-display>
            <contributor-id type="github">cmwshang</contributor-id>
        </contributor>

        <contributor id="damiano.albani">
            <contributor-name-display>Damiano Albani</contributor-name-display>
            <contributor-id type="github">dalbani</contributor-id>
        </contributor>

        <contributor id="dan.farrell">
            <contributor-name-display>Dan Farrell</contributor-name-display>
            <contributor-id type="github">farrellit</contributor-id>
        </contributor>

        <contributor id="daniel.westermann">
            <contributor-name-display>Daniel Westermann</contributor-name-display>
            <contributor-id type="github">danielwestermann</contributor-id>
        </contributor>

        <contributor id="david.raftis">
            <contributor-name-display>David Raftis</contributor-name-display>
            <contributor-id type="github">dpr11</contributor-id>
        </contributor>

        <contributor id="david.youatt">
            <contributor-name-display>David Youatt</contributor-name-display>
            <contributor-id type="github">youattd</contributor-id>
        </contributor>

        <contributor id="devrim.gunduz">
            <contributor-name-display>Devrim G&amp;uuml;nd&amp;uuml;z</contributor-name-display>
            <contributor-id type="github">devrimgunduz</contributor-id>
        </contributor>

        <contributor id="dmitry.didovicher">
            <contributor-name-display>Dmitry Didovicher</contributor-name-display>
        </contributor>

        <contributor id="don.seiler">
            <contributor-name-display>Don Seiler</contributor-name-display>
            <contributor-id type="github">dtseiler</contributor-id>
        </contributor>

        <contributor id="donicrosby">
            <contributor-name-display>donicrosby</contributor-name-display>
            <contributor-id type="github">donicrosby</contributor-id>
        </contributor>

        <contributor id="douglas.j.hunley">
            <contributor-name-display>Douglas J Hunley</contributor-name-display>
            <contributor-id type="github">hunleyd</contributor-id>
        </contributor>

        <contributor id="ejberdecia">
            <contributor-name-display>ejberdecia</contributor-name-display>
            <contributor-id type="github">ejberdecia</contributor-id>
        </contributor>

        <contributor id="eric.radman">
            <contributor-name-display>Eric Radman</contributor-name-display>
            <contributor-id type="github">eradman</contributor-id>
        </contributor>

        <contributor id="eric.veldhuyzen">
            <contributor-name-display>Eric Veldhuyzen</contributor-name-display>
            <contributor-id type="github">EricVeldhuyzen</contributor-id>
        </contributor>

        <contributor id="evan.benoit">
            <contributor-name-display>Evan Benoit</contributor-name-display>
            <contributor-id type="github">evanbenoit</contributor-id>
        </contributor>

        <contributor id="vidhya.gurumoorthi">
            <contributor-name-display>Vidhya Gurumoorthi</contributor-name-display>
            <contributor-id type="github">fpa-postgres</contributor-id>
        </contributor>

        <contributor id="greg.smith">
            <contributor-name-display>Greg Smith</contributor-name-display>
            <contributor-id type="github">gregscds</contributor-id>
        </contributor>

        <contributor id="guruguruguru">
            <contributor-name-display>guruguruguru</contributor-name-display>
            <contributor-id type="github">guruguruguru</contributor-id>
        </contributor>

        <contributor id="hatifnatt">
            <contributor-name-display>hatifnatt</contributor-name-display>
            <contributor-id type="github">hatifnatt</contributor-id>
        </contributor>

        <contributor id="hans.jurgen.schonig">
            <contributor-name-display>Hans-J&amp;uuml;rgen Sch&amp;ouml;nig</contributor-name-display>
        </contributor>

        <contributor id="heath.lord">
            <contributor-name-display>Heath Lord</contributor-name-display>
            <contributor-id type="github">crunchyheath</contributor-id>
        </contributor>

        <contributor id="ibrahim.edib.kokdemir">
            <contributor-name-display>Ibrahim Edib Kokdemir</contributor-name-display>
            <contributor-id type="github">Edib</contributor-id>
        </contributor>

        <contributor id="james.badger">
            <contributor-name-display>James Badger</contributor-name-display>
            <contributor-id type="github">openfirmware</contributor-id>
        </contributor>

        <contributor id="james.chanco.jr">
            <contributor-name-display>James Chanco Jr</contributor-name-display>
            <contributor-id type="github">jameschancojr</contributor-id>
        </contributor>

        <contributor id="james.sewell">
            <contributor-name-display>James Sewell</contributor-name-display>
            <contributor-id type="github">jamessewell</contributor-id>
        </contributor>

        <contributor id="jan.wieck">
            <contributor-name-display>Jan Wieck</contributor-name-display>
            <contributor-id type="github">wieck</contributor-id>
        </contributor>

        <contributor id="janice.parkinson">
            <contributor-name-display>Janice Parkinson</contributor-name-display>
            <contributor-id type="github">jpabt</contributor-id>
        </contributor>

        <contributor id="janis.puris">
            <contributor-name-display>Janis Puris</contributor-name-display>
            <contributor-id type="github">mashuma</contributor-id>
        </contributor>

        <contributor id="jason.odonnell">
            <contributor-name-display>Jason O'Donnell</contributor-name-display>
            <contributor-id type="github">Dwaligon</contributor-id>
        </contributor>

        <contributor id="javier.wilson">
            <contributor-name-display>Javier Wilson</contributor-name-display>
            <contributor-id type="github">javierwilson</contributor-id>
        </contributor>

        <contributor id="jeff.mccormick">
            <contributor-name-display>Jeff McCormick</contributor-name-display>
            <contributor-id type="github">jmccormick2001</contributor-id>
        </contributor>

        <contributor id="jens.wilke">
            <contributor-name-display>Jens Wilke</contributor-name-display>
            <contributor-id type="github">jwpit</contributor-id>
        </contributor>

        <contributor id="jerome.peng">
            <contributor-name-display>Jerome Peng</contributor-name-display>
            <contributor-id type="github">jerome-peng</contributor-id>
        </contributor>

        <contributor id="jesper.st.john">
            <contributor-name-display>Jesper St John</contributor-name-display>
            <contributor-id type="github">Underhunden</contributor-id>
        </contributor>

        <contributor id="joe.ayers">
            <contributor-name-display>Joe Ayers</contributor-name-display>
        </contributor>

        <contributor id="john.harvey">
            <contributor-name-display>John Harvey</contributor-name-display>
            <contributor-id type="github">crunchyjohn</contributor-id>
        </contributor>

        <contributor id="john.kelly">
            <contributor-name-display>John Kelley</contributor-name-display>
        </contributor>

        <contributor id="julian.zhang">
            <contributor-name-display>Julian Zhang</contributor-name-display>
            <contributor-id type="github">julianzhang98</contributor-id>
        </contributor>

        <contributor id="jungle-boogie">
            <contributor-name-display>jungle-boogie</contributor-name-display>
            <contributor-id type="github">jungle-boogie</contributor-id>
        </contributor>

        <contributor id="huseyin.sonmez">
            <contributor-name-display>H&amp;ouml;seyin S&amp;ouml;nmez</contributor-name-display>
            <contributor-id type="github">huseynsnmz</contributor-id>
        </contributor>

        <contributor id="keith.fiske">
            <contributor-name-display>Keith Fiske</contributor-name-display>
            <contributor-id type="github">keithf4</contributor-id>
        </contributor>

        <contributor id="christian.roux">
            <contributor-name-display>Christian ROUX</contributor-name-display>
            <contributor-id type="github">kikijolicoeur</contributor-id>
        </contributor>

        <contributor id="kacey.holston">
            <contributor-name-display>Kacey Holston</contributor-name-display>
            <contributor-id type="github">kaceymiri</contributor-id>
        </contributor>

        <contributor id="kyle.nevins">
            <contributor-name-display>Kyle Nevins</contributor-name-display>
            <contributor-id type="github">kyle-nevins</contributor-id>
        </contributor>

        <contributor id="laetitia">
            <contributor-name-display>L&amp;aelig;titia</contributor-name-display>
            <contributor-id type="github">LaetitiaLoxo</contributor-id>
        </contributor>

        <contributor id="laurenz.albe">
            <contributor-name-display>Laurenz Albe</contributor-name-display>
            <contributor-id type="github">laurenz</contributor-id>
        </contributor>

        <contributor id="leo.khomenko">
            <contributor-name-display>Leo Khomenko</contributor-name-display>
            <contributor-id type="github">lkhomenk</contributor-id>
        </contributor>

        <contributor id="leonardo.gg.avellar">
            <contributor-name-display>Leonardo GG Avellar</contributor-name-display>
            <contributor-id type="github">L30Bola</contributor-id>
        </contributor>

        <contributor id="luca.ferrari">
            <contributor-name-display>Luca Ferrari</contributor-name-display>
            <contributor-id type="github">fluca1978</contributor-id>
        </contributor>

        <contributor id="lukas.ertl">
            <contributor-name-display>Lukas Ertl</contributor-name-display>
            <contributor-id type="github">lukasertl</contributor-id>
        </contributor>

        <contributor id="magnus.hagander">
            <contributor-name-display>Magnus Hagander</contributor-name-display>
            <contributor-id type="github">mhagander</contributor-id>
        </contributor>

        <contributor id="marc.cousin">
            <contributor-name-display>Marc Cousin</contributor-name-display>
            <contributor-id type="github">marco44</contributor-id>
        </contributor>

        <contributor id="markus.nullmeier">
            <contributor-name-display>Markus Nullmeier</contributor-name-display>
            <contributor-id type="github">mnullmei</contributor-id>
        </contributor>

        <contributor id="matt.bunter">
            <contributor-name-display>Matt Bunter</contributor-name-display>
            <contributor-id type="github">mattbunter</contributor-id>
        </contributor>

        <contributor id="matt.kunkel">
            <contributor-name-display>Matt Kunkel</contributor-name-display>
            <contributor-id type="github">mtkunkel</contributor-id>
        </contributor>

        <contributor id="mibiio">
            <contributor-name-display>mibiio</contributor-name-display>
            <contributor-id type="github">mibiio</contributor-id>
        </contributor>

        <contributor id="michael.paquier">
            <contributor-name-display>Michael Paquier</contributor-name-display>
            <contributor-id type="github">michaelpq</contributor-id>
        </contributor>

        <contributor id="michael.renner">
            <contributor-name-display>Michael Renner</contributor-name-display>
            <contributor-id type="github">terrorobe</contributor-id>
        </contributor>

        <contributor id="michael.vitale">
            <contributor-name-display>Michael Vitale</contributor-name-display>
            <contributor-id type="github">MichaelDBA</contributor-id>
        </contributor>

        <contributor id="mihail.shvein">
            <contributor-name-display>Mihail Shvein</contributor-name-display>
            <contributor-id type="github">M1hacka</contributor-id>
        </contributor>

        <contributor id="mike.palmiotto">
            <contributor-name-display>Mike Palmiotto</contributor-name-display>
            <contributor-id type="github">mpalmi</contributor-id>
        </contributor>

        <contributor id="milosz.suchy">
            <contributor-name-display>Milosz Suchy</contributor-name-display>
            <contributor-id type="github">Yuxael</contributor-id>
        </contributor>

        <contributor id="mohamad.el.rifai">
            <contributor-name-display>Mohamad El-Rifai</contributor-name-display>
            <contributor-id type="github">melrifa1</contributor-id>
        </contributor>

        <contributor id="navid.golpayegani">
            <contributor-name-display>Navid Golpayegani</contributor-name-display>
            <contributor-id type="github">golpa</contributor-id>
        </contributor>

        <contributor id="ned.t.crigler">
            <contributor-name-display>Ned T. Crigler</contributor-name-display>
            <contributor-id type="github">crigler</contributor-id>
        </contributor>

        <contributor id="nick.floersch">
            <contributor-name-display>Nick Floersch</contributor-name-display>
            <contributor-id type="github">seinick</contributor-id>
        </contributor>

        <contributor id="nikhilchandra.kulkarni">
            <contributor-name-display>Nikhilchandra Kulkarni</contributor-name-display>
            <contributor-id type="github">nikhilchandra-kulkarni</contributor-id>
        </contributor>

        <contributor id="nj.baliyan">
            <contributor-name-display>Nj Baliyan</contributor-name-display>
            <contributor-id type="github">nj3110</contributor-id>
        </contributor>

        <contributor id="patrick.mclaughlin">
            <contributor-name-display>Patrick McLaughlin</contributor-name-display>
            <contributor-id type="github">hitech73</contributor-id>
        </contributor>

        <contributor id="pavel.suderevsky">
            <contributor-name-display>Pavel Suderevsky</contributor-name-display>
            <contributor-id type="github">psuderevsky</contributor-id>
        </contributor>

        <contributor id="pierre.ducroquet">
            <contributor-name-display>Pierre Ducroquet</contributor-name-display>
            <contributor-id type="github">PierreDucroquet</contributor-id>
        </contributor>

        <contributor id="pritam.barhate">
            <contributor-name-display>Pritam Barhate</contributor-name-display>
            <contributor-id type="github">pritammobisoft</contributor-id>
        </contributor>

        <contributor id="rachid.braum">
            <contributor-name-display>Rachid Broum</contributor-name-display>
            <contributor-id type="github">rachid-casa</contributor-id>
        </contributor>

        <contributor id="rakshitha.br">
            <contributor-name-display>Rakshitha-BR</contributor-name-display>
            <contributor-id type="github">Rakshitha-BR</contributor-id>
        </contributor>

        <contributor id="ronan.dunklau">
            <contributor-name-display>Ronan Dunklau</contributor-name-display>
            <contributor-id type="github">rdunklau</contributor-id>
        </contributor>

        <contributor id="ryan.lambert">
            <contributor-name-display>Ryan Lambert</contributor-name-display>
            <contributor-id type="github">rustprooflabs</contributor-id>
        </contributor>

        <contributor id="sarah.conway">
            <contributor-name-display>Sarah Conway</contributor-name-display>
            <contributor-id type="github">xenophenes</contributor-id>
        </contributor>

        <contributor id="sascha.biberhofer">
            <contributor-name-display>Sascha Biberhofer</contributor-name-display>
            <contributor-id type="github">sbiberhofer</contributor-id>
        </contributor>

        <contributor id="scott.frazer">
            <contributor-name-display>Scott Frazer</contributor-name-display>
            <contributor-id type="github">sfrazer</contributor-id>
        </contributor>

        <contributor id="sean0101n">
            <contributor-name-display>sean0101n</contributor-name-display>
            <contributor-id type="github">sean0101n</contributor-id>
        </contributor>

        <contributor id="sebastien.lardiere">
            <contributor-name-display>Lardi&amp;egrave;re S&amp;eacute;bastien</contributor-name-display>
            <contributor-id type="github">slardiere</contributor-id>
        </contributor>

        <contributor id="slava.moudry">
            <contributor-name-display>Slava Moudry</contributor-name-display>
            <contributor-id type="github">slava-pagerduty</contributor-id>
        </contributor>

        <contributor id="stefan.fercot">
            <contributor-name-display>Stefan Fercot</contributor-name-display>
            <contributor-id type="github">pgstef</contributor-id>
        </contributor>

        <contributor id="stephane.schildknecht">
            <contributor-name-display>St&amp;eacute;phane Schildknecht</contributor-name-display>
            <contributor-id type="github">saspg</contributor-id>
        </contributor>

        <contributor id="stephen.frost">
            <contributor-name-display>Stephen Frost</contributor-name-display>
            <contributor-id type="github">sfrost</contributor-id>
        </contributor>

        <contributor id="tim.garton">
            <contributor-name-display>Tim Garton</contributor-name-display>
            <contributor-id type="github">ralfthewise</contributor-id>
        </contributor>

        <contributor id="todd.vernick">
            <contributor-name-display>Todd Vernick</contributor-name-display>
            <contributor-id type="github">gintoddic</contributor-id>
        </contributor>

        <contributor id="tomasz.kontusz">
            <contributor-name-display>Tomasz Kontusz</contributor-name-display>
            <contributor-id type="github">ktosiek</contributor-id>
        </contributor>

        <contributor id="thomas.flatley">
            <contributor-name-display>Thomas Flatley</contributor-name-display>
            <contributor-id type="github">seadba</contributor-id>
        </contributor>

        <contributor id="ucando">
            <contributor-name-display>ucando</contributor-name-display>
            <contributor-id type="github">ucando</contributor-id>
        </contributor>

        <contributor id="urs.kramer">
            <contributor-name-display>Urs Kramer</contributor-name-display>
            <contributor-id type="github">UrsKramer</contributor-id>
        </contributor>

        <contributor id="uspen">
            <contributor-name-display>uspen</contributor-name-display>
            <contributor-id type="github">uspen</contributor-id>
        </contributor>

        <contributor id="victor.gdalevich">
            <contributor-name-display>Victor Gdalevich</contributor-name-display>
            <contributor-id type="github">ntrvic</contributor-id>
        </contributor>

        <contributor id="viorel.tabara">
            <contributor-name-display>Viorel Tabara</contributor-name-display>
        </contributor>

        <contributor id="vitaliy.kukharik">
            <contributor-name-display>Vitaliy Kukharik</contributor-name-display>
            <contributor-id type="github">vitabaks</contributor-id>
        </contributor>

        <contributor id="vthriller">
            <contributor-name-display>vthriller</contributor-name-display>
            <contributor-id type="github">vthriller</contributor-id>
        </contributor>

        <contributor id="william.cox">
            <contributor-name-display>William Cox</contributor-name-display>
            <contributor-id type="github">mydimension</contributor-id>
        </contributor>

        <contributor id="yogesh.sharma">
            <contributor-name-display>Yogesh Sharma</contributor-name-display>
            <contributor-id type="github">sharmay</contributor-id>
        </contributor>

        <contributor id="yummyliu">
            <contributor-name-display>yummyliu</contributor-name-display>
            <contributor-id type="github">yummyliu</contributor-id>
        </contributor>
    </contributor-list>
</doc><|MERGE_RESOLUTION|>--- conflicted
+++ resolved
@@ -17,21 +17,24 @@
                 <release-bug-list>
                     <release-item>
                         <release-item-contributor-list>
-<<<<<<< HEAD
+                            <release-item-ideator id="argdenis"/>
+                            <release-item-reviewer id="cynthia.shang"/>
+                        </release-item-contributor-list>
+
+                        <p>Suppress errors when closing <cmd>local</cmd>/<cmd>remote</cmd> processes.</p>
+
+                        <p>Since the command has completed it is counterproductive to throw an error but still <b>warn</b> to indicate that something unusual happened.</p>
+                    </release-item>
+
+                    <release-item>
+                        <release-item-contributor-list>
                             <release-item-ideator id="brad.nicholson"/>
                             <release-item-ideator id="bastian.wegge"/>
+                            <release-item-reviewer id="bastian.wegge"/>
+                            <release-item-reviewer id="cynthia.shang"/>
                         </release-item-contributor-list>
 
                         <p>Fix issue with <id>=</id> character in file or database names.</p>
-=======
-                            <release-item-ideator id="argdenis"/>
-                            <release-item-reviewer id="cynthia.shang"/>
-                        </release-item-contributor-list>
-
-                        <p>Suppress errors when closing <cmd>local</cmd>/<cmd>remote</cmd> processes.</p>
-
-                        <p>Since the command has completed it is counterproductive to throw an error but still <b>warn</b> to indicate that something unusual happened.</p>
->>>>>>> 63a93db6
                     </release-item>
                 </release-bug-list>
             </release-core-list>
@@ -8399,15 +8402,14 @@
             <contributor-id type="github">trinchan</contributor-id>
         </contributor>
 
-<<<<<<< HEAD
+        <contributor id="argdenis">
+            <contributor-name-display>argdenis</contributor-name-display>
+            <contributor-id type="github">argdenis</contributor-id>
+        </contributor>
+
         <contributor id="bastian.wegge">
             <contributor-name-display>Bastian Wegge</contributor-name-display>
             <contributor-id type="github">bastianwegge</contributor-id>
-=======
-        <contributor id="argdenis">
-            <contributor-name-display>argdenis</contributor-name-display>
-            <contributor-id type="github">argdenis</contributor-id>
->>>>>>> 63a93db6
         </contributor>
 
         <contributor id="benoit.lobréau">
