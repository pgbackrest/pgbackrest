<?xml version="1.0" encoding="UTF-8"?>
<!DOCTYPE doc SYSTEM "doc.dtd">
<doc title="{[project]} Releases" toc-number="n">
    <description>The {[project]} Releases detail each version of the software and lists the changes made in each version.</description>

    <intro>
        <text><backrest/> release numbers consist of two parts, major and minor.  A major release <i>may</i> break compatibility with the prior major release, but <proper>v2</proper> releases are fully compatible with <proper>v1</proper> repositories and will accept all <proper>v1</proper> options.  Minor releases can include bug fixes and features but do not change the repository format and strive to avoid changing options and naming.

        Documentation for the <proper>v1</proper> release can be found <link url="{[backrest-url-base]}/1">here</link>.

        The notes for a release may also contain <quote>Additional Notes</quote> but changes in this section are only to documentation or the test suite and have no direct impact on the <backrest/> codebase.</text>
    </intro>

    <release-list>
<<<<<<< HEAD
        <release date="XXXX-XX-XX" version="2.22dev" title="UNDER DEVELOPMENT">
            <release-core-list>
                <release-feature-list>
                    <release-item>
                        <release-item-contributor-list>
                            <release-item-contributor id="cynthia.shang"/>
                        </release-item-contributor-list>

                        <p>Automate detection of a backup set during restore if a target time is provided but the <br-option>set</br-option> option has not been provided. If a backup set for the given target time cannot not be found, the latest (default) backup set will be used.</p>
                    </release-item>
                </release-feature-list>
=======
        <release date="XXXX-XX-XX" version="2.23dev" title="UNDER DEVELOPMENT">
        </release>

        <release date="2020-01-21" version="2.22" title="Bug Fix">
            <release-core-list>
                <release-bug-list>
                    <release-item>
                        <release-item-contributor-list>
                            <release-item-ideator id="lukas.ertl"/>
                            <release-item-ideator id="eric.veldhuyzen"/>
                            <release-item-contributor id="david.steele"/>
                        </release-item-contributor-list>

                        <p>Fix error in timeline conversion.</p>

                        <p>The timeline is required to verify WAL segments in the archive after a backup.  The conversion was performed base <id>10</id> instead of <id>16</id>, which led to errors when the timeline was &amp;ge; <id>0xA</id>.</p>
                    </release-item>
                </release-bug-list>
>>>>>>> cf2024be
            </release-core-list>
        </release>

        <release date="2020-01-15" version="2.21" title="C Migration Complete">
            <release-core-list>
                <release-bug-list>
                    <release-item>
                        <release-item-contributor-list>
                            <release-item-ideator id="urs.kramer"/>
                            <release-item-reviewer id="cynthia.shang"/>
                        </release-item-contributor-list>

                        <p>Fix options being ignored by asynchronous commands.</p>

                        <p>The asynchronous <cmd>archive-get</cmd>/<cmd>archive-push</cmd> processes were not loading options configured in command configuration sections, e.g. <id>[global:archive-get]</id>.</p>
                    </release-item>

                    <release-item>
                        <p>Fix handling of <id>\</id> in filenames.</p>

                        <p><id>\</id> was not being properly escaped when calculating the manifest checksum which prevented the manifest from loading. Since instances of <id>\</id> in cluster filenames should be rare to nonexistent this does not seem likely to be a serious problem in the field.</p>
                    </release-item>
                </release-bug-list>

                <release-feature-list>
                    <release-item>
                        <p><backrest/> is now pure <proper>C</proper>.</p>
                    </release-item>

                    <release-item>
                        <release-item-contributor-list>
                            <release-item-contributor id="mike.palmiotto"/>
                        </release-item-contributor-list>

                        <p>Add <br-option>pg-user</br-option> option.</p>

                        <p>Specifies the database user name when connecting to <postgres/>.  If not specified <backrest/> will connect with the local OS user or <id>PGUSER</id>, which was the previous behavior.</p>
                    </release-item>

                    <release-item>
                        <p>Allow path-style URIs in <proper>S3</proper> driver.</p>
                    </release-item>
                </release-feature-list>

                <release-improvement-list>
                    <release-item>
                        <release-item-contributor-list>
                            <release-item-reviewer id="cynthia.shang"/>
                        </release-item-contributor-list>

                        <p>The <cmd>backup</cmd> command is implemented entirely in C.</p>
                    </release-item>
                </release-improvement-list>

                <release-development-list>
                    <release-item>
                        <release-item-contributor-list>
                            <release-item-reviewer id="cynthia.shang"/>
                        </release-item-contributor-list>

                        <p>Add basic time management functions.</p>
                    </release-item>

                    <release-item>
                        <release-item-contributor-list>
                            <release-item-reviewer id="cynthia.shang"/>
                        </release-item-contributor-list>

                        <p>Add <code>httpLastModifiedToTime()</code> to parse HTTP <id>last-modified</id> header.</p>
                    </release-item>

                    <release-item>
                        <release-item-contributor-list>
                            <release-item-reviewer id="cynthia.shang"/>
                        </release-item-contributor-list>

                        <p>Parse dates in <code>storageS3InfoList()</code> and <code>storageS3Info()</code>.</p>
                    </release-item>
                </release-development-list>
            </release-core-list>
        </release>

        <release date="2019-12-12" version="2.20" title="Bug Fixes">
            <release-core-list>
                <release-bug-list>
                    <release-item>
                        <release-item-contributor-list>
                            <release-item-ideator id="stephen.frost"/>
                            <release-item-ideator id="milosz.suchy"/>
                        </release-item-contributor-list>

                        <p>Fix archive-push/archive-get when <path>PGDATA</path> is symlinked.</p>

                        <p>These commands tried to use <code>cwd()</code> as <path>PGDATA</path> but this would disagree with the path configured in pgBackRest if <path>PGDATA</path> was symlinked.  If <code>cwd()</code> does not match the <backrest/> path then <code>chdir()</code> to the path and make sure the next <code>cwd()</code> matches the result from the first call.</p>
                    </release-item>

                    <release-item>
                        <p>Fix reference list when <file>backup.info</file> is reconstructed in <cmd>expire</cmd> command.</p>

                        <p>Since the <cmd>backup</cmd> command is still using the <proper>Perl</proper> version of reconstruct this issue will not express unless <b>1)</b> there is a backup missing from <file>backup.info</file> and <b>2)</b> the <cmd>expire</cmd> command is run directly instead of running after <cmd>backup</cmd> as usual. This unlikely combination of events means this is probably not a problem in the field.</p>
                    </release-item>

                    <release-item>
                        <release-item-contributor-list>
                            <release-item-ideator id="stephen.frost"/>
                        </release-item-contributor-list>

                        <p>Fix segfault on unexpected EOF in <proper>gzip</proper> decompression.</p>
                    </release-item>
                </release-bug-list>

                <release-development-list>
                    <release-item>
                        <release-item-contributor-list>
                            <release-item-contributor id="david.steele"/>
                            <!-- cynthia.shang contributed tests -->
                            <release-item-reviewer id="cynthia.shang"/>
                        </release-item-contributor-list>

                        <p>Add manifest build for new backups.</p>
                    </release-item>
                </release-development-list>
            </release-core-list>
        </release>

        <release date="2019-11-12" version="2.19" title="C Migrations and Bug Fixes">
            <release-core-list>
                <release-bug-list>
                    <release-item>
                        <release-item-contributor-list>
                            <release-item-ideator id="james.sewell"/>
                            <release-item-ideator id="jens.wilke"/>
                        </release-item-contributor-list>

                        <p>Fix remote timeout in delta restore.</p>

                        <p>When performing a delta restore on a largely unchanged cluster the remote could timeout if no files were fetched from the repository within <br-option>protocol-timeout</br-option>.  Add keep-alives to prevent remote timeout.</p>
                    </release-item>

                    <release-item>
                        <release-item-contributor-list>
                            <release-item-ideator id="donicrosby"/>
                        </release-item-contributor-list>

                        <p>Fix handling of repeated HTTP headers.</p>

                        <p>When HTTP headers are repeated they should be considered equivalent to a single comma-separated header rather than generating an error, which was the prior behavior.</p>
                    </release-item>
                </release-bug-list>

                <release-improvement-list>
                    <release-item>
                        <release-item-contributor-list>
                            <release-item-contributor id="cynthia.shang"/>
                        </release-item-contributor-list>

                        <p><proper>JSON</proper> output from the <cmd>info</cmd> command is no longer pretty-printed.</p>

                        <p>Monitoring systems can more easily ingest the <proper>JSON</proper> without linefeeds. External tools such as <code>jq</code> can be used to pretty-print if desired.</p>
                    </release-item>

                    <release-item>
                        <release-item-contributor-list>
                            <release-item-contributor id="cynthia.shang"/>
                        </release-item-contributor-list>

                        <p>The <cmd>check</cmd> command is implemented entirely in C.</p>
                    </release-item>
                </release-improvement-list>
            </release-core-list>

            <release-doc-list>
                <release-improvement-list>
                    <release-item>
                        <release-item-contributor-list>
                            <release-item-contributor id="cynthia.shang"/>
                            <release-item-contributor id="david.steele"/>
                        </release-item-contributor-list>

                        <p>Document how to contribute to <backrest/>.</p>
                    </release-item>

                    <release-item>
                        <release-item-contributor-list>
                            <release-item-contributor id="brad.nicholson"/>
                        </release-item-contributor-list>

                        <p>Document maximum version for <br-option>auto-stop</br-option> option.</p>
                    </release-item>
                </release-improvement-list>
            </release-doc-list>

            <release-test-list>
                <release-improvement-list>
                    <release-item>
                        <release-item-contributor-list>
                            <release-item-ideator id="stephen.frost"/>
                        </release-item-contributor-list>

                        <p>Fix container test path being used when <br-option>--vm=none</br-option>.</p>
                    </release-item>

                    <release-item>
                        <release-item-contributor-list>
                            <release-item-ideator id="stephen.frost"/>
                        </release-item-contributor-list>

                        <p>Fix mismatched timezone in expect test.</p>
                    </release-item>

                    <release-item>
                        <release-item-contributor-list>
                            <release-item-ideator id="stephen.frost"/>
                        </release-item-contributor-list>

                        <p>Don't autogenerate embedded libc code by default.</p>
                    </release-item>
                </release-improvement-list>
            </release-test-list>
        </release>

        <release date="2019-10-01" version="2.18" title="PostgreSQL 12 Support">
            <release-core-list>
                <release-feature-list>
                    <release-item>
                        <p><postgres/> 12 support.</p>
                    </release-item>

                    <release-item>
                        <release-item-contributor-list>
                            <release-item-ideator id="stephen.frost"/>
                            <release-item-ideator id="ejberdecia"/>
                            <release-item-contributor id="cynthia.shang"/>
                        </release-item-contributor-list>

                        <p>Add <cmd>info</cmd> command <br-option>set</br-option> option for detailed text output.</p>

                        <p>The additional details include databases that can be used for selective restore and a list of tablespaces and symlinks with their default destinations.</p>
                    </release-item>

                    <release-item>
                        <release-item-contributor-list>
                            <release-item-reviewer id="cynthia.shang"/>
                        </release-item-contributor-list>

                        <p>Add <id>standby</id> restore type.</p>

                        <p>This restore type automatically adds <pg-option>standby_mode=on</pg-option> to recovery.conf for <postgres/> &lt; 12 and creates <file>standby.signal</file> for <postgres/> &amp;ge; 12, creating a common interface between PostgreSQL versions.</p>
                    </release-item>
                </release-feature-list>

                <release-improvement-list>
                    <release-item>
                        <release-item-contributor-list>
                            <release-item-reviewer id="cynthia.shang"/>
                        </release-item-contributor-list>

                        <p>The <cmd>restore</cmd> command is implemented entirely in C.</p>
                    </release-item>
                </release-improvement-list>

                <release-development-list>
                    <release-item>
                        <release-item-contributor-list>
                            <release-item-reviewer id="cynthia.shang"/>
                        </release-item-contributor-list>

                        <p>Migrate backup manifest load/save to C.</p>
                    </release-item>

                    <release-item>
                        <release-item-contributor-list>
                            <release-item-reviewer id="cynthia.shang"/>
                        </release-item-contributor-list>

                        <p>Improve performance of info file load/save.</p>
                    </release-item>

                    <release-item>
                        <release-item-contributor-list>
                            <release-item-reviewer id="cynthia.shang"/>
                        </release-item-contributor-list>

                        <p>Add helper function for adding <code>CipherBlock</code> filters to groups.</p>
                    </release-item>
                </release-development-list>
            </release-core-list>

            <release-doc-list>
                <release-improvement-list>
                    <release-item>
                        <release-item-contributor-list>
                            <release-item-ideator id="james.chanco.jr"/>
                            <release-item-contributor id="cynthia.shang"/>
                        </release-item-contributor-list>

                        <p>Document the relationship between <br-option>db-timeout</br-option> and <br-option>protocol-timeout</br-option>.</p>
                    </release-item>

                    <release-item>
                        <release-item-contributor-list>
                            <release-item-contributor id="cynthia.shang"/>
                        </release-item-contributor-list>

                        <p>Add documentation clarifications regarding standby repositories.</p>
                    </release-item>

                    <release-item>
                        <release-item-contributor-list>
                            <release-item-contributor id="cynthia.shang"/>
                        </release-item-contributor-list>

                        <p>Add FAQ for time-based Point-in-Time Recovery.</p>
                    </release-item>
                </release-improvement-list>
            </release-doc-list>
        </release>

        <release date="2019-09-03" version="2.17" title="C Migrations and Bug Fixes">
            <release-core-list>
                <release-bug-list>
                    <release-item>
                        <release-item-contributor-list>
                            <release-item-ideator id="jens.wilke"/>
                        </release-item-contributor-list>

                        <p>Improve slow manifest build for very large quantities of tables/segments.</p>
                    </release-item>

                    <release-item>
                        <release-item-contributor-list>
                            <release-item-ideator id="clueless.technologist"/>
                            <release-item-ideator id="janis.puris"/>
                            <release-item-ideator id="rachid.braum"/>
                        </release-item-contributor-list>

                        <p>Fix exclusions for special files.</p>
                    </release-item>
                </release-bug-list>

                <release-improvement-list>
                    <release-item>
                        <release-item-contributor-list>
                            <release-item-contributor id="cynthia.shang"/>
                        </release-item-contributor-list>

                        <p>The <cmd>stanza-create/update/delete</cmd> commands are implemented entirely in C.</p>
                    </release-item>

                    <release-item>
                        <release-item-contributor-list>
                            <release-item-contributor id="cynthia.shang"/>
                        </release-item-contributor-list>

                        <p>The <cmd>start</cmd>/<cmd>stop</cmd> commands are implemented entirely in C.</p>
                    </release-item>

                    <release-item>
                        <release-item-contributor-list>
                            <release-item-ideator id="damiano.albani"/>
                        </release-item-contributor-list>

                        <p>Create log directories/files with <id>0750</id>/<id>0640</id> mode.</p>
                    </release-item>
                </release-improvement-list>

                <release-development-list>
                    <release-item>
                        <release-item-contributor-list>
                            <release-item-reviewer id="cynthia.shang"/>
                        </release-item-contributor-list>

                        <p>Move info file checksum to the end of the file.</p>
                    </release-item>
                </release-development-list>
            </release-core-list>

            <release-doc-list>
                <release-bug-list>
                    <release-item>
                        <release-item-contributor-list>
                            <release-item-ideator id="joe.ayers"/>
                            <release-item-ideator id="john.harvey"/>
                        </release-item-contributor-list>

                        <p>Fix <id>yum.p.o</id> package being installed when custom package specified.</p>
                    </release-item>
                </release-bug-list>

                <release-improvement-list>
                    <release-item>
                        <release-item-contributor-list>
                            <release-item-ideator id="laurenz.albe"/>
                        </release-item-contributor-list>

                        <p>Build <backrest/> as an unprivileged user.</p>
                    </release-item>
                </release-improvement-list>
            </release-doc-list>
        </release>

        <release date="2019-08-05" version="2.16" title="C Migrations and Bug Fixes">
            <release-core-list>
                <release-bug-list>
                    <release-item>
                        <release-item-contributor-list>
                            <release-item-ideator id="sean0101n"/>
                            <release-item-ideator id="tim.garton"/>
                            <release-item-ideator id="jesper.st.john"/>
                            <release-item-ideator id="ales.zeleny"/>
                        </release-item-contributor-list>

                        <p>Retry <proper>S3</proper> <id>RequestTimeTooSkewed</id> errors instead of immediately terminating.</p>
                    </release-item>

                    <release-item>
                        <release-item-contributor-list>
                            <release-item-ideator id="pavel.suderevsky"/>
                        </release-item-contributor-list>

                        <p>Fix incorrect handling of <id>transfer-encoding</id> response to <id>HEAD</id> request.</p>
                    </release-item>

                    <release-item>
                        <release-item-contributor-list>
                            <release-item-ideator id="christian.lange"/>
                            <release-item-ideator id="ned.t.crigler"/>
                        </release-item-contributor-list>

                        <p>Fix scoping violations exposed by optimizations in <proper>gcc 9</proper>.</p>
                    </release-item>
                </release-bug-list>

                <release-feature-list>
                    <release-item>
                        <p>Add <br-option>repo-s3-port</br-option> option for setting a non-standard <proper>S3</proper> service port.</p>
                    </release-item>
                </release-feature-list>

                <release-improvement-list>
                    <release-item>
                        <release-item-contributor-list>
                            <release-item-contributor id="david.steele"/>
                            <release-item-contributor id="cynthia.shang"/>
                        </release-item-contributor-list>

                        <p>The <cmd>local</cmd> command for <cmd>backup</cmd> is implemented entirely in C.</p>
                    </release-item>

                    <release-item>
                        <release-item-contributor-list>
                            <release-item-reviewer id="cynthia.shang"/>
                        </release-item-contributor-list>

                        <p>The <cmd>check</cmd> command is implemented partly in C.</p>
                    </release-item>
                </release-improvement-list>

                <release-development-list>
                    <release-item>
                        <release-item-contributor-list>
                            <release-item-reviewer id="cynthia.shang"/>
                        </release-item-contributor-list>

                        <p>Add Perl interface to C storage layer.</p>
                    </release-item>

                    <release-item>
                        <release-item-contributor-list>
                            <release-item-reviewer id="cynthia.shang"/>
                        </release-item-contributor-list>

                        <p>Add <code>Db</code> object to encapsulate <postgres/> queries and commands.</p>
                    </release-item>

                    <release-item>
                        <release-item-contributor-list>
                            <release-item-reviewer id="cynthia.shang"/>
                        </release-item-contributor-list>

                        <p>Add PostgreSQL query client.</p>
                    </release-item>
                </release-development-list>
            </release-core-list>
        </release>

        <release date="2019-06-25" version="2.15" title="C Implementation of Expire">
            <release-core-list>
                <release-bug-list>
                    <release-item>
                        <release-item-contributor-list>
                            <release-item-ideator id="mohamad.el.rifai"/>
                            <release-item-contributor id="cynthia.shang"/>
                        </release-item-contributor-list>

                        <p>Fix archive retention expiring too aggressively.</p>
                    </release-item>
                </release-bug-list>

                <release-improvement-list>
                    <release-item>
                        <release-item-contributor-list>
                            <release-item-contributor id="cynthia.shang"/>
                        </release-item-contributor-list>

                        <p>The <cmd>expire</cmd> command is implemented entirely in C.</p>
                    </release-item>

                    <release-item>
                        <p>The <cmd>local</cmd> command for restore is implemented entirely in C.</p>
                    </release-item>

                    <release-item>
                        <release-item-contributor-list>
                            <release-item-ideator id="julian.zhang"/>
                            <release-item-ideator id="janis.puris"/>
                        </release-item-contributor-list>

                        <p>Remove hard-coded <postgres/> user so <id>$PGUSER</id> works.</p>
                    </release-item>

                    <release-item>
                        <release-item-contributor-list>
                            <release-item-ideator id="daniel.westermann"/>
                        </release-item-contributor-list>

                        <p>Honor <proper>configure</proper> <setting>--prefix</setting> option.</p>
                    </release-item>

                    <release-item>
                        <p>Rename <br-option>repo-s3-verify-ssl</br-option> option to <br-option>repo-s3-verify-tls</br-option>.</p>

                        <p>The new name is preferred because pgBackRest does not support any SSL protocol versions (they are all considered to be insecure).  The old name will continue to be accepted.</p>
                    </release-item>
                </release-improvement-list>

                <release-development-list>
                    <release-item>
                        <release-item-contributor-list>
                            <release-item-contributor id="cynthia.shang"/>
                        </release-item-contributor-list>

                        <p>Add most unimplemented functions to the remote storage driver.</p>
                    </release-item>

                    <release-item>
                        <release-item-contributor-list>
                            <release-item-contributor id="cynthia.shang"/>
                        </release-item-contributor-list>

                        <p>Rename <code>info*New()</code> functions to <code>info*NewLoad()</code>.</p>
                    </release-item>

                    <release-item>
                        <release-item-contributor-list>
                            <release-item-contributor id="cynthia.shang"/>
                        </release-item-contributor-list>

                        <p>Add backup management functions to <code>InfoBackup</code>.</p>
                    </release-item>
                </release-development-list>
            </release-core-list>

            <release-doc-list>
                <release-improvement-list>
                    <release-item>
                        <release-item-contributor-list>
                            <release-item-contributor id="cynthia.shang"/>
                        </release-item-contributor-list>

                        <p>Add FAQ to the documentation.</p>
                    </release-item>

                    <release-item>
                        <release-item-contributor-list>
                            <release-item-ideator id="patrick.mclaughlin"/>
                        </release-item-contributor-list>

                        <p>Use <setting>wal_level=replica</setting> in the documentation for <postgres/> &amp;ge; 9.6.</p>
                    </release-item>
                </release-improvement-list>
            </release-doc-list>
        </release>

        <release date="2019-05-20" version="2.14" title="Bug Fix and Improvements">
            <release-core-list>
                <release-bug-list>
                    <release-item>
                        <release-item-contributor-list>
                            <release-item-ideator id="jens.wilke"/>
                        </release-item-contributor-list>

                        <p>Fix segfault when <br-option>process-max</br-option> > 8 for <cmd>archive-push</cmd>/<cmd>archive-get</cmd>.</p>
                    </release-item>
                </release-bug-list>

                <release-improvement-list>
                    <release-item>
                        <release-item-contributor-list>
                            <release-item-ideator id="hatifnatt"/>
                            <release-item-contributor id="cynthia.shang"/>
                        </release-item-contributor-list>

                        <p>Bypass database checks when <cmd>stanza-delete</cmd> issued with <br-option>force</br-option>.</p>
                    </release-item>

                    <release-item>
                        <p>Add <file>configure</file> script for improved multi-platform support.</p>
                    </release-item>
                </release-improvement-list>

                <release-development-list>
                    <release-item>
                        <p>Filter improvements.  Only process next filter in <code>IoFilterGroup</code> when input buffer is full or flushing.  Improve filter's notion of <quote>done</quote> to optimize filter processing.</p>
                    </release-item>

                    <release-item>
                        <p>Improve performance of non-blocking reads by using maximum buffer size.</p>
                    </release-item>

                    <release-item>
                        <p>Add <code>storageInfoList()</code> to get detailed info about all entries in a path.</p>
                    </release-item>

                    <release-item>
                        <p>Allow <code>storageInfo()</code> to follow links.</p>
                    </release-item>

                    <release-item>
                        <p>Allow <code>StorageFileWrite</code> to set user, group, and modification time.</p>
                    </release-item>

                    <release-item>
                        <p>Add <code>pathExists()</code> to <code>Storage</code> object.</p>
                    </release-item>

                    <release-item>
                        <p>Improve zero-length content handling in <code>HttpClient</code> object.</p>
                    </release-item>

                    <release-item>
                        <p>Don't append <code>strerror()</code> to error message when <code>errno</code> is 0.</p>
                    </release-item>

                    <release-item>
                        <release-item-contributor-list>
                            <release-item-reviewer id="cynthia.shang"/>
                        </release-item-contributor-list>

                        <p>Improve type safety of interfaces and drivers.</p>
                    </release-item>

                    <release-item>
                        <p>Add <br-option>--c</br-option> option to request a C remote.</p>
                    </release-item>

                    <release-item>
                        <p>Add <file>common/macro.h</file> for general-purpose macros.</p>
                    </release-item>

                    <release-item>
                        <p>Add macros for object free functions.</p>
                    </release-item>

                    <release-item>
                        <p>Various <code>MemContext</code> callback improvements.</p>
                    </release-item>

                    <release-item>
                        <p>Various <code>Buffer</code> improvements.</p>
                    </release-item>

                    <release-item>
                        <p>Simplify storage object names.</p>
                    </release-item>

                    <release-item>
                        <p>Add <code>ioWriteStr()</code> and <code>ioWriteStrLine()</code>.</p>
                    </release-item>

                    <release-item>
                        <p>Add separate functions to encode/decode each JSON type.</p>
                    </release-item>

                    <release-item>
                        <p>Add macros to create constant <code>Buffer</code> objects.</p>
                    </release-item>

                    <release-item>
                        <p>Add missing <code>httpUriEncode()</code> in S3 request.</p>
                    </release-item>

                    <release-item>
                        <p>Add <code>unsigned int</code> <code>Variant</code> type and update code to use it.</p>
                    </release-item>

                    <release-item>
                        <p>Expose handle (file descriptor) from <code>IoWrite</code> when applicable.</p>
                    </release-item>

                    <release-item>
                        <p>Add <code>iniSave()</code> and <code>iniMove()</code> to <code>Ini</code> object.</p>
                    </release-item>

                    <release-item>
                        <p>Add <code>*Save()</code> functions to most <code>Info</code> objects.</p>
                    </release-item>

                    <release-item>
                        <p>Extern <code>infoHash()</code> so it can be used by other modules.</p>
                    </release-item>

                    <release-item>
                        <p><code>varNewKv()</code> accepts a <code>KeyValue</code> object rather than creating one.</p>
                    </release-item>

                    <release-item>
                        <p>Add constant for maximum buffer sizes required by <code>cvt*()</code> functions.</p>
                    </release-item>

                    <release-item>
                        <p>Add <id>true</id> and <id>false</id> <code>String</code> constants.</p>
                    </release-item>

                    <release-item>
                        <p>Refactor <code>Ini</code> interface to expose <code>String</code> values instead of <code>Variant</code>.</p>
                    </release-item>

                    <release-item>
                        <p>Refactor <code>main()</code> as a <code>switch()</code> statement.</p>
                    </release-item>

                    <release-item>
                        <p>Add <code>cfgOptionUInt()</code> and <code>cfgOptionUInt64()</code> and update code to use them.</p>
                    </release-item>

                    <release-item>
                        <p>Improve log performance, simplify macros, rename <code>logWill()</code> to <code>logAny()</code>.</p>
                    </release-item>

                    <release-item>
                        <p>Improve coverage in <file>perl/exec</file>, <file>config/config</file>, and <file>config/parse</file> modules.</p>
                    </release-item>

                    <release-item>
                        <p>Remove <id>-Wswitch-enum</id> compiler option.</p>
                    </release-item>

                    <release-item>
                        <p>Error on multiple option alternate names and simplify help command.</p>
                    </release-item>

                    <release-item>
                        <p>Use <code>THROW_ON_SYS_ERROR*()</code> to improve code coverage.</p>
                    </release-item>

                    <release-item>
                        <p>Improve macros and coverage rules that were hiding missing coverage.</p>
                    </release-item>

                    <release-item>
                        <p>Improve efficiency of <code>FUNCTION_LOG*()</code> macros.</p>
                    </release-item>
                </release-development-list>
            </release-core-list>

            <release-doc-list>
                <release-feature-list>
                    <release-item>
                        <p>Add user guides for <proper>CentOS</proper>/<proper>RHEL</proper> <proper>6</proper>/<proper>7</proper>.</p>
                    </release-item>
                </release-feature-list>

                <release-development-list>
                    <release-item>
                        <p>Automate coverage summary report generation.</p>
                    </release-item>

                    <release-item>
                        <p>Add <setting>--out-preserve</setting> to preserve contents of output path.</p>
                    </release-item>

                    <release-item>
                        <p>Restore index menu url default lost in b85e51d6.</p>
                    </release-item>
                </release-development-list>
            </release-doc-list>

            <release-test-list>
                <release-development-list>
                    <release-item>
                        <p>Add <code>harnessInfoChecksum/Z()</code> to ease creation of test info files.</p>
                    </release-item>

                    <release-item>
                        <p>Update containers with <postgres/> minor releases and <id>liblz4</id>.</p>
                    </release-item>

                    <release-item>
                        <p>Add <code>testUser()</code> and <code>testGroup()</code>.</p>
                    </release-item>

                    <release-item>
                        <p>Add <id>build-max</id> option to set max build processes.</p>
                    </release-item>

                    <release-item>
                        <p>Reduce <proper>ScalityS3</proper> processes since only two are needed.</p>
                    </release-item>

                    <release-item>
                        <release-item-contributor-list>
                            <release-item-contributor id="cynthia.shang"/>
                        </release-item-contributor-list>

                        <p>Update <id>mock/expire</id> module test matrix so expect tests output.</p>
                    </release-item>
                </release-development-list>
            </release-test-list>
        </release>

        <release date="2019-04-18" version="2.13" title="Bug Fixes">
            <release-core-list>
                <release-bug-list>
                    <release-item>
                        <release-item-contributor-list>
                            <release-item-ideator id="brunre01"/>
                            <release-item-ideator id="jens.wilke"/>
                            <release-item-ideator id="tomasz.kontusz"/>
                            <release-item-ideator id="guruguruguru"/>
                        </release-item-contributor-list>

                        <p>Fix zero-length reads causing problems for IO filters that did not expect them.</p>
                    </release-item>

                    <release-item>
                        <p>Fix reliability of error reporting from <cmd>local</cmd>/<cmd>remote</cmd> processes.</p>
                    </release-item>

                    <release-item>
                        <p>Fix <proper>Posix</proper>/<proper>CIFS</proper> error messages reporting the wrong filename on write/sync/close.</p>
                    </release-item>
                </release-bug-list>

                <release-development-list>
                    <release-item>
                        <p>Harden IO filters against zero input and optimize zero output case.</p>
                    </release-item>

                    <release-item>
                        <p>Move <code>lockRelease()</code> to the end of <code>exitSafe()</code>.</p>
                    </release-item>

                    <release-item>
                        <p>Add <code>CHECK()</code> macro for production assertions.</p>
                    </release-item>

                    <release-item>
                        <p>Automatically generate constants for command and option names.</p>
                    </release-item>

                    <release-item>
                        <p>Use a macro instead of a nested struct to create common <code>String</code> variables.</p>
                    </release-item>

                    <release-item>
                        <p>Add <code>STR()</code> macro to create constant <code>String</code> objects from runtime strings.</p>
                    </release-item>

                    <release-item>
                        <p>Add macros to create constant <code>Variant</code> types.</p>
                    </release-item>

                    <release-item>
                        <release-item-contributor-list>
                            <release-item-contributor id="cynthia.shang"/>
                        </release-item-contributor-list>

                        <p>Migrate <code>backupRegExp()</code> to C.</p>
                    </release-item>
                </release-development-list>
            </release-core-list>

            <release-doc-list>
                <release-development-list>
                    <release-item>
                        <p>Option to build documentation from current <proper>apt.postgres.org</proper> packages.</p>
                    </release-item>
                </release-development-list>
            </release-doc-list>
        </release>

        <release date="2019-04-11" version="2.12" title="C Implementation of Archive Push">
            <release-core-list>
                <p><b>IMPORTANT NOTE</b>: The new <proper>TLS</proper>/<proper>SSL</proper> implementation forbids dots in <proper>S3</proper> bucket names per RFC-2818.  This security fix is required for compliant hostname verification.</p>

                <release-bug-list>
                    <release-item>
                        <release-item-contributor-list>
                            <release-item-ideator id="marc.cousin"/>
                        </release-item-contributor-list>

                        <p>Fix issues when a path option is / terminated.</p>
                    </release-item>

                    <release-item>
                        <release-item-contributor-list>
                            <release-item-ideator id="brad.nicholson"/>
                        </release-item-contributor-list>

                        <p>Fix issues when <br-option>log-level-file=off</br-option> is set for the <cmd>archive-get</cmd> command.</p>
                    </release-item>

                    <release-item>
                        <release-item-contributor-list>
                            <release-item-ideator id="kyle.nevins"/>
                        </release-item-contributor-list>

                        <p>Fix C code to recognize <id>host:port</id> option format like Perl does.</p>
                    </release-item>

                    <release-item>
                        <p>Fix issues with <code>remote</code>/<code>local</code> command logging options.</p>
                    </release-item>
                </release-bug-list>

                <release-improvement-list>
                    <release-item>
                        <p>The <cmd>archive-push</cmd> command is implemented entirely in C.</p>
                    </release-item>

                    <release-item>
                        <!-- <commit type="depend" subject="Allow three-digits process IDs in logging."/> -->

                        <release-item-contributor-list>
                            <release-item-ideator id="rakshitha.br"/>
                        </release-item-contributor-list>

                        <p>Increase <br-option>process-max</br-option> limit to <id>999</id>.</p>
                    </release-item>

                    <release-item>
                        <p>Improve error message when an <proper>S3</proper> bucket name contains dots.</p>
                    </release-item>
                </release-improvement-list>

                <release-development-list>
                    <release-item>
                        <p>Add separate <cmd>archive-push-async</cmd> command.</p>
                    </release-item>

                    <release-item>
                        <p><code>CryptoHash</code> improvements and fixes. Fix incorrect buffer size used in <code>cryptoHashOne()</code>.  Add missing <code>const</code> to <code>cryptoHashOne()</code> and <code>cryptoHashOneStr()</code>.  Add hash size constants.  Extern hash type constant.</p>
                    </release-item>

                    <release-item>
                        <p>Add <id>CIFS</id> storage driver.</p>
                    </release-item>

                    <release-item>
                        <p>Add file write to the remote and S3 storage drivers.</p>
                    </release-item>

                    <release-item>
                        <p>Add <code>storageRepoWrite()</code> and <code>storagePg()</code>/<code>storagePgWrite()</code> to storage helper.</p>
                    </release-item>

                    <release-item>
                        <p>Use a single file to handle global errors in async archiving.</p>
                    </release-item>

                    <release-item>
                        <p>Add document creation to XML objects.</p>
                    </release-item>

                    <release-item>
                        <p>Remove redundant documentation from <postgres/> interface files and clarify ambiguous function names.</p>
                    </release-item>

                    <release-item>
                        <p>Add WAL info to <postgres/> interface.</p>
                    </release-item>

                    <release-item>
                        <p>Refactor <postgres/> interface to remove most code duplication.</p>
                    </release-item>

                    <release-item>
                        <p>Logging improvements.  Allow three-digit process IDs in logging.  Allow process id in C logging.</p>
                    </release-item>

                    <release-item>
                        <p>Add process id to <code>ProtocolParallelJob</code>.</p>
                    </release-item>

                    <release-item>
                        <p>Add process id to C <cmd>archive-get</cmd> and <cmd>archive-push</cmd> logging.</p>
                    </release-item>

                    <release-item>
                        <p>Close log file before <code>exec()</code>.</p>
                    </release-item>

                    <release-item>
                        <p>Allow warnings to be written by <code>archiveAsyncStatusOkWrite()</code>.</p>
                    </release-item>

                    <release-item>
                        <p>Move WAL path prefix logic into <code>walPath()</code>.</p>
                    </release-item>

                    <release-item>
                        <p>Make notion of current <postgres/> info ID in C align with Perl.</p>
                    </release-item>

                    <release-item>
                        <p>Add locking capability to the remote command.</p>
                    </release-item>

                    <release-item>
                        <p>Add <code>forkSafe()</code> to handle fork errors.</p>
                    </release-item>

                    <release-item>
                        <p>Add <code>httpHeaderDup()</code>.</p>
                    </release-item>

                    <release-item>
                        <p><code>httpClientRequest()</code> accepts a body parameter.</p>
                    </release-item>

                    <release-item>
                        <p>Add <code>protocolKeepAlive()</code> to send <id>noops</id> to all remotes.</p>
                    </release-item>

                    <release-item>
                        <p>Make <code>strLstDup()</code> null-tolerant.</p>
                    </release-item>

                    <release-item>
                        <p>Add <code>strLstMergeAnti()</code> for merge anti-joins.</p>
                    </release-item>

                    <release-item>
                        <p>Add <code>cvtSSizeToZ()</code> and debug macros.</p>
                    </release-item>

                    <release-item>
                        <p>Remove unused <code>infoArchiveCheckPg()</code> function.</p>
                    </release-item>

                    <release-item>
                        <p>Add constants for <file>.ok</file>/<file>.error</file> status extensions.</p>
                    </release-item>
                </release-development-list>
            </release-core-list>

            <release-doc-list>
                <release-improvement-list>
                    <release-item>
                        <release-item-contributor-list>
                            <release-item-ideator id="magnus.hagander"/>
                        </release-item-contributor-list>

                        <p>Clarify that S3-compatible object stores are supported.</p>
                    </release-item>
                </release-improvement-list>
            </release-doc-list>

            <release-test-list>
                <release-development-list>
                    <release-item>
                        <p>Build test harness with the same warnings as code being tested.</p>
                    </release-item>

                    <release-item>
                        <p>Add <code>TEST_64BIT()</code> macro to detect 64-bit platforms.</p>
                    </release-item>

                    <release-item>
                        <p>Skip coverage for macros with numbers in their name.</p>
                    </release-item>

                    <release-item>
                        <p>Use <cmd>restore</cmd> command for remote performances tests.</p>
                    </release-item>
                </release-development-list>
            </release-test-list>
        </release>

        <release date="2019-03-11" version="2.11" title="C Implementation of Archive Get">
            <release-core-list>
                <release-bug-list>
                    <release-item>
                        <release-item-contributor-list>
                            <release-item-ideator id="benoit.lobréau"/>
                        </release-item-contributor-list>

                        <p>Fix possible truncated WAL segments when an error occurs mid-write.</p>
                    </release-item>

                    <release-item>
                        <release-item-contributor-list>
                            <release-item-contributor id="stefan.fercot"/>
                        </release-item-contributor-list>

                        <p>Fix info command missing WAL min/max when stanza specified.</p>
                    </release-item>

                    <release-item>
                        <release-item-contributor-list>
                            <release-item-ideator id="leo.khomenko"/>
                        </release-item-contributor-list>

                        <p>Fix non-compliant JSON for options passed from C to Perl.</p>
                    </release-item>
                </release-bug-list>

                <release-improvement-list>
                    <release-item>
                        <p>The <cmd>archive-get</cmd> command is implemented entirely in C.</p>
                    </release-item>

                    <release-item>
                        <release-item-contributor-list>
                            <release-item-contributor id="marc.cousin"/>
                        </release-item-contributor-list>

                        <p>Enable socket keep-alive on older <proper>Perl</proper> versions.</p>
                    </release-item>

                    <release-item>
                        <release-item-contributor-list>
                            <release-item-ideator id="jason.odonnell"/>
                        </release-item-contributor-list>

                        <p>Error when parameters are passed to a command that does not accept parameters.</p>
                    </release-item>

                    <release-item>
                        <release-item-contributor-list>
                            <release-item-ideator id="hans.jurgen.schonig"/>
                        </release-item-contributor-list>

                        <p>Add hints when unable to find a WAL segment in the archive.</p>
                    </release-item>

                    <release-item>
                        <release-item-contributor-list>
                            <release-item-ideator id="james.badger"/>
                        </release-item-contributor-list>

                        <p>Improve error when hostname cannot be found in a certificate.</p>
                    </release-item>

                    <release-item>
                        <release-item-contributor-list>
                            <release-item-contributor id="benoit.lobréau"/>
                        </release-item-contributor-list>

                        <p>Add additional options to <file>backup.manifest</file> for debugging purposes.</p>
                    </release-item>
                </release-improvement-list>

                <release-development-list>
                    <release-item>
                        <p>Migrate <cmd>local</cmd> and <cmd>remote</cmd> commands to C.</p>
                    </release-item>

                    <release-item>
                        <p>Add separate <cmd>archive-get-async</cmd> command.</p>
                    </release-item>

                    <release-item>
                        <p>Add <code>ProtocolParallel*</code> objects for parallelizing commands.</p>
                    </release-item>

                    <release-item>
                        <p>Add <code>ProtocolCommand</code> object.</p>
                    </release-item>

                    <release-item>
                        <p>Add <code>exists()</code> to remote storage.</p>
                    </release-item>

                    <release-item>
                        <p>Resolve storage path expressions before passing to remote.</p>
                    </release-item>

                    <release-item>
                        <p>Expose handle (file descriptor) from <code>IoRead</code> when applicable.</p>
                    </release-item>

                    <release-item>
                        <p>Add <code>storageHelperFree()</code> to storage helper.</p>
                    </release-item>

                    <release-item>
                        <p>Add <code>kvKeyExists()</code> to <code>KeyValue</code> object.</p>
                    </release-item>

                    <release-item>
                        <p>Add <code>lstRemove()</code> to <code>List</code> object.</p>
                    </release-item>

                    <release-item>
                        <p>Allow <code>cfgExecParam()</code> to exclude options.</p>
                    </release-item>

                    <release-item>
                        <p><code>MemContext</code> improvements.  Improve performance of context and memory allocations. Use <code>contextTop</code>/<code>contextCurrent</code> instead of <code>memContextTop()</code>/<code>memContextCurrent()</code>.  Don't make a copy of the context name.</p>
                    </release-item>

                    <release-item>
                        <release-item-contributor-list>
                            <release-item-contributor id="douglas.j.hunley"/>
                        </release-item-contributor-list>

                        <p>Make <id>DESTDIR</id> fully-configurable in the <file>Makefile</file>.</p>
                    </release-item>

                    <release-item>
                        <release-item-contributor-list>
                            <release-item-ideator id="ucando"/>
                            <release-item-ideator id="jungle-boogie"/>
                            <release-item-ideator id="luca.ferrari"/>
                        </release-item-contributor-list>

                        <p>Add note for <id>CSTD</id> settings on BSD variants.</p>
                    </release-item>

                    <release-item>
                        <release-item-contributor-list>
                            <release-item-contributor id="luca.ferrari"/>
                        </release-item-contributor-list>

                        <p>Add <id>clean</id> and <id>uninstall</id> targets to <file>Makefile</file>.</p>
                    </release-item>

                    <release-item>
                        <release-item-contributor-list>
                            <release-item-contributor id="stephen.frost"/>
                        </release-item-contributor-list>

                        <p>Change <code>execRead()</code> to return a <code>size_t</code>.</p>
                    </release-item>

                    <release-item>
                        <p>Prevent option warning from being output when running help command.</p>
                    </release-item>

                    <release-item>
                        <p>Improve null-handling of <code>strToLog()</code> and <code>varToLog()</code>.</p>
                    </release-item>

                    <release-item>
                        <p>Increase per-call stack trace size to <id>4096</id>.</p>
                    </release-item>

                    <release-item>
                        <p>Move <code>compress</code> module to <code>common/compress</code>.</p>
                    </release-item>

                    <release-item>
                        <p>Move <code>crypto</code> module to <code>common/crypto</code>.</p>
                    </release-item>
                </release-development-list>
            </release-core-list>

            <release-doc-list>
                <release-improvement-list>
                    <release-item>
                        <p>Update default documentation version to <postgres/> 10.</p>
                    </release-item>
                </release-improvement-list>

                <release-development-list>
                    <release-item>
                        <p>Add instructions for building the coverage report.</p>
                    </release-item>

                    <release-item>
                        <p>Documentation builds on <postgres/> 9.4-10.</p>
                    </release-item>
                </release-development-list>
            </release-doc-list>

            <release-test-list>
                <release-development-list>
                    <release-item>
                        <p>Create test matrix for <id>mock/archive</id>, <id>mock/archive-stop</id>, <id>mock/all</id>, <id>mock/expire</id>, and <id>mock/stanza</id> to increase coverage and reduce tests.</p>
                    </release-item>

                    <release-item>
                        <p>Improve fork harness to allow multiple children and setup pipes automatically.</p>
                    </release-item>

                    <release-item>
                        <p>Reduce expect log level in <id>mock/archive</id> and <id>mock/stanza</id> tests.</p>
                    </release-item>

                    <release-item>
                        <p>Rename test modules for consistency.</p>
                    </release-item>

                    <release-item>
                        <p>Only run test-level stack trace by default for unit-tested modules.</p>
                    </release-item>

                    <release-item>
                        <p>Add missing ToLog() coverage to <code>String</code>, <code>List</code>, and <code>PgControl</code>.</p>
                    </release-item>

                    <release-item>
                        <p>Create aliases for test VMs ordered by age.</p>
                    </release-item>
                </release-development-list>
            </release-test-list>
        </release>

        <release date="2019-02-09" version="2.10" title="Bug Fixes">
            <release-core-list>
                <release-bug-list>
                    <release-item>
                        <release-item-contributor-list>
                            <release-item-ideator id="mibiio"/>
                        </release-item-contributor-list>

                        <p>Add unimplemented <proper>S3</proper> driver method required for <cmd>archive-get</cmd>.</p>
                    </release-item>

                    <release-item>
                        <release-item-contributor-list>
                            <release-item-ideator id="james.chanco.jr"/>
                        </release-item-contributor-list>

                        <p>Fix check for improperly configured <br-option>pg-path</br-option>.</p>
                    </release-item>
                </release-bug-list>

                <release-development-list>
                    <release-item>
                        <p>JSON improvements.  Optimize parser implementation.  Make the renderer more null tolerant.</p>
                    </release-item>

                    <release-item>
                        <p>Automatically adjust <br-option>db-timeout</br-option> when <br-option>protocol-timeout</br-option> is smaller.</p>
                    </release-item>
                </release-development-list>
            </release-core-list>
        </release>

        <release date="2019-01-30" version="2.09" title="Minor Improvements and Bug Fixes">
            <release-core-list>
                <release-bug-list>
                    <release-item>
                        <release-item-contributor-list>
                            <release-item-ideator id="vidhya.gurumoorthi"/>
                            <release-item-ideator id="joe.ayers"/>
                            <release-item-ideator id="douglas.j.hunley"/>
                        </release-item-contributor-list>

                        <p>Fix issue with multiple async status files causing a hard error.</p>
                    </release-item>
                </release-bug-list>

                <release-improvement-list>
                    <release-item>
                        <p>The <cmd>info</cmd> command is implemented entirely in C.</p>
                    </release-item>

                    <release-item>
                        <p>Simplify <cmd>info</cmd> command text message when no stanzas are present.</p>

                        <p>Replace the repository path with <quote>the repository</quote>.</p>
                    </release-item>

                    <release-item>
                        <release-item-contributor-list>
                            <release-item-contributor id="douglas.j.hunley"/>
                        </release-item-contributor-list>

                        <p>Add <id>_DARWIN_C_SOURCE</id> flag to Makefile for <proper>MacOS</proper> builds.</p>
                    </release-item>

                    <release-item>
                        <release-item-contributor-list>
                            <release-item-ideator id="bruno.friedmann"/>
                        </release-item-contributor-list>

                        <p>Update address lookup in C TLS client to use modern methods.</p>
                    </release-item>

                    <release-item>
                        <commit subject="Include Posix-compliant header for strcasecmp()."/>
                        <commit subject="Include Posix-compliant header for fd_set."/>

                        <release-item-contributor-list>
                            <release-item-ideator id="ucando"/>
                        </release-item-contributor-list>

                        <p>Include Posix-compliant header for <code>strcasecmp()</code> and <code>fd_set</code>.</p>
                    </release-item>
                </release-improvement-list>

                <release-development-list>
                    <release-item>
                        <p>Add remote storage objects.</p>
                    </release-item>

                    <release-item>
                        <p>Add <code>ProtocolClient</code> object and helper functions.</p>
                    </release-item>

                    <release-item>
                        <p>Add <code>Exec</code> object.</p>
                    </release-item>

                    <release-item>
                        <p>Add <code>IoHandleRead</code> and <code>IoHandleWrite</code> objects.</p>
                    </release-item>

                    <release-item>
                        <p>Add <code>cfgExecParam()</code> to generate parameters for executing commands.</p>
                    </release-item>

                    <release-item>
                        <p>Ignore <id>SIGPIPE</id> signals and check <id>EPIPE</id> result instead.</p>
                    </release-item>

                    <release-item>
                        <p>Function log macro improvements.  Rename FUNCTION_DEBUG_* and consolidate ASSERT_* macros for consistency. Improve <code>CONST</code> and <code>P</code>/<code>PP</code> type macro handling. Move <code>MACRO_TO_STR()</code> to <file>common/debug.h</file>. Remove unused type parameter from <code>FUNCTION_TEST_RETURN()</code>.</p>
                    </release-item>

                    <release-item>
                        <p>Make the <proper>C</proper> version of the <cmd>info</cmd> command conform to the <proper>Perl</proper> version.</p>
                    </release-item>

                    <release-item>
                        <p>Improve accuracy of <code>strSizeFormat()</code>.</p>
                    </release-item>

                    <release-item>
                        <p>Add <code>ioReadBuf()</code> to easily read into a buffer.</p>
                    </release-item>

                    <release-item>
                        <p>JSON improvements.  Allow empty arrays in JSON parser.  Fix null output in JSON renderer.  Fix escaping in JSON string parser/renderer.</p>
                    </release-item>

                    <release-item>
                        <p>Allocate extra space for concatenations in the <code>String</code> object.</p>
                    </release-item>

                    <release-item>
                        <p>Return <code>UnknownError</code> from <code>errorTypeFromCode()</code> for invalid error codes.</p>
                    </release-item>

                    <release-item>
                        <p>Update Perl repo rules to work when stanza is not specified.</p>
                    </release-item>

                    <release-item>
                        <p>Update <code>Storage::Local->list()</code> to accept an undefined path.</p>
                    </release-item>

                    <release-item>
                        <p>Null-terminate list returned by <code>strLstPtr()</code>.</p>
                    </release-item>

                    <release-item>
                        <p>Add <code>kvMove()</code> and <code>varLstMove()</code>.</p>
                    </release-item>

                    <release-item>
                        <p>Replace <code>FileOpenError</code> with <code>HostConnectError</code> in <code>TlsClient</code>.</p>
                    </release-item>

                    <release-item>
                        <p>Allow string <code>Variant</code> objects to contain <code>null</code>.</p>
                    </release-item>

                    <release-item>
                        <p>Rename <code>common/io/handle</code> module to <code>common/io/handleWrite</code>.</p>
                    </release-item>

                    <release-item>
                        <p>Add <code>const VariantList *</code> debug type.</p>
                    </release-item>
                </release-development-list>
            </release-core-list>

            <release-doc-list>
                <release-bug-list>
                    <release-item>
                        <release-item-contributor-list>
                            <release-item-ideator id="heath.lord"/>
                        </release-item-contributor-list>

                        <p>Fix hard-coded repository path.</p>
                    </release-item>
                </release-bug-list>

                <release-improvement-list>
                    <release-item>
                        <release-item-contributor-list>
                            <release-item-ideator id="bruce.burdick"/>
                        </release-item-contributor-list>

                        <p>Clarify that encryption is always performed client-side.</p>
                    </release-item>

                    <release-item>
                        <p>Add examples for building a documentation host.</p>
                    </release-item>

                    <release-item>
                        <commit subject="Allow if in manifest variables."/>
                        <commit subject="Allow if condition in documentation lists and list items."/>

                        <p>Allow <code>if</code> in manifest variables, lists, and list items.</p>
                    </release-item>
                </release-improvement-list>
            </release-doc-list>

            <release-test-list>
                <release-development-list>
                    <release-item>
                        <p>Move C module include in <file>test.c</file> above headers included for testing.</p>
                    </release-item>

                    <release-item>
                        <p>Allow primary <id>gid</id> for the test user to be different from <id>uid</id>.</p>
                    </release-item>

                    <release-item>
                        <p>Increase timeout in <id>storage/s3</id> module to improve reliability.</p>
                    </release-item>
                </release-development-list>
            </release-test-list>
        </release>

        <release date="2019-01-02" version="2.08" title="Minor Improvements and Bug Fixes">
            <release-core-list>
                <release-bug-list>
                    <release-item>
                        <release-item-contributor-list>
                            <release-item-ideator id="matt.kunkel"/>
                        </release-item-contributor-list>

                        <p>Remove request for S3 object info directly after putting it.</p>
                    </release-item>

                    <release-item>
                        <release-item-contributor-list>
                            <release-item-ideator id="ronan.dunklau"/>
                        </release-item-contributor-list>

                        <p>Correct <br-option>archive-get-queue-max</br-option> to be <id>size</id> type.</p>
                    </release-item>

                    <release-item>
                        <release-item-contributor-list>
                            <release-item-ideator id="camilo.aguilar"/>
                        </release-item-contributor-list>

                        <p>Add error message when current user <id>uid</id>/<id>gid</id> does not map to a name.</p>
                    </release-item>

                    <release-item>
                        <p>Error when <br-option>--target-action=shutdown</br-option> specified for <postgres/> &lt; 9.5.</p>
                    </release-item>
                </release-bug-list>

                <release-improvement-list>
                    <release-item>
                        <release-item-contributor-list>
                            <release-item-ideator id="ronan.dunklau"/>
                        </release-item-contributor-list>

                        <p>Set TCP keepalives on <proper>S3</proper> connections.</p>
                    </release-item>

                    <release-item>
                        <release-item-contributor-list>
                            <release-item-ideator id="ryan.lambert"/>
                            <release-item-contributor id="cynthia.shang"/>
                        </release-item-contributor-list>

                        <p>Reorder <cmd>info</cmd> command text output so most recent backup is output last.</p>
                    </release-item>

                    <release-item>
                        <p>Change file ownership only when required.</p>
                    </release-item>

                    <release-item>
                        <release-item-contributor-list>
                            <release-item-ideator id="brad.nicholson"/>
                        </release-item-contributor-list>

                        <p>Redact <id>authentication</id> header when throwing <proper>S3</proper> errors.</p>
                    </release-item>
                </release-improvement-list>

                <release-development-list>
                    <release-item>
                        <p>Enable S3 storage and encryption for <cmd>archive-get</cmd> command in C.</p>
                    </release-item>

                    <release-item>
                        <release-item-contributor-list>
                            <release-item-contributor id="cynthia.shang"/>
                        </release-item-contributor-list>

                        <p>Migrate local <cmd>info</cmd> command to C.</p>
                    </release-item>

                    <release-item>
                        <p>Add <proper>S3</proper> storage driver.</p>
                    </release-item>

                    <release-item>
                        <p>Add <code>HttpClient</code> object.</p>
                    </release-item>

                    <release-item>
                        <p>Add <code>TlsClient</code> object.</p>
                    </release-item>

                    <release-item>
                        <p>Add interface objects for <proper>libxml2</proper>.</p>
                    </release-item>

                    <release-item>
                        <p>Add encryption capability to <code>Info*</code> objects.</p>
                    </release-item>

                    <release-item>
                        <p>Add <code>IoFilter</code> interface to <code>CipherBlock</code> object.</p>
                    </release-item>

                    <release-item>
                        <p>Allow arbitrary <code>InOut</code> filters to be chained in <code>IoFilterGroup</code>.</p>
                    </release-item>

                    <release-item>
                        <release-item-contributor-list>
                            <release-item-contributor id="cynthia.shang"/>
                        </release-item-contributor-list>

                        <p>Add <code>infoBackup</code> object to encapsulate the <file>backup.info</file> file.</p>
                    </release-item>

                    <release-item>
                        <release-item-contributor-list>
                            <release-item-contributor id="cynthia.shang"/>
                        </release-item-contributor-list>

                        <p>Improve JSON to <code>Variant</code> conversion and add <code>Variant</code> to JSON conversion.</p>
                    </release-item>

                    <release-item>
                        <release-item-contributor-list>
                            <release-item-contributor id="cynthia.shang"/>
                        </release-item-contributor-list>

                        <p>Storage helper improvements.  Allow <code>NULL</code> stanza in storage helper.  Add path expression for repository backup.</p>
                    </release-item>

                    <release-item>
                        <release-item-contributor-list>
                            <release-item-contributor id="cynthia.shang"/>
                        </release-item-contributor-list>

                        <p>Info module improvements.  Rename constants in <code>Info</code> module for consistency.  Remove <code>#define</code> statements in the <code>InfoPg</code> module to conform with newly-adopted coding standards.  Use cast to make for loop more readable in <code>InfoPg</code> module.  Add <code>infoArchiveIdHistoryMatch()</code> to the <code>InfoArchive</code> object.</p>
                    </release-item>

                    <release-item>
                        <p>Allow I/O read interface to explicitly request blocking reads.</p>
                    </release-item>

                    <release-item>
                        <release-item-contributor-list>
                            <release-item-contributor id="david.steele"/>
                            <release-item-contributor id="cynthia.shang"/>
                        </release-item-contributor-list>

                        <p>Improve error messages when info files are missing/corrupt.</p>
                    </release-item>

                    <release-item>
                        <release-item-contributor-list>
                            <release-item-contributor id="cynthia.shang"/>
                        </release-item-contributor-list>

                        <p>Add <code>strSizeFormat()</code> to <code>String</code> object.</p>
                    </release-item>

                    <release-item>
                        <p>Add <code>strLstInsert()</code> and <code>strLstInsertZ()</code> to <code>StringList</code> object.</p>
                    </release-item>

                    <release-item>
                        <p>Rename <code>PGBACKREST</code>/<code>BACKREST</code> constants to <code>PROJECT</code>.</p>
                    </release-item>

                    <release-item>
                        <p>Require <proper>S3</proper> key options except for <cmd>local</cmd>/<cmd>remote</cmd> commands.</p>
                    </release-item>

                    <release-item>
                        <p>Explicitly compile with Posix 2001 standard.</p>
                    </release-item>

                    <release-item>
                        <p>Add <code>ServiceError</code> for errors from a service that can be retried.</p>
                    </release-item>

                    <release-item>
                        <p>Conditional compilation of Perl logic in <file>exit.c</file>.</p>
                    </release-item>

                    <release-item>
                        <p>Merge <code>cipher.h</code> into <code>crypto.h</code>.</p>
                    </release-item>

                    <release-item>
                        <p>Remove extraneous <code>use</code>/<code>include</code> statements.</p>
                    </release-item>

                    <release-item>
                        <p>Remove embedded semicolon from <code>String</code> constant macros.</p>
                    </release-item>

                    <release-item>
                        <p>Reduce debug level for <code>infoIni()</code> to test.</p>
                    </release-item>

                    <release-item>
                        <p>Return <code>IoFilterGroup *</code> from <code>ioFilterGroupAdd()</code>.</p>
                    </release-item>

                    <release-item>
                        <p>Add coding standards for <code>String</code> constants.</p>
                    </release-item>

                    <release-item>
                        <p>Add missing <code>LOG_DEBUG()</code> macro.</p>
                    </release-item>
                </release-development-list>
            </release-core-list>

            <release-doc-list>
                <release-improvement-list>
                    <release-item>
                        <release-item-contributor-list>
                            <release-item-ideator id="keith.fiske"/>
                        </release-item-contributor-list>

                        <p>Clarify when <br-option>target-action</br-option> is effective and <postgres/> version support.</p>
                    </release-item>

                    <release-item>
                        <release-item-contributor-list>
                            <release-item-ideator id="pritam.barhate"/>
                        </release-item-contributor-list>

                        <p>Clarify that region/endpoint must be configured correctly for the bucket.</p>
                    </release-item>

                    <release-item>
                        <p>Add documentation for building the documentation.</p>
                    </release-item>
                </release-improvement-list>

                <release-development-list>
                    <release-item>
                        <release-item-contributor-list>
                            <release-item-contributor id="cynthia.shang"/>
                        </release-item-contributor-list>

                        <p>Add <code>admonitions</code> to all documentation renderers (HTML, PDF, Markdown and help text) and update <file>xml</file> files accordingly.</p>
                    </release-item>

                    <release-item>
                        <release-item-contributor-list>
                            <release-item-contributor id="cynthia.shang"/>
                        </release-item-contributor-list>

                        <p>Add HTML table rendering and update PDF/Markdown renderers to support header-less tables. Add optional table captions.</p>
                    </release-item>

                    <release-item>
                        <release-item-contributor-list>
                            <release-item-contributor id="cynthia.shang"/>
                        </release-item-contributor-list>

                        <p>Escape special characters in latex when not in a code block.</p>
                    </release-item>

                    <release-item>
                        <release-item-contributor-list>
                            <release-item-contributor id="cynthia.shang"/>
                        </release-item-contributor-list>

                        <p>Base menu ordering on natural ordering in the manifest.</p>
                    </release-item>

                    <release-item>
                        <p>Replace keywords with more flexible if statements.</p>
                    </release-item>

                    <release-item>
                        <p>Pre-build containers for any <id>execute</id> elements marked <id>pre</id>.</p>
                    </release-item>

                    <release-item>
                        <p>Documentation may be built with user-specified packages.</p>
                    </release-item>

                    <release-item>
                        <p>Add Centos/RHEL 7 option to documentation build.</p>
                    </release-item>

                    <release-item>
                        <release-item-contributor-list>
                            <release-item-contributor id="cynthia.shang"/>
                        </release-item-contributor-list>

                        <p>Allow custom logo for PDF documentation.</p>
                    </release-item>

                    <release-item>
                        <release-item-contributor-list>
                            <release-item-contributor id="cynthia.shang"/>
                        </release-item-contributor-list>

                        <p>Modify general document elements to allow any child element.</p>
                    </release-item>

                    <release-item>
                        <p>Use absolute paths so that <file>./doc.pl</file> runs.</p>
                    </release-item>

                    <release-item>
                        <p>Pick <code>pg_switch_wal()</code>/<code>pg_switch_xlog()</code> based on <postgres/> version.</p>
                    </release-item>

                    <release-item>
                        <p>Add configuration to the standby so it works as a primary when promoted.</p>
                    </release-item>

                    <release-item>
                        <p>Create common <id>if</id> expressions for testing <id>os-type</id>.</p>
                    </release-item>

                    <release-item>
                        <p>Add <id>zlib1g-dev</id> to <proper>Debian</proper> builds.</p>
                    </release-item>
                </release-development-list>
            </release-doc-list>

            <release-test-list>
                <release-development-list>
                    <release-item>
                        <p>New test containers with static test certificates.</p>
                    </release-item>

                    <release-item>
                        <p>Fix test binary name for <file>gprof</file>.</p>
                    </release-item>

                    <release-item>
                        <p>Allow arbitrary multiplier and flush character in <code>IoTestFilterMultiply</code>.</p>
                    </release-item>

                    <release-item>
                        <p>Update URL for Docker install.</p>
                    </release-item>

                    <release-item>
                        <p>Add <code>testRepoPath()</code> to let C unit tests know where the code repository is located.</p>
                    </release-item>

                    <release-item>
                        <p>Merge <file>common/typeStringListTest</file> module into <file>common/typeStringTest</file>.</p>
                    </release-item>

                    <release-item>
                        <p>Merge <file>common/typeVariantListTest</file> module into <file>common/typeVariantTest</file>.</p>
                    </release-item>
                </release-development-list>
            </release-test-list>
        </release>

        <release date="2018-11-16" version="2.07" title="Automatic Backup Checksum Delta">
            <release-core-list>
                <release-bug-list>
                    <release-item>
                        <release-item-contributor-list>
                            <release-item-ideator id="sebastien.lardiere"/>
                        </release-item-contributor-list>

                        <p>Fix issue with <br-option>archive-push-queue-max</br-option> not being honored on connection error.</p>
                    </release-item>

                    <release-item>
                        <p>Fix static WAL segment size used to determine if <br-option>archive-push-queue-max</br-option> has been exceeded.</p>
                    </release-item>

                    <release-item>
                        <release-item-contributor-list>
                            <release-item-ideator id="vthriller"/>
                        </release-item-contributor-list>

                        <p>Fix error after log file open failure when processing should continue.</p>
                    </release-item>
                </release-bug-list>

                <release-feature-list>
                    <release-item>
                        <release-item-contributor-list>
                            <release-item-contributor id="cynthia.shang"/>
                        </release-item-contributor-list>

                        <p>Automatically enable backup checksum delta when anomalies (e.g. timeline switch) are detected.</p>
                    </release-item>
                </release-feature-list>

                <release-improvement-list>
                    <release-item>
                        <release-item-contributor-list>
                            <release-item-ideator id="craig.a.james"/>
                        </release-item-contributor-list>

                        <p>Retry all S3 <id>5xx</id> errors rather than just <id>500</id> internal errors.</p>
                    </release-item>
                </release-improvement-list>

                <release-development-list>
                    <release-item>
                        <release-item-contributor-list>
                            <release-item-contributor id="cynthia.shang"/>
                            <release-item-contributor id="david.steele"/>
                        </release-item-contributor-list>

                        <p>Correct current history item in <code>InfoPg</code> to always be in position 0.</p>
                    </release-item>

                    <release-item>
                        <p>Make <code>ioReadLine()</code> read less aggressively.</p>
                    </release-item>

                    <release-item>
                        <p>Add <code>ioWriteFlush()</code> to flush pending output.</p>
                    </release-item>

                    <release-item>
                        <p>Add destructors to <code>IoRead</code> and <code>IoWrite</code> objects.</p>
                    </release-item>

                    <release-item>
                        <p>Add <id>base</id> variants to all integer to string conversion functions.</p>
                    </release-item>

                    <release-item>
                        <p>Add <code>lstInsert()</code> to <code>List</code> object.</p>
                    </release-item>

                    <release-item>
                        <p>Add <code>strCatChr()</code>, <code>strEmpty()</code>, and constant macros to <code>String</code> object.</p>
                    </release-item>

                    <release-item>
                        <p>Add <code>regExpPrefix()</code> to aid in static prefix searches.</p>
                    </release-item>

                    <release-item>
                        <release-item-contributor-list>
                            <release-item-contributor id="cynthia.shang"/>
                        </release-item-contributor-list>

                        <p>Correct <code>cfgDefDataFind()</code> to use <code>UINTP</code> instead of <code>VOIDPP</code>.</p>
                    </release-item>

                    <release-item>
                        <release-item-contributor-list>
                            <release-item-contributor id="cynthia.shang"/>
                        </release-item-contributor-list>

                        <p>Change <code>infoArchiveCheckPg()</code> to display the <postgres/> version as a string (e.g. 9.4) instead of the integer representation (e.g. 90400) when throwing an error.</p>
                    </release-item>

                    <release-item>
                        <p>Allow storage path and file mode to be 0.</p>
                    </release-item>

                    <release-item>
                        <p>Limit usable <code>Buffer</code> size without changing allocated size.</p>
                    </release-item>

                    <release-item>
                        <p>Construct <code>Wait</code> object in milliseconds instead of fractional seconds.</p>
                    </release-item>

                    <release-item>
                        <p>Add <code>THROW*_ON_SYS_ERROR*</code> macros to test and throw system errors.</p>
                    </release-item>

                    <release-item>
                        <p>Add <code>KernelError</code> to report miscellaneous kernel errors.</p>
                    </release-item>

                    <release-item>
                        <p>Use <code>THROW_ON_SYS_ERROR</code> macro to improve <code>fork</code> code coverage.</p>
                    </release-item>

                    <release-item>
                        <p><code>Storage</code> interface methods no longer declare the driver as const.</p>
                    </release-item>

                    <release-item>
                        <p>Add <code>memContextCallbackClear()</code> to prevent double <code>free()</code> calls.</p>
                    </release-item>

                    <release-item>
                        <p>Merge <file>crypto/random</file> module into <file>crypto/crypto</file>.</p>
                    </release-item>

                    <release-item>
                        <p>Add <code>cryptoError()</code> and update crypto code to use it.</p>
                    </release-item>

                    <release-item>
                        <p>Rename <code>CipherError</code> to <code>CryptoError</code>.</p>
                    </release-item>

                    <release-item>
                        <p>Reword misleading message in stack trace when parameter buffer is full.</p>
                    </release-item>

                    <release-item>
                        <p>Add logging macros for <code>TimeMSec</code> type.</p>
                    </release-item>

                    <release-item>
                        <p>Modify value of <code>PERL_EMBED_ERROR</code> macro.</p>
                    </release-item>
                </release-development-list>
            </release-core-list>

            <release-doc-list>
                <release-development-list>
                    <release-item>
                        <p>Add new HTML tags and <code>strExtra</code> to <code>DocHtmlElement</code>.</p>
                    </release-item>

                    <release-item>
                        <p>Remove error suppression for <backrest/> <file>make</file>.</p>
                    </release-item>
                </release-development-list>
            </release-doc-list>

            <release-test-list>
                <release-development-list>
                    <release-item>
                        <p>New test containers.  Add libxml2 library needed for S3 development.  Include new minor version upgrades for <postgres/>.  Remove <postgres/> 11 beta/rc repository.</p>
                    </release-item>

                    <release-item>
                        <p>Test speed improvements.  Mount <id>tmpfs</id> in <file>Vagrantfile</file> instead <file>test.pl</file>.  Preserve contents of C unit test build directory between <file>test.pl</file> executions.  Improve efficiency of code generation.</p>
                    </release-item>

                    <release-item>
                        <p>New, concise coverage report for C.</p>
                    </release-item>

                    <release-item>
                        <p>Add <code>TEST_LOG()</code> and <code>TEST_LOG_FMT()</code> macros.</p>
                    </release-item>

                    <release-item>
                        <p>Improve alignment of expected vs. actual error test results.</p>
                    </release-item>

                    <release-item>
                        <p>Add time since the beginning of the run to each test statement.</p>
                    </release-item>
                </release-development-list>
            </release-test-list>
        </release>

        <release date="2018-10-15" version="2.06" title="Checksum Delta Backup and PostgreSQL 11 Support">
            <release-core-list>
                <release-bug-list>
                    <release-item>
                        <release-item-contributor-list>
                            <release-item-ideator id="dan.farrell"/>
                        </release-item-contributor-list>

                        <p>Fix missing URI encoding in S3 driver.</p>
                    </release-item>

                    <release-item>
                        <release-item-contributor-list>
                            <release-item-ideator id="jesper.st.john"/>
                        </release-item-contributor-list>

                        <p>Fix incorrect error message for duplicate options in configuration files.</p>
                    </release-item>

                    <release-item>
                        <p>Fix incorrectly reported error return in <id>info</id> logging.</p>

                        <p>A return code of 1 from the <cmd>archive-get</cmd> was being logged as an error message at <id>info</id> level but otherwise worked correctly.</p>
                    </release-item>
                </release-bug-list>

                <release-feature-list>
                    <release-item>
                        <release-item-contributor-list>
                            <release-item-contributor id="cynthia.shang"/>
                        </release-item-contributor-list>

                        <p>Add checksum delta for incremental backups.</p>

                        <p>Checksum delta backups uses checksums rather than timestamps to determine if files have changed.</p>
                    </release-item>

                    <release-item>
                        <commit subject="PostgreSQL 11 Beta 4 support."/>
                        <commit subject="Support configurable WAL segment size."/>
                        <commit subject="PostgreSQL 11 support."/>

                        <p><postgres/> 11 support, including configurable WAL segment size.</p>
                    </release-item>
                </release-feature-list>

                <release-improvement-list>
                    <release-item>
                        <p>Ignore all files in a linked tablespace directory except the subdirectory for the current version of <postgres/>.</p>

                        <p>Previously an error would be generated if other files were present and not owned by the <postgres/> user.</p>
                    </release-item>

                    <release-item>
                        <release-item-contributor-list>
                            <release-item-ideator id="douglas.j.hunley"/>
                            <release-item-contributor id="cynthia.shang"/>
                        </release-item-contributor-list>

                        <p>Improve <cmd>info</cmd> command to display the stanza cipher type.</p>
                    </release-item>

                    <release-item>
                        <p>Improve support for special characters in filenames.</p>
                    </release-item>

                    <release-item>
                        <release-item-contributor-list>
                            <release-item-contributor id="cynthia.shang"/>
                        </release-item-contributor-list>

                        <p>Allow <br-option>delta</br-option> option to be specified in the <backrest/> configuration file.</p>
                    </release-item>
                </release-improvement-list>

                <release-development-list>
                    <release-item>
                        <p>Migrate local, unencrypted, non-S3 <cmd>archive-get</cmd> command to C.</p>
                    </release-item>

                    <release-item>
                        <p>Storage refactoring.  Posix file functions now differentiate between open and missing errors.  Don't use negations in objects below Storage.  Rename posix driver files/functions for consistency.  Full abstraction of storage driver interface.  Merge protocol storage helper into storage helper.  Add CIFS driver to storage helper for read-only repositories.</p>
                    </release-item>

                    <release-item>
                        <p>Update all interfaces to use variable parameter constructors.</p>
                    </release-item>

                    <release-item>
                        <p>Info objects now parse JSON and use specified storage.</p>
                    </release-item>

                    <release-item>
                        <p>Add <code>ioReadLine()</code>/<code>ioWriteLine()</code> to <code>IoRead</code>/<code>IoWrite</code> objects.</p>
                    </release-item>

                    <release-item>
                        <p>Add helper for repository storage.</p>
                    </release-item>

                    <release-item>
                        <p>Add <code>cryptoHmacOne()</code> for HMAC support.</p>
                    </release-item>

                    <release-item>
                        <p>Add <code>cfgDefOptionMulti()</code> to identify multi-value options.</p>
                    </release-item>

                    <release-item>
                        <release-item-contributor-list>
                            <release-item-contributor id="david.steele"/>
                            <release-item-contributor id="stephen.frost"/>
                        </release-item-contributor-list>

                        <p>Add <code>bufNewZ()</code> and <code>bufHex()</code> to <code>Buffer</code> object.</p>
                    </release-item>

                    <release-item>
                        <release-item-contributor-list>
                            <release-item-contributor id="cynthia.shang"/>
                        </release-item-contributor-list>

                        <p>Allow <code>hashSize()</code> to run on remote storage.</p>
                    </release-item>

                    <release-item>
                        <release-item-contributor-list>
                            <release-item-contributor id="cynthia.shang"/>
                        </release-item-contributor-list>

                        <p>Restore <code>bIgnoreMissing</code> flag in <code>backupFile()</code> lost in storage refactor.</p>
                    </release-item>

                    <release-item>
                        <p>Migrate <code>walIsPartial()</code>, <code>walIsSegment()</code>, and <code>walSegmentFind()</code> from Perl to C.</p>
                    </release-item>

                    <release-item>
                        <p>Migrate control functions to detect stop files to C.</p>
                    </release-item>

                    <release-item>
                        <p>Make archive-get info messages consistent between C and Perl implementations.</p>
                    </release-item>

                    <release-item>
                        <p>Change locking around async process forking to be more test friendly.</p>
                    </release-item>

                    <release-item>
                        <p>Simplify debug logging by allowing log functions to return <code>String</code> objects.</p>
                    </release-item>

                    <release-item>
                        <p>Improve documentation in <code>filter.h</code> and <code>filter.internal.h</code>.</p>
                    </release-item>
                </release-development-list>
            </release-core-list>

            <release-doc-list>
                <release-improvement-list>
                    <release-item>
                        <release-item-contributor-list>
                            <release-item-ideator id="stephen.frost"/>
                            <release-item-ideator id="magnus.hagander"/>
                        </release-item-contributor-list>

                        <p>Use <id>command</id> in <file>authorized_hosts</file> to improve SSH security.</p>
                    </release-item>

                    <release-item>
                        <release-item-contributor-list>
                            <release-item-ideator id="stephane.schildknecht"/>
                            <release-item-contributor id="cynthia.shang"/>
                        </release-item-contributor-list>

                        <p>List allowable values for the <br-option>buffer-size</br-option> option in the configuration reference.</p>
                    </release-item>
                </release-improvement-list>

                <release-development-list>
                    <release-item>
                        <p>Update introduction to be pithy.</p>
                    </release-item>
                </release-development-list>
            </release-doc-list>

            <release-test-list>
                <release-development-list>
                    <release-item>
                        <p>Install <proper>nodejs</proper> from <id>deb.nodesource.com</id>.</p>
                    </release-item>

                    <release-item>
                        <p>Disable flapping <id>archive/get</id> unit on CentOS 6.</p>
                    </release-item>

                    <release-item>
                        <p>Move test expect log out of the regular test directory.</p>
                    </release-item>

                    <release-item>
                        <p>Fix buffer underrun in configuration test harness.</p>
                    </release-item>

                    <release-item>
                        <p>Fix missing test caused by a misplaced YAML tag.</p>
                    </release-item>

                    <release-item>
                        <p>Make Valgrind return an error even when a non-fatal issue is detected.  Update some minor issues discovered in the tests as a result.</p>
                    </release-item>

                    <release-item>
                        <p>Add <id>-ftree-coalesce-vars</id> option to unit test compilation.</p>
                    </release-item>

                    <release-item>
                        <p>Clear test directory between test runs.</p>
                    </release-item>

                    <release-item>
                        <p>Allow C or Perl coverage to run on more than one VM.</p>
                    </release-item>

                    <release-item>
                        <p>Don't perform valgrind when requested.</p>
                    </release-item>

                    <release-item>
                        <p>Remove compiler warnings that are not valid for u16.</p>
                    </release-item>

                    <release-item>
                        <p>Merge all posix storage tests into a single unit.</p>
                    </release-item>

                    <release-item>
                        <release-item-contributor-list>
                            <release-item-contributor id="stephen.frost"/>
                        </release-item-contributor-list>

                        <p>Add <file>.gitignore</file> to C <path>src</path> directory.</p>
                    </release-item>

                    <release-item>
                        <p>Fix typo in unit test error messages, EXECTED => EXPECTED.</p>
                    </release-item>

                    <release-item>
                        <p>Make comment blocks consistent across all tests.</p>
                    </release-item>
                </release-development-list>
            </release-test-list>
        </release>

        <release date="2018-08-31" version="2.05" title="Environment Variable Options and Exclude Temporary/Unlogged Relations">
            <release-core-list>
                <release-bug-list>
                    <release-item>
                        <release-item-contributor-list>
                            <release-item-ideator id="cynthia.shang"/>
                        </release-item-contributor-list>

                        <p>Fix issue where <i>relative</i> links in <path>$PGDATA</path> could be stored in the backup with the wrong path.</p>

                        <p>This issue did not affect absolute links and relative tablespace links were caught by other checks.</p>
                    </release-item>

                    <release-item>
                        <release-item-contributor-list>
                            <release-item-ideator id="jason.odonnell"/>
                        </release-item-contributor-list>

                        <p>Remove incompletely implemented <br-option>online</br-option> option from the <cmd>check</cmd> command.</p>

                        <p>Offline operation runs counter to the purpose of this command, which is to check if archiving and backups are working correctly.</p>
                    </release-item>

                    <release-item>
                        <release-item-contributor-list>
                            <release-item-ideator id="douglas.j.hunley"/>
                        </release-item-contributor-list>

                        <p>Fix issue where errors raised in C were not logged when called from Perl.</p>

                        <p><backrest/> properly terminated with the correct error code but lacked an error message to aid in debugging.</p>
                    </release-item>

                    <release-item>
                        <release-item-contributor-list>
                            <release-item-ideator id="yogesh.sharma"/>
                        </release-item-contributor-list>

                        <p>Fix issue when a boolean option (e.g. <br-option>delta</br-option>) was specified more than once.</p>
                    </release-item>
                </release-bug-list>

                <release-feature-list>
                    <release-item>
                        <p>Allow any option to be set in an environment variable.</p>

                        <p>This includes options that previously could only be specified on the command line, e.g. <br-option>stanza</br-option>, and secret options that could not be specified on the command-line, e.g. <br-option>repo1-s3-key-secret</br-option>.</p>
                    </release-item>

                    <release-item>
                        <release-item-contributor-list>
                            <release-item-contributor id="cynthia.shang"/>
                        </release-item-contributor-list>

                        <p>Exclude temporary and unlogged relation (table/index) files from backup.</p>

                        <p>Implemented using the same logic as the patches adding this feature to <postgres/>, <link url="https://git.postgresql.org/pg/commitdiff/8694cc96b52a967a49725f32be7aa77fd3b6ac25">8694cc96</link> and <link url="https://git.postgresql.org/pg/commitdiff/920a5e500a119b03356fb1fb64a677eb1aa5fc6f">920a5e50</link>.  Temporary relation exclusion is enabled in <postgres/> &amp;ge; <id>9.0</id>.  Unlogged relation exclusion is enabled in <postgres/> &amp;ge; <id>9.1</id>, where the feature was introduced.</p>
                    </release-item>

                    <release-item>
                        <release-item-contributor-list>
                            <release-item-reviewer id="cynthia.shang"/>
                        </release-item-contributor-list>

                        <p>Allow arbitrary directories and/or files to be excluded from a backup.</p>

                        <p>Misuse of this feature can lead to inconsistent backups so read the <br-option>--exclude</br-option> documentation carefully before using.</p>
                    </release-item>

                    <release-item>
                        <p>Add <br-option>log-subprocess</br-option> option to allow file logging for <id>local</id> and <id>remote</id> subprocesses.</p>
                    </release-item>

                    <release-item>
                        <p><postgres/> 11 Beta 3 support.</p>
                    </release-item>
                </release-feature-list>

                <release-improvement-list>
                    <release-item>
                        <release-item-contributor-list>
                            <release-item-contributor id="cynthia.shang"/>
                        </release-item-contributor-list>

                        <p>Allow zero-size files in backup manifest to reference a prior manifest regardless of timestamp delta.</p>
                    </release-item>

                    <release-item>
                        <release-item-contributor-list>
                            <release-item-contributor id="stephen.frost"/>
                        </release-item-contributor-list>

                        <p>Improve asynchronous <cmd>archive-get</cmd>/<cmd>archive-push</cmd> performance by directly checking status files.</p>
                    </release-item>

                    <release-item>
                        <release-item-contributor-list>
                            <release-item-ideator id="sarah.conway"/>
                        </release-item-contributor-list>

                        <p>Improve error message when a command is missing the <br-option>stanza</br-option> option.</p>
                    </release-item>
                </release-improvement-list>

                <release-development-list>
                    <release-item>
                        <p>Validate configuration options in a single pass.  By pre-calculating and storing the option dependencies in <file>parse.auto.c</file> validation can be completed in a single pass, which is both simpler and faster.</p>
                    </release-item>

                    <release-item>
                        <p>Add gzip compression/decompression filters for C.</p>
                    </release-item>

                    <release-item>
                        <release-item-contributor-list>
                            <release-item-ideator id="stephen.frost"/>
                            <release-item-reviewer id="stephen.frost"/>
                        </release-item-contributor-list>

                        <p>Improve performance of string to int conversion.  Use <code>strtoll()</code> instead of <code>sprintf()</code> for conversion.  Also use available integer min/max constants rather than hard-coded values.</p>
                    </release-item>

                    <release-item>
                        <release-item-contributor-list>
                            <release-item-contributor id="cynthia.shang"/>
                            <release-item-reviewer id="stephen.frost"/>
                        </release-item-contributor-list>

                        <p>Add <code>uint64</code> variant type and supporting conversion functions.</p>
                    </release-item>

                    <release-item>
                        <p>Add basic C JSON parser.</p>
                    </release-item>

                    <release-item>
                        <release-item-contributor-list>
                            <release-item-contributor id="cynthia.shang"/>
                        </release-item-contributor-list>

                        <p>Migrate minimum set of code for reading <file>archive.info</file> files from Perl to C.</p>
                    </release-item>

                    <release-item>
                        <p>Allow <code>Buffer</code> object <quote>used size</quote> to be different than <quote>allocated size</quote>.  Add functions to manage used size and remaining size and update automatically when possible.</p>
                    </release-item>

                    <release-item>
                        <release-item-contributor-list>
                            <release-item-reviewer id="cynthia.shang"/>
                        </release-item-contributor-list>

                        <p>Abstract IO layer out of the storage layer.  This allows the routines to be used for IO objects that do not have a storage representation.  Implement buffer read and write IO objects.  Implement filters and update <code>cryptoHash</code> to use the new interface.  Implement size and buffer filters.</p>
                    </release-item>

                    <release-item>
                        <p><code>storageFileRead()</code> accepts a buffer for output rather than creating one.  This is more efficient overall and allows the caller to specify how many bytes will be read on each call.  Reads are appended if the buffer already contains data but the buffer size will never increase.</p>
                    </release-item>

                    <release-item>
                        <release-item-contributor-list>
                            <release-item-contributor id="cynthia.shang"/>
                        </release-item-contributor-list>

                        <p>Add <code>iniSectionList()</code> to <code>Ini</code> object and remove dead code.</p>
                    </release-item>

                    <release-item>
                        <release-item-contributor-list>
                            <release-item-contributor id="david.steele"/>
                            <release-item-contributor id="cynthia.shang"/>
                        </release-item-contributor-list>

                        <p>Manifest improvements.  Require <postgres/> catalog version when instantiating a <code>Manifest</code> object (and not loading it from disk).  Prevent manifest from being built more than once.  Limit manifest build recursion (i.e. links followed) to sixteen levels to detect link loops.</p>
                    </release-item>

                    <release-item>
                        <p>Do nothing in <code>memContextMove()</code> when the context is already in the specified parent.</p>
                    </release-item>

                    <release-item>
                        <p>Allow command/option constants to autonumber in both C and Perl to reduce churn when a new command/option is added.</p>
                    </release-item>

                    <release-item>
                        <p>Show exact log level required for stack trace param output instead of just <quote>debug</quote>.</p>
                    </release-item>

                    <release-item>
                        <p>Update <code>Archive::Info->archiveIdList()</code> to return a valid error code instead of unknown.</p>
                    </release-item>

                    <release-item>
                        <p>Add <code>cvtBoolToConstZ()</code> to simplify conversion of boolean to string.</p>
                    </release-item>

                    <release-item>
                        <p>Add <code>cvtZToUInt()</code> to convert string to unsigned int.</p>
                    </release-item>

                    <release-item>
                        <p>Enable <id>-Wstrict-prototypes</id>, <id>-Wpointer-arith</id>, <id>-Wduplicated-branches</id>, <id>-Wvla</id>, and <id>-Wduplicated-cond</id> and update code to conform where necessary.</p>
                    </release-item>

                    <release-item>
                        <p>Rename error-handling variables in <code>Main.pm</code> to conform to standard.</p>
                    </release-item>

                    <release-item>
                        <p>Remove redundant lines from embedded Perl by combining blank lines.</p>
                    </release-item>

                    <release-item>
                        <p>Define cipher magic size with <code>sizeof()</code> rather than using a constant.</p>
                    </release-item>

                    <release-item>
                        <p>Add <code>cvtCharToZ()</code> and macro for debugging <code>char</code> params.</p>
                    </release-item>

                    <release-item>
                        <p>Add <code>strReplaceChr()</code> to <code>String</code> object.</p>
                    </release-item>

                    <release-item>
                        <p>Correct <id>OptionInvalidError</id> to <id>OptionInvalidValueError</id> in boolean option parsing.</p>
                    </release-item>
                </release-development-list>
            </release-core-list>

            <release-doc-list>
                <release-bug-list>
                    <release-item>
                        <release-item-contributor-list>
                            <release-item-ideator id="camilo.aguilar"/>
                        </release-item-contributor-list>

                        <p>Fix invalid log level in <br-option>log-path</br-option> option reference.</p>
                    </release-item>
                </release-bug-list>

                <release-improvement-list>
                    <release-item>
                        <release-item-contributor-list>
                            <release-item-ideator id="christophe.pettus"/>
                        </release-item-contributor-list>

                        <p>Stop trying to arrange contributors in <file>release.xml</file> by last/first name.</p>

                        <p>Contributor names have always been presented in the release notes exactly as given, but we tried to assign internal IDs based on last/first name which can be hard to determine and ultimately doesn't make sense.  Inspired by Christophe's <proper>PostgresOpen 2017</proper> talk, <quote>Human Beings Do Not Have a Primary Key</quote>.</p>
                    </release-item>
                </release-improvement-list>

                <release-development-list>
                    <release-item>
                        <p>Allow containers to be defined in a document.  The defined containers are built before the document build begins which allows them to be reused.</p>
                    </release-item>

                    <release-item>
                        <p>Move most host setup to containers defined in the documentation.  This includes <postgres/> installation which had previously been included in the documentation.  This way produces faster builds and there is no need for us to document <postgres/> installation.</p>
                    </release-item>
                </release-development-list>
            </release-doc-list>

            <release-test-list>
                <release-improvement-list>
                    <release-item>
                        <p>Error if LibC build is performed outside the test environment.</p>

                        <p>LibC is no longer required for production builds.</p>
                    </release-item>
                </release-improvement-list>

                <release-development-list>
                    <release-item>
                        <p>Use pre-built images from Docker Hub when the container definition has not changed.  Downloading an image is quite a bit faster than building a new image from scratch and saves minutes per test run in CI.</p>
                    </release-item>

                    <release-item>
                        <p>Refactor the <code>common/log</code> tests to not depend on <code>common/harnessLog</code>.  <code>common/harnessLog</code> was not ideally suited for general testing and made all the tests quite awkward.  Instead, move all code used to test the <code>common/log</code> module into the <code>logTest</code> module and repurpose <code>common/harnessLog</code> to do log expect testing for all other tests in a cleaner way. Add a few exceptions for config testing since the log levels are reset by default in <code>config/parse</code>.</p>
                    </release-item>

                    <release-item>
                        <p>Add <setting>--log-level-test</setting> option.  This allows setting the test log level independently from the general test harness setting, but current only works for the C tests.  It is useful for seeing log output from functions on the console while a test is running.</p>
                    </release-item>

                    <release-item>
                        <p>Improve error reporting for <code>TEST_ASSIGN()</code> and <code>TEST_RESULT_VOID()</code> macros.</p>
                    </release-item>

                    <release-item>
                        <p>Update code count for new file types and exclusions.</p>
                    </release-item>
                </release-development-list>
            </release-test-list>
        </release>

        <release date="2018-07-05" version="2.04" title="Critical Bug Fix for Backup Resume">
            <release-core-list>
                <p><b>IMPORTANT NOTE</b>: This release fixes a critical bug in the backup resume feature. All resumed backups prior to this release should be considered inconsistent. A backup will be resumed after a prior backup fails, unless <br-option>resume=n</br-option> has been specified. A resumed backup can be identified by checking the backup log for the message <quote>aborted backup of same type exists, will be cleaned to remove invalid files and resumed</quote>. If the message exists, do not use this backup or any backup in the same set for a restore and check the restore logs to see if a resumed backup was restored. If so, there may be inconsistent data in the cluster.</p>

                <release-bug-list>
                    <release-item>
                        <release-item-contributor-list>
                            <release-item-ideator id="david.youatt"/>
                            <release-item-ideator id="yogesh.sharma"/>
                            <release-item-ideator id="stephen.frost"/>
                        </release-item-contributor-list>

                        <p>Fix critical bug in resume that resulted in inconsistent backups.</p>

                        <p>A regression in <id>v0.82</id> removed the timestamp comparison when deciding which files from the aborted backup to keep on resume. See note above for more details.</p>
                    </release-item>

                    <release-item>
                        <release-item-contributor-list>
                            <release-item-ideator id="nj.baliyan"/>
                            <release-item-contributor id="cynthia.shang"/>
                        </release-item-contributor-list>

                        <p>Fix error in selective restore when only one user database exists in the cluster.</p>
                    </release-item>

                    <release-item>
                        <release-item-contributor-list>
                            <release-item-contributor id="andrew.schwartz"/>
                        </release-item-contributor-list>

                        <p>Fix non-compliant ISO-8601 timestamp format in S3 authorization headers.</p>

                        <p>AWS and some gateways were tolerant of space rather than zero-padded hours while others were not.</p>
                    </release-item>
                </release-bug-list>

                <release-feature-list>
                    <release-item>
                        <p><postgres/> 11 Beta 2 support.</p>
                    </release-item>
                </release-feature-list>

                <release-improvement-list>
                    <release-item>
                        <release-item-contributor-list>
                            <release-item-ideator id="adam.k.sumner"/>
                        </release-item-contributor-list>

                        <p>Improve the HTTP client to set <id>content-length</id> to 0 when not specified by the server.</p>

                        <p>S3 (and gateways) always set <id>content-length</id> or <id>transfer-encoding</id> but <id>HTTP 1.1</id> does not require it and proxies (e.g. <proper>HAProxy</proper>) may not include either.</p>
                    </release-item>

                    <release-item>
                        <release-item-contributor-list>
                            <release-item-ideator id="stephen.frost"/>
                        </release-item-contributor-list>

                        <p>Set <code>search_path = 'pg_catalog'</code> on <postgres/> connections.</p>
                    </release-item>
                </release-improvement-list>

                <release-development-list>
                    <release-item>
                        <p>Move cryptographic hash functions to C using <proper>OpenSSL</proper>.</p>
                    </release-item>

                    <release-item>
                        <p>Split log levels into separate header file.  Many modules that use <code>debug.h</code> do not need to do logging so this reduces dependencies for those modules.</p>
                    </release-item>

                    <release-item>
                        <p>Auto-generate Makefile with dependencies.</p>
                    </release-item>

                    <release-item>
                        <p>Rename <code>cipher</code> module to the more general <code>crypto</code>.</p>
                    </release-item>

                    <release-item>
                        <p>Update Debian package to add debug symbols to <backrest/> executable.</p>
                    </release-item>

                    <release-item>
                        <release-item-contributor-list>
                            <release-item-ideator id="devrim.gunduz"/>
                        </release-item-contributor-list>

                        <p>Convert the not very portable <code>uint</code> type to <code>unsigned int</code>.</p>
                    </release-item>
                </release-development-list>
            </release-core-list>

            <release-doc-list>
                <release-improvement-list>
                    <release-item>
                        <p>Create a new section to describe building <backrest/> and build on a separate host.</p>
                    </release-item>

                    <release-item>
                        <release-item-contributor-list>
                            <release-item-ideator id="douglas.j.hunley"/>
                            <release-item-ideator id="jason.odonnell"/>
                        </release-item-contributor-list>

                        <p>Add sample S3 policy to restrict bucket privileges.</p>
                    </release-item>
                </release-improvement-list>

                <release-development-list>
                    <release-item>
                        <p>Fix default location of <file>pgbackrest.conf</file> in option reference.</p>
                    </release-item>

                    <release-item>
                        <p>Preliminary documentation for <postgres/> 11 unprivileged user backup.</p>
                    </release-item>

                    <release-item>
                        <p>Remove call to <file>lscpu</file> which can vary widely by build host.</p>
                    </release-item>

                    <release-item>
                        <p>Build containers from scratch for more accurate testing.  Use a prebuilt s3 server container.</p>
                    </release-item>

                    <release-item>
                        <p>Document generator improvements.  Allow parameters to be passed when a container is created.  Allow <file>/etc/hosts</file> update to be skipped (for containers without bash).  Allow environment load to be skipped.  Allow bash wrapping to be skipped.  Allow forcing a command to run as a user without sudo.  Allow an entire execute list to be hidden.</p>
                    </release-item>
                </release-development-list>
            </release-doc-list>

            <release-test-list>
                <release-development-list>
                    <release-item>
                        <p>Add zero-length file to <id>mock</id>/<id>all</id> test.</p>
                    </release-item>

                    <release-item>
                        <p>Update primary test environment (Vagrant and Docker) to Ubuntu 18.04.</p>
                    </release-item>

                    <release-item>
                        <p>Improve efficiency of C library builds now that they are used only for testing.</p>
                    </release-item>

                    <release-item>
                        <p>Remove RHEL and Debian package patches since they have been committed upstream.</p>
                    </release-item>

                    <release-item>
                        <p>Update parameters for <file>VBoxService</file> start.</p>
                    </release-item>

                    <release-item>
                        <p>Make <file>ls</file> ordering deterministic in <id>mock</id>/<id>all</id> test.</p>
                    </release-item>
                </release-development-list>
            </release-test-list>
        </release>

        <release date="2018-05-22" version="2.03" title="Single Executable to Deploy">
            <release-core-list>
                <release-bug-list>
                    <release-item>
                        <release-item-contributor-list>
                            <release-item-ideator id="laetitia"/>
                        </release-item-contributor-list>

                        <p>Fix potential buffer overrun in error message handling.</p>
                    </release-item>

                    <release-item>
                        <release-item-contributor-list>
                            <release-item-ideator id="uspen"/>
                        </release-item-contributor-list>

                        <p>Fix archive write lock being taken for the synchronous <cmd>archive-get</cmd> command.</p>
                    </release-item>
                </release-bug-list>

                <release-improvement-list>
                    <release-item>
                        <p>Embed exported C functions and Perl modules directly into the <backrest/> executable.</p>
                    </release-item>

                    <release-item>
                        <release-item-contributor-list>
                            <release-item-ideator id="nick.floersch"/>
                        </release-item-contributor-list>

                        <p>Use <code>time_t</code> instead of <code>__time_t</code> for better portability.</p>
                    </release-item>

                    <release-item>
                        <p>Print total runtime in milliseconds at command end.</p>
                    </release-item>
                </release-improvement-list>

                <release-development-list>
                    <release-item>
                        <p>Add stack trace macros to all functions.  Low-level functions only include stack trace in test builds while higher-level functions ship with stack trace built-in.  Stack traces include all parameters passed to the function but production builds only create the parameter list when the log level is set high enough, i.e. <id>debug</id> or <id>trace</id> depending on the function.</p>
                    </release-item>

                    <release-item>
                        <p>Build <path>libc</path> using links rather than referencing the C files in <path>src</path> directly.  The C library builds with different options which should not be reused for the C binary or vice versa.</p>
                    </release-item>
                </release-development-list>
            </release-core-list>

            <release-test-list>
                <release-development-list>
                    <release-item>
                        <p>Test harness improvements.  Allow more than one test to provide coverage for the same module.  Add option to disable valgrind.  Add option to disabled coverage.  Add option to disable debug build.  Add option to disable compiler optimization.  Add <id>--dev-test</id> mode.</p>
                    </release-item>

                    <release-item>
                        <p>Update SSL error message test on CentOS 7.</p>
                    </release-item>

                    <release-item>
                        <p>Set <br-option>log-timestamp=n</br-option> for integration tests.  This means less filtering of logs needs to be done and new timestamps can be added without adding new filters.</p>
                    </release-item>
                </release-development-list>
            </release-test-list>
        </release>

        <release date="2018-05-06" version="2.02" title="Parallel Asynchronous Archive Get and Configuration Includes">
            <release-core-list>
                <release-bug-list>
                    <release-item>
                        <release-item-contributor-list>
                            <release-item-ideator id="craig.a.james"/>
                        </release-item-contributor-list>

                        <p>Fix directory syncs running recursively when only the specified directory should be synced.</p>
                    </release-item>

                    <release-item>
                        <release-item-contributor-list>
                            <release-item-ideator id="yummyliu"/>
                            <release-item-ideator id="vitaliy.kukharik"/>
                        </release-item-contributor-list>

                        <p>Fix <br-option>archive-copy</br-option> throwing <quote>path not found</quote> error for incr/diff backups.</p>
                    </release-item>

                    <release-item>
                        <release-item-contributor-list>
                            <release-item-ideator id="vitaliy.kukharik"/>
                        </release-item-contributor-list>

                        <p>Fix failure in manifest build when two or more files in <id>PGDATA</id> are linked to the same directory.</p>
                    </release-item>

                    <release-item>
                        <p>Fix delta restore failing when a linked file is missing.</p>
                    </release-item>

                    <release-item>
                        <release-item-contributor-list>
                            <release-item-ideator id="clinton.adams"/>
                        </release-item-contributor-list>

                        <p>Fix rendering of key/value and list options in help.</p>
                    </release-item>
                </release-bug-list>

                <release-feature-list>
                    <release-item>
                        <p>Add asynchronous, parallel <cmd>archive-get</cmd>.</p>

                        <p>This feature maintains a queue of WAL segments to help reduce latency when <postgres/> requests a WAL segment with <pg-option>restore_command</pg-option>.</p>
                    </release-item>

                    <release-item>
                        <release-item-contributor-list>
                            <release-item-contributor id="cynthia.shang"/>
                        </release-item-contributor-list>

                        <p>Add support for additional <backrest/> configuration files.</p>

                        <p>The directory is specified by the <br-option>--config-include-path</br-option> option. Add <br-option>--config-path</br-option> option for overriding the default base path of the <br-option>--config</br-option> and <br-option>--config-include-path</br-option> option.</p>
                    </release-item>

                    <release-item>
                        <release-item-contributor-list>
                            <release-item-contributor id="yogesh.sharma"/>
                        </release-item-contributor-list>

                        <p>Add <br-option>repo-s3-token</br-option> option to allow temporary credentials tokens to be configured.</p>

                        <p><backrest/> currently has no way to request new credentials so the entire command (e.g. <cmd>backup</cmd>, <cmd>restore</cmd>) must complete before the credentials expire.</p>
                    </release-item>
                </release-feature-list>

                <release-improvement-list>
                    <release-item>
                        <release-item-contributor-list>
                            <release-item-contributor id="cynthia.shang"/>
                        </release-item-contributor-list>

                        <p>Update the <br-option>archive-push-queue-max</br-option>, <br-option>manifest-save-threshold</br-option>, and <br-option>buffer-size</br-option> options to accept values in <id>KB</id>, <id>MB</id>, <id>GB</id>, <id>TB</id>, or <id>PB</id> where the multiplier is a power of <id>1024</id>.</p>
                    </release-item>

                    <release-item>
                        <p>Make backup/restore path sync more efficient.</p>

                        <p>Scanning the entire directory can be very expensive if there are a lot of small tables.  The backup manifest contains the path list so use it to perform syncs instead of scanning the backup/restore path.</p>
                    </release-item>

                    <release-item>
                        <p>Show command parameters as well as command options in initial info log message.</p>
                    </release-item>

                    <release-item>
                        <p>Rename archive-queue-max option to archive-push-queue-max.</p>

                        <p>This is consistent with the new <br-option>archive-get-queue-max</br-option> option. The old option name will continue to be accepted.</p>
                    </release-item>
                </release-improvement-list>

                <release-development-list>
                    <release-item>
                        <p>Make <path>backup.history</path> sync more efficient.  Only the <path>backup.history/[year]</path> directory was being synced, so check if the <path>backup.history</path> is newly created and sync it as well.</p>
                    </release-item>

                    <release-item>
                        <p>Move async forking and more error handling to C. The Perl process was exiting directly when called but that interfered with proper locking for the forked async process.  Now Perl returns results to the C process which handles all errors, including signals.</p>
                    </release-item>

                    <release-item>
                        <p>Improved lock implementation written in C.  Now only two types of locks can be taken: <id>archive</id> and <id>backup</id>.  Most commands use one or the other but the <cmd>stanza-*</cmd> commands acquire both locks.  This provides better protection than the old command-based locking scheme.</p>
                    </release-item>

                    <release-item>
                        <p>Storage object improvements.  Convert all functions to variadic functions.  Enforce read-only storage. Add <code>storageLocalWrite()</code> helper function.  Add <code>storageCopy()</code>, <code>storageExists()</code>, <code>storageMove()</code>, <code>storageNewRead()</code>/<code>storageNewWrite()</code>, <code>storagePathCreate()</code>, <code>storagePathRemove()</code>, <code>storagePathSync()</code>, and <code>storageRemove()</code>.  Add <code>StorageFileRead</code> and <code>StorageFileWrite</code> objects.  Abstract Posix driver code into a separate module. Call <code>storagePathRemove()</code> from the Perl Posix driver.</p>
                    </release-item>

                    <release-item>
                        <release-item-contributor-list>
                            <release-item-contributor id="cynthia.shang"/>
                            <release-item-contributor id="david.steele"/>
                        </release-item-contributor-list>

                        <p>Improve <code>String</code> and <code>StringList</code> objects.  Add <code>strUpper()</code>, <code>strLower()</code>, <code>strLstExists()</code>, <code>strLstExistsZ()</code>, <code>strChr()</code>, <code>strSub()</code>, <code>strSubN()</code>, and <code>strTrunc()</code>.</p>
                    </release-item>

                    <release-item>
                        <p>Improve <code>Buffer</code> object.  Add <code>bufNewC()</code>, <code>bufEq()</code> and <code>bufCat()</code>.  Only reallocate buffer when the size has changed.</p>
                    </release-item>

                    <release-item>
                        <p>Add <code>pgControlInfo()</code> to read <file>pg_control</file> and determine the <postgres/> version.</p>
                    </release-item>

                    <release-item>
                        <p>Add <code>walSegmentNext()</code> and <code>walSegmentRange()</code>.</p>
                    </release-item>

                    <release-item>
                        <p>Error handling improvements.  Add <code>THROWP_</code>* macro variants for error handling.  These macros allow an <code>ErrorType</code> pointer to be passed and are required for functions that may return different errors based on a parameter.  Add <code>_FMT</code> variants for all <code>THROW</code> macros so format types are checked by the compiler.</p>
                    </release-item>

                    <release-item>
                        <p>Split <code>cfgLoad()</code> into multiple functions to make testing easier.  Mainly this helps with unit tests that need to do log expect testing.</p>
                    </release-item>

                    <release-item>
                        <p>Allow <code>MemContext</code> objects to be copied to a new parent.  This makes it easier to create objects and then copy them to another context when they are complete without having to worry about freeing them on error.  Update <code>List</code>, <code>StringList</code>, and <code>Buffer</code> to allow moves.  Update <code>Ini</code> and <code>Storage</code> to take advantage of moves.</p>
                    </release-item>

                    <release-item>
                        <p>Full branch coverage in C code.</p>
                    </release-item>

                    <release-item>
                        <p>Refactor <id>usec</id> to <id>msec</id> in <code>common/time.c</code>.  The implementation provides <id>usec</id> resolution but this is not needed in practice and it makes the interface more complicated due to the extra zeros.</p>
                    </release-item>

                    <release-item>
                        <p>Replace <code>THROW_ON_SYS_ERROR()</code> with <code>THROW_SYS_ERROR()</code>.  The former macro was hiding missing branch coverage for critical error handling.</p>
                    </release-item>

                    <release-item>
                        <p>Start work on C handle io object and use it to output help.</p>
                    </release-item>

                    <release-item>
                        <p>Don't copy <id>CFGDEF_NAME_ALT</id> or <id>CFGDEF_INHERIT</id> when processing config option inheritance.</p>
                    </release-item>

                    <release-item>
                        <p>Split debug and assert code into separate headers.  Assert can be used earlier because it only depends on the error-handler and not logging.  Add <code>ASSERT()</code> macro which is preserved in production builds.</p>
                    </release-item>

                    <release-item>
                        <p>Cleanup C types.  Remove <code>typec.h</code>. Order all typdefs above local includes.</p>
                    </release-item>

                    <release-item>
                        <p>Fix header exclusion defines that do not match the general pattern.</p>
                    </release-item>
                </release-development-list>
            </release-core-list>

            <release-doc-list>
                <release-bug-list>
                    <release-item>
                        <release-item-contributor-list>
                            <release-item-ideator id="viorel.tabara"/>
                        </release-item-contributor-list>

                        <p>Update docs with 32-bit support and caveats.</p>

                        <p>32-bit support was added in <proper>v1.26</proper>.</p>
                    </release-item>
                </release-bug-list>

                <release-improvement-list>
                    <release-item>
                        <release-item-contributor-list>
                            <release-item-ideator id="stephen.frost"/>
                            <release-item-ideator id="brian.faherty"/>
                        </release-item-contributor-list>

                        <p>Add monitoring examples using <postgres/> and <proper>jq</proper>.</p>
                    </release-item>

                    <release-item>
                        <release-item-contributor-list>
                            <release-item-ideator id="christophe.courtois"/>
                        </release-item-contributor-list>

                        <p>Add example of command section usage to archiving configuration.</p>
                    </release-item>

                    <release-item>
                        <p>Remove documentation describing <code>info --output=json</code> as experimental.</p>
                    </release-item>

                    <release-item>
                        <p>Update out-of-date description for the <br-option>spool-path</br-option> option.</p>
                    </release-item>
                </release-improvement-list>

                <release-development-list>
                    <release-item>
                        <p>Add logic to find the real oid of the <id>test1</id> database during restore testing.</p>
                    </release-item>

                    <release-item>
                        <p>Document build improvements.  Perform <code>apt-get update</code> to ensure packages are up to date before installing.  Add <id>-p</id> to the repository <file>mkdir</file> so it won't fail if the directory already exists, handy for testing packages.</p>
                    </release-item>
                </release-development-list>
            </release-doc-list>

            <release-test-list>
                <release-feature-list>
                    <release-item>
                        <p>Use <proper>lcov</proper> for C unit test coverage reporting.</p>

                        <p>Switch from <proper>Devel::Cover</proper> because it would not report on branch coverage for reports converted from <proper>gcov</proper>.  Incomplete branch coverage for a module now generates an error.  Coverage of unit tests is not displayed in the report unless they are incomplete for either statement or branch coverage.</p>
                    </release-item>
                </release-feature-list>

                <release-development-list>
                    <release-item>
                        <p>Move test definitions to <file>test/define.yaml</file>.  The location is better because it is no longer buried in the Perl test libs.  Also, the data can be easily accessed from C.</p>
                    </release-item>

                    <release-item>
                        <p>Move help/version integration tests to <id>mock/all</id>.  Help and version are covered by unit tests, so we really just to need to make sure there is output when called from the command line.</p>
                    </release-item>

                    <release-item>
                        <p>Move <id>archive-stop</id> and <id>expire</id> tests to the <id>mock</id> module.  These are mock integration tests so they should be grouped with the other mock integration tests.</p>
                    </release-item>

                    <release-item>
                        <p>Add <code>harnessCfgLoad()</code> test function, which allows a new config to be loaded for unit testing without resetting log functions, opening a log file, or taking locks.</p>
                    </release-item>

                    <release-item>
                        <p>Add <code>HARNESS_FORK</code> macros for tests that require fork().  A standard pattern for tests makes fork() easier to use and should help prevent some common mistakes.</p>
                    </release-item>

                    <release-item>
                        <p>Add <code>TEST_ERROR_FMT</code> macro to simplify testing of formatted error messages.</p>
                    </release-item>

                    <release-item>
                        <p>Generate code counts for all source files.  The source files are also classified by type and purpose.</p>
                    </release-item>

                    <release-item>
                        <p>Include VM type in <id>gcov</id> path to avoid conflicts between VMs with different architectures.</p>
                    </release-item>

                    <release-item>
                        <p>Improve logic for smart builds to include version changes.  Skip version checks when testing in <setting>--dev</setting> mode.</p>
                    </release-item>

                    <release-item>
                        <p>Use <proper>pip 9.03</proper> in test VMs.  <proper>pip 10</proper> drops support for <proper>Python 2.6</proper> which is still used by the older test VMs.</p>
                    </release-item>

                    <release-item>
                        <p>Allow <code>-DDEBUG_UNIT</code> to be suppressed to test how debug macros behave.</p>
                    </release-item>

                    <release-item>
                        <p>Rename Perl tests so they don't conflict with their C counterparts.</p>
                    </release-item>

                    <release-item>
                        <p>Divide tests into three types (<id>unit</id>, <id>integration</id>, <id>performance</id>).  Many options that were set per test can instead be inferred from the types, i.e. <id>container</id>, <id>c</id>, <id>expect</id>, and <id>individual</id>.</p>
                    </release-item>

                    <release-item>
                        <p>Try tweaking time sync settings to prevent clock drift rather than restarting <id>VBoxService</id> on every test run.</p>
                    </release-item>
                </release-development-list>
            </release-test-list>
        </release>

        <release date="2018-03-19" version="2.01" title="Minor Bug Fixes and Improvements">
            <release-core-list>
                <release-bug-list>
                    <release-item>
                        <release-item-contributor-list>
                            <release-item-ideator id="brad.nicholson"/>
                        </release-item-contributor-list>

                        <p>Fix <br-option>--target-action</br-option> and <br-option>--recovery-option</br-option> options being reported as invalid when restoring with <br-option>--type=immediate</br-option>.</p>
                    </release-item>

                    <release-item>
                        <release-item-contributor-list>
                            <release-item-ideator id="brad.nicholson"/>
                        </release-item-contributor-list>

                        <p>Immediately error when a secure option (e.g. <br-option>repo1-s3-key</br-option>) is passed on the command line.</p>

                        <p>Since <backrest/> would not pass secure options on to sub-processes an obscure error was thrown.  The new error is much clearer and provides hints about how to fix the problem.  Update command documentation to omit secure options that cannot be specified on the command-line.</p>
                    </release-item>

                    <release-item>
                        <release-item-contributor-list>
                            <release-item-ideator id="ibrahim.edib.kokdemir"/>
                        </release-item-contributor-list>

                        <p>Fix issue passing <br-option>--no-config</br-option> to embedded Perl.</p>
                    </release-item>

                    <release-item>
                        <release-item-contributor-list>
                            <release-item-ideator id="clinton.adams"/>
                        </release-item-contributor-list>

                        <p>Fix issue where specifying <br-option>log-level-stderr</br-option> &gt; <id>warn</id> would cause a <cmd>local</cmd>/<cmd>remote</cmd> process to error on exit due to output found on stderr when none was expected.</p>

                        <p>The max value for a <cmd>local</cmd>/<cmd>remote</cmd> process is now <id>error</id> since there is no reason for these processes to emit warnings.</p>
                    </release-item>

                    <release-item>
                        <release-item-contributor-list>
                            <release-item-ideator id="thomas.flatley"/>
                            <release-item-contributor id="cynthia.shang"/>
                        </release-item-contributor-list>

                        <p>Fix manifest test in the <cmd>check</cmd> command when tablespaces are present.</p>
                    </release-item>
                </release-bug-list>

                <release-improvement-list>
                    <release-item>
                        <release-item-contributor-list>
                            <release-item-contributor id="cynthia.shang"/>
                        </release-item-contributor-list>

                        <p>Error when multiple arguments are set in the config file for an option that does not accept multiple arguments.</p>
                    </release-item>

                    <release-item>
                        <release-item-contributor-list>
                            <release-item-contributor id="adrian.vondendriesch"/>
                        </release-item-contributor-list>

                        <p>Remove extraneous sudo commands from <file>src/Makefile</file>.</p>
                    </release-item>
                </release-improvement-list>

                <release-development-list>
                    <release-item>
                        <p>Improve Perl configuration. Set config before <code>Main::main()</code> call to avoid secrets being exposed in a stack trace.  Move logic for setting defaults to C.</p>
                    </release-item>

                    <release-item>
                        <p>Improve logging.  Move command begin to C except when it must be called after another command in Perl (e.g. <cmd>expire</cmd> after <cmd>backup</cmd>).  Command begin logs correctly for complex data types like hash and list.  Specify which commands will log to file immediately and set the default log level for log messages that are common to all commands.  File logging is initiated from C.</p>
                    </release-item>

                    <release-item>
                        <release-item-contributor-list>
                            <release-item-contributor id="cynthia.shang"/>
                        </release-item-contributor-list>

                        <p>Port most of <code>Config::Config::configLoad()</code> from Perl to C.</p>
                    </release-item>

                    <release-item>
                        <release-item-contributor-list>
                            <release-item-ideator id="douglas.j.hunley"/>
                        </release-item-contributor-list>

                        <p>Fix incorrect enum types in <file>config.c</file> that throw warnings under clang.</p>
                    </release-item>

                    <release-item>
                        <p>Enable <id>-Wswitch-enum</id>, <id>-Wconversion</id>, <id>-Wformat=2</id>, <id>-Wformat-nonliteral</id>, and <id>-Wformat-signedness</id> and silence new warnings.</p>
                    </release-item>

                    <release-item>
                        <p>Improve code documentation in <code>config</code> module.</p>
                    </release-item>

                    <release-item>
                        <p>Improve debugging.  Add <code>ASSERT_DEBUG()</code> macro for debugging and replace all current <code>assert()</code> calls except in tests that can't use the debug code.  Replace remaining NDEBUG blocks with the more granular DEBUG_UNIT.  Remove some debug <code>memset()</code> calls in <code>MemContext</code> since valgrind is more useful for these checks.</p>
                    </release-item>

                    <release-item>
                        <release-item-contributor-list>
                            <release-item-contributor id="cynthia.shang"/>
                        </release-item-contributor-list>

                        <p>Add <code>cfgOptionTest()</code> and update <code>cfgOption()</code> calls that are better implemented as <code>cfgOptionTest()</code>.</p>
                    </release-item>

                    <release-item>
                        <p>Build with <id>-DNDEBUG</id> by default but disable for testing.</p>
                    </release-item>

                    <release-item>
                        <p>Check <code>int</code> size in <code>common/type.h</code>.  This ensures that integers are at least 32-bits without having to run the test suite.</p>
                    </release-item>

                    <release-item>
                        <p>Improve conversion of C exceptions to <code>Exception</code> objects.  Colons in the message would prevent all of the message from being loaded into the <code>Exception</code> object.</p>
                    </release-item>
                </release-development-list>
            </release-core-list>

            <release-doc-list>
                <release-improvement-list>
                    <release-item>
                        <release-item-contributor-list>
                            <release-item-ideator id="stephen.frost"/>
                        </release-item-contributor-list>

                        <p>Show index in examples for indexed options, i.e. <id>repo-*</id>, <id>pg-*</id>.</p>
                    </release-item>

                    <release-item>
                        <release-item-contributor-list>
                            <release-item-ideator id="stephen.frost"/>
                        </release-item-contributor-list>

                        <p>Simplify table of contents on command page by only listing commands.</p>
                    </release-item>

                    <release-item>
                        <p>Remove references to the C library being optional.</p>
                    </release-item>
                </release-improvement-list>
            </release-doc-list>

            <release-test-list>
                <release-feature-list>
                    <release-item>
                        <p>Add CentOS/RHEL package builds.</p>
                    </release-item>

                    <release-item>
                        <p>Use clang for static code analysis.</p>

                        <p>Nothing found initially except for some functions that should have been marked <code>__noreturn__</code>.</p>
                    </release-item>
                </release-feature-list>

                <release-development-list>
                    <release-item>
                        <p>Build performance improvements.  Improve bin and libc build performance.  Improve code generation performance.</p>
                    </release-item>

                    <release-item>
                        <p>Config test code writes secure options to a file instead of passing on the command-line.</p>
                    </release-item>

                    <release-item>
                        <p>Disable console display of coverage for C files since <code>Devel::Cover</code> does not handle it well.</p>
                    </release-item>

                    <release-item>
                        <p>Add new test for <code>Common::Io::Process</code> to show that output on stderr will raise an exception on <code>close()</code> even if the exit code is 0.</p>
                    </release-item>

                    <release-item>
                        <p>Update <file>pip</file> before installing <file>awscli</file>.</p>
                    </release-item>

                    <release-item>
                        <p>Remove <setting>--smart</setting> from <setting>--expect</setting> tests.  This ensures that new binaries are built before running the tests.</p>
                    </release-item>

                    <release-item>
                        <p>Remove Debian package patch now that it has been merged upstream.</p>
                    </release-item>
                </release-development-list>
            </release-test-list>
        </release>

        <release date="2018-02-23" version="2.00" title="Performance Improvements for Archive Push">
            <release-core-list>
                <release-feature-list>
                    <release-item>
                        <release-item-contributor-list>
                            <release-item-reviewer id="cynthia.shang"/>
                        </release-item-contributor-list>

                        <p>The <cmd>archive-push</cmd> command is now partially coded in C which allows the <postgres/> <file>archive_command</file> to run significantly faster when processing status messages from the asynchronous archive process.</p>
                    </release-item>
                </release-feature-list>

                <release-improvement-list>
                    <release-item>
                        <release-item-contributor-list>
                            <release-item-contributor id="cynthia.shang"/>
                        </release-item-contributor-list>

                        <p>Improve <cmd>check</cmd> command to verify that the backup manifest can be built.</p>
                    </release-item>

                    <release-item>
                        <p>Improve performance of HTTPS client.  Buffering now takes the <code>pending</code> bytes on the socket into account (when present) rather than relying entirely on <code>select()</code>.  In some instances the final bytes would not be flushed until the connection was closed.</p>
                    </release-item>

                    <release-item>
                        <p>Improve S3 delete performance.  The constant <id>S3_BATCH_MAX</id> had been replaced with a hard-coded value of 2, probably during testing.</p>
                    </release-item>

                    <release-item>
                        <p>Allow any non-command-line option to be reset to default on the command-line.  This allows options in <file>pgbackrest.conf</file> to be reset to default which reduces the need to write new configuration files for specific needs.</p>
                    </release-item>

                    <release-item>
                        <p>The C library is now required. This eliminates conditional loading and eases development of new library features.</p>
                    </release-item>

                    <release-item>
                        <p>The <file>{[project-exe]}</file> executable is now a C binary instead of Perl. This allows certain time-critical commands (like async <cmd>archive-push</cmd>) to run more quickly.</p>
                    </release-item>

                    <release-item>
                        <p>Rename <id>db-*</id> options to <id>pg-*</id> and <id>backup-*</id> options to <id>repo-*</id> to improve consistency.  <id>repo-*</id> options are now indexed although currently only one is allowed.</p>
                    </release-item>
                </release-improvement-list>

                <release-development-list>
                    <release-item>
                        <p>Implement <cmd>help</cmd> command in C.</p>
                    </release-item>

                    <release-item>
                        <p>Implement <cmd>version</cmd> command in C.</p>
                    </release-item>

                    <release-item>
                        <release-item-contributor-list>
                            <release-item-reviewer id="cynthia.shang"/>
                        </release-item-contributor-list>

                        <p>Config parsing implemented in C and passed to Perl as JSON.</p>
                    </release-item>

                    <release-item>
                        <p>Add <code>Buffer</code>, <code>Ini</code>, <code>KeyValue</code>, <code>List</code>, <code>RegExp</code>, <code>Storage</code>, <code>String</code>, <code>StringList</code>, <code>Variant</code>, <code>VariantList</code>, and <code>Wait</code> objects.</p>
                    </release-item>

                    <release-item>
                        <p>Add <code>command</code>, <code>exit</code>, <code>log</code>, and <code>time</code> modules.</p>
                    </release-item>

                    <release-item>
                        <p>Remove deprecated <br-option>archive-max-mb</br-option> option.</p>
                    </release-item>

                    <release-item>
                        <p>Improve <code>MemContext</code> module.  Add temporary context blocks and refactor allocation arrays to include allocation size.</p>
                    </release-item>

                    <release-item>
                        <p>Improve <code>error</code> module.  Add functions to convert error codes to C errors and handle system errors.</p>
                    </release-item>

                    <release-item>
                        <p>Create a master list of errors in <file>build/error.yaml</file>.  The C and Perl errors lists are created automatically by <code>Build.pm</code> so they stay up to date.</p>
                    </release-item>

                    <release-item>
                        <p>Move lock release later in exitSafe() to reduce the chance of a new process starting and acquiring a lock before the old process has exited.</p>
                    </release-item>

                    <release-item>
                        <p>Add 30 second wait loop to lockAcquire() when fail on no lock enabled.  This should help prevent processes that are shutting down from interfering with processes that are starting up.</p>
                    </release-item>

                    <release-item>
                        <p>Replace <code>cfgCommandTotal()</code>/<code>cfgOptionTotal()</code> functions with constants.  The constants are applicable in more cases and allow the compiler to optimize certain loops more efficiently.</p>
                    </release-item>

                    <release-item>
                        <p>Cleanup usage of internal options.  Apply internal to options that need to be read to determine locality but should not appear in the help.</p>
                    </release-item>

                    <release-item>
                        <p>Refactor code to make valgrind happy.</p>
                    </release-item>

                    <release-item>
                        <release-item-contributor-list>
                            <release-item-ideator id="cynthia.shang"/>
                        </release-item-contributor-list>

                        <p>Fix non-compliant formatting for function declarations.</p>
                    </release-item>
                </release-development-list>
            </release-core-list>

            <release-doc-list>
                <release-feature-list>
                    <release-item>
                        <p>All clusters in the documentation are initialized with checksums.</p>
                    </release-item>
                </release-feature-list>

                 <release-improvement-list>
                     <release-item>
                         <p>List deprecated option names in documentation and command-line help.</p>
                     </release-item>

                     <release-item>
                        <release-item-contributor-list>
                            <release-item-ideator id="david.youatt"/>
                        </release-item-contributor-list>

                         <p>Clarify that S3 buckets must be created by the user.</p>
                     </release-item>
                 </release-improvement-list>

                <release-development-list>
                    <release-item>
                        <p>Add coding standards document.</p>
                    </release-item>

                    <release-item>
                        <p>Improve section source feature to not require a title or content.  The title will be pulled from the source document.</p>
                    </release-item>

                    <release-item>
                        <p>Allow code blocks to have a type.  Currently this is only rendered in Markdown.</p>
                    </release-item>

                    <release-item>
                        <release-item-contributor-list>
                            <release-item-contributor id="cynthia.shang"/>
                        </release-item-contributor-list>

                        <p>Add table render for Markdown format.</p>
                    </release-item>

                    <release-item>
                        <p>PDF rendering improvements.  Check both <path>doc-path</path> and <path>bin-path</path> for logo.  Allow PDF to be output to a location other than the <path>output</path> directory. Use PDF-specific version variable for more flexible formatting.  Allow sections to be excluded from table of contents.  More flexible replacements for titles and footers.  Fill is now the default for table columns.  Column width is specified as a percentage rather that using latex-specific notation.  Fix missing variable replace for <code>code-block</code> title.</p>
                    </release-item>

                    <release-item>
                        <p>Add <id>id</id> param for hosts created with <code>host-add</code>.  The <id>host-*-ip</id> variable is created from the <id>id</id> param so the <id>name</id> param can be changed without affecting the <id>host-*-ip</id> variable.  If <id>id</id> is not specified then it is copied from <id>name</id>.</p>
                    </release-item>

                    <release-item>
                        <p>Deploy historical documentation to <path>prior</path> rather than the root directory.</p>
                    </release-item>
                </release-development-list>
            </release-doc-list>

            <release-test-list>
                <release-development-list>
                    <release-item>
                        <p>Run valgrind on all C unit tests.</p>
                    </release-item>

                    <release-item>
                        <p>Only build C binary/library for Perl unit/integration tests or C unit tests that require Perl.</p>
                    </release-item>

                    <release-item>
                        <p>Improve speed of C unit tests.  Preserve object files between tests and use a Makefile to avoid rebuilding object files.</p>
                    </release-item>

                    <release-item>
                        <p>Report coverage errors via the console.  This helps with debugging coverage issues on remote services like Travis.</p>
                    </release-item>

                    <release-item>
                        <p>No longer run <id>master</id> branch through CI. The <id>integration</id> branch will be run through CI and then pushed to <id>master</id> with github status checks.</p>
                    </release-item>

                    <release-item>
                        <p>Rename Perl tests so they don't conflict with their C counterparts.</p>
                    </release-item>

                    <release-item>
                        <p>Update URL for Debian package repository.</p>
                    </release-item>
                </release-development-list>
            </release-test-list>
        </release>

        <release date="2018-07-05" version="1.29" title="Critical Bug Fix for Backup Resume">
            <release-core-list>
                <p><b>IMPORTANT NOTE</b>: This release fixes a critical bug in the backup resume feature. All resumed backups prior to this release should be considered inconsistent. A backup will be resumed after a prior backup fails, unless <br-option>resume=n</br-option> has been specified. A resumed backup can be identified by checking the backup log for the message <quote>aborted backup of same type exists, will be cleaned to remove invalid files and resumed</quote>. If the message exists, do not use this backup or any backup in the same set for a restore and check the restore logs to see if a resumed backup was restored. If so, there may be inconsistent data in the cluster.</p>

                <release-bug-list>
                    <release-item>
                        <release-item-contributor-list>
                            <release-item-ideator id="david.youatt"/>
                            <release-item-ideator id="yogesh.sharma"/>
                            <release-item-ideator id="stephen.frost"/>
                        </release-item-contributor-list>

                        <p>Fix critical bug in resume that resulted in inconsistent backups.  A regression in <id>v0.82</id> removed the timestamp comparison when deciding which files from the aborted backup to keep on resume. See note above for more details.</p>
                    </release-item>

                     <release-item>
                         <release-item-contributor-list>
                             <release-item-contributor id="andrew.schwartz"/>
                         </release-item-contributor-list>

                         <p>Fix non-compliant ISO-8601 timestamp format in S3 authorization headers.  AWS and some gateways were tolerant of space rather than zero-padded hours while others were not.</p>
                     </release-item>

                     <release-item>
                         <release-item-contributor-list>
                             <release-item-ideator id="craig.a.james"/>
                         </release-item-contributor-list>

                         <p>Fix directory syncs running recursively when only the specified directory should be synced.</p>
                     </release-item>

                     <release-item>
                         <release-item-contributor-list>
                             <release-item-ideator id="brad.nicholson"/>
                         </release-item-contributor-list>

                         <p>Fix <br-option>--target-action</br-option> and <br-option>--recovery-option</br-option> options being reported as invalid when restoring with <br-option>--type=immediate</br-option>.</p>
                     </release-item>

                    <release-item>
                        <release-item-contributor-list>
                            <release-item-ideator id="yummyliu"/>
                            <release-item-ideator id="vitaliy.kukharik"/>
                        </release-item-contributor-list>

                        <p>Fix <br-option>archive-copy</br-option> throwing <quote>path not found</quote> error for incr/diff backups.</p>
                    </release-item>

                    <release-item>
                        <release-item-contributor-list>
                            <release-item-ideator id="vitaliy.kukharik"/>
                        </release-item-contributor-list>

                        <p>Fix failure in manifest build when two or more files in <id>PGDATA</id> are linked to the same directory.</p>
                    </release-item>

                     <release-item>
                         <p>Fix delta restore failing when a linked file was missing.</p>
                     </release-item>

                     <release-item>
                         <release-item-contributor-list>
                             <release-item-ideator id="nj.baliyan"/>
                             <release-item-contributor id="cynthia.shang"/>
                         </release-item-contributor-list>

                         <p>Fix error in selective restore when only one user database exists in the cluster.</p>
                     </release-item>
                </release-bug-list>

                <release-improvement-list>
                     <release-item>
                         <release-item-contributor-list>
                             <release-item-ideator id="adam.k.sumner"/>
                         </release-item-contributor-list>

                         <p>Improve the HTTP client to set <id>content-length</id> to 0 when not specified by the server.  S3 (and gateways) always set <id>content-length</id> or <id>transfer-encoding</id> but <id>HTTP 1.1</id> does not require it and proxies (e.g. <proper>HAProxy</proper>) may not include either.</p>
                     </release-item>

                    <release-item>
                        <p>Improve performance of HTTPS client.  Buffering now takes the <code>pending</code> bytes on the socket into account (when present) rather than relying entirely on <code>select()</code>.  In some instances the final bytes would not be flushed until the connection was closed.</p>
                    </release-item>

                     <release-item>
                         <p>Improve S3 delete performance.  The constant <id>S3_BATCH_MAX</id> had been replaced with a hard-coded value of 2, probably during testing.</p>
                     </release-item>

                     <release-item>
                         <p>Make backup/restore path sync more efficient.  Scanning the entire directory can be very expensive if there are a lot of small tables.  The backup manifest contains the path list so use it to perform syncs instead of scanning the backup/restore path.  Remove recursive path sync functionality since it is no longer used.</p>
                     </release-item>
                </release-improvement-list>

                <release-development-list>
                     <release-item>
                         <p>Make <path>backup.history</path> sync more efficient.  Only the <path>backup.history/[year]</path> directory was being synced, so check if the <path>backup.history</path> is newly created and sync it as well.</p>
                     </release-item>

                     <release-item>
                         <p>Add log-level-stderr option for stanza-* commands.</p>
                     </release-item>
                </release-development-list>
            </release-core-list>

            <release-doc-list>
                <release-bug-list>
                    <release-item>
                        <release-item-contributor-list>
                            <release-item-ideator id="viorel.tabara"/>
                        </release-item-contributor-list>

                        <p>Update docs with 32-bit support and caveats. 32-bit support was added in <proper>v1.26</proper>.</p>
                    </release-item>
                </release-bug-list>

                <release-improvement-list>
                    <release-item>
                        <release-item-contributor-list>
                        <release-item-ideator id="david.youatt"/>
                    </release-item-contributor-list>

                        <p>Clarify that S3 buckets must be created by the user.</p>
                    </release-item>

                    <release-item>
                        <p>Update out-of-date description for the <br-option>spool-path</br-option> option.</p>
                    </release-item>
                </release-improvement-list>

                <release-development-list>
                     <release-item>
                         <p>Remove call to <file>lscpu</file> which can vary widely by build host.</p>
                     </release-item>
                </release-development-list>
            </release-doc-list>

            <release-test-list>
                <release-development-list>
                     <release-item>
                         <p>Add new test for <code>Common::Io::Process</code> to show that output on stderr will raise an exception on <code>close()</code> even if the exit code is 0.</p>
                     </release-item>

                     <release-item>
                         <p>Add zero-length file to <id>mock</id>/<id>all</id> test.</p>
                     </release-item>

                    <release-item>
                        <p>Disable package build tests since <id>v1</id> will no longer be packaged.  Users installing packages should update to <id>v2</id>. <id>v1</id> builds are intended for users installing from source.</p>
                    </release-item>

                    <release-item>
                        <p>Update SSL error message test on CentOS 7.</p>
                    </release-item>

                    <release-item>
                        <p>Update URL for Debian package repository.</p>
                    </release-item>

                    <release-item>
                        <p>Make <file>ls</file> ordering deterministic in <id>mock</id>/<id>all</id> test.</p>
                    </release-item>

                    <release-item>
                        <p>Change backup test user from <id>backrest</id> to <id>pgbackrest</id>.</p>
                    </release-item>
                </release-development-list>
            </release-test-list>
        </release>

        <release date="2018-02-01" version="1.28" title="Stanza Delete">
            <release-core-list>
                <release-bug-list>
                    <release-item>
                        <release-item-contributor-list>
                            <release-item-ideator id="chiranjeevi.ravilla"/>
                            <release-item-contributor id="cynthia.shang"/>
                        </release-item-contributor-list>

                        <p>Fixed inability to restore a single database contained in a tablespace using --db-include.</p>
                    </release-item>

                    <release-item>
                        <release-item-contributor-list>
                            <release-item-ideator id="adam.k.sumner"/>
                            <release-item-contributor id="cynthia.shang"/>
                        </release-item-contributor-list>

                        <p>Ensure latest <id>db-id</id> is selected on when matching <file>archive.info</file> to <file>backup.info</file>.  This provides correct matching in the event there are <id>system-id</id> and <id>db-version</id> duplicates (e.g. after reverting a <id>pg_upgrade</id>).</p>
                    </release-item>

                    <release-item>
                        <release-item-contributor-list>
                            <release-item-ideator id="jason.odonnell"/>
                            <release-item-contributor id="david.steele"/>
                        </release-item-contributor-list>

                        <p>Fixed overly chatty error message when reporting an invalid command.</p>
                    </release-item>
                </release-bug-list>

                <release-feature-list>
                    <release-item>
                        <release-item-contributor-list>
                            <release-item-ideator id="magnus.hagander"/>
                            <release-item-contributor id="cynthia.shang"/>
                        </release-item-contributor-list>

                        <p>Add <cmd>stanza-delete</cmd> command to cleanup unused stanzas.</p>
                    </release-item>
                </release-feature-list>

                <release-improvement-list>
                    <release-item>
                        <release-item-contributor-list>
                            <release-item-contributor id="cynthia.shang"/>
                        </release-item-contributor-list>

                        <p>Improve <cmd>stanza-create</cmd> command so that it does not error when the stanza already exists.</p>
                    </release-item>
                </release-improvement-list>

                <release-development-list>
                    <release-item>
                        <release-item-contributor-list>
                            <release-item-contributor id="cynthia.shang"/>
                        </release-item-contributor-list>

                        <p>Minor changes to <code>Manifest</code> module, mostly for test reproducibility.</p>
                    </release-item>

                    <release-item>
                        <release-item-contributor-list>
                            <release-item-ideator id="cynthia.shang"/>
                        </release-item-contributor-list>

                        <p>Fix non-compliant formatting for function declarations.</p>
                    </release-item>
                </release-development-list>
            </release-core-list>

            <release-doc-list>
                <release-improvement-list>
                    <release-item>
                        <release-item-contributor-list>
                            <release-item-ideator id="jason.odonnell"/>
                        </release-item-contributor-list>

                        <p>Update <cmd>stanza-create --force</cmd> documentation to urge caution when using.</p>
                    </release-item>
                </release-improvement-list>
            </release-doc-list>

            <release-test-list>
                <release-development-list>
                    <release-item>
                        <release-item-contributor-list>
                            <release-item-contributor id="cynthia.shang"/>
                        </release-item-contributor-list>

                        <p>Add unit tests for the <code>Manifest</code> module.</p>
                    </release-item>
                </release-development-list>
            </release-test-list>
        </release>

        <release date="2017-12-19" version="1.27" title="Bug Fixes and Documentation">
            <release-core-list>
                <release-bug-list>
                    <release-item>
                        <release-item-contributor-list>
                            <release-item-ideator id="sebastien.lardiere"/>
                        </release-item-contributor-list>

                        <p>Fixed an issue that suppressed locality errors for <cmd>backup</cmd> and <cmd>restore</cmd>.  When a backup host is present, backups should only be allowed on the backup host and restores should only be allowed on the database host unless an alternate configuration is created that ignores the remote host.</p>
                    </release-item>

                     <release-item>
                         <release-item-contributor-list>
                             <release-item-ideator id="adam.brusselback"/>
                         </release-item-contributor-list>

                         <p>Fixed an issue where WAL was not expired on <postgres/> 10.  This was caused by a faulty regex that expected all <postgres/> major versions to be X.X.</p>
                     </release-item>

                    <release-item>
                        <p>Fixed an issue where the <br-option>--no-config</br-option> option was not passed to child processes.  This meant the child processes would still read the local config file and possibly cause unexpected behaviors.</p>
                    </release-item>

                    <release-item>
                        <release-item-contributor-list>
                            <release-item-ideator id="stephen.frost"/>
                            <release-item-contributor id="cynthia.shang"/>
                        </release-item-contributor-list>

                        <p>Fixed <cmd>info</cmd> command to eliminate <code>"db (prior)"</code> output if no backups or archives exist for a prior version of the cluster.</p>
                    </release-item>
                </release-bug-list>

                <release-development-list>
                    <release-item>
                        <p>Add <code>memGrowRaw()</code> to memory context module.</p>
                    </release-item>
                </release-development-list>
            </release-core-list>

            <release-doc-list>
                <release-feature-list>
                    <release-item>
                        <release-item-contributor-list>
                            <release-item-ideator id="markus.nullmeier"/>
                        </release-item-contributor-list>

                        <p>Document the relationship between the <br-option>archive-copy</br-option> and <br-option>archive-check</br-option> options.</p>
                    </release-item>

                    <release-item>
                        <p>Improve <br-option>archive-copy</br-option> reference documentation.</p>
                    </release-item>
                </release-feature-list>

                <release-development-list>
                    <release-item>
                        <p>Relax permissions set by <file>release.pl</file>.</p>
                    </release-item>

                    <release-item>
                        <p>Split <quote>refactor</quote> sections into <quote>improvements</quote> and <quote>development</quote> in the release notes.  Many development notes are not relevant to users and simply clutter the release notes, so they are no longer shown on the website.</p>
                    </release-item>

                    <release-item>
                        <p>Allow internal options that do not show up in the documentation.  Used for test options initially but other use cases are on the horizon.</p>
                    </release-item>
                </release-development-list>
            </release-doc-list>

            <release-test-list>
                <release-development-list>
                    <release-item>
                        <p>Update CI branches to <path>release/1</path> and <path>release/1-integration</path>.</p>
                    </release-item>

                    <release-item>
                        <p>No longer run <id>release/1</id> branch through CI. The <id>release/1-integration</id> branch will be run through CI and then pushed to <id>release/1</id> with github status checks.</p>
                    </release-item>

                    <release-item>
                        <p>Move restore test infrastructure to <code>HostBackup.pm</code>.  Required to test restores on the backup server, a fairly common scenario.  Improve the restore function to accept optional parameters rather than a long list of parameters. In passing, clean up extraneous use of <code>strType</code> and <code>strComment</code> variables.</p>
                    </release-item>

                    <release-item>
                        <p>Sync time to prevent build failures when running on VirtualBox.</p>
                    </release-item>
                </release-development-list>
            </release-test-list>
        </release>

        <release date="2017-11-21" version="1.26" title="Repository Encryption">
            <release-core-list>
                <release-bug-list>
                    <release-item>
                        <release-item-contributor-list>
                            <release-item-ideator id="craig.a.james"/>
                        </release-item-contributor-list>

                        <p>Fixed an issue that could cause copying large manifests to fail during restore.</p>
                    </release-item>

                    <release-item>
                        <release-item-contributor-list>
                            <release-item-contributor id="javier.wilson"/>
                        </release-item-contributor-list>

                        <p>Fixed incorrect WAL offset for 32-bit architectures.</p>
                    </release-item>

                    <release-item>
                        <release-item-contributor-list>
                            <release-item-ideator id="clinton.adams"/>
                            <release-item-contributor id="cynthia.shang"/>
                        </release-item-contributor-list>

                        <p>Fixed an issue retrieving WAL for old database versions.  After a <cmd>stanza-upgrade</cmd> it should still be possible to restore backups from the previous version and perform recovery with <cmd>archive-get</cmd>.  However, archive-get only checked the most recent db version/id and failed.  Also clean up some issues when the same db version/id appears multiple times in the history.</p>
                    </release-item>

                    <release-item>
                        <release-item-contributor-list>
                            <release-item-ideator id="jeff.mccormick"/>
                        </release-item-contributor-list>

                        <p>Fixed an issue with invalid backup groups being set correctly on restore.  If the backup cannot map a group to a name it stores the group in the manifest as <id>false</id> then uses either the owner of $PGDATA to set the group during restore or failing that the group of the current user.  This logic was not working correctly because the selected group was overwriting the user on restore leaving the group undefined and the user incorrectly set to the group.</p>
                    </release-item>

                    <release-item>
                        <release-item-contributor-list>
                            <release-item-ideator id="uspen"/>
                        </release-item-contributor-list>

                        <p>Fixed an issue passing parameters to remotes.  When more than one db was specified the path, port, and socket path would for db1 were passed no matter which db was actually being addressed.</p>
                    </release-item>
                </release-bug-list>

                <release-feature-list>
                    <release-item>
                        <release-item-contributor-list>
                            <release-item-contributor id="cynthia.shang"/>
                            <release-item-contributor id="david.steele"/>
                        </release-item-contributor-list>

                        <p>Repository encryption support.</p>
                    </release-item>
                </release-feature-list>

                <release-improvement-list>
                    <release-item>
                        <p>Disable gzip filter when <br-option>--compress-level-network=0</br-option>.  The filter was used with compress level set to 0 which added overhead without any benefit.</p>
                    </release-item>

                    <release-item>
                        <p>Inflate performance improvement for gzip filter.</p>
                    </release-item>
                </release-improvement-list>

                <release-development-list>
                    <release-item>
                        <p>Refactor protocol param generation into a new function.  This allows the code to be tested more precisely and doesn't require executing a remote process.</p>
                    </release-item>

                    <release-item>
                        <p>Add <id>list</id> type for options.  The <id>hash</id> type was being used for lists with an additional flag (`value-hash`) to indicate that it was not really a hash.</p>
                    </release-item>

                    <release-item>
                        <p>Remove configurable option hints. <br-option>db-path</br-option> was the only option with a hint so the feature seemed wasteful.  All missing stanza options now output the same hint without needing configuration.</p>
                    </release-item>

                    <release-item>
                        <p>Convert configuration definitions from auto-generated functions to auto-generated data structures.</p>
                    </release-item>

                    <release-item>
                        <p>Add <id>eof</id> to S3 file driver (required for encryption support).</p>
                    </release-item>

                    <release-item>
                        <p>Enable additional warnings for C builds.</p>
                    </release-item>

                    <release-item>
                        <p>Simplify try..catch..finally names.  Also wrap in a do...while loop to make sure that no random else is attached to the main if block.</p>
                    </release-item>

                    <release-item>
                        <p>Improve base64 implementation.  Different encoded strings could be generated based on compiler optimizations. Even though decoding was still successful the encoded strings did not match the standard.</p>
                    </release-item>

                    <release-item>
                        <p>Disable <id>-Wclobber</id> compiler warning because it is mostly useless but keep the rest of of <id>-Wextra</id>.</p>
                    </release-item>
                </release-development-list>
            </release-core-list>

            <release-doc-list>
                <release-feature-list>
                    <release-item>
                        <release-item-contributor-list>
                            <release-item-contributor id="cynthia.shang"/>
                        </release-item-contributor-list>

                        <p>Add template to improve initial information gathered for issue submissions.</p>
                    </release-item>
                </release-feature-list>

                <release-improvement-list>
                    <release-item>
                        <release-item-contributor-list>
                            <release-item-ideator id="keith.fiske"/>
                            <release-item-contributor id="cynthia.shang"/>
                        </release-item-contributor-list>

                        <p>Clarify usage of the <br-option>archive-timeout</br-option> option and describe how it is distinct from the <postgres/> <pg-option>archive_timeout</pg-option> setting.</p>
                    </release-item>
                </release-improvement-list>

                <release-development-list>
                    <release-item>
                        <p>Update <file>release.pl</file> to push data to site repository.</p>
                    </release-item>
                </release-development-list>
            </release-doc-list>

            <release-test-list>
                <release-feature-list>
                    <release-item>
                        <p>Automated tests for 32-bit i386/i686 architecture.</p>
                    </release-item>
                </release-feature-list>

                <release-development-list>
                    <release-item>
                        <p>Update Debian/Ubuntu containers to download latest version of <file>pip</file>.</p>
                    </release-item>

                    <release-item>
                        <p>Full unit test coverage for gzip filter.</p>
                    </release-item>

                    <release-item>
                        <p>Only check expect logs on CentOS 7.  Variations in distros cause false negatives in tests but don't add much value.</p>
                    </release-item>

                    <release-item>
                        <p>Fix flapping protocol timeout test.  It only matters that the correct error code is returned, so disable logging to prevent message ordering from failing the expect test.</p>
                    </release-item>

                    <release-item>
                        <p>Designate a single distro (Ubuntu 16.04) for coverage testing.  Running coverage testing on multiple distros takes time but doesn't add significant value.  Also ensure that the distro designated to run coverage tests is one of the default test distros.  For C tests, enable optimizations on the distros that don't do coverage testing.</p>
                    </release-item>

                    <release-item>
                        <p>Automate generation of WAL and <file>pg_control</file> test files.  The existing static files would not work with 32-bit or big-endian systems so create functions to generate these files dynamically rather than creating a bunch of new static files.</p>
                    </release-item>

                    <release-item>
                        <p>Refactor C unit test macros so they compile with <id>-Wstrict-aliasing</id>.</p>
                    </release-item>

                    <release-item>
                        <p>Refactor C page checksum unit test to compile with <id>-Wstrict-aliasing</id>.</p>
                    </release-item>
                </release-development-list>
            </release-test-list>
        </release>

        <release date="2017-10-24" version="1.25" title="S3 Performance Improvements">
            <release-core-list>
                <release-bug-list>
                    <release-item>
                        <release-item-contributor-list>
                            <release-item-ideator id="jens.wilke"/>
                        </release-item-contributor-list>

                        <p>Fix custom settings for <br-option>compress-level</br-option> option being ignored.</p>
                    </release-item>

                    <release-item>
                        <release-item-contributor-list>
                            <release-item-ideator id="benoit.lobréau"/>
                        </release-item-contributor-list>

                        <p>Remove error when overlapping timelines are detected.  Overlapping timelines are valid in many Point-in-Time-Recovery (PITR) scenarios.</p>
                    </release-item>

                    <release-item>
                        <release-item-contributor-list>
                            <release-item-ideator id="jason.odonnell"/>
                            <release-item-contributor id="cynthia.shang"/>
                        </release-item-contributor-list>

                        <p>Fix instances where <id>database-id</id> was not rendered as an integer in JSON info output.</p>
                    </release-item>
                </release-bug-list>

                <release-feature-list>
                    <release-item>
                        <release-item-contributor-list>
                            <release-item-ideator id="mihail.shvein"/>
                        </release-item-contributor-list>

                        <p>Improve performance of list requests on S3.  Any beginning literal portion of a filter expression is used to generate a search prefix which often helps keep the request small enough to avoid rate limiting.</p>
                    </release-item>
                </release-feature-list>

                <release-development-list>
                    <release-item>
                        <p>Improve protocol error handling.  In particular, <quote>stop</quote> errors are no longer reported as <quote>unexpected</quote>.</p>
                    </release-item>

                    <release-item>
                        <p>Allow functions with sensitive options to be logged at debug level with redactions.  Previously, functions with sensitive options had to be logged at trace level to avoid exposing them.  Trace level logging may still expose secrets so use with caution.</p>
                    </release-item>

                    <release-item>
                        <p>Replace dynamically built class hierarchies in I/O layer with fixed <code>parent()</code> calls.</p>
                    </release-item>

                    <release-item>
                        <p>Improve labeling for errors in helper processes.</p>
                    </release-item>

                    <release-item>
                        <p>Update C naming conventions.</p>
                    </release-item>

                    <release-item>
                        <p>Use <id>int</id> datatype wherever possible.</p>
                    </release-item>

                    <release-item>
                        <p>Better separation of C source from Perl interface.</p>
                    </release-item>

                    <release-item>
                        <p>Add <file>LibC.template.pm</file> to simplify LibC module generation.</p>
                    </release-item>

                    <release-item>
                        <p>Add C error handler.</p>
                    </release-item>

                    <release-item>
                        <p>Perl error handler recognizes errors thrown from the C library.</p>
                    </release-item>

                    <release-item>
                        <p>Page checksum module uses new C error handler.</p>
                    </release-item>

                    <release-item>
                        <p>Add C memory contexts.</p>
                    </release-item>

                    <release-item>
                        <p>Add base64 encode/decode.</p>
                    </release-item>
                </release-development-list>
            </release-core-list>

            <release-test-list>
                <release-feature-list>
                    <release-item>
                        <p>Add I/O performance tests.</p>
                    </release-item>
                </release-feature-list>

                <release-development-list>
                    <release-item>
                        <p>Add C unit test infrastructure.</p>
                    </release-item>

                    <release-item>
                        <p>Add test macros for C results and errors.</p>
                    </release-item>

                    <release-item>
                        <p>Warnings in C builds treated as errors.</p>
                    </release-item>

                    <release-item>
                        <p>Run all tests on tempfs rather than local disk.</p>
                    </release-item>

                    <release-item>
                        <p>Improve performance of test code. Wait when all tests have been assigned to reduce CPU load.</p>
                    </release-item>

                    <release-item>
                        <p>Remove Debian test repo after PostgreSQL 10 release.</p>
                    </release-item>

                    <release-item>
                        <p>Convert config and page checksum tests into C unit tests.</p>
                    </release-item>

                    <release-item>
                        <p>Add <postgres/> versions to Debian VMs for testing.</p>
                    </release-item>
                </release-development-list>
            </release-test-list>
        </release>

        <release date="2017-09-28" version="1.24" title="New Backup Exclusions">
            <release-core-list>
                <release-bug-list>
                    <release-item>
                        <release-item-contributor-list>
                            <release-item-ideator id="uspen"/>
                        </release-item-contributor-list>

                        <p>Fixed an issue where warnings were being emitted in place of lower priority log messages during backup from standby initialization.</p>
                    </release-item>

                    <release-item>
                        <release-item-contributor-list>
                            <release-item-ideator id="uspen"/>
                        </release-item-contributor-list>

                        <p>Fixed an issue where some <id>db-*</id> options (e.g. <br-option>db-port</br-option>) were not being passed to remotes.</p>
                    </release-item>
                </release-bug-list>

                <release-feature-list>
                    <release-item>
                        <p>Exclude contents of <path>pg_snapshots</path>, <path>pg_serial</path>, <path>pg_notify</path>, and <path>pg_dynshmem</path> from backup since they are rebuilt on startup.</p>
                    </release-item>

                    <release-item>
                        <p>Exclude <file>pg_internal.init</file> files from backup since they are rebuilt on startup.</p>
                    </release-item>
                </release-feature-list>

                <release-improvement-list>
                    <release-item>
                        <release-item-contributor-list>
                            <release-item-ideator id="jens.wilke"/>
                        </release-item-contributor-list>

                        <p>Open log file after async process is completely separated from the main process to prevent the main process from also logging to the file.</p>
                    </release-item>
                </release-improvement-list>

                <release-development-list>
                    <release-item>
                        <p>Dynamically generate list of files for C library build.</p>
                    </release-item>

                    <release-item>
                        <p>Break up <file>LibC.xs</file> into separate module files.</p>
                    </release-item>
                </release-development-list>
            </release-core-list>

            <release-doc-list>
                <release-feature-list>
                    <release-item>
                        <p>Add passwordless SSH configuration.</p>
                    </release-item>
                </release-feature-list>

                <release-improvement-list>
                    <release-item>
                        <p>Rename <proper>master</proper> to <proper>primary</proper> in documentation to align with <postgres/> convention.</p>
                    </release-item>
                </release-improvement-list>

                <release-development-list>
                    <release-item>
                        <p>Add full installation where required and remove doc containers that included parts of the installation.</p>
                    </release-item>
                </release-development-list>
            </release-doc-list>

            <release-test-list>
                <release-development-list>
                    <release-item>
                        <p>Improve C library smart build by ignoring changes outside of <path>/lib/pgBackRest/Config</path>.</p>
                    </release-item>
                </release-development-list>
            </release-test-list>
        </release>

        <release date="2017-09-03" version="1.23" title="Multiple Standbys and PostgreSQL 10 Support">
            <release-core-list>
                <release-bug-list>
                    <release-item>
                        <release-item-contributor-list>
                            <release-item-ideator id="jesper.st.john"/>
                            <release-item-ideator id="aleksandr.rogozin"/>
                        </release-item-contributor-list>

                        <p>Fixed an issue that could cause compression to abort on growing files.</p>
                    </release-item>

                    <release-item>
                        <release-item-contributor-list>
                            <release-item-ideator id="william.cox"/>
                        </release-item-contributor-list>

                        <p>Fixed an issue with keep-alives not being sent to the remote from the local process.</p>
                    </release-item>
                </release-bug-list>

                <release-feature-list>
                    <release-item>
                        <release-item-contributor-list>
                            <release-item-contributor id="cynthia.shang"/>
                        </release-item-contributor-list>

                        <p>Up to seven standbys can be configured for backup from standby.</p>
                    </release-item>

                    <release-item>
                        <p><postgres/> 10 support.</p>
                    </release-item>

                    <release-item>
                        <release-item-contributor-list>
                            <release-item-ideator id="victor.gdalevich"/>
                        </release-item-contributor-list>

                        <p>Allow <id>content-length</id> (in addition to chunked encoding) when reading XML data to improve compatibility with third-party S3 gateways.</p>
                    </release-item>
                </release-feature-list>

                <release-improvement-list>
                    <release-item>
                        <p>Increase HTTP timeout for S3.</p>
                    </release-item>

                    <release-item>
                        <p>Add HTTP retries to harden against transient S3 network errors.</p>
                    </release-item>
                </release-improvement-list>

                <release-development-list>
                    <release-item>
                        <p>Configuration definitions are now pulled from the C library when present.</p>
                    </release-item>
                </release-development-list>
            </release-core-list>

            <release-doc-list>
                <release-bug-list>
                    <release-item>
                        <release-item-contributor-list>
                            <release-item-contributor id="cynthia.shang"/>
                        </release-item-contributor-list>

                        <p>Fixed document generation to include section summaries on the Configuration page.</p>
                    </release-item>
                </release-bug-list>

                <release-development-list>
                    <release-item>
                        <p>Move contributor list to the end of <file>release.xml</file> for convenience.</p>
                    </release-item>
                </release-development-list>
            </release-doc-list>

            <release-test-list>
                <release-development-list>
                    <release-item>
                        <p>Change log test order to ignore unimportant log errors while shutting down <postgres/>.</p>
                    </release-item>

                    <release-item>
                        <p>Drain <id>stderr</id> during test process execution as well as termination to prevent lockups if there is a lot of output.</p>
                    </release-item>

                    <release-item>
                        <p>Update Docker build in <file>Vagrantfile</file>.</p>
                    </release-item>

                    <release-item>
                        <p>Update containers to support C library builds in the documentation.</p>
                    </release-item>

                    <release-item>
                        <p>Simplify smart logic for C Library and package builds.</p>
                    </release-item>
                </release-development-list>
            </release-test-list>
        </release>

        <release date="2017-08-09" version="1.22" title="Fixed S3 Retry">
            <release-core-list>
                <release-bug-list>
                    <release-item>
                        <p>Fixed authentication issue in S3 retry.</p>
                    </release-item>
                </release-bug-list>
            </release-core-list>
        </release>

        <release date="2017-08-08" version="1.21" title="Improved Info Output and SSH Port Option">
            <release-core-list>
                <release-bug-list>
                    <release-item>
                        <release-item-contributor-list>
                            <release-item-ideator id="stephen.frost"/>
                        </release-item-contributor-list>

                        <p>The <path>archive_status</path> directory is now recreated on restore to support <postgres/> 8.3 which does not recreate it automatically like more recent versions do.</p>
                    </release-item>

                    <release-item>
                        <release-item-contributor-list>
                            <release-item-contributor id="cynthia.shang"/>
                        </release-item-contributor-list>

                        <p>Fixed an issue that could cause the empty archive directory for an old <postgres/> version to be left behind after a <cmd>stanza-upgrade</cmd>.</p>
                    </release-item>
                </release-bug-list>

                <release-feature-list>
                    <release-item>
                        <release-item-contributor-list>
                            <release-item-contributor id="cynthia.shang"/>
                        </release-item-contributor-list>

                        <p>Modified the <cmd>info</cmd> command (both text and JSON output) to display the archive ID and minimum/maximum WAL currently present in the archive for the current and prior, if any, database cluster version.</p>
                    </release-item>

                    <release-item>
                        <release-item-contributor-list>
                            <release-item-contributor id="cynthia.shang"/>
                        </release-item-contributor-list>

                        <p>Added <br-option>--backup-ssh-port</br-option> and <br-option>--db-ssh-port</br-option> options to support non-default SSH ports.</p>
                    </release-item>
                </release-feature-list>

                <release-improvement-list>
                    <release-item>
                        <p>Retry when S3 returns an internal error (500).</p>
                    </release-item>
                </release-improvement-list>

                <release-development-list>
                    <release-item>
                        <p>Add <id>bIgnoreMissing</id> parameter to <code>Local->manifest()</code>.</p>
                    </release-item>
                </release-development-list>
            </release-core-list>

            <release-doc-list>
                <release-bug-list>
                    <release-item>
                        <p>Fix description of <br-option>--online</br-option> based on the command context.</p>
                    </release-item>
                </release-bug-list>

                <release-feature-list>
                    <release-item>
                        <p>Add creation of <file>/etc/pgbackrest.conf</file> to manual installation instructions.</p>
                    </release-item>
                </release-feature-list>

                <release-improvement-list>
                    <release-item>
                        <release-item-contributor-list>
                            <release-item-ideator id="stephen.frost"/>
                        </release-item-contributor-list>

                        <p>Move repository options into a separate section in command/command-line help.</p>
                    </release-item>
                </release-improvement-list>

                <release-development-list>
                    <release-item>
                        <p>Reduce log verbosity when building documentation by only logging sections that contain an execute list directly or in a child section.</p>
                    </release-item>

                    <release-item>
                        <p>Debian/Ubuntu documentation now builds on Ubuntu 16.</p>
                    </release-item>

                    <release-item>
                        <p>Remove vestigial repository options from <cmd>backup</cmd> command.</p>
                    </release-item>
                </release-development-list>
            </release-doc-list>

            <release-test-list>
                <release-development-list>
                    <release-item>
                        <p>Fix log checking after <postgres/> shuts down to include <id>FATAL</id> messages and disallow immediate shutdowns which can throw <id>FATAL</id> errors in the log.</p>
                    </release-item>

                    <release-item>
                        <p>Use Google DNS in test environment for consistency.</p>
                    </release-item>

                    <release-item>
                        <p>Use new Travis Trusty image.</p>
                    </release-item>

                    <release-item>
                        <p>Generate global fake cert in containers for testing.</p>
                    </release-item>

                    <release-item>
                        <release-item-contributor-list>
                            <release-item-contributor id="cynthia.shang"/>
                        </release-item-contributor-list>

                        <p>Consolidate <id>stanza-create</id> and <id>stanza-upgrade</id> tests into new <id>stanza</id> test.</p>
                    </release-item>
                </release-development-list>
            </release-test-list>
        </release>

        <release date="2017-06-27" version="1.20" title="Critical 8.3/8.4 Bug Fix">
            <release-core-list>
                <p><b>IMPORTANT NOTE</b>: <postgres/> <proper>8.3</proper> and <proper>8.4</proper> installations utilizing tablespaces should upgrade immediately from any <proper>v1</proper> release and run a full backup.  A bug prevented tablespaces from being backed up on these versions only.  <postgres/> &amp;ge; <proper>9.0</proper> is not affected.</p>

                <release-bug-list>
                    <release-item>
                        <p>Fixed an issue that prevented tablespaces from being backed up on <postgres/> &amp;le; <proper>8.4</proper>.</p>
                    </release-item>

                    <release-item>
                        <release-item-contributor-list>
                            <release-item-ideator id="adrian.vondendriesch"/>
                        </release-item-contributor-list>

                        <p>Fixed missing flag in C library build that resulted in a mismatched binary on 32-bit systems.</p>
                    </release-item>
                </release-bug-list>

                <release-feature-list>
                    <release-item>
                        <release-item-contributor-list>
                            <release-item-ideator id="scott.frazer"/>
                        </release-item-contributor-list>

                        <p>Add <br-option>s3-repo-ca-path</br-option> and <br-option>s3-repo-ca-file</br-option> options to accommodate systems where CAs are not automatically found by <code>IO::Socket::SSL</code>, i.e. <proper>RHEL7</proper>, or to load custom CAs.</p>
                    </release-item>
                </release-feature-list>

                <release-development-list>
                    <release-item>
                        <p>Harden protocol handshake to handle race conditions.</p>
                    </release-item>

                    <release-item>
                        <p>Fixed misleading error message when a file was opened for write in a missing directory.</p>
                    </release-item>

                    <release-item>
                        <p>Change log level of hardlink logging to <id>detail</id>.</p>
                    </release-item>

                    <release-item>
                        <p>Cast size in S3 manifest to integer.</p>
                    </release-item>

                    <release-item>
                        <p>Rename <code>Archive</code> modules to remove redundancy.</p>
                    </release-item>

                    <release-item>
                        <p>Improve <proper>S3</proper> error reporting.</p>
                    </release-item>

                    <release-item>
                        <p>Minor optimizations to package loads and ordering for <cmd>archive-get</cmd> and <cmd>archive-push</cmd> commands.</p>
                    </release-item>
                </release-development-list>
            </release-core-list>

            <release-doc-list>
                <release-development-list>
                    <release-item>
                        <p>Remove exhaustive version list from Stable Releases TOC.</p>
                    </release-item>

                    <release-item>
                        <p>Improve <proper>S3</proper> server implementation in documentation.</p>
                    </release-item>

                    <release-item>
                        <p>Update <proper>CentOS 6</proper> documentation to build on <postgres/> 9.5.</p>
                    </release-item>

                    <release-item>
                        <p>Remove <id>mount</id> from host <code>cache-key</code> because it can vary by system.</p>
                    </release-item>
                </release-development-list>
            </release-doc-list>

            <release-test-list>
                <release-feature-list>
                    <release-item>
                        <p>Add documentation builds to CI.</p>
                    </release-item>
                </release-feature-list>

                <release-development-list>
                    <release-item>
                        <p>Fix timeouts in <code>ExecuteTest</code> to speed multi-process testing.</p>
                    </release-item>

                    <release-item>
                        <p>Remove patch directory before Debian package builds.</p>
                    </release-item>

                    <release-item>
                        <p>Combine hardlink and non/compressed in synthetic tests to reduce test time and improve coverage.</p>
                    </release-item>

                    <release-item>
                        <p>Split <id>full</id> module into <id>mock</id> and <id>real</id> to allow better test combinations and save time in CI.</p>
                    </release-item>

                    <release-item>
                        <p>Consolidate <id>archive-push</id> and <id>archive-get</id> tests into new <id>archive</id> test.</p>
                    </release-item>

                    <release-item>
                        <p>Eliminate redundancy in <id>real</id> tests.</p>
                    </release-item>

                    <release-item>
                        <p>Install <id>sudo</id> in base containers rather than on demand.</p>
                    </release-item>

                    <release-item>
                        <p>More optimized container suite that greatly improves build time.</p>
                    </release-item>

                    <release-item>
                        <p>Added static Debian packages for <code>Devel::Cover</code> to reduce build time.</p>
                    </release-item>

                    <release-item>
                        <p>Add <id>deprecated</id> state for containers.  Deprecated containers may only be used to build packages.</p>
                    </release-item>

                    <release-item>
                        <p>Remove <proper>Debian 8</proper> from CI because it does not provide additional coverage over <proper>Ubuntu 12.04, 14.04, 16.04</proper>.</p>
                    </release-item>

                    <release-item>
                        <p>Add <proper>Debian 9</proper> to test suite.</p>
                    </release-item>

                    <release-item>
                        <p>Remove <setting>process-max</setting> option.  Parallelism is now tested in a more targeted manner and the high level option is no longer needed.</p>
                    </release-item>

                    <release-item>
                        <p>Balance database versions between VMs to minimize test duration.</p>
                    </release-item>

                    <release-item>
                        <p>Automatically check that all supported <postgres/> versions are being tested on a single default VM.</p>
                    </release-item>

                    <release-item>
                        <p>Add <id>performance</id> module and basic performance test for <cmd>archive-push</cmd>.</p>
                    </release-item>
                </release-development-list>
            </release-test-list>
        </release>

        <release date="2017-06-12" version="1.19" title="S3 Support">
            <release-core-list>
                <release-bug-list>
                    <release-item>
                        <release-item-contributor-list>
                            <release-item-contributor id="cynthia.shang"/>
                        </release-item-contributor-list>

                        <p>Fixed the <cmd>info</cmd> command so the WAL archive min/max displayed is for the current database version.</p>
                    </release-item>

                    <release-item>
                        <release-item-contributor-list>
                            <release-item-contributor id="cynthia.shang"/>
                        </release-item-contributor-list>

                        <p>Fixed the <cmd>backup</cmd> command so the <br-setting>backup-standby</br-setting> option is reset (and the backup proceeds on the primary) if the standby is not configured and/or reachable.</p>
                    </release-item>

                    <release-item>
                        <release-item-contributor-list>
                            <release-item-contributor id="cynthia.shang"/>
                        </release-item-contributor-list>

                        <p>Fixed config warnings raised from a remote process causing errors in the master process.</p>
                    </release-item>
                </release-bug-list>

                <release-feature-list>
                    <release-item>
                        <release-item-contributor-list>
                            <release-item-reviewer id="cynthia.shang"/>
                        </release-item-contributor-list>

                        <p><proper>Amazon S3</proper> repository support.</p>
                    </release-item>
                </release-feature-list>

                <release-development-list>
                    <release-item>
                        <release-item-contributor-list>
                            <release-item-reviewer id="cynthia.shang"/>
                        </release-item-contributor-list>

                        <p>Refactor storage layer to allow for new repository filesystems using drivers.</p>
                    </release-item>

                    <release-item>
                        <release-item-contributor-list>
                            <release-item-reviewer id="cynthia.shang"/>
                        </release-item-contributor-list>

                        <p>Refactor IO layer to allow for new compression formats, checksum types, and other capabilities using filters.</p>
                    </release-item>

                    <release-item>
                        <p>Move modules in <path>Protocol</path> directory in subdirectories.</p>
                    </release-item>

                    <release-item>
                        <p>Move backup modules into <path>Backup</path> directory.</p>
                    </release-item>
                </release-development-list>
            </release-core-list>

            <release-doc-list>
                <release-bug-list>
                    <release-item>
                        <p>Changed invalid <setting>max-archive-mb</setting> option in configuration reference to <br-setting>archive-queue-max</br-setting>.</p>
                    </release-item>

                    <release-item>
                        <release-item-contributor-list>
                            <release-item-contributor id="laetitia"/>
                        </release-item-contributor-list>

                        <p>Fixed missing <code>sudo</code> in installation section.</p>
                    </release-item>
                </release-bug-list>
            </release-doc-list>

            <release-test-list>
                <release-development-list>
                    <release-item>
                        <p>Fixed an undefined variable when a module had no uncoverable code exceptions.</p>
                    </release-item>

                    <release-item>
                        <p>Fixed issue with <setting>--dry-run</setting> requiring <setting>--vm-out</setting> to work properly.</p>
                    </release-item>

                    <release-item>
                        <p>Moved test and env modules to new directories to avoid namespace conflicts with common tests.</p>
                    </release-item>

                    <release-item>
                        <p>Set <setting>--vm-max=2</setting> for CI.</p>
                    </release-item>

                    <release-item>
                        <p>Remove flapping protocol timeout test that will be replaced in the upcoming storage patch.</p>
                    </release-item>
                </release-development-list>
            </release-test-list>
        </release>

        <release date="2017-04-12" version="1.18" title="Stanza Upgrade, Refactoring, and Locking Improvements">
            <release-core-list>
                <release-bug-list>
                    <release-item>
                        <release-item-contributor-list>
                            <release-item-ideator id="jens.wilke"/>
                        </release-item-contributor-list>

                        <p>Fixed an issue where read-only operations that used local worker processes (i.e. <cmd>restore</cmd>) were creating write locks that could interfere with parallel <cmd>archive-push</cmd>.</p>
                    </release-item>
                </release-bug-list>

                <release-feature-list>
                    <release-item>
                        <release-item-contributor-list>
                            <release-item-contributor id="cynthia.shang"/>
                        </release-item-contributor-list>

                        <p>Added the stanza-upgrade command to provide a mechanism for upgrading a stanza after upgrading to a new major version of <postgres/>.</p>
                    </release-item>

                    <release-item>
                        <release-item-contributor-list>
                            <release-item-contributor id="cynthia.shang"/>
                        </release-item-contributor-list>

                        <p>Added validation of <setting>pgbackrest.conf</setting> to display warnings if options are not valid or are not in the correct section.</p>
                    </release-item>
                </release-feature-list>

                <release-improvement-list>
                    <release-item>
                        <p>Simplify locking scheme.  Now, only the master process will hold write locks (for <cmd>archive-push</cmd> and <cmd>backup</cmd> commands) and not all local and remote worker processes as before.</p>
                    </release-item>

                    <release-item>
                        <p>Do not set timestamps of files in the backup directories to match timestamps in the cluster directory.  This was originally done to enable backup resume, but that process is now implemented with checksums.</p>
                    </release-item>

                    <release-item>
                        <release-item-contributor-list>
                            <release-item-ideator id="yogesh.sharma"/>
                        </release-item-contributor-list>

                        <p>Improved error message when the <cmd>restore</cmd> command detects the presence of <file>postmaster.pid</file>.</p>
                    </release-item>

                    <release-item>
                        <release-item-contributor-list>
                            <release-item-ideator id="yogesh.sharma"/>
                        </release-item-contributor-list>

                        <p>Renumber return codes between 25 and 125 to avoid PostgreSQL interpreting some as fatal signal exceptions.</p>
                    </release-item>
                </release-improvement-list>

                <release-development-list>
                    <release-item>
                        <p>Refactor <code>Ini.pm</code> to facilitate testing.</p>
                    </release-item>

                    <release-item>
                        <p>The <cmd>backup</cmd> and <cmd>restore</cmd> commands no longer copy via temp files.  In both cases the files are checksummed on resume so there's no danger of partial copies.</p>
                    </release-item>

                    <release-item>
                        <p>Allow functions to accept optional parameters as a hash.</p>
                    </release-item>

                    <release-item>
                        <p>Refactor <code>File->list()</code> and <code>fileList()</code> to accept optional parameters.</p>
                    </release-item>

                    <release-item>
                        <p>Refactor <code>backupLabel()</code> and add unit tests.</p>
                    </release-item>

                    <release-item>
                        <release-item-contributor-list>
                            <release-item-contributor id="cynthia.shang"/>
                        </release-item-contributor-list>

                        <p>Silence some perl critic warnings.</p>
                    </release-item>
                </release-development-list>
            </release-core-list>

            <release-doc-list>
                <release-development-list>
                    <release-item>
                        <p>Update wording for release note sections.</p>
                    </release-item>

                    <release-item>
                        <p>Ignore clock skew in container libc/package builds using make.  It is common for containers to have clock skew so the build process takes care of this issue independently.</p>
                    </release-item>
                </release-development-list>
            </release-doc-list>

            <release-test-list>
                <release-development-list>
                    <release-item>
                        <p>Complete statement/branch coverage for <code>Ini.pm</code>.</p>
                    </release-item>

                    <release-item>
                        <p>Improved functions used to test/munge manifest and info files.</p>
                    </release-item>

                    <release-item>
                        <p>Coverage testing always enabled on Debian-based containers.</p>
                    </release-item>

                    <release-item>
                        <p>Require description in every call to <code>testResult()</code>.</p>
                    </release-item>

                    <release-item>
                        <p>Make <code>iWaitSeconds</code> an optional parameter for <code>testResult()</code>.</p>
                    </release-item>

                    <release-item>
                        <p>Updated vagrant to new version and image.</p>
                    </release-item>

                    <release-item>
                        <p>Fixed flapping archive stop tests.</p>
                    </release-item>

                    <release-item>
                        <release-item-contributor-list>
                            <release-item-contributor id="cynthia.shang"/>
                        </release-item-contributor-list>

                        <p>Added ability to test warning messages.</p>
                    </release-item>
                </release-development-list>
            </release-test-list>
        </release>

        <release date="2017-03-13" version="1.17" title="Page Checksum Bug Fix">
            <release-core-list>
                <release-bug-list>
                    <release-item>
                        <release-item-contributor-list>
                            <release-item-ideator id="stephen.frost"/>
                        </release-item-contributor-list>

                        <p>Fixed an issue where newly initialized (but unused) pages would cause page checksum warnings.</p>
                    </release-item>
                </release-bug-list>
            </release-core-list>
        </release>

        <release date="2017-03-02" version="1.16" title="Page Checksum Improvements, CI, and Package Testing">
            <release-core-list>
                <release-bug-list>
                    <release-item>
                        <release-item-contributor-list>
                            <release-item-ideator id="stephen.frost"/>
                        </release-item-contributor-list>

                        <p>Fixed an issue where tables over 1GB would report page checksum warnings after the first segment.</p>
                    </release-item>

                    <release-item>
                        <release-item-contributor-list>
                            <release-item-ideator id="benoit.lobréau"/>
                        </release-item-contributor-list>

                        <p>Fixed an issue where databases created with a non-default tablespace would raise bogus warnings about <file>pg_filenode.map</file> and <file>pg_internal.init</file> not being page aligned.</p>
                    </release-item>
                </release-bug-list>

                <release-development-list>
                    <release-item>
                        <p>Improved the code and tests for <code>fileManifest()</code> to prevent a possible race condition when files are removed by the database while the manifest is being built.</p>
                    </release-item>
                </release-development-list>
            </release-core-list>

            <release-doc-list>
                <release-development-list>
                    <release-item>
                        <p>Container executions now load the user's environment.</p>
                    </release-item>
                </release-development-list>
            </release-doc-list>

            <release-test-list>
                <release-feature-list>
                    <release-item>
                        <p>Continuous integration using <id>travis-ci</id>.</p>
                    </release-item>

                    <release-item>
                        <p>Automated builds of Debian packages for all supported distributions.</p>
                    </release-item>
                </release-feature-list>

                <release-development-list>
                    <release-item>
                        <p>Added <setting>--dev</setting> option to aggregate commonly used dev options.</p>
                    </release-item>

                    <release-item>
                        <p>Added <setting>--retry</setting> option.</p>
                    </release-item>

                    <release-item>
                        <p>Added <setting>--no-package</setting> option to skip package builds.</p>
                    </release-item>

                    <release-item>
                        <p>C library and packages are built by default, added <setting>-smart</setting> option to rebuild only when file changes are detected.</p>
                    </release-item>

                    <release-item>
                        <p>The <setting>--libc-only</setting> option has been changed to <setting>--build-only</setting> now that packages builds have been added.</p>
                    </release-item>

                    <release-item>
                        <p>Improved formatting of <code>testResult()</code> output.</p>
                    </release-item>

                    <release-item>
                        <p>Improved truncation when outputting errors logs in the <code>ExecuteTest</code> module.</p>
                    </release-item>

                    <release-item>
                        <p>Fixed flapping archive-stop test with <code>testResult()</code> retries.</p>
                    </release-item>

                    <release-item>
                        <p>Added final test of archive contents to archive-push test.</p>
                    </release-item>

                    <release-item>
                        <p>Temporarily disable flapping keep-alive test.</p>
                    </release-item>
                </release-development-list>
            </release-test-list>
        </release>

        <release date="2017-02-13" version="1.15" title="Refactoring and Bug Fixes">
            <release-core-list>
                <release-bug-list>
                    <release-item>
                        <release-item-contributor-list>
                            <release-item-ideator id="navid.golpayegani"/>
                        </release-item-contributor-list>

                        <p>Fixed a regression introduced in <proper>v1.13</proper> that could cause backups to fail if files were removed (e.g. tables dropped) while the manifest was being built.</p>
                    </release-item>
                </release-bug-list>

                <release-development-list>
                    <release-item>
                        <p>Refactor <code>FileCommon::fileManifest()</code> and <code>FileCommon::fileStat</code> to be more modular to allow complete branch/statement level coverage testing.</p>
                    </release-item>
                </release-development-list>
            </release-core-list>

            <release-test-list>
                <release-development-list>
                    <release-item>
                        <p>Complete branch/statement level coverage testing for <code>FileCommon::fileManifest()</code> and <code>FileCommon::fileStat</code> functions and helper functions.</p>
                    </release-item>
                </release-development-list>
            </release-test-list>
        </release>

        <release date="2017-02-13" version="1.14" title="Refactoring and Bug Fixes">
            <release-core-list>
                <release-bug-list>
                    <release-item>
                        <release-item-contributor-list>
                            <release-item-ideator id="jens.wilke"/>
                        </release-item-contributor-list>

                        <p>Fixed an issue where an archive-push error would not be retried and would instead return errors to <postgres/> indefinitely (unless the <file>.error</file> file was manually deleted).</p>
                    </release-item>

                    <release-item>
                        <release-item-contributor-list>
                            <release-item-ideator id="jens.wilke"/>
                        </release-item-contributor-list>

                        <p>Fixed a race condition in parallel archiving where creation of new paths generated an error when multiple processes attempted to do so at the same time.</p>
                    </release-item>
                </release-bug-list>

                <release-improvement-list>
                    <release-item>
                        <release-item-contributor-list>
                            <release-item-ideator id="jens.wilke"/>
                        </release-item-contributor-list>

                        <p>Improved performance of <id>wal archive min/max</id> provided by the <cmd>info</cmd> command.</p>
                    </release-item>
                </release-improvement-list>
            </release-core-list>

            <release-doc-list>
                <release-feature-list>
                    <release-item>
                        <release-item-contributor-list>
                            <release-item-ideator id="jens.wilke"/>
                        </release-item-contributor-list>

                        <p>Updated async archiving documentation to more accurately describe how the new method works and how it differs from the old method.</p>
                    </release-item>
                </release-feature-list>

                <release-development-list>
                    <release-item>
                        <p>Documentation can now be built with reusable blocks to reduce duplication.</p>
                    </release-item>

                    <release-item>
                        <p>Improved support for <setting>--require</setting> option and section depends now default to the previous section.</p>
                    </release-item>

                    <release-item>
                        <p>Added ability to pass options to containers within the documentation.</p>
                    </release-item>

                    <release-item>
                        <p>Add <code>proper</code> tag to slightly emphasize proper nouns.</p>
                    </release-item>
                </release-development-list>
            </release-doc-list>
        </release>

        <release date="2017-02-05" version="1.13" title="Parallel Archiving, Stanza Create, Improved Info and Check">
            <release-core-list>
                <p><b>IMPORTANT NOTE</b>: The new implementation of asynchronous archiving no longer copies WAL to a separate queue. If there is any WAL left over in the old queue after upgrading to <id>1.13</id>, it will be abandoned and <b>not</b> pushed to the repository.

                To prevent this outcome, stop archiving by setting <setting>archive_command = false</setting>. Next, drain the async queue by running <code>pgbackrest --stanza=[stanza-name] archive-push</code> and wait for the process to complete.  Check that the queue in <path>[spool-path]/archive/[stanza-name]/out</path> is empty. Finally, install <code>1.13</code> and restore the original <setting>archive_command</setting>.

                <b>IMPORTANT NOTE</b>: The <cmd>stanza-create</cmd> command is not longer optional and must be executed before backup or archiving can be performed on a <b>new</b> stanza.  Pre-existing stanzas do not require <cmd>stanza-create</cmd> to be executed.</p>

                <release-bug-list>
                    <release-item>
                        <release-item-contributor-list>
                            <release-item-contributor id="adrian.vondendriesch"/>
                        </release-item-contributor-list>

                        <p>Fixed const assignment giving compiler warning in C library.</p>
                    </release-item>

                    <release-item>
                        <p>Fixed a few directory syncs that were missed for the <br-option>--repo-sync</br-option> option.</p>
                    </release-item>

                    <release-item>
                        <release-item-contributor-list>
                            <release-item-ideator id="leonardo.gg.avellar"/>
                        </release-item-contributor-list>

                        <p>Fixed an issue where a missing user/group on restore could cause an <quote>uninitialized value</quote> error in <code>File->owner()</code>.</p>
                    </release-item>

                    <release-item>
                        <p>Fixed an issue where protocol mismatch errors did not output the expected value.</p>
                    </release-item>

                    <release-item>
                        <p>Fixed a spurious <cmd>archive-get</cmd> log message that indicated an exit code of 1 was an abnormal termination.</p>
                    </release-item>
                </release-bug-list>

                <release-feature-list>
                    <release-item>
                        <p>Improved, multi-process implementation of asynchronous archiving.</p>
                    </release-item>

                    <release-item>
                        <release-item-contributor-list>
                            <release-item-contributor id="cynthia.shang"/>
                        </release-item-contributor-list>

                        <p>Improved <cmd>stanza-create</cmd> command so that it can repair broken repositories in most cases and is robust enough to be made mandatory.</p>
                    </release-item>

                    <release-item>
                        <release-item-contributor-list>
                            <release-item-contributor id="cynthia.shang"/>
                        </release-item-contributor-list>

                        <p>Improved <cmd>check</cmd> command to run on a standby, though only basic checks are done because <code>pg_switch_xlog()</code> cannot be executed on a replica.</p>
                    </release-item>

                    <release-item>
                        <p>Added archive and backup WAL ranges to the <cmd>info</cmd> command.</p>
                    </release-item>

                    <release-item>
                        <release-item-contributor-list>
                            <release-item-contributor id="benoit.lobréau"/>
                        </release-item-contributor-list>

                        <p>Added warning to update <code>pg_tablespace.spclocation</code> when remapping tablespaces in <postgres/> &lt; 9.2.</p>
                    </release-item>

                    <release-item>
                        <release-item-contributor-list>
                            <release-item-ideator id="michael.vitale"/>
                        </release-item-contributor-list>

                        <p>Remove remote lock requirements for the <cmd>archive-get</cmd>, <cmd>restore</cmd>, <cmd>info</cmd>, and <cmd>check</cmd> commands since they are read-only operations.</p>
                    </release-item>
                </release-feature-list>

                <release-improvement-list>
                    <release-item>
                        <release-item-contributor-list>
                            <release-item-ideator id="jens.wilke"/>
                        </release-item-contributor-list>

                        <p>Log file banner is not output until the first log entry is written.</p>
                    </release-item>

                    <release-item>
                        <p>Reduced the likelihood of torn pages causing a false positive in page checksums by filtering on start backup LSN.</p>
                    </release-item>

                    <release-item>
                        <release-item-contributor-list>
                            <release-item-contributor id="adrian.vondendriesch"/>
                        </release-item-contributor-list>

                        <p>Remove Intel-specific optimization from C library build flags.</p>
                    </release-item>

                    <release-item>
                        <p>Remove <br-option>--lock</br-option> option.  This option was introduced before the lock directory could be located outside the repository and is now obsolete.</p>
                    </release-item>

                    <release-item>
                        <p>Added <br-option>--log-timestamp</br-option> option to allow timestamps to be suppressed in logging.  This is primarily used to avoid filters in the automated documentation.</p>
                    </release-item>

                    <release-item>
                        <release-item-contributor-list>
                            <release-item-ideator id="yogesh.sharma"/>
                        </release-item-contributor-list>

                        <p>Return proper error code when unable to convert a relative path to an absolute path.</p>
                    </release-item>
                </release-improvement-list>

                <release-development-list>
                    <release-item>
                        <p>Refactor <code>File</code> and <code>BackupCommon</code> modules to improve test coverage.</p>
                    </release-item>

                    <release-item>
                        <p>Moved <code>File->manifest()</code> into the <code>FileCommon.pm</code> module.</p>
                    </release-item>

                    <release-item>
                        <p>Moved the <code>Archive</code> modules to the <path>Archive</path> directory and split the <cmd>archive-get</cmd> and <cmd>archive-push</cmd> commands into separate modules.</p>
                    </release-item>

                    <release-item>
                        <p>Split the <cmd>check</cmd> command out of the <code>Archive.pm</code> module.</p>
                    </release-item>

                    <release-item>
                        <p>Allow logging to be suppressed via <code>logDisable()</code> and <code>logEnable()</code>.</p>
                    </release-item>

                    <release-item>
                        <p>Allow for locks to be taken more than once in the same process without error.</p>
                    </release-item>

                    <release-item>
                        <p>Lock directories can be created when more than one directory level is required.</p>
                    </release-item>

                    <release-item>
                        <p>Clean up <code>optionValid()</code>/<code>optionTest()</code> logic in <code>Lock.pm</code>.</p>
                    </release-item>

                    <release-item>
                        <p>Added <code>Exception::exceptionCode()</code> and <code>Exception::exceptionMessage()</code> to simplify error handling logic.</p>
                    </release-item>

                    <release-item>
                        <p>Represent <file>.gz</file> extension with a constant.</p>
                    </release-item>

                    <release-item>
                        <p>Allow empty files to be created with <code>FileCommon::fileStringWrite()</code> and use temp files to avoid partial reads.</p>
                    </release-item>

                    <release-item>
                        <p>Refactor process IO and process master/minion code out from the common protocol code.</p>
                    </release-item>

                    <release-item>
                        <p>Fixed alignment issues with multiline logging.</p>
                    </release-item>
                </release-development-list>
            </release-core-list>

            <release-doc-list>
                <release-feature-list>
                    <release-item>
                        <release-item-contributor-list>
                            <release-item-contributor id="cynthia.shang"/>
                        </release-item-contributor-list>

                        <p>Added documentation to the User Guide for the <br-option>process-max</br-option> option.</p>
                    </release-item>
                </release-feature-list>

                <release-development-list>
                    <release-item>
                        <p>Update LICENSE.txt for 2017.</p>
                    </release-item>
                </release-development-list>
            </release-doc-list>

            <release-test-list>
                <release-development-list>
                    <release-item>
                        <p>Fixed <br-option>--no-online</br-option> tests to suppress expected errors.</p>
                    </release-item>

                    <release-item>
                        <p>Added integration for testing coverage with <code>Devel::Cover</code>.</p>
                    </release-item>

                    <release-item>
                        <p>Added unit tests for low-level functions in the <code>File</code> and <code>BackupCommon</code> modules.</p>
                    </release-item>

                    <release-item>
                        <p>C Library builds only run when C library has actually changed.</p>
                    </release-item>

                    <release-item>
                        <p>Added more flexibility in initializing and cleaning up after modules and tests.</p>
                    </release-item>

                    <release-item>
                        <p><code>testResult()</code> suppresses logging and reports exceptions.</p>
                    </release-item>

                    <release-item>
                        <p><code>testException()</code> allows messages to be matched with regular expressions.</p>
                    </release-item>

                    <release-item>
                        <p>Split test modules into separate files to make the code more maintainable.  Tests are dynamically loaded by name rather than requiring an if-else block.</p>
                    </release-item>

                    <release-item>
                        <p>Allow multiple <setting>--module</setting>, <setting>--test</setting>, and <setting>--run</setting> options to be used for <file>test.pl</file>.</p>
                    </release-item>

                    <release-item>
                        <p>Added expect log expression to replace year subdirectories in <path>backup.history</path>.</p>
                    </release-item>

                    <release-item>
                        <p>Refactor name/locations of common modules that setup test environments.</p>
                    </release-item>
                </release-development-list>
            </release-test-list>
        </release>

        <release date="2016-12-12" version="1.12" title="Page Checksums, Configuration, and Bug Fixes">
            <release-core-list>
                 <p><b>IMPORTANT NOTE</b>: In prior releases it was possible to specify options on the command-line that were invalid for the current command without getting an error.  An error will now be generated for invalid options so it is important to carefully check command-line options in your environment to prevent disruption.</p>

                <release-bug-list>
                    <release-item>
                        <release-item-contributor-list>
                            <release-item-ideator id="nikhilchandra.kulkarni"/>
                        </release-item-contributor-list>

                        <p>Fixed an issue where options that were invalid for the specified command could be provided on the command-line without generating an error.  The options were ignored and did not cause any change in behavior, but it did lead to some confusion.  Invalid options will now generate an error.</p>
                    </release-item>

                    <release-item>
                        <p>Fixed an issue where internal symlinks were not being created for tablespaces in the repository.  This issue was only apparent when trying to bring up clusters in-place manually using filesystem snapshots and did not affect normal backup and restore.</p>
                    </release-item>

                    <release-item>
                        <release-item-contributor-list>
                            <release-item-ideator id="adrian.vondendriesch"/>
                        </release-item-contributor-list>

                        <p>Fixed an issue that prevented errors from being output to the console before the logging system was initialized, i.e. while parsing options. Error codes were still being returned accurately so this would not have made a process look like it succeeded when it did not.</p>
                    </release-item>

                    <release-item>
                        <release-item-contributor-list>
                            <release-item-ideator id="michael.vitale"/>
                        </release-item-contributor-list>

                        <p>Fixed an issue where the <br-option>db-port</br-option> option specified on the backup server would not be properly passed to the remote unless it was from the first configured database.</p>
                    </release-item>
                </release-bug-list>

                <release-feature-list>
                    <release-item>
                        <release-item-contributor-list>
                            <release-item-ideator id="stephen.frost"/>
                        </release-item-contributor-list>

                        <p>Added the <br-option>--checksum-page</br-option> option to allow pgBackRest to validate page checksums in data files when checksums are enabled on <postgres/> >= 9.3.  Note that this functionality requires a C library which may not initially be available in OS packages.  The option will automatically be enabled when the library is present and checksums are enabled on the cluster.</p>
                    </release-item>

                    <release-item>
                        <p>Added the <br-option>--repo-link</br-option> option to allow internal symlinks to be suppressed when the repository is located on a filesystem that does not support symlinks.  This does not affect any <backrest/> functionality, but the convenience link <path>latest</path> will not be created and neither will internal tablespace symlinks, which will affect the ability to bring up clusters in-place manually using filesystem snapshots.</p>
                    </release-item>

                    <release-item>
                        <p>Added the <br-option>--repo-sync</br-option> option to allow directory syncs in the repository to be disabled for file systems that do not support them, e.g. NTFS.</p>
                    </release-item>

                    <release-item>
                        <release-item-contributor-list>
                            <release-item-ideator id="jens.wilke"/>
                        </release-item-contributor-list>

                        <p>Added a predictable log entry to signal that a command has completed successfully. For example a backup ends successfully with: <code>INFO: backup command end: completed successfully</code>.</p>
                    </release-item>
                </release-feature-list>

                <release-improvement-list>
                    <release-item>
                        <p>For simplicity, the <file>pg_control</file> file is now copied with the rest of the files instead of by itself of at the end of the process.  The <cmd>backup</cmd> command does not require this behavior and the <cmd>restore</cmd> copies to a temporary file which is renamed at the end of the restore.</p>
                    </release-item>
                </release-improvement-list>

                <release-development-list>
                    <release-item>
                        <release-item-contributor-list>
                            <release-item-contributor id="cynthia.shang"/>
                        </release-item-contributor-list>

                        <p>Abstracted code to determine which database cluster is the primary and which are standbys.</p>
                    </release-item>

                    <release-item>
                        <p>Improved consistency and flexibility of the protocol layer by using JSON for all messages.</p>
                    </release-item>

                    <release-item>
                        <p>File copy protocol now accepts a function that can do additional processing on the copy buffers and return a result to the calling process.</p>
                    </release-item>

                    <release-item>
                        <p>Improved <code>IO->bufferRead</code> to always return requested number of bytes until EOF.</p>
                    </release-item>

                    <release-item>
                        <p>Simplified the result hash of <code>File->manifest()</code>, <code>Db->tablespaceMapGet()</code>, and <code>Db->databaseMapGet()</code>.</p>
                    </release-item>

                    <release-item>
                        <p>Improved errors returned from child processes by removing redundant error level and code.</p>
                    </release-item>

                    <release-item>
                        <release-item-contributor-list>
                            <release-item-contributor id="cynthia.shang"/>
                        </release-item-contributor-list>

                        <p>Code cleanup in preparation for improved <cmd>stanza-create</cmd> command.</p>
                    </release-item>

                    <release-item>
                        <p>Improved parameter/result logging in debug/trace functions.</p>
                    </release-item>
                </release-development-list>
            </release-core-list>

            <release-doc-list>
                <release-bug-list>
                    <release-item>
                        <p>Fixed an issue that suppressed exceptions in PDF builds.</p>
                    </release-item>

                    <release-item>
                        <p>Fixed regression in section links introduced in <proper>v1.10</proper>.</p>
                    </release-item>
                </release-bug-list>

                <release-feature-list>
                    <release-item>
                        <p>Added Retention to QuickStart section.</p>
                    </release-item>
                </release-feature-list>

                <release-development-list>
                    <release-item>
                        <p>Allow a source to be included as a section so large documents can be broken up.</p>
                    </release-item>

                    <release-item>
                        <p>Added section link support to Markdown output.</p>
                    </release-item>

                    <release-item>
                        <p>Added list support to PDF output.</p>
                    </release-item>

                    <release-item>
                        <p>Added <setting>include</setting> option to explicitly build sources (complements the <setting>exclude</setting> option though both cannot be used in the same invocation).</p>
                    </release-item>

                    <release-item>
                        <p>Added <setting>keyword-add</setting> option to add keywords without overriding the <id>default</id> keyword.</p>
                    </release-item>

                    <release-item>
                        <p>Added <setting>debug</setting> option to <file>doc.pl</file> to easily add the <id>debug</id> keyword to documentation builds.</p>
                    </release-item>

                    <release-item>
                        <p>Added <setting>pre</setting> option to <file>doc.pl</file> to easily add the <id>pre</id> keyword to documentation builds.</p>
                    </release-item>

                    <release-item>
                        <p>Builds in <file>release.pl</file> now remove all docker containers to get consistent IP address assignments.</p>
                    </release-item>

                    <release-item>
                        <p>Improvements to markdown rendering.</p>
                    </release-item>

                    <release-item>
                        <p>Remove code dependency on <id>project</id> variable, instead use <id>title</id> param.</p>
                    </release-item>
                </release-development-list>
            </release-doc-list>

            <release-test-list>
                <release-development-list>
                    <release-item>
                        <p>Removed erroneous <br-option>--no-config</br-option> option in <id>help</id> test module.</p>
                    </release-item>

                    <release-item>
                        <release-item-contributor-list>
                            <release-item-contributor id="cynthia.shang"/>
                        </release-item-contributor-list>

                        <p>Update control and WAL test files to <id>9.4</id> with matching system identifiers.</p>
                    </release-item>

                    <release-item>
                        <p>Improved exception handling in file unit tests.</p>
                    </release-item>

                    <release-item>
                        <p>Changed the <br-option>--no-fork</br-option> test option to <br-option>--fork</br-option> with negation to match all other boolean parameters.</p>
                    </release-item>

                    <release-item>
                        <p>Various improvements to validation of backup and restore.</p>
                    </release-item>

                    <release-item>
                        <p>Add more realistic data files to synthetic backup and restore tests.</p>
                    </release-item>
                </release-development-list>
            </release-test-list>
        </release>

        <release date="2016-11-17" version="1.11" title="Bug Fix for Asynchronous Archiving Efficiency">
            <release-core-list>
                <release-bug-list>
                    <release-item>
                        <release-item-contributor-list>
                            <release-item-ideator id="stephen.frost"/>
                        </release-item-contributor-list>

                        <p>Fixed an issue where asynchronous archiving was transferring one file per execution instead of transferring files in batches.  This regression was introduced in <proper>v1.09</proper> and affected efficiency only, all WAL segments were correctly archived in asynchronous mode.</p>
                    </release-item>
                </release-bug-list>
            </release-core-list>
        </release>

        <release date="2016-11-08" version="1.10" title="Stanza Creation and Minor Bug Fixes">
            <release-core-list>
                <release-bug-list>
                    <release-item>
                        <p>Fixed an issue where a backup could error if no changes were made to a database between backups and only <file>pg_control</file> changed.</p>
                    </release-item>

                    <release-item>
                        <release-item-contributor-list>
                            <release-item-ideator id="nikhilchandra.kulkarni"/>
                        </release-item-contributor-list>

                        <p>Fixed an issue where tablespace paths with the same prefix would cause an invalid link error.</p>
                    </release-item>
                </release-bug-list>

                <release-feature-list>
                    <release-item>
                        <release-item-contributor-list>
                            <release-item-contributor id="cynthia.shang"/>
                        </release-item-contributor-list>

                        <p>Added the <cmd>stanza-create</cmd> command to formalize creation of stanzas in the repository.</p>
                    </release-item>
                </release-feature-list>

                <release-improvement-list>
                    <release-item>
                        <release-item-contributor-list>
                            <release-item-ideator id="devrim.gunduz"/>
                        </release-item-contributor-list>

                        <p>Removed extraneous <code>use lib</code> directives from Perl modules.</p>
                    </release-item>
                </release-improvement-list>
            </release-core-list>

            <release-doc-list>
                <release-development-list>
                    <release-item>
                        <p>Fixed missing variable replacements.</p>
                    </release-item>

                    <release-item>
                        <p>Removed hard-coded host names from configuration file paths.</p>
                    </release-item>

                    <release-item>
                        <p>Allow command-line length to be configured using <id>cmd-line-len</id> param.</p>
                    </release-item>

                    <release-item>
                        <p>Added <id>compact</id> param to allow CSS to be embedded in HTML file.</p>
                    </release-item>

                    <release-item>
                        <p>Added <id>pretty</id> param to produce HTML with proper indenting.</p>
                    </release-item>

                    <release-item>
                        <p>Only generate HTML menu when required and don't require index page.</p>
                    </release-item>

                    <release-item>
                        <p>Assign numbers to sections by default.</p>
                    </release-item>

                    <release-item>
                        <p>VM mount points are now optional.</p>
                    </release-item>
                </release-development-list>
            </release-doc-list>
        </release>

        <release date="2016-10-10" version="1.09" title="9.6 Support, Configurability, and Bug Fixes">
            <release-core-list>
                <release-bug-list>
                    <release-item>
                        <release-item-contributor-list>
                            <release-item-contributor id="cynthia.shang"/>
                        </release-item-contributor-list>

                        <p>Fixed the <cmd>check</cmd> command to prevent an error message from being logged if the backup directory does not exist.</p>
                    </release-item>

                    <release-item>
                        <release-item-contributor-list>
                            <release-item-ideator id="jason.odonnell"/>
                        </release-item-contributor-list>

                        <p>Fixed error message to properly display the archive command when an invalid archive command is detected.</p>
                    </release-item>

                    <release-item>
                        <release-item-contributor-list>
                            <release-item-ideator id="jens.wilke"/>
                        </release-item-contributor-list>

                        <p>Fixed an issue where the async archiver would not be started if <cmd>archive-push</cmd> did not have enough space to queue a new WAL segment.  This meant that the queue would never be cleared without manual intervention (such as calling <cmd>archive-push</cmd> directly).  <postgres/> now receives errors when there is not enough space to store new WAL segments but the async process will still be started so that space is eventually freed.</p>
                    </release-item>

                    <release-item>
                        <release-item-contributor-list>
                            <release-item-ideator id="jens.wilke"/>
                        </release-item-contributor-list>

                        <p>Fixed a remote timeout that occurred when a local process generated checksums (during resume or restore) but did not copy files, allowing the remote to go idle.</p>
                    </release-item>
                </release-bug-list>

                <release-feature-list>
                    <release-item>
                        <p>Non-exclusive backups will automatically be used on <postgres/> 9.6.</p>
                    </release-item>

                    <release-item>
                        <release-item-contributor-list>
                            <release-item-ideator id="jens.wilke"/>
                        </release-item-contributor-list>

                        <p>Added the <br-option>cmd-ssh</br-option> option to allow the ssh client to be specified.</p>
                    </release-item>

                    <release-item>
                        <release-item-contributor-list>
                            <release-item-ideator id="sascha.biberhofer"/>
                        </release-item-contributor-list>

                        <p>Added the <br-option>log-level-stderr</br-option> option to control whether console log messages are sent to <id>stderr</id> or <id>stdout</id>.  By default this is set to <setting>warn</setting> which represents a change in behavior from previous versions, even though it may be more intuitive.  Setting <br-option>log-level-stderr=off</br-option> will preserve the old behavior.</p>
                    </release-item>

                    <release-item>
                        <release-item-contributor-list>
                            <release-item-ideator id="jens.wilke"/>
                        </release-item-contributor-list>

                        <p>Set <id>application_name</id> to <id>"pgBackRest [command]"</id> for database connections.</p>
                    </release-item>

                    <release-item>
                        <p>Check that archive_mode is enabled when <br-option>archive-check</br-option> option enabled.</p>
                    </release-item>
                </release-feature-list>

                <release-improvement-list>
                    <release-item>
                        <release-item-contributor-list>
                            <release-item-ideator id="jens.wilke"/>
                        </release-item-contributor-list>

                        <p>Clarified error message when unable to acquire <backrest/> advisory lock to make it clear that it is not a <postgres/> backup lock.</p>
                    </release-item>

                    <release-item>
                        <p><backrest/> version number included in command start INFO log output.</p>
                    </release-item>

                    <release-item>
                        <p>Process ID logged for local process start/stop INFO log output.</p>
                    </release-item>
                </release-improvement-list>
            </release-core-list>

            <release-doc-list>
                <release-feature-list>
                    <release-item>
                        <release-item-contributor-list>
                            <release-item-contributor id="cynthia.shang"/>
                        </release-item-contributor-list>

                        <p>Added <br-option>archive-timeout</br-option> option documentation to the user guide.</p>
                    </release-item>
                </release-feature-list>

                <release-development-list>
                    <release-item>
                        <p>Added <setting>dev</setting> option to <file>doc.pl</file> to easily add the <id>dev</id> keyword to documentation builds.</p>
                    </release-item>
                </release-development-list>
            </release-doc-list>

            <release-test-list>
                <release-development-list>
                    <release-item>
                        <p>Update CentOS/Debian package definitions.</p>
                    </release-item>

                    <release-item>
                        <p>Fixed missing expect output for help module.</p>
                    </release-item>

                    <release-item>
                        <p>Fixed broken <id>vm-max</id> option in <file>test.pl</file>.</p>
                    </release-item>

                    <release-item>
                        <p>Regression tests can now be run as any properly-configured user, not just vagrant.</p>
                    </release-item>

                    <release-item>
                        <p>Minimize TeXLive package list to save time during VM builds.</p>
                    </release-item>
                </release-development-list>
            </release-test-list>
        </release>

        <release date="2016-09-14" version="1.08" title="Bug Fixes and Log Improvements">
            <release-core-list>
                <release-bug-list>
                    <release-item>
                        <release-item-contributor-list>
                            <release-item-ideator id="todd.vernick"/>
                        </release-item-contributor-list>

                        <p>Fixed an issue where local processes were not disconnecting when complete and could later timeout.</p>
                    </release-item>

                    <release-item>
                        <release-item-contributor-list>
                            <release-item-ideator id="todd.vernick"/>
                        </release-item-contributor-list>

                        <p>Fixed an issue where the protocol layer could timeout while waiting for WAL segments to arrive in the archive.</p>
                    </release-item>
                </release-bug-list>

                <release-improvement-list>
                    <release-item>
                        <p>Cache file log output until the file is created to create a more complete log.</p>
                    </release-item>
                </release-improvement-list>
            </release-core-list>

            <release-doc-list>
                <release-development-list>
                    <release-item>
                        <p>Show Process ID in output instead of filtering it out with the timestamp.</p>
                    </release-item>
                </release-development-list>
            </release-doc-list>

            <release-test-list>
                <release-development-list>
                    <release-item>
                        <release-item-contributor-list>
                            <release-item-contributor id="john.harvey"/>
                        </release-item-contributor-list>

                        <p>Suppress <quote>dpkg-reconfigure: unable to re-open stdin: No file or directory</quote> warning in Vagrant VM build.</p>
                    </release-item>

                    <release-item>
                        <p>Show Process ID in expect logs instead of filtering it out with the timestamp.</p>
                    </release-item>
                </release-development-list>
            </release-test-list>
        </release>

        <release date="2016-09-07" version="1.07" title="Thread to Process Conversion and Bug Fixes">
            <release-core-list>
                <release-bug-list>
                    <release-item>
                        <p>Fixed an issue where tablespaces were copied from the primary during standby backup.</p>
                    </release-item>

                    <release-item>
                        <release-item-contributor-list>
                            <release-item-contributor id="cynthia.shang"/>
                        </release-item-contributor-list>

                        <p>Fixed the <cmd>check</cmd> command so backup info is checked remotely and not just locally.</p>
                    </release-item>

                    <release-item>
                        <release-item-contributor-list>
                            <release-item-contributor id="cynthia.shang"/>
                        </release-item-contributor-list>

                        <p>Fixed an issue where <br-option>retention-archive</br-option> was not automatically being set when <br-option>retention-archive-type=diff</br-option>, resulting in a less aggressive than intended expiration of archive.</p>
                    </release-item>
                </release-bug-list>

                <release-feature-list>
                    <release-item>
                        <p>Converted Perl threads to processes to improve compatibility and performance.</p>
                    </release-item>

                    <release-item>
                        <p>Exclude contents of <path>$PGDATA/pg_replslot</path> directory so that replication slots on the primary do not become part of the backup.</p>
                    </release-item>

                    <release-item>
                        <release-item-contributor-list>
                            <release-item-ideator id="jens.wilke"/>
                        </release-item-contributor-list>

                        <p>The <setting>archive-start</setting> and <setting>archive-stop</setting> settings are now filled in <file>backup.manifest</file> even when <br-option>archive-check=n</br-option>.</p>
                    </release-item>

                    <release-item>
                        <release-item-contributor-list>
                            <release-item-contributor id="cynthia.shang"/>
                        </release-item-contributor-list>

                        <p>Additional warnings when archive retention settings may not have the intended effect or would allow indefinite retention.</p>
                    </release-item>

                    <release-item>
                        <p>Experimental support for non-exclusive backups in <postgres/> 9.6 rc1.  Changes to the control/catalog/WAL versions in subsequent release candidates may break compatibility but <backrest/> will be updated with each release to keep pace.</p>
                    </release-item>
                </release-feature-list>

                <release-development-list>
                    <release-item>
                        <p>Refactor of protocol minions in preparation for the new local minion.</p>
                    </release-item>

                    <release-item>
                        <p>Remove obsolete thread index variable from <code>File()</code> module.</p>
                    </release-item>

                    <release-item>
                        <p>Changed temporary file names to consistently use the <file>.pgbackrest.tmp</file> extension even if the destination file is compressed or has an appended checksum.</p>
                    </release-item>

                    <release-item>
                        <p>Improve ASSERT error handling, safely check eval blocks, and convert <code>$@</code> to <code>$EVAL_ERROR</code>.</p>
                    </release-item>
                </release-development-list>
            </release-core-list>

            <release-doc-list>
                <release-bug-list>
                    <release-item>
                        <p>Fixed minor documentation reproducibility issues related to binary paths.</p>
                    </release-item>
                </release-bug-list>

                <release-feature-list>
                    <release-item>
                        <release-item-contributor-list>
                            <release-item-contributor id="cynthia.shang"/>
                        </release-item-contributor-list>

                        <p>Documentation for archive retention.</p>
                    </release-item>
                </release-feature-list>

                <release-development-list>
                    <release-item>
                        <p>Suppress TOC for unsupported versions of <backrest/>.</p>
                    </release-item>
                </release-development-list>
            </release-doc-list>

            <release-test-list>
                <release-development-list>
                    <release-item>
                        <p>New vagrant base box and make uid/gid selection for containers dynamic.</p>
                    </release-item>
                </release-development-list>
            </release-test-list>
        </release>

        <release date="2016-08-25" version="1.06" title="Backup from Standby and Bug Fixes">
             <release-core-list>
                <release-bug-list>
                    <release-item>
                        <release-item-contributor-list>
                            <release-item-ideator id="michael.vitale"/>
                        </release-item-contributor-list>

                        <p>Fixed an issue where a tablespace link that referenced another link would not produce an error, but instead skip the tablespace entirely.</p>
                    </release-item>

                    <release-item>
                        <release-item-contributor-list>
                            <release-item-ideator id="michael.vitale"/>
                        </release-item-contributor-list>

                        <p>Fixed an issue where options that should not allow multiple values could be specified multiple times in <file>pgbackrest.conf</file> without an error being raised.</p>
                    </release-item>

                    <release-item>
                        <release-item-contributor-list>
                            <release-item-ideator id="todd.vernick"/>
                        </release-item-contributor-list>

                        <p>Fixed an issue where the <br-option>protocol-timeout</br-option> option was not automatically increased when the <br-option>db-timeout</br-option> option was increased.</p>
                    </release-item>
                </release-bug-list>

                <release-feature-list>
                    <release-item>
                        <p>Backup from a standby cluster.  A connection to the primary cluster is still required to start/stop the backup and copy files that are not replicated, but the vast majority of files are copied from the standby in order to reduce load on the primary.</p>
                    </release-item>

                    <release-item>
                        <p>More flexible configuration for databases.  Master and standby can both be configured on the backup server and <backrest/> will automatically determine which is the primary.  This means no configuration changes for backup are required after failing over from a primary to standby when a separate backup server is used.</p>
                    </release-item>

                    <release-item>
                        <p>Exclude directories during backup that are cleaned, recreated, or zeroed by <postgres/> at startup.  These include <path>pgsql_tmp</path> and <path>pg_stat_tmp</path>.  The <file>postgresql.auto.conf.tmp</file> file is now excluded in addition to files that were already excluded: <file>backup_label.old</file>, <file>postmaster.opts</file>, <file>postmaster.pid</file>, <file>recovery.conf</file>, <file>recovery.done</file>.</p>
                    </release-item>

                    <release-item>
                        <p>Experimental support for non-exclusive backups in <postgres/> 9.6 beta4.  Changes to the control/catalog/WAL versions in subsequent betas may break compatibility but <backrest/> will be updated with each release to keep pace.</p>
                    </release-item>
                </release-feature-list>

                <release-improvement-list>
                    <release-item>
                        <p>Improve error message for links that reference links in manifest build.</p>
                    </release-item>

                    <release-item>
                        <p>Added hints to error message when relative paths are detected in <cmd>archive-push</cmd> or <cmd>archive-get</cmd>.</p>
                    </release-item>

                    <release-item>
                        <p>Improve backup log messages to indicate which host the files are being copied from.</p>
                    </release-item>
                </release-improvement-list>

                <release-development-list>
                    <release-item>
                        <p>Simplify protocol creation and identifying which host is local/remote.</p>
                    </release-item>

                    <release-item>
                        <p>Removed all <code>OP_*</code> function constants that were used only for debugging, not in the protocol, and replaced with <code>__PACKAGE__</code>.</p>
                    </release-item>

                    <release-item>
                        <p>Improvements in <code>Db</code> module: separated out <code>connect()</code> function, allow <code>executeSql()</code> calls that do not return data, and improve error handling.</p>
                    </release-item>
                </release-development-list>
            </release-core-list>

             <release-doc-list>
                 <release-development-list>
                    <release-item>
                        <p>Improve host tag rendering.</p>
                    </release-item>
                </release-development-list>
            </release-doc-list>

             <release-test-list>
                 <release-development-list>
                    <release-item>
                        <p>Refactor db version constants into a separate module.</p>
                    </release-item>

                    <release-item>
                        <p>Update synthetic backup tests to <postgres/> 9.4.</p>
                    </release-item>
                </release-development-list>
            </release-test-list>
        </release>

        <release date="2016-08-09" version="1.05" title="Bug Fix for Tablespace Link Checking">
             <release-core-list>
                 <release-bug-list>
                    <release-item>
                        <release-item-contributor-list>
                            <release-item-ideator id="chris.fort"/>
                        </release-item-contributor-list>

                        <p>Fixed an issue where tablespace paths that had $PGDATA as a substring would be identified as a subdirectories of $PGDATA even when they were not.  Also hardened relative path checking a bit.</p>
                    </release-item>
                </release-bug-list>
            </release-core-list>

            <release-doc-list>
                <release-feature-list>
                    <release-item>
                        <release-item-contributor-list>
                            <release-item-contributor id="cynthia.shang"/>
                        </release-item-contributor-list>

                        <p>Added documentation for scheduling backups with cron.</p>
                    </release-item>
                </release-feature-list>

                <release-improvement-list>
                    <release-item>
                        <release-item-contributor-list>
                            <release-item-contributor id="cynthia.shang"/>
                        </release-item-contributor-list>

                        <p>Moved the backlog from the <backrest/> website to the GitHub repository wiki.</p>
                    </release-item>
                </release-improvement-list>

                <release-development-list>
                    <release-item>
                        <p>Improved rendering of spaces in code blocks.</p>
                    </release-item>
                 </release-development-list>
            </release-doc-list>
        </release>

         <release date="2016-07-30" version="1.04" title="Various Bug Fixes">
             <release-core-list>
                 <release-bug-list>
                    <release-item>
                        <release-item-contributor-list>
                            <release-item-ideator id="michael.vitale"/>
                        </release-item-contributor-list>

                        <p>Fixed an issue an where an extraneous remote was created causing threaded backup/restore to possibly timeout and/or throw a lock conflict.</p>
                    </release-item>

                    <release-item>
                        <release-item-contributor-list>
                            <release-item-ideator id="michael.vitale"/>
                        </release-item-contributor-list>

                        <p>Fixed an issue where db-path was not required for the <cmd>check</cmd> command so an assert was raised when it was missing rather than a polite error message.</p>
                    </release-item>

                    <release-item>
                        <release-item-contributor-list>
                            <release-item-ideator id="david.steele"/>
                            <release-item-contributor id="cynthia.shang"/>
                            <release-item-reviewer id="david.steele"/>
                        </release-item-contributor-list>

                        <p>Fixed <cmd>check</cmd> command to throw an error when database version/id does not match that of the archive.</p>
                    </release-item>

                    <release-item>
                        <release-item-contributor-list>
                            <release-item-ideator id="sebastien.lardiere"/>
                        </release-item-contributor-list>

                        <p>Fixed an issue where a remote could try to start its own remote when the <br-option>backup-host</br-option> option was not present in <file>pgbackrest.conf</file> on the database server.</p>
                    </release-item>

                    <release-item>
                        <p>Fixed an issue where the contents of <path>pg_xlog</path> were being backed up if the directory was symlinked.  This didn't cause any issues during restore but was a waste of space.</p>
                    </release-item>

                    <release-item>
                        <p>Fixed an invalid <code>log()</code> call in lock routines.</p>
                    </release-item>
                </release-bug-list>

                <release-feature-list>
                    <release-item>
                        <p>Experimental support for non-exclusive backups in <postgres/> 9.6 beta3.  Changes to the control/catalog/WAL versions in subsequent betas may break compatibility but <backrest/> will be updated with each release to keep pace.</p>
                    </release-item>
                </release-feature-list>

                <release-improvement-list>
                    <release-item>
                        <p>Suppress banners on SSH protocol connections.</p>
                    </release-item>

                    <release-item>
                        <p>Improved remote error messages to identify the host where the error was raised.</p>
                    </release-item>

                    <release-item>
                        <p>All remote types now take locks.  The exceptions date to when the test harness and <backrest/> were running in the same VM and no longer apply.</p>
                    </release-item>
                </release-improvement-list>

                <release-development-list>
                    <release-item>
                        <p>Enhancements to the protocol layer for improved reliability and error handling.</p>
                    </release-item>

                    <release-item>
                        <p>Exceptions are now passed back from threads as messages when possible rather than raised directly.</p>
                    </release-item>

                    <release-item>
                        <p>Temp files created during backup are now placed in the same directory as the target file.</p>
                    </release-item>

                    <release-item>
                        <p>Output lock file name when a lock cannot be acquired to aid in debugging.</p>
                    </release-item>

                    <release-item>
                        <p>Reduce calls to <code>protocolGet()</code> in backup/restore.</p>
                    </release-item>
                </release-development-list>
            </release-core-list>

             <release-doc-list>
                 <release-feature-list>
                    <release-item>
                        <release-item-contributor-list>
                            <release-item-ideator id="michael.vitale"/>
                        </release-item-contributor-list>

                        <p>Added clarification on why the default for the <br-option>backrest-user</br-option> option is <id>backrest</id>.</p>
                    </release-item>

                    <release-item>
                        <release-item-contributor-list>
                            <release-item-ideator id="michael.vitale"/>
                        </release-item-contributor-list>

                        <p>Updated information about package availability on supported platforms.</p>
                    </release-item>
                </release-feature-list>

                 <release-development-list>
                    <release-item>
                        <p>Added <file>release.pl</file> to make releases reproducible.  For now this only includes building and deploying documentation.</p>
                    </release-item>

                    <release-item>
                        <release-item-contributor-list>
                            <release-item-ideator id="adrian.vondendriesch"/>
                            <release-item-contributor id="david.steele"/>
                        </release-item-contributor-list>

                        <p>HTML footer dates are statically created in English in order to be reproducible.</p>
                    </release-item>
                 </release-development-list>
            </release-doc-list>

             <release-test-list>
                 <release-development-list>
                    <release-item>
                        <p>Fixed a version checking issue in <file>test.pl</file>.</p>
                    </release-item>

                    <release-item>
                        <p>Fixed an issue where multi-threaded tests were not being run when requested.</p>
                    </release-item>

                    <release-item>
                        <p>Reduce the frequency that certain tests are run to save time in regression.</p>
                    </release-item>

                    <release-item>
                        <p>Disable control master for older OS versions where it is less stable.</p>
                    </release-item>
                </release-development-list>
            </release-test-list>
         </release>

         <release date="2016-07-02" version="1.03" title="Check Command and Bug Fixes">
             <release-core-list>
                <release-bug-list>
                    <release-item>
                        <release-item-contributor-list>
                            <release-item-ideator id="janice.parkinson"/>
                            <release-item-ideator id="chris.barber"/>
                        </release-item-contributor-list>

                        <p>Fixed an issue where <id>keep-alives</id> could be starved out by lots of small files during multi-threaded <cmd>backup</cmd>.  They were also completely absent from single/multi-threaded <cmd>backup</cmd> resume and <cmd>restore</cmd> checksumming.</p>
                    </release-item>

                    <release-item>
                        <release-item-contributor-list>
                            <release-item-ideator id="chris.barber"/>
                        </release-item-contributor-list>

                        <p>Fixed an issue where the <cmd>expire</cmd> command would refuse to run when explicitly called from the command line if the <br-option>db-host</br-option> option was set.  This was not an issue when <cmd>expire</cmd> was run automatically after a <cmd>backup</cmd></p>
                    </release-item>

                    <release-item>
                        <p>Fixed an issue where validation was being running on <pg-setting>archive_command</pg-setting> even when the <br-option>archive-check</br-option> option was disabled.</p>
                    </release-item>
                </release-bug-list>

                <release-feature-list>
                    <release-item>
                        <release-item-contributor-list>
                            <release-item-ideator id="david.steele"/>
                            <release-item-contributor id="cynthia.shang"/>
                            <release-item-reviewer id="david.steele"/>
                        </release-item-contributor-list>

                        <p>Added <cmd>check</cmd> command to validate that <backrest/> is configured correctly for archiving and backups.</p>
                    </release-item>

                    <release-item>
                        <p>Added the <br-option>protocol-timeout</br-option> option.  Previously <br-option>protocol-timeout</br-option> was set as <br-option>db-timeout</br-option> + 30 seconds.</p>
                    </release-item>

                    <release-item>
                        <p>Failure to shutdown remotes at the end of the backup no longer throws an exception.  Instead a warning is generated that recommends a higher <br-option>protocol-timeout</br-option>.</p>
                    </release-item>

                    <release-item>
                        <p>Experimental support for non-exclusive backups in <postgres/> 9.6 beta2.  Changes to the control/catalog/WAL versions in subsequent betas may break compatibility but <backrest/> will be updated with each release to keep pace.</p>
                    </release-item>
                </release-feature-list>

                <release-improvement-list>
                    <release-item>
                        <p>Improved handling of users/groups captured during backup that do not exist on the restore host.  Also explicitly handle the case where user/group is not mapped to a name.</p>
                    </release-item>

                    <release-item>
                        <p>Option handling is now far more strict.  Previously it was possible for a command to use an option that was not explicitly assigned to it.  This was especially true for the <br-option>backup-host</br-option> and <br-option>db-host</br-option> options which are used to determine locality.</p>
                    </release-item>
                </release-improvement-list>

                <release-development-list>
                    <release-item>
                        <p>The <code>pg_xlogfile_name()</code> function is no longer used to construct WAL filenames from LSNs. While this function is convenient it is not available on a standby.  Instead, the archive is searched for the LSN in order to find the timeline.  If due to some misadventure the LSN appears on multiple timelines then an error will be thrown, whereas before this condition would have passed unnoticed.</p>
                    </release-item>

                    <release-item>
                        <p>Changed version variable to a constant.  It had originally been designed to play nice with a specific packaging tool but that tool was never used.</p>
                    </release-item>
                </release-development-list>
             </release-core-list>

             <release-doc-list>
                 <release-improvement-list>
                    <release-item>
                        <release-item-contributor-list>
                            <release-item-ideator id="adrian.vondendriesch"/>
                            <release-item-contributor id="david.steele"/>
                        </release-item-contributor-list>

                        <p>Allow a static date to be used for documentation to generate reproducible builds.</p>
                    </release-item>

                    <release-item>
                        <release-item-contributor-list>
                            <release-item-contributor id="cynthia.shang"/>
                            <release-item-reviewer id="david.steele"/>
                        </release-item-contributor-list>

                        <p>Added documentation for asynchronous archiving to the user guide.</p>
                    </release-item>

                    <release-item>
                        <p>Recommended install location for <backrest/> modules is now <path>/usr/share/perl5</path> since <path>/usr/lib/perl5</path> has been removed from the search path in newer versions of Perl.</p>
                    </release-item>

                    <release-item>
                        <p>Added instructions for removing prior versions of <backrest/>.</p>
                    </release-item>
                 </release-improvement-list>

                 <release-development-list>
                    <release-item>
                        <p>Fixed DTD search path that did not work properly when <setting>--doc-path</setting> was used.</p>
                    </release-item>

                    <release-item>
                        <p>Fixed <backrest/>-specific xml that was loaded for non-<backrest/> projects.</p>
                    </release-item>

                    <release-item>
                        <p>Fixed section names being repeated in the info output when multiple <br-option>--require</br-option> options depended on the same sections.</p>
                    </release-item>

                    <release-item>
                        <p>Fixed <backrest/> config sections being blank in the output when not loaded from cache.</p>
                    </release-item>

                    <release-item>
                        <p>Allow hidden options to be added to a command.  This allows certain commands (like <id>apt-get</id>) to be forced during the build without making that a part of the documentation.</p>
                    </release-item>

                    <release-item>
                        <p>Allow command summaries to be inserted anywhere in the documentation to avoid duplication.</p>
                    </release-item>

                    <release-item>
                        <p>Update TeX Live to 2016 version.</p>
                    </release-item>

                    <release-item>
                        <p>New, consolidated implementation for link rendering.</p>
                    </release-item>

                    <release-item>
                        <p><postgres/> version is now a variable to allow multi-version documentation.</p>
                    </release-item>
                </release-development-list>
            </release-doc-list>

             <release-test-list>
                 <release-development-list>
                    <release-item>
                        <p>Obsolete containers are removed by the <br-option>--vm-force</br-option> option.</p>
                    </release-item>

                    <release-item>
                        <p>Major refactor of the test suite to make it more modular and object-oriented.  Multiple Docker containers can now be created for a single test to simulate more realistic environments.  Tests paths have been renamed for clarity.</p>
                    </release-item>

                    <release-item>
                        <p>Greatly reduced the quantity of Docker containers built by default.  Containers are only built for <postgres/> versions specified in <id>db-minimal</id> and those required to build documentation. Additional containers can be built with <br-option>--db-version=all</br-option> or by specifying a version, e.g. <br-option>--db-version=9.4</br-option>.</p>
                    </release-item>
                 </release-development-list>
             </release-test-list>
         </release>

         <release date="2016-06-02" version="1.02" title="Bug Fix for Perl 5.22">
             <release-core-list>
                 <release-bug-list>
                    <release-item>
                        <release-item-contributor-list>
                            <release-item-contributor id="adrian.vondendriesch"/>
                            <release-item-reviewer id="david.steele"/>
                        </release-item-contributor-list>

                        <p>Fix usage of sprintf() due to new constraints in Perl 5.22. Parameters not referenced in the format string are no longer allowed.</p>
                    </release-item>
                </release-bug-list>

                 <release-development-list>
                    <release-item>
                        <p>Log directory create and file open now using FileCommon functions which produce more detailed error messages on failure.</p>
                    </release-item>
                </release-development-list>
            </release-core-list>

             <release-doc-list>
                 <release-bug-list>
                    <release-item>
                        <release-item-contributor-list>
                            <release-item-contributor id="christoph.berg"/>
                            <release-item-contributor id="adrian.vondendriesch"/>
                            <release-item-reviewer id="david.steele"/>
                        </release-item-contributor-list>

                        <p>Fixed syntax that was not compatible with Perl 5.2X.</p>
                    </release-item>

                    <release-item>
                        <release-item-contributor-list>
                            <release-item-ideator id="adrian.vondendriesch"/>
                        </release-item-contributor-list>

                        <p>Fixed absolute paths that were used for the PDF logo.</p>
                    </release-item>
                </release-bug-list>

                 <release-feature-list>
                    <release-item>
                        <p>Release notes are now broken into sections so that bugs, features, and refactors are clearly delineated.  An <quote>Additional Notes</quote> section has been added for changes to documentation and the test suite that do not affect the core code.</p>
                    </release-item>

                    <release-item>
                        <release-item-contributor-list>
                            <release-item-contributor id="adrian.vondendriesch"/>
                            <release-item-contributor id="david.steele"/>
                        </release-item-contributor-list>

                        <p>Added man page generation.</p>
                    </release-item>

                    <release-item>
                        <release-item-contributor-list>
                            <release-item-ideator id="david.steele"/>
                            <release-item-contributor id="cynthia.shang"/>
                            <release-item-reviewer id="david.steele"/>
                        </release-item-contributor-list>

                        <p>The change log was the last piece of documentation to be rendered in Markdown only.  Wrote a converter so the document can be output by the standard renderers.  The change log will now be located on the website and has been renamed to <quote>Releases</quote>.</p>
                    </release-item>
                </release-feature-list>

                 <release-development-list>
                    <release-item>
                        <p>Added an execution cache so that documentation can be generated without setting up the full container environment.  This is useful for packaging, keeps the documentation consistent for a release, and speeds up generation when no changes are made in the execution list.</p>
                    </release-item>

                    <release-item>
                        <p>Remove function constants and pass strings directly to logDebugParam().  The function names were only used once so creating constants for them was wasteful.</p>
                    </release-item>

                    <release-item>
                        <p>Lists can now be used outside of <id>p</id> and <id>text</id> tags for more flexible document structuring.</p>
                    </release-item>
                </release-development-list>
             </release-doc-list>

             <release-test-list>
                 <release-development-list>
                    <release-item>
                        <p>Replaced overzealous <code>perl -cW</code> check which failed on Perl 5.22 with <code>perl -cw</code>.</p>
                    </release-item>

                    <release-item>
                        <p>Added Ubuntu 16.04 (Xenial) and Debian 8 (Jessie) to the regression suite.</p>
                    </release-item>

                    <release-item>
                        <p>Upgraded doc/test VM to Ubuntu 16.04.  This will help catch Perl errors in the doc code since it is not run across multiple distributions like the core and test code. It is also to be hoped that a newer kernel will make Docker more stable.</p>
                    </release-item>

                    <release-item>
                        <p>Test release version against the executable using <file>change-log.xml</file> instead of <file>CHANGELOG.md</file>.</p>
                    </release-item>
                </release-development-list>
             </release-test-list>
         </release>

         <release date="2016-05-17" version="1.01" title="Enhanced Info, Selective Restore, and 9.6 Support">
             <release-core-list>
                 <release-feature-list>
                    <release-item>
                        <release-item-contributor-list>
                            <release-item-ideator id="david.steele"/>
                            <release-item-contributor id="cynthia.shang"/>
                            <release-item-reviewer id="david.steele"/>
                        </release-item-contributor-list>

                        <p>Enhanced text output of <cmd>info</cmd> command to include timestamps, sizes, and the reference list for all backups.</p>
                    </release-item>

                    <release-item>
                        <release-item-contributor-list>
                            <release-item-ideator id="stephen.frost"/>
                            <!-- <release-item-contributor id="david.steele"/> -->
                            <release-item-reviewer id="cynthia.shang"/>
                            <release-item-reviewer id="greg.smith"/>
                            <release-item-reviewer id="stephen.frost"/>
                        </release-item-contributor-list>

                        <p>Allow selective restore of databases from a cluster backup.  This feature can result in major space and time savings when only specific databases are restored.  Unrestored databases will not be accessible but must be manually dropped before they will be removed from the shared catalogue.</p>
                    </release-item>

                    <release-item>
                        <release-item-contributor-list>
                            <!-- <release-item-contributor id="david.steele"/> -->
                            <release-item-reviewer id="cynthia.shang"/>
                        </release-item-contributor-list>

                        <p>Experimental support for non-exclusive backups in <postgres/> 9.6 beta1.  Changes to the control/catalog/WAL versions in subsequent betas may break compatibility but <backrest/> will be updated with each release to keep pace.</p>
                    </release-item>
                 </release-feature-list>
             </release-core-list>
         </release>

         <release date="2016-04-14" version="1.00" title="New Repository Format and Configuration Scheme, Link Support">
             <release-core-list>
                 <p><b>IMPORTANT NOTE</b>: This flag day release breaks compatibility with older versions of <backrest/>.  The manifest format, on-disk structure, configuration scheme, and the exe/path names have all changed.  You must create a new repository to hold backups for this version of <backrest/> and keep your older repository for a time in case you need to do a restore.  Restores from the prior repository will require the prior version of <backrest/> but because of name changes it is possible to have <id>1.00</id> and a prior version of <backrest/> installed at the same time.  See the notes below for more detailed information on what has changed.</p>

                 <release-feature-list>
                    <release-item>
                        <release-item-contributor-list>
                            <release-item-ideator id="michael.renner"/>
                            <!-- <release-item-contributor id="david.steele"/> -->
                        </release-item-contributor-list>

                        <p>Implemented a new configuration scheme which should be far simpler to use.  See the User Guide and Configuration Reference for details but for a simple configuration all options can now be placed in the <setting>stanza</setting> section. Options that are shared between stanzas can be placed in the <setting>[global]</setting> section.  More complex configurations can still make use of command sections though this should be a rare use case.</p>
                    </release-item>

                    <release-item>
                        <p>The <setting>repo-path</setting> option now always refers to the repository where backups and archive are stored, whether local or remote, so the <setting>repo-remote-path</setting> option has been removed.  The new <setting>spool-path</setting> option can be used to define a location for queueing WAL segments when archiving asynchronously.  A local repository is no longer required.</p>
                    </release-item>

                    <release-item>
                        <release-item-contributor-list>
                            <release-item-ideator id="michael.renner"/>
                            <release-item-ideator id="stephen.frost"/>
                            <!-- <release-item-contributor id="david.steele"/> -->
                        </release-item-contributor-list>

                        <p>The default configuration filename is now <file>pgbackrest.conf</file> instead of <file>pg_backrest.conf</file>.  This was done for consistency with other naming changes but also to prevent old config files from being loaded accidentally when migrating to <id>1.00</id>.</p>
                    </release-item>

                    <release-item>
                        <release-item-contributor-list>
                            <release-item-ideator id="michael.renner"/>
                            <release-item-ideator id="stephen.frost"/>
                            <!-- <release-item-contributor id="david.steele"/> -->
                        </release-item-contributor-list>

                        <p>The default repository name was changed from <path>/var/lib/backup</path> to <path>/var/lib/pgbackrest</path>.</p>
                    </release-item>

                    <release-item>
                        <!-- <release-item-contributor-list>
                            <release-item-contributor id="david.steele"/>
                        </release-item-contributor-list> -->

                        <p>Lock files are now stored in <path>/tmp/pgbackrest</path> by default. These days <path>/run/pgbackrest</path> is the preferred location but that would require init scripts which are not part of this release.  The <setting>lock-path</setting> option can be used to configure the lock directory.</p>
                    </release-item>

                    <release-item>
                        <release-item-contributor-list>
                            <release-item-ideator id="stephen.frost"/>
                            <!-- <release-item-contributor id="david.steele"/> -->
                        </release-item-contributor-list>

                        <p>Log files are now stored in <path>/var/log/pgbackrest</path> by default and no longer have the date appended so they can be managed with <id>logrotate</id>.  The <setting>log-path</setting> option can be used to configure the lock directory.</p>
                    </release-item>

                    <release-item>
                        <release-item-contributor-list>
                            <release-item-ideator id="michael.renner"/>
                            <release-item-ideator id="stephen.frost"/>
                            <!-- <release-item-contributor id="david.steele"/> -->
                        </release-item-contributor-list>

                        <p>Executable filename changed from <file>pg_backrest</file> to <file>pgbackrest</file>.</p>
                    </release-item>

                    <release-item>
                        <p>All files and directories linked from PGDATA are now included in the backup.  By default links will be restored directly into PGDATA as files or directories.  The <setting>{[dash]}-link-all</setting> option can be used to restore all links to their original locations.  The <setting>{[dash]}-link-map</setting> option can be used to remap a link to a new location.</p>
                    </release-item>

                    <release-item>
                        <p>Removed <setting>{[dash]}-tablespace</setting> option and replaced with <setting>{[dash]}-tablespace-map-all</setting> option which should more clearly indicate its function.</p>
                    </release-item>

                    <release-item>
                        <p>Added <id>detail</id> log level which will output more information than <id>info</id> without being as verbose as <id>debug</id>.</p>
                    </release-item>
                 </release-feature-list>
            </release-core-list>
         </release>

        <release date="2016-04-06" version="0.92" title="Command-line Repository Path Fix">
            <release-core-list>
                <release-bug-list>
                    <release-item>
                        <release-item-contributor-list>
                            <release-item-ideator id="jan.wieck"/>
                        </release-item-contributor-list>

                        <p>Fixed an issue where the master process was passing <setting>{[dash]}-repo-remote-path</setting> instead of <setting>{[dash]}-repo-path</setting> to the remote and causing the lock files to be created in the default repository directory (<path>/var/lib/backup</path>), generally ending in failure.  This was only an issue when <setting>{[dash]}-repo-remote-path</setting> was defined on the command line rather than in <file>pg_backrest.conf</file>.</p>
                    </release-item>
                </release-bug-list>
            </release-core-list>
        </release>

        <release date="2016-03-22" version="0.91" title="Tablespace Bug Fix and Minor Enhancements">
            <release-core-list>
                <p><b>IMPORTANT BUG FIX FOR TABLESPACES</b>: A change to the repository format was accidentally introduced in 0.90 which means the on-disk backup was no longer a valid <postgres/> cluster when the backup contained tablespaces.  This only affected users who directly copied the backups to restore <postgres/> clusters rather than using the restore command.  However, the fix breaks compatibility with older backups that contain tablespaces no matter how they are being restored (<backrest/> will throw errors and refuse to restore).  New full backups should be taken immediately after installing version 0.91 for any clusters that contain tablespaces.  If older backups need to be restored then use a version of <backrest/> that matches the backup version.</p>

                <release-bug-list>
                    <release-item>
                        <release-item-contributor-list>
                            <release-item-ideator id="evan.benoit"/>
                        </release-item-contributor-list>

                        <p>Fixed repository incompatibility introduced in <backrest/> 0.90.</p>
                    </release-item>
                </release-bug-list>

                <release-feature-list>
                    <release-item>
                        <p>Copy <file>global/pg_control</file> last during backups.</p>
                    </release-item>

                    <release-item>
                        <p>Write <id>.info</id> and <id>.manifest</id> files to temp before moving them to their final locations and fsync'ing.</p>
                    </release-item>

                    <release-item>
                        <p>Rename <setting>{[dash]}-no-start-stop</setting> option to <setting>{[dash]}-no-online</setting>.</p>
                    </release-item>
                </release-feature-list>
            </release-core-list>

            <release-test-list>
                <release-feature-list>
                    <release-item>
                        <p>Static source analysis using Perl-Critic, currently passes on gentle.</p>
                    </release-item>
                </release-feature-list>
            </release-test-list>
        </release>

        <release date="2016-02-07" version="0.90" title="9.5 Support, Various Enhancements, and Minor Bug Fixes">
            <release-core-list>
                <release-bug-list>
                    <release-item>
                        <release-item-contributor-list>
                            <release-item-ideator id="jason.odonnell"/>
                        </release-item-contributor-list>

                        <p>Fixed an issue where specifying <setting>{[dash]}-no-archive-check</setting> would throw a configuration error.</p>
                    </release-item>

                    <release-item>
                        <p>Fixed an issue where a temp WAL file left over after a well-timed system crash could cause the next <cmd>archive-push</cmd> to fail.</p>
                    </release-item>

                    <release-item>
                        <p>The <setting>retention-archive</setting> option can now be be safely set to less than backup retention (<setting>retention-full</setting> or <setting>retention-diff</setting>) without also specifying <setting>archive-copy=n</setting>.  The WAL required to make the backups that fall outside of archive retention consistent will be preserved in the archive.  However, in this case PITR will not be possible for the backups that fall outside of archive retention.</p>
                    </release-item>
                </release-bug-list>

                <release-feature-list>
                    <release-item>
                        <p>When backing up and restoring tablespaces <backrest/> only operates on the subdirectory created for the version of <postgres/> being run against.  Since multiple versions can live in a tablespace (especially during a binary upgrade) this prevents too many files from being copied during a backup and other versions possibly being wiped out during a restore.  This only applies to <postgres/> >= 9.0 &amp;mdash; prior versions of <postgres/> could not share a tablespace directory.</p>
                    </release-item>

                    <release-item>
                        <release-item-contributor-list>
                            <release-item-ideator id="david.steele"/>
                            <release-item-contributor id="jason.odonnell"/>
                        </release-item-contributor-list>

                        <p>Generate an error when <setting>archive-check=y</setting> but <setting>archive_command</setting> does not execute <file>pg_backrest</file>.</p>
                    </release-item>

                    <release-item>
                        <p>Improved error message when <setting>repo-path</setting> or <setting>repo-remote-path</setting> does not exist.</p>
                    </release-item>

                    <release-item>
                        <p>Added checks for <setting>{[dash]}-delta</setting> and <setting>{[dash]}-force</setting> restore options to ensure that the destination is a valid $PGDATA directory.  <backrest/> will check for the presence of <file>PG_VERSION</file> or <file>backup.manifest</file> (left over from an aborted restore).  If neither file is found then <setting>{[dash]}-delta</setting> and <setting>{[dash]}-force</setting> will be disabled but the restore will proceed unless there are files in the $PGDATA directory (or any tablespace directories) in which case the operation will be aborted.</p>
                    </release-item>

                    <release-item>
                        <p>When restore <setting>{[dash]}-set=latest</setting> (the default) the actual backup restored will be output to the log.</p>
                    </release-item>

                    <release-item>
                        <p>Support for <postgres/> 9.5 partial WAL segments and <setting>recovery_target_action</setting> setting. The <setting>archive_mode = 'always'</setting> setting is not yet supported.</p>
                    </release-item>

                    <release-item>
                        <p>Support for <setting>recovery_target = 'immediate'</setting> recovery setting introduced in <postgres/> 9.4.</p>
                    </release-item>

                    <release-item>
                        <p>The following tablespace checks have been added: paths or files in pg_tblspc, relative links in pg_tblspc, tablespaces in $PGDATA. All three will generate errors.</p>
                    </release-item>
                </release-feature-list>
            </release-core-list>

            <release-doc-list>
                <release-development-list>
                    <release-item>
                        <release-item-contributor-list>
                            <release-item-ideator id="john.harvey"/>
                        </release-item-contributor-list>

                        <p>Fixed an issue where document generation failed because some OSs are not tolerant of having multiple installed versions of <postgres/>.  A separate VM is now created for each version.  Also added a sleep after database starts during document generation to ensure the database is running before the next command runs.</p>
                    </release-item>
                </release-development-list>
            </release-doc-list>
        </release>

        <release date="2015-12-24" version="0.89" title="Timeout Bug Fix and Restore Read-Only Repositories">
            <release-core-list>
                <release-bug-list>
                    <release-item>
                        <release-item-contributor-list>
                            <release-item-ideator id="stephen.frost"/>
                        </release-item-contributor-list>

                        <p>Fixed an issue where longer-running backups/restores would timeout when remote and threaded.  Keepalives are now used to make sure the remote for the main process does not timeout while the thread remotes do all the work.  The error message for timeouts was also improved to make debugging easier.</p>
                    </release-item>
                </release-bug-list>

                <release-feature-list>
                    <release-item>
                        <p>Allow restores to be performed on a read-only repository by using <setting>{[dash]}-no-lock</setting> and <setting>{[dash]}-log-level-file=off</setting>.  The <setting>{[dash]}-no-lock</setting> option can only be used with restores.</p>
                    </release-item>
                </release-feature-list>
            </release-core-list>

            <release-doc-list>
                <release-development-list>
                    <release-item>
                        <p>Minor styling changes, clarifications and rewording in the user guide.</p>
                    </release-item>
                </release-development-list>
            </release-doc-list>

            <release-test-list>
                <release-development-list>
                    <release-item>
                        <p>The dev branch has been renamed to master and for the time being the master branch has renamed to release, though it will probably be removed at some point {[dash]}- thus ends the gitflow experiment for <backrest/>.  It is recommended that any forks get re-forked and clones get re-cloned.</p>
                    </release-item>
                </release-development-list>
            </release-test-list>
        </release>

        <release date="2015-11-22" version="0.88" title="Documentation and Minor Bug Fixes">
            <release-core-list>
                <release-bug-list>
                    <release-item>
                        <release-item-contributor-list>
                            <release-item-ideator id="dmitry.didovicher"/>
                        </release-item-contributor-list>

                        <p>Fixed an issue where the <cmd>start</cmd>/<cmd>stop</cmd> commands required the <setting>{[dash]}-config</setting> option.</p>
                    </release-item>

                    <release-item>
                        <release-item-contributor-list>
                            <release-item-ideator id="stephen.frost"/>
                            <release-item-ideator id="dmitry.didovicher"/>
                        </release-item-contributor-list>

                        <p>Fixed an issue where log files were being overwritten instead of appended.</p>
                    </release-item>

                    <release-item>
                        <p>Fixed an issue where <setting>backup-user</setting> was not optional.</p>
                    </release-item>
                </release-bug-list>

                <release-feature-list>
                    <release-item>
                        <release-item-contributor-list>
                            <release-item-ideator id="stephen.frost"/>
                        </release-item-contributor-list>

                        <p>Symlinks are no longer created in backup directories in the repository.  These symlinks could point virtually anywhere and potentially be dangerous.  Symlinks are still recreated during a restore.</p>
                    </release-item>

                    <release-item>
                        <p>Added better messaging for backup expiration.  Full and differential backup expirations are logged on a single line along with a list of all dependent backups expired.</p>
                    </release-item>

                    <release-item>
                        <p>Archive retention is automatically set to full backup retention if not explicitly configured.</p>
                    </release-item>
                </release-feature-list>
            </release-core-list>

            <release-doc-list>
                <release-feature-list>
                    <release-item>
                        <p>Added documentation in the user guide for delta restores, expiration, dedicated backup hosts, starting and stopping <backrest/>, and replication.</p>
                    </release-item>
                </release-feature-list>
            </release-doc-list>
        </release>

        <release date="2015-10-28" version="0.87" title="Website and User Guide">
            <release-core-list>
                <release-feature-list>
                    <release-item>
                        <p>The <file>backup_label.old</file> and <file>recovery.done</file> files are now excluded from backups.</p>
                    </release-item>
                </release-feature-list>
            </release-core-list>

            <release-doc-list>
                <release-feature-list>
                    <release-item>
                        <release-item-contributor-list>
                            <release-item-contributor id="david.steele"/>
                            <release-item-contributor id="stephen.frost"/>
                            <release-item-reviewer id="michael.renner"/>
                            <release-item-reviewer id="cynthia.shang"/>
                            <release-item-reviewer id="eric.radman"/>
                            <release-item-reviewer id="dmitry.didovicher"/>
                        </release-item-contributor-list>

                        <p>Added a new user guide that covers <backrest/> basics and some advanced topics including PITR.  Much more to come, but it's a start.</p>
                    </release-item>
                </release-feature-list>

                <release-development-list>
                    <release-item>
                        <p>The website, markdown, and command-line help are now all generated from the same XML source.</p>
                    </release-item>
                </release-development-list>
            </release-doc-list>
        </release>

        <release date="2015-10-08" version="0.85" title="Start/Stop Commands and Minor Bug Fixes">
            <release-core-list>
                <release-bug-list>
                    <release-item>
                        <p>Fixed an issue where an error could be returned after a backup or restore completely successfully.</p>
                    </release-item>

                    <release-item>
                        <p>Fixed an issue where a resume would fail if temp files were left in the root backup directory when the backup failed.  This scenario was likely if the backup process got terminated during the copy phase.</p>
                    </release-item>
                </release-bug-list>

                <release-feature-list>
                    <release-item>
                        <p>Added <cmd>stop</cmd> and <cmd>start</cmd> commands to prevent <backrest/> processes from running on a system where <postgres/> is shutdown or the system needs to be quiesced for some other reason.</p>
                    </release-item>

                    <release-item>
                        <p>Experimental support for <postgres/> 9.5 beta1.  This may break when the control version or WAL magic changes in future versions but will be updated in each <backrest/> release to keep pace.  All regression tests pass except for <setting>{[dash]}-target-resume</setting> tests (this functionality has changed in 9.5) and there is no testing yet for <file>.partial</file> WAL segments.</p>
                    </release-item>
                </release-feature-list>

                <release-development-list>
                    <release-item>
                        <p>Removed dependency on <code>IO::String</code> module.</p>
                    </release-item>
                </release-development-list>
            </release-core-list>
        </release>

        <release date="2015-09-14" version="0.82" title="Refactoring, Command-line Help, and Minor Bug Fixes">
            <release-core-list>
                <release-bug-list>
                    <release-item>
                        <p>Fixed an issue where resumed compressed backups were not preserving existing files.</p>
                    </release-item>

                    <release-item>
                        <p>Fixed an issue where resume and incr/diff would not ensure that the prior backup had the same compression and hardlink settings.</p>
                    </release-item>

                    <release-item>
                        <p>Fixed an issue where a cold backup using <setting>{[dash]}-no-start-stop</setting> could be started on a running <postgres/> cluster without <setting>{[dash]}-force</setting> specified.</p>
                    </release-item>

                    <release-item>
                        <p>Fixed an issue where a thread could be started even when none were requested.</p>
                    </release-item>

                    <release-item>
                        <p>Fixed an issue where the <backrest/> version number was not being updated in <file>backup.info</file> and <file>archive.info</file> after an upgrade/downgrade.</p>
                    </release-item>

                    <release-item>
                        <release-item-contributor-list>
                            <release-item-ideator id="stephen.frost"/>
                        </release-item-contributor-list>

                        <p>Fixed an issue where the <cmd>info</cmd> command was throwing an exception when the repository contained no stanzas.</p>
                    </release-item>

                    <release-item>
                        <release-item-contributor-list>
                            <release-item-ideator id="stephen.frost"/>
                        </release-item-contributor-list>

                        <p>Fixed an issue where the <postgres/> <code>pg_stop_backup()</code> NOTICEs were being output to <id>stderr</id>.</p>
                    </release-item>
                </release-bug-list>

                <release-feature-list>
                    <release-item>
                        <p>Experimental support for <postgres/> 9.5 alpha2.  This may break when the control version or WAL magic changes in future versions but will be updated in each <backrest/> release to keep pace.  All regression tests pass except for <setting>{[dash]}-target-resume</setting> tests (this functionality has changed in 9.5) and there is no testing yet for <file>.partial</file> WAL segments.</p>
                    </release-item>
                </release-feature-list>

                <release-improvement-list>
                    <release-item>
                        <p>Renamed <setting>recovery-setting</setting> option and section to <setting>recovery-option</setting> to be more consistent with <backrest/> naming conventions.</p>
                    </release-item>

                    <release-item>
                        <p>Added dynamic module loading to speed up commands, especially asynchronous archiving.</p>
                    </release-item>
                </release-improvement-list>

                <release-development-list>
                    <release-item>
                        <p>Code cleanup and refactoring to standardize on patterns that have evolved over time.</p>
                    </release-item>
                </release-development-list>
            </release-core-list>

            <release-doc-list>
                <release-feature-list>
                    <release-item>
                        <p>Command-line help is now extracted from the same XML source that is used for the other documentation and includes much more detail.</p>
                    </release-item>
                </release-feature-list>
            </release-doc-list>

            <release-test-list>
                <release-development-list>
                    <release-item>
                        <p>Expiration tests are now synthetic rather than based on actual backups.  This will allow development of more advanced expiration features.</p>
                    </release-item>
                </release-development-list>
            </release-test-list>
        </release>

        <release date="2015-08-09" version="0.80" title="DBI Support, Stability, and Convenience Features">
            <release-core-list>
                <release-bug-list>
                    <release-item>
                        <release-item-contributor-list>
                            <release-item-ideator id="michael.renner"/>
                        </release-item-contributor-list>

                        <p>Fixed an issue that caused the formatted timestamp for both the oldest and newest backups to be reported as the current time by the <cmd>info</cmd> command.  Only <id>text</id> output was affected {[dash]}- <id>json</id> output reported the correct epoch values.</p>
                    </release-item>

                    <release-item>
                        <p>Fixed protocol issue that was preventing ssh errors (especially on connection) from being logged.</p>
                    </release-item>
                </release-bug-list>

                <release-feature-list>
                    <release-item>
                        <release-item-contributor-list>
                            <release-item-ideator id="cynthia.shang"/>
                        </release-item-contributor-list>

                        <p>The repository is now created and updated with consistent directory and file modes.  By default <id>umask</id> is set to <id>0000</id> but this can be disabled with the <setting>neutral-umask</setting> setting.</p>
                    </release-item>

                    <release-item>
                        <p>Added the <br-option>stop-auto</br-option> option to allow failed backups to automatically be stopped when a new backup starts.</p>
                    </release-item>

                    <release-item>
                        <p>Added the <br-option>db-timeout</br-option> option to limit the amount of time <backrest/> will wait for <code>pg_start_backup()</code> and <code>pg_stop_backup()</code> to return.</p>
                    </release-item>

                    <release-item>
                        <p>Remove <file>pg_control</file> file at the beginning of the restore and copy it back at the very end.  This prevents the possibility that a partial restore can be started by <postgres/>.</p>
                    </release-item>

                    <release-item>
                        <p>Added checks to be sure the <setting>db-path</setting> setting is consistent with <setting>db-port</setting> by comparing the <setting>data_directory</setting> as reported by the cluster against the <setting>db-path</setting> setting and the version as reported by the cluster against the value read from <file>pg_control</file>.  The <setting>db-socket-path</setting> setting is checked to be sure it is an absolute path.</p>
                    </release-item>

                    <release-item>
                        <p>Experimental support for <postgres/> 9.5 alpha1.  This may break when the control version or WAL magic changes in future versions but will be updated in each <backrest/> release to keep pace.  All regression tests pass except for <setting>{[dash]}-target-resume</setting> tests (this functionality has changed in 9.5) and there is no testing yet for <file>.partial</file> WAL segments.</p>
                    </release-item>
                </release-feature-list>

                <release-improvement-list>
                    <release-item>
                        <p>Now using Perl <code>DBI</code> and <code>DBD::Pg</code> for connections to <postgres/> rather than <cmd>psql</cmd>.  The <setting>cmd-psql</setting> and <setting>cmd-psql-option</setting> settings have been removed and replaced with <setting>db-port</setting> and <setting>db-socket-path</setting>.  Follow the instructions in the Installation Guide to install <code>DBD::Pg</code> on your operating system.</p>
                    </release-item>
                </release-improvement-list>

                <release-development-list>
                    <release-item>
                        <p>Major refactoring of the protocol layer to support future development.</p>
                    </release-item>
                </release-development-list>
            </release-core-list>

            <release-doc-list>
                <release-development-list>
                    <release-item>
                        <p>Split most of <file>README.md</file> out into <file>USERGUIDE.md</file> and <file>CHANGELOG.md</file> because it was becoming unwieldy.  Changed most references to <quote>database</quote> in the user guide to <quote>database cluster</quote> for clarity.</p>
                    </release-item>

                    <release-item>
                        <p>Changed most references to <quote>database</quote> in the user guide to <quote>database cluster</quote> for clarity.</p>
                    </release-item>
                </release-development-list>
            </release-doc-list>

            <release-test-list>
                <release-feature-list>
                    <release-item>
                        <p>Added vagrant test configurations for Ubuntu 14.04 and CentOS 7.</p>
                    </release-item>
                </release-feature-list>
            </release-test-list>
        </release>

        <release date="2015-07-13" version="0.78" title="Remove CPAN Dependencies, Stability Improvements">
            <release-core-list>
                <release-improvement-list>
                    <release-item>
                        <p>Removed dependency on CPAN packages for multi-threaded operation.  While it might not be a bad idea to update the <code>threads</code> and <code>Thread::Queue</code> packages, it is no longer necessary.</p>
                    </release-item>
                    <release-item>
                        <p>Modified wait backoff to use a Fibonacci rather than geometric sequence.  This will make wait time grow less aggressively while still giving reasonable values.</p>
                    </release-item>
                </release-improvement-list>
            </release-core-list>

            <release-test-list>
                <release-feature-list>
                    <release-item>
                        <p>Added vagrant test configurations for Ubuntu 12.04 and CentOS 6.</p>
                    </release-item>
                </release-feature-list>

                <release-development-list>
                    <release-item>
                        <p>More options for regression tests and improved code to run in a variety of environments.</p>
                    </release-item>
                </release-development-list>
            </release-test-list>
        </release>

        <release date="2015-06-30" version="0.77" title="CentOS/RHEL 6 Support and Protocol Improvements">
            <release-core-list>
                <release-feature-list>
                    <release-item>
                        <release-item-contributor-list>
                            <release-item-ideator id="andres.freund"/>
                        </release-item-contributor-list>

                        <p>Added file and directory syncs to the <code>File</code> object for additional safety during backup/restore and archiving.</p>
                    </release-item>

                    <release-item>
                        <release-item-contributor-list>
                            <release-item-ideator id="eric.radman"/>
                        </release-item-contributor-list>

                        <p>Added support for Perl 5.10.1 and OpenSSH 5.3 which are default for CentOS/RHEL 6.</p>
                    </release-item>

                    <release-item>
                        <release-item-contributor-list>
                            <release-item-ideator id="eric.radman"/>
                        </release-item-contributor-list>

                        <p>Improved error message when backup is run without <setting>archive_command</setting> set and without <setting>{[dash]}-no-archive-check</setting> specified.</p>
                    </release-item>
                </release-feature-list>

                <release-development-list>
                    <release-item>
                        <p>Removed <file>pg_backrest_remote</file> and added the functionality to <file>pg_backrest</file> as the <cmd>remote</cmd> command.</p>
                    </release-item>

                    <release-item>
                        <release-item-contributor-list>
                            <release-item-ideator id="michael.renner"/>
                        </release-item-contributor-list>

                        <p>Moved version number out of the <file>VERSION</file> file to <file>Version.pm</file> to better support packaging.</p>
                    </release-item>

                    <release-item>
                        <p>Replaced <code>IPC::System::Simple</code> and <code>Net::OpenSSH</code> with <code>IPC::Open3</code> to eliminate CPAN dependency for multiple operating systems.</p>
                    </release-item>
                </release-development-list>
            </release-core-list>
        </release>

        <release date="2015-06-14" version="0.75" title="New Repository Format, Info Command and Experimental 9.5 Support">
            <release-core-list>
                <p><b>IMPORTANT NOTE</b>: This flag day release breaks compatibility with older versions of <backrest/>.  The manifest format, on-disk structure, and the binary names have all changed.  You must create a new repository to hold backups for this version of <backrest/> and keep your older repository for a time in case you need to do a restore.  The <file>pg_backrest.conf</file> file has not changed but you'll need to change any references to <file>pg_backrest.pl</file> in cron (or elsewhere) to <file>pg_backrest</file> (without the <file>.pl</file> extension).</p>

                <release-feature-list>
                    <release-item>
                        <p>Added the <cmd>info</cmd> command.</p>
                    </release-item>

                    <release-item>
                        <release-item-contributor-list>
                            <release-item-ideator id="michael.renner"/>
                        </release-item-contributor-list>

                        <p>Logging now uses unbuffered output.  This should make log files that are being written by multiple threads less chaotic.</p>
                    </release-item>

                    <release-item>
                        <p>Experimental support for <postgres/> 9.5.  This may break when the control version or WAL magic changes but will be updated in each release.</p>
                    </release-item>
                </release-feature-list>

                <release-improvement-list>
                    <release-item>
                        <p>More efficient file ordering for <cmd>backup</cmd>.  Files are copied in descending size order so a single thread does not end up copying a large file at the end.  This had already been implemented for <cmd>restore</cmd>.</p>
                    </release-item>
                </release-improvement-list>
            </release-core-list>
        </release>

        <release date="2015-06-01" version="0.70" title="Stability Improvements for Archiving, Improved Logging and Help">
            <release-core-list>
                <release-bug-list>
                    <release-item>
                        <release-item-contributor-list>
                            <release-item-ideator id="michael.renner"/>
                        </release-item-contributor-list>

                        <p>Fixed an issue where <cmd>archive-copy</cmd> would fail on an incr/diff backup when <setting>hardlink=n</setting>.  In this case the <path>pg_xlog</path> path does not already exist and must be created.</p>
                    </release-item>

                    <release-item>
                        <release-item-contributor-list>
                            <release-item-ideator id="michael.renner"/>
                        </release-item-contributor-list>

                        <p>Fixed an issue in async archiving where <cmd>archive-push</cmd> was not properly returning 0 when <setting>archive-max-mb</setting> was reached and moved the async check after transfer to avoid having to remove the stop file twice.  Also added unit tests for this case and improved error messages to make it clearer to the user what went wrong.</p>
                    </release-item>

                    <release-item>
                        <release-item-contributor-list>
                            <release-item-ideator id="michael.renner"/>
                        </release-item-contributor-list>

                        <p>Fixed a locking issue that could allow multiple operations of the same type against a single stanza.  This appeared to be benign in terms of data integrity but caused spurious errors while archiving and could lead to errors in backup/restore.</p>
                    </release-item>
                </release-bug-list>

                <release-feature-list>
                    <release-item>
                        <p>Allow duplicate WAL segments to be archived when the checksum matches.  This is necessary for some recovery scenarios.</p>
                    </release-item>

                    <release-item>
                        <release-item-contributor-list>
                            <release-item-ideator id="michael.renner"/>
                        </release-item-contributor-list>

                        <p>Allow comments/disabling in <file>pg_backrest.conf</file> using the <id>#</id> character.  Only <id>#</id> characters in the forst character of the line are honored.</p>
                    </release-item>

                    <release-item>
                        <release-item-contributor-list>
                            <release-item-ideator id="michael.renner"/>
                        </release-item-contributor-list>

                        <p>Better logging before <id>pg_start_backup()</id> to make it clear when the backup is waiting on a checkpoint.</p>
                    </release-item>

                    <release-item>
                        <release-item-contributor-list>
                            <release-item-ideator id="michael.renner"/>
                            <release-item-reviewer id="michael.renner"/>
                        </release-item-contributor-list>

                        <p>Various command behavior and logging fixes.</p>
                    </release-item>
                </release-feature-list>

                <release-improvement-list>
                    <release-item>
                        <p>Replaced <code>JSON</code> module with <code>JSON::PP</code> which ships with core Perl.</p>
                    </release-item>
                </release-improvement-list>
            </release-core-list>

            <release-doc-list>
                <release-bug-list>
                    <release-item>
                        <release-item-contributor-list>
                            <release-item-ideator id="michael.renner"/>
                            <release-item-reviewer id="michael.renner"/>
                        </release-item-contributor-list>

                        <p>Various help fixes.</p>
                    </release-item>
                </release-bug-list>
            </release-doc-list>
        </release>

        <release date="2015-05-11" version="0.65" title="Improved Resume and Restore Logging, Compact Restores">
            <release-core-list>
                <release-bug-list>
                    <release-item>
                        <p>Fixed an issue where an absolute path was not written into <file>recovery.conf</file> when the restore was run with a relative path.</p>
                    </release-item>
                </release-bug-list>

                <release-feature-list>
                    <release-item>
                        <p>Better resume support.  Resumed files are checked to be sure they have not been modified and the manifest is saved more often to preserve checksums as the backup progresses.  More unit tests to verify each resume case.</p>
                    </release-item>

                    <release-item>
                        <p>Resume is now optional.  Use the <setting>resume</setting> setting or <setting>{[dash]}-no-resume</setting> from the command line to disable.</p>
                    </release-item>

                    <release-item>
                        <p>More info messages during restore.  Previously, most of the restore messages were debug level so not a lot was output in the log.</p>
                    </release-item>

                    <release-item>
                        <p>Added <setting>tablespace</setting> setting to allow tablespaces to be restored into the <path>pg_tblspc</path> path.  This produces compact restores that are convenient for development, staging, etc.  Currently these restores cannot be backed up as <backrest/> expects only links in the <path>pg_tblspc</path> path.</p>
                    </release-item>
                </release-feature-list>
            </release-core-list>
        </release>

        <release date="2015-04-21" version="0.61" title="Bug Fix for Uncompressed Remote Destination">
            <release-core-list>
                <release-bug-list>
                    <release-item>
                        <p>Fixed a buffering error that could occur on large, highly-compressible files when copying to an uncompressed remote destination.  The error was detected in the decompression code and resulted in a failed backup rather than corruption so it should not affect successful backups made with previous versions.</p>
                    </release-item>
                </release-bug-list>
            </release-core-list>
        </release>

        <release date="2015-04-19" version="0.60" title="Better Version Support and WAL Improvements">
            <release-core-list>
                <release-bug-list>
                    <release-item>
                        <p>Pushing duplicate WAL now generates an error.  This worked before only if checksums were disabled.</p>
                    </release-item>
                </release-bug-list>

                <release-feature-list>
                    <release-item>
                        <p>Database System IDs are used to make sure that all WAL in an archive matches up.  This should help prevent misconfigurations that send WAL from multiple clusters to the same archive.</p>
                    </release-item>
                </release-feature-list>

                <release-development-list>
                    <release-item>
                        <p>Improved threading model by starting threads early and terminating them late.</p>
                    </release-item>
                </release-development-list>
            </release-core-list>

            <release-test-list>
                <release-feature-list>
                    <release-item>
                        <p>Regression tests working back to <postgres/> 8.3.</p>
                    </release-item>
                </release-feature-list>
            </release-test-list>
        </release>

        <release date="2015-03-25" version="0.50" title="Restore and Much More">
            <release-core-list>
                <release-bug-list>
                    <release-item>
                        <p>Fixed broken checksums and now they work with normal and resumed backups.  Finally realized that checksums and checksum deltas should be functionally separated and this simplified a number of things.  Issue #28 has been created for checksum deltas.</p>
                    </release-item>

                    <release-item>
                        <p>Fixed an issue where a backup could be resumed from an aborted backup that didn't have the same type and prior backup.</p>
                    </release-item>
                </release-bug-list>

                <release-feature-list>
                    <release-item>
                        <p>Added restore functionality.</p>
                    </release-item>

                    <release-item>
                        <p>All options can now be set on the command-line making <file>pg_backrest.conf</file> optional.</p>
                    </release-item>

                    <release-item>
                        <p>De/compression is now performed without threads and checksum/size is calculated in stream.  That means file checksums are no longer optional.</p>
                    </release-item>

                    <release-item>
                        <p>Added option <setting>{[dash]}-no-start-stop</setting> to allow backups when Postgres is shut down.  If <file>postmaster.pid</file> is present then <setting>{[dash]}-force</setting> is required to make the backup run (though if Postgres is running an inconsistent backup will likely be created).  This option was added primarily for the purpose of unit testing, but there may be applications in the real world as well.</p>
                    </release-item>

                    <release-item>
                        <p>Checksum for <file>backup.manifest</file> to detect a corrupted/modified manifest.</p>
                    </release-item>

                    <release-item>
                        <p>Link <path>latest</path> always points to the last backup.  This has been added for convenience and to make restores simpler.</p>
                    </release-item>
                </release-feature-list>

                <release-development-list>
                    <release-item>
                        <p>Removed dependency on <code>Moose</code>.  It wasn't being used extensively and makes for longer startup times.</p>
                    </release-item>
                </release-development-list>
            </release-core-list>

            <release-test-list>
                <release-feature-list>
                    <release-item>
                        <p>More comprehensive unit tests in all areas.</p>
                    </release-item>
                </release-feature-list>
            </release-test-list>
        </release>

        <release date="2014-10-05" version="0.30" title="Core Restructuring and Unit Tests">
            <release-core-list>
                <release-development-list>
                    <release-item>
                        <p>Complete rewrite of <code>BackRest::File</code> module to use a custom protocol for remote operations and Perl native GZIP and SHA operations.  Compression is performed in threads rather than forked processes.</p>
                    </release-item>

                    <release-item>
                        <p>Removed dependency on <code>Storable</code> and replaced with a custom ini file implementation.</p>
                    </release-item>

                    <release-item>
                        <p>Numerous other changes that can only be identified with a diff.</p>
                    </release-item>
                </release-development-list>
            </release-core-list>

            <release-doc-list>
                <release-feature-list>
                    <release-item>
                        <p>Added much needed documentation</p>
                    </release-item>
                </release-feature-list>
            </release-doc-list>

            <release-test-list>
                <release-feature-list>
                    <release-item>
                        <p>Fairly comprehensive unit tests for all the basic operations.  More work to be done here for sure, but then there is always more work to be done on unit tests.</p>
                    </release-item>
                </release-feature-list>
            </release-test-list>
        </release>

        <release date="2014-05-13" version="0.19" title="Improved Error Reporting/Handling">
            <release-core-list>
                <release-bug-list>
                    <release-item>
                        <p>Found and squashed a nasty bug where <code>file_copy()</code> was defaulted to ignore errors.  There was also an issue in <code>file_exists()</code> that was causing the test to fail when the file actually did exist.  Together they could have resulted in a corrupt backup with no errors, though it is very unlikely.</p>
                    </release-item>
                </release-bug-list>

                <release-development-list>
                    <release-item>
                        <p>Worked on improving error handling in the <code>File</code> object.  This is not complete, but works well enough to find a few errors that have been causing us problems (notably, find is occasionally failing building the archive async manifest when system is under load).</p>
                    </release-item>
                </release-development-list>
            </release-core-list>
        </release>

        <release date="2014-04-13" version="0.18" title="Return Soft Error When Archive Missing">
            <release-core-list>
                <release-bug-list>
                    <release-item>
                        <release-item-contributor-list>
                            <release-item-ideator id="stephen.frost"/>
                        </release-item-contributor-list>

                        <p>The <cmd>archive-get</cmd> command now returns a 1 when the archive file is missing to differentiate from hard errors (ssh connection failure, file copy error, etc.)  This lets <postgres/> know that that the archive stream has terminated normally.  However, this does not take into account possible holes in the archive stream.</p>
                    </release-item>
                </release-bug-list>
            </release-core-list>
        </release>

        <release date="2014-04-03" version="0.17" title="Warn When Archive Directories Cannot Be Deleted">
            <release-core-list>
                <release-bug-list>
                    <release-item>
                        <p>If an archive directory which should be empty could not be deleted backrest was throwing an error.  There's a good fix for that coming, but for the time being it has been changed to a warning so processing can continue.  This was impacting backups as sometimes the final archive file would not get pushed if the first archive file had been in a different directory (plus some bad luck).</p>
                    </release-item>
                </release-bug-list>
            </release-core-list>
        </release>

        <release date="2014-04-01" version="0.16" title="RequestTTY=yes for SSH Sessions">
            <release-core-list>
                <release-bug-list>
                    <release-item>
                        <p>Added <setting>RequestTTY=yes</setting> to ssh sessions.  Hoping this will prevent random lockups.</p>
                    </release-item>
                </release-bug-list>
            </release-core-list>
        </release>

        <release date="2014-03-29" version="0.15" title="Added archive-get">
            <release-core-list>
                <release-feature-list>
                    <release-item>
                        <p>Added <cmd>archive-get</cmd> functionality to aid in restores.</p>
                    </release-item>

                    <release-item>
                        <p>Added option to force a checkpoint when starting the backup, <setting>start-fast=y</setting>.</p>
                    </release-item>
                </release-feature-list>
            </release-core-list>
        </release>

        <release date="2014-03-26" version="0.11" title="Minor Fixes">
            <release-core-list>
                <release-bug-list>
                    <release-item>
                        <release-item-contributor-list>
                            <release-item-ideator id="stephen.frost"/>
                        </release-item-contributor-list>

                        <p>Removed <setting>master_stderr_discard</setting> option on database SSH connections.  There have been occasional lockups and they could be related to issues originally seen in the file code.</p>
                    </release-item>

                    <release-item>
                        <p>Changed lock file conflicts on <cmd>backup</cmd> and <cmd>expire</cmd> commands to <id>ERROR</id>.  They were set to <id>DEBUG</id> due to a copy-and-paste from the archive locks.</p>
                    </release-item>
                </release-bug-list>
            </release-core-list>
        </release>

        <release date="2014-03-05" version="0.10" title="Backup and Archiving are Functional">
            <release-core-list>
                <release-feature-list>
                    <release-item>
                        <p>No restore functionality, but the backup directories are consistent <postgres/> data directories.  You'll need to either uncompress the files or turn off compression in the backup.  Uncompressed backups on a ZFS (or similar) filesystem are a good option because backups can be restored locally via a snapshot to create logical backups or do spot data recovery.</p>
                    </release-item>

                    <release-item>
                        <p>Archiving is single-threaded.  This has not posed an issue on our multi-terabyte databases with heavy write volume.  Recommend a large WAL volume or to use the async option with a large volume nearby.</p>
                    </release-item>

                    <release-item>
                        <p>Backups are multi-threaded, but the <code>Net::OpenSSH</code> library does not appear to be 100% thread-safe so it will very occasionally lock up on a thread.  There is an overall process timeout that resolves this issue by killing the process.  Yes, very ugly.</p>
                    </release-item>

                    <release-item>
                        <p>Checksums are lost on any resumed backup. Only the final backup will record checksum on multiple resumes.  Checksums from previous backups are correctly recorded and a full backup will reset everything.</p>
                    </release-item>

                    <release-item>
                        <p>The <file>backup.manifest</file> is being written as <code>Storable</code> because <code>Config::IniFile</code> does not seem to handle large files well.  Would definitely like to save these as human-readable text.</p>
                    </release-item>
                </release-feature-list>
            </release-core-list>

            <release-doc-list>
                <release-feature-list>
                    <release-item>
                        <p>Absolutely no documentation (outside the code).  Well, excepting these release notes.</p>
                    </release-item>
                </release-feature-list>
            </release-doc-list>
        </release>
    </release-list>

    <contributor-list>
        <!-- The first contributor is the default for all release items to simplify the xml -->
        <contributor id="david.steele">
            <contributor-name-display>David Steele</contributor-name-display>
            <contributor-id type="github">dwsteele</contributor-id>
        </contributor>

        <!-- The order of other contributors is alpha by name -->
        <contributor id="adam.brusselback">
            <contributor-name-display>Adam Brusselback</contributor-name-display>
            <contributor-id type="github">Tostino</contributor-id>
        </contributor>

        <contributor id="adam.k.sumner">
            <contributor-name-display>Adam K. Sumner</contributor-name-display>
            <contributor-id type="github">Flamacue</contributor-id>
        </contributor>

        <contributor id="adrian.vondendriesch">
            <contributor-name-display>Adrian Vondendriesch</contributor-name-display>
            <contributor-id type="github">disco-stu</contributor-id>
        </contributor>

        <contributor id="aleksandr.rogozin">
            <contributor-name-display>Aleksandr Rogozin</contributor-name-display>
            <contributor-id type="github">arogozin</contributor-id>
        </contributor>

        <contributor id="ales.zeleny">
            <contributor-name-display>Ale&amp;scaron; Zelen&amp;yacute;</contributor-name-display>
            <contributor-id type="github">aleszeleny</contributor-id>
        </contributor>

        <contributor id="andres.freund">
            <contributor-name-display>Andres Freund</contributor-name-display>
            <contributor-id type="github">anarazel</contributor-id>
        </contributor>

        <contributor id="andrew.schwartz">
            <contributor-name-display>Andrew Schwartz</contributor-name-display>
            <contributor-id type="github">trinchan</contributor-id>
        </contributor>

        <contributor id="benoit.lobréau">
            <contributor-name-display>blogh</contributor-name-display>
            <contributor-id type="github">blogh</contributor-id>
        </contributor>

        <contributor id="brad.nicholson">
            <contributor-name-display>Brad Nicholson</contributor-name-display>
            <contributor-id type="github">bradnicholson</contributor-id>
        </contributor>

        <contributor id="brian.faherty">
            <contributor-name-display>Brian Faherty</contributor-name-display>
            <contributor-id type="github">scrummyin</contributor-id>
        </contributor>

        <contributor id="bruce.burdick">
            <contributor-name-display>Bruce Burdick</contributor-name-display>
            <contributor-id type="github">baburdick</contributor-id>
        </contributor>

        <contributor id="brunre01">
            <contributor-name-display>brunre01</contributor-name-display>
            <contributor-id type="github">brunre01</contributor-id>
        </contributor>

        <contributor id="bruno.friedmann">
            <contributor-name-display>Bruno Friedmann</contributor-name-display>
            <contributor-id type="github">tigerfoot</contributor-id>
        </contributor>

        <contributor id="camilo.aguilar">
            <contributor-name-display>Camilo Aguilar</contributor-name-display>
            <contributor-id type="github">c4milo</contributor-id>
        </contributor>

        <contributor id="chiranjeevi.ravilla">
            <contributor-name-display>Chiranjeevi Ravilla</contributor-name-display>
        </contributor>

        <contributor id="chris.barber">
            <contributor-name-display>Chris Barber</contributor-name-display>
            <contributor-id type="github">gamerscomplete</contributor-id>
        </contributor>

        <contributor id="chris.fort">
            <contributor-name-display>Chris Fort</contributor-name-display>
            <contributor-id type="github">the1forte</contributor-id>
        </contributor>

        <contributor id="christian.lange">
            <contributor-name-display>Christian Lange</contributor-name-display>
            <contributor-id type="github">chrlange</contributor-id>
        </contributor>

        <contributor id="christoph.berg">
            <contributor-name-display>Christoph Berg</contributor-name-display>
            <contributor-id type="github">ChristophBerg</contributor-id>
        </contributor>

        <contributor id="christophe.courtois">
            <contributor-name-display>Christophe Courtois</contributor-name-display>
            <contributor-id type="github">Krysztophe</contributor-id>
        </contributor>

        <contributor id="christophe.pettus">
            <contributor-name-display>Christophe Pettus</contributor-name-display>
            <contributor-id type="github">Xof</contributor-id>
        </contributor>

        <contributor id="clinton.adams">
            <contributor-name-display>Clinton Adams</contributor-name-display>
            <contributor-id type="github">clad</contributor-id>
        </contributor>

        <contributor id="clueless.technologist">
            <contributor-name-display>CluelessTechnologist</contributor-name-display>
            <contributor-id type="github">CluelessTechnologist</contributor-id>
        </contributor>

        <contributor id="craig.a.james">
            <contributor-name-display>Craig A. James</contributor-name-display>
            <contributor-id type="github">cjames53</contributor-id>
        </contributor>

        <contributor id="cynthia.shang">
            <contributor-name-display>Cynthia Shang</contributor-name-display>
            <contributor-id type="github">cmwshang</contributor-id>
        </contributor>

        <contributor id="damiano.albani">
            <contributor-name-display>Damiano Albani</contributor-name-display>
            <contributor-id type="github">dalbani</contributor-id>
        </contributor>

        <contributor id="dan.farrell">
            <contributor-name-display>Dan Farrell</contributor-name-display>
            <contributor-id type="github">farrellit</contributor-id>
        </contributor>

        <contributor id="daniel.westermann">
            <contributor-name-display>Daniel Westermann</contributor-name-display>
            <contributor-id type="github">danielwestermann</contributor-id>
        </contributor>

        <contributor id="david.youatt">
            <contributor-name-display>David Youatt</contributor-name-display>
            <contributor-id type="github">youattd</contributor-id>
        </contributor>

        <contributor id="devrim.gunduz">
            <contributor-name-display>Devrim G&amp;uuml;nd&amp;uuml;z</contributor-name-display>
            <contributor-id type="github">devrimgunduz</contributor-id>
        </contributor>

        <contributor id="dmitry.didovicher">
            <contributor-name-display>Dmitry Didovicher</contributor-name-display>
            <contributor-id type="github">anarazel</contributor-id>
        </contributor>

        <contributor id="donicrosby">
            <contributor-name-display>donicrosby</contributor-name-display>
            <contributor-id type="github">donicrosby</contributor-id>
        </contributor>

        <contributor id="douglas.j.hunley">
            <contributor-name-display>Douglas J Hunley</contributor-name-display>
            <contributor-id type="github">hunleyd</contributor-id>
        </contributor>

        <contributor id="ejberdecia">
            <contributor-name-display>ejberdecia</contributor-name-display>
            <contributor-id type="github">ejberdecia</contributor-id>
        </contributor>

        <contributor id="eric.radman">
            <contributor-name-display>Eric Radman</contributor-name-display>
            <contributor-id type="github">eradman</contributor-id>
        </contributor>

        <contributor id="eric.veldhuyzen">
            <contributor-name-display>Eric Veldhuyzen</contributor-name-display>
            <contributor-id type="github">EricVeldhuyzen</contributor-id>
        </contributor>

        <contributor id="evan.benoit">
            <contributor-name-display>Evan Benoit</contributor-name-display>
            <contributor-id type="github">evanbenoit</contributor-id>
        </contributor>

        <contributor id="vidhya.gurumoorthi">
            <contributor-name-display>Vidhya Gurumoorthi</contributor-name-display>
            <contributor-id type="github">fpa-postgres</contributor-id>
        </contributor>

        <contributor id="greg.smith">
            <contributor-name-display>Greg Smith</contributor-name-display>
            <contributor-id type="github">gregscds</contributor-id>
        </contributor>

        <contributor id="guruguruguru">
            <contributor-name-display>guruguruguru</contributor-name-display>
            <contributor-id type="github">guruguruguru</contributor-id>
        </contributor>

        <contributor id="hatifnatt">
            <contributor-name-display>hatifnatt</contributor-name-display>
            <contributor-id type="github">hatifnatt</contributor-id>
        </contributor>

        <contributor id="hans.jurgen.schonig">
            <contributor-name-display>Hans-J&amp;uuml;rgen Sch&amp;ouml;nig</contributor-name-display>
        </contributor>

        <contributor id="heath.lord">
            <contributor-name-display>Heath Lord</contributor-name-display>
            <contributor-id type="github">crunchyheath</contributor-id>
        </contributor>

        <contributor id="ibrahim.edib.kokdemir">
            <contributor-name-display>Ibrahim Edib Kokdemir</contributor-name-display>
            <contributor-id type="github">Edib</contributor-id>
        </contributor>

        <contributor id="james.badger">
            <contributor-name-display>James Badger</contributor-name-display>
            <contributor-id type="github">openfirmware</contributor-id>
        </contributor>

        <contributor id="james.chanco.jr">
            <contributor-name-display>James Chanco Jr</contributor-name-display>
            <contributor-id type="github">jameschancojr</contributor-id>
        </contributor>

        <contributor id="james.sewell">
            <contributor-name-display>James Sewell</contributor-name-display>
            <contributor-id type="github">jamessewell</contributor-id>
        </contributor>

        <contributor id="jan.wieck">
            <contributor-name-display>Jan Wieck</contributor-name-display>
            <contributor-id type="github">wieck</contributor-id>
        </contributor>

        <contributor id="janice.parkinson">
            <contributor-name-display>Janice Parkinson</contributor-name-display>
            <contributor-id type="github">jpabt</contributor-id>
        </contributor>

        <contributor id="janis.puris">
            <contributor-name-display>Janis Puris</contributor-name-display>
            <contributor-id type="github">mashuma</contributor-id>
        </contributor>

        <contributor id="jason.odonnell">
            <contributor-name-display>Jason O'Donnell</contributor-name-display>
            <contributor-id type="github">Dwaligon</contributor-id>
        </contributor>

        <contributor id="javier.wilson">
            <contributor-name-display>Javier Wilson</contributor-name-display>
            <contributor-id type="github">javierwilson</contributor-id>
        </contributor>

        <contributor id="jeff.mccormick">
            <contributor-name-display>Jeff McCormick</contributor-name-display>
            <contributor-id type="github">jmccormick2001</contributor-id>
        </contributor>

        <contributor id="jens.wilke">
            <contributor-name-display>Jens Wilke</contributor-name-display>
            <contributor-id type="github">jwpit</contributor-id>
        </contributor>

        <contributor id="jesper.st.john">
            <contributor-name-display>Jesper St John</contributor-name-display>
            <contributor-id type="github">Underhunden</contributor-id>
        </contributor>

        <contributor id="joe.ayers">
            <contributor-name-display>Joe Ayers</contributor-name-display>
        </contributor>

        <contributor id="john.harvey">
            <contributor-name-display>John Harvey</contributor-name-display>
            <contributor-id type="github">crunchyjohn</contributor-id>
        </contributor>

        <contributor id="julian.zhang">
            <contributor-name-display>Julian Zhang</contributor-name-display>
            <contributor-id type="github">julianzhang98</contributor-id>
        </contributor>

        <contributor id="jungle-boogie">
            <contributor-name-display>jungle-boogie</contributor-name-display>
            <contributor-id type="github">jungle-boogie</contributor-id>
        </contributor>

        <contributor id="keith.fiske">
            <contributor-name-display>Keith Fiske</contributor-name-display>
            <contributor-id type="github">keithf4</contributor-id>
        </contributor>

        <contributor id="kyle.nevins">
            <contributor-name-display>Kyle Nevins</contributor-name-display>
            <contributor-id type="github">kyle-nevins</contributor-id>
        </contributor>

        <contributor id="laetitia">
            <contributor-name-display>L&amp;aelig;titia</contributor-name-display>
            <contributor-id type="github">LaetitiaLoxo</contributor-id>
        </contributor>

        <contributor id="laurenz.albe">
            <contributor-name-display>Laurenz Albe</contributor-name-display>
            <contributor-id type="github">laurenz</contributor-id>
        </contributor>

        <contributor id="leo.khomenko">
            <contributor-name-display>Leo Khomenko</contributor-name-display>
            <contributor-id type="github">lkhomenk</contributor-id>
        </contributor>

        <contributor id="leonardo.gg.avellar">
            <contributor-name-display>Leonardo GG Avellar</contributor-name-display>
            <contributor-id type="github">L30Bola</contributor-id>
        </contributor>

        <contributor id="luca.ferrari">
            <contributor-name-display>Luca Ferrari</contributor-name-display>
            <contributor-id type="github">fluca1978</contributor-id>
        </contributor>

        <contributor id="lukas.ertl">
            <contributor-name-display>Lukas Ertl</contributor-name-display>
            <contributor-id type="github">lukasertl</contributor-id>
        </contributor>

        <contributor id="magnus.hagander">
            <contributor-name-display>Magnus Hagander</contributor-name-display>
            <contributor-id type="github">mhagander</contributor-id>
        </contributor>

        <contributor id="marc.cousin">
            <contributor-name-display>Marc Cousin</contributor-name-display>
            <contributor-id type="github">marco44</contributor-id>
        </contributor>

        <contributor id="markus.nullmeier">
            <contributor-name-display>Markus Nullmeier</contributor-name-display>
            <contributor-id type="github">mnullmei</contributor-id>
        </contributor>

        <contributor id="matt.kunkel">
            <contributor-name-display>Matt Kunkel</contributor-name-display>
            <contributor-id type="github">mtkunkel</contributor-id>
        </contributor>

        <contributor id="mibiio">
            <contributor-name-display>mibiio</contributor-name-display>
            <contributor-id type="github">mibiio</contributor-id>
        </contributor>

        <contributor id="michael.renner">
            <contributor-name-display>Michael Renner</contributor-name-display>
            <contributor-id type="github">terrorobe</contributor-id>
        </contributor>

        <contributor id="michael.vitale">
            <contributor-name-display>Michael Vitale</contributor-name-display>
            <contributor-id type="github">MichaelDBA</contributor-id>
        </contributor>

        <contributor id="mihail.shvein">
            <contributor-name-display>Mihail Shvein</contributor-name-display>
            <contributor-id type="github">M1hacka</contributor-id>
        </contributor>

        <contributor id="mike.palmiotto">
            <contributor-name-display>Mike Palmiotto</contributor-name-display>
            <contributor-id type="github">mpalmi</contributor-id>
        </contributor>

        <contributor id="milosz.suchy">
            <contributor-name-display>Milosz Suchy</contributor-name-display>
            <contributor-id type="github">Yuxael</contributor-id>
        </contributor>

        <contributor id="mohamad.el.rifai">
            <contributor-name-display>Mohamad El-Rifai</contributor-name-display>
            <contributor-id type="github">melrifa1</contributor-id>
        </contributor>

        <contributor id="navid.golpayegani">
            <contributor-name-display>Navid Golpayegani</contributor-name-display>
            <contributor-id type="github">golpa</contributor-id>
        </contributor>

        <contributor id="ned.t.crigler">
            <contributor-name-display>Ned T. Crigler</contributor-name-display>
            <contributor-id type="github">crigler</contributor-id>
        </contributor>

        <contributor id="nick.floersch">
            <contributor-name-display>Nick Floersch</contributor-name-display>
            <contributor-id type="github">seinick</contributor-id>
        </contributor>

        <contributor id="nikhilchandra.kulkarni">
            <contributor-name-display>Nikhilchandra Kulkarni</contributor-name-display>
            <contributor-id type="github">nikhilchandra-kulkarni</contributor-id>
        </contributor>

        <contributor id="nj.baliyan">
            <contributor-name-display>Nj Baliyan</contributor-name-display>
            <contributor-id type="github">nj3110</contributor-id>
        </contributor>

        <contributor id="patrick.mclaughlin">
            <contributor-name-display>Patrick McLaughlin</contributor-name-display>
            <contributor-id type="github">hitech73</contributor-id>
        </contributor>

        <contributor id="pavel.suderevsky">
            <contributor-name-display>Pavel Suderevsky</contributor-name-display>
            <contributor-id type="github">psuderevsky</contributor-id>
        </contributor>

        <contributor id="pritam.barhate">
            <contributor-name-display>Pritam Barhate</contributor-name-display>
            <contributor-id type="github">pritammobisoft</contributor-id>
        </contributor>

        <contributor id="rachid.braum">
            <contributor-name-display>Rachid Broum</contributor-name-display>
            <contributor-id type="github">rachid-casa</contributor-id>
        </contributor>

        <contributor id="rakshitha.br">
            <contributor-name-display>Rakshitha-BR</contributor-name-display>
            <contributor-id type="github">Rakshitha-BR</contributor-id>
        </contributor>

        <contributor id="ronan.dunklau">
            <contributor-name-display>Ronan Dunklau</contributor-name-display>
            <contributor-id type="github">rdunklau</contributor-id>
        </contributor>

        <contributor id="ryan.lambert">
            <contributor-name-display>Ryan Lambert</contributor-name-display>
            <contributor-id type="github">rustprooflabs</contributor-id>
        </contributor>

        <contributor id="sarah.conway">
            <contributor-name-display>Sarah Conway</contributor-name-display>
            <contributor-id type="github">xenophenes</contributor-id>
        </contributor>

        <contributor id="sascha.biberhofer">
            <contributor-name-display>Sascha Biberhofer</contributor-name-display>
            <contributor-id type="github">sbiberhofer</contributor-id>
        </contributor>

        <contributor id="scott.frazer">
            <contributor-name-display>Scott Frazer</contributor-name-display>
            <contributor-id type="github">sfrazer</contributor-id>
        </contributor>

        <contributor id="sean0101n">
            <contributor-name-display>sean0101n</contributor-name-display>
            <contributor-id type="github">sean0101n</contributor-id>
        </contributor>

        <contributor id="sebastien.lardiere">
            <contributor-name-display>Lardi&amp;egrave;re S&amp;eacute;bastien</contributor-name-display>
            <contributor-id type="github">slardiere</contributor-id>
        </contributor>

        <contributor id="stefan.fercot">
            <contributor-name-display>Stefan Fercot</contributor-name-display>
            <contributor-id type="github">pgstef</contributor-id>
        </contributor>

        <contributor id="stephane.schildknecht">
            <contributor-name-display>St&amp;eacute;phane Schildknecht</contributor-name-display>
            <contributor-id type="github">saspg</contributor-id>
        </contributor>

        <contributor id="stephen.frost">
            <contributor-name-display>Stephen Frost</contributor-name-display>
            <contributor-id type="github">sfrost</contributor-id>
        </contributor>

        <contributor id="tim.garton">
            <contributor-name-display>Tim Garton</contributor-name-display>
            <contributor-id type="github">ralfthewise</contributor-id>
        </contributor>

        <contributor id="todd.vernick">
            <contributor-name-display>Todd Vernick</contributor-name-display>
            <contributor-id type="github">gintoddic</contributor-id>
        </contributor>

        <contributor id="tomasz.kontusz">
            <contributor-name-display>Tomasz Kontusz</contributor-name-display>
            <contributor-id type="github">ktosiek</contributor-id>
        </contributor>

        <contributor id="thomas.flatley">
            <contributor-name-display>Thomas Flatley</contributor-name-display>
            <contributor-id type="github">seadba</contributor-id>
        </contributor>

        <contributor id="ucando">
            <contributor-name-display>ucando</contributor-name-display>
            <contributor-id type="github">ucando</contributor-id>
        </contributor>

        <contributor id="urs.kramer">
            <contributor-name-display>Urs Kramer</contributor-name-display>
            <contributor-id type="github">UrsKramer</contributor-id>
        </contributor>

        <contributor id="uspen">
            <contributor-name-display>uspen</contributor-name-display>
            <contributor-id type="github">uspen</contributor-id>
        </contributor>

        <contributor id="victor.gdalevich">
            <contributor-name-display>Victor Gdalevich</contributor-name-display>
            <contributor-id type="github">ntrvic</contributor-id>
        </contributor>

        <contributor id="viorel.tabara">
            <contributor-name-display>Viorel Tabara</contributor-name-display>
        </contributor>

        <contributor id="vitaliy.kukharik">
            <contributor-name-display>Vitaliy Kukharik</contributor-name-display>
            <contributor-id type="github">vitabaks</contributor-id>
        </contributor>

        <contributor id="vthriller">
            <contributor-name-display>vthriller</contributor-name-display>
            <contributor-id type="github">vthriller</contributor-id>
        </contributor>

        <contributor id="william.cox">
            <contributor-name-display>William Cox</contributor-name-display>
            <contributor-id type="github">mydimension</contributor-id>
        </contributor>

        <contributor id="yogesh.sharma">
            <contributor-name-display>Yogesh Sharma</contributor-name-display>
            <contributor-id type="github">sharmay</contributor-id>
        </contributor>

        <contributor id="yummyliu">
            <contributor-name-display>yummyliu</contributor-name-display>
            <contributor-id type="github">yummyliu</contributor-id>
        </contributor>
    </contributor-list>
</doc><|MERGE_RESOLUTION|>--- conflicted
+++ resolved
@@ -12,20 +12,18 @@
     </intro>
 
     <release-list>
-<<<<<<< HEAD
-        <release date="XXXX-XX-XX" version="2.22dev" title="UNDER DEVELOPMENT">
+        <release date="XXXX-XX-XX" version="2.23dev" title="UNDER DEVELOPMENT">
             <release-core-list>
                 <release-feature-list>
                     <release-item>
                         <release-item-contributor-list>
-                            <release-item-contributor id="cynthia.shang"/>
+                            <release-item-reviewer id="cynthia.shang"/>
                         </release-item-contributor-list>
 
                         <p>Automate detection of a backup set during restore if a target time is provided but the <br-option>set</br-option> option has not been provided. If a backup set for the given target time cannot not be found, the latest (default) backup set will be used.</p>
                     </release-item>
                 </release-feature-list>
-=======
-        <release date="XXXX-XX-XX" version="2.23dev" title="UNDER DEVELOPMENT">
+            </release-core-list>
         </release>
 
         <release date="2020-01-21" version="2.22" title="Bug Fix">
@@ -43,7 +41,7 @@
                         <p>The timeline is required to verify WAL segments in the archive after a backup.  The conversion was performed base <id>10</id> instead of <id>16</id>, which led to errors when the timeline was &amp;ge; <id>0xA</id>.</p>
                     </release-item>
                 </release-bug-list>
->>>>>>> cf2024be
+
             </release-core-list>
         </release>
 
