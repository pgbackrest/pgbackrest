<?xml version="1.0" encoding="UTF-8"?>
<!DOCTYPE doc SYSTEM "doc.dtd">
<doc title="{[project]} Releases" toc-number="n">
    <description>The {[project]} Releases detail each version of the software and lists the changes made in each version.</description>

    <intro>
        <text><backrest/> release numbers consist of two parts, major and minor.  A major release <i>may</i> break compatibility with the prior major release, but <proper>v2</proper> releases are fully compatible with <proper>v1</proper> repositories and will accept all <proper>v1</proper> options.  Minor releases can include bug fixes and features but do not change the repository format and strive to avoid changing options and naming.

        Documentation for the <proper>v1</proper> release can be found <link url="{[backrest-url-base]}/1">here</link>.

        The notes for a release may also contain <quote>Additional Notes</quote> but changes in this section are only to documentation or the test suite and have no direct impact the on the <backrest/> codebase.</text>
    </intro>

    <release-list>
        <release date="XXXX-XX-XX" version="2.06dev" title="UNDER DEVELOPMENT">
            <release-core-list>
                <release-bug-list>
                    <release-item>
                        <release-item-contributor-list>
                            <release-item-ideator id="dan.farrell"/>
                        </release-item-contributor-list>

                        <p>Fix missing missing URI encoding in S3 driver.</p>
                    </release-item>

                    <release-item>
                        <p>Fix incorrectly reported error return in <id>info</id> logging.  A return code of 1 from the <cmd>archive-get</cmd> was being logged as an error message at <id>info</id> level but otherwise worked correctly.</p>
                    </release-item>
                </release-bug-list>

                <release-improvement-list>
                    <release-item>
                        <p>Ignore all files in a linked tablespace directory except the subdirectory for the current version of <postgres/>.  Previously an error would be generated if other files were present and not owned by the <postgres/> user.</p>
                    </release-item>

                    <release-item>
                        <release-item-contributor-list>
                            <release-item-ideator id="douglas.j.hunley"/>
                            <release-item-contributor id="cynthia.shang"/>
                        </release-item-contributor-list>

                        <p>Improve <cmd>info</cmd> command to display the stanza cipher type.</p>
                    </release-item>

                    <release-item>
                        <p>Improve support for special characters in filenames.</p>
                    </release-item>

                    <release-item>
                        <release-item-contributor-list>
                            <release-item-contributor id="cynthia.shang"/>
                        </release-item-contributor-list>

<<<<<<< HEAD
                        <p>Implement <br-option>delta</br-option> for backups to verify file checksums in determing if a file has changed and needs to be copied to the repository for the new backup.</p>
=======
                        <p>Allow <br-option>delta</br-option> option to be specified in the <backrest/> configuration file.</p>
>>>>>>> bf069157
                    </release-item>
                </release-improvement-list>

                <release-development-list>
                    <release-item>
                        <p>Migrate local, unencrypted, non-S3 <cmd>archive-get</cmd> command to C.</p>
                    </release-item>

                    <release-item>
                        <p>Storage refactoring.  Posix file functions now differentiate between open and missing errors.  Don't use negations in objects below Storage.  Rename posix driver files/functions for consistency.  Full abstraction of storage driver interface.  Merge protocol storage helper into storage helper.  Add CIFS driver to storage helper for read-only repositories.</p>
                    </release-item>

                    <release-item>
                        <p>Update all interfaces to use variable parameter constructors.</p>
                    </release-item>

                    <release-item>
                        <p>Info objects now parse JSON and use specified storage.</p>
                    </release-item>

                    <release-item>
                        <p>Add helper for repository storage.</p>
                    </release-item>

                    <release-item>
                        <release-item-contributor-list>
                            <release-item-contributor id="cynthia.shang"/>
                        </release-item-contributor-list>

                        <p>Allow <code>hashSize()</code> to run on remote storage.</p>
                    </release-item>

                    <release-item>
                        <release-item-contributor-list>
                            <release-item-contributor id="cynthia.shang"/>
                        </release-item-contributor-list>

                        <p>Restore <code>bIgnoreMissing</code> flag in <code>backupFile()</code> lost in storage refactor.</p>
                    </release-item>

                    <release-item>
                        <p>Migrate <code>walIsPartial()</code>, <code>walIsSegment()</code>, and <code>walSegmentFind()</code> from Perl to C.</p>
                    </release-item>

                    <release-item>
                        <p>Migrate control functions to detect stop files to C from Perl.</p>
                    </release-item>

                    <release-item>
                        <p>Make archive-get info messages consistent between C and Perl implementations.</p>
                    </release-item>

                    <release-item>
                        <p>Change locking around async process forking to be more test friendly.</p>
                    </release-item>

                    <release-item>
                        <p>Simplify debug logging by allowing log functions to return <code>String</code> objects.</p>
                    </release-item>
                </release-development-list>
            </release-core-list>

            <release-doc-list>
                <release-improvement-list>
                    <release-item>
                        <release-item-contributor-list>
                            <release-item-ideator id="stephane.schildknecht"/>
                            <release-item-contributor id="cynthia.shang"/>
                        </release-item-contributor-list>

                        <p>List allowable values for the <br-option>buffer-size</br-option> option in the configuration reference.</p>
                    </release-item>
                </release-improvement-list>
            </release-doc-list>

            <release-test-list>
                <release-development-list>
                    <release-item>
                        <p>Move test expect log out of the regular test directory.</p>
                    </release-item>

                    <release-item>
                        <p>Fix buffer underrun in configuration test harness.</p>
                    </release-item>

                    <release-item>
                        <p>Fix missing test caused by a misplaced YAML tag.</p>
                    </release-item>

                    <release-item>
                        <p>Make Valgrind return an error even when a non-fatal issue is detected.  Update some minor issues discovered in the tests as a result.</p>
                    </release-item>

                    <release-item>
                        <p>Add <id>-ftree-coalesce-vars</id> option to unit test compilation.</p>
                    </release-item>

                    <release-item>
                        <p>Clear test directory between test runs.</p>
                    </release-item>

                    <release-item>
                        <p>Allow C or Perl coverage to run on more than one VM.</p>
                    </release-item>

                    <release-item>
                        <p>Don't perform valgrind when requested.</p>
                    </release-item>

                    <release-item>
                        <p>Remove compiler warnings that are not valid for u16.</p>
                    </release-item>

                    <release-item>
                        <p>Merge all posix storage tests into a single unit.</p>
                    </release-item>

                    <release-item>
                        <p>Fix typo in unit test error messages, EXECTED => EXPECTED.</p>
                    </release-item>

                    <release-item>
                        <p>Make comment blocks consistent across all tests.</p>
                    </release-item>
                </release-development-list>
            </release-test-list>
        </release>

        <release date="2018-08-31" version="2.05" title="Environment Variable Options and Exclude Temporary/Unlogged Relations">
            <release-core-list>
                <release-bug-list>
                    <release-item>
                        <release-item-contributor-list>
                            <release-item-ideator id="cynthia.shang"/>
                        </release-item-contributor-list>

                        <p>Fix issue where <i>relative</i> links in <path>$PGDATA</path> could be stored in the backup with the wrong path.  This issue did not affect absolute links and relative tablespace links were caught by other checks.</p>
                    </release-item>

                    <release-item>
                        <release-item-contributor-list>
                            <release-item-ideator id="jason.odonnell"/>
                        </release-item-contributor-list>

                        <p>Remove incompletely implemented <br-option>online</br-option> option from the <cmd>check</cmd> command.  Offline operation runs counter to the purpose of this command, which is to check if archiving and backups are working correctly.</p>
                    </release-item>

                    <release-item>
                        <release-item-contributor-list>
                            <release-item-ideator id="douglas.j.hunley"/>
                        </release-item-contributor-list>

                        <p>Fix issue where errors raised in C were not logged when called from Perl.  <backrest/> properly terminated with the correct error code but lacked an error message to aid in debugging.</p>
                    </release-item>

                    <release-item>
                        <release-item-contributor-list>
                            <release-item-ideator id="yogesh.sharma"/>
                        </release-item-contributor-list>

                        <p>Fix issue when a boolean option (e.g. <br-option>delta</br-option>) was specified more than once.</p>
                    </release-item>
                </release-bug-list>

                <release-feature-list>
                    <release-item>
                        <p>Allow any option to be set in an environment variable.  This includes options that previously could only be specified on the command line, e.g. <br-option>stanza</br-option>, and secret options that could not be specified on the command-line, e.g. <br-option>repo1-s3-key-secret</br-option>.</p>
                    </release-item>

                    <release-item>
                        <release-item-contributor-list>
                            <release-item-contributor id="cynthia.shang"/>
                        </release-item-contributor-list>

                        <p>Exclude temporary and unlogged relation (table/index) files from backup.  Implemented using the same logic as the patches adding this feature to <postgres/>, <link url="https://git.postgresql.org/pg/commitdiff/8694cc96b52a967a49725f32be7aa77fd3b6ac25">8694cc96</link> and <link url="https://git.postgresql.org/pg/commitdiff/920a5e500a119b03356fb1fb64a677eb1aa5fc6f">920a5e50</link>.  Temporary relation exclusion is enabled in <postgres/> &amp;ge; <id>9.0</id>.  Unlogged relation exclusion is enabled in <postgres/> &amp;ge; <id>9.1</id>, where the feature was introduced.</p>
                    </release-item>

                    <release-item>
                        <release-item-contributor-list>
                            <release-item-reviewer id="cynthia.shang"/>
                        </release-item-contributor-list>

                        <p>Allow arbitrary directories and/or files to be excluded from a backup.  Misuse of this feature can lead to inconsistent backups so read the <br-option>--exclude</br-option> documentation carefully before using.</p>
                    </release-item>

                    <release-item>
                        <p>Add <br-option>log-subprocess</br-option> option to allow file logging for <id>local</id> and <id>remote</id> subprocesses.</p>
                    </release-item>

                    <release-item>
                        <p><postgres/> 11 Beta 3 support.</p>
                    </release-item>
                </release-feature-list>

                <release-improvement-list>
                    <release-item>
                        <release-item-contributor-list>
                            <release-item-contributor id="cynthia.shang"/>
                        </release-item-contributor-list>

                        <p>Allow zero-size files in backup manifest to reference a prior manifest regardless of timestamp delta.</p>
                    </release-item>

                    <release-item>
                        <release-item-contributor-list>
                            <release-item-contributor id="stephen.frost"/>
                        </release-item-contributor-list>

                        <p>Improve asynchronous <cmd>archive-get</cmd>/<cmd>archive-push</cmd> performance by directly checking status files.</p>
                    </release-item>

                    <release-item>
                        <release-item-contributor-list>
                            <release-item-ideator id="sarah.conway"/>
                        </release-item-contributor-list>

                        <p>Improve error message when a command is missing the <br-option>stanza</br-option> option.</p>
                    </release-item>
                </release-improvement-list>

                <release-development-list>
                    <release-item>
                        <p>Validate configuration options in a single pass.  By pre-calculating and storing the option dependencies in <file>parse.auto.c</file> validation can be completed in a single pass, which is both simpler and faster.</p>
                    </release-item>

                    <release-item>
                        <p>Add gzip compression/decompression filters for C.</p>
                    </release-item>

                    <release-item>
                        <release-item-contributor-list>
                            <release-item-ideator id="stephen.frost"/>
                            <release-item-reviewer id="stephen.frost"/>
                        </release-item-contributor-list>

                        <p>Improve performance of string to int conversion.  Use <code>strtoll()</code> instead of <code>sprintf()</code> for conversion.  Also use available integer min/max constants rather than hard-coded values.</p>
                    </release-item>

                    <release-item>
                        <release-item-contributor-list>
                            <release-item-contributor id="cynthia.shang"/>
                            <release-item-reviewer id="stephen.frost"/>
                        </release-item-contributor-list>

                        <p>Add <code>uint64</code> variant type and supporting conversion functions.</p>
                    </release-item>

                    <release-item>
                        <p>Add basic C JSON parser.</p>
                    </release-item>

                    <release-item>
                        <release-item-contributor-list>
                            <release-item-contributor id="cynthia.shang"/>
                        </release-item-contributor-list>

                        <p>Migrate minimum set of code for reading <file>archive.info</file> files from Perl to C.</p>
                    </release-item>

                    <release-item>
                        <p>Allow <code>Buffer</code> object <quote>used size</quote> to be different than <quote>allocated size</quote>.  Add functions to manage used size and remaining size and update automatically when possible.</p>
                    </release-item>

                    <release-item>
                        <release-item-contributor-list>
                            <release-item-reviewer id="cynthia.shang"/>
                        </release-item-contributor-list>

                        <p>Abstract IO layer out of the storage layer.  This allows the routines to be used for IO objects that do not have a storage representation.  Implement buffer read and write IO objects.  Implement filters and update <code>cryptoHash</code> to use the new interface.  Implement size and buffer filters.</p>
                    </release-item>

                    <release-item>
                        <p><code>storageFileRead()</code> accepts a buffer for output rather than creating one.  This is more efficient overall and allows the caller to specify how many bytes will be read on each call.  Reads are appended if the buffer already contains data but the buffer size will never increase.</p>
                    </release-item>

                    <release-item>
                        <release-item-contributor-list>
                            <release-item-contributor id="cynthia.shang"/>
                        </release-item-contributor-list>

                        <p>Add <code>iniSectionList()</code> to <code>Ini</code> object and remove dead code.</p>
                    </release-item>

                    <release-item>
                        <release-item-contributor-list>
                            <release-item-contributor id="david.steele"/>
                            <release-item-contributor id="cynthia.shang"/>
                        </release-item-contributor-list>

                        <p>Manifest improvements.  Require <postgres/> catalog version when instantiating a <code>Manifest</code> object (and not loading it from disk).  Prevent manifest from being built more than once.  Limit manifest build recursion (i.e. links followed) to sixteen levels to detect link loops.</p>
                    </release-item>

                    <release-item>
                        <p>Do nothing in <code>memContextMove()</code> when the context is already in the specified parent.</p>
                    </release-item>

                    <release-item>
                        <p>Allow command/option constants to autonumber in both C and Perl to reduce churn when a new command/option is added.</p>
                    </release-item>

                    <release-item>
                        <p>Show exact log level required for stack trace param output instead of just <quote>debug</quote>.</p>
                    </release-item>

                    <release-item>
                        <p>Update <code>Archive::Info->archiveIdList()</code> to return a valid error code instead of unknown.</p>
                    </release-item>

                    <release-item>
                        <p>Add <code>cvtBoolToConstZ()</code> to simplify conversion of boolean to string.</p>
                    </release-item>

                    <release-item>
                        <p>Add <code>cvtZToUInt()</code> to convert string to unsigned int.</p>
                    </release-item>

                    <release-item>
                        <p>Enable <id>-Wstrict-prototypes</id>, <id>-Wpointer-arith</id>, <id>-Wduplicated-branches</id>, <id>-Wvla</id>, and <id>-Wduplicated-cond</id> and update code to conform where necessary.</p>
                    </release-item>

                    <release-item>
                        <p>Rename error-handling variables in <code>Main.pm</code> to conform to standard.</p>
                    </release-item>

                    <release-item>
                        <p>Remove redundant lines from embedded Perl by combining blank lines.</p>
                    </release-item>

                    <release-item>
                        <p>Define cipher magic size with <code>sizeof()</code> rather than using a constant.</p>
                    </release-item>

                    <release-item>
                        <p>Add <code>cvtCharToZ()</code> and macro for debugging <code>char</code> params.</p>
                    </release-item>

                    <release-item>
                        <p>Add <code>strReplaceChr()</code> to <code>String</code> object.</p>
                    </release-item>

                    <release-item>
                        <p>Correct <id>OptionInvalidError</id> to <id>OptionInvalidValueError</id> in boolean option parsing.</p>
                    </release-item>
                </release-development-list>
            </release-core-list>

            <release-doc-list>
                <release-bug-list>
                    <release-item>
                        <release-item-contributor-list>
                            <release-item-ideator id="camilo.aguilar"/>
                        </release-item-contributor-list>

                        <p>Fix invalid log level in <br-option>log-path</br-option> option reference.</p>
                    </release-item>
                </release-bug-list>

                <release-improvement-list>
                    <release-item>
                        <release-item-contributor-list>
                            <release-item-ideator id="christophe.pettus"/>
                        </release-item-contributor-list>

                        <p>Stop trying to arrange contributors in <file>release.xml</file> by last/first name.  Contributor names have always been presented in the release notes exactly as given, but we tried to assign internal IDs based on last/first name which can be hard to determine and ultimately doesn't make sense.  Inspired by Christophe's <proper>PostgresOpen 2017</proper> talk, <quote>Human Beings Do Not Have a Primary Key</quote>.</p>
                    </release-item>
                </release-improvement-list>

                <release-development-list>
                    <release-item>
                        <p>Allow containers to be defined in a document.  The defined containers are built before the document build begins which allows them to be reused.</p>
                    </release-item>

                    <release-item>
                        <p>Move most host setup to containers defined in the documentation.  This includes <postgres/> installation which had previously been included in the documentation.  This way produces faster builds and there is no need for us to document <postgres/> installation.</p>
                    </release-item>
                </release-development-list>
            </release-doc-list>

            <release-test-list>
                <release-improvement-list>
                    <release-item>
                        <p>Error if LibC build is performed outside the test environment.  LibC is no longer required for production builds.</p>
                    </release-item>
                </release-improvement-list>

                <release-development-list>
                    <release-item>
                        <p>Use pre-built images from Docker Hub when the container definition has not changed.  Downloading an image is quite a bit faster than building a new image from scratch and saves minutes per test run in CI.</p>
                    </release-item>

                    <release-item>
                        <p>Refactor the <code>common/log</code> tests to not depend on <code>common/harnessLog</code>.  <code>common/harnessLog</code> was not ideally suited for general testing and made all the tests quite awkward.  Instead, move all code used to test the <code>common/log</code> module into the <code>logTest</code> module and repurpose <code>common/harnessLog</code> to do log expect testing for all other tests in a cleaner way. Add a few exceptions for config testing since the log levels are reset by default in <code>config/parse</code>.</p>
                    </release-item>

                    <release-item>
                        <p>Add <setting>--log-level-test</setting> option.  This allows setting the test log level independently from the general test harness setting, but current only works for the C tests.  It is useful for seeing log output from functions on the console while a test is running.</p>
                    </release-item>

                    <release-item>
                        <p>Improve error reporting for <code>TEST_ASSIGN()</code> and <code>TEST_RESULT_VOID()</code> macros.</p>
                    </release-item>

                    <release-item>
                        <p>Update code count for new file types and exclusions.</p>
                    </release-item>
                </release-development-list>
            </release-test-list>
        </release>

        <release date="2018-07-05" version="2.04" title="Critical Bug Fix for Backup Resume">
            <release-core-list>
                <p><b>IMPORTANT NOTE</b>: This release fixes a critical bug in the backup resume feature. All resumed backups prior to this release should be considered inconsistent. A backup will be resumed after a prior backup fails, unless <br-option>resume=n</br-option> has been specified. A resumed backup can be identified by checking the backup log for the message <quote>aborted backup of same type exists, will be cleaned to remove invalid files and resumed</quote>. If the message exists, do not use this backup or any backup in the same set for a restore and check the restore logs to see if a resumed backup was restored. If so, there may be inconsistent data in the cluster.</p>

                <release-bug-list>
                    <release-item>
                        <release-item-contributor-list>
                            <release-item-ideator id="david.youatt"/>
                            <release-item-ideator id="yogesh.sharma"/>
                            <release-item-ideator id="stephen.frost"/>
                        </release-item-contributor-list>

                        <p>Fix critical bug in resume that resulted in inconsistent backups.  A regression in <id>v0.82</id> removed the timestamp comparison when deciding which files from the aborted backup to keep on resume. See note above for more details.</p>
                    </release-item>

                    <release-item>
                        <release-item-contributor-list>
                            <release-item-ideator id="nj.baliyan"/>
                            <release-item-contributor id="cynthia.shang"/>
                        </release-item-contributor-list>

                        <p>Fix error in selective restore when only one user database exists in the cluster.</p>
                    </release-item>

                    <release-item>
                        <release-item-contributor-list>
                            <release-item-contributor id="andrew.schwartz"/>
                        </release-item-contributor-list>

                        <p>Fix non-compliant ISO-8601 timestamp format in S3 authorization headers.  AWS and some gateways were tolerant of space rather than zero-padded hours while others were not.</p>
                    </release-item>
                </release-bug-list>

                <release-feature-list>
                    <release-item>
                        <p><postgres/> 11 Beta 2 support.</p>
                    </release-item>
                </release-feature-list>

                <release-improvement-list>
                    <release-item>
                        <release-item-contributor-list>
                            <release-item-ideator id="adam.k.sumner"/>
                        </release-item-contributor-list>

                        <p>Improve the HTTP client to set <id>content-length</id> to 0 when not specified by the server.  S3 (and gateways) always set <id>content-length</id> or <id>transfer-encoding</id> but <id>HTTP 1.1</id> does not require it and proxies (e.g. <proper>HAProxy</proper>) may not include either.</p>
                    </release-item>

                    <release-item>
                        <release-item-contributor-list>
                            <release-item-ideator id="stephen.frost"/>
                        </release-item-contributor-list>

                        <p>Set <code>search_path = 'pg_catalog'</code> on <postgres/> connections.</p>
                    </release-item>
                </release-improvement-list>

                <release-development-list>
                    <release-item>
                        <p>Move cryptographic hash functions to C using <proper>OpenSSL</proper>.</p>
                    </release-item>

                    <release-item>
                        <p>Split log levels into separate header file.  Many modules that use <code>debug.h</code> do not need to do logging so this reduces dependencies for those modules.</p>
                    </release-item>

                    <release-item>
                        <p>Auto-generate Makefile with dependencies.</p>
                    </release-item>

                    <release-item>
                        <p>Rename <code>cipher</code> module to the more general <code>crypto</code>.</p>
                    </release-item>

                    <release-item>
                        <p>Update Debian package to add debug symbols to <backrest/> executable.</p>
                    </release-item>

                    <release-item>
                        <release-item-contributor-list>
                            <release-item-ideator id="devrim.gunduz"/>
                        </release-item-contributor-list>

                        <p>Convert the not very portable <code>uint</code> type to <code>unsigned int</code>.</p>
                    </release-item>
                </release-development-list>
            </release-core-list>

            <release-doc-list>
                <release-improvement-list>
                    <release-item>
                        <p>Create a new section to describe building <backrest/> and build on a separate host.</p>
                    </release-item>

                    <release-item>
                        <release-item-contributor-list>
                            <release-item-ideator id="douglas.j.hunley"/>
                            <release-item-ideator id="jason.odonnell"/>
                        </release-item-contributor-list>

                        <p>Add sample S3 policy to restrict bucket privileges.</p>
                    </release-item>
                </release-improvement-list>

                <release-development-list>
                    <release-item>
                        <p>Fix default location of <file>pgbackrest.conf</file> in option reference.</p>
                    </release-item>

                    <release-item>
                        <p>Preliminary documentation for <postgres/> 11 unprivileged user backup.</p>
                    </release-item>

                    <release-item>
                        <p>Remove call to <file>lscpu</file> which can vary widely by build host.</p>
                    </release-item>

                    <release-item>
                        <p>Build containers from scratch for more accurate testing.  Use a prebuilt s3 server container.</p>
                    </release-item>

                    <release-item>
                        <p>Document generator improvements.  Allow parameters to be passed when a container is created.  Allow <file>/etc/hosts</file> update to be skipped (for containers without bash).  Allow environment load to be skipped.  Allow bash wrapping to be skipped.  Allow forcing a command to run as a user without sudo.  Allow an entire execute list to be hidden.</p>
                    </release-item>
                </release-development-list>
            </release-doc-list>

            <release-test-list>
                <release-development-list>
                    <release-item>
                        <p>Add zero-length file to <id>mock</id>/<id>all</id> test.</p>
                    </release-item>

                    <release-item>
                        <p>Update primary test environment (Vagrant and Docker) to Ubuntu 18.04.</p>
                    </release-item>

                    <release-item>
                        <p>Improve efficiency of C library builds now that they are used only for testing.</p>
                    </release-item>

                    <release-item>
                        <p>Remove RHEL and Debian package patches since they have been committed upstream.</p>
                    </release-item>

                    <release-item>
                        <p>Update parameters for <file>VBoxService</file> start.</p>
                    </release-item>

                    <release-item>
                        <p>Make <file>ls</file> ordering deterministic in <id>mock</id>/<id>all</id> test.</p>
                    </release-item>
                </release-development-list>
            </release-test-list>
        </release>

        <release date="2018-05-22" version="2.03" title="Single Executable to Deploy">
            <release-core-list>
                <release-bug-list>
                    <release-item>
                        <release-item-contributor-list>
                            <release-item-ideator id="laetitia"/>
                        </release-item-contributor-list>

                        <p>Fix potential buffer overrun in error message handling.</p>
                    </release-item>

                    <release-item>
                        <release-item-contributor-list>
                            <release-item-ideator id="uspen"/>
                        </release-item-contributor-list>

                        <p>Fix archive write lock being taken for the synchronous <cmd>archive-get</cmd> command.</p>
                    </release-item>
                </release-bug-list>

                <release-improvement-list>
                    <release-item>
                        <p>Embed exported C functions and Perl modules directly into the <backrest/> executable.</p>
                    </release-item>

                    <release-item>
                        <release-item-contributor-list>
                            <release-item-ideator id="nick.floersch"/>
                        </release-item-contributor-list>

                        <p>Use <code>time_t</code> instead of <code>__time_t</code> for better portability.</p>
                    </release-item>

                    <release-item>
                        <p>Print total runtime in milliseconds at command end.</p>
                    </release-item>
                </release-improvement-list>

                <release-development-list>
                    <release-item>
                        <p>Add stack trace macros to all functions.  Low-level functions only include stack trace in test builds while higher-level functions ship with stack trace built-in.  Stack traces include all parameters passed to the function but production builds only create the parameter list when the log level is set high enough, i.e. <id>debug</id> or <id>trace</id> depending on the function.</p>
                    </release-item>

                    <release-item>
                        <p>Build <path>libc</path> using links rather than referencing the C files in <path>src</path> directly.  The C library builds with different options which should not be reused for the C binary or vice versa.</p>
                    </release-item>
                </release-development-list>
            </release-core-list>

            <release-test-list>
                <release-development-list>
                    <release-item>
                        <p>Test harness improvements.  Allow more than one test to provide coverage for the same module.  Add option to disable valgrind.  Add option to disabled coverage.  Add option to disable debug build.  Add option to disable compiler optimization.  Add <id>--dev-test</id> mode.</p>
                    </release-item>

                    <release-item>
                        <p>Update SSL error message test on CentOS 7.</p>
                    </release-item>

                    <release-item>
                        <p>Set <br-option>log-timestamp=n</br-option> for integration tests.  This means less filtering of logs needs to be done and new timestamps can be added without adding new filters.</p>
                    </release-item>
                </release-development-list>
            </release-test-list>
        </release>

        <release date="2018-05-06" version="2.02" title="Parallel Asynchronous Archive Get and Configuration Includes">
            <release-core-list>
                <release-bug-list>
                    <release-item>
                        <release-item-contributor-list>
                            <release-item-ideator id="craig.a.james"/>
                        </release-item-contributor-list>

                        <p>Fix directory syncs running recursively when only the specified directory should be synced.</p>
                    </release-item>

                    <release-item>
                        <release-item-contributor-list>
                            <release-item-ideator id="yummyliu"/>
                            <release-item-ideator id="vitaliy.kukharik"/>
                        </release-item-contributor-list>

                        <p>Fix <br-option>archive-copy</br-option> throwing <quote>path not found</quote> error for incr/diff backups.</p>
                    </release-item>

                    <release-item>
                        <release-item-contributor-list>
                            <release-item-ideator id="vitaliy.kukharik"/>
                        </release-item-contributor-list>

                        <p>Fix failure in manifest build when two or more files in <id>PGDATA</id> are linked to the same directory.</p>
                    </release-item>

                    <release-item>
                        <p>Fix delta restore failing when a linked file is missing.</p>
                    </release-item>

                    <release-item>
                        <release-item-contributor-list>
                            <release-item-ideator id="clinton.adams"/>
                        </release-item-contributor-list>

                        <p>Fix rendering of key/value and list options in help.</p>
                    </release-item>
                </release-bug-list>

                <release-feature-list>
                    <release-item>
                        <p>Add asynchronous, parallel <cmd>archive-get</cmd>.  This feature maintains a queue of WAL segments to help reduce latency when <postgres/> requests a WAL segment with <pg-option>restore_command</pg-option>.</p>
                    </release-item>

                    <release-item>
                        <release-item-contributor-list>
                            <release-item-contributor id="cynthia.shang"/>
                        </release-item-contributor-list>

                        <p>Add support for additional <backrest/> configuration files in the directory specified by the <br-option>--config-include-path</br-option> option. Add <br-option>--config-path</br-option> option for overriding the default base path of the <br-option>--config</br-option> and <br-option>--config-include-path</br-option> option.</p>
                    </release-item>

                    <release-item>
                        <release-item-contributor-list>
                            <release-item-contributor id="yogesh.sharma"/>
                        </release-item-contributor-list>

                        <p>Add <br-option>repo-s3-token</br-option> option to allow temporary credentials tokens to be configured.  <backrest/> currently has no way to request new credentials so the entire command (e.g. <cmd>backup</cmd>, <cmd>restore</cmd>) must complete before the credentials expire.</p>
                    </release-item>
                </release-feature-list>

                <release-improvement-list>
                    <release-item>
                        <release-item-contributor-list>
                            <release-item-contributor id="cynthia.shang"/>
                        </release-item-contributor-list>

                        <p>Update the <br-option>archive-push-queue-max</br-option>, <br-option>manifest-save-threshold</br-option>, and <br-option>buffer-size</br-option> options to accept values in <id>KB</id>, <id>MB</id>, <id>GB</id>, <id>TB</id>, or <id>PB</id> where the multiplier is a power of <id>1024</id>.</p>
                    </release-item>

                    <release-item>
                        <p>Make backup/restore path sync more efficient.  Scanning the entire directory can be very expensive if there are a lot of small tables.  The backup manifest contains the path list so use it to perform syncs instead of scanning the backup/restore path.</p>
                    </release-item>

                    <release-item>
                        <p>Show command parameters as well as command options in initial info log message.</p>
                    </release-item>

                    <release-item>
                        <p>Rename <br-option>archive-queue-max</br-option> option to <br-option>archive-push-queue-max</br-option> to avoid confusion with the new <br-option>archive-get-queue-max</br-option> option.  The old option name will continue to be accepted.</p>
                    </release-item>
                </release-improvement-list>

                <release-development-list>
                    <release-item>
                        <p>Make <path>backup.history</path> sync more efficient.  Only the <path>backup.history/[year]</path> directory was being synced, so check if the <path>backup.history</path> is newly created and sync it as well.</p>
                    </release-item>

                    <release-item>
                        <p>Move async forking and more error handling to C. The Perl process was exiting directly when called but that interfered with proper locking for the forked async process.  Now Perl returns results to the C process which handles all errors, including signals.</p>
                    </release-item>

                    <release-item>
                        <p>Improved lock implementation written in C.  Now only two types of locks can be taken: <id>archive</id> and <id>backup</id>.  Most commands use one or the other but the <cmd>stanza-*</cmd> commands acquire both locks.  This provides better protection than the old command-based locking scheme.</p>
                    </release-item>

                    <release-item>
                        <p>Storage object improvements.  Convert all functions to variadic functions.  Enforce read-only storage. Add <code>storageLocalWrite()</code> helper function.  Add <code>storageCopy()</code>, <code>storageExists()</code>, <code>storageMove()</code>, <code>storageNewRead()</code>/<code>storageNewWrite()</code>, <code>storagePathCreate()</code>, <code>storagePathRemove()</code>, <code>storagePathSync()</code>, and <code>storageRemove()</code>.  Add <code>StorageFileRead</code> and <code>StorageFileWrite</code> objects.  Abstract Posix driver code into a separate module. Call <code>storagePathRemove()</code> from the Perl Posix driver.</p>
                    </release-item>

                    <release-item>
                        <release-item-contributor-list>
                            <release-item-contributor id="cynthia.shang"/>
                            <release-item-contributor id="david.steele"/>
                        </release-item-contributor-list>

                        <p>Improve <code>String</code> and <code>StringList</code> objects.  Add <code>strUpper()</code>, <code>strLower()</code>, <code>strLstExists()</code>, <code>strLstExistsZ()</code>, <code>strChr()</code>, <code>strSub()</code>, <code>strSubN()</code>, and <code>strTrunc()</code>.</p>
                    </release-item>

                    <release-item>
                        <p>Improve <code>Buffer</code> object.  Add <code>bufNewC()</code>, <code>bufEq()</code> and <code>bufCat()</code>.  Only reallocate buffer when the size has changed.</p>
                    </release-item>

                    <release-item>
                        <p>Add <code>pgControlInfo()</code> to read <file>pg_control</file> and determine the <postgres/> version.</p>
                    </release-item>

                    <release-item>
                        <p>Add <code>walSegmentNext()</code> and <code>walSegmentRange()</code>.</p>
                    </release-item>

                    <release-item>
                        <p>Error handling improvments.  Add <code>THROWP_</code>* macro variants for error handling.  These macros allow an <code>ErrorType</code> pointer to be passed and are required for functions that may return different errors based on a parameter.  Add <code>_FMT</code> variants for all <code>THROW</code> macros so format types are checked by the compiler.</p>
                    </release-item>

                    <release-item>
                        <p>Split <code>cfgLoad()</code> into multiple functions to make testing easier.  Mainly this helps with unit tests that need to do log expect testing.</p>
                    </release-item>

                    <release-item>
                        <p>Allow <code>MemContext</code> objects to be copied to a new parent.  This makes it easier to create objects and then copy them to another context when they are complete without having to worry about freeing them on error.  Update <code>List</code>, <code>StringList</code>, and <code>Buffer</code> to allow moves.  Update <code>Ini</code> and <code>Storage</code> to take advantage of moves.</p>
                    </release-item>

                    <release-item>
                        <p>Full branch coverage in C code.</p>
                    </release-item>

                    <release-item>
                        <p>Refactor <id>usec</id> to <id>msec</id> in <code>common/time.c</code>.  The implementation provides <id>usec</id> resolution but this is not needed in practice and it makes the interface more complicated due to the extra zeros.</p>
                    </release-item>

                    <release-item>
                        <p>Replace <code>THROW_ON_SYS_ERROR()</code> with <code>THROW_SYS_ERROR()</code>.  The former macro was hiding missing branch coverage for critical error handling.</p>
                    </release-item>

                    <release-item>
                        <p>Start work on C handle io object and use it to output help.</p>
                    </release-item>

                    <release-item>
                        <p>Don't copy <id>CFGDEF_NAME_ALT</id> or <id>CFGDEF_INHERIT</id> when processing config option inheritance.</p>
                    </release-item>

                    <release-item>
                        <p>Split debug and assert code into separate headers.  Assert can be used earlier because it only depends on the error-handler and not logging.  Add <code>ASSERT()</code> macro which is preserved in production builds.</p>
                    </release-item>

                    <release-item>
                        <p>Cleanup C types.  Remove <code>typec.h</code>. Order all typdefs above local includes.</p>
                    </release-item>

                    <release-item>
                        <p>Fix header exclusion defines that do not match the general pattern.</p>
                    </release-item>
                </release-development-list>
            </release-core-list>

            <release-doc-list>
                <release-bug-list>
                    <release-item>
                        <release-item-contributor-list>
                            <release-item-ideator id="viorel.tabara"/>
                        </release-item-contributor-list>

                        <p>Update docs with 32-bit support and caveats. 32-bit support was added in <proper>v1.26</proper>.</p>
                    </release-item>
                </release-bug-list>

                <release-improvement-list>
                    <release-item>
                        <release-item-contributor-list>
                            <release-item-ideator id="stephen.frost"/>
                            <release-item-ideator id="brian.faherty"/>
                        </release-item-contributor-list>

                        <p>Add monitoring examples using <postgres/> and <proper>jq</proper>.</p>
                    </release-item>

                    <release-item>
                        <release-item-contributor-list>
                            <release-item-ideator id="christophe.courtois"/>
                        </release-item-contributor-list>

                        <p>Add example of command section usage to archiving configuration.</p>
                    </release-item>

                    <release-item>
                        <p>Remove documentation describing <code>info --output=json</code> as experimental.</p>
                    </release-item>

                    <release-item>
                        <p>Update out-of-date description for the <br-option>spool-path</br-option> option.</p>
                    </release-item>
                </release-improvement-list>

                <release-development-list>
                    <release-item>
                        <p>Add logic to find the real oid of the <id>test1</id> database during restore testing.</p>
                    </release-item>

                    <release-item>
                        <p>Document build improvements.  Perform <code>apt-get update</code> to ensure packages are up to date before installing.  Add <id>-p</id> to the repository <file>mkdir</file> so it won't fail if the directory already exists, handy for testing packages.</p>
                    </release-item>
                </release-development-list>
            </release-doc-list>

            <release-test-list>
                <release-feature-list>
                    <release-item>
                        <p>Use <proper>lcov</proper> for C unit test coverage reporting.  Switch from <proper>Devel::Cover</proper> because it would not report on branch coverage for reports converted from <proper>gcov</proper>.  Incomplete branch coverage for a module now generates an error.  Coverage of unit tests is not displayed in the report unless they are incomplete for either statement or branch coverage.</p>
                    </release-item>
                </release-feature-list>

                <release-development-list>
                    <release-item>
                        <p>Move test definitions to <file>test/define.yaml</file>.  The location is better because it is no longer buried in the Perl test libs.  Also, the data can be easily accessed from C.</p>
                    </release-item>

                    <release-item>
                        <p>Move help/version integration tests to <id>mock/all</id>.  Help and version are covered by unit tests, so we really just to need to make sure there is output when called from the command line.</p>
                    </release-item>

                    <release-item>
                        <p>Move <id>archive-stop</id> and <id>expire</id> tests to the <id>mock</id> module.  These are mock integration tests so they should be grouped with the other mock integration tests.</p>
                    </release-item>

                    <release-item>
                        <p>Add <code>harnessCfgLoad()</code> test function, which allows a new config to be loaded for unit testing without resetting log functions, opening a log file, or taking locks.</p>
                    </release-item>

                    <release-item>
                        <p>Add <code>HARNESS_FORK</code> macros for tests that require fork().  A standard pattern for tests makes fork() easier to use and should help prevent some common mistakes.</p>
                    </release-item>

                    <release-item>
                        <p>Add <code>TEST_ERROR_FMT</code> macro to simplify testing of formatted error messages.</p>
                    </release-item>

                    <release-item>
                        <p>Generate code counts for all source files.  The source files are also classified by type and purpose.</p>
                    </release-item>

                    <release-item>
                        <p>Include VM type in <id>gcov</id> path to avoid conflicts between VMs with different architectures.</p>
                    </release-item>

                    <release-item>
                        <p>Improve logic for smart builds to include version changes.  Skip version checks when testing in <setting>--dev</setting> mode.</p>
                    </release-item>

                    <release-item>
                        <p>Use <proper>pip 9.03</proper> in test VMs.  <proper>pip 10</proper> drops support for <proper>Python 2.6</proper> which is still used by the older test VMs.</p>
                    </release-item>

                    <release-item>
                        <p>Allow <code>-DDEBUG_UNIT</code> to be suppressed to test how debug macros behave.</p>
                    </release-item>

                    <release-item>
                        <p>Rename Perl tests so they don't conflict with their C counterparts.</p>
                    </release-item>

                    <release-item>
                        <p>Divide tests into three types (<id>unit</id>, <id>integration</id>, <id>performance</id>).  Many options that were set per test can instead be inferred from the types, i.e. <id>container</id>, <id>c</id>, <id>expect</id>, and <id>individual</id>.</p>
                    </release-item>

                    <release-item>
                        <p>Try tweaking time sync settings to prevent clock drift rather than restarting <id>VBoxService</id> on every test run.</p>
                    </release-item>
                </release-development-list>
            </release-test-list>
        </release>

        <release date="2018-03-19" version="2.01" title="Minor Bug Fixes and Improvements">
            <release-core-list>
                <release-bug-list>
                    <release-item>
                        <release-item-contributor-list>
                            <release-item-ideator id="brad.nicholson"/>
                        </release-item-contributor-list>

                        <p>Fix <br-option>--target-action</br-option> and <br-option>--recovery-option</br-option> options being reported as invalid when restoring with <br-option>--type=immediate</br-option>.</p>
                    </release-item>

                    <release-item>
                        <release-item-contributor-list>
                            <release-item-ideator id="brad.nicholson"/>
                        </release-item-contributor-list>

                        <p>Immediately error when a secure option (e.g. <br-option>repo1-s3-key</br-option>) is passed on the command line.  Since <backrest/> would not pass secure options on to sub-processes an obscure error was thrown.  The new error is much clearer and provides hints about how to fix the problem.  Update command documentation to omit secure options that cannot be specified on the command-line.</p>
                    </release-item>

                    <release-item>
                        <release-item-contributor-list>
                            <release-item-ideator id="ibrahim.edib.kokdemir"/>
                        </release-item-contributor-list>

                        <p>Fix issue passing <br-option>--no-config</br-option> to embedded Perl.</p>
                    </release-item>

                    <release-item>
                        <release-item-contributor-list>
                            <release-item-ideator id="clinton.adams"/>
                        </release-item-contributor-list>

                        <p>Fix issue where specifying <br-setting>log-level-stderr</br-setting> > <id>warn</id> would cause a <cmd>local</cmd>/<cmd>remote</cmd> process to error on exit due to output found on stderr when none was expected.  The max value for a <cmd>local</cmd>/<cmd>remote</cmd> process is now <id>error</id> since there is no reason for these processes to emit warnings.</p>
                    </release-item>

                    <release-item>
                        <release-item-contributor-list>
                            <release-item-ideator id="thomas.flatley"/>
                            <release-item-contributor id="cynthia.shang"/>
                        </release-item-contributor-list>

                        <p>Fix manifest test in the <cmd>check</cmd> command when tablespaces are present.</p>
                    </release-item>
                </release-bug-list>

                <release-improvement-list>
                    <release-item>
                        <release-item-contributor-list>
                            <release-item-contributor id="cynthia.shang"/>
                        </release-item-contributor-list>

                        <p>Error when multiple arguments are set in the config file for an option that does not accept multiple arguments.</p>
                    </release-item>

                    <release-item>
                        <release-item-contributor-list>
                            <release-item-contributor id="adrian.vondendriesch"/>
                        </release-item-contributor-list>

                        <p>Remove extraneous sudo commands from <file>src/Makefile</file>.</p>
                    </release-item>
                </release-improvement-list>

                <release-development-list>
                    <release-item>
                        <p>Improve Perl configuration. Set config before <code>Main::main()</code> call to avoid secrets being exposed in a stack trace.  Move logic for setting defaults to C.</p>
                    </release-item>

                    <release-item>
                        <p>Improve logging.  Move command begin to C except when it must be called after another command in Perl (e.g. <cmd>expire</cmd> after <cmd>backup</cmd>).  Command begin logs correctly for complex data types like hash and list.  Specify which commands will log to file immediately and set the default log level for log messages that are common to all commands.  File logging is initiated from C.</p>
                    </release-item>

                    <release-item>
                        <release-item-contributor-list>
                            <release-item-contributor id="cynthia.shang"/>
                        </release-item-contributor-list>

                        <p>Port most of <code>Config::Config::configLoad()</code> from Perl to C.</p>
                    </release-item>

                    <release-item>
                        <release-item-contributor-list>
                            <release-item-ideator id="douglas.j.hunley"/>
                        </release-item-contributor-list>

                        <p>Fix incorrect enum types in <file>config.c</file> that throw warnings under clang.</p>
                    </release-item>

                    <release-item>
                        <p>Enable <id>-Wswitch-enum</id>, <id>-Wconversion</id>, <id>-Wformat=2</id>, <id>-Wformat-nonliteral</id>, and <id>-Wformat-signedness</id> and silence new warnings.</p>
                    </release-item>

                    <release-item>
                        <p>Improve code documentation in <code>config</code> module.</p>
                    </release-item>

                    <release-item>
                        <p>Improve debugging.  Add <code>ASSERT_DEBUG()</code> macro for debugging and replace all current <code>assert()</code> calls except in tests that can't use the debug code.  Replace remaining NDEBUG blocks with the more granular DEBUG_UNIT.  Remove some debug <code>memset()</code> calls in <code>MemContext</code> since valgrind is more useful for these checks.</p>
                    </release-item>

                    <release-item>
                        <release-item-contributor-list>
                            <release-item-contributor id="cynthia.shang"/>
                        </release-item-contributor-list>

                        <p>Add <code>cfgOptionTest()</code> and update <code>cfgOption()</code> calls that are better implemented as <code>cfgOptionTest()</code>.</p>
                    </release-item>

                    <release-item>
                        <p>Build with <id>-DNDEBUG</id> by default but disable for testing.</p>
                    </release-item>

                    <release-item>
                        <p>Check <code>int</code> size in <code>common/type.h</code>.  This ensures that integers are at least 32-bits without having to run the test suite.</p>
                    </release-item>

                    <release-item>
                        <p>Improve conversion of C exceptions to <code>Exception</code> objects.  Colons in the message would prevent all of the message from being loaded into the <code>Exception</code> object.</p>
                    </release-item>
                </release-development-list>
            </release-core-list>

            <release-doc-list>
                <release-improvement-list>
                    <release-item>
                        <release-item-contributor-list>
                            <release-item-ideator id="stephen.frost"/>
                        </release-item-contributor-list>

                        <p>Show index in examples for indexed options, i.e. <id>repo-*</id>, <id>pg-*</id>.</p>
                    </release-item>

                    <release-item>
                        <release-item-contributor-list>
                            <release-item-ideator id="stephen.frost"/>
                        </release-item-contributor-list>

                        <p>Simplify table of contents on command page by only listing commands.</p>
                    </release-item>

                    <release-item>
                        <p>Remove references to the C library being optional.</p>
                    </release-item>
                </release-improvement-list>
            </release-doc-list>

            <release-test-list>
                <release-feature-list>
                    <release-item>
                        <p>Add CentOS/RHEL package builds.</p>
                    </release-item>

                    <release-item>
                        <p>Use clang for static code analysis.  Nothing found initially except for some functions that should have been marked <code>__noreturn__</code>.</p>
                    </release-item>
                </release-feature-list>

                <release-development-list>
                    <release-item>
                        <p>Buld performance improvements.  Improve bin and libc build performance.  Improve code generation performance.</p>
                    </release-item>

                    <release-item>
                        <p>Config test code writes secure options to a file instead of passing on the command-line.</p>
                    </release-item>

                    <release-item>
                        <p>Disable console display of coverage for C files since <code>Devel::Cover</code> does not handle it well.</p>
                    </release-item>

                    <release-item>
                        <p>Add new test for <code>Common::Io::Process</code> to show that output on stderr will raise an exception on <code>close()</code> even if the exit code is 0.</p>
                    </release-item>

                    <release-item>
                        <p>Update <file>pip</file> before installing <file>awscli</file>.</p>
                    </release-item>

                    <release-item>
                        <p>Remove <setting>--smart</setting> from <setting>--expect</setting> tests.  This ensures that new binaries are built before running the tests.</p>
                    </release-item>

                    <release-item>
                        <p>Remove Debian package patch now that it has been merged upstream.</p>
                    </release-item>
                </release-development-list>
            </release-test-list>
        </release>

        <release date="2018-02-23" version="2.00" title="Performance Improvements for Archive Push">
            <release-core-list>
                <release-feature-list>
                    <release-item>
                        <release-item-contributor-list>
                            <release-item-reviewer id="cynthia.shang"/>
                        </release-item-contributor-list>

                        <p>The <cmd>archive-push</cmd> command is now partially coded in C which allows the <postgres/> <file>archive_command</file> to run significantly faster when processing status messages from the asynchronous archive process.</p>
                    </release-item>
                </release-feature-list>

                <release-improvement-list>
                    <release-item>
                        <release-item-contributor-list>
                            <release-item-contributor id="cynthia.shang"/>
                        </release-item-contributor-list>

                        <p>Improve <cmd>check</cmd> command to verify that the backup manifest can be built.</p>
                    </release-item>

                    <release-item>
                        <p>Improve performance of HTTPS client.  Buffering now takes the <code>pending</code> bytes on the socket into account (when present) rather than relying entirely on <code>select()</code>.  In some instances the final bytes would not be flushed until the connection was closed.</p>
                    </release-item>

                    <release-item>
                        <p>Improve S3 delete performance.  The constant <id>S3_BATCH_MAX</id> had been replaced with a hard-coded value of 2, probably during testing.</p>
                    </release-item>

                    <release-item>
                        <p>Allow any non-command-line option to be reset to default on the command-line.  This allows options in <file>pgbackrest.conf</file> to be reset to default which reduces the need to write new configuration files for specific needs.</p>
                    </release-item>

                    <release-item>
                        <p>The C library is now required. This eliminates conditional loading and eases development of new library features.</p>
                    </release-item>

                    <release-item>
                        <p>The <file>{[project-exe]}</file> executable is now a C binary instead of Perl. This allows certain time-critical commands (like async <cmd>archive-push</cmd>) to run more quickly.</p>
                    </release-item>

                    <release-item>
                        <p>Rename <id>db-*</id> options to <id>pg-*</id> and <id>backup-*</id> options to <id>repo-*</id> to improve consistency.  <id>repo-*</id> options are now indexed although currently only one is allowed.</p>
                    </release-item>
                </release-improvement-list>

                <release-development-list>
                    <release-item>
                        <p>Implement <cmd>help</cmd> command in C.</p>
                    </release-item>

                    <release-item>
                        <p>Implement <cmd>version</cmd> command in C.</p>
                    </release-item>

                    <release-item>
                        <release-item-contributor-list>
                            <release-item-reviewer id="cynthia.shang"/>
                        </release-item-contributor-list>

                        <p>Config parsing implemented in C and passed to Perl as JSON.</p>
                    </release-item>

                    <release-item>
                        <p>Add <code>Buffer</code>, <code>Ini</code>, <code>KeyValue</code>, <code>List</code>, <code>RegExp</code>, <code>Storage</code>, <code>String</code>, <code>StringList</code>, <code>Variant</code>, <code>VariantList</code>, and <code>Wait</code> objects.</p>
                    </release-item>

                    <release-item>
                        <p>Add <code>command</code>, <code>exit</code>, <code>log</code>, and <code>time</code> modules.</p>
                    </release-item>

                    <release-item>
                        <p>Remove deprecated <br-option>archive-max-mb</br-option> option.</p>
                    </release-item>

                    <release-item>
                        <p>Improve <code>MemContext</code> module.  Add temporary context blocks and refactor allocation arrays to include allocation size.</p>
                    </release-item>

                    <release-item>
                        <p>Improve <code>error</code> module.  Add functions to convert error codes to C errors and handle system errors.</p>
                    </release-item>

                    <release-item>
                        <p>Create a master list of errors in <file>build/error.yaml</file>.  The C and Perl errors lists are created automatically by <code>Build.pm</code> so they stay up to date.</p>
                    </release-item>

                    <release-item>
                        <p>Move lock release later in exitSafe() to reduce the chance of a new process starting and acquiring a lock before the old process has exited.</p>
                    </release-item>

                    <release-item>
                        <p>Add 30 second wait loop to lockAcquire() when fail on no lock enabled.  This should help prevent processes that are shutting down from interfering with processes that are starting up.</p>
                    </release-item>

                    <release-item>
                        <p>Replace <code>cfgCommandTotal()</code>/<code>cfgOptionTotal()</code> functions with constants.  The constants are applicable in more cases and allow the compiler to optimize certain loops more efficiently.</p>
                    </release-item>

                    <release-item>
                        <p>Cleanup usage of internal options.  Apply internal to options that need to be read to determine locality but should not appear in the help.</p>
                    </release-item>

                    <release-item>
                        <p>Refactor code to make valgrind happy.</p>
                    </release-item>

                    <release-item>
                        <release-item-contributor-list>
                            <release-item-ideator id="cynthia.shang"/>
                        </release-item-contributor-list>

                        <p>Fix non-compliant formatting for function declarations.</p>
                    </release-item>
                </release-development-list>
            </release-core-list>

            <release-doc-list>
                <release-feature-list>
                    <release-item>
                        <p>All clusters in the documentation are initialized with checksums.</p>
                    </release-item>
                </release-feature-list>

                 <release-improvement-list>
                     <release-item>
                         <p>List deprecated option names in documentation and command-line help.</p>
                     </release-item>

                     <release-item>
                        <release-item-contributor-list>
                            <release-item-ideator id="david.youatt"/>
                        </release-item-contributor-list>

                         <p>Clarify that S3 buckets must be created by the user.</p>
                     </release-item>
                 </release-improvement-list>

                <release-development-list>
                    <release-item>
                        <p>Add coding standards document.</p>
                    </release-item>

                    <release-item>
                        <p>Improve section source feature to not require a title or content.  The title will be pulled from the source document.</p>
                    </release-item>

                    <release-item>
                        <p>Allow code blocks to have a type.  Currently this is only rendered in Markdown.</p>
                    </release-item>

                    <release-item>
                        <release-item-contributor-list>
                            <release-item-contributor id="cynthia.shang"/>
                        </release-item-contributor-list>

                        <p>Add table render for Markdown format.</p>
                    </release-item>

                    <release-item>
                        <p>PDF rendering improvements.  Check both <path>doc-path</path> and <path>bin-path</path> for logo.  Allow PDF to be output to a location other than the <path>output</path> directory. Use PDF-specific version variable for more flexible formatting.  Allow sections to be excluded from table of contents.  More flexible replacements for titles and footers.  Fill is now the default for table columns.  Column width is specified as a percentage rather that using latex-specific notation.  Fix missing variable replace for <code>code-block</code> title.</p>
                    </release-item>

                    <release-item>
                        <p>Add <id>id</id> param for hosts created with <code>host-add</code>.  The <id>host-*-ip</id> variable is created from the <id>id</id> param so the <id>name</id> param can be changed without affecting the <id>host-*-ip</id> variable.  If <id>id</id> is not specified then it is copied from <id>name</id>.</p>
                    </release-item>

                    <release-item>
                        <p>Deploy historical documentation to <path>prior</path> rather than the root directory.</p>
                    </release-item>
                </release-development-list>
            </release-doc-list>

            <release-test-list>
                <release-development-list>
                    <release-item>
                        <p>Run valgrind on all C unit tests.</p>
                    </release-item>

                    <release-item>
                        <p>Only build C binary/library for Perl unit/integration tests or C unit tests that require Perl.</p>
                    </release-item>

                    <release-item>
                        <p>Improve speed of C unit tests.  Preserve object files between tests and use a Makefile to avoid rebuilding object files.</p>
                    </release-item>

                    <release-item>
                        <p>Report coverage errors via the console.  This helps with debugging coverage issues on remote services like Travis.</p>
                    </release-item>

                    <release-item>
                        <p>No longer run <id>master</id> branch through CI. The <id>integration</id> branch will be run through CI and then pushed to <id>master</id> with github status checks.</p>
                    </release-item>

                    <release-item>
                        <p>Rename Perl tests so they don't conflict with their C counterparts.</p>
                    </release-item>

                    <release-item>
                        <p>Update URL for Debian package repository.</p>
                    </release-item>
                </release-development-list>
            </release-test-list>
        </release>

        <release date="2018-07-05" version="1.29" title="Critical Bug Fix for Backup Resume">
            <release-core-list>
                <p><b>IMPORTANT NOTE</b>: This release fixes a critical bug in the backup resume feature. All resumed backups prior to this release should be considered inconsistent. A backup will be resumed after a prior backup fails, unless <br-option>resume=n</br-option> has been specified. A resumed backup can be identified by checking the backup log for the message <quote>aborted backup of same type exists, will be cleaned to remove invalid files and resumed</quote>. If the message exists, do not use this backup or any backup in the same set for a restore and check the restore logs to see if a resumed backup was restored. If so, there may be inconsistent data in the cluster.</p>

                <release-bug-list>
                    <release-item>
                        <release-item-contributor-list>
                            <release-item-ideator id="david.youatt"/>
                            <release-item-ideator id="yogesh.sharma"/>
                            <release-item-ideator id="stephen.frost"/>
                        </release-item-contributor-list>

                        <p>Fix critical bug in resume that resulted in inconsistent backups.  A regression in <id>v0.82</id> removed the timestamp comparison when deciding which files from the aborted backup to keep on resume. See note above for more details.</p>
                    </release-item>

                     <release-item>
                         <release-item-contributor-list>
                             <release-item-contributor id="andrew.schwartz"/>
                         </release-item-contributor-list>

                         <p>Fix non-compliant ISO-8601 timestamp format in S3 authorization headers.  AWS and some gateways were tolerant of space rather than zero-padded hours while others were not.</p>
                     </release-item>

                     <release-item>
                         <release-item-contributor-list>
                             <release-item-ideator id="craig.a.james"/>
                         </release-item-contributor-list>

                         <p>Fix directory syncs running recursively when only the specified directory should be synced.</p>
                     </release-item>

                     <release-item>
                         <release-item-contributor-list>
                             <release-item-ideator id="brad.nicholson"/>
                         </release-item-contributor-list>

                         <p>Fix <br-option>--target-action</br-option> and <br-option>--recovery-option</br-option> options being reported as invalid when restoring with <br-option>--type=immediate</br-option>.</p>
                     </release-item>

                    <release-item>
                        <release-item-contributor-list>
                            <release-item-ideator id="yummyliu"/>
                            <release-item-ideator id="vitaliy.kukharik"/>
                        </release-item-contributor-list>

                        <p>Fix <br-option>archive-copy</br-option> throwing <quote>path not found</quote> error for incr/diff backups.</p>
                    </release-item>

                    <release-item>
                        <release-item-contributor-list>
                            <release-item-ideator id="vitaliy.kukharik"/>
                        </release-item-contributor-list>

                        <p>Fix failure in manifest build when two or more files in <id>PGDATA</id> are linked to the same directory.</p>
                    </release-item>

                     <release-item>
                         <p>Fix delta restore failing when a linked file was missing.</p>
                     </release-item>

                     <release-item>
                         <release-item-contributor-list>
                             <release-item-ideator id="nj.baliyan"/>
                             <release-item-contributor id="cynthia.shang"/>
                         </release-item-contributor-list>

                         <p>Fix error in selective restore when only one user database exists in the cluster.</p>
                     </release-item>
                </release-bug-list>

                <release-improvement-list>
                     <release-item>
                         <release-item-contributor-list>
                             <release-item-ideator id="adam.k.sumner"/>
                         </release-item-contributor-list>

                         <p>Improve the HTTP client to set <id>content-length</id> to 0 when not specified by the server.  S3 (and gateways) always set <id>content-length</id> or <id>transfer-encoding</id> but <id>HTTP 1.1</id> does not require it and proxies (e.g. <proper>HAProxy</proper>) may not include either.</p>
                     </release-item>

                    <release-item>
                        <p>Improve performance of HTTPS client.  Buffering now takes the <code>pending</code> bytes on the socket into account (when present) rather than relying entirely on <code>select()</code>.  In some instances the final bytes would not be flushed until the connection was closed.</p>
                    </release-item>

                     <release-item>
                         <p>Improve S3 delete performance.  The constant <id>S3_BATCH_MAX</id> had been replaced with a hard-coded value of 2, probably during testing.</p>
                     </release-item>

                     <release-item>
                         <p>Make backup/restore path sync more efficient.  Scanning the entire directory can be very expensive if there are a lot of small tables.  The backup manifest contains the path list so use it to perform syncs instead of scanning the backup/restore path.  Remove recursive path sync functionality since it is no longer used.</p>
                     </release-item>
                </release-improvement-list>

                <release-development-list>
                     <release-item>
                         <p>Make <path>backup.history</path> sync more efficient.  Only the <path>backup.history/[year]</path> directory was being synced, so check if the <path>backup.history</path> is newly created and sync it as well.</p>
                     </release-item>

                     <release-item>
                         <p>Add log-level-stderr option for stanza-* commands.</p>
                     </release-item>
                </release-development-list>
            </release-core-list>

            <release-doc-list>
                <release-bug-list>
                    <release-item>
                        <release-item-contributor-list>
                            <release-item-ideator id="viorel.tabara"/>
                        </release-item-contributor-list>

                        <p>Update docs with 32-bit support and caveats. 32-bit support was added in <proper>v1.26</proper>.</p>
                    </release-item>
                </release-bug-list>

                <release-improvement-list>
                    <release-item>
                        <release-item-contributor-list>
                        <release-item-ideator id="david.youatt"/>
                    </release-item-contributor-list>

                        <p>Clarify that S3 buckets must be created by the user.</p>
                    </release-item>

                    <release-item>
                        <p>Update out-of-date description for the <br-option>spool-path</br-option> option.</p>
                    </release-item>
                </release-improvement-list>

                <release-development-list>
                     <release-item>
                         <p>Remove call to <file>lscpu</file> which can vary widely by build host.</p>
                     </release-item>
                </release-development-list>
            </release-doc-list>

            <release-test-list>
                <release-development-list>
                     <release-item>
                         <p>Add new test for <code>Common::Io::Process</code> to show that output on stderr will raise an exception on <code>close()</code> even if the exit code is 0.</p>
                     </release-item>

                     <release-item>
                         <p>Add zero-length file to <id>mock</id>/<id>all</id> test.</p>
                     </release-item>

                    <release-item>
                        <p>Disable package build tests since <id>v1</id> will no longer be packaged.  Users installing packages should update to <id>v2</id>. <id>v1</id> builds are intended for users installing from source.</p>
                    </release-item>

                    <release-item>
                        <p>Update SSL error message test on CentOS 7.</p>
                    </release-item>

                    <release-item>
                        <p>Update URL for Debian package repository.</p>
                    </release-item>

                    <release-item>
                        <p>Make <file>ls</file> ordering deterministic in <id>mock</id>/<id>all</id> test.</p>
                    </release-item>

                    <release-item>
                        <p>Change backup test user from <id>backrest</id> to <id>pgbackrest</id>.</p>
                    </release-item>
                </release-development-list>
            </release-test-list>
        </release>

        <release date="2018-02-01" version="1.28" title="Stanza Delete">
            <release-core-list>
                <release-bug-list>
                    <release-item>
                        <release-item-contributor-list>
                            <release-item-ideator id="chiranjeevi.ravilla"/>
                            <release-item-contributor id="cynthia.shang"/>
                        </release-item-contributor-list>

                        <p>Fixed inability to restore a single database contained in a tablespace using --db-include.</p>
                    </release-item>

                    <release-item>
                        <release-item-contributor-list>
                            <release-item-ideator id="adam.k.sumner"/>
                            <release-item-contributor id="cynthia.shang"/>
                        </release-item-contributor-list>

                        <p>Ensure latest <id>db-id</id> is selected on when matching <file>archive.info</file> to <file>backup.info</file>.  This provides correct matching in the event there are <id>system-id</id> and <id>db-version</id> duplicates (e.g. after reverting a <id>pg_upgrade</id>).</p>
                    </release-item>

                    <release-item>
                        <release-item-contributor-list>
                            <release-item-ideator id="jason.odonnell"/>
                            <release-item-contributor id="david.steele"/>
                        </release-item-contributor-list>

                        <p>Fixed overly chatty error message when reporting an invalid command.</p>
                    </release-item>
                </release-bug-list>

                <release-feature-list>
                    <release-item>
                        <release-item-contributor-list>
                            <release-item-ideator id="magnus.hagander"/>
                            <release-item-contributor id="cynthia.shang"/>
                        </release-item-contributor-list>

                        <p>Add <cmd>stanza-delete</cmd> command to cleanup unused stanzas.</p>
                    </release-item>
                </release-feature-list>

                <release-improvement-list>
                    <release-item>
                        <release-item-contributor-list>
                            <release-item-contributor id="cynthia.shang"/>
                        </release-item-contributor-list>

                        <p>Improve <cmd>stanza-create</cmd> command so that it does not error when the stanza already exists.</p>
                    </release-item>
                </release-improvement-list>

                <release-development-list>
                    <release-item>
                        <release-item-contributor-list>
                            <release-item-contributor id="cynthia.shang"/>
                        </release-item-contributor-list>

                        <p>Minor changes to <code>Manifest</code> module, mostly for test reproducibility.</p>
                    </release-item>

                    <release-item>
                        <release-item-contributor-list>
                            <release-item-ideator id="cynthia.shang"/>
                        </release-item-contributor-list>

                        <p>Fix non-compliant formatting for function declarations.</p>
                    </release-item>
                </release-development-list>
            </release-core-list>

            <release-doc-list>
                <release-improvement-list>
                    <release-item>
                        <release-item-contributor-list>
                            <release-item-ideator id="jason.odonnell"/>
                        </release-item-contributor-list>

                        <p>Update <cmd>stanza-create --force</cmd> documentation to urge caution when using.</p>
                    </release-item>
                </release-improvement-list>
            </release-doc-list>

            <release-test-list>
                <release-development-list>
                    <release-item>
                        <release-item-contributor-list>
                            <release-item-contributor id="cynthia.shang"/>
                        </release-item-contributor-list>

                        <p>Add unit tests for the <code>Manifest</code> module.</p>
                    </release-item>
                </release-development-list>
            </release-test-list>
        </release>

        <release date="2017-12-19" version="1.27" title="Bug Fixes and Documentation">
            <release-core-list>
                <release-bug-list>
                    <release-item>
                        <release-item-contributor-list>
                            <release-item-ideator id="sebastien.lardiere"/>
                        </release-item-contributor-list>

                        <p>Fixed an issue that suppressed locality errors for <cmd>backup</cmd> and <cmd>restore</cmd>.  When a backup host is present, backups should only be allowed on the backup host and restores should only be allowed on the database host unless an alternate configuration is created that ignores the remote host.</p>
                    </release-item>

                     <release-item>
                         <release-item-contributor-list>
                             <release-item-ideator id="adam.brusselback"/>
                         </release-item-contributor-list>

                         <p>Fixed an issue where WAL was not expired on <postgres/> 10.  This was caused by a faulty regex that expected all <postgres/> major versions to be X.X.</p>
                     </release-item>

                    <release-item>
                        <p>Fixed an issue where the <br-option>--no-config</br-option> option was not passed to child processes.  This meant the child processes would still read the local config file and possibly cause unexpected behaviors.</p>
                    </release-item>

                    <release-item>
                        <release-item-contributor-list>
                            <release-item-ideator id="stephen.frost"/>
                            <release-item-contributor id="cynthia.shang"/>
                        </release-item-contributor-list>

                        <p>Fixed <cmd>info</cmd> command to eliminate <code>"db (prior)"</code> output if no backups or archives exist for a prior version of the cluster.</p>
                    </release-item>
                </release-bug-list>

                <release-development-list>
                    <release-item>
                        <p>Add <code>memGrowRaw()</code> to memory context module.</p>
                    </release-item>
                </release-development-list>
            </release-core-list>

            <release-doc-list>
                <release-feature-list>
                    <release-item>
                        <release-item-contributor-list>
                            <release-item-ideator id="markus.nullmeier"/>
                        </release-item-contributor-list>

                        <p>Document the relationship between the <br-option>archive-copy</br-option> and <br-option>archive-check</br-option> options.</p>
                    </release-item>

                    <release-item>
                        <p>Improve <br-option>archive-copy</br-option> reference documentation.</p>
                    </release-item>
                </release-feature-list>

                <release-development-list>
                    <release-item>
                        <p>Relax permissions set by <file>release.pl</file>.</p>
                    </release-item>

                    <release-item>
                        <p>Split <quote>refactor</quote> sections into <quote>improvements</quote> and <quote>development</quote> in the release notes.  Many development notes are not relevant to users and simply clutter the release notes, so they are no longer shown on the website.</p>
                    </release-item>

                    <release-item>
                        <p>Allow internal options that do not show up in the documentation.  Used for test options initially but other use cases are on the horizon.</p>
                    </release-item>
                </release-development-list>
            </release-doc-list>

            <release-test-list>
                <release-development-list>
                    <release-item>
                        <p>Update CI branches to <path>release/1</path> and <path>release/1-integration</path>.</p>
                    </release-item>

                    <release-item>
                        <p>No longer run <id>release/1</id> branch through CI. The <id>release/1-integration</id> branch will be run through CI and then pushed to <id>release/1</id> with github status checks.</p>
                    </release-item>

                    <release-item>
                        <p>Move restore test infrastructure to <code>HostBackup.pm</code>.  Required to test restores on the backup server, a fairly common scenario.  Improve the restore function to accept optional parameters rather than a long list of parameters. In passing, clean up extraneous use of <code>strType</code> and <code>strComment</code> variables.</p>
                    </release-item>

                    <release-item>
                        <p>Sync time to prevent build failures when running on VirtualBox.</p>
                    </release-item>
                </release-development-list>
            </release-test-list>
        </release>

        <release date="2017-11-21" version="1.26" title="Repository Encryption">
            <release-core-list>
                <release-bug-list>
                    <release-item>
                        <release-item-contributor-list>
                            <release-item-ideator id="craig.a.james"/>
                        </release-item-contributor-list>

                        <p>Fixed an issue that could cause copying large manifests to fail during restore.</p>
                    </release-item>

                    <release-item>
                        <release-item-contributor-list>
                            <release-item-contributor id="javier.wilson"/>
                        </release-item-contributor-list>

                        <p>Fixed incorrect WAL offset for 32-bit architectures.</p>
                    </release-item>

                    <release-item>
                        <release-item-contributor-list>
                            <release-item-ideator id="clinton.adams"/>
                            <release-item-contributor id="cynthia.shang"/>
                        </release-item-contributor-list>

                        <p>Fixed an issue retrieving WAL for old database versions.  After a <cmd>stanza-upgrade</cmd> it should still be possible to restore backups from the previous version and perform recovery with <cmd>archive-get</cmd>.  However, archive-get only checked the most recent db version/id and failed.  Also clean up some issues when the same db version/id appears multiple times in the history.</p>
                    </release-item>

                    <release-item>
                        <release-item-contributor-list>
                            <release-item-ideator id="jeff.mccormick"/>
                        </release-item-contributor-list>

                        <p>Fixed an issue with invalid backup groups being set correctly on restore.  If the backup cannot map a group to a name it stores the group in the manifest as <id>false</id> then uses either the owner of $PGDATA to set the group during restore or failing that the group of the current user.  This logic was not working correctly because the selected group was overwriting the user on restore leaving the group undefined and the user incorrectly set to the group.</p>
                    </release-item>

                    <release-item>
                        <release-item-contributor-list>
                            <release-item-ideator id="uspen"/>
                        </release-item-contributor-list>

                        <p>Fixed an issue passing parameters to remotes.  When more than one db was specified the path, port, and socket path would for db1 were passed no matter which db was actually being addressed.</p>
                    </release-item>
                </release-bug-list>

                <release-feature-list>
                    <release-item>
                        <release-item-contributor-list>
                            <release-item-contributor id="cynthia.shang"/>
                            <release-item-contributor id="david.steele"/>
                        </release-item-contributor-list>

                        <p>Repository encryption support.</p>
                    </release-item>
                </release-feature-list>

                <release-improvement-list>
                    <release-item>
                        <p>Disable gzip filter when <br-option>--compress-level-network=0</br-option>.  The filter was used with compress level set to 0 which added overhead without any benefit.</p>
                    </release-item>

                    <release-item>
                        <p>Inflate performance improvement for gzip filter.</p>
                    </release-item>
                </release-improvement-list>

                <release-development-list>
                    <release-item>
                        <p>Refactor protocol param generation into a new function.  This allows the code to be tested more precisely and doesn't require executing a remote process.</p>
                    </release-item>

                    <release-item>
                        <p>Add <id>list</id> type for options.  The <id>hash</id> type was being used for lists with an additional flag (`value-hash`) to indicate that it was not really a hash.</p>
                    </release-item>

                    <release-item>
                        <p>Remove configurable option hints. <br-option>db-path</br-option> was the only option with a hint so the feature seemed wasteful.  All missing stanza options now output the same hint without needing configuration.</p>
                    </release-item>

                    <release-item>
                        <p>Convert configuration definitions from auto-generated functions to auto-generated data structures.</p>
                    </release-item>

                    <release-item>
                        <p>Add <id>eof</id> to S3 file driver (required for encryption support).</p>
                    </release-item>

                    <release-item>
                        <p>Enable additional warnings for C builds.</p>
                    </release-item>

                    <release-item>
                        <p>Simplify try..catch..finally names.  Also wrap in a do...while loop to make sure that no random else is attached to the main if block.</p>
                    </release-item>

                    <release-item>
                        <p>Improve base64 implementation.  Different encoded strings could be generated based on compiler optimizations. Even though decoding was still successful the encoded strings did not match the standard.</p>
                    </release-item>

                    <release-item>
                        <p>Disable <id>-Wclobber</id> compiler warning because it is mostly useless but keep the rest of of <id>-Wextra</id>.</p>
                    </release-item>
                </release-development-list>
            </release-core-list>

            <release-doc-list>
                <release-feature-list>
                    <release-item>
                        <release-item-contributor-list>
                            <release-item-contributor id="cynthia.shang"/>
                        </release-item-contributor-list>

                        <p>Add template to improve initial information gathered for issue submissions.</p>
                    </release-item>
                </release-feature-list>

                <release-improvement-list>
                    <release-item>
                        <release-item-contributor-list>
                            <release-item-ideator id="keith.fiske"/>
                            <release-item-contributor id="cynthia.shang"/>
                        </release-item-contributor-list>

                        <p>Clarify usage of the <br-option>archive-timeout</br-option> option and describe how it is distinct from the <postgres/> <pg-option>archive_timeout</pg-option> setting.</p>
                    </release-item>
                </release-improvement-list>

                <release-development-list>
                    <release-item>
                        <p>Update <file>release.pl</file> to push data to site repository.</p>
                    </release-item>
                </release-development-list>
            </release-doc-list>

            <release-test-list>
                <release-feature-list>
                    <release-item>
                        <p>Automated tests for 32-bit i386/i686 architecture.</p>
                    </release-item>
                </release-feature-list>

                <release-development-list>
                    <release-item>
                        <p>Update Debian/Ubuntu containers to download latest version of <file>pip</file>.</p>
                    </release-item>

                    <release-item>
                        <p>Full unit test coverage for gzip filter.</p>
                    </release-item>

                    <release-item>
                        <p>Only check expect logs on CentOS 7.  Variations in distros cause false negatives in tests but don't add much value.</p>
                    </release-item>

                    <release-item>
                        <p>Fix flapping protocol timeout test.  It only matters that the correct error code is returned, so disable logging to prevent message ordering from failing the expect test.</p>
                    </release-item>

                    <release-item>
                        <p>Designate a single distro (Ubuntu 16.04) for coverage testing.  Running coverage testing on multiple distros takes time but doesn't add significant value.  Also ensure that the distro designated to run coverage tests is one of the default test distros.  For C tests, enable optimizations on the distros that don't do coverage testing.</p>
                    </release-item>

                    <release-item>
                        <p>Automate generation of WAL and <file>pg_control</file> test files.  The existing static files would not work with 32-bit or big-endian systems so create functions to generate these files dynamically rather than creating a bunch of new static files.</p>
                    </release-item>

                    <release-item>
                        <p>Refactor C unit test macros so they compile with <id>-Wstrict-aliasing</id>.</p>
                    </release-item>

                    <release-item>
                        <p>Refactor C page checksum unit test to compile with <id>-Wstrict-aliasing</id>.</p>
                    </release-item>
                </release-development-list>
            </release-test-list>
        </release>

        <release date="2017-10-24" version="1.25" title="S3 Performance Improvements">
            <release-core-list>
                <release-bug-list>
                    <release-item>
                        <release-item-contributor-list>
                            <release-item-ideator id="jens.wilke"/>
                        </release-item-contributor-list>

                        <p>Fix custom settings for <br-option>compress-level</br-option> option being ignored.</p>
                    </release-item>

                    <release-item>
                        <release-item-contributor-list>
                            <release-item-ideator id="benoit.lobréau"/>
                        </release-item-contributor-list>

                        <p>Remove error when overlapping timelines are detected.  Overlapping timelines are valid in many Point-in-Time-Recovery (PITR) scenarios.</p>
                    </release-item>

                    <release-item>
                        <release-item-contributor-list>
                            <release-item-ideator id="jason.odonnell"/>
                            <release-item-contributor id="cynthia.shang"/>
                        </release-item-contributor-list>

                        <p>Fix instances where <id>database-id</id> was not rendered as an integer in JSON info output.</p>
                    </release-item>
                </release-bug-list>

                <release-feature-list>
                    <release-item>
                        <release-item-contributor-list>
                            <release-item-ideator id="mihail.shvein"/>
                        </release-item-contributor-list>

                        <p>Improve performance of list requests on S3.  Any beginning literal portion of a filter expression is used to generate a search prefix which often helps keep the request small enough to avoid rate limiting.</p>
                    </release-item>
                </release-feature-list>

                <release-development-list>
                    <release-item>
                        <p>Improve protocol error handling.  In particular, <quote>stop</quote> errors are no longer reported as <quote>unexpected</quote>.</p>
                    </release-item>

                    <release-item>
                        <p>Allow functions with sensitive options to be logged at debug level with redactions.  Previously, functions with sensitive options had to be logged at trace level to avoid exposing them.  Trace level logging may still expose secrets so use with caution.</p>
                    </release-item>

                    <release-item>
                        <p>Replace dynamically built class hierarchies in I/O layer with fixed <code>parent()</code> calls.</p>
                    </release-item>

                    <release-item>
                        <p>Improve labeling for errors in helper processes.</p>
                    </release-item>

                    <release-item>
                        <p>Update C naming conventions.</p>
                    </release-item>

                    <release-item>
                        <p>Use <id>int</id> datatype wherever possible.</p>
                    </release-item>

                    <release-item>
                        <p>Better separation of C source from Perl interface.</p>
                    </release-item>

                    <release-item>
                        <p>Add <file>LibC.template.pm</file> to simplify LibC module generation.</p>
                    </release-item>

                    <release-item>
                        <p>Add C error handler.</p>
                    </release-item>

                    <release-item>
                        <p>Perl error handler recognizes errors thrown from the C library.</p>
                    </release-item>

                    <release-item>
                        <p>Page checksum module uses new C error handler.</p>
                    </release-item>

                    <release-item>
                        <p>Add C memory contexts.</p>
                    </release-item>

                    <release-item>
                        <p>Add base64 encode/decode.</p>
                    </release-item>
                </release-development-list>
            </release-core-list>

            <release-test-list>
                <release-feature-list>
                    <release-item>
                        <p>Add I/O performance tests.</p>
                    </release-item>
                </release-feature-list>

                <release-development-list>
                    <release-item>
                        <p>Add C unit test infrastructure.</p>
                    </release-item>

                    <release-item>
                        <p>Add test macros for C results and errors.</p>
                    </release-item>

                    <release-item>
                        <p>Warnings in C builds treated as errors.</p>
                    </release-item>

                    <release-item>
                        <p>Run all tests on tempfs rather than local disk.</p>
                    </release-item>

                    <release-item>
                        <p>Improve performance of test code. Wait when all tests have been assigned to reduce CPU load.</p>
                    </release-item>

                    <release-item>
                        <p>Remove Debian test repo after PostgreSQL 10 release.</p>
                    </release-item>

                    <release-item>
                        <p>Convert config and page checksum tests into C unit tests.</p>
                    </release-item>

                    <release-item>
                        <p>Add <postgres/> versions to Debian VMs for testing.</p>
                    </release-item>
                </release-development-list>
            </release-test-list>
        </release>

        <release date="2017-09-28" version="1.24" title="New Backup Exclusions">
            <release-core-list>
                <release-bug-list>
                    <release-item>
                        <release-item-contributor-list>
                            <release-item-ideator id="uspen"/>
                        </release-item-contributor-list>

                        <p>Fixed an issue where warnings were being emitted in place of lower priority log messages during backup from standby initialization.</p>
                    </release-item>

                    <release-item>
                        <release-item-contributor-list>
                            <release-item-ideator id="uspen"/>
                        </release-item-contributor-list>

                        <p>Fixed an issue where some <id>db-*</id> options (e.g. <br-option>db-port</br-option>) were not being passed to remotes.</p>
                    </release-item>
                </release-bug-list>

                <release-feature-list>
                    <release-item>
                        <p>Exclude contents of <path>pg_snapshots</path>, <path>pg_serial</path>, <path>pg_notify</path>, and <path>pg_dynshmem</path> from backup since they are rebuilt on startup.</p>
                    </release-item>

                    <release-item>
                        <p>Exclude <file>pg_internal.init</file> files from backup since they are rebuilt on startup.</p>
                    </release-item>
                </release-feature-list>

                <release-improvement-list>
                    <release-item>
                        <release-item-contributor-list>
                            <release-item-ideator id="jens.wilke"/>
                        </release-item-contributor-list>

                        <p>Open log file after async process is completely separated from the main process to prevent the main process from also logging to the file.</p>
                    </release-item>
                </release-improvement-list>

                <release-development-list>
                    <release-item>
                        <p>Dynamically generate list of files for C library build.</p>
                    </release-item>

                    <release-item>
                        <p>Break up <file>LibC.xs</file> into separate module files.</p>
                    </release-item>
                </release-development-list>
            </release-core-list>

            <release-doc-list>
                <release-feature-list>
                    <release-item>
                        <p>Add trusted SSH configuration.</p>
                    </release-item>
                </release-feature-list>

                <release-improvement-list>
                    <release-item>
                        <p>Rename <proper>master</proper> to <proper>primary</proper> in documentation to align with <postgres/> convention.</p>
                    </release-item>
                </release-improvement-list>

                <release-development-list>
                    <release-item>
                        <p>Add full installation where required and remove doc containers that included parts of the installation.</p>
                    </release-item>
                </release-development-list>
            </release-doc-list>

            <release-test-list>
                <release-development-list>
                    <release-item>
                        <p>Improve C library smart build by ignoring changes outside of <path>/lib/pgBackRest/Config</path>.</p>
                    </release-item>
                </release-development-list>
            </release-test-list>
        </release>

        <release date="2017-09-03" version="1.23" title="Multiple Standbys and PostgreSQL 10 Support">
            <release-core-list>
                <release-bug-list>
                    <release-item>
                        <release-item-contributor-list>
                            <release-item-ideator id="jesper.st.john"/>
                            <release-item-ideator id="aleksandr.rogozin"/>
                        </release-item-contributor-list>

                        <p>Fixed an issue that could cause compression to abort on growing files.</p>
                    </release-item>

                    <release-item>
                        <release-item-contributor-list>
                            <release-item-ideator id="william.cox"/>
                        </release-item-contributor-list>

                        <p>Fixed an issue with keep-alives not being sent to the remote from the local process.</p>
                    </release-item>
                </release-bug-list>

                <release-feature-list>
                    <release-item>
                        <release-item-contributor-list>
                            <release-item-contributor id="cynthia.shang"/>
                        </release-item-contributor-list>

                        <p>Up to seven standbys can be configured for backup from standby.</p>
                    </release-item>

                    <release-item>
                        <p><postgres/> 10 support.</p>
                    </release-item>

                    <release-item>
                        <release-item-contributor-list>
                            <release-item-ideator id="victor.gdalevich"/>
                        </release-item-contributor-list>

                        <p>Allow <id>content-length</id> (in addition to chunked encoding) when reading XML data to improve compatibility with third-party S3 gateways.</p>
                    </release-item>
                </release-feature-list>

                <release-improvement-list>
                    <release-item>
                        <p>Increase HTTP timeout for S3.</p>
                    </release-item>

                    <release-item>
                        <p>Add HTTP retries to harden against transient S3 network errors.</p>
                    </release-item>
                </release-improvement-list>

                <release-development-list>
                    <release-item>
                        <p>Configuration definitions are now pulled from the C library when present.</p>
                    </release-item>
                </release-development-list>
            </release-core-list>

            <release-doc-list>
                <release-bug-list>
                    <release-item>
                        <release-item-contributor-list>
                            <release-item-contributor id="cynthia.shang"/>
                        </release-item-contributor-list>

                        <p>Fixed document generation to include section summaries on the Configuration page.</p>
                    </release-item>
                </release-bug-list>

                <release-development-list>
                    <release-item>
                        <p>Move contributor list to the end of <file>release.xml</file> for convenience.</p>
                    </release-item>
                </release-development-list>
            </release-doc-list>

            <release-test-list>
                <release-development-list>
                    <release-item>
                        <p>Change log test order to ignore unimportant log errors while shutting down <postgres/>.</p>
                    </release-item>

                    <release-item>
                        <p>Drain <id>stderr</id> during test process execution as well as termination to prevent lockups if there is a lot of output.</p>
                    </release-item>

                    <release-item>
                        <p>Update Docker build in <file>Vagrantfile</file>.</p>
                    </release-item>

                    <release-item>
                        <p>Update containers to support C library builds in the documentation.</p>
                    </release-item>

                    <release-item>
                        <p>Simplify smart logic for C Library and package builds.</p>
                    </release-item>
                </release-development-list>
            </release-test-list>
        </release>

        <release date="2017-08-09" version="1.22" title="Fixed S3 Retry">
            <release-core-list>
                <release-bug-list>
                    <release-item>
                        <p>Fixed authentication issue in S3 retry.</p>
                    </release-item>
                </release-bug-list>
            </release-core-list>
        </release>

        <release date="2017-08-08" version="1.21" title="Improved Info Output and SSH Port Option">
            <release-core-list>
                <release-bug-list>
                    <release-item>
                        <release-item-contributor-list>
                            <release-item-ideator id="stephen.frost"/>
                        </release-item-contributor-list>

                        <p>The <path>archive_status</path> directory is now recreated on restore to support <postgres/> 8.3 which does not recreate it automatically like more recent versions do.</p>
                    </release-item>

                    <release-item>
                        <release-item-contributor-list>
                            <release-item-contributor id="cynthia.shang"/>
                        </release-item-contributor-list>

                        <p>Fixed an issue that could cause the empty archive directory for an old <postgres/> version to be left behind after a <cmd>stanza-upgrade</cmd>.</p>
                    </release-item>
                </release-bug-list>

                <release-feature-list>
                    <release-item>
                        <release-item-contributor-list>
                            <release-item-contributor id="cynthia.shang"/>
                        </release-item-contributor-list>

                        <p>Modified the <cmd>info</cmd> command (both text and JSON output) to display the archive ID and minimum/maximum WAL currently present in the archive for the current and prior, if any, database cluster version.</p>
                    </release-item>

                    <release-item>
                        <release-item-contributor-list>
                            <release-item-contributor id="cynthia.shang"/>
                        </release-item-contributor-list>

                        <p>Added <br-option>--backup-ssh-port</br-option> and <br-option>--db-ssh-port</br-option> options to support non-default SSH ports.</p>
                    </release-item>
                </release-feature-list>

                <release-improvement-list>
                    <release-item>
                        <p>Retry when S3 returns an internal error (500).</p>
                    </release-item>
                </release-improvement-list>

                <release-development-list>
                    <release-item>
                        <p>Add <id>bIgnoreMissing</id> parameter to <code>Local->manifest()</code>.</p>
                    </release-item>
                </release-development-list>
            </release-core-list>

            <release-doc-list>
                <release-bug-list>
                    <release-item>
                        <p>Fix description of <br-option>--online</br-option> based on the command context.</p>
                    </release-item>
                </release-bug-list>

                <release-feature-list>
                    <release-item>
                        <p>Add creation of <file>/etc/pgbackrest.conf</file> to manual installation instructions.</p>
                    </release-item>
                </release-feature-list>

                <release-improvement-list>
                    <release-item>
                        <release-item-contributor-list>
                            <release-item-ideator id="stephen.frost"/>
                        </release-item-contributor-list>

                        <p>Move repository options into a separate section in command/command-line help.</p>
                    </release-item>
                </release-improvement-list>

                <release-development-list>
                    <release-item>
                        <p>Reduce log verbosity when building documentation by only logging sections that contain an execute list directly or in a child section.</p>
                    </release-item>

                    <release-item>
                        <p>Debian/Ubuntu documentation now builds on Ubuntu 16.</p>
                    </release-item>

                    <release-item>
                        <p>Remove vestigial repository options from <cmd>backup</cmd> command.</p>
                    </release-item>
                </release-development-list>
            </release-doc-list>

            <release-test-list>
                <release-development-list>
                    <release-item>
                        <p>Fix log checking after <postgres/> shuts down to include <id>FATAL</id> messages and disallow immediate shutdowns which can throw <id>FATAL</id> errors in the log.</p>
                    </release-item>

                    <release-item>
                        <p>Use Google DNS in test environment for consistency.</p>
                    </release-item>

                    <release-item>
                        <p>Use new Travis Trusty image.</p>
                    </release-item>

                    <release-item>
                        <p>Generate global fake cert in containers for testing.</p>
                    </release-item>

                    <release-item>
                        <release-item-contributor-list>
                            <release-item-contributor id="cynthia.shang"/>
                        </release-item-contributor-list>

                        <p>Consolidate <id>stanza-create</id> and <id>stanza-upgrade</id> tests into new <id>stanza</id> test.</p>
                    </release-item>
                </release-development-list>
            </release-test-list>
        </release>

        <release date="2017-06-27" version="1.20" title="Critical 8.3/8.4 Bug Fix">
            <release-core-list>
                <p><b>IMPORTANT NOTE</b>: <postgres/> <proper>8.3</proper> and <proper>8.4</proper> installations utilizing tablespaces should upgrade immediately from any <proper>v1</proper> release and run a full backup.  A bug prevented tablespaces from being backed up on these versions only.  <postgres/> &amp;ge; <proper>9.0</proper> is not affected.</p>

                <release-bug-list>
                    <release-item>
                        <p>Fixed an issue that prevented tablespaces from being backed up on <postgres/> &amp;le; <proper>8.4</proper>.</p>
                    </release-item>

                    <release-item>
                        <release-item-contributor-list>
                            <release-item-ideator id="adrian.vondendriesch"/>
                        </release-item-contributor-list>

                        <p>Fixed missing flag in C library build that resulted in a mismatched binary on 32-bit systems.</p>
                    </release-item>
                </release-bug-list>

                <release-feature-list>
                    <release-item>
                        <release-item-contributor-list>
                            <release-item-ideator id="scott.frazer"/>
                        </release-item-contributor-list>

                        <p>Add <br-option>s3-repo-ca-path</br-option> and <br-option>s3-repo-ca-file</br-option> options to accommodate systems where CAs are not automatically found by <code>IO::Socket::SSL</code>, i.e. <proper>RHEL7</proper>, or to load custom CAs.</p>
                    </release-item>
                </release-feature-list>

                <release-development-list>
                    <release-item>
                        <p>Harden protocol handshake to handle race conditions.</p>
                    </release-item>

                    <release-item>
                        <p>Fixed misleading error message when a file was opened for write in a missing directory.</p>
                    </release-item>

                    <release-item>
                        <p>Change log level of hardlink logging to <id>detail</id>.</p>
                    </release-item>

                    <release-item>
                        <p>Cast size in S3 manifest to integer.</p>
                    </release-item>

                    <release-item>
                        <p>Rename <code>Archive</code> modules to remove redundancy.</p>
                    </release-item>

                    <release-item>
                        <p>Improve <proper>S3</proper> error reporting.</p>
                    </release-item>

                    <release-item>
                        <p>Minor optimizations to package loads and ordering for <cmd>archive-get</cmd> and <cmd>archive-push</cmd> commands.</p>
                    </release-item>
                </release-development-list>
            </release-core-list>

            <release-doc-list>
                <release-development-list>
                    <release-item>
                        <p>Remove exhaustive version list from Stable Releases TOC.</p>
                    </release-item>

                    <release-item>
                        <p>Improve <proper>S3</proper> server implementation in documentation.</p>
                    </release-item>

                    <release-item>
                        <p>Update <proper>CentOS 6</proper> documentation to build on <postgres/> 9.5.</p>
                    </release-item>

                    <release-item>
                        <p>Remove <id>mount</id> from host <code>cache-key</code> because it can vary by system.</p>
                    </release-item>
                </release-development-list>
            </release-doc-list>

            <release-test-list>
                <release-feature-list>
                    <release-item>
                        <p>Add documentation builds to CI.</p>
                    </release-item>
                </release-feature-list>

                <release-development-list>
                    <release-item>
                        <p>Fix timeouts in <code>ExecuteTest</code> to speed multi-process testing.</p>
                    </release-item>

                    <release-item>
                        <p>Remove patch directory before Debian package builds.</p>
                    </release-item>

                    <release-item>
                        <p>Combine hardlink and non/compressed in synthetic tests to reduce test time and improve coverage.</p>
                    </release-item>

                    <release-item>
                        <p>Split <id>full</id> module into <id>mock</id> and <id>real</id> to allow better test combinations and save time in CI.</p>
                    </release-item>

                    <release-item>
                        <p>Consolidate <id>archive-push</id> and <id>archive-get</id> tests into new <id>archive</id> test.</p>
                    </release-item>

                    <release-item>
                        <p>Eliminate redundancy in <id>real</id> tests.</p>
                    </release-item>

                    <release-item>
                        <p>Install <id>sudo</id> in base containers rather than on demand.</p>
                    </release-item>

                    <release-item>
                        <p>More optimized container suite that greatly improves build time.</p>
                    </release-item>

                    <release-item>
                        <p>Added static Debian packages for <code>Devel::Cover</code> to reduce build time.</p>
                    </release-item>

                    <release-item>
                        <p>Add <id>deprecated</id> state for containers.  Deprecated containers may only be used to build packages.</p>
                    </release-item>

                    <release-item>
                        <p>Remove <proper>Debian 8</proper> from CI because it does not provide additional coverage over <proper>Ubuntu 12.04, 14.04, 16.04</proper>.</p>
                    </release-item>

                    <release-item>
                        <p>Add <proper>Debian 9</proper> to test suite.</p>
                    </release-item>

                    <release-item>
                        <p>Remove <setting>process-max</setting> option.  Parallelism is now tested in a more targeted manner and the high level option is no longer needed.</p>
                    </release-item>

                    <release-item>
                        <p>Balance database versions between VMs to minimize test duration.</p>
                    </release-item>

                    <release-item>
                        <p>Automatically check that all supported <postgres/> versions are being tested on a single default VM.</p>
                    </release-item>

                    <release-item>
                        <p>Add <id>performance</id> module and basic performance test for <cmd>archive-push</cmd>.</p>
                    </release-item>
                </release-development-list>
            </release-test-list>
        </release>

        <release date="2017-06-12" version="1.19" title="S3 Support">
            <release-core-list>
                <release-bug-list>
                    <release-item>
                        <release-item-contributor-list>
                            <release-item-contributor id="cynthia.shang"/>
                        </release-item-contributor-list>

                        <p>Fixed the <cmd>info</cmd> command so the WAL archive min/max displayed is for the current database version.</p>
                    </release-item>

                    <release-item>
                        <release-item-contributor-list>
                            <release-item-contributor id="cynthia.shang"/>
                        </release-item-contributor-list>

                        <p>Fixed the <cmd>backup</cmd> command so the <br-setting>backup-standby</br-setting> option is reset (and the backup proceeds on the primary) if the standby is not configured and/or reachable.</p>
                    </release-item>

                    <release-item>
                        <release-item-contributor-list>
                            <release-item-contributor id="cynthia.shang"/>
                        </release-item-contributor-list>

                        <p>Fixed config warnings raised from a remote process causing errors in the master process.</p>
                    </release-item>
                </release-bug-list>

                <release-feature-list>
                    <release-item>
                        <release-item-contributor-list>
                            <release-item-reviewer id="cynthia.shang"/>
                        </release-item-contributor-list>

                        <p><proper>Amazon S3</proper> repository support.</p>
                    </release-item>
                </release-feature-list>

                <release-development-list>
                    <release-item>
                        <release-item-contributor-list>
                            <release-item-reviewer id="cynthia.shang"/>
                        </release-item-contributor-list>

                        <p>Refactor storage layer to allow for new repository filesystems using drivers.</p>
                    </release-item>

                    <release-item>
                        <release-item-contributor-list>
                            <release-item-reviewer id="cynthia.shang"/>
                        </release-item-contributor-list>

                        <p>Refactor IO layer to allow for new compression formats, checksum types, and other capabilities using filters.</p>
                    </release-item>

                    <release-item>
                        <p>Move modules in <path>Protocol</path> directory in subdirectories.</p>
                    </release-item>

                    <release-item>
                        <p>Move backup modules into <path>Backup</path> directory.</p>
                    </release-item>
                </release-development-list>
            </release-core-list>

            <release-doc-list>
                <release-bug-list>
                    <release-item>
                        <p>Changed invalid <setting>max-archive-mb</setting> option in configuration reference to <br-setting>archive-queue-max</br-setting>.</p>
                    </release-item>

                    <release-item>
                        <release-item-contributor-list>
                            <release-item-contributor id="laetitia"/>
                        </release-item-contributor-list>

                        <p>Fixed missing <code>sudo</code> in installation section.</p>
                    </release-item>
                </release-bug-list>
            </release-doc-list>

            <release-test-list>
                <release-development-list>
                    <release-item>
                        <p>Fixed an undefined variable when a module had no uncoverable code exceptions.</p>
                    </release-item>

                    <release-item>
                        <p>Fixed issue with <setting>--dry-run</setting> requiring <setting>--vm-out</setting> to work properly.</p>
                    </release-item>

                    <release-item>
                        <p>Moved test and env modules to new directories to avoid namespace conflicts with common tests.</p>
                    </release-item>

                    <release-item>
                        <p>Set <setting>--vm-max=2</setting> for CI.</p>
                    </release-item>

                    <release-item>
                        <p>Remove flapping protocol timeout test that will be replaced in the upcoming storage patch.</p>
                    </release-item>
                </release-development-list>
            </release-test-list>
        </release>

        <release date="2017-04-12" version="1.18" title="Stanza Upgrade, Refactoring, and Locking Improvements">
            <release-core-list>
                <release-bug-list>
                    <release-item>
                        <release-item-contributor-list>
                            <release-item-ideator id="jens.wilke"/>
                        </release-item-contributor-list>

                        <p>Fixed an issue where read-only operations that used local worker processes (i.e. <cmd>restore</cmd>) were creating write locks that could interfere with parallel <cmd>archive-push</cmd>.</p>
                    </release-item>
                </release-bug-list>

                <release-feature-list>
                    <release-item>
                        <release-item-contributor-list>
                            <release-item-contributor id="cynthia.shang"/>
                        </release-item-contributor-list>

                        <p>Added the stanza-upgrade command to provide a mechanism for upgrading a stanza after upgrading to a new major version of <postgres/>.</p>
                    </release-item>

                    <release-item>
                        <release-item-contributor-list>
                            <release-item-contributor id="cynthia.shang"/>
                        </release-item-contributor-list>

                        <p>Added validation of <setting>pgbackrest.conf</setting> to display warnings if options are not valid or are not in the correct section.</p>
                    </release-item>
                </release-feature-list>

                <release-improvement-list>
                    <release-item>
                        <p>Simplify locking scheme.  Now, only the master process will hold write locks (for <cmd>archive-push</cmd> and <cmd>backup</cmd> commands) and not all local and remote worker processes as before.</p>
                    </release-item>

                    <release-item>
                        <p>Do not set timestamps of files in the backup directories to match timestamps in the cluster directory.  This was originally done to enable backup resume, but that process is now implemented with checksums.</p>
                    </release-item>

                    <release-item>
                        <release-item-contributor-list>
                            <release-item-ideator id="yogesh.sharma"/>
                        </release-item-contributor-list>

                        <p>Improved error message when the <cmd>restore</cmd> command detects the presence of <file>postmaster.pid</file>.</p>
                    </release-item>

                    <release-item>
                        <release-item-contributor-list>
                            <release-item-ideator id="yogesh.sharma"/>
                        </release-item-contributor-list>

                        <p>Renumber return codes between 25 and 125 to avoid PostgreSQL interpreting some as fatal signal exceptions.</p>
                    </release-item>
                </release-improvement-list>

                <release-development-list>
                    <release-item>
                        <p>Refactor <code>Ini.pm</code> to facilitate testing.</p>
                    </release-item>

                    <release-item>
                        <p>The <cmd>backup</cmd> and <cmd>restore</cmd> commands no longer copy via temp files.  In both cases the files are checksummed on resume so there's no danger of partial copies.</p>
                    </release-item>

                    <release-item>
                        <p>Allow functions to accept optional parameters as a hash.</p>
                    </release-item>

                    <release-item>
                        <p>Refactor <code>File->list()</code> and <code>fileList()</code> to accept optional parameters.</p>
                    </release-item>

                    <release-item>
                        <p>Refactor <code>backupLabel()</code> and add unit tests.</p>
                    </release-item>

                    <release-item>
                        <release-item-contributor-list>
                            <release-item-contributor id="cynthia.shang"/>
                        </release-item-contributor-list>

                        <p>Silence some perl critic warnings.</p>
                    </release-item>
                </release-development-list>
            </release-core-list>

            <release-doc-list>
                <release-development-list>
                    <release-item>
                        <p>Update wording for release note sections.</p>
                    </release-item>

                    <release-item>
                        <p>Ignore clock skew in container libc/package builds using make.  It is common for containers to have clock skew so the build process takes care of this issue independently.</p>
                    </release-item>
                </release-development-list>
            </release-doc-list>

            <release-test-list>
                <release-development-list>
                    <release-item>
                        <p>Complete statement/branch coverage for <code>Ini.pm</code>.</p>
                    </release-item>

                    <release-item>
                        <p>Improved functions used to test/munge manifest and info files.</p>
                    </release-item>

                    <release-item>
                        <p>Coverage testing always enabled on Debian-based containers.</p>
                    </release-item>

                    <release-item>
                        <p>Require description in every call to <code>testResult()</code>.</p>
                    </release-item>

                    <release-item>
                        <p>Make <code>iWaitSeconds</code> an optional parameter for <code>testResult()</code>.</p>
                    </release-item>

                    <release-item>
                        <p>Updated vagrant to new version and image.</p>
                    </release-item>

                    <release-item>
                        <p>Fixed flapping archive stop tests.</p>
                    </release-item>

                    <release-item>
                        <release-item-contributor-list>
                            <release-item-contributor id="cynthia.shang"/>
                        </release-item-contributor-list>

                        <p>Added ability to test warning messages.</p>
                    </release-item>
                </release-development-list>
            </release-test-list>
        </release>

        <release date="2017-03-13" version="1.17" title="Page Checksum Bug Fix">
            <release-core-list>
                <release-bug-list>
                    <release-item>
                        <release-item-contributor-list>
                            <release-item-ideator id="stephen.frost"/>
                        </release-item-contributor-list>

                        <p>Fixed an issue where newly initialized (but unused) pages would cause page checksum warnings.</p>
                    </release-item>
                </release-bug-list>
            </release-core-list>
        </release>

        <release date="2017-03-02" version="1.16" title="Page Checksum Improvements, CI, and Package Testing">
            <release-core-list>
                <release-bug-list>
                    <release-item>
                        <release-item-contributor-list>
                            <release-item-ideator id="stephen.frost"/>
                        </release-item-contributor-list>

                        <p>Fixed an issue where tables over 1GB would report page checksum warnings after the first segment.</p>
                    </release-item>

                    <release-item>
                        <release-item-contributor-list>
                            <release-item-ideator id="benoit.lobréau"/>
                        </release-item-contributor-list>

                        <p>Fixed an issue where databases created with a non-default tablespace would raise bogus warnings about <file>pg_filenode.map</file> and <file>pg_internal.init</file> not being page aligned.</p>
                    </release-item>
                </release-bug-list>

                <release-development-list>
                    <release-item>
                        <p>Improved the code and tests for <code>fileManifest()</code> to prevent a possible race condition when files are removed by the database while the manifest is being built.</p>
                    </release-item>
                </release-development-list>
            </release-core-list>

            <release-doc-list>
                <release-development-list>
                    <release-item>
                        <p>Container executions now load the user's environment.</p>
                    </release-item>
                </release-development-list>
            </release-doc-list>

            <release-test-list>
                <release-feature-list>
                    <release-item>
                        <p>Continuous integration using <id>travis-ci</id>.</p>
                    </release-item>

                    <release-item>
                        <p>Automated builds of Debian packages for all supported distributions.</p>
                    </release-item>
                </release-feature-list>

                <release-development-list>
                    <release-item>
                        <p>Added <setting>--dev</setting> option to aggregate commonly used dev options.</p>
                    </release-item>

                    <release-item>
                        <p>Added <setting>--retry</setting> option.</p>
                    </release-item>

                    <release-item>
                        <p>Added <setting>--no-package</setting> option to skip package builds.</p>
                    </release-item>

                    <release-item>
                        <p>C library and packages are built by default, added <setting>-smart</setting> option to rebuild only when file changes are detected.</p>
                    </release-item>

                    <release-item>
                        <p>The <setting>--libc-only</setting> option has been changed to <setting>--build-only</setting> now that packages builds have been added.</p>
                    </release-item>

                    <release-item>
                        <p>Improved formatting of <code>testResult()</code> output.</p>
                    </release-item>

                    <release-item>
                        <p>Improved truncation when outputting errors logs in the <code>ExecuteTest</code> module.</p>
                    </release-item>

                    <release-item>
                        <p>Fixed flapping archive-stop test with <code>testResult()</code> retries.</p>
                    </release-item>

                    <release-item>
                        <p>Added final test of archive contents to archive-push test.</p>
                    </release-item>

                    <release-item>
                        <p>Temporarily disable flapping keep-alive test.</p>
                    </release-item>
                </release-development-list>
            </release-test-list>
        </release>

        <release date="2017-02-13" version="1.15" title="Refactoring and Bug Fixes">
            <release-core-list>
                <release-bug-list>
                    <release-item>
                        <release-item-contributor-list>
                            <release-item-ideator id="navid.golpayegani"/>
                        </release-item-contributor-list>

                        <p>Fixed a regression introduced in <proper>v1.13</proper> that could cause backups to fail if files were removed (e.g. tables dropped) while the manifest was being built.</p>
                    </release-item>
                </release-bug-list>

                <release-development-list>
                    <release-item>
                        <p>Refactor <code>FileCommon::fileManifest()</code> and <code>FileCommon::fileStat</code> to be more modular to allow complete branch/statement level coverage testing.</p>
                    </release-item>
                </release-development-list>
            </release-core-list>

            <release-test-list>
                <release-development-list>
                    <release-item>
                        <p>Complete branch/statement level coverage testing for <code>FileCommon::fileManifest()</code> and <code>FileCommon::fileStat</code> functions and helper functions.</p>
                    </release-item>
                </release-development-list>
            </release-test-list>
        </release>

        <release date="2017-02-13" version="1.14" title="Refactoring and Bug Fixes">
            <release-core-list>
                <release-bug-list>
                    <release-item>
                        <release-item-contributor-list>
                            <release-item-ideator id="jens.wilke"/>
                        </release-item-contributor-list>

                        <p>Fixed an issue where an archive-push error would not be retried and would instead return errors to <postgres/> indefinitely (unless the <file>.error</file> file was manually deleted).</p>
                    </release-item>

                    <release-item>
                        <release-item-contributor-list>
                            <release-item-ideator id="jens.wilke"/>
                        </release-item-contributor-list>

                        <p>Fixed a race condition in parallel archiving where creation of new paths generated an error when multiple processes attempted to do so at the same time.</p>
                    </release-item>
                </release-bug-list>

                <release-improvement-list>
                    <release-item>
                        <release-item-contributor-list>
                            <release-item-ideator id="jens.wilke"/>
                        </release-item-contributor-list>

                        <p>Improved performance of <id>wal archive min/max</id> provided by the <cmd>info</cmd> command.</p>
                    </release-item>
                </release-improvement-list>
            </release-core-list>

            <release-doc-list>
                <release-feature-list>
                    <release-item>
                        <release-item-contributor-list>
                            <release-item-ideator id="jens.wilke"/>
                        </release-item-contributor-list>

                        <p>Updated async archiving documentation to more accurately describe how the new method works and how it differs from the old method.</p>
                    </release-item>
                </release-feature-list>

                <release-development-list>
                    <release-item>
                        <p>Documentation can now be built with reusable blocks to reduce duplication.</p>
                    </release-item>

                    <release-item>
                        <p>Improved support for <setting>--require</setting> option and section depends now default to the previous section.</p>
                    </release-item>

                    <release-item>
                        <p>Added ability to pass options to containers within the documentation.</p>
                    </release-item>

                    <release-item>
                        <p>Add <code>proper</code> tag to slightly emphasize proper nouns.</p>
                    </release-item>
                </release-development-list>
            </release-doc-list>
        </release>

        <release date="2017-02-05" version="1.13" title="Parallel Archiving, Stanza Create, Improved Info and Check">
            <release-core-list>
                <p><b>IMPORTANT NOTE</b>: The new implementation of asynchronous archiving no longer copies WAL to a separate queue. If there is any WAL left over in the old queue after upgrading to <id>1.13</id>, it will be abandoned and <b>not</b> pushed to the repository.

                To prevent this outcome, stop archiving by setting <setting>archive_command = false</setting>. Next, drain the async queue by running <code>pgbackrest --stanza=[stanza-name] archive-push</code> and wait for the process to complete.  Check that the queue in <path>[spool-path]/archive/[stanza-name]/out</path> is empty. Finally, install <code>1.13</code> and restore the original <setting>archive_command</setting>.

                <b>IMPORTANT NOTE</b>: The <cmd>stanza-create</cmd> command is not longer optional and must be executed before backup or archiving can be performed on a <b>new</b> stanza.  Pre-existing stanzas do not require <cmd>stanza-create</cmd> to be executed.</p>

                <release-bug-list>
                    <release-item>
                        <release-item-contributor-list>
                            <release-item-contributor id="adrian.vondendriesch"/>
                        </release-item-contributor-list>

                        <p>Fixed const assignment giving compiler warning in C library.</p>
                    </release-item>

                    <release-item>
                        <p>Fixed a few directory syncs that were missed for the <br-option>--repo-sync</br-option> option.</p>
                    </release-item>

                    <release-item>
                        <release-item-contributor-list>
                            <release-item-ideator id="leonardo.gg.avellar"/>
                        </release-item-contributor-list>

                        <p>Fixed an issue where a missing user/group on restore could cause an <quote>uninitialized value</quote> error in <code>File->owner()</code>.</p>
                    </release-item>

                    <release-item>
                        <p>Fixed an issue where protocol mismatch errors did not output the expected value.</p>
                    </release-item>

                    <release-item>
                        <p>Fixed a spurious <cmd>archive-get</cmd> log message that indicated an exit code of 1 was an abnormal termination.</p>
                    </release-item>
                </release-bug-list>

                <release-feature-list>
                    <release-item>
                        <p>Improved, multi-process implementation of asynchronous archiving.</p>
                    </release-item>

                    <release-item>
                        <release-item-contributor-list>
                            <release-item-contributor id="cynthia.shang"/>
                        </release-item-contributor-list>

                        <p>Improved <cmd>stanza-create</cmd> command so that it can repair broken repositories in most cases and is robust enough to be made mandatory.</p>
                    </release-item>

                    <release-item>
                        <release-item-contributor-list>
                            <release-item-contributor id="cynthia.shang"/>
                        </release-item-contributor-list>

                        <p>Improved <cmd>check</cmd> command to run on a standby, though only basic checks are done because <code>pg_switch_xlog()</code> cannot be executed on a replica.</p>
                    </release-item>

                    <release-item>
                        <p>Added archive and backup WAL ranges to the <cmd>info</cmd> command.</p>
                    </release-item>

                    <release-item>
                        <release-item-contributor-list>
                            <release-item-contributor id="benoit.lobréau"/>
                        </release-item-contributor-list>

                        <p>Added warning to update <code>pg_tablespace.spclocation</code> when remapping tablespaces in <postgres/> &lt; 9.2.</p>
                    </release-item>

                    <release-item>
                        <release-item-contributor-list>
                            <release-item-ideator id="michael.vitale"/>
                        </release-item-contributor-list>

                        <p>Remove remote lock requirements for the <cmd>archive-get</cmd>, <cmd>restore</cmd>, <cmd>info</cmd>, and <cmd>check</cmd> commands since they are read-only operations.</p>
                    </release-item>
                </release-feature-list>

                <release-improvement-list>
                    <release-item>
                        <release-item-contributor-list>
                            <release-item-ideator id="jens.wilke"/>
                        </release-item-contributor-list>

                        <p>Log file banner is not output until the first log entry is written.</p>
                    </release-item>

                    <release-item>
                        <p>Reduced the likelihood of torn pages causing a false positive in page checksums by filtering on start backup LSN.</p>
                    </release-item>

                    <release-item>
                        <release-item-contributor-list>
                            <release-item-contributor id="adrian.vondendriesch"/>
                        </release-item-contributor-list>

                        <p>Remove Intel-specific optimization from C library build flags.</p>
                    </release-item>

                    <release-item>
                        <p>Remove <br-option>--lock</br-option> option.  This option was introduced before the lock directory could be located outside the repository and is now obsolete.</p>
                    </release-item>

                    <release-item>
                        <p>Added <br-option>--log-timestamp</br-option> option to allow timestamps to be suppressed in logging.  This is primarily used to avoid filters in the automated documentation.</p>
                    </release-item>

                    <release-item>
                        <release-item-contributor-list>
                            <release-item-ideator id="yogesh.sharma"/>
                        </release-item-contributor-list>

                        <p>Return proper error code when unable to convert a relative path to an absolute path.</p>
                    </release-item>
                </release-improvement-list>

                <release-development-list>
                    <release-item>
                        <p>Refactor <code>File</code> and <code>BackupCommon</code> modules to improve test coverage.</p>
                    </release-item>

                    <release-item>
                        <p>Moved <code>File->manifest()</code> into the <code>FileCommon.pm</code> module.</p>
                    </release-item>

                    <release-item>
                        <p>Moved the <code>Archive</code> modules to the <path>Archive</path> directory and split the <cmd>archive-get</cmd> and <cmd>archive-push</cmd> commands into separate modules.</p>
                    </release-item>

                    <release-item>
                        <p>Split the <cmd>check</cmd> command out of the <code>Archive.pm</code> module.</p>
                    </release-item>

                    <release-item>
                        <p>Allow logging to be suppressed via <code>logDisable()</code> and <code>logEnable()</code>.</p>
                    </release-item>

                    <release-item>
                        <p>Allow for locks to be taken more than once in the same process without error.</p>
                    </release-item>

                    <release-item>
                        <p>Lock directories can be created when more than one directory level is required.</p>
                    </release-item>

                    <release-item>
                        <p>Clean up <code>optionValid()</code>/<code>optionTest()</code> logic in <code>Lock.pm</code>.</p>
                    </release-item>

                    <release-item>
                        <p>Added <code>Exception::exceptionCode()</code> and <code>Exception::exceptionMessage()</code> to simplify error handling logic.</p>
                    </release-item>

                    <release-item>
                        <p>Represent <file>.gz</file> extension with a constant.</p>
                    </release-item>

                    <release-item>
                        <p>Allow empty files to be created with <code>FileCommon::fileStringWrite()</code> and use temp files to avoid partial reads.</p>
                    </release-item>

                    <release-item>
                        <p>Refactor process IO and process master/minion code out from the common protocol code.</p>
                    </release-item>

                    <release-item>
                        <p>Fixed alignment issues with multiline logging.</p>
                    </release-item>
                </release-development-list>
            </release-core-list>

            <release-doc-list>
                <release-feature-list>
                    <release-item>
                        <release-item-contributor-list>
                            <release-item-contributor id="cynthia.shang"/>
                        </release-item-contributor-list>

                        <p>Added documentation to the User Guide for the <br-option>process-max</br-option> option.</p>
                    </release-item>
                </release-feature-list>

                <release-development-list>
                    <release-item>
                        <p>Update LICENSE.txt for 2017.</p>
                    </release-item>
                </release-development-list>
            </release-doc-list>

            <release-test-list>
                <release-development-list>
                    <release-item>
                        <p>Fixed <br-option>--no-online</br-option> tests to suppress expected errors.</p>
                    </release-item>

                    <release-item>
                        <p>Added integration for testing coverage with <code>Devel::Cover</code>.</p>
                    </release-item>

                    <release-item>
                        <p>Added unit tests for low-level functions in the <code>File</code> and <code>BackupCommon</code> modules.</p>
                    </release-item>

                    <release-item>
                        <p>C Library builds only run when C library has actually changed.</p>
                    </release-item>

                    <release-item>
                        <p>Added more flexibility in initializing and cleaning up after modules and tests.</p>
                    </release-item>

                    <release-item>
                        <p><code>testResult()</code> suppresses logging and reports exceptions.</p>
                    </release-item>

                    <release-item>
                        <p><code>testException()</code> allows messages to be matched with regular expressions.</p>
                    </release-item>

                    <release-item>
                        <p>Split test modules into separate files to make the code more maintainable.  Tests are dynamically loaded by name rather than requiring an if-else block.</p>
                    </release-item>

                    <release-item>
                        <p>Allow multiple <setting>--module</setting>, <setting>--test</setting>, and <setting>--run</setting> options to be used for <file>test.pl</file>.</p>
                    </release-item>

                    <release-item>
                        <p>Added expect log expression to replace year subdirectories in <path>backup.history</path>.</p>
                    </release-item>

                    <release-item>
                        <p>Refactor name/locations of common modules that setup test environments.</p>
                    </release-item>
                </release-development-list>
            </release-test-list>
        </release>

        <release date="2016-12-12" version="1.12" title="Page Checksums, Configuration, and Bug Fixes">
            <release-core-list>
                 <p><b>IMPORTANT NOTE</b>: In prior releases it was possible to specify options on the command-line that were invalid for the current command without getting an error.  An error will now be generated for invalid options so it is important to carefully check command-line options in your environment to prevent disruption.</p>

                <release-bug-list>
                    <release-item>
                        <release-item-contributor-list>
                            <release-item-ideator id="nikhilchandra.kulkarni"/>
                        </release-item-contributor-list>

                        <p>Fixed an issue where options that were invalid for the specified command could be provided on the command-line without generating an error.  The options were ignored and did not cause any change in behavior, but it did lead to some confusion.  Invalid options will now generate an error.</p>
                    </release-item>

                    <release-item>
                        <p>Fixed an issue where internal symlinks were not being created for tablespaces in the repository.  This issue was only apparent when trying to bring up clusters in-place manually using filesystem snapshots and did not affect normal backup and restore.</p>
                    </release-item>

                    <release-item>
                        <release-item-contributor-list>
                            <release-item-ideator id="adrian.vondendriesch"/>
                        </release-item-contributor-list>

                        <p>Fixed an issue that prevented errors from being output to the console before the logging system was initialized, i.e. while parsing options. Error codes were still being returned accurately so this would not have made a process look like it succeeded when it did not.</p>
                    </release-item>

                    <release-item>
                        <release-item-contributor-list>
                            <release-item-ideator id="michael.vitale"/>
                        </release-item-contributor-list>

                        <p>Fixed an issue where the <br-option>db-port</br-option> option specified on the backup server would not be properly passed to the remote unless it was from the first configured database.</p>
                    </release-item>
                </release-bug-list>

                <release-feature-list>
                    <release-item>
                        <release-item-contributor-list>
                            <release-item-ideator id="stephen.frost"/>
                        </release-item-contributor-list>

                        <p>Added the <br-option>--checksum-page</br-option> option to allow pgBackRest to validate page checksums in data files when checksums are enabled on <postgres/> >= 9.3.  Note that this functionality requires a C library which may not initially be available in OS packages.  The option will automatically be enabled when the library is present and checksums are enabled on the cluster.</p>
                    </release-item>

                    <release-item>
                        <p>Added the <br-option>--repo-link</br-option> option to allow internal symlinks to be suppressed when the repository is located on a filesystem that does not support symlinks.  This does not affect any <backrest/> functionality, but the convenience link <path>latest</path> will not be created and neither will internal tablespace symlinks, which will affect the ability to bring up clusters in-place manually using filesystem snapshots.</p>
                    </release-item>

                    <release-item>
                        <p>Added the <br-option>--repo-sync</br-option> option to allow directory syncs in the repository to be disabled for file systems that do not support them, e.g. NTFS.</p>
                    </release-item>

                    <release-item>
                        <release-item-contributor-list>
                            <release-item-ideator id="jens.wilke"/>
                        </release-item-contributor-list>

                        <p>Added a predictable log entry to signal that a command has completed successfully. For example a backup ends successfully with: <code>INFO: backup command end: completed successfully</code>.</p>
                    </release-item>
                </release-feature-list>

                <release-improvement-list>
                    <release-item>
                        <p>For simplicity, the <file>pg_control</file> file is now copied with the rest of the files instead of by itself of at the end of the process.  The <cmd>backup</cmd> command does not require this behavior and the <cmd>restore</cmd> copies to a temporary file which is renamed at the end of the restore.</p>
                    </release-item>
                </release-improvement-list>

                <release-development-list>
                    <release-item>
                        <release-item-contributor-list>
                            <release-item-contributor id="cynthia.shang"/>
                        </release-item-contributor-list>

                        <p>Abstracted code to determine which database cluster is the primary and which are standbys.</p>
                    </release-item>

                    <release-item>
                        <p>Improved consistency and flexibility of the protocol layer by using JSON for all messages.</p>
                    </release-item>

                    <release-item>
                        <p>File copy protocol now accepts a function that can do additional processing on the copy buffers and return a result to the calling process.</p>
                    </release-item>

                    <release-item>
                        <p>Improved <code>IO->bufferRead</code> to always return requested number of bytes until EOF.</p>
                    </release-item>

                    <release-item>
                        <p>Simplified the result hash of <code>File->manifest()</code>, <code>Db->tablespaceMapGet()</code>, and <code>Db->databaseMapGet()</code>.</p>
                    </release-item>

                    <release-item>
                        <p>Improved errors returned from child processes by removing redundant error level and code.</p>
                    </release-item>

                    <release-item>
                        <release-item-contributor-list>
                            <release-item-contributor id="cynthia.shang"/>
                        </release-item-contributor-list>

                        <p>Code cleanup in preparation for improved <cmd>stanza-create</cmd> command.</p>
                    </release-item>

                    <release-item>
                        <p>Improved parameter/result logging in debug/trace functions.</p>
                    </release-item>
                </release-development-list>
            </release-core-list>

            <release-doc-list>
                <release-bug-list>
                    <release-item>
                        <p>Fixed an issue that suppressed exceptions in PDF builds.</p>
                    </release-item>

                    <release-item>
                        <p>Fixed regression in section links introduced in <proper>v1.10</proper>.</p>
                    </release-item>
                </release-bug-list>

                <release-feature-list>
                    <release-item>
                        <p>Added Retention to QuickStart section.</p>
                    </release-item>
                </release-feature-list>

                <release-development-list>
                    <release-item>
                        <p>Allow a source to be included as a section so large documents can be broken up.</p>
                    </release-item>

                    <release-item>
                        <p>Added section link support to Markdown output.</p>
                    </release-item>

                    <release-item>
                        <p>Added list support to PDF output.</p>
                    </release-item>

                    <release-item>
                        <p>Added <setting>include</setting> option to explicitly build sources (complements the <setting>exclude</setting> option though both cannot be used in the same invocation).</p>
                    </release-item>

                    <release-item>
                        <p>Added <setting>keyword-add</setting> option to add keywords without overriding the <id>default</id> keyword.</p>
                    </release-item>

                    <release-item>
                        <p>Added <setting>debug</setting> option to <file>doc.pl</file> to easily add the <id>debug</id> keyword to documentation builds.</p>
                    </release-item>

                    <release-item>
                        <p>Added <setting>pre</setting> option to <file>doc.pl</file> to easily add the <id>pre</id> keyword to documentation builds.</p>
                    </release-item>

                    <release-item>
                        <p>Builds in <file>release.pl</file> now remove all docker containers to get consistent IP address assignments.</p>
                    </release-item>

                    <release-item>
                        <p>Improvements to markdown rendering.</p>
                    </release-item>

                    <release-item>
                        <p>Remove code dependency on <id>project</id> variable, instead use <id>title</id> param.</p>
                    </release-item>
                </release-development-list>
            </release-doc-list>

            <release-test-list>
                <release-development-list>
                    <release-item>
                        <p>Removed erroneous <br-option>--no-config</br-option> option in <id>help</id> test module.</p>
                    </release-item>

                    <release-item>
                        <release-item-contributor-list>
                            <release-item-contributor id="cynthia.shang"/>
                        </release-item-contributor-list>

                        <p>Update control and WAL test files to <id>9.4</id> with matching system identifiers.</p>
                    </release-item>

                    <release-item>
                        <p>Improved exception handling in file unit tests.</p>
                    </release-item>

                    <release-item>
                        <p>Changed the <br-option>--no-fork</br-option> test option to <br-option>--fork</br-option> with negation to match all other boolean parameters.</p>
                    </release-item>

                    <release-item>
                        <p>Various improvements to validation of backup and restore.</p>
                    </release-item>

                    <release-item>
                        <p>Add more realistic data files to synthetic backup and restore tests.</p>
                    </release-item>
                </release-development-list>
            </release-test-list>
        </release>

        <release date="2016-11-17" version="1.11" title="Bug Fix for Asynchronous Archiving Efficiency">
            <release-core-list>
                <release-bug-list>
                    <release-item>
                        <release-item-contributor-list>
                            <release-item-ideator id="stephen.frost"/>
                        </release-item-contributor-list>

                        <p>Fixed an issue where asynchronous archiving was transferring one file per execution instead of transferring files in batches.  This regression was introduced in <proper>v1.09</proper> and affected efficiency only, all WAL segments were correctly archived in asynchronous mode.</p>
                    </release-item>
                </release-bug-list>
            </release-core-list>
        </release>

        <release date="2016-11-08" version="1.10" title="Stanza Creation and Minor Bug Fixes">
            <release-core-list>
                <release-bug-list>
                    <release-item>
                        <p>Fixed an issue where a backup could error if no changes were made to a database between backups and only <file>pg_control</file> changed.</p>
                    </release-item>

                    <release-item>
                        <release-item-contributor-list>
                            <release-item-ideator id="nikhilchandra.kulkarni"/>
                        </release-item-contributor-list>

                        <p>Fixed an issue where tablespace paths with the same prefix would cause an invalid link error.</p>
                    </release-item>
                </release-bug-list>

                <release-feature-list>
                    <release-item>
                        <release-item-contributor-list>
                            <release-item-contributor id="cynthia.shang"/>
                        </release-item-contributor-list>

                        <p>Added the <cmd>stanza-create</cmd> command to formalize creation of stanzas in the repository.</p>
                    </release-item>
                </release-feature-list>

                <release-improvement-list>
                    <release-item>
                        <release-item-contributor-list>
                            <release-item-ideator id="devrim.gunduz"/>
                        </release-item-contributor-list>

                        <p>Removed extraneous <code>use lib</code> directives from Perl modules.</p>
                    </release-item>
                </release-improvement-list>
            </release-core-list>

            <release-doc-list>
                <release-development-list>
                    <release-item>
                        <p>Fixed missing variable replacements.</p>
                    </release-item>

                    <release-item>
                        <p>Removed hard-coded host names from configuration file paths.</p>
                    </release-item>

                    <release-item>
                        <p>Allow command-line length to be configured using <id>cmd-line-len</id> param.</p>
                    </release-item>

                    <release-item>
                        <p>Added <id>compact</id> param to allow CSS to be embedded in HTML file.</p>
                    </release-item>

                    <release-item>
                        <p>Added <id>pretty</id> param to produce HTML with proper indenting.</p>
                    </release-item>

                    <release-item>
                        <p>Only generate HTML menu when required and don't require index page.</p>
                    </release-item>

                    <release-item>
                        <p>Assign numbers to sections by default.</p>
                    </release-item>

                    <release-item>
                        <p>VM mount points are now optional.</p>
                    </release-item>
                </release-development-list>
            </release-doc-list>
        </release>

        <release date="2016-10-10" version="1.09" title="9.6 Support, Configurability, and Bug Fixes">
            <release-core-list>
                <release-bug-list>
                    <release-item>
                        <release-item-contributor-list>
                            <release-item-contributor id="cynthia.shang"/>
                        </release-item-contributor-list>

                        <p>Fixed the <cmd>check</cmd> command to prevent an error message from being logged if the backup directory does not exist.</p>
                    </release-item>

                    <release-item>
                        <release-item-contributor-list>
                            <release-item-ideator id="jason.odonnell"/>
                        </release-item-contributor-list>

                        <p>Fixed error message to properly display the archive command when an invalid archive command is detected.</p>
                    </release-item>

                    <release-item>
                        <release-item-contributor-list>
                            <release-item-ideator id="jens.wilke"/>
                        </release-item-contributor-list>

                        <p>Fixed an issue where the async archiver would not be started if <cmd>archive-push</cmd> did not have enough space to queue a new WAL segment.  This meant that the queue would never be cleared without manual intervention (such as calling <cmd>archive-push</cmd> directly).  <postgres/> now receives errors when there is not enough space to store new WAL segments but the async process will still be started so that space is eventually freed.</p>
                    </release-item>

                    <release-item>
                        <release-item-contributor-list>
                            <release-item-ideator id="jens.wilke"/>
                        </release-item-contributor-list>

                        <p>Fixed a remote timeout that occurred when a local process generated checksums (during resume or restore) but did not copy files, allowing the remote to go idle.</p>
                    </release-item>
                </release-bug-list>

                <release-feature-list>
                    <release-item>
                        <p>Non-exclusive backups will automatically be used on <postgres/> 9.6.</p>
                    </release-item>

                    <release-item>
                        <release-item-contributor-list>
                            <release-item-ideator id="jens.wilke"/>
                        </release-item-contributor-list>

                        <p>Added the <br-option>cmd-ssh</br-option> option to allow the ssh client to be specified.</p>
                    </release-item>

                    <release-item>
                        <release-item-contributor-list>
                            <release-item-ideator id="sascha.biberhofer"/>
                        </release-item-contributor-list>

                        <p>Added the <br-option>log-level-stderr</br-option> option to control whether console log messages are sent to <id>stderr</id> or <id>stdout</id>.  By default this is set to <setting>warn</setting> which represents a change in behavior from previous versions, even though it may be more intuitive.  Setting <br-option>log-level-stderr=off</br-option> will preserve the old behavior.</p>
                    </release-item>

                    <release-item>
                        <release-item-contributor-list>
                            <release-item-ideator id="jens.wilke"/>
                        </release-item-contributor-list>

                        <p>Set <id>application_name</id> to <id>"pgBackRest [command]"</id> for database connections.</p>
                    </release-item>

                    <release-item>
                        <p>Check that archive_mode is enabled when <br-option>archive-check</br-option> option enabled.</p>
                    </release-item>
                </release-feature-list>

                <release-improvement-list>
                    <release-item>
                        <release-item-contributor-list>
                            <release-item-ideator id="jens.wilke"/>
                        </release-item-contributor-list>

                        <p>Clarified error message when unable to acquire <backrest/> advisory lock to make it clear that it is not a <postgres/> backup lock.</p>
                    </release-item>

                    <release-item>
                        <p><backrest/> version number included in command start INFO log output.</p>
                    </release-item>

                    <release-item>
                        <p>Process ID logged for local process start/stop INFO log output.</p>
                    </release-item>
                </release-improvement-list>
            </release-core-list>

            <release-doc-list>
                <release-feature-list>
                    <release-item>
                        <release-item-contributor-list>
                            <release-item-contributor id="cynthia.shang"/>
                        </release-item-contributor-list>

                        <p>Added <br-option>archive-timeout</br-option> option documentation to the user guide.</p>
                    </release-item>
                </release-feature-list>

                <release-development-list>
                    <release-item>
                        <p>Added <setting>dev</setting> option to <file>doc.pl</file> to easily add the <id>dev</id> keyword to documentation builds.</p>
                    </release-item>
                </release-development-list>
            </release-doc-list>

            <release-test-list>
                <release-development-list>
                    <release-item>
                        <p>Update CentOS/Debian package definitions.</p>
                    </release-item>

                    <release-item>
                        <p>Fixed missing expect output for help module.</p>
                    </release-item>

                    <release-item>
                        <p>Fixed broken <id>vm-max</id> option in <file>test.pl</file>.</p>
                    </release-item>

                    <release-item>
                        <p>Regression tests can now be run as any properly-configured user, not just vagrant.</p>
                    </release-item>

                    <release-item>
                        <p>Miminize TeXLive package list to save time during VM builds.</p>
                    </release-item>
                </release-development-list>
            </release-test-list>
        </release>

        <release date="2016-09-14" version="1.08" title="Bug Fixes and Log Improvements">
            <release-core-list>
                <release-bug-list>
                    <release-item>
                        <release-item-contributor-list>
                            <release-item-ideator id="todd.vernick"/>
                        </release-item-contributor-list>

                        <p>Fixed an issue where local processes were not disconnecting when complete and could later timeout.</p>
                    </release-item>

                    <release-item>
                        <release-item-contributor-list>
                            <release-item-ideator id="todd.vernick"/>
                        </release-item-contributor-list>

                        <p>Fixed an issue where the protocol layer could timeout while waiting for WAL segments to arrive in the archive.</p>
                    </release-item>
                </release-bug-list>

                <release-improvement-list>
                    <release-item>
                        <p>Cache file log output until the file is created to create a more complete log.</p>
                    </release-item>
                </release-improvement-list>
            </release-core-list>

            <release-doc-list>
                <release-development-list>
                    <release-item>
                        <p>Show Process ID in output instead of filtering it out with the timestamp.</p>
                    </release-item>
                </release-development-list>
            </release-doc-list>

            <release-test-list>
                <release-development-list>
                    <release-item>
                        <release-item-contributor-list>
                            <release-item-contributor id="john.harvey"/>
                        </release-item-contributor-list>

                        <p>Suppress <quote>dpkg-reconfigure: unable to re-open stdin: No file or directory</quote> warning in Vagrant VM build.</p>
                    </release-item>

                    <release-item>
                        <p>Show Process ID in expect logs instead of filtering it out with the timestamp.</p>
                    </release-item>
                </release-development-list>
            </release-test-list>
        </release>

        <release date="2016-09-07" version="1.07" title="Thread to Process Conversion and Bug Fixes">
            <release-core-list>
                <release-bug-list>
                    <release-item>
                        <p>Fixed an issue where tablespaces were copied from the primary during standby backup.</p>
                    </release-item>

                    <release-item>
                        <release-item-contributor-list>
                            <release-item-contributor id="cynthia.shang"/>
                        </release-item-contributor-list>

                        <p>Fixed the <cmd>check</cmd> command so backup info is checked remotely and not just locally.</p>
                    </release-item>

                    <release-item>
                        <release-item-contributor-list>
                            <release-item-contributor id="cynthia.shang"/>
                        </release-item-contributor-list>

                        <p>Fixed an issue where <br-option>retention-archive</br-option> was not automatically being set when <br-option>retention-archive-type=diff</br-option>, resulting in a less aggressive than intended expiration of archive.</p>
                    </release-item>
                </release-bug-list>

                <release-feature-list>
                    <release-item>
                        <p>Converted Perl threads to processes to improve compatibility and performance.</p>
                    </release-item>

                    <release-item>
                        <p>Exclude contents of <path>$PGDATA/pg_replslot</path> directory so that replication slots on the primary do not become part of the backup.</p>
                    </release-item>

                    <release-item>
                        <release-item-contributor-list>
                            <release-item-ideator id="jens.wilke"/>
                        </release-item-contributor-list>

                        <p>The <setting>archive-start</setting> and <setting>archive-stop</setting> settings are now filled in <file>backup.manifest</file> even when <br-option>archive-check=n</br-option>.</p>
                    </release-item>

                    <release-item>
                        <release-item-contributor-list>
                            <release-item-contributor id="cynthia.shang"/>
                        </release-item-contributor-list>

                        <p>Additional warnings when archive retention settings may not have the intended effect or would allow indefinite retention.</p>
                    </release-item>

                    <release-item>
                        <p>Experimental support for non-exclusive backups in <postgres/> 9.6 rc1.  Changes to the control/catalog/WAL versions in subsequent release candidates may break compatibility but <backrest/> will be updated with each release to keep pace.</p>
                    </release-item>
                </release-feature-list>

                <release-development-list>
                    <release-item>
                        <p>Refactor of protocol minions in preparation for the new local minion.</p>
                    </release-item>

                    <release-item>
                        <p>Remove obsolete thread index variable from <code>File()</code> module.</p>
                    </release-item>

                    <release-item>
                        <p>Changed temporary file names to consistently use the <file>.pgbackrest.tmp</file> extension even if the destination file is compressed or has an appended checksum.</p>
                    </release-item>

                    <release-item>
                        <p>Improve ASSERT error handling, safely check eval blocks, and convert <code>$@</code> to <code>$EVAL_ERROR</code>.</p>
                    </release-item>
                </release-development-list>
            </release-core-list>

            <release-doc-list>
                <release-bug-list>
                    <release-item>
                        <p>Fixed minor documentation reproducibility issues related to binary paths.</p>
                    </release-item>
                </release-bug-list>

                <release-feature-list>
                    <release-item>
                        <release-item-contributor-list>
                            <release-item-contributor id="cynthia.shang"/>
                        </release-item-contributor-list>

                        <p>Documentation for archive retention.</p>
                    </release-item>
                </release-feature-list>

                <release-development-list>
                    <release-item>
                        <p>Suppress TOC for unsupported versions of <backrest/>.</p>
                    </release-item>
                </release-development-list>
            </release-doc-list>

            <release-test-list>
                <release-development-list>
                    <release-item>
                        <p>New vagrant base box and make uid/gid selection for containers dynamic.</p>
                    </release-item>
                </release-development-list>
            </release-test-list>
        </release>

        <release date="2016-08-25" version="1.06" title="Backup from Standby and Bug Fixes">
             <release-core-list>
                <release-bug-list>
                    <release-item>
                        <release-item-contributor-list>
                            <release-item-ideator id="michael.vitale"/>
                        </release-item-contributor-list>

                        <p>Fixed an issue where a tablespace link that referenced another link would not produce an error, but instead skip the tablespace entirely.</p>
                    </release-item>

                    <release-item>
                        <release-item-contributor-list>
                            <release-item-ideator id="michael.vitale"/>
                        </release-item-contributor-list>

                        <p>Fixed an issue where options that should not allow multiple values could be specified multiple times in <file>pgbackrest.conf</file> without an error being raised.</p>
                    </release-item>

                    <release-item>
                        <release-item-contributor-list>
                            <release-item-ideator id="todd.vernick"/>
                        </release-item-contributor-list>

                        <p>Fixed an issue where the <br-option>protocol-timeout</br-option> option was not automatically increased when the <br-option>db-timeout</br-option> option was increased.</p>
                    </release-item>
                </release-bug-list>

                <release-feature-list>
                    <release-item>
                        <p>Backup from a standby cluster.  A connection to the primary cluster is still required to start/stop the backup and copy files that are not replicated, but the vast majority of files are copied from the standby in order to reduce load on the primary.</p>
                    </release-item>

                    <release-item>
                        <p>More flexible configuration for databases.  Master and standby can both be configured on the backup server and <backrest/> will automatically determine which is the primary.  This means no configuration changes for backup are required after failing over from a primary to standby when a separate backup server is used.</p>
                    </release-item>

                    <release-item>
                        <p>Exclude directories during backup that are cleaned, recreated, or zeroed by <postgres/> at startup.  These include <path>pgsql_tmp</path> and <path>pg_stat_tmp</path>.  The <file>postgresql.auto.conf.tmp</file> file is now excluded in addition to files that were already excluded: <file>backup_label.old</file>, <file>postmaster.opts</file>, <file>postmaster.pid</file>, <file>recovery.conf</file>, <file>recovery.done</file>.</p>
                    </release-item>

                    <release-item>
                        <p>Experimental support for non-exclusive backups in <postgres/> 9.6 beta4.  Changes to the control/catalog/WAL versions in subsequent betas may break compatibility but <backrest/> will be updated with each release to keep pace.</p>
                    </release-item>
                </release-feature-list>

                <release-improvement-list>
                    <release-item>
                        <p>Improve error message for links that reference links in manifest build.</p>
                    </release-item>

                    <release-item>
                        <p>Added hints to error message when relative paths are detected in <cmd>archive-push</cmd> or <cmd>archive-get</cmd>.</p>
                    </release-item>

                    <release-item>
                        <p>Improve backup log messages to indicate which host the files are being copied from.</p>
                    </release-item>
                </release-improvement-list>

                <release-development-list>
                    <release-item>
                        <p>Simplify protocol creation and identifying which host is local/remote.</p>
                    </release-item>

                    <release-item>
                        <p>Removed all <code>OP_*</code> function constants that were used only for debugging, not in the protocol, and replaced with <code>__PACKAGE__</code>.</p>
                    </release-item>

                    <release-item>
                        <p>Improvements in <code>Db</code> module: separated out <code>connect()</code> function, allow <code>executeSql()</code> calls that do not return data, and improve error handling.</p>
                    </release-item>
                </release-development-list>
            </release-core-list>

             <release-doc-list>
                 <release-development-list>
                    <release-item>
                        <p>Improve host tag rendering.</p>
                    </release-item>
                </release-development-list>
            </release-doc-list>

             <release-test-list>
                 <release-development-list>
                    <release-item>
                        <p>Refactor db version constants into a separate module.</p>
                    </release-item>

                    <release-item>
                        <p>Update synthetic backup tests to <postgres/> 9.4.</p>
                    </release-item>
                </release-development-list>
            </release-test-list>
        </release>

        <release date="2016-08-09" version="1.05" title="Bug Fix for Tablespace Link Checking">
             <release-core-list>
                 <release-bug-list>
                    <release-item>
                        <release-item-contributor-list>
                            <release-item-ideator id="chris.fort"/>
                        </release-item-contributor-list>

                        <p>Fixed an issue where tablespace paths that had $PGDATA as a substring would be identified as a subdirectories of $PGDATA even when they were not.  Also hardened relative path checking a bit.</p>
                    </release-item>
                </release-bug-list>
            </release-core-list>

            <release-doc-list>
                <release-feature-list>
                    <release-item>
                        <release-item-contributor-list>
                            <release-item-contributor id="cynthia.shang"/>
                        </release-item-contributor-list>

                        <p>Added documentation for scheduling backups with cron.</p>
                    </release-item>
                </release-feature-list>

                <release-improvement-list>
                    <release-item>
                        <release-item-contributor-list>
                            <release-item-contributor id="cynthia.shang"/>
                        </release-item-contributor-list>

                        <p>Moved the backlog from the <backrest/> website to the GitHub repository wiki.</p>
                    </release-item>
                </release-improvement-list>

                <release-development-list>
                    <release-item>
                        <p>Improved rendering of spaces in code blocks.</p>
                    </release-item>
                 </release-development-list>
            </release-doc-list>
        </release>

         <release date="2016-07-30" version="1.04" title="Various Bug Fixes">
             <release-core-list>
                 <release-bug-list>
                    <release-item>
                        <release-item-contributor-list>
                            <release-item-ideator id="michael.vitale"/>
                        </release-item-contributor-list>

                        <p>Fixed an issue an where an extraneous remote was created causing threaded backup/restore to possibly timeout and/or throw a lock conflict.</p>
                    </release-item>

                    <release-item>
                        <release-item-contributor-list>
                            <release-item-ideator id="michael.vitale"/>
                        </release-item-contributor-list>

                        <p>Fixed an issue where db-path was not required for the <cmd>check</cmd> command so an assert was raised when it was missing rather than a polite error message.</p>
                    </release-item>

                    <release-item>
                        <release-item-contributor-list>
                            <release-item-ideator id="david.steele"/>
                            <release-item-contributor id="cynthia.shang"/>
                            <release-item-reviewer id="david.steele"/>
                        </release-item-contributor-list>

                        <p>Fixed <cmd>check</cmd> command to throw an error when database version/id does not match that of the archive.</p>
                    </release-item>

                    <release-item>
                        <release-item-contributor-list>
                            <release-item-ideator id="sebastien.lardiere"/>
                        </release-item-contributor-list>

                        <p>Fixed an issue where a remote could try to start its own remote when the <br-option>backup-host</br-option> option was not present in <file>pgbackrest.conf</file> on the database server.</p>
                    </release-item>

                    <release-item>
                        <p>Fixed an issue where the contents of <path>pg_xlog</path> were being backed up if the directory was symlinked.  This didn't cause any issues during restore but was a waste of space.</p>
                    </release-item>

                    <release-item>
                        <p>Fixed an invalid <code>log()</code> call in lock routines.</p>
                    </release-item>
                </release-bug-list>

                <release-feature-list>
                    <release-item>
                        <p>Experimental support for non-exclusive backups in <postgres/> 9.6 beta3.  Changes to the control/catalog/WAL versions in subsequent betas may break compatibility but <backrest/> will be updated with each release to keep pace.</p>
                    </release-item>
                </release-feature-list>

                <release-improvement-list>
                    <release-item>
                        <p>Suppress banners on SSH protocol connections.</p>
                    </release-item>

                    <release-item>
                        <p>Improved remote error messages to identify the host where the error was raised.</p>
                    </release-item>

                    <release-item>
                        <p>All remote types now take locks.  The exceptions date to when the test harness and <backrest/> were running in the same VM and no longer apply.</p>
                    </release-item>
                </release-improvement-list>

                <release-development-list>
                    <release-item>
                        <p>Enhancements to the protocol layer for improved reliability and error handling.</p>
                    </release-item>

                    <release-item>
                        <p>Exceptions are now passed back from threads as messages when possible rather than raised directly.</p>
                    </release-item>

                    <release-item>
                        <p>Temp files created during backup are now placed in the same directory as the target file.</p>
                    </release-item>

                    <release-item>
                        <p>Output lock file name when a lock cannot be acquired to aid in debugging.</p>
                    </release-item>

                    <release-item>
                        <p>Reduce calls to <code>protocolGet()</code> in backup/restore.</p>
                    </release-item>
                </release-development-list>
            </release-core-list>

             <release-doc-list>
                 <release-feature-list>
                    <release-item>
                        <release-item-contributor-list>
                            <release-item-ideator id="michael.vitale"/>
                        </release-item-contributor-list>

                        <p>Added clarification on why the default for the <br-option>backrest-user</br-option> option is <id>backrest</id>.</p>
                    </release-item>

                    <release-item>
                        <release-item-contributor-list>
                            <release-item-ideator id="michael.vitale"/>
                        </release-item-contributor-list>

                        <p>Updated information about package availability on supported platforms.</p>
                    </release-item>
                </release-feature-list>

                 <release-development-list>
                    <release-item>
                        <p>Added <file>release.pl</file> to make releases reproducible.  For now this only includes building and deploying documentation.</p>
                    </release-item>

                    <release-item>
                        <release-item-contributor-list>
                            <release-item-ideator id="adrian.vondendriesch"/>
                            <release-item-contributor id="david.steele"/>
                        </release-item-contributor-list>

                        <p>HTML footer dates are statically created in English in order to be reproducible.</p>
                    </release-item>
                 </release-development-list>
            </release-doc-list>

             <release-test-list>
                 <release-development-list>
                    <release-item>
                        <p>Fixed a version checking issue in <file>test.pl</file>.</p>
                    </release-item>

                    <release-item>
                        <p>Fixed an issue where multi-threaded tests were not being run when requested.</p>
                    </release-item>

                    <release-item>
                        <p>Reduce the frequency that certain tests are run to save time in regression.</p>
                    </release-item>

                    <release-item>
                        <p>Disable control master for older OS versions where it is less stable.</p>
                    </release-item>
                </release-development-list>
            </release-test-list>
         </release>

         <release date="2016-07-02" version="1.03" title="Check Command and Bug Fixes">
             <release-core-list>
                <release-bug-list>
                    <release-item>
                        <release-item-contributor-list>
                            <release-item-ideator id="janice.parkinson"/>
                            <release-item-ideator id="chris.barber"/>
                        </release-item-contributor-list>

                        <p>Fixed an issue where <id>keep-alives</id> could be starved out by lots of small files during multi-threaded <cmd>backup</cmd>.  They were also completely absent from single/multi-threaded <cmd>backup</cmd> resume and <cmd>restore</cmd> checksumming.</p>
                    </release-item>

                    <release-item>
                        <release-item-contributor-list>
                            <release-item-ideator id="chris.barber"/>
                        </release-item-contributor-list>

                        <p>Fixed an issue where the <cmd>expire</cmd> command would refuse to run when explicitly called from the command line if the <br-option>db-host</br-option> option was set.  This was not an issue when <cmd>expire</cmd> was run automatically after a <cmd>backup</cmd></p>
                    </release-item>

                    <release-item>
                        <p>Fixed an issue where validation was being running on <pg-setting>archive_command</pg-setting> even when the <br-option>archive-check</br-option> option was disabled.</p>
                    </release-item>
                </release-bug-list>

                <release-feature-list>
                    <release-item>
                        <release-item-contributor-list>
                            <release-item-ideator id="david.steele"/>
                            <release-item-contributor id="cynthia.shang"/>
                            <release-item-reviewer id="david.steele"/>
                        </release-item-contributor-list>

                        <p>Added <cmd>check</cmd> command to validate that <backrest/> is configured correctly for archiving and backups.</p>
                    </release-item>

                    <release-item>
                        <p>Added the <br-option>protocol-timeout</br-option> option.  Previously <br-option>protocol-timeout</br-option> was set as <br-option>db-timeout</br-option> + 30 seconds.</p>
                    </release-item>

                    <release-item>
                        <p>Failure to shutdown remotes at the end of the backup no longer throws an exception.  Instead a warning is generated that recommends a higher <br-option>protocol-timeout</br-option>.</p>
                    </release-item>

                    <release-item>
                        <p>Experimental support for non-exclusive backups in <postgres/> 9.6 beta2.  Changes to the control/catalog/WAL versions in subsequent betas may break compatibility but <backrest/> will be updated with each release to keep pace.</p>
                    </release-item>
                </release-feature-list>

                <release-improvement-list>
                    <release-item>
                        <p>Improved handling of users/groups captured during backup that do not exist on the restore host.  Also explicitly handle the case where user/group is not mapped to a name.</p>
                    </release-item>

                    <release-item>
                        <p>Option handling is now far more strict.  Previously it was possible for a command to use an option that was not explicitly assigned to it.  This was especially true for the <br-option>backup-host</br-option> and <br-option>db-host</br-option> options which are used to determine locality.</p>
                    </release-item>
                </release-improvement-list>

                <release-development-list>
                    <release-item>
                        <p>The <code>pg_xlogfile_name()</code> function is no longer used to construct WAL filenames from LSNs. While this function is convenient it is not available on a standby.  Instead, the archive is searched for the LSN in order to find the timeline.  If due to some misadventure the LSN appears on multiple timelines then an error will be thrown, whereas before this condition would have passed unnoticed.</p>
                    </release-item>

                    <release-item>
                        <p>Changed version variable to a constant.  It had originally been designed to play nice with a specific packaging tool but that tool was never used.</p>
                    </release-item>
                </release-development-list>
             </release-core-list>

             <release-doc-list>
                 <release-improvement-list>
                    <release-item>
                        <release-item-contributor-list>
                            <release-item-ideator id="adrian.vondendriesch"/>
                            <release-item-contributor id="david.steele"/>
                        </release-item-contributor-list>

                        <p>Allow a static date to be used for documentation to generate reproducible builds.</p>
                    </release-item>

                    <release-item>
                        <release-item-contributor-list>
                            <release-item-contributor id="cynthia.shang"/>
                            <release-item-reviewer id="david.steele"/>
                        </release-item-contributor-list>

                        <p>Added documentation for asynchronous archiving to the user guide.</p>
                    </release-item>

                    <release-item>
                        <p>Recommended install location for <backrest/> modules is now <path>/usr/share/perl5</path> since <path>/usr/lib/perl5</path> has been removed from the search path in newer versions of Perl.</p>
                    </release-item>

                    <release-item>
                        <p>Added instructions for removing prior versions of <backrest/>.</p>
                    </release-item>
                 </release-improvement-list>

                 <release-development-list>
                    <release-item>
                        <p>Fixed DTD search path that did not work properly when <setting>--doc-path</setting> was used.</p>
                    </release-item>

                    <release-item>
                        <p>Fixed <backrest/>-specific xml that was loaded for non-<backrest/> projects.</p>
                    </release-item>

                    <release-item>
                        <p>Fixed section names being repeated in the info output when multiple <br-option>--require</br-option> options depended on the same sections.</p>
                    </release-item>

                    <release-item>
                        <p>Fixed <backrest/> config sections being blank in the output when not loaded from cache.</p>
                    </release-item>

                    <release-item>
                        <p>Allow hidden options to be added to a command.  This allows certain commands (like <id>apt-get</id>) to be forced during the build without making that a part of the documentation.</p>
                    </release-item>

                    <release-item>
                        <p>Allow command summaries to be inserted anywhere in the documentation to avoid duplication.</p>
                    </release-item>

                    <release-item>
                        <p>Update TeX Live to 2016 version.</p>
                    </release-item>

                    <release-item>
                        <p>New, consolidated implementation for link rendering.</p>
                    </release-item>

                    <release-item>
                        <p><postgres/> version is now a variable to allow multi-version documentation.</p>
                    </release-item>
                </release-development-list>
            </release-doc-list>

             <release-test-list>
                 <release-development-list>
                    <release-item>
                        <p>Obsolete containers are removed by the <br-option>--vm-force</br-option> option.</p>
                    </release-item>

                    <release-item>
                        <p>Major refactor of the test suite to make it more modular and object-oriented.  Multiple Docker containers can now be created for a single test to simulate more realistic environments.  Tests paths have been renamed for clarity.</p>
                    </release-item>

                    <release-item>
                        <p>Greatly reduced the quantity of Docker containers built by default.  Containers are only built for <postgres/> versions specified in <id>db-minimal</id> and those required to build documentation. Additional containers can be built with <br-option>--db-version=all</br-option> or by specifying a version, e.g. <br-option>--db-version=9.4</br-option>.</p>
                    </release-item>
                 </release-development-list>
             </release-test-list>
         </release>

         <release date="2016-06-02" version="1.02" title="Bug Fix for Perl 5.22">
             <release-core-list>
                 <release-bug-list>
                    <release-item>
                        <release-item-contributor-list>
                            <release-item-contributor id="adrian.vondendriesch"/>
                            <release-item-reviewer id="david.steele"/>
                        </release-item-contributor-list>

                        <p>Fix usage of sprintf() due to new constraints in Perl 5.22. Parameters not referenced in the format string are no longer allowed.</p>
                    </release-item>
                </release-bug-list>

                 <release-development-list>
                    <release-item>
                        <p>Log directory create and file open now using FileCommon functions which produce more detailed error messages on failure.</p>
                    </release-item>
                </release-development-list>
            </release-core-list>

             <release-doc-list>
                 <release-bug-list>
                    <release-item>
                        <release-item-contributor-list>
                            <release-item-contributor id="christoph.berg"/>
                            <release-item-contributor id="adrian.vondendriesch"/>
                            <release-item-reviewer id="david.steele"/>
                        </release-item-contributor-list>

                        <p>Fixed syntax that was not compatible with Perl 5.2X.</p>
                    </release-item>

                    <release-item>
                        <release-item-contributor-list>
                            <release-item-ideator id="adrian.vondendriesch"/>
                        </release-item-contributor-list>

                        <p>Fixed absolute paths that were used for the PDF logo.</p>
                    </release-item>
                </release-bug-list>

                 <release-feature-list>
                    <release-item>
                        <p>Release notes are now broken into sections so that bugs, features, and refactors are clearly delineated.  An <quote>Additional Notes</quote> section has been added for changes to documentation and the test suite that do not affect the core code.</p>
                    </release-item>

                    <release-item>
                        <release-item-contributor-list>
                            <release-item-contributor id="adrian.vondendriesch"/>
                            <release-item-contributor id="david.steele"/>
                        </release-item-contributor-list>

                        <p>Added man page generation.</p>
                    </release-item>

                    <release-item>
                        <release-item-contributor-list>
                            <release-item-ideator id="david.steele"/>
                            <release-item-contributor id="cynthia.shang"/>
                            <release-item-reviewer id="david.steele"/>
                        </release-item-contributor-list>

                        <p>The change log was the last piece of documentation to be rendered in Markdown only.  Wrote a converter so the document can be output by the standard renderers.  The change log will now be located on the website and has been renamed to <quote>Releases</quote>.</p>
                    </release-item>
                </release-feature-list>

                 <release-development-list>
                    <release-item>
                        <p>Added an execution cache so that documentation can be generated without setting up the full container environment.  This is useful for packaging, keeps the documentation consistent for a release, and speeds up generation when no changes are made in the execution list.</p>
                    </release-item>

                    <release-item>
                        <p>Remove function constants and pass strings directly to logDebugParam().  The function names were only used once so creating constants for them was wasteful.</p>
                    </release-item>

                    <release-item>
                        <p>Lists can now be used outside of <id>p</id> and <id>text</id> tags for more flexible document structuring.</p>
                    </release-item>
                </release-development-list>
             </release-doc-list>

             <release-test-list>
                 <release-development-list>
                    <release-item>
                        <p>Replaced overzealous <code>perl -cW</code> check which failed on Perl 5.22 with <code>perl -cw</code>.</p>
                    </release-item>

                    <release-item>
                        <p>Added Ubuntu 16.04 (Xenial) and Debian 8 (Jessie) to the regression suite.</p>
                    </release-item>

                    <release-item>
                        <p>Upgraded doc/test VM to Ubuntu 16.04.  This will help catch Perl errors in the doc code since it is not run across multiple distributions like the core and test code. It is also to be hoped that a newer kernel will make Docker more stable.</p>
                    </release-item>

                    <release-item>
                        <p>Test release version against the executable using <file>change-log.xml</file> instead of <file>CHANGELOG.md</file>.</p>
                    </release-item>
                </release-development-list>
             </release-test-list>
         </release>

         <release date="2016-05-17" version="1.01" title="Enhanced Info, Selective Restore, and 9.6 Support">
             <release-core-list>
                 <release-feature-list>
                    <release-item>
                        <release-item-contributor-list>
                            <release-item-ideator id="david.steele"/>
                            <release-item-contributor id="cynthia.shang"/>
                            <release-item-reviewer id="david.steele"/>
                        </release-item-contributor-list>

                        <p>Enhanced text output of <cmd>info</cmd> command to include timestamps, sizes, and the reference list for all backups.</p>
                    </release-item>

                    <release-item>
                        <release-item-contributor-list>
                            <release-item-ideator id="stephen.frost"/>
                            <!-- <release-item-contributor id="david.steele"/> -->
                            <release-item-reviewer id="cynthia.shang"/>
                            <release-item-reviewer id="greg.smith"/>
                            <release-item-reviewer id="stephen.frost"/>
                        </release-item-contributor-list>

                        <p>Allow selective restore of databases from a cluster backup.  This feature can result in major space and time savings when only specific databases are restored.  Unrestored databases will not be accessible but must be manually dropped before they will be removed from the shared catalogue.</p>
                    </release-item>

                    <release-item>
                        <release-item-contributor-list>
                            <!-- <release-item-contributor id="david.steele"/> -->
                            <release-item-reviewer id="cynthia.shang"/>
                        </release-item-contributor-list>

                        <p>Experimental support for non-exclusive backups in <postgres/> 9.6 beta1.  Changes to the control/catalog/WAL versions in subsequent betas may break compatibility but <backrest/> will be updated with each release to keep pace.</p>
                    </release-item>
                 </release-feature-list>
             </release-core-list>
         </release>

         <release date="2016-04-14" version="1.00" title="New Repository Format and Configuration Scheme, Link Support">
             <release-core-list>
                 <p><b>IMPORTANT NOTE</b>: This flag day release breaks compatibility with older versions of <backrest/>.  The manifest format, on-disk structure, configuration scheme, and the exe/path names have all changed.  You must create a new repository to hold backups for this version of <backrest/> and keep your older repository for a time in case you need to do a restore.  Restores from the prior repository will require the prior version of <backrest/> but because of name changes it is possible to have <id>1.00</id> and a prior version of <backrest/> installed at the same time.  See the notes below for more detailed information on what has changed.</p>

                 <release-feature-list>
                    <release-item>
                        <release-item-contributor-list>
                            <release-item-ideator id="michael.renner"/>
                            <!-- <release-item-contributor id="david.steele"/> -->
                        </release-item-contributor-list>

                        <p>Implemented a new configuration scheme which should be far simpler to use.  See the User Guide and Configuration Reference for details but for a simple configuration all options can now be placed in the <setting>stanza</setting> section. Options that are shared between stanzas can be placed in the <setting>[global]</setting> section.  More complex configurations can still make use of command sections though this should be a rare use case.</p>
                    </release-item>

                    <release-item>
                        <p>The <setting>repo-path</setting> option now always refers to the repository where backups and archive are stored, whether local or remote, so the <setting>repo-remote-path</setting> option has been removed.  The new <setting>spool-path</setting> option can be used to define a location for queueing WAL segments when archiving asynchronously.  A local repository is no longer required.</p>
                    </release-item>

                    <release-item>
                        <release-item-contributor-list>
                            <release-item-ideator id="michael.renner"/>
                            <release-item-ideator id="stephen.frost"/>
                            <!-- <release-item-contributor id="david.steele"/> -->
                        </release-item-contributor-list>

                        <p>The default configuration filename is now <file>pgbackrest.conf</file> instead of <file>pg_backrest.conf</file>.  This was done for consistency with other naming changes but also to prevent old config files from being loaded accidentally when migrating to <id>1.00</id>.</p>
                    </release-item>

                    <release-item>
                        <release-item-contributor-list>
                            <release-item-ideator id="michael.renner"/>
                            <release-item-ideator id="stephen.frost"/>
                            <!-- <release-item-contributor id="david.steele"/> -->
                        </release-item-contributor-list>

                        <p>The default repository name was changed from <path>/var/lib/backup</path> to <path>/var/lib/pgbackrest</path>.</p>
                    </release-item>

                    <release-item>
                        <!-- <release-item-contributor-list>
                            <release-item-contributor id="david.steele"/>
                        </release-item-contributor-list> -->

                        <p>Lock files are now stored in <path>/tmp/pgbackrest</path> by default. These days <path>/run/pgbackrest</path> is the preferred location but that would require init scripts which are not part of this release.  The <setting>lock-path</setting> option can be used to configure the lock directory.</p>
                    </release-item>

                    <release-item>
                        <release-item-contributor-list>
                            <release-item-ideator id="stephen.frost"/>
                            <!-- <release-item-contributor id="david.steele"/> -->
                        </release-item-contributor-list>

                        <p>Log files are now stored in <path>/var/log/pgbackrest</path> by default and no longer have the date appended so they can be managed with <id>logrotate</id>.  The <setting>log-path</setting> option can be used to configure the lock directory.</p>
                    </release-item>

                    <release-item>
                        <release-item-contributor-list>
                            <release-item-ideator id="michael.renner"/>
                            <release-item-ideator id="stephen.frost"/>
                            <!-- <release-item-contributor id="david.steele"/> -->
                        </release-item-contributor-list>

                        <p>Executable filename changed from <file>pg_backrest</file> to <file>pgbackrest</file>.</p>
                    </release-item>

                    <release-item>
                        <p>All files and directories linked from PGDATA are now included in the backup.  By default links will be restored directly into PGDATA as files or directories.  The <setting>{[dash]}-link-all</setting> option can be used to restore all links to their original locations.  The <setting>{[dash]}-link-map</setting> option can be used to remap a link to a new location.</p>
                    </release-item>

                    <release-item>
                        <p>Removed <setting>{[dash]}-tablespace</setting> option and replaced with <setting>{[dash]}-tablespace-map-all</setting> option which should more clearly indicate its function.</p>
                    </release-item>

                    <release-item>
                        <p>Added <id>detail</id> log level which will output more information than <id>info</id> without being as verbose as <id>debug</id>.</p>
                    </release-item>
                 </release-feature-list>
            </release-core-list>
         </release>

        <release date="2016-04-06" version="0.92" title="Command-line Repository Path Fix">
            <release-core-list>
                <release-bug-list>
                    <release-item>
                        <release-item-contributor-list>
                            <release-item-ideator id="jan.wieck"/>
                        </release-item-contributor-list>

                        <p>Fixed an issue where the master process was passing <setting>{[dash]}-repo-remote-path</setting> instead of <setting>{[dash]}-repo-path</setting> to the remote and causing the lock files to be created in the default repository directory (<path>/var/lib/backup</path>), generally ending in failure.  This was only an issue when <setting>{[dash]}-repo-remote-path</setting> was defined on the command line rather than in <file>pg_backrest.conf</file>.</p>
                    </release-item>
                </release-bug-list>
            </release-core-list>
        </release>

        <release date="2016-03-22" version="0.91" title="Tablespace Bug Fix and Minor Enhancements">
            <release-core-list>
                <p><b>IMPORTANT BUG FIX FOR TABLESPACES</b>: A change to the repository format was accidentally introduced in 0.90 which means the on-disk backup was no longer a valid <postgres/> cluster when the backup contained tablespaces.  This only affected users who directly copied the backups to restore <postgres/> clusters rather than using the restore command.  However, the fix breaks compatibility with older backups that contain tablespaces no matter how they are being restored (<backrest/> will throw errors and refuse to restore).  New full backups should be taken immediately after installing version 0.91 for any clusters that contain tablespaces.  If older backups need to be restored then use a version of <backrest/> that matches the backup version.</p>

                <release-bug-list>
                    <release-item>
                        <release-item-contributor-list>
                            <release-item-ideator id="evan.benoit"/>
                        </release-item-contributor-list>

                        <p>Fixed repository incompatibility introduced in <backrest/> 0.90.</p>
                    </release-item>
                </release-bug-list>

                <release-feature-list>
                    <release-item>
                        <p>Copy <file>global/pg_control</file> last during backups.</p>
                    </release-item>

                    <release-item>
                        <p>Write <id>.info</id> and <id>.manifest</id> files to temp before moving them to their final locations and fsync'ing.</p>
                    </release-item>

                    <release-item>
                        <p>Rename <setting>{[dash]}-no-start-stop</setting> option to <setting>{[dash]}-no-online</setting>.</p>
                    </release-item>
                </release-feature-list>
            </release-core-list>

            <release-test-list>
                <release-feature-list>
                    <release-item>
                        <p>Static source analysis using Perl-Critic, currently passes on gentle.</p>
                    </release-item>
                </release-feature-list>
            </release-test-list>
        </release>

        <release date="2016-02-07" version="0.90" title="9.5 Support, Various Enhancements, and Minor Bug Fixes">
            <release-core-list>
                <release-bug-list>
                    <release-item>
                        <release-item-contributor-list>
                            <release-item-ideator id="jason.odonnell"/>
                        </release-item-contributor-list>

                        <p>Fixed an issue where specifying <setting>{[dash]}-no-archive-check</setting> would throw a configuration error.</p>
                    </release-item>

                    <release-item>
                        <p>Fixed an issue where a temp WAL file left over after a well-timed system crash could cause the next <cmd>archive-push</cmd> to fail.</p>
                    </release-item>

                    <release-item>
                        <p>The <setting>retention-archive</setting> option can now be be safely set to less than backup retention (<setting>retention-full</setting> or <setting>retention-diff</setting>) without also specifying <setting>archive-copy=n</setting>.  The WAL required to make the backups that fall outside of archive retention consistent will be preserved in the archive.  However, in this case PITR will not be possible for the backups that fall outside of archive retention.</p>
                    </release-item>
                </release-bug-list>

                <release-feature-list>
                    <release-item>
                        <p>When backing up and restoring tablespaces <backrest/> only operates on the subdirectory created for the version of <postgres/> being run against.  Since multiple versions can live in a tablespace (especially during a binary upgrade) this prevents too many files from being copied during a backup and other versions possibly being wiped out during a restore.  This only applies to <postgres/> >= 9.0 &amp;mdash; prior versions of <postgres/> could not share a tablespace directory.</p>
                    </release-item>

                    <release-item>
                        <release-item-contributor-list>
                            <release-item-ideator id="david.steele"/>
                            <release-item-contributor id="jason.odonnell"/>
                        </release-item-contributor-list>

                        <p>Generate an error when <setting>archive-check=y</setting> but <setting>archive_command</setting> does not execute <file>pg_backrest</file>.</p>
                    </release-item>

                    <release-item>
                        <p>Improved error message when <setting>repo-path</setting> or <setting>repo-remote-path</setting> does not exist.</p>
                    </release-item>

                    <release-item>
                        <p>Added checks for <setting>{[dash]}-delta</setting> and <setting>{[dash]}-force</setting> restore options to ensure that the destination is a valid $PGDATA directory.  <backrest/> will check for the presence of <file>PG_VERSION</file> or <file>backup.manifest</file> (left over from an aborted restore).  If neither file is found then <setting>{[dash]}-delta</setting> and <setting>{[dash]}-force</setting> will be disabled but the restore will proceed unless there are files in the $PGDATA directory (or any tablespace directories) in which case the operation will be aborted.</p>
                    </release-item>

                    <release-item>
                        <p>When restore <setting>{[dash]}-set=latest</setting> (the default) the actual backup restored will be output to the log.</p>
                    </release-item>

                    <release-item>
                        <p>Support for <postgres/> 9.5 partial WAL segments and <setting>recovery_target_action</setting> setting. The <setting>archive_mode = 'always'</setting> setting is not yet supported.</p>
                    </release-item>

                    <release-item>
                        <p>Support for <setting>recovery_target = 'immediate'</setting> recovery setting introduced in <postgres/> 9.4.</p>
                    </release-item>

                    <release-item>
                        <p>The following tablespace checks have been added: paths or files in pg_tblspc, relative links in pg_tblspc, tablespaces in $PGDATA. All three will generate errors.</p>
                    </release-item>
                </release-feature-list>
            </release-core-list>

            <release-doc-list>
                <release-development-list>
                    <release-item>
                        <release-item-contributor-list>
                            <release-item-ideator id="john.harvey"/>
                        </release-item-contributor-list>

                        <p>Fixed an issue where document generation failed because some OSs are not tolerant of having multiple installed versions of <postgres/>.  A separate VM is now created for each version.  Also added a sleep after database starts during document generation to ensure the database is running before the next command runs.</p>
                    </release-item>
                </release-development-list>
            </release-doc-list>
        </release>

        <release date="2015-12-24" version="0.89" title="Timeout Bug Fix and Restore Read-Only Repositories">
            <release-core-list>
                <release-bug-list>
                    <release-item>
                        <release-item-contributor-list>
                            <release-item-ideator id="stephen.frost"/>
                        </release-item-contributor-list>

                        <p>Fixed an issue where longer-running backups/restores would timeout when remote and threaded.  Keepalives are now used to make sure the remote for the main process does not timeout while the thread remotes do all the work.  The error message for timeouts was also improved to make debugging easier.</p>
                    </release-item>
                </release-bug-list>

                <release-feature-list>
                    <release-item>
                        <p>Allow restores to be performed on a read-only repository by using <setting>{[dash]}-no-lock</setting> and <setting>{[dash]}-log-level-file=off</setting>.  The <setting>{[dash]}-no-lock</setting> option can only be used with restores.</p>
                    </release-item>
                </release-feature-list>
            </release-core-list>

            <release-doc-list>
                <release-development-list>
                    <release-item>
                        <p>Minor styling changes, clarifications and rewording in the user guide.</p>
                    </release-item>
                </release-development-list>
            </release-doc-list>

            <release-test-list>
                <release-development-list>
                    <release-item>
                        <p>The dev branch has been renamed to master and for the time being the master branch has renamed to release, though it will probably be removed at some point {[dash]}- thus ends the gitflow experiment for <backrest/>.  It is recommended that any forks get re-forked and clones get re-cloned.</p>
                    </release-item>
                </release-development-list>
            </release-test-list>
        </release>

        <release date="2015-11-22" version="0.88" title="Documentation and Minor Bug Fixes">
            <release-core-list>
                <release-bug-list>
                    <release-item>
                        <release-item-contributor-list>
                            <release-item-ideator id="dmitry.didovicher"/>
                        </release-item-contributor-list>

                        <p>Fixed an issue where the <cmd>start</cmd>/<cmd>stop</cmd> commands required the <setting>{[dash]}-config</setting> option.</p>
                    </release-item>

                    <release-item>
                        <release-item-contributor-list>
                            <release-item-ideator id="stephen.frost"/>
                            <release-item-ideator id="dmitry.didovicher"/>
                        </release-item-contributor-list>

                        <p>Fixed an issue where log files were being overwritten instead of appended.</p>
                    </release-item>

                    <release-item>
                        <p>Fixed an issue where <setting>backup-user</setting> was not optional.</p>
                    </release-item>
                </release-bug-list>

                <release-feature-list>
                    <release-item>
                        <release-item-contributor-list>
                            <release-item-ideator id="stephen.frost"/>
                        </release-item-contributor-list>

                        <p>Symlinks are no longer created in backup directories in the repository.  These symlinks could point virtually anywhere and potentially be dangerous.  Symlinks are still recreated during a restore.</p>
                    </release-item>

                    <release-item>
                        <p>Added better messaging for backup expiration.  Full and differential backup expirations are logged on a single line along with a list of all dependent backups expired.</p>
                    </release-item>

                    <release-item>
                        <p>Archive retention is automatically set to full backup retention if not explicitly configured.</p>
                    </release-item>
                </release-feature-list>
            </release-core-list>

            <release-doc-list>
                <release-feature-list>
                    <release-item>
                        <p>Added documentation in the user guide for delta restores, expiration, dedicated backup hosts, starting and stopping <backrest/>, and replication.</p>
                    </release-item>
                </release-feature-list>
            </release-doc-list>
        </release>

        <release date="2015-10-28" version="0.87" title="Website and User Guide">
            <release-core-list>
                <release-feature-list>
                    <release-item>
                        <p>The <file>backup_label.old</file> and <file>recovery.done</file> files are now excluded from backups.</p>
                    </release-item>
                </release-feature-list>
            </release-core-list>

            <release-doc-list>
                <release-feature-list>
                    <release-item>
                        <release-item-contributor-list>
                            <release-item-contributor id="david.steele"/>
                            <release-item-contributor id="stephen.frost"/>
                            <release-item-reviewer id="michael.renner"/>
                            <release-item-reviewer id="cynthia.shang"/>
                            <release-item-reviewer id="eric.radman"/>
                            <release-item-reviewer id="dmitry.didovicher"/>
                        </release-item-contributor-list>

                        <p>Added a new user guide that covers <backrest/> basics and some advanced topics including PITR.  Much more to come, but it's a start.</p>
                    </release-item>
                </release-feature-list>

                <release-development-list>
                    <release-item>
                        <p>The website, markdown, and command-line help are now all generated from the same XML source.</p>
                    </release-item>
                </release-development-list>
            </release-doc-list>
        </release>

        <release date="2015-10-08" version="0.85" title="Start/Stop Commands and Minor Bug Fixes">
            <release-core-list>
                <release-bug-list>
                    <release-item>
                        <p>Fixed an issue where an error could be returned after a backup or restore completely successfully.</p>
                    </release-item>

                    <release-item>
                        <p>Fixed an issue where a resume would fail if temp files were left in the root backup directory when the backup failed.  This scenario was likely if the backup process got terminated during the copy phase.</p>
                    </release-item>
                </release-bug-list>

                <release-feature-list>
                    <release-item>
                        <p>Added <cmd>stop</cmd> and <cmd>start</cmd> commands to prevent <backrest/> processes from running on a system where <postgres/> is shutdown or the system needs to be quiesced for some other reason.</p>
                    </release-item>

                    <release-item>
                        <p>Experimental support for <postgres/> 9.5 beta1.  This may break when the control version or WAL magic changes in future versions but will be updated in each <backrest/> release to keep pace.  All regression tests pass except for <setting>{[dash]}-target-resume</setting> tests (this functionality has changed in 9.5) and there is no testing yet for <file>.partial</file> WAL segments.</p>
                    </release-item>
                </release-feature-list>

                <release-development-list>
                    <release-item>
                        <p>Removed dependency on <code>IO::String</code> module.</p>
                    </release-item>
                </release-development-list>
            </release-core-list>
        </release>

        <release date="2015-09-14" version="0.82" title="Refactoring, Command-line Help, and Minor Bug Fixes">
            <release-core-list>
                <release-bug-list>
                    <release-item>
                        <p>Fixed an issue where resumed compressed backups were not preserving existing files.</p>
                    </release-item>

                    <release-item>
                        <p>Fixed an issue where resume and incr/diff would not ensure that the prior backup had the same compression and hardlink settings.</p>
                    </release-item>

                    <release-item>
                        <p>Fixed an issue where a cold backup using <setting>{[dash]}-no-start-stop</setting> could be started on a running <postgres/> cluster without <setting>{[dash]}-force</setting> specified.</p>
                    </release-item>

                    <release-item>
                        <p>Fixed an issue where a thread could be started even when none were requested.</p>
                    </release-item>

                    <release-item>
                        <p>Fixed an issue where the <backrest/> version number was not being updated in <file>backup.info</file> and <file>archive.info</file> after an upgrade/downgrade.</p>
                    </release-item>

                    <release-item>
                        <release-item-contributor-list>
                            <release-item-ideator id="stephen.frost"/>
                        </release-item-contributor-list>

                        <p>Fixed an issue where the <cmd>info</cmd> command was throwing an exception when the repository contained no stanzas.</p>
                    </release-item>

                    <release-item>
                        <release-item-contributor-list>
                            <release-item-ideator id="stephen.frost"/>
                        </release-item-contributor-list>

                        <p>Fixed an issue where the <postgres/> <code>pg_stop_backup()</code> NOTICEs were being output to <id>stderr</id>.</p>
                    </release-item>
                </release-bug-list>

                <release-feature-list>
                    <release-item>
                        <p>Experimental support for <postgres/> 9.5 alpha2.  This may break when the control version or WAL magic changes in future versions but will be updated in each <backrest/> release to keep pace.  All regression tests pass except for <setting>{[dash]}-target-resume</setting> tests (this functionality has changed in 9.5) and there is no testing yet for <file>.partial</file> WAL segments.</p>
                    </release-item>
                </release-feature-list>

                <release-improvement-list>
                    <release-item>
                        <p>Renamed <setting>recovery-setting</setting> option and section to <setting>recovery-option</setting> to be more consistent with <backrest/> naming conventions.</p>
                    </release-item>

                    <release-item>
                        <p>Added dynamic module loading to speed up commands, especially asynchronous archiving.</p>
                    </release-item>
                </release-improvement-list>

                <release-development-list>
                    <release-item>
                        <p>Code cleanup and refactoring to standardize on patterns that have evolved over time.</p>
                    </release-item>
                </release-development-list>
            </release-core-list>

            <release-doc-list>
                <release-feature-list>
                    <release-item>
                        <p>Command-line help is now extracted from the same XML source that is used for the other documentation and includes much more detail.</p>
                    </release-item>
                </release-feature-list>
            </release-doc-list>

            <release-test-list>
                <release-development-list>
                    <release-item>
                        <p>Expiration tests are now synthetic rather than based on actual backups.  This will allow development of more advanced expiration features.</p>
                    </release-item>
                </release-development-list>
            </release-test-list>
        </release>

        <release date="2015-08-09" version="0.80" title="DBI Support, Stability, and Convenience Features">
            <release-core-list>
                <release-bug-list>
                    <release-item>
                        <release-item-contributor-list>
                            <release-item-ideator id="michael.renner"/>
                        </release-item-contributor-list>

                        <p>Fixed an issue that caused the formatted timestamp for both the oldest and newest backups to be reported as the current time by the <cmd>info</cmd> command.  Only <id>text</id> output was affected {[dash]}- <id>json</id> output reported the correct epoch values.</p>
                    </release-item>

                    <release-item>
                        <p>Fixed protocol issue that was preventing ssh errors (especially on connection) from being logged.</p>
                    </release-item>
                </release-bug-list>

                <release-feature-list>
                    <release-item>
                        <release-item-contributor-list>
                            <release-item-ideator id="cynthia.shang"/>
                        </release-item-contributor-list>

                        <p>The repository is now created and updated with consistent directory and file modes.  By default <id>umask</id> is set to <id>0000</id> but this can be disabled with the <setting>neutral-umask</setting> setting.</p>
                    </release-item>

                    <release-item>
                        <p>Added the <br-option>stop-auto</br-option> option to allow failed backups to automatically be stopped when a new backup starts.</p>
                    </release-item>

                    <release-item>
                        <p>Added the <br-option>db-timeout</br-option> option to limit the amount of time <backrest/> will wait for <code>pg_start_backup()</code> and <code>pg_stop_backup()</code> to return.</p>
                    </release-item>

                    <release-item>
                        <p>Remove <file>pg_control</file> file at the beginning of the restore and copy it back at the very end.  This prevents the possibility that a partial restore can be started by <postgres/>.</p>
                    </release-item>

                    <release-item>
                        <p>Added checks to be sure the <setting>db-path</setting> setting is consistent with <setting>db-port</setting> by comparing the <setting>data_directory</setting> as reported by the cluster against the <setting>db-path</setting> setting and the version as reported by the cluster against the value read from <file>pg_control</file>.  The <setting>db-socket-path</setting> setting is checked to be sure it is an absolute path.</p>
                    </release-item>

                    <release-item>
                        <p>Experimental support for <postgres/> 9.5 alpha1.  This may break when the control version or WAL magic changes in future versions but will be updated in each <backrest/> release to keep pace.  All regression tests pass except for <setting>{[dash]}-target-resume</setting> tests (this functionality has changed in 9.5) and there is no testing yet for <file>.partial</file> WAL segments.</p>
                    </release-item>
                </release-feature-list>

                <release-improvement-list>
                    <release-item>
                        <p>Now using Perl <code>DBI</code> and <code>DBD::Pg</code> for connections to <postgres/> rather than <cmd>psql</cmd>.  The <setting>cmd-psql</setting> and <setting>cmd-psql-option</setting> settings have been removed and replaced with <setting>db-port</setting> and <setting>db-socket-path</setting>.  Follow the instructions in the Installation Guide to install <code>DBD::Pg</code> on your operating system.</p>
                    </release-item>
                </release-improvement-list>

                <release-development-list>
                    <release-item>
                        <p>Major refactoring of the protocol layer to support future development.</p>
                    </release-item>
                </release-development-list>
            </release-core-list>

            <release-doc-list>
                <release-development-list>
                    <release-item>
                        <p>Split most of <file>README.md</file> out into <file>USERGUIDE.md</file> and <file>CHANGELOG.md</file> because it was becoming unwieldy.  Changed most references to <quote>database</quote> in the user guide to <quote>database cluster</quote> for clarity.</p>
                    </release-item>

                    <release-item>
                        <p>Changed most references to <quote>database</quote> in the user guide to <quote>database cluster</quote> for clarity.</p>
                    </release-item>
                </release-development-list>
            </release-doc-list>

            <release-test-list>
                <release-feature-list>
                    <release-item>
                        <p>Added vagrant test configurations for Ubuntu 14.04 and CentOS 7.</p>
                    </release-item>
                </release-feature-list>
            </release-test-list>
        </release>

        <release date="2015-07-13" version="0.78" title="Remove CPAN Dependencies, Stability Improvements">
            <release-core-list>
                <release-improvement-list>
                    <release-item>
                        <p>Removed dependency on CPAN packages for multi-threaded operation.  While it might not be a bad idea to update the <code>threads</code> and <code>Thread::Queue</code> packages, it is no longer necessary.</p>
                    </release-item>
                    <release-item>
                        <p>Modified wait backoff to use a Fibonacci rather than geometric sequence.  This will make wait time grow less aggressively while still giving reasonable values.</p>
                    </release-item>
                </release-improvement-list>
            </release-core-list>

            <release-test-list>
                <release-feature-list>
                    <release-item>
                        <p>Added vagrant test configurations for Ubuntu 12.04 and CentOS 6.</p>
                    </release-item>
                </release-feature-list>

                <release-development-list>
                    <release-item>
                        <p>More options for regression tests and improved code to run in a variety of environments.</p>
                    </release-item>
                </release-development-list>
            </release-test-list>
        </release>

        <release date="2015-06-30" version="0.77" title="CentOS/RHEL 6 Support and Protocol Improvements">
            <release-core-list>
                <release-feature-list>
                    <release-item>
                        <release-item-contributor-list>
                            <release-item-ideator id="andres.freund"/>
                        </release-item-contributor-list>

                        <p>Added file and directory syncs to the <code>File</code> object for additional safety during backup/restore and archiving.</p>
                    </release-item>

                    <release-item>
                        <release-item-contributor-list>
                            <release-item-ideator id="eric.radman"/>
                        </release-item-contributor-list>

                        <p>Added support for Perl 5.10.1 and OpenSSH 5.3 which are default for CentOS/RHEL 6.</p>
                    </release-item>

                    <release-item>
                        <release-item-contributor-list>
                            <release-item-ideator id="eric.radman"/>
                        </release-item-contributor-list>

                        <p>Improved error message when backup is run without <setting>archive_command</setting> set and without <setting>{[dash]}-no-archive-check</setting> specified.</p>
                    </release-item>
                </release-feature-list>

                <release-development-list>
                    <release-item>
                        <p>Removed <file>pg_backrest_remote</file> and added the functionality to <file>pg_backrest</file> as the <cmd>remote</cmd> command.</p>
                    </release-item>

                    <release-item>
                        <release-item-contributor-list>
                            <release-item-ideator id="michael.renner"/>
                        </release-item-contributor-list>

                        <p>Moved version number out of the <file>VERSION</file> file to <file>Version.pm</file> to better support packaging.</p>
                    </release-item>

                    <release-item>
                        <p>Replaced <code>IPC::System::Simple</code> and <code>Net::OpenSSH</code> with <code>IPC::Open3</code> to eliminate CPAN dependency for multiple operating systems.</p>
                    </release-item>
                </release-development-list>
            </release-core-list>
        </release>

        <release date="2015-06-14" version="0.75" title="New Repository Format, Info Command and Experimental 9.5 Support">
            <release-core-list>
                <p><b>IMPORTANT NOTE</b>: This flag day release breaks compatibility with older versions of <backrest/>.  The manifest format, on-disk structure, and the binary names have all changed.  You must create a new repository to hold backups for this version of <backrest/> and keep your older repository for a time in case you need to do a restore.  The <file>pg_backrest.conf</file> file has not changed but you'll need to change any references to <file>pg_backrest.pl</file> in cron (or elsewhere) to <file>pg_backrest</file> (without the <file>.pl</file> extension).</p>

                <release-feature-list>
                    <release-item>
                        <p>Added the <cmd>info</cmd> command.</p>
                    </release-item>

                    <release-item>
                        <release-item-contributor-list>
                            <release-item-ideator id="michael.renner"/>
                        </release-item-contributor-list>

                        <p>Logging now uses unbuffered output.  This should make log files that are being written by multiple threads less chaotic.</p>
                    </release-item>

                    <release-item>
                        <p>Experimental support for <postgres/> 9.5.  This may break when the control version or WAL magic changes but will be updated in each release.</p>
                    </release-item>
                </release-feature-list>

                <release-improvement-list>
                    <release-item>
                        <p>More efficient file ordering for <cmd>backup</cmd>.  Files are copied in descending size order so a single thread does not end up copying a large file at the end.  This had already been implemented for <cmd>restore</cmd>.</p>
                    </release-item>
                </release-improvement-list>
            </release-core-list>
        </release>

        <release date="2015-06-01" version="0.70" title="Stability Improvements for Archiving, Improved Logging and Help">
            <release-core-list>
                <release-bug-list>
                    <release-item>
                        <release-item-contributor-list>
                            <release-item-ideator id="michael.renner"/>
                        </release-item-contributor-list>

                        <p>Fixed an issue where <cmd>archive-copy</cmd> would fail on an incr/diff backup when <setting>hardlink=n</setting>.  In this case the <path>pg_xlog</path> path does not already exist and must be created.</p>
                    </release-item>

                    <release-item>
                        <release-item-contributor-list>
                            <release-item-ideator id="michael.renner"/>
                        </release-item-contributor-list>

                        <p>Fixed an issue in async archiving where <cmd>archive-push</cmd> was not properly returning 0 when <setting>archive-max-mb</setting> was reached and moved the async check after transfer to avoid having to remove the stop file twice.  Also added unit tests for this case and improved error messages to make it clearer to the user what went wrong.</p>
                    </release-item>

                    <release-item>
                        <release-item-contributor-list>
                            <release-item-ideator id="michael.renner"/>
                        </release-item-contributor-list>

                        <p>Fixed a locking issue that could allow multiple operations of the same type against a single stanza.  This appeared to be benign in terms of data integrity but caused spurious errors while archiving and could lead to errors in backup/restore.</p>
                    </release-item>
                </release-bug-list>

                <release-feature-list>
                    <release-item>
                        <p>Allow duplicate WAL segments to be archived when the checksum matches.  This is necessary for some recovery scenarios.</p>
                    </release-item>

                    <release-item>
                        <release-item-contributor-list>
                            <release-item-ideator id="michael.renner"/>
                        </release-item-contributor-list>

                        <p>Allow comments/disabling in <file>pg_backrest.conf</file> using the <id>#</id> character.  Only <id>#</id> characters in the forst character of the line are honored.</p>
                    </release-item>

                    <release-item>
                        <release-item-contributor-list>
                            <release-item-ideator id="michael.renner"/>
                        </release-item-contributor-list>

                        <p>Better logging before <id>pg_start_backup()</id> to make it clear when the backup is waiting on a checkpoint.</p>
                    </release-item>

                    <release-item>
                        <release-item-contributor-list>
                            <release-item-ideator id="michael.renner"/>
                            <release-item-reviewer id="michael.renner"/>
                        </release-item-contributor-list>

                        <p>Various command behavior and logging fixes.</p>
                    </release-item>
                </release-feature-list>

                <release-improvement-list>
                    <release-item>
                        <p>Replaced <code>JSON</code> module with <code>JSON::PP</code> which ships with core Perl.</p>
                    </release-item>
                </release-improvement-list>
            </release-core-list>

            <release-doc-list>
                <release-bug-list>
                    <release-item>
                        <release-item-contributor-list>
                            <release-item-ideator id="michael.renner"/>
                            <release-item-reviewer id="michael.renner"/>
                        </release-item-contributor-list>

                        <p>Various help fixes.</p>
                    </release-item>
                </release-bug-list>
            </release-doc-list>
        </release>

        <release date="2015-05-11" version="0.65" title="Improved Resume and Restore Logging, Compact Restores">
            <release-core-list>
                <release-bug-list>
                    <release-item>
                        <p>Fixed an issue where an absolute path was not written into <file>recovery.conf</file> when the restore was run with a relative path.</p>
                    </release-item>
                </release-bug-list>

                <release-feature-list>
                    <release-item>
                        <p>Better resume support.  Resumed files are checked to be sure they have not been modified and the manifest is saved more often to preserve checksums as the backup progresses.  More unit tests to verify each resume case.</p>
                    </release-item>

                    <release-item>
                        <p>Resume is now optional.  Use the <setting>resume</setting> setting or <setting>{[dash]}-no-resume</setting> from the command line to disable.</p>
                    </release-item>

                    <release-item>
                        <p>More info messages during restore.  Previously, most of the restore messages were debug level so not a lot was output in the log.</p>
                    </release-item>

                    <release-item>
                        <p>Added <setting>tablespace</setting> setting to allow tablespaces to be restored into the <path>pg_tblspc</path> path.  This produces compact restores that are convenient for development, staging, etc.  Currently these restores cannot be backed up as <backrest/> expects only links in the <path>pg_tblspc</path> path.</p>
                    </release-item>
                </release-feature-list>
            </release-core-list>
        </release>

        <release date="2015-04-21" version="0.61" title="Bug Fix for Uncompressed Remote Destination">
            <release-core-list>
                <release-bug-list>
                    <release-item>
                        <p>Fixed a buffering error that could occur on large, highly-compressible files when copying to an uncompressed remote destination.  The error was detected in the decompression code and resulted in a failed backup rather than corruption so it should not affect successful backups made with previous versions.</p>
                    </release-item>
                </release-bug-list>
            </release-core-list>
        </release>

        <release date="2015-04-19" version="0.60" title="Better Version Support and WAL Improvements">
            <release-core-list>
                <release-bug-list>
                    <release-item>
                        <p>Pushing duplicate WAL now generates an error.  This worked before only if checksums were disabled.</p>
                    </release-item>
                </release-bug-list>

                <release-feature-list>
                    <release-item>
                        <p>Database System IDs are used to make sure that all WAL in an archive matches up.  This should help prevent misconfigurations that send WAL from multiple clusters to the same archive.</p>
                    </release-item>
                </release-feature-list>

                <release-development-list>
                    <release-item>
                        <p>Improved threading model by starting threads early and terminating them late.</p>
                    </release-item>
                </release-development-list>
            </release-core-list>

            <release-test-list>
                <release-feature-list>
                    <release-item>
                        <p>Regression tests working back to <postgres/> 8.3.</p>
                    </release-item>
                </release-feature-list>
            </release-test-list>
        </release>

        <release date="2015-03-25" version="0.50" title="Restore and Much More">
            <release-core-list>
                <release-bug-list>
                    <release-item>
                        <p>Fixed broken checksums and now they work with normal and resumed backups.  Finally realized that checksums and checksum deltas should be functionally separated and this simplified a number of things.  Issue #28 has been created for checksum deltas.</p>
                    </release-item>

                    <release-item>
                        <p>Fixed an issue where a backup could be resumed from an aborted backup that didn't have the same type and prior backup.</p>
                    </release-item>
                </release-bug-list>

                <release-feature-list>
                    <release-item>
                        <p>Added restore functionality.</p>
                    </release-item>

                    <release-item>
                        <p>All options can now be set on the command-line making <file>pg_backrest.conf</file> optional.</p>
                    </release-item>

                    <release-item>
                        <p>De/compression is now performed without threads and checksum/size is calculated in stream.  That means file checksums are no longer optional.</p>
                    </release-item>

                    <release-item>
                        <p>Added option <setting>{[dash]}-no-start-stop</setting> to allow backups when Postgres is shut down.  If <file>postmaster.pid</file> is present then <setting>{[dash]}-force</setting> is required to make the backup run (though if Postgres is running an inconsistent backup will likely be created).  This option was added primarily for the purpose of unit testing, but there may be applications in the real world as well.</p>
                    </release-item>

                    <release-item>
                        <p>Checksum for <file>backup.manifest</file> to detect a corrupted/modified manifest.</p>
                    </release-item>

                    <release-item>
                        <p>Link <path>latest</path> always points to the last backup.  This has been added for convenience and to make restores simpler.</p>
                    </release-item>
                </release-feature-list>

                <release-development-list>
                    <release-item>
                        <p>Removed dependency on <code>Moose</code>.  It wasn't being used extensively and makes for longer startup times.</p>
                    </release-item>
                </release-development-list>
            </release-core-list>

            <release-test-list>
                <release-feature-list>
                    <release-item>
                        <p>More comprehensive unit tests in all areas.</p>
                    </release-item>
                </release-feature-list>
            </release-test-list>
        </release>

        <release date="2014-10-05" version="0.30" title="Core Restructuring and Unit Tests">
            <release-core-list>
                <release-development-list>
                    <release-item>
                        <p>Complete rewrite of <code>BackRest::File</code> module to use a custom protocol for remote operations and Perl native GZIP and SHA operations.  Compression is performed in threads rather than forked processes.</p>
                    </release-item>

                    <release-item>
                        <p>Removed dependency on <code>Storable</code> and replaced with a custom ini file implementation.</p>
                    </release-item>

                    <release-item>
                        <p>Numerous other changes that can only be identified with a diff.</p>
                    </release-item>
                </release-development-list>
            </release-core-list>

            <release-doc-list>
                <release-feature-list>
                    <release-item>
                        <p>Added much needed documentation</p>
                    </release-item>
                </release-feature-list>
            </release-doc-list>

            <release-test-list>
                <release-feature-list>
                    <release-item>
                        <p>Fairly comprehensive unit tests for all the basic operations.  More work to be done here for sure, but then there is always more work to be done on unit tests.</p>
                    </release-item>
                </release-feature-list>
            </release-test-list>
        </release>

        <release date="2014-05-13" version="0.19" title="Improved Error Reporting/Handling">
            <release-core-list>
                <release-bug-list>
                    <release-item>
                        <p>Found and squashed a nasty bug where <code>file_copy()</code> was defaulted to ignore errors.  There was also an issue in <code>file_exists()</code> that was causing the test to fail when the file actually did exist.  Together they could have resulted in a corrupt backup with no errors, though it is very unlikely.</p>
                    </release-item>
                </release-bug-list>

                <release-development-list>
                    <release-item>
                        <p>Worked on improving error handling in the <code>File</code> object.  This is not complete, but works well enough to find a few errors that have been causing us problems (notably, find is occasionally failing building the archive async manifest when system is under load).</p>
                    </release-item>
                </release-development-list>
            </release-core-list>
        </release>

        <release date="2014-04-13" version="0.18" title="Return Soft Error When Archive Missing">
            <release-core-list>
                <release-bug-list>
                    <release-item>
                        <release-item-contributor-list>
                            <release-item-ideator id="stephen.frost"/>
                        </release-item-contributor-list>

                        <p>The <cmd>archive-get</cmd> command now returns a 1 when the archive file is missing to differentiate from hard errors (ssh connection failure, file copy error, etc.)  This lets <postgres/> know that that the archive stream has terminated normally.  However, this does not take into account possible holes in the archive stream.</p>
                    </release-item>
                </release-bug-list>
            </release-core-list>
        </release>

        <release date="2014-04-03" version="0.17" title="Warn When Archive Directories Cannot Be Deleted">
            <release-core-list>
                <release-bug-list>
                    <release-item>
                        <p>If an archive directory which should be empty could not be deleted backrest was throwing an error.  There's a good fix for that coming, but for the time being it has been changed to a warning so processing can continue.  This was impacting backups as sometimes the final archive file would not get pushed if the first archive file had been in a different directory (plus some bad luck).</p>
                    </release-item>
                </release-bug-list>
            </release-core-list>
        </release>

        <release date="2014-04-01" version="0.16" title="RequestTTY=yes for SSH Sessions">
            <release-core-list>
                <release-bug-list>
                    <release-item>
                        <p>Added <setting>RequestTTY=yes</setting> to ssh sessions.  Hoping this will prevent random lockups.</p>
                    </release-item>
                </release-bug-list>
            </release-core-list>
        </release>

        <release date="2014-03-29" version="0.15" title="Added archive-get">
            <release-core-list>
                <release-feature-list>
                    <release-item>
                        <p>Added <cmd>archive-get</cmd> functionality to aid in restores.</p>
                    </release-item>

                    <release-item>
                        <p>Added option to force a checkpoint when starting the backup, <setting>start-fast=y</setting>.</p>
                    </release-item>
                </release-feature-list>
            </release-core-list>
        </release>

        <release date="2014-03-26" version="0.11" title="Minor Fixes">
            <release-core-list>
                <release-bug-list>
                    <release-item>
                        <release-item-contributor-list>
                            <release-item-ideator id="stephen.frost"/>
                        </release-item-contributor-list>

                        <p>Removed <setting>master_stderr_discard</setting> option on database SSH connections.  There have been occasional lockups and they could be related to issues originally seen in the file code.</p>
                    </release-item>

                    <release-item>
                        <p>Changed lock file conflicts on <cmd>backup</cmd> and <cmd>expire</cmd> commands to <id>ERROR</id>.  They were set to <id>DEBUG</id> due to a copy-and-paste from the archive locks.</p>
                    </release-item>
                </release-bug-list>
            </release-core-list>
        </release>

        <release date="2014-03-05" version="0.10" title="Backup and Archiving are Functional">
            <release-core-list>
                <release-feature-list>
                    <release-item>
                        <p>No restore functionality, but the backup directories are consistent <postgres/> data directories.  You'll need to either uncompress the files or turn off compression in the backup.  Uncompressed backups on a ZFS (or similar) filesystem are a good option because backups can be restored locally via a snapshot to create logical backups or do spot data recovery.</p>
                    </release-item>

                    <release-item>
                        <p>Archiving is single-threaded.  This has not posed an issue on our multi-terabyte databases with heavy write volume.  Recommend a large WAL volume or to use the async option with a large volume nearby.</p>
                    </release-item>

                    <release-item>
                        <p>Backups are multi-threaded, but the <code>Net::OpenSSH</code> library does not appear to be 100% thread-safe so it will very occasionally lock up on a thread.  There is an overall process timeout that resolves this issue by killing the process.  Yes, very ugly.</p>
                    </release-item>

                    <release-item>
                        <p>Checksums are lost on any resumed backup. Only the final backup will record checksum on multiple resumes.  Checksums from previous backups are correctly recorded and a full backup will reset everything.</p>
                    </release-item>

                    <release-item>
                        <p>The <file>backup.manifest</file> is being written as <code>Storable</code> because <code>Config::IniFile</code> does not seem to handle large files well.  Would definitely like to save these as human-readable text.</p>
                    </release-item>
                </release-feature-list>
            </release-core-list>

            <release-doc-list>
                <release-feature-list>
                    <release-item>
                        <p>Absolutely no documentation (outside the code).  Well, excepting these release notes.</p>
                    </release-item>
                </release-feature-list>
            </release-doc-list>
        </release>
    </release-list>

    <contributor-list>
        <!-- The first contributor is the default for all release items to simplify the xml -->
        <contributor id="david.steele">
            <contributor-name-display>David Steele</contributor-name-display>
            <contributor-id type="github">dwsteele</contributor-id>
        </contributor>

        <!-- The order of other contributors is alpha by name -->
        <contributor id="adam.brusselback">
            <contributor-name-display>Adam Brusselback</contributor-name-display>
            <contributor-id type="github">Tostino</contributor-id>
        </contributor>

        <contributor id="adam.k.sumner">
            <contributor-name-display>Adam K. Sumner</contributor-name-display>
            <contributor-id type="github">Flamacue</contributor-id>
        </contributor>

        <contributor id="adrian.vondendriesch">
            <contributor-name-display>Adrian Vondendriesch</contributor-name-display>
            <contributor-id type="github">disco-stu</contributor-id>
        </contributor>

        <contributor id="aleksandr.rogozin">
            <contributor-name-display>Aleksandr Rogozin</contributor-name-display>
            <contributor-id type="github">arogozin</contributor-id>
        </contributor>

        <contributor id="andres.freund">
            <contributor-name-display>Andres Freund</contributor-name-display>
            <contributor-id type="github">anarazel</contributor-id>
        </contributor>

        <contributor id="andrew.schwartz">
            <contributor-name-display>Andrew Schwartz</contributor-name-display>
            <contributor-id type="github">trinchan</contributor-id>
        </contributor>

        <contributor id="benoit.lobréau">
            <contributor-name-display>blogh</contributor-name-display>
            <contributor-id type="github">blogh</contributor-id>
        </contributor>

        <contributor id="brad.nicholson">
            <contributor-name-display>Brad Nicholson</contributor-name-display>
            <contributor-id type="github">bradnicholson</contributor-id>
        </contributor>

        <contributor id="brian.faherty">
            <contributor-name-display>Brian Faherty</contributor-name-display>
            <contributor-id type="github">scrummyin</contributor-id>
        </contributor>

        <contributor id="camilo.aguilar">
            <contributor-name-display>Camilo Aguilar</contributor-name-display>
            <contributor-id type="github">c4milo</contributor-id>
        </contributor>

        <contributor id="chiranjeevi.ravilla">
            <contributor-name-display>Chiranjeevi Ravilla</contributor-name-display>
        </contributor>

        <contributor id="chris.barber">
            <contributor-name-display>Chris Barber</contributor-name-display>
            <contributor-id type="github">gamerscomplete</contributor-id>
        </contributor>

        <contributor id="chris.fort">
            <contributor-name-display>Chris Fort</contributor-name-display>
            <contributor-id type="github">the1forte</contributor-id>
        </contributor>

        <contributor id="christoph.berg">
            <contributor-name-display>Christoph Berg</contributor-name-display>
            <contributor-id type="github">ChristophBerg</contributor-id>
        </contributor>

        <contributor id="christophe.courtois">
            <contributor-name-display>Christophe Courtois</contributor-name-display>
            <contributor-id type="github">Krysztophe</contributor-id>
        </contributor>

        <contributor id="christophe.pettus">
            <contributor-name-display>Christophe Pettus</contributor-name-display>
            <contributor-id type="github">Xof</contributor-id>
        </contributor>

        <contributor id="clinton.adams">
            <contributor-name-display>Clinton Adams</contributor-name-display>
            <contributor-id type="github">clad</contributor-id>
        </contributor>

        <contributor id="craig.a.james">
            <contributor-name-display>Craig A. James</contributor-name-display>
            <contributor-id type="github">cjames53</contributor-id>
        </contributor>

        <contributor id="cynthia.shang">
            <contributor-name-display>Cynthia Shang</contributor-name-display>
            <contributor-id type="github">cmwshang</contributor-id>
        </contributor>

        <contributor id="dan.farrell">
            <contributor-name-display>Dan Farrell</contributor-name-display>
            <contributor-id type="github">farrellit</contributor-id>
        </contributor>

        <contributor id="david.youatt">
            <contributor-name-display>David Youatt</contributor-name-display>
            <contributor-id type="github">youattd</contributor-id>
        </contributor>

        <contributor id="devrim.gunduz">
            <contributor-name-display>Devrim G&amp;uuml;nd&amp;uuml;z</contributor-name-display>
            <contributor-id type="github">devrimgunduz</contributor-id>
        </contributor>

        <contributor id="dmitry.didovicher">
            <contributor-name-display>Dmitry Didovicher</contributor-name-display>
            <contributor-id type="github">anarazel</contributor-id>
        </contributor>

        <contributor id="douglas.j.hunley">
            <contributor-name-display>Douglas J Hunley</contributor-name-display>
            <contributor-id type="github">hunleyd</contributor-id>
        </contributor>

        <contributor id="eric.radman">
            <contributor-name-display>Eric Radman</contributor-name-display>
            <contributor-id type="github">eradman</contributor-id>
        </contributor>

        <contributor id="evan.benoit">
            <contributor-name-display>Evan Benoit</contributor-name-display>
            <contributor-id type="github">evanbenoit</contributor-id>
        </contributor>

        <contributor id="greg.smith">
            <contributor-name-display>Greg Smith</contributor-name-display>
            <contributor-id type="github">gregscds</contributor-id>
        </contributor>

        <contributor id="ibrahim.edib.kokdemir">
            <contributor-name-display>Ibrahim Edib Kokdemir</contributor-name-display>
            <contributor-id type="github">Edib</contributor-id>
        </contributor>

        <contributor id="jan.wieck">
            <contributor-name-display>Jan Wieck</contributor-name-display>
            <contributor-id type="github">wieck</contributor-id>
        </contributor>

        <contributor id="janice.parkinson">
            <contributor-name-display>Janice Parkinson</contributor-name-display>
            <contributor-id type="github">jpabt</contributor-id>
        </contributor>

        <contributor id="jason.odonnell">
            <contributor-name-display>Jason O'Donnell</contributor-name-display>
            <contributor-id type="github">Dwaligon</contributor-id>
        </contributor>

        <contributor id="javier.wilson">
            <contributor-name-display>Javier Wilson</contributor-name-display>
            <contributor-id type="github">javierwilson</contributor-id>
        </contributor>

        <contributor id="jeff.mccormick">
            <contributor-name-display>Jeff McCormick</contributor-name-display>
            <contributor-id type="github">jmccormick2001</contributor-id>
        </contributor>

        <contributor id="jens.wilke">
            <contributor-name-display>Jens Wilke</contributor-name-display>
        </contributor>

        <contributor id="jesper.st.john">
            <contributor-name-display>Jesper St John</contributor-name-display>
            <contributor-id type="github">Underhunden</contributor-id>
        </contributor>

        <contributor id="john.harvey">
            <contributor-name-display>John Harvey</contributor-name-display>
            <contributor-id type="github">crunchyjohn</contributor-id>
        </contributor>

        <contributor id="keith.fiske">
            <contributor-name-display>Keith Fiske</contributor-name-display>
            <contributor-id type="github">keithf4</contributor-id>
        </contributor>

        <contributor id="laetitia">
            <contributor-name-display>L&amp;aelig;titia</contributor-name-display>
            <contributor-id type="github">LaetitiaLoxo</contributor-id>
        </contributor>

        <contributor id="leonardo.gg.avellar">
            <contributor-name-display>Leonardo GG Avellar</contributor-name-display>
            <contributor-id type="github">L30Bola</contributor-id>
        </contributor>

        <contributor id="magnus.hagander">
            <contributor-name-display>Magnus Hagander</contributor-name-display>
            <contributor-id type="github">mhagander</contributor-id>
        </contributor>

        <contributor id="markus.nullmeier">
            <contributor-name-display>Markus Nullmeier</contributor-name-display>
            <contributor-id type="github">mnullmei</contributor-id>
        </contributor>

        <contributor id="michael.renner">
            <contributor-name-display>Michael Renner</contributor-name-display>
            <contributor-id type="github">terrorobe</contributor-id>
        </contributor>

        <contributor id="michael.vitale">
            <contributor-name-display>Michael Vitale</contributor-name-display>
            <contributor-id type="github">MichaelDBA</contributor-id>
        </contributor>

        <contributor id="mihail.shvein">
            <contributor-name-display>Mihail Shvein</contributor-name-display>
            <contributor-id type="github">M1hacka</contributor-id>
        </contributor>

        <contributor id="navid.golpayegani">
            <contributor-name-display>Navid Golpayegani</contributor-name-display>
            <contributor-id type="github">golpa</contributor-id>
        </contributor>

        <contributor id="nick.floersch">
            <contributor-name-display>Nick Floersch</contributor-name-display>
            <contributor-id type="github">seinick</contributor-id>
        </contributor>

        <contributor id="nikhilchandra.kulkarni">
            <contributor-name-display>Nikhilchandra Kulkarni</contributor-name-display>
            <contributor-id type="github">nikhilchandra-kulkarni</contributor-id>
        </contributor>

        <contributor id="nj.baliyan">
            <contributor-name-display>Nj Baliyan</contributor-name-display>
            <contributor-id type="github">nj3110</contributor-id>
        </contributor>

        <contributor id="sarah.conway">
            <contributor-name-display>Sarah Conway</contributor-name-display>
            <contributor-id type="github">xenophenes</contributor-id>
        </contributor>

        <contributor id="sascha.biberhofer">
            <contributor-name-display>Sascha Biberhofer</contributor-name-display>
            <contributor-id type="github">sbiberhofer</contributor-id>
        </contributor>

        <contributor id="scott.frazer">
            <contributor-name-display>Scott Frazer</contributor-name-display>
            <contributor-id type="github">sfrazer</contributor-id>
        </contributor>

        <contributor id="sebastien.lardiere">
            <contributor-name-display>Lardi&amp;egrave;re S&amp;eacute;bastien</contributor-name-display>
            <contributor-id type="github">slardiere</contributor-id>
        </contributor>

        <contributor id="stephane.schildknecht">
            <contributor-name-display>St&amp;eacute;phane Schildknecht</contributor-name-display>
            <contributor-id type="github">saspg</contributor-id>
        </contributor>

        <contributor id="stephen.frost">
            <contributor-name-display>Stephen Frost</contributor-name-display>
            <contributor-id type="github">sfrost</contributor-id>
        </contributor>

        <contributor id="todd.vernick">
            <contributor-name-display>Todd Vernick</contributor-name-display>
            <contributor-id type="github">gintoddic</contributor-id>
        </contributor>

        <contributor id="thomas.flatley">
            <contributor-name-display>Thomas Flatley</contributor-name-display>
            <contributor-id type="github">seadba</contributor-id>
        </contributor>

        <contributor id="uspen">
            <contributor-name-display>uspen</contributor-name-display>
            <contributor-id type="github">uspen</contributor-id>
        </contributor>

        <contributor id="victor.gdalevich">
            <contributor-name-display>Victor Gdalevich</contributor-name-display>
            <contributor-id type="github">ntrvic</contributor-id>
        </contributor>

        <contributor id="viorel.tabara">
            <contributor-name-display>Viorel Tabara</contributor-name-display>
        </contributor>

        <contributor id="vitaliy.kukharik">
            <contributor-name-display>Vitaliy Kukharik</contributor-name-display>
            <contributor-id type="github">vitabaks</contributor-id>
        </contributor>

        <contributor id="william.cox">
            <contributor-name-display>William Cox</contributor-name-display>
            <contributor-id type="github">mydimension</contributor-id>
        </contributor>

        <contributor id="yogesh.sharma">
            <contributor-name-display>Yogesh Sharma</contributor-name-display>
            <contributor-id type="github">sharmay</contributor-id>
        </contributor>

        <contributor id="yummyliu">
            <contributor-name-display>yummyliu</contributor-name-display>
            <contributor-id type="github">yummyliu</contributor-id>
        </contributor>
    </contributor-list>
</doc><|MERGE_RESOLUTION|>--- conflicted
+++ resolved
@@ -51,11 +51,14 @@
                             <release-item-contributor id="cynthia.shang"/>
                         </release-item-contributor-list>
 
-<<<<<<< HEAD
                         <p>Implement <br-option>delta</br-option> for backups to verify file checksums in determing if a file has changed and needs to be copied to the repository for the new backup.</p>
-=======
+                    </release-item>
+
+                    <release-item>
+                        <release-item-contributor-list>
+                            <release-item-contributor id="cynthia.shang"/>
+                        </release-item-contributor-list>
                         <p>Allow <br-option>delta</br-option> option to be specified in the <backrest/> configuration file.</p>
->>>>>>> bf069157
                     </release-item>
                 </release-improvement-list>
 
