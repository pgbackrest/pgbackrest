<?xml version="1.0" encoding="UTF-8"?>
<!DOCTYPE doc SYSTEM "doc.dtd">
<doc title="{[project]} Releases" toc-number="n">
    <description>The {[project]} Releases detail each version of the software and lists the changes made in each version.</description>

    <intro>
        <text><backrest/> release numbers consist of two parts, major and minor.  A major release <i>may</i> break compatibility with the prior major release, but <proper>v2</proper> releases are fully compatible with <proper>v1</proper> repositories and will accept all <proper>v1</proper> options.  Minor releases can include bug fixes and features but do not change the repository format and strive to avoid changing options and naming.

        Documentation for the <proper>v1</proper> release can be found <link url="{[backrest-url-base]}/1">here</link>.

        The notes for a release may also contain <quote>Additional Notes</quote> but changes in this section are only to documentation or the test suite and have no direct impact on the <backrest/> codebase.</text>
    </intro>

    <release-list>
        <release date="XXXX-XX-XX" version="2.25dev" title="UNDER DEVELOPMENT">
            <release-core-list>
                <release-feature-list>
                    <release-item>
                        <release-item-contributor-list>
<<<<<<< HEAD
                            <release-item-contributor id="luca.ferrari"/>
                            <release-item-contributor id="cynthia.shang"/>
                        </release-item-contributor-list>

                        <p>Implement <br-option>--dry-run</br-option> for the <cmd>expire</cmd> command.</p>

                        <p>Using this option, <backrest/> will not effectively expire archives or backups, rather <backrest/> will simply inform you about which archives and backups would be expired.</p>
=======
                             <release-item-reviewer id="cynthia.shang"/>
                        </release-item-contributor-list>

                        <p>Add <proper>lz4</proper> compression support.</p>

                        <p>Note that setting <br-option>compress-type=lz4</br-option> will make new backups and archive incompatible (unrestorable) with prior versions of <backrest/>.</p>
>>>>>>> 4a5bd002
                    </release-item>
                </release-feature-list>

                <release-improvement-list>
                    <release-item>
                        <release-item-contributor-list>
                             <release-item-reviewer id="cynthia.shang"/>
                        </release-item-contributor-list>

                        <p>Remove <br-option>compress</br-option>/<br-option>compress-level</br-option> options from commands where unused.</p>

                        <p>These commands (e.g. <cmd>restore</cmd>, <cmd>archive-get</cmd>) never used the compress options but allowed them to be passed on the command line.  Now they will error when these options are passed on the command line.  If these errors occur then remove the unused options.</p>
                    </release-item>
                </release-improvement-list>

                <release-development-list>
                    <release-item>
                        <release-item-contributor-list>
                             <release-item-reviewer id="cynthia.shang"/>
                        </release-item-contributor-list>

                        <p>Add infrastructure for multiple compression type support.</p>
                    </release-item>

                    <release-item>
                        <release-item-contributor-list>
                             <release-item-reviewer id="cynthia.shang"/>
                        </release-item-contributor-list>

                        <p>Improve performance of <code>MEM_CONTEXT*()</code> macros.</p>
                    </release-item>
                </release-development-list>
            </release-core-list>
        </release>

        <release date="2020-02-25" version="2.24" title="Auto-Select Backup Set for Time Target">
            <release-core-list>
                <release-bug-list>
                    <release-item>
                        <release-item-contributor-list>
                             <release-item-ideator id="adam.brusselback"/>
                             <release-item-ideator id="ejberdecia"/>
                             <release-item-reviewer id="stephen.frost"/>
                        </release-item-contributor-list>

                        <p>Prevent defunct processes in asynchronous archive commands.</p>
                    </release-item>

                    <release-item>
                        <release-item-contributor-list>
                            <release-item-ideator id="jesper.st.john"/>
                            <release-item-reviewer id="stephen.frost"/>
                        </release-item-contributor-list>

                        <p>Error when <cmd>archive-get</cmd>/<cmd>archive-push</cmd>/<cmd>restore</cmd> are not run on a <postgres/> host.</p>
                    </release-item>

                    <release-item>
                        <release-item-contributor-list>
                            <release-item-ideator id="christian.roux"/>
                            <release-item-reviewer id="cynthia.shang"/>
                        </release-item-contributor-list>

                        <p>Read HTTP content to eof when size/encoding not specified.</p>
                    </release-item>

                    <release-item>
                        <release-item-contributor-list>
                            <release-item-ideator id="kacey.holston"/>
                        </release-item-contributor-list>

                        <p>Fix resume when the resumable backup was created by <proper>Perl</proper>.</p>

                        <p>In this case the resumable backup should be ignored, but the <proper>C</proper> code was not able to load the partial manifest written by <proper>Perl</proper> since the format differs slightly.  Add validations to catch this case and continue gracefully.</p>
                    </release-item>
                </release-bug-list>

                <release-feature-list>
                    <release-item>
                        <release-item-contributor-list>
                            <release-item-contributor id="cynthia.shang"/>
                        </release-item-contributor-list>

                        <p>Auto-select backup set on restore when time target is specified.</p>

                        <p>Auto-selection is performed only when <br-option>--set</br-option> is not specified. If a backup set for the given target time cannot not be found, the latest (default) backup set will be used.</p>
                    </release-item>
                </release-feature-list>

                <release-improvement-list>
                    <release-item>
                        <release-item-contributor-list>
                            <release-item-ideator id="michael.paquier"/>
                            <release-item-contributor id="david.steele"/>
                            <release-item-reviewer id="cynthia.shang"/>
                        </release-item-contributor-list>

                        <p>Skip <file>pg_internal.init</file> temp file during backup.</p>
                    </release-item>

                    <release-item>
                        <release-item-contributor-list>
                            <release-item-contributor id="david.steele"/>
                            <release-item-reviewer id="cynthia.shang"/>
                        </release-item-contributor-list>

                        <p>Add more validations to the manifest on <cmd>backup</cmd>.</p>
                    </release-item>
                </release-improvement-list>
            </release-core-list>

            <release-doc-list>
                <release-improvement-list>
                    <release-item>
                        <release-item-contributor-list>
                            <release-item-ideator id="christoph.berg"/>
                        </release-item-contributor-list>

                        <p>Prevent <proper>lock-bot</proper> from adding comments to locked issues.</p>
                    </release-item>
                </release-improvement-list>
            </release-doc-list>
        </release>

        <release date="2020-01-27" version="2.23" title="Bug Fix">
            <release-core-list>
                <release-bug-list>
                    <release-item>
                        <release-item-contributor-list>
                            <release-item-ideator id="vitaliy.kukharik"/>
                            <release-item-contributor id="david.steele"/>
                            <release-item-reviewer id="cynthia.shang"/>
                        </release-item-contributor-list>

                        <p>Fix missing files corrupting the manifest.</p>

                        <p>If a file was removed by <postgres/> during the backup (or was missing from the standby) then the next file might not be copied and updated in the manifest.  If this happened then the backup would error when restored.</p>
                    </release-item>
                </release-bug-list>

                <release-improvement-list>
                    <release-item>
                        <release-item-contributor-list>
                            <release-item-contributor id="david.steele"/>
                            <release-item-contributor id="adrian.vondendriesch"/>
                        </release-item-contributor-list>

                        <p>Use <file>pkg-config</file> instead of <file>xml2-config</file> for <proper>libxml2</proper> build options.</p>
                    </release-item>

                    <release-item>
                        <release-item-contributor-list>
                            <release-item-contributor id="david.steele"/>
                            <release-item-reviewer id="cynthia.shang"/>
                        </release-item-contributor-list>

                        <p>Validate checksums are set in the manifest on <cmd>backup</cmd>/<cmd>restore</cmd>.</p>
                    </release-item>
                </release-improvement-list>
            </release-core-list>
        </release>

        <release date="2020-01-21" version="2.22" title="Bug Fix">
            <release-core-list>
                <release-bug-list>
                    <release-item>
                        <release-item-contributor-list>
                            <release-item-ideator id="lukas.ertl"/>
                            <release-item-ideator id="eric.veldhuyzen"/>
                            <release-item-contributor id="david.steele"/>
                        </release-item-contributor-list>

                        <p>Fix error in timeline conversion.</p>

                        <p>The timeline is required to verify WAL segments in the archive after a backup.  The conversion was performed base <id>10</id> instead of <id>16</id>, which led to errors when the timeline was &amp;ge; <id>0xA</id>.</p>
                    </release-item>
                </release-bug-list>
            </release-core-list>
        </release>

        <release date="2020-01-15" version="2.21" title="C Migration Complete">
            <release-core-list>
                <release-bug-list>
                    <release-item>
                        <release-item-contributor-list>
                            <release-item-ideator id="urs.kramer"/>
                            <release-item-reviewer id="cynthia.shang"/>
                        </release-item-contributor-list>

                        <p>Fix options being ignored by asynchronous commands.</p>

                        <p>The asynchronous <cmd>archive-get</cmd>/<cmd>archive-push</cmd> processes were not loading options configured in command configuration sections, e.g. <id>[global:archive-get]</id>.</p>
                    </release-item>

                    <release-item>
                        <p>Fix handling of <id>\</id> in filenames.</p>

                        <p><id>\</id> was not being properly escaped when calculating the manifest checksum which prevented the manifest from loading. Since instances of <id>\</id> in cluster filenames should be rare to nonexistent this does not seem likely to be a serious problem in the field.</p>
                    </release-item>
                </release-bug-list>

                <release-feature-list>
                    <release-item>
                        <p><backrest/> is now pure <proper>C</proper>.</p>
                    </release-item>

                    <release-item>
                        <release-item-contributor-list>
                            <release-item-contributor id="mike.palmiotto"/>
                        </release-item-contributor-list>

                        <p>Add <br-option>pg-user</br-option> option.</p>

                        <p>Specifies the database user name when connecting to <postgres/>.  If not specified <backrest/> will connect with the local OS user or <id>PGUSER</id>, which was the previous behavior.</p>
                    </release-item>

                    <release-item>
                        <p>Allow path-style URIs in <proper>S3</proper> driver.</p>
                    </release-item>
                </release-feature-list>

                <release-improvement-list>
                    <release-item>
                        <release-item-contributor-list>
                            <release-item-reviewer id="cynthia.shang"/>
                        </release-item-contributor-list>

                        <p>The <cmd>backup</cmd> command is implemented entirely in C.</p>
                    </release-item>
                </release-improvement-list>

                <release-development-list>
                    <release-item>
                        <release-item-contributor-list>
                            <release-item-reviewer id="cynthia.shang"/>
                        </release-item-contributor-list>

                        <p>Add basic time management functions.</p>
                    </release-item>

                    <release-item>
                        <release-item-contributor-list>
                            <release-item-reviewer id="cynthia.shang"/>
                        </release-item-contributor-list>

                        <p>Add <code>httpLastModifiedToTime()</code> to parse HTTP <id>last-modified</id> header.</p>
                    </release-item>

                    <release-item>
                        <release-item-contributor-list>
                            <release-item-reviewer id="cynthia.shang"/>
                        </release-item-contributor-list>

                        <p>Parse dates in <code>storageS3InfoList()</code> and <code>storageS3Info()</code>.</p>
                    </release-item>
                </release-development-list>
            </release-core-list>
        </release>

        <release date="2019-12-12" version="2.20" title="Bug Fixes">
            <release-core-list>
                <release-bug-list>
                    <release-item>
                        <release-item-contributor-list>
                            <release-item-ideator id="stephen.frost"/>
                            <release-item-ideator id="milosz.suchy"/>
                        </release-item-contributor-list>

                        <p>Fix archive-push/archive-get when <path>PGDATA</path> is symlinked.</p>

                        <p>These commands tried to use <code>cwd()</code> as <path>PGDATA</path> but this would disagree with the path configured in pgBackRest if <path>PGDATA</path> was symlinked.  If <code>cwd()</code> does not match the <backrest/> path then <code>chdir()</code> to the path and make sure the next <code>cwd()</code> matches the result from the first call.</p>
                    </release-item>

                    <release-item>
                        <p>Fix reference list when <file>backup.info</file> is reconstructed in <cmd>expire</cmd> command.</p>

                        <p>Since the <cmd>backup</cmd> command is still using the <proper>Perl</proper> version of reconstruct this issue will not express unless <b>1)</b> there is a backup missing from <file>backup.info</file> and <b>2)</b> the <cmd>expire</cmd> command is run directly instead of running after <cmd>backup</cmd> as usual. This unlikely combination of events means this is probably not a problem in the field.</p>
                    </release-item>

                    <release-item>
                        <release-item-contributor-list>
                            <release-item-ideator id="stephen.frost"/>
                        </release-item-contributor-list>

                        <p>Fix segfault on unexpected EOF in <proper>gzip</proper> decompression.</p>
                    </release-item>
                </release-bug-list>

                <release-development-list>
                    <release-item>
                        <release-item-contributor-list>
                            <release-item-contributor id="david.steele"/>
                            <!-- cynthia.shang contributed tests -->
                            <release-item-reviewer id="cynthia.shang"/>
                        </release-item-contributor-list>

                        <p>Add manifest build for new backups.</p>
                    </release-item>
                </release-development-list>
            </release-core-list>
        </release>

        <release date="2019-11-12" version="2.19" title="C Migrations and Bug Fixes">
            <release-core-list>
                <release-bug-list>
                    <release-item>
                        <release-item-contributor-list>
                            <release-item-ideator id="james.sewell"/>
                            <release-item-ideator id="jens.wilke"/>
                        </release-item-contributor-list>

                        <p>Fix remote timeout in delta restore.</p>

                        <p>When performing a delta restore on a largely unchanged cluster the remote could timeout if no files were fetched from the repository within <br-option>protocol-timeout</br-option>.  Add keep-alives to prevent remote timeout.</p>
                    </release-item>

                    <release-item>
                        <release-item-contributor-list>
                            <release-item-ideator id="donicrosby"/>
                        </release-item-contributor-list>

                        <p>Fix handling of repeated HTTP headers.</p>

                        <p>When HTTP headers are repeated they should be considered equivalent to a single comma-separated header rather than generating an error, which was the prior behavior.</p>
                    </release-item>
                </release-bug-list>

                <release-improvement-list>
                    <release-item>
                        <release-item-contributor-list>
                            <release-item-contributor id="cynthia.shang"/>
                        </release-item-contributor-list>

                        <p><proper>JSON</proper> output from the <cmd>info</cmd> command is no longer pretty-printed.</p>

                        <p>Monitoring systems can more easily ingest the <proper>JSON</proper> without linefeeds. External tools such as <code>jq</code> can be used to pretty-print if desired.</p>
                    </release-item>

                    <release-item>
                        <release-item-contributor-list>
                            <release-item-contributor id="cynthia.shang"/>
                        </release-item-contributor-list>

                        <p>The <cmd>check</cmd> command is implemented entirely in C.</p>
                    </release-item>
                </release-improvement-list>
            </release-core-list>

            <release-doc-list>
                <release-improvement-list>
                    <release-item>
                        <release-item-contributor-list>
                            <release-item-contributor id="cynthia.shang"/>
                            <release-item-contributor id="david.steele"/>
                        </release-item-contributor-list>

                        <p>Document how to contribute to <backrest/>.</p>
                    </release-item>

                    <release-item>
                        <release-item-contributor-list>
                            <release-item-contributor id="brad.nicholson"/>
                        </release-item-contributor-list>

                        <p>Document maximum version for <br-option>auto-stop</br-option> option.</p>
                    </release-item>
                </release-improvement-list>
            </release-doc-list>

            <release-test-list>
                <release-improvement-list>
                    <release-item>
                        <release-item-contributor-list>
                            <release-item-ideator id="stephen.frost"/>
                        </release-item-contributor-list>

                        <p>Fix container test path being used when <br-option>--vm=none</br-option>.</p>
                    </release-item>

                    <release-item>
                        <release-item-contributor-list>
                            <release-item-ideator id="stephen.frost"/>
                        </release-item-contributor-list>

                        <p>Fix mismatched timezone in expect test.</p>
                    </release-item>

                    <release-item>
                        <release-item-contributor-list>
                            <release-item-ideator id="stephen.frost"/>
                        </release-item-contributor-list>

                        <p>Don't autogenerate embedded libc code by default.</p>
                    </release-item>
                </release-improvement-list>
            </release-test-list>
        </release>

        <release date="2019-10-01" version="2.18" title="PostgreSQL 12 Support">
            <release-core-list>
                <release-feature-list>
                    <release-item>
                        <p><postgres/> 12 support.</p>
                    </release-item>

                    <release-item>
                        <release-item-contributor-list>
                            <release-item-ideator id="stephen.frost"/>
                            <release-item-ideator id="ejberdecia"/>
                            <release-item-contributor id="cynthia.shang"/>
                        </release-item-contributor-list>

                        <p>Add <cmd>info</cmd> command <br-option>set</br-option> option for detailed text output.</p>

                        <p>The additional details include databases that can be used for selective restore and a list of tablespaces and symlinks with their default destinations.</p>
                    </release-item>

                    <release-item>
                        <release-item-contributor-list>
                            <release-item-reviewer id="cynthia.shang"/>
                        </release-item-contributor-list>

                        <p>Add <id>standby</id> restore type.</p>

                        <p>This restore type automatically adds <pg-option>standby_mode=on</pg-option> to recovery.conf for <postgres/> &lt; 12 and creates <file>standby.signal</file> for <postgres/> &amp;ge; 12, creating a common interface between PostgreSQL versions.</p>
                    </release-item>
                </release-feature-list>

                <release-improvement-list>
                    <release-item>
                        <release-item-contributor-list>
                            <release-item-reviewer id="cynthia.shang"/>
                        </release-item-contributor-list>

                        <p>The <cmd>restore</cmd> command is implemented entirely in C.</p>
                    </release-item>
                </release-improvement-list>

                <release-development-list>
                    <release-item>
                        <release-item-contributor-list>
                            <release-item-reviewer id="cynthia.shang"/>
                        </release-item-contributor-list>

                        <p>Migrate backup manifest load/save to C.</p>
                    </release-item>

                    <release-item>
                        <release-item-contributor-list>
                            <release-item-reviewer id="cynthia.shang"/>
                        </release-item-contributor-list>

                        <p>Improve performance of info file load/save.</p>
                    </release-item>

                    <release-item>
                        <release-item-contributor-list>
                            <release-item-reviewer id="cynthia.shang"/>
                        </release-item-contributor-list>

                        <p>Add helper function for adding <code>CipherBlock</code> filters to groups.</p>
                    </release-item>
                </release-development-list>
            </release-core-list>

            <release-doc-list>
                <release-improvement-list>
                    <release-item>
                        <release-item-contributor-list>
                            <release-item-ideator id="james.chanco.jr"/>
                            <release-item-contributor id="cynthia.shang"/>
                        </release-item-contributor-list>

                        <p>Document the relationship between <br-option>db-timeout</br-option> and <br-option>protocol-timeout</br-option>.</p>
                    </release-item>

                    <release-item>
                        <release-item-contributor-list>
                            <release-item-contributor id="cynthia.shang"/>
                        </release-item-contributor-list>

                        <p>Add documentation clarifications regarding standby repositories.</p>
                    </release-item>

                    <release-item>
                        <release-item-contributor-list>
                            <release-item-contributor id="cynthia.shang"/>
                        </release-item-contributor-list>

                        <p>Add FAQ for time-based Point-in-Time Recovery.</p>
                    </release-item>
                </release-improvement-list>
            </release-doc-list>
        </release>

        <release date="2019-09-03" version="2.17" title="C Migrations and Bug Fixes">
            <release-core-list>
                <release-bug-list>
                    <release-item>
                        <release-item-contributor-list>
                            <release-item-ideator id="jens.wilke"/>
                        </release-item-contributor-list>

                        <p>Improve slow manifest build for very large quantities of tables/segments.</p>
                    </release-item>

                    <release-item>
                        <release-item-contributor-list>
                            <release-item-ideator id="clueless.technologist"/>
                            <release-item-ideator id="janis.puris"/>
                            <release-item-ideator id="rachid.braum"/>
                        </release-item-contributor-list>

                        <p>Fix exclusions for special files.</p>
                    </release-item>
                </release-bug-list>

                <release-improvement-list>
                    <release-item>
                        <release-item-contributor-list>
                            <release-item-contributor id="cynthia.shang"/>
                        </release-item-contributor-list>

                        <p>The <cmd>stanza-create/update/delete</cmd> commands are implemented entirely in C.</p>
                    </release-item>

                    <release-item>
                        <release-item-contributor-list>
                            <release-item-contributor id="cynthia.shang"/>
                        </release-item-contributor-list>

                        <p>The <cmd>start</cmd>/<cmd>stop</cmd> commands are implemented entirely in C.</p>
                    </release-item>

                    <release-item>
                        <release-item-contributor-list>
                            <release-item-ideator id="damiano.albani"/>
                        </release-item-contributor-list>

                        <p>Create log directories/files with <id>0750</id>/<id>0640</id> mode.</p>
                    </release-item>
                </release-improvement-list>

                <release-development-list>
                    <release-item>
                        <release-item-contributor-list>
                            <release-item-reviewer id="cynthia.shang"/>
                        </release-item-contributor-list>

                        <p>Move info file checksum to the end of the file.</p>
                    </release-item>
                </release-development-list>
            </release-core-list>

            <release-doc-list>
                <release-bug-list>
                    <release-item>
                        <release-item-contributor-list>
                            <release-item-ideator id="joe.ayers"/>
                            <release-item-ideator id="john.harvey"/>
                        </release-item-contributor-list>

                        <p>Fix <id>yum.p.o</id> package being installed when custom package specified.</p>
                    </release-item>
                </release-bug-list>

                <release-improvement-list>
                    <release-item>
                        <release-item-contributor-list>
                            <release-item-ideator id="laurenz.albe"/>
                        </release-item-contributor-list>

                        <p>Build <backrest/> as an unprivileged user.</p>
                    </release-item>
                </release-improvement-list>
            </release-doc-list>
        </release>

        <release date="2019-08-05" version="2.16" title="C Migrations and Bug Fixes">
            <release-core-list>
                <release-bug-list>
                    <release-item>
                        <release-item-contributor-list>
                            <release-item-ideator id="sean0101n"/>
                            <release-item-ideator id="tim.garton"/>
                            <release-item-ideator id="jesper.st.john"/>
                            <release-item-ideator id="ales.zeleny"/>
                        </release-item-contributor-list>

                        <p>Retry <proper>S3</proper> <id>RequestTimeTooSkewed</id> errors instead of immediately terminating.</p>
                    </release-item>

                    <release-item>
                        <release-item-contributor-list>
                            <release-item-ideator id="pavel.suderevsky"/>
                        </release-item-contributor-list>

                        <p>Fix incorrect handling of <id>transfer-encoding</id> response to <id>HEAD</id> request.</p>
                    </release-item>

                    <release-item>
                        <release-item-contributor-list>
                            <release-item-ideator id="christian.lange"/>
                            <release-item-ideator id="ned.t.crigler"/>
                        </release-item-contributor-list>

                        <p>Fix scoping violations exposed by optimizations in <proper>gcc 9</proper>.</p>
                    </release-item>
                </release-bug-list>

                <release-feature-list>
                    <release-item>
                        <p>Add <br-option>repo-s3-port</br-option> option for setting a non-standard <proper>S3</proper> service port.</p>
                    </release-item>
                </release-feature-list>

                <release-improvement-list>
                    <release-item>
                        <release-item-contributor-list>
                            <release-item-contributor id="david.steele"/>
                            <release-item-contributor id="cynthia.shang"/>
                        </release-item-contributor-list>

                        <p>The <cmd>local</cmd> command for <cmd>backup</cmd> is implemented entirely in C.</p>
                    </release-item>

                    <release-item>
                        <release-item-contributor-list>
                            <release-item-reviewer id="cynthia.shang"/>
                        </release-item-contributor-list>

                        <p>The <cmd>check</cmd> command is implemented partly in C.</p>
                    </release-item>
                </release-improvement-list>

                <release-development-list>
                    <release-item>
                        <release-item-contributor-list>
                            <release-item-reviewer id="cynthia.shang"/>
                        </release-item-contributor-list>

                        <p>Add Perl interface to C storage layer.</p>
                    </release-item>

                    <release-item>
                        <release-item-contributor-list>
                            <release-item-reviewer id="cynthia.shang"/>
                        </release-item-contributor-list>

                        <p>Add <code>Db</code> object to encapsulate <postgres/> queries and commands.</p>
                    </release-item>

                    <release-item>
                        <release-item-contributor-list>
                            <release-item-reviewer id="cynthia.shang"/>
                        </release-item-contributor-list>

                        <p>Add PostgreSQL query client.</p>
                    </release-item>
                </release-development-list>
            </release-core-list>
        </release>

        <release date="2019-06-25" version="2.15" title="C Implementation of Expire">
            <release-core-list>
                <release-bug-list>
                    <release-item>
                        <release-item-contributor-list>
                            <release-item-ideator id="mohamad.el.rifai"/>
                            <release-item-contributor id="cynthia.shang"/>
                        </release-item-contributor-list>

                        <p>Fix archive retention expiring too aggressively.</p>
                    </release-item>
                </release-bug-list>

                <release-improvement-list>
                    <release-item>
                        <release-item-contributor-list>
                            <release-item-contributor id="cynthia.shang"/>
                        </release-item-contributor-list>

                        <p>The <cmd>expire</cmd> command is implemented entirely in C.</p>
                    </release-item>

                    <release-item>
                        <p>The <cmd>local</cmd> command for restore is implemented entirely in C.</p>
                    </release-item>

                    <release-item>
                        <release-item-contributor-list>
                            <release-item-ideator id="julian.zhang"/>
                            <release-item-ideator id="janis.puris"/>
                        </release-item-contributor-list>

                        <p>Remove hard-coded <postgres/> user so <id>$PGUSER</id> works.</p>
                    </release-item>

                    <release-item>
                        <release-item-contributor-list>
                            <release-item-ideator id="daniel.westermann"/>
                        </release-item-contributor-list>

                        <p>Honor <proper>configure</proper> <setting>--prefix</setting> option.</p>
                    </release-item>

                    <release-item>
                        <p>Rename <br-option>repo-s3-verify-ssl</br-option> option to <br-option>repo-s3-verify-tls</br-option>.</p>

                        <p>The new name is preferred because pgBackRest does not support any SSL protocol versions (they are all considered to be insecure).  The old name will continue to be accepted.</p>
                    </release-item>
                </release-improvement-list>

                <release-development-list>
                    <release-item>
                        <release-item-contributor-list>
                            <release-item-contributor id="cynthia.shang"/>
                        </release-item-contributor-list>

                        <p>Add most unimplemented functions to the remote storage driver.</p>
                    </release-item>

                    <release-item>
                        <release-item-contributor-list>
                            <release-item-contributor id="cynthia.shang"/>
                        </release-item-contributor-list>

                        <p>Rename <code>info*New()</code> functions to <code>info*NewLoad()</code>.</p>
                    </release-item>

                    <release-item>
                        <release-item-contributor-list>
                            <release-item-contributor id="cynthia.shang"/>
                        </release-item-contributor-list>

                        <p>Add backup management functions to <code>InfoBackup</code>.</p>
                    </release-item>
                </release-development-list>
            </release-core-list>

            <release-doc-list>
                <release-improvement-list>
                    <release-item>
                        <release-item-contributor-list>
                            <release-item-contributor id="cynthia.shang"/>
                        </release-item-contributor-list>

                        <p>Add FAQ to the documentation.</p>
                    </release-item>

                    <release-item>
                        <release-item-contributor-list>
                            <release-item-ideator id="patrick.mclaughlin"/>
                        </release-item-contributor-list>

                        <p>Use <setting>wal_level=replica</setting> in the documentation for <postgres/> &amp;ge; 9.6.</p>
                    </release-item>
                </release-improvement-list>
            </release-doc-list>
        </release>

        <release date="2019-05-20" version="2.14" title="Bug Fix and Improvements">
            <release-core-list>
                <release-bug-list>
                    <release-item>
                        <release-item-contributor-list>
                            <release-item-ideator id="jens.wilke"/>
                        </release-item-contributor-list>

                        <p>Fix segfault when <br-option>process-max</br-option> > 8 for <cmd>archive-push</cmd>/<cmd>archive-get</cmd>.</p>
                    </release-item>
                </release-bug-list>

                <release-improvement-list>
                    <release-item>
                        <release-item-contributor-list>
                            <release-item-ideator id="hatifnatt"/>
                            <release-item-contributor id="cynthia.shang"/>
                        </release-item-contributor-list>

                        <p>Bypass database checks when <cmd>stanza-delete</cmd> issued with <br-option>force</br-option>.</p>
                    </release-item>

                    <release-item>
                        <p>Add <file>configure</file> script for improved multi-platform support.</p>
                    </release-item>
                </release-improvement-list>

                <release-development-list>
                    <release-item>
                        <p>Filter improvements.  Only process next filter in <code>IoFilterGroup</code> when input buffer is full or flushing.  Improve filter's notion of <quote>done</quote> to optimize filter processing.</p>
                    </release-item>

                    <release-item>
                        <p>Improve performance of non-blocking reads by using maximum buffer size.</p>
                    </release-item>

                    <release-item>
                        <p>Add <code>storageInfoList()</code> to get detailed info about all entries in a path.</p>
                    </release-item>

                    <release-item>
                        <p>Allow <code>storageInfo()</code> to follow links.</p>
                    </release-item>

                    <release-item>
                        <p>Allow <code>StorageFileWrite</code> to set user, group, and modification time.</p>
                    </release-item>

                    <release-item>
                        <p>Add <code>pathExists()</code> to <code>Storage</code> object.</p>
                    </release-item>

                    <release-item>
                        <p>Improve zero-length content handling in <code>HttpClient</code> object.</p>
                    </release-item>

                    <release-item>
                        <p>Don't append <code>strerror()</code> to error message when <code>errno</code> is 0.</p>
                    </release-item>

                    <release-item>
                        <release-item-contributor-list>
                            <release-item-reviewer id="cynthia.shang"/>
                        </release-item-contributor-list>

                        <p>Improve type safety of interfaces and drivers.</p>
                    </release-item>

                    <release-item>
                        <p>Add <br-option>--c</br-option> option to request a C remote.</p>
                    </release-item>

                    <release-item>
                        <p>Add <file>common/macro.h</file> for general-purpose macros.</p>
                    </release-item>

                    <release-item>
                        <p>Add macros for object free functions.</p>
                    </release-item>

                    <release-item>
                        <p>Various <code>MemContext</code> callback improvements.</p>
                    </release-item>

                    <release-item>
                        <p>Various <code>Buffer</code> improvements.</p>
                    </release-item>

                    <release-item>
                        <p>Simplify storage object names.</p>
                    </release-item>

                    <release-item>
                        <p>Add <code>ioWriteStr()</code> and <code>ioWriteStrLine()</code>.</p>
                    </release-item>

                    <release-item>
                        <p>Add separate functions to encode/decode each JSON type.</p>
                    </release-item>

                    <release-item>
                        <p>Add macros to create constant <code>Buffer</code> objects.</p>
                    </release-item>

                    <release-item>
                        <p>Add missing <code>httpUriEncode()</code> in S3 request.</p>
                    </release-item>

                    <release-item>
                        <p>Add <code>unsigned int</code> <code>Variant</code> type and update code to use it.</p>
                    </release-item>

                    <release-item>
                        <p>Expose handle (file descriptor) from <code>IoWrite</code> when applicable.</p>
                    </release-item>

                    <release-item>
                        <p>Add <code>iniSave()</code> and <code>iniMove()</code> to <code>Ini</code> object.</p>
                    </release-item>

                    <release-item>
                        <p>Add <code>*Save()</code> functions to most <code>Info</code> objects.</p>
                    </release-item>

                    <release-item>
                        <p>Extern <code>infoHash()</code> so it can be used by other modules.</p>
                    </release-item>

                    <release-item>
                        <p><code>varNewKv()</code> accepts a <code>KeyValue</code> object rather than creating one.</p>
                    </release-item>

                    <release-item>
                        <p>Add constant for maximum buffer sizes required by <code>cvt*()</code> functions.</p>
                    </release-item>

                    <release-item>
                        <p>Add <id>true</id> and <id>false</id> <code>String</code> constants.</p>
                    </release-item>

                    <release-item>
                        <p>Refactor <code>Ini</code> interface to expose <code>String</code> values instead of <code>Variant</code>.</p>
                    </release-item>

                    <release-item>
                        <p>Refactor <code>main()</code> as a <code>switch()</code> statement.</p>
                    </release-item>

                    <release-item>
                        <p>Add <code>cfgOptionUInt()</code> and <code>cfgOptionUInt64()</code> and update code to use them.</p>
                    </release-item>

                    <release-item>
                        <p>Improve log performance, simplify macros, rename <code>logWill()</code> to <code>logAny()</code>.</p>
                    </release-item>

                    <release-item>
                        <p>Improve coverage in <file>perl/exec</file>, <file>config/config</file>, and <file>config/parse</file> modules.</p>
                    </release-item>

                    <release-item>
                        <p>Remove <id>-Wswitch-enum</id> compiler option.</p>
                    </release-item>

                    <release-item>
                        <p>Error on multiple option alternate names and simplify help command.</p>
                    </release-item>

                    <release-item>
                        <p>Use <code>THROW_ON_SYS_ERROR*()</code> to improve code coverage.</p>
                    </release-item>

                    <release-item>
                        <p>Improve macros and coverage rules that were hiding missing coverage.</p>
                    </release-item>

                    <release-item>
                        <p>Improve efficiency of <code>FUNCTION_LOG*()</code> macros.</p>
                    </release-item>
                </release-development-list>
            </release-core-list>

            <release-doc-list>
                <release-feature-list>
                    <release-item>
                        <p>Add user guides for <proper>CentOS</proper>/<proper>RHEL</proper> <proper>6</proper>/<proper>7</proper>.</p>
                    </release-item>
                </release-feature-list>

                <release-development-list>
                    <release-item>
                        <p>Automate coverage summary report generation.</p>
                    </release-item>

                    <release-item>
                        <p>Add <setting>--out-preserve</setting> to preserve contents of output path.</p>
                    </release-item>

                    <release-item>
                        <p>Restore index menu url default lost in b85e51d6.</p>
                    </release-item>
                </release-development-list>
            </release-doc-list>

            <release-test-list>
                <release-development-list>
                    <release-item>
                        <p>Add <code>harnessInfoChecksum/Z()</code> to ease creation of test info files.</p>
                    </release-item>

                    <release-item>
                        <p>Update containers with <postgres/> minor releases and <id>liblz4</id>.</p>
                    </release-item>

                    <release-item>
                        <p>Add <code>testUser()</code> and <code>testGroup()</code>.</p>
                    </release-item>

                    <release-item>
                        <p>Add <id>build-max</id> option to set max build processes.</p>
                    </release-item>

                    <release-item>
                        <p>Reduce <proper>ScalityS3</proper> processes since only two are needed.</p>
                    </release-item>

                    <release-item>
                        <release-item-contributor-list>
                            <release-item-contributor id="cynthia.shang"/>
                        </release-item-contributor-list>

                        <p>Update <id>mock/expire</id> module test matrix so expect tests output.</p>
                    </release-item>
                </release-development-list>
            </release-test-list>
        </release>

        <release date="2019-04-18" version="2.13" title="Bug Fixes">
            <release-core-list>
                <release-bug-list>
                    <release-item>
                        <release-item-contributor-list>
                            <release-item-ideator id="brunre01"/>
                            <release-item-ideator id="jens.wilke"/>
                            <release-item-ideator id="tomasz.kontusz"/>
                            <release-item-ideator id="guruguruguru"/>
                        </release-item-contributor-list>

                        <p>Fix zero-length reads causing problems for IO filters that did not expect them.</p>
                    </release-item>

                    <release-item>
                        <p>Fix reliability of error reporting from <cmd>local</cmd>/<cmd>remote</cmd> processes.</p>
                    </release-item>

                    <release-item>
                        <p>Fix <proper>Posix</proper>/<proper>CIFS</proper> error messages reporting the wrong filename on write/sync/close.</p>
                    </release-item>
                </release-bug-list>

                <release-development-list>
                    <release-item>
                        <p>Harden IO filters against zero input and optimize zero output case.</p>
                    </release-item>

                    <release-item>
                        <p>Move <code>lockRelease()</code> to the end of <code>exitSafe()</code>.</p>
                    </release-item>

                    <release-item>
                        <p>Add <code>CHECK()</code> macro for production assertions.</p>
                    </release-item>

                    <release-item>
                        <p>Automatically generate constants for command and option names.</p>
                    </release-item>

                    <release-item>
                        <p>Use a macro instead of a nested struct to create common <code>String</code> variables.</p>
                    </release-item>

                    <release-item>
                        <p>Add <code>STR()</code> macro to create constant <code>String</code> objects from runtime strings.</p>
                    </release-item>

                    <release-item>
                        <p>Add macros to create constant <code>Variant</code> types.</p>
                    </release-item>

                    <release-item>
                        <release-item-contributor-list>
                            <release-item-contributor id="cynthia.shang"/>
                        </release-item-contributor-list>

                        <p>Migrate <code>backupRegExp()</code> to C.</p>
                    </release-item>
                </release-development-list>
            </release-core-list>

            <release-doc-list>
                <release-development-list>
                    <release-item>
                        <p>Option to build documentation from current <proper>apt.postgres.org</proper> packages.</p>
                    </release-item>
                </release-development-list>
            </release-doc-list>
        </release>

        <release date="2019-04-11" version="2.12" title="C Implementation of Archive Push">
            <release-core-list>
                <p><b>IMPORTANT NOTE</b>: The new <proper>TLS</proper>/<proper>SSL</proper> implementation forbids dots in <proper>S3</proper> bucket names per RFC-2818.  This security fix is required for compliant hostname verification.</p>

                <release-bug-list>
                    <release-item>
                        <release-item-contributor-list>
                            <release-item-ideator id="marc.cousin"/>
                        </release-item-contributor-list>

                        <p>Fix issues when a path option is / terminated.</p>
                    </release-item>

                    <release-item>
                        <release-item-contributor-list>
                            <release-item-ideator id="brad.nicholson"/>
                        </release-item-contributor-list>

                        <p>Fix issues when <br-option>log-level-file=off</br-option> is set for the <cmd>archive-get</cmd> command.</p>
                    </release-item>

                    <release-item>
                        <release-item-contributor-list>
                            <release-item-ideator id="kyle.nevins"/>
                        </release-item-contributor-list>

                        <p>Fix C code to recognize <id>host:port</id> option format like Perl does.</p>
                    </release-item>

                    <release-item>
                        <p>Fix issues with <code>remote</code>/<code>local</code> command logging options.</p>
                    </release-item>
                </release-bug-list>

                <release-improvement-list>
                    <release-item>
                        <p>The <cmd>archive-push</cmd> command is implemented entirely in C.</p>
                    </release-item>

                    <release-item>
                        <!-- <commit type="depend" subject="Allow three-digits process IDs in logging."/> -->

                        <release-item-contributor-list>
                            <release-item-ideator id="rakshitha.br"/>
                        </release-item-contributor-list>

                        <p>Increase <br-option>process-max</br-option> limit to <id>999</id>.</p>
                    </release-item>

                    <release-item>
                        <p>Improve error message when an <proper>S3</proper> bucket name contains dots.</p>
                    </release-item>
                </release-improvement-list>

                <release-development-list>
                    <release-item>
                        <p>Add separate <cmd>archive-push-async</cmd> command.</p>
                    </release-item>

                    <release-item>
                        <p><code>CryptoHash</code> improvements and fixes. Fix incorrect buffer size used in <code>cryptoHashOne()</code>.  Add missing <code>const</code> to <code>cryptoHashOne()</code> and <code>cryptoHashOneStr()</code>.  Add hash size constants.  Extern hash type constant.</p>
                    </release-item>

                    <release-item>
                        <p>Add <id>CIFS</id> storage driver.</p>
                    </release-item>

                    <release-item>
                        <p>Add file write to the remote and S3 storage drivers.</p>
                    </release-item>

                    <release-item>
                        <p>Add <code>storageRepoWrite()</code> and <code>storagePg()</code>/<code>storagePgWrite()</code> to storage helper.</p>
                    </release-item>

                    <release-item>
                        <p>Use a single file to handle global errors in async archiving.</p>
                    </release-item>

                    <release-item>
                        <p>Add document creation to XML objects.</p>
                    </release-item>

                    <release-item>
                        <p>Remove redundant documentation from <postgres/> interface files and clarify ambiguous function names.</p>
                    </release-item>

                    <release-item>
                        <p>Add WAL info to <postgres/> interface.</p>
                    </release-item>

                    <release-item>
                        <p>Refactor <postgres/> interface to remove most code duplication.</p>
                    </release-item>

                    <release-item>
                        <p>Logging improvements.  Allow three-digit process IDs in logging.  Allow process id in C logging.</p>
                    </release-item>

                    <release-item>
                        <p>Add process id to <code>ProtocolParallelJob</code>.</p>
                    </release-item>

                    <release-item>
                        <p>Add process id to C <cmd>archive-get</cmd> and <cmd>archive-push</cmd> logging.</p>
                    </release-item>

                    <release-item>
                        <p>Close log file before <code>exec()</code>.</p>
                    </release-item>

                    <release-item>
                        <p>Allow warnings to be written by <code>archiveAsyncStatusOkWrite()</code>.</p>
                    </release-item>

                    <release-item>
                        <p>Move WAL path prefix logic into <code>walPath()</code>.</p>
                    </release-item>

                    <release-item>
                        <p>Make notion of current <postgres/> info ID in C align with Perl.</p>
                    </release-item>

                    <release-item>
                        <p>Add locking capability to the remote command.</p>
                    </release-item>

                    <release-item>
                        <p>Add <code>forkSafe()</code> to handle fork errors.</p>
                    </release-item>

                    <release-item>
                        <p>Add <code>httpHeaderDup()</code>.</p>
                    </release-item>

                    <release-item>
                        <p><code>httpClientRequest()</code> accepts a body parameter.</p>
                    </release-item>

                    <release-item>
                        <p>Add <code>protocolKeepAlive()</code> to send <id>noops</id> to all remotes.</p>
                    </release-item>

                    <release-item>
                        <p>Make <code>strLstDup()</code> null-tolerant.</p>
                    </release-item>

                    <release-item>
                        <p>Add <code>strLstMergeAnti()</code> for merge anti-joins.</p>
                    </release-item>

                    <release-item>
                        <p>Add <code>cvtSSizeToZ()</code> and debug macros.</p>
                    </release-item>

                    <release-item>
                        <p>Remove unused <code>infoArchiveCheckPg()</code> function.</p>
                    </release-item>

                    <release-item>
                        <p>Add constants for <file>.ok</file>/<file>.error</file> status extensions.</p>
                    </release-item>
                </release-development-list>
            </release-core-list>

            <release-doc-list>
                <release-improvement-list>
                    <release-item>
                        <release-item-contributor-list>
                            <release-item-ideator id="magnus.hagander"/>
                        </release-item-contributor-list>

                        <p>Clarify that S3-compatible object stores are supported.</p>
                    </release-item>
                </release-improvement-list>
            </release-doc-list>

            <release-test-list>
                <release-development-list>
                    <release-item>
                        <p>Build test harness with the same warnings as code being tested.</p>
                    </release-item>

                    <release-item>
                        <p>Add <code>TEST_64BIT()</code> macro to detect 64-bit platforms.</p>
                    </release-item>

                    <release-item>
                        <p>Skip coverage for macros with numbers in their name.</p>
                    </release-item>

                    <release-item>
                        <p>Use <cmd>restore</cmd> command for remote performances tests.</p>
                    </release-item>
                </release-development-list>
            </release-test-list>
        </release>

        <release date="2019-03-11" version="2.11" title="C Implementation of Archive Get">
            <release-core-list>
                <release-bug-list>
                    <release-item>
                        <release-item-contributor-list>
                            <release-item-ideator id="benoit.lobréau"/>
                        </release-item-contributor-list>

                        <p>Fix possible truncated WAL segments when an error occurs mid-write.</p>
                    </release-item>

                    <release-item>
                        <release-item-contributor-list>
                            <release-item-contributor id="stefan.fercot"/>
                        </release-item-contributor-list>

                        <p>Fix info command missing WAL min/max when stanza specified.</p>
                    </release-item>

                    <release-item>
                        <release-item-contributor-list>
                            <release-item-ideator id="leo.khomenko"/>
                        </release-item-contributor-list>

                        <p>Fix non-compliant JSON for options passed from C to Perl.</p>
                    </release-item>
                </release-bug-list>

                <release-improvement-list>
                    <release-item>
                        <p>The <cmd>archive-get</cmd> command is implemented entirely in C.</p>
                    </release-item>

                    <release-item>
                        <release-item-contributor-list>
                            <release-item-contributor id="marc.cousin"/>
                        </release-item-contributor-list>

                        <p>Enable socket keep-alive on older <proper>Perl</proper> versions.</p>
                    </release-item>

                    <release-item>
                        <release-item-contributor-list>
                            <release-item-ideator id="jason.odonnell"/>
                        </release-item-contributor-list>

                        <p>Error when parameters are passed to a command that does not accept parameters.</p>
                    </release-item>

                    <release-item>
                        <release-item-contributor-list>
                            <release-item-ideator id="hans.jurgen.schonig"/>
                        </release-item-contributor-list>

                        <p>Add hints when unable to find a WAL segment in the archive.</p>
                    </release-item>

                    <release-item>
                        <release-item-contributor-list>
                            <release-item-ideator id="james.badger"/>
                        </release-item-contributor-list>

                        <p>Improve error when hostname cannot be found in a certificate.</p>
                    </release-item>

                    <release-item>
                        <release-item-contributor-list>
                            <release-item-contributor id="benoit.lobréau"/>
                        </release-item-contributor-list>

                        <p>Add additional options to <file>backup.manifest</file> for debugging purposes.</p>
                    </release-item>
                </release-improvement-list>

                <release-development-list>
                    <release-item>
                        <p>Migrate <cmd>local</cmd> and <cmd>remote</cmd> commands to C.</p>
                    </release-item>

                    <release-item>
                        <p>Add separate <cmd>archive-get-async</cmd> command.</p>
                    </release-item>

                    <release-item>
                        <p>Add <code>ProtocolParallel*</code> objects for parallelizing commands.</p>
                    </release-item>

                    <release-item>
                        <p>Add <code>ProtocolCommand</code> object.</p>
                    </release-item>

                    <release-item>
                        <p>Add <code>exists()</code> to remote storage.</p>
                    </release-item>

                    <release-item>
                        <p>Resolve storage path expressions before passing to remote.</p>
                    </release-item>

                    <release-item>
                        <p>Expose handle (file descriptor) from <code>IoRead</code> when applicable.</p>
                    </release-item>

                    <release-item>
                        <p>Add <code>storageHelperFree()</code> to storage helper.</p>
                    </release-item>

                    <release-item>
                        <p>Add <code>kvKeyExists()</code> to <code>KeyValue</code> object.</p>
                    </release-item>

                    <release-item>
                        <p>Add <code>lstRemove()</code> to <code>List</code> object.</p>
                    </release-item>

                    <release-item>
                        <p>Allow <code>cfgExecParam()</code> to exclude options.</p>
                    </release-item>

                    <release-item>
                        <p><code>MemContext</code> improvements.  Improve performance of context and memory allocations. Use <code>contextTop</code>/<code>contextCurrent</code> instead of <code>memContextTop()</code>/<code>memContextCurrent()</code>.  Don't make a copy of the context name.</p>
                    </release-item>

                    <release-item>
                        <release-item-contributor-list>
                            <release-item-contributor id="douglas.j.hunley"/>
                        </release-item-contributor-list>

                        <p>Make <id>DESTDIR</id> fully-configurable in the <file>Makefile</file>.</p>
                    </release-item>

                    <release-item>
                        <release-item-contributor-list>
                            <release-item-ideator id="ucando"/>
                            <release-item-ideator id="jungle-boogie"/>
                            <release-item-ideator id="luca.ferrari"/>
                        </release-item-contributor-list>

                        <p>Add note for <id>CSTD</id> settings on BSD variants.</p>
                    </release-item>

                    <release-item>
                        <release-item-contributor-list>
                            <release-item-contributor id="luca.ferrari"/>
                        </release-item-contributor-list>

                        <p>Add <id>clean</id> and <id>uninstall</id> targets to <file>Makefile</file>.</p>
                    </release-item>

                    <release-item>
                        <release-item-contributor-list>
                            <release-item-contributor id="stephen.frost"/>
                        </release-item-contributor-list>

                        <p>Change <code>execRead()</code> to return a <code>size_t</code>.</p>
                    </release-item>

                    <release-item>
                        <p>Prevent option warning from being output when running help command.</p>
                    </release-item>

                    <release-item>
                        <p>Improve null-handling of <code>strToLog()</code> and <code>varToLog()</code>.</p>
                    </release-item>

                    <release-item>
                        <p>Increase per-call stack trace size to <id>4096</id>.</p>
                    </release-item>

                    <release-item>
                        <p>Move <code>compress</code> module to <code>common/compress</code>.</p>
                    </release-item>

                    <release-item>
                        <p>Move <code>crypto</code> module to <code>common/crypto</code>.</p>
                    </release-item>
                </release-development-list>
            </release-core-list>

            <release-doc-list>
                <release-improvement-list>
                    <release-item>
                        <p>Update default documentation version to <postgres/> 10.</p>
                    </release-item>
                </release-improvement-list>

                <release-development-list>
                    <release-item>
                        <p>Add instructions for building the coverage report.</p>
                    </release-item>

                    <release-item>
                        <p>Documentation builds on <postgres/> 9.4-10.</p>
                    </release-item>
                </release-development-list>
            </release-doc-list>

            <release-test-list>
                <release-development-list>
                    <release-item>
                        <p>Create test matrix for <id>mock/archive</id>, <id>mock/archive-stop</id>, <id>mock/all</id>, <id>mock/expire</id>, and <id>mock/stanza</id> to increase coverage and reduce tests.</p>
                    </release-item>

                    <release-item>
                        <p>Improve fork harness to allow multiple children and setup pipes automatically.</p>
                    </release-item>

                    <release-item>
                        <p>Reduce expect log level in <id>mock/archive</id> and <id>mock/stanza</id> tests.</p>
                    </release-item>

                    <release-item>
                        <p>Rename test modules for consistency.</p>
                    </release-item>

                    <release-item>
                        <p>Only run test-level stack trace by default for unit-tested modules.</p>
                    </release-item>

                    <release-item>
                        <p>Add missing ToLog() coverage to <code>String</code>, <code>List</code>, and <code>PgControl</code>.</p>
                    </release-item>

                    <release-item>
                        <p>Create aliases for test VMs ordered by age.</p>
                    </release-item>
                </release-development-list>
            </release-test-list>
        </release>

        <release date="2019-02-09" version="2.10" title="Bug Fixes">
            <release-core-list>
                <release-bug-list>
                    <release-item>
                        <release-item-contributor-list>
                            <release-item-ideator id="mibiio"/>
                        </release-item-contributor-list>

                        <p>Add unimplemented <proper>S3</proper> driver method required for <cmd>archive-get</cmd>.</p>
                    </release-item>

                    <release-item>
                        <release-item-contributor-list>
                            <release-item-ideator id="james.chanco.jr"/>
                        </release-item-contributor-list>

                        <p>Fix check for improperly configured <br-option>pg-path</br-option>.</p>
                    </release-item>
                </release-bug-list>

                <release-development-list>
                    <release-item>
                        <p>JSON improvements.  Optimize parser implementation.  Make the renderer more null tolerant.</p>
                    </release-item>

                    <release-item>
                        <p>Automatically adjust <br-option>db-timeout</br-option> when <br-option>protocol-timeout</br-option> is smaller.</p>
                    </release-item>
                </release-development-list>
            </release-core-list>
        </release>

        <release date="2019-01-30" version="2.09" title="Minor Improvements and Bug Fixes">
            <release-core-list>
                <release-bug-list>
                    <release-item>
                        <release-item-contributor-list>
                            <release-item-ideator id="vidhya.gurumoorthi"/>
                            <release-item-ideator id="joe.ayers"/>
                            <release-item-ideator id="douglas.j.hunley"/>
                        </release-item-contributor-list>

                        <p>Fix issue with multiple async status files causing a hard error.</p>
                    </release-item>
                </release-bug-list>

                <release-improvement-list>
                    <release-item>
                        <p>The <cmd>info</cmd> command is implemented entirely in C.</p>
                    </release-item>

                    <release-item>
                        <p>Simplify <cmd>info</cmd> command text message when no stanzas are present.</p>

                        <p>Replace the repository path with <quote>the repository</quote>.</p>
                    </release-item>

                    <release-item>
                        <release-item-contributor-list>
                            <release-item-contributor id="douglas.j.hunley"/>
                        </release-item-contributor-list>

                        <p>Add <id>_DARWIN_C_SOURCE</id> flag to Makefile for <proper>MacOS</proper> builds.</p>
                    </release-item>

                    <release-item>
                        <release-item-contributor-list>
                            <release-item-ideator id="bruno.friedmann"/>
                        </release-item-contributor-list>

                        <p>Update address lookup in C TLS client to use modern methods.</p>
                    </release-item>

                    <release-item>
                        <commit subject="Include Posix-compliant header for strcasecmp()."/>
                        <commit subject="Include Posix-compliant header for fd_set."/>

                        <release-item-contributor-list>
                            <release-item-ideator id="ucando"/>
                        </release-item-contributor-list>

                        <p>Include Posix-compliant header for <code>strcasecmp()</code> and <code>fd_set</code>.</p>
                    </release-item>
                </release-improvement-list>

                <release-development-list>
                    <release-item>
                        <p>Add remote storage objects.</p>
                    </release-item>

                    <release-item>
                        <p>Add <code>ProtocolClient</code> object and helper functions.</p>
                    </release-item>

                    <release-item>
                        <p>Add <code>Exec</code> object.</p>
                    </release-item>

                    <release-item>
                        <p>Add <code>IoHandleRead</code> and <code>IoHandleWrite</code> objects.</p>
                    </release-item>

                    <release-item>
                        <p>Add <code>cfgExecParam()</code> to generate parameters for executing commands.</p>
                    </release-item>

                    <release-item>
                        <p>Ignore <id>SIGPIPE</id> signals and check <id>EPIPE</id> result instead.</p>
                    </release-item>

                    <release-item>
                        <p>Function log macro improvements.  Rename FUNCTION_DEBUG_* and consolidate ASSERT_* macros for consistency. Improve <code>CONST</code> and <code>P</code>/<code>PP</code> type macro handling. Move <code>MACRO_TO_STR()</code> to <file>common/debug.h</file>. Remove unused type parameter from <code>FUNCTION_TEST_RETURN()</code>.</p>
                    </release-item>

                    <release-item>
                        <p>Make the <proper>C</proper> version of the <cmd>info</cmd> command conform to the <proper>Perl</proper> version.</p>
                    </release-item>

                    <release-item>
                        <p>Improve accuracy of <code>strSizeFormat()</code>.</p>
                    </release-item>

                    <release-item>
                        <p>Add <code>ioReadBuf()</code> to easily read into a buffer.</p>
                    </release-item>

                    <release-item>
                        <p>JSON improvements.  Allow empty arrays in JSON parser.  Fix null output in JSON renderer.  Fix escaping in JSON string parser/renderer.</p>
                    </release-item>

                    <release-item>
                        <p>Allocate extra space for concatenations in the <code>String</code> object.</p>
                    </release-item>

                    <release-item>
                        <p>Return <code>UnknownError</code> from <code>errorTypeFromCode()</code> for invalid error codes.</p>
                    </release-item>

                    <release-item>
                        <p>Update Perl repo rules to work when stanza is not specified.</p>
                    </release-item>

                    <release-item>
                        <p>Update <code>Storage::Local->list()</code> to accept an undefined path.</p>
                    </release-item>

                    <release-item>
                        <p>Null-terminate list returned by <code>strLstPtr()</code>.</p>
                    </release-item>

                    <release-item>
                        <p>Add <code>kvMove()</code> and <code>varLstMove()</code>.</p>
                    </release-item>

                    <release-item>
                        <p>Replace <code>FileOpenError</code> with <code>HostConnectError</code> in <code>TlsClient</code>.</p>
                    </release-item>

                    <release-item>
                        <p>Allow string <code>Variant</code> objects to contain <code>null</code>.</p>
                    </release-item>

                    <release-item>
                        <p>Rename <code>common/io/handle</code> module to <code>common/io/handleWrite</code>.</p>
                    </release-item>

                    <release-item>
                        <p>Add <code>const VariantList *</code> debug type.</p>
                    </release-item>
                </release-development-list>
            </release-core-list>

            <release-doc-list>
                <release-bug-list>
                    <release-item>
                        <release-item-contributor-list>
                            <release-item-ideator id="heath.lord"/>
                        </release-item-contributor-list>

                        <p>Fix hard-coded repository path.</p>
                    </release-item>
                </release-bug-list>

                <release-improvement-list>
                    <release-item>
                        <release-item-contributor-list>
                            <release-item-ideator id="bruce.burdick"/>
                        </release-item-contributor-list>

                        <p>Clarify that encryption is always performed client-side.</p>
                    </release-item>

                    <release-item>
                        <p>Add examples for building a documentation host.</p>
                    </release-item>

                    <release-item>
                        <commit subject="Allow if in manifest variables."/>
                        <commit subject="Allow if condition in documentation lists and list items."/>

                        <p>Allow <code>if</code> in manifest variables, lists, and list items.</p>
                    </release-item>
                </release-improvement-list>
            </release-doc-list>

            <release-test-list>
                <release-development-list>
                    <release-item>
                        <p>Move C module include in <file>test.c</file> above headers included for testing.</p>
                    </release-item>

                    <release-item>
                        <p>Allow primary <id>gid</id> for the test user to be different from <id>uid</id>.</p>
                    </release-item>

                    <release-item>
                        <p>Increase timeout in <id>storage/s3</id> module to improve reliability.</p>
                    </release-item>
                </release-development-list>
            </release-test-list>
        </release>

        <release date="2019-01-02" version="2.08" title="Minor Improvements and Bug Fixes">
            <release-core-list>
                <release-bug-list>
                    <release-item>
                        <release-item-contributor-list>
                            <release-item-ideator id="matt.kunkel"/>
                        </release-item-contributor-list>

                        <p>Remove request for S3 object info directly after putting it.</p>
                    </release-item>

                    <release-item>
                        <release-item-contributor-list>
                            <release-item-ideator id="ronan.dunklau"/>
                        </release-item-contributor-list>

                        <p>Correct <br-option>archive-get-queue-max</br-option> to be <id>size</id> type.</p>
                    </release-item>

                    <release-item>
                        <release-item-contributor-list>
                            <release-item-ideator id="camilo.aguilar"/>
                        </release-item-contributor-list>

                        <p>Add error message when current user <id>uid</id>/<id>gid</id> does not map to a name.</p>
                    </release-item>

                    <release-item>
                        <p>Error when <br-option>--target-action=shutdown</br-option> specified for <postgres/> &lt; 9.5.</p>
                    </release-item>
                </release-bug-list>

                <release-improvement-list>
                    <release-item>
                        <release-item-contributor-list>
                            <release-item-ideator id="ronan.dunklau"/>
                        </release-item-contributor-list>

                        <p>Set TCP keepalives on <proper>S3</proper> connections.</p>
                    </release-item>

                    <release-item>
                        <release-item-contributor-list>
                            <release-item-ideator id="ryan.lambert"/>
                            <release-item-contributor id="cynthia.shang"/>
                        </release-item-contributor-list>

                        <p>Reorder <cmd>info</cmd> command text output so most recent backup is output last.</p>
                    </release-item>

                    <release-item>
                        <p>Change file ownership only when required.</p>
                    </release-item>

                    <release-item>
                        <release-item-contributor-list>
                            <release-item-ideator id="brad.nicholson"/>
                        </release-item-contributor-list>

                        <p>Redact <id>authentication</id> header when throwing <proper>S3</proper> errors.</p>
                    </release-item>
                </release-improvement-list>

                <release-development-list>
                    <release-item>
                        <p>Enable S3 storage and encryption for <cmd>archive-get</cmd> command in C.</p>
                    </release-item>

                    <release-item>
                        <release-item-contributor-list>
                            <release-item-contributor id="cynthia.shang"/>
                        </release-item-contributor-list>

                        <p>Migrate local <cmd>info</cmd> command to C.</p>
                    </release-item>

                    <release-item>
                        <p>Add <proper>S3</proper> storage driver.</p>
                    </release-item>

                    <release-item>
                        <p>Add <code>HttpClient</code> object.</p>
                    </release-item>

                    <release-item>
                        <p>Add <code>TlsClient</code> object.</p>
                    </release-item>

                    <release-item>
                        <p>Add interface objects for <proper>libxml2</proper>.</p>
                    </release-item>

                    <release-item>
                        <p>Add encryption capability to <code>Info*</code> objects.</p>
                    </release-item>

                    <release-item>
                        <p>Add <code>IoFilter</code> interface to <code>CipherBlock</code> object.</p>
                    </release-item>

                    <release-item>
                        <p>Allow arbitrary <code>InOut</code> filters to be chained in <code>IoFilterGroup</code>.</p>
                    </release-item>

                    <release-item>
                        <release-item-contributor-list>
                            <release-item-contributor id="cynthia.shang"/>
                        </release-item-contributor-list>

                        <p>Add <code>infoBackup</code> object to encapsulate the <file>backup.info</file> file.</p>
                    </release-item>

                    <release-item>
                        <release-item-contributor-list>
                            <release-item-contributor id="cynthia.shang"/>
                        </release-item-contributor-list>

                        <p>Improve JSON to <code>Variant</code> conversion and add <code>Variant</code> to JSON conversion.</p>
                    </release-item>

                    <release-item>
                        <release-item-contributor-list>
                            <release-item-contributor id="cynthia.shang"/>
                        </release-item-contributor-list>

                        <p>Storage helper improvements.  Allow <code>NULL</code> stanza in storage helper.  Add path expression for repository backup.</p>
                    </release-item>

                    <release-item>
                        <release-item-contributor-list>
                            <release-item-contributor id="cynthia.shang"/>
                        </release-item-contributor-list>

                        <p>Info module improvements.  Rename constants in <code>Info</code> module for consistency.  Remove <code>#define</code> statements in the <code>InfoPg</code> module to conform with newly-adopted coding standards.  Use cast to make for loop more readable in <code>InfoPg</code> module.  Add <code>infoArchiveIdHistoryMatch()</code> to the <code>InfoArchive</code> object.</p>
                    </release-item>

                    <release-item>
                        <p>Allow I/O read interface to explicitly request blocking reads.</p>
                    </release-item>

                    <release-item>
                        <release-item-contributor-list>
                            <release-item-contributor id="david.steele"/>
                            <release-item-contributor id="cynthia.shang"/>
                        </release-item-contributor-list>

                        <p>Improve error messages when info files are missing/corrupt.</p>
                    </release-item>

                    <release-item>
                        <release-item-contributor-list>
                            <release-item-contributor id="cynthia.shang"/>
                        </release-item-contributor-list>

                        <p>Add <code>strSizeFormat()</code> to <code>String</code> object.</p>
                    </release-item>

                    <release-item>
                        <p>Add <code>strLstInsert()</code> and <code>strLstInsertZ()</code> to <code>StringList</code> object.</p>
                    </release-item>

                    <release-item>
                        <p>Rename <code>PGBACKREST</code>/<code>BACKREST</code> constants to <code>PROJECT</code>.</p>
                    </release-item>

                    <release-item>
                        <p>Require <proper>S3</proper> key options except for <cmd>local</cmd>/<cmd>remote</cmd> commands.</p>
                    </release-item>

                    <release-item>
                        <p>Explicitly compile with Posix 2001 standard.</p>
                    </release-item>

                    <release-item>
                        <p>Add <code>ServiceError</code> for errors from a service that can be retried.</p>
                    </release-item>

                    <release-item>
                        <p>Conditional compilation of Perl logic in <file>exit.c</file>.</p>
                    </release-item>

                    <release-item>
                        <p>Merge <code>cipher.h</code> into <code>crypto.h</code>.</p>
                    </release-item>

                    <release-item>
                        <p>Remove extraneous <code>use</code>/<code>include</code> statements.</p>
                    </release-item>

                    <release-item>
                        <p>Remove embedded semicolon from <code>String</code> constant macros.</p>
                    </release-item>

                    <release-item>
                        <p>Reduce debug level for <code>infoIni()</code> to test.</p>
                    </release-item>

                    <release-item>
                        <p>Return <code>IoFilterGroup *</code> from <code>ioFilterGroupAdd()</code>.</p>
                    </release-item>

                    <release-item>
                        <p>Add coding standards for <code>String</code> constants.</p>
                    </release-item>

                    <release-item>
                        <p>Add missing <code>LOG_DEBUG()</code> macro.</p>
                    </release-item>
                </release-development-list>
            </release-core-list>

            <release-doc-list>
                <release-improvement-list>
                    <release-item>
                        <release-item-contributor-list>
                            <release-item-ideator id="keith.fiske"/>
                        </release-item-contributor-list>

                        <p>Clarify when <br-option>target-action</br-option> is effective and <postgres/> version support.</p>
                    </release-item>

                    <release-item>
                        <release-item-contributor-list>
                            <release-item-ideator id="pritam.barhate"/>
                        </release-item-contributor-list>

                        <p>Clarify that region/endpoint must be configured correctly for the bucket.</p>
                    </release-item>

                    <release-item>
                        <p>Add documentation for building the documentation.</p>
                    </release-item>
                </release-improvement-list>

                <release-development-list>
                    <release-item>
                        <release-item-contributor-list>
                            <release-item-contributor id="cynthia.shang"/>
                        </release-item-contributor-list>

                        <p>Add <code>admonitions</code> to all documentation renderers (HTML, PDF, Markdown and help text) and update <file>xml</file> files accordingly.</p>
                    </release-item>

                    <release-item>
                        <release-item-contributor-list>
                            <release-item-contributor id="cynthia.shang"/>
                        </release-item-contributor-list>

                        <p>Add HTML table rendering and update PDF/Markdown renderers to support header-less tables. Add optional table captions.</p>
                    </release-item>

                    <release-item>
                        <release-item-contributor-list>
                            <release-item-contributor id="cynthia.shang"/>
                        </release-item-contributor-list>

                        <p>Escape special characters in latex when not in a code block.</p>
                    </release-item>

                    <release-item>
                        <release-item-contributor-list>
                            <release-item-contributor id="cynthia.shang"/>
                        </release-item-contributor-list>

                        <p>Base menu ordering on natural ordering in the manifest.</p>
                    </release-item>

                    <release-item>
                        <p>Replace keywords with more flexible if statements.</p>
                    </release-item>

                    <release-item>
                        <p>Pre-build containers for any <id>execute</id> elements marked <id>pre</id>.</p>
                    </release-item>

                    <release-item>
                        <p>Documentation may be built with user-specified packages.</p>
                    </release-item>

                    <release-item>
                        <p>Add Centos/RHEL 7 option to documentation build.</p>
                    </release-item>

                    <release-item>
                        <release-item-contributor-list>
                            <release-item-contributor id="cynthia.shang"/>
                        </release-item-contributor-list>

                        <p>Allow custom logo for PDF documentation.</p>
                    </release-item>

                    <release-item>
                        <release-item-contributor-list>
                            <release-item-contributor id="cynthia.shang"/>
                        </release-item-contributor-list>

                        <p>Modify general document elements to allow any child element.</p>
                    </release-item>

                    <release-item>
                        <p>Use absolute paths so that <file>./doc.pl</file> runs.</p>
                    </release-item>

                    <release-item>
                        <p>Pick <code>pg_switch_wal()</code>/<code>pg_switch_xlog()</code> based on <postgres/> version.</p>
                    </release-item>

                    <release-item>
                        <p>Add configuration to the standby so it works as a primary when promoted.</p>
                    </release-item>

                    <release-item>
                        <p>Create common <id>if</id> expressions for testing <id>os-type</id>.</p>
                    </release-item>

                    <release-item>
                        <p>Add <id>zlib1g-dev</id> to <proper>Debian</proper> builds.</p>
                    </release-item>
                </release-development-list>
            </release-doc-list>

            <release-test-list>
                <release-development-list>
                    <release-item>
                        <p>New test containers with static test certificates.</p>
                    </release-item>

                    <release-item>
                        <p>Fix test binary name for <file>gprof</file>.</p>
                    </release-item>

                    <release-item>
                        <p>Allow arbitrary multiplier and flush character in <code>IoTestFilterMultiply</code>.</p>
                    </release-item>

                    <release-item>
                        <p>Update URL for Docker install.</p>
                    </release-item>

                    <release-item>
                        <p>Add <code>testRepoPath()</code> to let C unit tests know where the code repository is located.</p>
                    </release-item>

                    <release-item>
                        <p>Merge <file>common/typeStringListTest</file> module into <file>common/typeStringTest</file>.</p>
                    </release-item>

                    <release-item>
                        <p>Merge <file>common/typeVariantListTest</file> module into <file>common/typeVariantTest</file>.</p>
                    </release-item>
                </release-development-list>
            </release-test-list>
        </release>

        <release date="2018-11-16" version="2.07" title="Automatic Backup Checksum Delta">
            <release-core-list>
                <release-bug-list>
                    <release-item>
                        <release-item-contributor-list>
                            <release-item-ideator id="sebastien.lardiere"/>
                        </release-item-contributor-list>

                        <p>Fix issue with <br-option>archive-push-queue-max</br-option> not being honored on connection error.</p>
                    </release-item>

                    <release-item>
                        <p>Fix static WAL segment size used to determine if <br-option>archive-push-queue-max</br-option> has been exceeded.</p>
                    </release-item>

                    <release-item>
                        <release-item-contributor-list>
                            <release-item-ideator id="vthriller"/>
                        </release-item-contributor-list>

                        <p>Fix error after log file open failure when processing should continue.</p>
                    </release-item>
                </release-bug-list>

                <release-feature-list>
                    <release-item>
                        <release-item-contributor-list>
                            <release-item-contributor id="cynthia.shang"/>
                        </release-item-contributor-list>

                        <p>Automatically enable backup checksum delta when anomalies (e.g. timeline switch) are detected.</p>
                    </release-item>
                </release-feature-list>

                <release-improvement-list>
                    <release-item>
                        <release-item-contributor-list>
                            <release-item-ideator id="craig.a.james"/>
                        </release-item-contributor-list>

                        <p>Retry all S3 <id>5xx</id> errors rather than just <id>500</id> internal errors.</p>
                    </release-item>
                </release-improvement-list>

                <release-development-list>
                    <release-item>
                        <release-item-contributor-list>
                            <release-item-contributor id="cynthia.shang"/>
                            <release-item-contributor id="david.steele"/>
                        </release-item-contributor-list>

                        <p>Correct current history item in <code>InfoPg</code> to always be in position 0.</p>
                    </release-item>

                    <release-item>
                        <p>Make <code>ioReadLine()</code> read less aggressively.</p>
                    </release-item>

                    <release-item>
                        <p>Add <code>ioWriteFlush()</code> to flush pending output.</p>
                    </release-item>

                    <release-item>
                        <p>Add destructors to <code>IoRead</code> and <code>IoWrite</code> objects.</p>
                    </release-item>

                    <release-item>
                        <p>Add <id>base</id> variants to all integer to string conversion functions.</p>
                    </release-item>

                    <release-item>
                        <p>Add <code>lstInsert()</code> to <code>List</code> object.</p>
                    </release-item>

                    <release-item>
                        <p>Add <code>strCatChr()</code>, <code>strEmpty()</code>, and constant macros to <code>String</code> object.</p>
                    </release-item>

                    <release-item>
                        <p>Add <code>regExpPrefix()</code> to aid in static prefix searches.</p>
                    </release-item>

                    <release-item>
                        <release-item-contributor-list>
                            <release-item-contributor id="cynthia.shang"/>
                        </release-item-contributor-list>

                        <p>Correct <code>cfgDefDataFind()</code> to use <code>UINTP</code> instead of <code>VOIDPP</code>.</p>
                    </release-item>

                    <release-item>
                        <release-item-contributor-list>
                            <release-item-contributor id="cynthia.shang"/>
                        </release-item-contributor-list>

                        <p>Change <code>infoArchiveCheckPg()</code> to display the <postgres/> version as a string (e.g. 9.4) instead of the integer representation (e.g. 90400) when throwing an error.</p>
                    </release-item>

                    <release-item>
                        <p>Allow storage path and file mode to be 0.</p>
                    </release-item>

                    <release-item>
                        <p>Limit usable <code>Buffer</code> size without changing allocated size.</p>
                    </release-item>

                    <release-item>
                        <p>Construct <code>Wait</code> object in milliseconds instead of fractional seconds.</p>
                    </release-item>

                    <release-item>
                        <p>Add <code>THROW*_ON_SYS_ERROR*</code> macros to test and throw system errors.</p>
                    </release-item>

                    <release-item>
                        <p>Add <code>KernelError</code> to report miscellaneous kernel errors.</p>
                    </release-item>

                    <release-item>
                        <p>Use <code>THROW_ON_SYS_ERROR</code> macro to improve <code>fork</code> code coverage.</p>
                    </release-item>

                    <release-item>
                        <p><code>Storage</code> interface methods no longer declare the driver as const.</p>
                    </release-item>

                    <release-item>
                        <p>Add <code>memContextCallbackClear()</code> to prevent double <code>free()</code> calls.</p>
                    </release-item>

                    <release-item>
                        <p>Merge <file>crypto/random</file> module into <file>crypto/crypto</file>.</p>
                    </release-item>

                    <release-item>
                        <p>Add <code>cryptoError()</code> and update crypto code to use it.</p>
                    </release-item>

                    <release-item>
                        <p>Rename <code>CipherError</code> to <code>CryptoError</code>.</p>
                    </release-item>

                    <release-item>
                        <p>Reword misleading message in stack trace when parameter buffer is full.</p>
                    </release-item>

                    <release-item>
                        <p>Add logging macros for <code>TimeMSec</code> type.</p>
                    </release-item>

                    <release-item>
                        <p>Modify value of <code>PERL_EMBED_ERROR</code> macro.</p>
                    </release-item>
                </release-development-list>
            </release-core-list>

            <release-doc-list>
                <release-development-list>
                    <release-item>
                        <p>Add new HTML tags and <code>strExtra</code> to <code>DocHtmlElement</code>.</p>
                    </release-item>

                    <release-item>
                        <p>Remove error suppression for <backrest/> <file>make</file>.</p>
                    </release-item>
                </release-development-list>
            </release-doc-list>

            <release-test-list>
                <release-development-list>
                    <release-item>
                        <p>New test containers.  Add libxml2 library needed for S3 development.  Include new minor version upgrades for <postgres/>.  Remove <postgres/> 11 beta/rc repository.</p>
                    </release-item>

                    <release-item>
                        <p>Test speed improvements.  Mount <id>tmpfs</id> in <file>Vagrantfile</file> instead <file>test.pl</file>.  Preserve contents of C unit test build directory between <file>test.pl</file> executions.  Improve efficiency of code generation.</p>
                    </release-item>

                    <release-item>
                        <p>New, concise coverage report for C.</p>
                    </release-item>

                    <release-item>
                        <p>Add <code>TEST_LOG()</code> and <code>TEST_LOG_FMT()</code> macros.</p>
                    </release-item>

                    <release-item>
                        <p>Improve alignment of expected vs. actual error test results.</p>
                    </release-item>

                    <release-item>
                        <p>Add time since the beginning of the run to each test statement.</p>
                    </release-item>
                </release-development-list>
            </release-test-list>
        </release>

        <release date="2018-10-15" version="2.06" title="Checksum Delta Backup and PostgreSQL 11 Support">
            <release-core-list>
                <release-bug-list>
                    <release-item>
                        <release-item-contributor-list>
                            <release-item-ideator id="dan.farrell"/>
                        </release-item-contributor-list>

                        <p>Fix missing URI encoding in S3 driver.</p>
                    </release-item>

                    <release-item>
                        <release-item-contributor-list>
                            <release-item-ideator id="jesper.st.john"/>
                        </release-item-contributor-list>

                        <p>Fix incorrect error message for duplicate options in configuration files.</p>
                    </release-item>

                    <release-item>
                        <p>Fix incorrectly reported error return in <id>info</id> logging.</p>

                        <p>A return code of 1 from the <cmd>archive-get</cmd> was being logged as an error message at <id>info</id> level but otherwise worked correctly.</p>
                    </release-item>
                </release-bug-list>

                <release-feature-list>
                    <release-item>
                        <release-item-contributor-list>
                            <release-item-contributor id="cynthia.shang"/>
                        </release-item-contributor-list>

                        <p>Add checksum delta for incremental backups.</p>

                        <p>Checksum delta backups uses checksums rather than timestamps to determine if files have changed.</p>
                    </release-item>

                    <release-item>
                        <commit subject="PostgreSQL 11 Beta 4 support."/>
                        <commit subject="Support configurable WAL segment size."/>
                        <commit subject="PostgreSQL 11 support."/>

                        <p><postgres/> 11 support, including configurable WAL segment size.</p>
                    </release-item>
                </release-feature-list>

                <release-improvement-list>
                    <release-item>
                        <p>Ignore all files in a linked tablespace directory except the subdirectory for the current version of <postgres/>.</p>

                        <p>Previously an error would be generated if other files were present and not owned by the <postgres/> user.</p>
                    </release-item>

                    <release-item>
                        <release-item-contributor-list>
                            <release-item-ideator id="douglas.j.hunley"/>
                            <release-item-contributor id="cynthia.shang"/>
                        </release-item-contributor-list>

                        <p>Improve <cmd>info</cmd> command to display the stanza cipher type.</p>
                    </release-item>

                    <release-item>
                        <p>Improve support for special characters in filenames.</p>
                    </release-item>

                    <release-item>
                        <release-item-contributor-list>
                            <release-item-contributor id="cynthia.shang"/>
                        </release-item-contributor-list>

                        <p>Allow <br-option>delta</br-option> option to be specified in the <backrest/> configuration file.</p>
                    </release-item>
                </release-improvement-list>

                <release-development-list>
                    <release-item>
                        <p>Migrate local, unencrypted, non-S3 <cmd>archive-get</cmd> command to C.</p>
                    </release-item>

                    <release-item>
                        <p>Storage refactoring.  Posix file functions now differentiate between open and missing errors.  Don't use negations in objects below Storage.  Rename posix driver files/functions for consistency.  Full abstraction of storage driver interface.  Merge protocol storage helper into storage helper.  Add CIFS driver to storage helper for read-only repositories.</p>
                    </release-item>

                    <release-item>
                        <p>Update all interfaces to use variable parameter constructors.</p>
                    </release-item>

                    <release-item>
                        <p>Info objects now parse JSON and use specified storage.</p>
                    </release-item>

                    <release-item>
                        <p>Add <code>ioReadLine()</code>/<code>ioWriteLine()</code> to <code>IoRead</code>/<code>IoWrite</code> objects.</p>
                    </release-item>

                    <release-item>
                        <p>Add helper for repository storage.</p>
                    </release-item>

                    <release-item>
                        <p>Add <code>cryptoHmacOne()</code> for HMAC support.</p>
                    </release-item>

                    <release-item>
                        <p>Add <code>cfgDefOptionMulti()</code> to identify multi-value options.</p>
                    </release-item>

                    <release-item>
                        <release-item-contributor-list>
                            <release-item-contributor id="david.steele"/>
                            <release-item-contributor id="stephen.frost"/>
                        </release-item-contributor-list>

                        <p>Add <code>bufNewZ()</code> and <code>bufHex()</code> to <code>Buffer</code> object.</p>
                    </release-item>

                    <release-item>
                        <release-item-contributor-list>
                            <release-item-contributor id="cynthia.shang"/>
                        </release-item-contributor-list>

                        <p>Allow <code>hashSize()</code> to run on remote storage.</p>
                    </release-item>

                    <release-item>
                        <release-item-contributor-list>
                            <release-item-contributor id="cynthia.shang"/>
                        </release-item-contributor-list>

                        <p>Restore <code>bIgnoreMissing</code> flag in <code>backupFile()</code> lost in storage refactor.</p>
                    </release-item>

                    <release-item>
                        <p>Migrate <code>walIsPartial()</code>, <code>walIsSegment()</code>, and <code>walSegmentFind()</code> from Perl to C.</p>
                    </release-item>

                    <release-item>
                        <p>Migrate control functions to detect stop files to C.</p>
                    </release-item>

                    <release-item>
                        <p>Make archive-get info messages consistent between C and Perl implementations.</p>
                    </release-item>

                    <release-item>
                        <p>Change locking around async process forking to be more test friendly.</p>
                    </release-item>

                    <release-item>
                        <p>Simplify debug logging by allowing log functions to return <code>String</code> objects.</p>
                    </release-item>

                    <release-item>
                        <p>Improve documentation in <code>filter.h</code> and <code>filter.internal.h</code>.</p>
                    </release-item>
                </release-development-list>
            </release-core-list>

            <release-doc-list>
                <release-improvement-list>
                    <release-item>
                        <release-item-contributor-list>
                            <release-item-ideator id="stephen.frost"/>
                            <release-item-ideator id="magnus.hagander"/>
                        </release-item-contributor-list>

                        <p>Use <id>command</id> in <file>authorized_hosts</file> to improve SSH security.</p>
                    </release-item>

                    <release-item>
                        <release-item-contributor-list>
                            <release-item-ideator id="stephane.schildknecht"/>
                            <release-item-contributor id="cynthia.shang"/>
                        </release-item-contributor-list>

                        <p>List allowable values for the <br-option>buffer-size</br-option> option in the configuration reference.</p>
                    </release-item>
                </release-improvement-list>

                <release-development-list>
                    <release-item>
                        <p>Update introduction to be pithy.</p>
                    </release-item>
                </release-development-list>
            </release-doc-list>

            <release-test-list>
                <release-development-list>
                    <release-item>
                        <p>Install <proper>nodejs</proper> from <id>deb.nodesource.com</id>.</p>
                    </release-item>

                    <release-item>
                        <p>Disable flapping <id>archive/get</id> unit on CentOS 6.</p>
                    </release-item>

                    <release-item>
                        <p>Move test expect log out of the regular test directory.</p>
                    </release-item>

                    <release-item>
                        <p>Fix buffer underrun in configuration test harness.</p>
                    </release-item>

                    <release-item>
                        <p>Fix missing test caused by a misplaced YAML tag.</p>
                    </release-item>

                    <release-item>
                        <p>Make Valgrind return an error even when a non-fatal issue is detected.  Update some minor issues discovered in the tests as a result.</p>
                    </release-item>

                    <release-item>
                        <p>Add <id>-ftree-coalesce-vars</id> option to unit test compilation.</p>
                    </release-item>

                    <release-item>
                        <p>Clear test directory between test runs.</p>
                    </release-item>

                    <release-item>
                        <p>Allow C or Perl coverage to run on more than one VM.</p>
                    </release-item>

                    <release-item>
                        <p>Don't perform valgrind when requested.</p>
                    </release-item>

                    <release-item>
                        <p>Remove compiler warnings that are not valid for u16.</p>
                    </release-item>

                    <release-item>
                        <p>Merge all posix storage tests into a single unit.</p>
                    </release-item>

                    <release-item>
                        <release-item-contributor-list>
                            <release-item-contributor id="stephen.frost"/>
                        </release-item-contributor-list>

                        <p>Add <file>.gitignore</file> to C <path>src</path> directory.</p>
                    </release-item>

                    <release-item>
                        <p>Fix typo in unit test error messages, EXECTED => EXPECTED.</p>
                    </release-item>

                    <release-item>
                        <p>Make comment blocks consistent across all tests.</p>
                    </release-item>
                </release-development-list>
            </release-test-list>
        </release>

        <release date="2018-08-31" version="2.05" title="Environment Variable Options and Exclude Temporary/Unlogged Relations">
            <release-core-list>
                <release-bug-list>
                    <release-item>
                        <release-item-contributor-list>
                            <release-item-ideator id="cynthia.shang"/>
                        </release-item-contributor-list>

                        <p>Fix issue where <i>relative</i> links in <path>$PGDATA</path> could be stored in the backup with the wrong path.</p>

                        <p>This issue did not affect absolute links and relative tablespace links were caught by other checks.</p>
                    </release-item>

                    <release-item>
                        <release-item-contributor-list>
                            <release-item-ideator id="jason.odonnell"/>
                        </release-item-contributor-list>

                        <p>Remove incompletely implemented <br-option>online</br-option> option from the <cmd>check</cmd> command.</p>

                        <p>Offline operation runs counter to the purpose of this command, which is to check if archiving and backups are working correctly.</p>
                    </release-item>

                    <release-item>
                        <release-item-contributor-list>
                            <release-item-ideator id="douglas.j.hunley"/>
                        </release-item-contributor-list>

                        <p>Fix issue where errors raised in C were not logged when called from Perl.</p>

                        <p><backrest/> properly terminated with the correct error code but lacked an error message to aid in debugging.</p>
                    </release-item>

                    <release-item>
                        <release-item-contributor-list>
                            <release-item-ideator id="yogesh.sharma"/>
                        </release-item-contributor-list>

                        <p>Fix issue when a boolean option (e.g. <br-option>delta</br-option>) was specified more than once.</p>
                    </release-item>
                </release-bug-list>

                <release-feature-list>
                    <release-item>
                        <p>Allow any option to be set in an environment variable.</p>

                        <p>This includes options that previously could only be specified on the command line, e.g. <br-option>stanza</br-option>, and secret options that could not be specified on the command-line, e.g. <br-option>repo1-s3-key-secret</br-option>.</p>
                    </release-item>

                    <release-item>
                        <release-item-contributor-list>
                            <release-item-contributor id="cynthia.shang"/>
                        </release-item-contributor-list>

                        <p>Exclude temporary and unlogged relation (table/index) files from backup.</p>

                        <p>Implemented using the same logic as the patches adding this feature to <postgres/>, <link url="https://git.postgresql.org/pg/commitdiff/8694cc96b52a967a49725f32be7aa77fd3b6ac25">8694cc96</link> and <link url="https://git.postgresql.org/pg/commitdiff/920a5e500a119b03356fb1fb64a677eb1aa5fc6f">920a5e50</link>.  Temporary relation exclusion is enabled in <postgres/> &amp;ge; <id>9.0</id>.  Unlogged relation exclusion is enabled in <postgres/> &amp;ge; <id>9.1</id>, where the feature was introduced.</p>
                    </release-item>

                    <release-item>
                        <release-item-contributor-list>
                            <release-item-reviewer id="cynthia.shang"/>
                        </release-item-contributor-list>

                        <p>Allow arbitrary directories and/or files to be excluded from a backup.</p>

                        <p>Misuse of this feature can lead to inconsistent backups so read the <br-option>--exclude</br-option> documentation carefully before using.</p>
                    </release-item>

                    <release-item>
                        <p>Add <br-option>log-subprocess</br-option> option to allow file logging for <id>local</id> and <id>remote</id> subprocesses.</p>
                    </release-item>

                    <release-item>
                        <p><postgres/> 11 Beta 3 support.</p>
                    </release-item>
                </release-feature-list>

                <release-improvement-list>
                    <release-item>
                        <release-item-contributor-list>
                            <release-item-contributor id="cynthia.shang"/>
                        </release-item-contributor-list>

                        <p>Allow zero-size files in backup manifest to reference a prior manifest regardless of timestamp delta.</p>
                    </release-item>

                    <release-item>
                        <release-item-contributor-list>
                            <release-item-contributor id="stephen.frost"/>
                        </release-item-contributor-list>

                        <p>Improve asynchronous <cmd>archive-get</cmd>/<cmd>archive-push</cmd> performance by directly checking status files.</p>
                    </release-item>

                    <release-item>
                        <release-item-contributor-list>
                            <release-item-ideator id="sarah.conway"/>
                        </release-item-contributor-list>

                        <p>Improve error message when a command is missing the <br-option>stanza</br-option> option.</p>
                    </release-item>
                </release-improvement-list>

                <release-development-list>
                    <release-item>
                        <p>Validate configuration options in a single pass.  By pre-calculating and storing the option dependencies in <file>parse.auto.c</file> validation can be completed in a single pass, which is both simpler and faster.</p>
                    </release-item>

                    <release-item>
                        <p>Add gzip compression/decompression filters for C.</p>
                    </release-item>

                    <release-item>
                        <release-item-contributor-list>
                            <release-item-ideator id="stephen.frost"/>
                            <release-item-reviewer id="stephen.frost"/>
                        </release-item-contributor-list>

                        <p>Improve performance of string to int conversion.  Use <code>strtoll()</code> instead of <code>sprintf()</code> for conversion.  Also use available integer min/max constants rather than hard-coded values.</p>
                    </release-item>

                    <release-item>
                        <release-item-contributor-list>
                            <release-item-contributor id="cynthia.shang"/>
                            <release-item-reviewer id="stephen.frost"/>
                        </release-item-contributor-list>

                        <p>Add <code>uint64</code> variant type and supporting conversion functions.</p>
                    </release-item>

                    <release-item>
                        <p>Add basic C JSON parser.</p>
                    </release-item>

                    <release-item>
                        <release-item-contributor-list>
                            <release-item-contributor id="cynthia.shang"/>
                        </release-item-contributor-list>

                        <p>Migrate minimum set of code for reading <file>archive.info</file> files from Perl to C.</p>
                    </release-item>

                    <release-item>
                        <p>Allow <code>Buffer</code> object <quote>used size</quote> to be different than <quote>allocated size</quote>.  Add functions to manage used size and remaining size and update automatically when possible.</p>
                    </release-item>

                    <release-item>
                        <release-item-contributor-list>
                            <release-item-reviewer id="cynthia.shang"/>
                        </release-item-contributor-list>

                        <p>Abstract IO layer out of the storage layer.  This allows the routines to be used for IO objects that do not have a storage representation.  Implement buffer read and write IO objects.  Implement filters and update <code>cryptoHash</code> to use the new interface.  Implement size and buffer filters.</p>
                    </release-item>

                    <release-item>
                        <p><code>storageFileRead()</code> accepts a buffer for output rather than creating one.  This is more efficient overall and allows the caller to specify how many bytes will be read on each call.  Reads are appended if the buffer already contains data but the buffer size will never increase.</p>
                    </release-item>

                    <release-item>
                        <release-item-contributor-list>
                            <release-item-contributor id="cynthia.shang"/>
                        </release-item-contributor-list>

                        <p>Add <code>iniSectionList()</code> to <code>Ini</code> object and remove dead code.</p>
                    </release-item>

                    <release-item>
                        <release-item-contributor-list>
                            <release-item-contributor id="david.steele"/>
                            <release-item-contributor id="cynthia.shang"/>
                        </release-item-contributor-list>

                        <p>Manifest improvements.  Require <postgres/> catalog version when instantiating a <code>Manifest</code> object (and not loading it from disk).  Prevent manifest from being built more than once.  Limit manifest build recursion (i.e. links followed) to sixteen levels to detect link loops.</p>
                    </release-item>

                    <release-item>
                        <p>Do nothing in <code>memContextMove()</code> when the context is already in the specified parent.</p>
                    </release-item>

                    <release-item>
                        <p>Allow command/option constants to autonumber in both C and Perl to reduce churn when a new command/option is added.</p>
                    </release-item>

                    <release-item>
                        <p>Show exact log level required for stack trace param output instead of just <quote>debug</quote>.</p>
                    </release-item>

                    <release-item>
                        <p>Update <code>Archive::Info->archiveIdList()</code> to return a valid error code instead of unknown.</p>
                    </release-item>

                    <release-item>
                        <p>Add <code>cvtBoolToConstZ()</code> to simplify conversion of boolean to string.</p>
                    </release-item>

                    <release-item>
                        <p>Add <code>cvtZToUInt()</code> to convert string to unsigned int.</p>
                    </release-item>

                    <release-item>
                        <p>Enable <id>-Wstrict-prototypes</id>, <id>-Wpointer-arith</id>, <id>-Wduplicated-branches</id>, <id>-Wvla</id>, and <id>-Wduplicated-cond</id> and update code to conform where necessary.</p>
                    </release-item>

                    <release-item>
                        <p>Rename error-handling variables in <code>Main.pm</code> to conform to standard.</p>
                    </release-item>

                    <release-item>
                        <p>Remove redundant lines from embedded Perl by combining blank lines.</p>
                    </release-item>

                    <release-item>
                        <p>Define cipher magic size with <code>sizeof()</code> rather than using a constant.</p>
                    </release-item>

                    <release-item>
                        <p>Add <code>cvtCharToZ()</code> and macro for debugging <code>char</code> params.</p>
                    </release-item>

                    <release-item>
                        <p>Add <code>strReplaceChr()</code> to <code>String</code> object.</p>
                    </release-item>

                    <release-item>
                        <p>Correct <id>OptionInvalidError</id> to <id>OptionInvalidValueError</id> in boolean option parsing.</p>
                    </release-item>
                </release-development-list>
            </release-core-list>

            <release-doc-list>
                <release-bug-list>
                    <release-item>
                        <release-item-contributor-list>
                            <release-item-ideator id="camilo.aguilar"/>
                        </release-item-contributor-list>

                        <p>Fix invalid log level in <br-option>log-path</br-option> option reference.</p>
                    </release-item>
                </release-bug-list>

                <release-improvement-list>
                    <release-item>
                        <release-item-contributor-list>
                            <release-item-ideator id="christophe.pettus"/>
                        </release-item-contributor-list>

                        <p>Stop trying to arrange contributors in <file>release.xml</file> by last/first name.</p>

                        <p>Contributor names have always been presented in the release notes exactly as given, but we tried to assign internal IDs based on last/first name which can be hard to determine and ultimately doesn't make sense.  Inspired by Christophe's <proper>PostgresOpen 2017</proper> talk, <quote>Human Beings Do Not Have a Primary Key</quote>.</p>
                    </release-item>
                </release-improvement-list>

                <release-development-list>
                    <release-item>
                        <p>Allow containers to be defined in a document.  The defined containers are built before the document build begins which allows them to be reused.</p>
                    </release-item>

                    <release-item>
                        <p>Move most host setup to containers defined in the documentation.  This includes <postgres/> installation which had previously been included in the documentation.  This way produces faster builds and there is no need for us to document <postgres/> installation.</p>
                    </release-item>
                </release-development-list>
            </release-doc-list>

            <release-test-list>
                <release-improvement-list>
                    <release-item>
                        <p>Error if LibC build is performed outside the test environment.</p>

                        <p>LibC is no longer required for production builds.</p>
                    </release-item>
                </release-improvement-list>

                <release-development-list>
                    <release-item>
                        <p>Use pre-built images from Docker Hub when the container definition has not changed.  Downloading an image is quite a bit faster than building a new image from scratch and saves minutes per test run in CI.</p>
                    </release-item>

                    <release-item>
                        <p>Refactor the <code>common/log</code> tests to not depend on <code>common/harnessLog</code>.  <code>common/harnessLog</code> was not ideally suited for general testing and made all the tests quite awkward.  Instead, move all code used to test the <code>common/log</code> module into the <code>logTest</code> module and repurpose <code>common/harnessLog</code> to do log expect testing for all other tests in a cleaner way. Add a few exceptions for config testing since the log levels are reset by default in <code>config/parse</code>.</p>
                    </release-item>

                    <release-item>
                        <p>Add <setting>--log-level-test</setting> option.  This allows setting the test log level independently from the general test harness setting, but current only works for the C tests.  It is useful for seeing log output from functions on the console while a test is running.</p>
                    </release-item>

                    <release-item>
                        <p>Improve error reporting for <code>TEST_ASSIGN()</code> and <code>TEST_RESULT_VOID()</code> macros.</p>
                    </release-item>

                    <release-item>
                        <p>Update code count for new file types and exclusions.</p>
                    </release-item>
                </release-development-list>
            </release-test-list>
        </release>

        <release date="2018-07-05" version="2.04" title="Critical Bug Fix for Backup Resume">
            <release-core-list>
                <p><b>IMPORTANT NOTE</b>: This release fixes a critical bug in the backup resume feature. All resumed backups prior to this release should be considered inconsistent. A backup will be resumed after a prior backup fails, unless <br-option>resume=n</br-option> has been specified. A resumed backup can be identified by checking the backup log for the message <quote>aborted backup of same type exists, will be cleaned to remove invalid files and resumed</quote>. If the message exists, do not use this backup or any backup in the same set for a restore and check the restore logs to see if a resumed backup was restored. If so, there may be inconsistent data in the cluster.</p>

                <release-bug-list>
                    <release-item>
                        <release-item-contributor-list>
                            <release-item-ideator id="david.youatt"/>
                            <release-item-ideator id="yogesh.sharma"/>
                            <release-item-ideator id="stephen.frost"/>
                        </release-item-contributor-list>

                        <p>Fix critical bug in resume that resulted in inconsistent backups.</p>

                        <p>A regression in <id>v0.82</id> removed the timestamp comparison when deciding which files from the aborted backup to keep on resume. See note above for more details.</p>
                    </release-item>

                    <release-item>
                        <release-item-contributor-list>
                            <release-item-ideator id="nj.baliyan"/>
                            <release-item-contributor id="cynthia.shang"/>
                        </release-item-contributor-list>

                        <p>Fix error in selective restore when only one user database exists in the cluster.</p>
                    </release-item>

                    <release-item>
                        <release-item-contributor-list>
                            <release-item-contributor id="andrew.schwartz"/>
                        </release-item-contributor-list>

                        <p>Fix non-compliant ISO-8601 timestamp format in S3 authorization headers.</p>

                        <p>AWS and some gateways were tolerant of space rather than zero-padded hours while others were not.</p>
                    </release-item>
                </release-bug-list>

                <release-feature-list>
                    <release-item>
                        <p><postgres/> 11 Beta 2 support.</p>
                    </release-item>
                </release-feature-list>

                <release-improvement-list>
                    <release-item>
                        <release-item-contributor-list>
                            <release-item-ideator id="adam.k.sumner"/>
                        </release-item-contributor-list>

                        <p>Improve the HTTP client to set <id>content-length</id> to 0 when not specified by the server.</p>

                        <p>S3 (and gateways) always set <id>content-length</id> or <id>transfer-encoding</id> but <id>HTTP 1.1</id> does not require it and proxies (e.g. <proper>HAProxy</proper>) may not include either.</p>
                    </release-item>

                    <release-item>
                        <release-item-contributor-list>
                            <release-item-ideator id="stephen.frost"/>
                        </release-item-contributor-list>

                        <p>Set <code>search_path = 'pg_catalog'</code> on <postgres/> connections.</p>
                    </release-item>
                </release-improvement-list>

                <release-development-list>
                    <release-item>
                        <p>Move cryptographic hash functions to C using <proper>OpenSSL</proper>.</p>
                    </release-item>

                    <release-item>
                        <p>Split log levels into separate header file.  Many modules that use <code>debug.h</code> do not need to do logging so this reduces dependencies for those modules.</p>
                    </release-item>

                    <release-item>
                        <p>Auto-generate Makefile with dependencies.</p>
                    </release-item>

                    <release-item>
                        <p>Rename <code>cipher</code> module to the more general <code>crypto</code>.</p>
                    </release-item>

                    <release-item>
                        <p>Update Debian package to add debug symbols to <backrest/> executable.</p>
                    </release-item>

                    <release-item>
                        <release-item-contributor-list>
                            <release-item-ideator id="devrim.gunduz"/>
                        </release-item-contributor-list>

                        <p>Convert the not very portable <code>uint</code> type to <code>unsigned int</code>.</p>
                    </release-item>
                </release-development-list>
            </release-core-list>

            <release-doc-list>
                <release-improvement-list>
                    <release-item>
                        <p>Create a new section to describe building <backrest/> and build on a separate host.</p>
                    </release-item>

                    <release-item>
                        <release-item-contributor-list>
                            <release-item-ideator id="douglas.j.hunley"/>
                            <release-item-ideator id="jason.odonnell"/>
                        </release-item-contributor-list>

                        <p>Add sample S3 policy to restrict bucket privileges.</p>
                    </release-item>
                </release-improvement-list>

                <release-development-list>
                    <release-item>
                        <p>Fix default location of <file>pgbackrest.conf</file> in option reference.</p>
                    </release-item>

                    <release-item>
                        <p>Preliminary documentation for <postgres/> 11 unprivileged user backup.</p>
                    </release-item>

                    <release-item>
                        <p>Remove call to <file>lscpu</file> which can vary widely by build host.</p>
                    </release-item>

                    <release-item>
                        <p>Build containers from scratch for more accurate testing.  Use a prebuilt s3 server container.</p>
                    </release-item>

                    <release-item>
                        <p>Document generator improvements.  Allow parameters to be passed when a container is created.  Allow <file>/etc/hosts</file> update to be skipped (for containers without bash).  Allow environment load to be skipped.  Allow bash wrapping to be skipped.  Allow forcing a command to run as a user without sudo.  Allow an entire execute list to be hidden.</p>
                    </release-item>
                </release-development-list>
            </release-doc-list>

            <release-test-list>
                <release-development-list>
                    <release-item>
                        <p>Add zero-length file to <id>mock</id>/<id>all</id> test.</p>
                    </release-item>

                    <release-item>
                        <p>Update primary test environment (Vagrant and Docker) to Ubuntu 18.04.</p>
                    </release-item>

                    <release-item>
                        <p>Improve efficiency of C library builds now that they are used only for testing.</p>
                    </release-item>

                    <release-item>
                        <p>Remove RHEL and Debian package patches since they have been committed upstream.</p>
                    </release-item>

                    <release-item>
                        <p>Update parameters for <file>VBoxService</file> start.</p>
                    </release-item>

                    <release-item>
                        <p>Make <file>ls</file> ordering deterministic in <id>mock</id>/<id>all</id> test.</p>
                    </release-item>
                </release-development-list>
            </release-test-list>
        </release>

        <release date="2018-05-22" version="2.03" title="Single Executable to Deploy">
            <release-core-list>
                <release-bug-list>
                    <release-item>
                        <release-item-contributor-list>
                            <release-item-ideator id="laetitia"/>
                        </release-item-contributor-list>

                        <p>Fix potential buffer overrun in error message handling.</p>
                    </release-item>

                    <release-item>
                        <release-item-contributor-list>
                            <release-item-ideator id="uspen"/>
                        </release-item-contributor-list>

                        <p>Fix archive write lock being taken for the synchronous <cmd>archive-get</cmd> command.</p>
                    </release-item>
                </release-bug-list>

                <release-improvement-list>
                    <release-item>
                        <p>Embed exported C functions and Perl modules directly into the <backrest/> executable.</p>
                    </release-item>

                    <release-item>
                        <release-item-contributor-list>
                            <release-item-ideator id="nick.floersch"/>
                        </release-item-contributor-list>

                        <p>Use <code>time_t</code> instead of <code>__time_t</code> for better portability.</p>
                    </release-item>

                    <release-item>
                        <p>Print total runtime in milliseconds at command end.</p>
                    </release-item>
                </release-improvement-list>

                <release-development-list>
                    <release-item>
                        <p>Add stack trace macros to all functions.  Low-level functions only include stack trace in test builds while higher-level functions ship with stack trace built-in.  Stack traces include all parameters passed to the function but production builds only create the parameter list when the log level is set high enough, i.e. <id>debug</id> or <id>trace</id> depending on the function.</p>
                    </release-item>

                    <release-item>
                        <p>Build <path>libc</path> using links rather than referencing the C files in <path>src</path> directly.  The C library builds with different options which should not be reused for the C binary or vice versa.</p>
                    </release-item>
                </release-development-list>
            </release-core-list>

            <release-test-list>
                <release-development-list>
                    <release-item>
                        <p>Test harness improvements.  Allow more than one test to provide coverage for the same module.  Add option to disable valgrind.  Add option to disabled coverage.  Add option to disable debug build.  Add option to disable compiler optimization.  Add <id>--dev-test</id> mode.</p>
                    </release-item>

                    <release-item>
                        <p>Update SSL error message test on CentOS 7.</p>
                    </release-item>

                    <release-item>
                        <p>Set <br-option>log-timestamp=n</br-option> for integration tests.  This means less filtering of logs needs to be done and new timestamps can be added without adding new filters.</p>
                    </release-item>
                </release-development-list>
            </release-test-list>
        </release>

        <release date="2018-05-06" version="2.02" title="Parallel Asynchronous Archive Get and Configuration Includes">
            <release-core-list>
                <release-bug-list>
                    <release-item>
                        <release-item-contributor-list>
                            <release-item-ideator id="craig.a.james"/>
                        </release-item-contributor-list>

                        <p>Fix directory syncs running recursively when only the specified directory should be synced.</p>
                    </release-item>

                    <release-item>
                        <release-item-contributor-list>
                            <release-item-ideator id="yummyliu"/>
                            <release-item-ideator id="vitaliy.kukharik"/>
                        </release-item-contributor-list>

                        <p>Fix <br-option>archive-copy</br-option> throwing <quote>path not found</quote> error for incr/diff backups.</p>
                    </release-item>

                    <release-item>
                        <release-item-contributor-list>
                            <release-item-ideator id="vitaliy.kukharik"/>
                        </release-item-contributor-list>

                        <p>Fix failure in manifest build when two or more files in <id>PGDATA</id> are linked to the same directory.</p>
                    </release-item>

                    <release-item>
                        <p>Fix delta restore failing when a linked file is missing.</p>
                    </release-item>

                    <release-item>
                        <release-item-contributor-list>
                            <release-item-ideator id="clinton.adams"/>
                        </release-item-contributor-list>

                        <p>Fix rendering of key/value and list options in help.</p>
                    </release-item>
                </release-bug-list>

                <release-feature-list>
                    <release-item>
                        <p>Add asynchronous, parallel <cmd>archive-get</cmd>.</p>

                        <p>This feature maintains a queue of WAL segments to help reduce latency when <postgres/> requests a WAL segment with <pg-option>restore_command</pg-option>.</p>
                    </release-item>

                    <release-item>
                        <release-item-contributor-list>
                            <release-item-contributor id="cynthia.shang"/>
                        </release-item-contributor-list>

                        <p>Add support for additional <backrest/> configuration files.</p>

                        <p>The directory is specified by the <br-option>--config-include-path</br-option> option. Add <br-option>--config-path</br-option> option for overriding the default base path of the <br-option>--config</br-option> and <br-option>--config-include-path</br-option> option.</p>
                    </release-item>

                    <release-item>
                        <release-item-contributor-list>
                            <release-item-contributor id="yogesh.sharma"/>
                        </release-item-contributor-list>

                        <p>Add <br-option>repo-s3-token</br-option> option to allow temporary credentials tokens to be configured.</p>

                        <p><backrest/> currently has no way to request new credentials so the entire command (e.g. <cmd>backup</cmd>, <cmd>restore</cmd>) must complete before the credentials expire.</p>
                    </release-item>
                </release-feature-list>

                <release-improvement-list>
                    <release-item>
                        <release-item-contributor-list>
                            <release-item-contributor id="cynthia.shang"/>
                        </release-item-contributor-list>

                        <p>Update the <br-option>archive-push-queue-max</br-option>, <br-option>manifest-save-threshold</br-option>, and <br-option>buffer-size</br-option> options to accept values in <id>KB</id>, <id>MB</id>, <id>GB</id>, <id>TB</id>, or <id>PB</id> where the multiplier is a power of <id>1024</id>.</p>
                    </release-item>

                    <release-item>
                        <p>Make backup/restore path sync more efficient.</p>

                        <p>Scanning the entire directory can be very expensive if there are a lot of small tables.  The backup manifest contains the path list so use it to perform syncs instead of scanning the backup/restore path.</p>
                    </release-item>

                    <release-item>
                        <p>Show command parameters as well as command options in initial info log message.</p>
                    </release-item>

                    <release-item>
                        <p>Rename archive-queue-max option to archive-push-queue-max.</p>

                        <p>This is consistent with the new <br-option>archive-get-queue-max</br-option> option. The old option name will continue to be accepted.</p>
                    </release-item>
                </release-improvement-list>

                <release-development-list>
                    <release-item>
                        <p>Make <path>backup.history</path> sync more efficient.  Only the <path>backup.history/[year]</path> directory was being synced, so check if the <path>backup.history</path> is newly created and sync it as well.</p>
                    </release-item>

                    <release-item>
                        <p>Move async forking and more error handling to C. The Perl process was exiting directly when called but that interfered with proper locking for the forked async process.  Now Perl returns results to the C process which handles all errors, including signals.</p>
                    </release-item>

                    <release-item>
                        <p>Improved lock implementation written in C.  Now only two types of locks can be taken: <id>archive</id> and <id>backup</id>.  Most commands use one or the other but the <cmd>stanza-*</cmd> commands acquire both locks.  This provides better protection than the old command-based locking scheme.</p>
                    </release-item>

                    <release-item>
                        <p>Storage object improvements.  Convert all functions to variadic functions.  Enforce read-only storage. Add <code>storageLocalWrite()</code> helper function.  Add <code>storageCopy()</code>, <code>storageExists()</code>, <code>storageMove()</code>, <code>storageNewRead()</code>/<code>storageNewWrite()</code>, <code>storagePathCreate()</code>, <code>storagePathRemove()</code>, <code>storagePathSync()</code>, and <code>storageRemove()</code>.  Add <code>StorageFileRead</code> and <code>StorageFileWrite</code> objects.  Abstract Posix driver code into a separate module. Call <code>storagePathRemove()</code> from the Perl Posix driver.</p>
                    </release-item>

                    <release-item>
                        <release-item-contributor-list>
                            <release-item-contributor id="cynthia.shang"/>
                            <release-item-contributor id="david.steele"/>
                        </release-item-contributor-list>

                        <p>Improve <code>String</code> and <code>StringList</code> objects.  Add <code>strUpper()</code>, <code>strLower()</code>, <code>strLstExists()</code>, <code>strLstExistsZ()</code>, <code>strChr()</code>, <code>strSub()</code>, <code>strSubN()</code>, and <code>strTrunc()</code>.</p>
                    </release-item>

                    <release-item>
                        <p>Improve <code>Buffer</code> object.  Add <code>bufNewC()</code>, <code>bufEq()</code> and <code>bufCat()</code>.  Only reallocate buffer when the size has changed.</p>
                    </release-item>

                    <release-item>
                        <p>Add <code>pgControlInfo()</code> to read <file>pg_control</file> and determine the <postgres/> version.</p>
                    </release-item>

                    <release-item>
                        <p>Add <code>walSegmentNext()</code> and <code>walSegmentRange()</code>.</p>
                    </release-item>

                    <release-item>
                        <p>Error handling improvements.  Add <code>THROWP_</code>* macro variants for error handling.  These macros allow an <code>ErrorType</code> pointer to be passed and are required for functions that may return different errors based on a parameter.  Add <code>_FMT</code> variants for all <code>THROW</code> macros so format types are checked by the compiler.</p>
                    </release-item>

                    <release-item>
                        <p>Split <code>cfgLoad()</code> into multiple functions to make testing easier.  Mainly this helps with unit tests that need to do log expect testing.</p>
                    </release-item>

                    <release-item>
                        <p>Allow <code>MemContext</code> objects to be copied to a new parent.  This makes it easier to create objects and then copy them to another context when they are complete without having to worry about freeing them on error.  Update <code>List</code>, <code>StringList</code>, and <code>Buffer</code> to allow moves.  Update <code>Ini</code> and <code>Storage</code> to take advantage of moves.</p>
                    </release-item>

                    <release-item>
                        <p>Full branch coverage in C code.</p>
                    </release-item>

                    <release-item>
                        <p>Refactor <id>usec</id> to <id>msec</id> in <code>common/time.c</code>.  The implementation provides <id>usec</id> resolution but this is not needed in practice and it makes the interface more complicated due to the extra zeros.</p>
                    </release-item>

                    <release-item>
                        <p>Replace <code>THROW_ON_SYS_ERROR()</code> with <code>THROW_SYS_ERROR()</code>.  The former macro was hiding missing branch coverage for critical error handling.</p>
                    </release-item>

                    <release-item>
                        <p>Start work on C handle io object and use it to output help.</p>
                    </release-item>

                    <release-item>
                        <p>Don't copy <id>CFGDEF_NAME_ALT</id> or <id>CFGDEF_INHERIT</id> when processing config option inheritance.</p>
                    </release-item>

                    <release-item>
                        <p>Split debug and assert code into separate headers.  Assert can be used earlier because it only depends on the error-handler and not logging.  Add <code>ASSERT()</code> macro which is preserved in production builds.</p>
                    </release-item>

                    <release-item>
                        <p>Cleanup C types.  Remove <code>typec.h</code>. Order all typdefs above local includes.</p>
                    </release-item>

                    <release-item>
                        <p>Fix header exclusion defines that do not match the general pattern.</p>
                    </release-item>
                </release-development-list>
            </release-core-list>

            <release-doc-list>
                <release-bug-list>
                    <release-item>
                        <release-item-contributor-list>
                            <release-item-ideator id="viorel.tabara"/>
                        </release-item-contributor-list>

                        <p>Update docs with 32-bit support and caveats.</p>

                        <p>32-bit support was added in <proper>v1.26</proper>.</p>
                    </release-item>
                </release-bug-list>

                <release-improvement-list>
                    <release-item>
                        <release-item-contributor-list>
                            <release-item-ideator id="stephen.frost"/>
                            <release-item-ideator id="brian.faherty"/>
                        </release-item-contributor-list>

                        <p>Add monitoring examples using <postgres/> and <proper>jq</proper>.</p>
                    </release-item>

                    <release-item>
                        <release-item-contributor-list>
                            <release-item-ideator id="christophe.courtois"/>
                        </release-item-contributor-list>

                        <p>Add example of command section usage to archiving configuration.</p>
                    </release-item>

                    <release-item>
                        <p>Remove documentation describing <code>info --output=json</code> as experimental.</p>
                    </release-item>

                    <release-item>
                        <p>Update out-of-date description for the <br-option>spool-path</br-option> option.</p>
                    </release-item>
                </release-improvement-list>

                <release-development-list>
                    <release-item>
                        <p>Add logic to find the real oid of the <id>test1</id> database during restore testing.</p>
                    </release-item>

                    <release-item>
                        <p>Document build improvements.  Perform <code>apt-get update</code> to ensure packages are up to date before installing.  Add <id>-p</id> to the repository <file>mkdir</file> so it won't fail if the directory already exists, handy for testing packages.</p>
                    </release-item>
                </release-development-list>
            </release-doc-list>

            <release-test-list>
                <release-feature-list>
                    <release-item>
                        <p>Use <proper>lcov</proper> for C unit test coverage reporting.</p>

                        <p>Switch from <proper>Devel::Cover</proper> because it would not report on branch coverage for reports converted from <proper>gcov</proper>.  Incomplete branch coverage for a module now generates an error.  Coverage of unit tests is not displayed in the report unless they are incomplete for either statement or branch coverage.</p>
                    </release-item>
                </release-feature-list>

                <release-development-list>
                    <release-item>
                        <p>Move test definitions to <file>test/define.yaml</file>.  The location is better because it is no longer buried in the Perl test libs.  Also, the data can be easily accessed from C.</p>
                    </release-item>

                    <release-item>
                        <p>Move help/version integration tests to <id>mock/all</id>.  Help and version are covered by unit tests, so we really just to need to make sure there is output when called from the command line.</p>
                    </release-item>

                    <release-item>
                        <p>Move <id>archive-stop</id> and <id>expire</id> tests to the <id>mock</id> module.  These are mock integration tests so they should be grouped with the other mock integration tests.</p>
                    </release-item>

                    <release-item>
                        <p>Add <code>harnessCfgLoad()</code> test function, which allows a new config to be loaded for unit testing without resetting log functions, opening a log file, or taking locks.</p>
                    </release-item>

                    <release-item>
                        <p>Add <code>HARNESS_FORK</code> macros for tests that require fork().  A standard pattern for tests makes fork() easier to use and should help prevent some common mistakes.</p>
                    </release-item>

                    <release-item>
                        <p>Add <code>TEST_ERROR_FMT</code> macro to simplify testing of formatted error messages.</p>
                    </release-item>

                    <release-item>
                        <p>Generate code counts for all source files.  The source files are also classified by type and purpose.</p>
                    </release-item>

                    <release-item>
                        <p>Include VM type in <id>gcov</id> path to avoid conflicts between VMs with different architectures.</p>
                    </release-item>

                    <release-item>
                        <p>Improve logic for smart builds to include version changes.  Skip version checks when testing in <setting>--dev</setting> mode.</p>
                    </release-item>

                    <release-item>
                        <p>Use <proper>pip 9.03</proper> in test VMs.  <proper>pip 10</proper> drops support for <proper>Python 2.6</proper> which is still used by the older test VMs.</p>
                    </release-item>

                    <release-item>
                        <p>Allow <code>-DDEBUG_UNIT</code> to be suppressed to test how debug macros behave.</p>
                    </release-item>

                    <release-item>
                        <p>Rename Perl tests so they don't conflict with their C counterparts.</p>
                    </release-item>

                    <release-item>
                        <p>Divide tests into three types (<id>unit</id>, <id>integration</id>, <id>performance</id>).  Many options that were set per test can instead be inferred from the types, i.e. <id>container</id>, <id>c</id>, <id>expect</id>, and <id>individual</id>.</p>
                    </release-item>

                    <release-item>
                        <p>Try tweaking time sync settings to prevent clock drift rather than restarting <id>VBoxService</id> on every test run.</p>
                    </release-item>
                </release-development-list>
            </release-test-list>
        </release>

        <release date="2018-03-19" version="2.01" title="Minor Bug Fixes and Improvements">
            <release-core-list>
                <release-bug-list>
                    <release-item>
                        <release-item-contributor-list>
                            <release-item-ideator id="brad.nicholson"/>
                        </release-item-contributor-list>

                        <p>Fix <br-option>--target-action</br-option> and <br-option>--recovery-option</br-option> options being reported as invalid when restoring with <br-option>--type=immediate</br-option>.</p>
                    </release-item>

                    <release-item>
                        <release-item-contributor-list>
                            <release-item-ideator id="brad.nicholson"/>
                        </release-item-contributor-list>

                        <p>Immediately error when a secure option (e.g. <br-option>repo1-s3-key</br-option>) is passed on the command line.</p>

                        <p>Since <backrest/> would not pass secure options on to sub-processes an obscure error was thrown.  The new error is much clearer and provides hints about how to fix the problem.  Update command documentation to omit secure options that cannot be specified on the command-line.</p>
                    </release-item>

                    <release-item>
                        <release-item-contributor-list>
                            <release-item-ideator id="ibrahim.edib.kokdemir"/>
                        </release-item-contributor-list>

                        <p>Fix issue passing <br-option>--no-config</br-option> to embedded Perl.</p>
                    </release-item>

                    <release-item>
                        <release-item-contributor-list>
                            <release-item-ideator id="clinton.adams"/>
                        </release-item-contributor-list>

                        <p>Fix issue where specifying <br-option>log-level-stderr</br-option> &gt; <id>warn</id> would cause a <cmd>local</cmd>/<cmd>remote</cmd> process to error on exit due to output found on stderr when none was expected.</p>

                        <p>The max value for a <cmd>local</cmd>/<cmd>remote</cmd> process is now <id>error</id> since there is no reason for these processes to emit warnings.</p>
                    </release-item>

                    <release-item>
                        <release-item-contributor-list>
                            <release-item-ideator id="thomas.flatley"/>
                            <release-item-contributor id="cynthia.shang"/>
                        </release-item-contributor-list>

                        <p>Fix manifest test in the <cmd>check</cmd> command when tablespaces are present.</p>
                    </release-item>
                </release-bug-list>

                <release-improvement-list>
                    <release-item>
                        <release-item-contributor-list>
                            <release-item-contributor id="cynthia.shang"/>
                        </release-item-contributor-list>

                        <p>Error when multiple arguments are set in the config file for an option that does not accept multiple arguments.</p>
                    </release-item>

                    <release-item>
                        <release-item-contributor-list>
                            <release-item-contributor id="adrian.vondendriesch"/>
                        </release-item-contributor-list>

                        <p>Remove extraneous sudo commands from <file>src/Makefile</file>.</p>
                    </release-item>
                </release-improvement-list>

                <release-development-list>
                    <release-item>
                        <p>Improve Perl configuration. Set config before <code>Main::main()</code> call to avoid secrets being exposed in a stack trace.  Move logic for setting defaults to C.</p>
                    </release-item>

                    <release-item>
                        <p>Improve logging.  Move command begin to C except when it must be called after another command in Perl (e.g. <cmd>expire</cmd> after <cmd>backup</cmd>).  Command begin logs correctly for complex data types like hash and list.  Specify which commands will log to file immediately and set the default log level for log messages that are common to all commands.  File logging is initiated from C.</p>
                    </release-item>

                    <release-item>
                        <release-item-contributor-list>
                            <release-item-contributor id="cynthia.shang"/>
                        </release-item-contributor-list>

                        <p>Port most of <code>Config::Config::configLoad()</code> from Perl to C.</p>
                    </release-item>

                    <release-item>
                        <release-item-contributor-list>
                            <release-item-ideator id="douglas.j.hunley"/>
                        </release-item-contributor-list>

                        <p>Fix incorrect enum types in <file>config.c</file> that throw warnings under clang.</p>
                    </release-item>

                    <release-item>
                        <p>Enable <id>-Wswitch-enum</id>, <id>-Wconversion</id>, <id>-Wformat=2</id>, <id>-Wformat-nonliteral</id>, and <id>-Wformat-signedness</id> and silence new warnings.</p>
                    </release-item>

                    <release-item>
                        <p>Improve code documentation in <code>config</code> module.</p>
                    </release-item>

                    <release-item>
                        <p>Improve debugging.  Add <code>ASSERT_DEBUG()</code> macro for debugging and replace all current <code>assert()</code> calls except in tests that can't use the debug code.  Replace remaining NDEBUG blocks with the more granular DEBUG_UNIT.  Remove some debug <code>memset()</code> calls in <code>MemContext</code> since valgrind is more useful for these checks.</p>
                    </release-item>

                    <release-item>
                        <release-item-contributor-list>
                            <release-item-contributor id="cynthia.shang"/>
                        </release-item-contributor-list>

                        <p>Add <code>cfgOptionTest()</code> and update <code>cfgOption()</code> calls that are better implemented as <code>cfgOptionTest()</code>.</p>
                    </release-item>

                    <release-item>
                        <p>Build with <id>-DNDEBUG</id> by default but disable for testing.</p>
                    </release-item>

                    <release-item>
                        <p>Check <code>int</code> size in <code>common/type.h</code>.  This ensures that integers are at least 32-bits without having to run the test suite.</p>
                    </release-item>

                    <release-item>
                        <p>Improve conversion of C exceptions to <code>Exception</code> objects.  Colons in the message would prevent all of the message from being loaded into the <code>Exception</code> object.</p>
                    </release-item>
                </release-development-list>
            </release-core-list>

            <release-doc-list>
                <release-improvement-list>
                    <release-item>
                        <release-item-contributor-list>
                            <release-item-ideator id="stephen.frost"/>
                        </release-item-contributor-list>

                        <p>Show index in examples for indexed options, i.e. <id>repo-*</id>, <id>pg-*</id>.</p>
                    </release-item>

                    <release-item>
                        <release-item-contributor-list>
                            <release-item-ideator id="stephen.frost"/>
                        </release-item-contributor-list>

                        <p>Simplify table of contents on command page by only listing commands.</p>
                    </release-item>

                    <release-item>
                        <p>Remove references to the C library being optional.</p>
                    </release-item>
                </release-improvement-list>
            </release-doc-list>

            <release-test-list>
                <release-feature-list>
                    <release-item>
                        <p>Add CentOS/RHEL package builds.</p>
                    </release-item>

                    <release-item>
                        <p>Use clang for static code analysis.</p>

                        <p>Nothing found initially except for some functions that should have been marked <code>__noreturn__</code>.</p>
                    </release-item>
                </release-feature-list>

                <release-development-list>
                    <release-item>
                        <p>Build performance improvements.  Improve bin and libc build performance.  Improve code generation performance.</p>
                    </release-item>

                    <release-item>
                        <p>Config test code writes secure options to a file instead of passing on the command-line.</p>
                    </release-item>

                    <release-item>
                        <p>Disable console display of coverage for C files since <code>Devel::Cover</code> does not handle it well.</p>
                    </release-item>

                    <release-item>
                        <p>Add new test for <code>Common::Io::Process</code> to show that output on stderr will raise an exception on <code>close()</code> even if the exit code is 0.</p>
                    </release-item>

                    <release-item>
                        <p>Update <file>pip</file> before installing <file>awscli</file>.</p>
                    </release-item>

                    <release-item>
                        <p>Remove <setting>--smart</setting> from <setting>--expect</setting> tests.  This ensures that new binaries are built before running the tests.</p>
                    </release-item>

                    <release-item>
                        <p>Remove Debian package patch now that it has been merged upstream.</p>
                    </release-item>
                </release-development-list>
            </release-test-list>
        </release>

        <release date="2018-02-23" version="2.00" title="Performance Improvements for Archive Push">
            <release-core-list>
                <release-feature-list>
                    <release-item>
                        <release-item-contributor-list>
                            <release-item-reviewer id="cynthia.shang"/>
                        </release-item-contributor-list>

                        <p>The <cmd>archive-push</cmd> command is now partially coded in C which allows the <postgres/> <file>archive_command</file> to run significantly faster when processing status messages from the asynchronous archive process.</p>
                    </release-item>
                </release-feature-list>

                <release-improvement-list>
                    <release-item>
                        <release-item-contributor-list>
                            <release-item-contributor id="cynthia.shang"/>
                        </release-item-contributor-list>

                        <p>Improve <cmd>check</cmd> command to verify that the backup manifest can be built.</p>
                    </release-item>

                    <release-item>
                        <p>Improve performance of HTTPS client.  Buffering now takes the <code>pending</code> bytes on the socket into account (when present) rather than relying entirely on <code>select()</code>.  In some instances the final bytes would not be flushed until the connection was closed.</p>
                    </release-item>

                    <release-item>
                        <p>Improve S3 delete performance.  The constant <id>S3_BATCH_MAX</id> had been replaced with a hard-coded value of 2, probably during testing.</p>
                    </release-item>

                    <release-item>
                        <p>Allow any non-command-line option to be reset to default on the command-line.  This allows options in <file>pgbackrest.conf</file> to be reset to default which reduces the need to write new configuration files for specific needs.</p>
                    </release-item>

                    <release-item>
                        <p>The C library is now required. This eliminates conditional loading and eases development of new library features.</p>
                    </release-item>

                    <release-item>
                        <p>The <file>{[project-exe]}</file> executable is now a C binary instead of Perl. This allows certain time-critical commands (like async <cmd>archive-push</cmd>) to run more quickly.</p>
                    </release-item>

                    <release-item>
                        <p>Rename <id>db-*</id> options to <id>pg-*</id> and <id>backup-*</id> options to <id>repo-*</id> to improve consistency.  <id>repo-*</id> options are now indexed although currently only one is allowed.</p>
                    </release-item>
                </release-improvement-list>

                <release-development-list>
                    <release-item>
                        <p>Implement <cmd>help</cmd> command in C.</p>
                    </release-item>

                    <release-item>
                        <p>Implement <cmd>version</cmd> command in C.</p>
                    </release-item>

                    <release-item>
                        <release-item-contributor-list>
                            <release-item-reviewer id="cynthia.shang"/>
                        </release-item-contributor-list>

                        <p>Config parsing implemented in C and passed to Perl as JSON.</p>
                    </release-item>

                    <release-item>
                        <p>Add <code>Buffer</code>, <code>Ini</code>, <code>KeyValue</code>, <code>List</code>, <code>RegExp</code>, <code>Storage</code>, <code>String</code>, <code>StringList</code>, <code>Variant</code>, <code>VariantList</code>, and <code>Wait</code> objects.</p>
                    </release-item>

                    <release-item>
                        <p>Add <code>command</code>, <code>exit</code>, <code>log</code>, and <code>time</code> modules.</p>
                    </release-item>

                    <release-item>
                        <p>Remove deprecated <br-option>archive-max-mb</br-option> option.</p>
                    </release-item>

                    <release-item>
                        <p>Improve <code>MemContext</code> module.  Add temporary context blocks and refactor allocation arrays to include allocation size.</p>
                    </release-item>

                    <release-item>
                        <p>Improve <code>error</code> module.  Add functions to convert error codes to C errors and handle system errors.</p>
                    </release-item>

                    <release-item>
                        <p>Create a master list of errors in <file>build/error.yaml</file>.  The C and Perl errors lists are created automatically by <code>Build.pm</code> so they stay up to date.</p>
                    </release-item>

                    <release-item>
                        <p>Move lock release later in exitSafe() to reduce the chance of a new process starting and acquiring a lock before the old process has exited.</p>
                    </release-item>

                    <release-item>
                        <p>Add 30 second wait loop to lockAcquire() when fail on no lock enabled.  This should help prevent processes that are shutting down from interfering with processes that are starting up.</p>
                    </release-item>

                    <release-item>
                        <p>Replace <code>cfgCommandTotal()</code>/<code>cfgOptionTotal()</code> functions with constants.  The constants are applicable in more cases and allow the compiler to optimize certain loops more efficiently.</p>
                    </release-item>

                    <release-item>
                        <p>Cleanup usage of internal options.  Apply internal to options that need to be read to determine locality but should not appear in the help.</p>
                    </release-item>

                    <release-item>
                        <p>Refactor code to make valgrind happy.</p>
                    </release-item>

                    <release-item>
                        <release-item-contributor-list>
                            <release-item-ideator id="cynthia.shang"/>
                        </release-item-contributor-list>

                        <p>Fix non-compliant formatting for function declarations.</p>
                    </release-item>
                </release-development-list>
            </release-core-list>

            <release-doc-list>
                <release-feature-list>
                    <release-item>
                        <p>All clusters in the documentation are initialized with checksums.</p>
                    </release-item>
                </release-feature-list>

                 <release-improvement-list>
                     <release-item>
                         <p>List deprecated option names in documentation and command-line help.</p>
                     </release-item>

                     <release-item>
                        <release-item-contributor-list>
                            <release-item-ideator id="david.youatt"/>
                        </release-item-contributor-list>

                         <p>Clarify that S3 buckets must be created by the user.</p>
                     </release-item>
                 </release-improvement-list>

                <release-development-list>
                    <release-item>
                        <p>Add coding standards document.</p>
                    </release-item>

                    <release-item>
                        <p>Improve section source feature to not require a title or content.  The title will be pulled from the source document.</p>
                    </release-item>

                    <release-item>
                        <p>Allow code blocks to have a type.  Currently this is only rendered in Markdown.</p>
                    </release-item>

                    <release-item>
                        <release-item-contributor-list>
                            <release-item-contributor id="cynthia.shang"/>
                        </release-item-contributor-list>

                        <p>Add table render for Markdown format.</p>
                    </release-item>

                    <release-item>
                        <p>PDF rendering improvements.  Check both <path>doc-path</path> and <path>bin-path</path> for logo.  Allow PDF to be output to a location other than the <path>output</path> directory. Use PDF-specific version variable for more flexible formatting.  Allow sections to be excluded from table of contents.  More flexible replacements for titles and footers.  Fill is now the default for table columns.  Column width is specified as a percentage rather that using latex-specific notation.  Fix missing variable replace for <code>code-block</code> title.</p>
                    </release-item>

                    <release-item>
                        <p>Add <id>id</id> param for hosts created with <code>host-add</code>.  The <id>host-*-ip</id> variable is created from the <id>id</id> param so the <id>name</id> param can be changed without affecting the <id>host-*-ip</id> variable.  If <id>id</id> is not specified then it is copied from <id>name</id>.</p>
                    </release-item>

                    <release-item>
                        <p>Deploy historical documentation to <path>prior</path> rather than the root directory.</p>
                    </release-item>
                </release-development-list>
            </release-doc-list>

            <release-test-list>
                <release-development-list>
                    <release-item>
                        <p>Run valgrind on all C unit tests.</p>
                    </release-item>

                    <release-item>
                        <p>Only build C binary/library for Perl unit/integration tests or C unit tests that require Perl.</p>
                    </release-item>

                    <release-item>
                        <p>Improve speed of C unit tests.  Preserve object files between tests and use a Makefile to avoid rebuilding object files.</p>
                    </release-item>

                    <release-item>
                        <p>Report coverage errors via the console.  This helps with debugging coverage issues on remote services like Travis.</p>
                    </release-item>

                    <release-item>
                        <p>No longer run <id>master</id> branch through CI. The <id>integration</id> branch will be run through CI and then pushed to <id>master</id> with github status checks.</p>
                    </release-item>

                    <release-item>
                        <p>Rename Perl tests so they don't conflict with their C counterparts.</p>
                    </release-item>

                    <release-item>
                        <p>Update URL for Debian package repository.</p>
                    </release-item>
                </release-development-list>
            </release-test-list>
        </release>

        <release date="2018-07-05" version="1.29" title="Critical Bug Fix for Backup Resume">
            <release-core-list>
                <p><b>IMPORTANT NOTE</b>: This release fixes a critical bug in the backup resume feature. All resumed backups prior to this release should be considered inconsistent. A backup will be resumed after a prior backup fails, unless <br-option>resume=n</br-option> has been specified. A resumed backup can be identified by checking the backup log for the message <quote>aborted backup of same type exists, will be cleaned to remove invalid files and resumed</quote>. If the message exists, do not use this backup or any backup in the same set for a restore and check the restore logs to see if a resumed backup was restored. If so, there may be inconsistent data in the cluster.</p>

                <release-bug-list>
                    <release-item>
                        <release-item-contributor-list>
                            <release-item-ideator id="david.youatt"/>
                            <release-item-ideator id="yogesh.sharma"/>
                            <release-item-ideator id="stephen.frost"/>
                        </release-item-contributor-list>

                        <p>Fix critical bug in resume that resulted in inconsistent backups.  A regression in <id>v0.82</id> removed the timestamp comparison when deciding which files from the aborted backup to keep on resume. See note above for more details.</p>
                    </release-item>

                     <release-item>
                         <release-item-contributor-list>
                             <release-item-contributor id="andrew.schwartz"/>
                         </release-item-contributor-list>

                         <p>Fix non-compliant ISO-8601 timestamp format in S3 authorization headers.  AWS and some gateways were tolerant of space rather than zero-padded hours while others were not.</p>
                     </release-item>

                     <release-item>
                         <release-item-contributor-list>
                             <release-item-ideator id="craig.a.james"/>
                         </release-item-contributor-list>

                         <p>Fix directory syncs running recursively when only the specified directory should be synced.</p>
                     </release-item>

                     <release-item>
                         <release-item-contributor-list>
                             <release-item-ideator id="brad.nicholson"/>
                         </release-item-contributor-list>

                         <p>Fix <br-option>--target-action</br-option> and <br-option>--recovery-option</br-option> options being reported as invalid when restoring with <br-option>--type=immediate</br-option>.</p>
                     </release-item>

                    <release-item>
                        <release-item-contributor-list>
                            <release-item-ideator id="yummyliu"/>
                            <release-item-ideator id="vitaliy.kukharik"/>
                        </release-item-contributor-list>

                        <p>Fix <br-option>archive-copy</br-option> throwing <quote>path not found</quote> error for incr/diff backups.</p>
                    </release-item>

                    <release-item>
                        <release-item-contributor-list>
                            <release-item-ideator id="vitaliy.kukharik"/>
                        </release-item-contributor-list>

                        <p>Fix failure in manifest build when two or more files in <id>PGDATA</id> are linked to the same directory.</p>
                    </release-item>

                     <release-item>
                         <p>Fix delta restore failing when a linked file was missing.</p>
                     </release-item>

                     <release-item>
                         <release-item-contributor-list>
                             <release-item-ideator id="nj.baliyan"/>
                             <release-item-contributor id="cynthia.shang"/>
                         </release-item-contributor-list>

                         <p>Fix error in selective restore when only one user database exists in the cluster.</p>
                     </release-item>
                </release-bug-list>

                <release-improvement-list>
                     <release-item>
                         <release-item-contributor-list>
                             <release-item-ideator id="adam.k.sumner"/>
                         </release-item-contributor-list>

                         <p>Improve the HTTP client to set <id>content-length</id> to 0 when not specified by the server.  S3 (and gateways) always set <id>content-length</id> or <id>transfer-encoding</id> but <id>HTTP 1.1</id> does not require it and proxies (e.g. <proper>HAProxy</proper>) may not include either.</p>
                     </release-item>

                    <release-item>
                        <p>Improve performance of HTTPS client.  Buffering now takes the <code>pending</code> bytes on the socket into account (when present) rather than relying entirely on <code>select()</code>.  In some instances the final bytes would not be flushed until the connection was closed.</p>
                    </release-item>

                     <release-item>
                         <p>Improve S3 delete performance.  The constant <id>S3_BATCH_MAX</id> had been replaced with a hard-coded value of 2, probably during testing.</p>
                     </release-item>

                     <release-item>
                         <p>Make backup/restore path sync more efficient.  Scanning the entire directory can be very expensive if there are a lot of small tables.  The backup manifest contains the path list so use it to perform syncs instead of scanning the backup/restore path.  Remove recursive path sync functionality since it is no longer used.</p>
                     </release-item>
                </release-improvement-list>

                <release-development-list>
                     <release-item>
                         <p>Make <path>backup.history</path> sync more efficient.  Only the <path>backup.history/[year]</path> directory was being synced, so check if the <path>backup.history</path> is newly created and sync it as well.</p>
                     </release-item>

                     <release-item>
                         <p>Add log-level-stderr option for stanza-* commands.</p>
                     </release-item>
                </release-development-list>
            </release-core-list>

            <release-doc-list>
                <release-bug-list>
                    <release-item>
                        <release-item-contributor-list>
                            <release-item-ideator id="viorel.tabara"/>
                        </release-item-contributor-list>

                        <p>Update docs with 32-bit support and caveats. 32-bit support was added in <proper>v1.26</proper>.</p>
                    </release-item>
                </release-bug-list>

                <release-improvement-list>
                    <release-item>
                        <release-item-contributor-list>
                        <release-item-ideator id="david.youatt"/>
                    </release-item-contributor-list>

                        <p>Clarify that S3 buckets must be created by the user.</p>
                    </release-item>

                    <release-item>
                        <p>Update out-of-date description for the <br-option>spool-path</br-option> option.</p>
                    </release-item>
                </release-improvement-list>

                <release-development-list>
                     <release-item>
                         <p>Remove call to <file>lscpu</file> which can vary widely by build host.</p>
                     </release-item>
                </release-development-list>
            </release-doc-list>

            <release-test-list>
                <release-development-list>
                     <release-item>
                         <p>Add new test for <code>Common::Io::Process</code> to show that output on stderr will raise an exception on <code>close()</code> even if the exit code is 0.</p>
                     </release-item>

                     <release-item>
                         <p>Add zero-length file to <id>mock</id>/<id>all</id> test.</p>
                     </release-item>

                    <release-item>
                        <p>Disable package build tests since <id>v1</id> will no longer be packaged.  Users installing packages should update to <id>v2</id>. <id>v1</id> builds are intended for users installing from source.</p>
                    </release-item>

                    <release-item>
                        <p>Update SSL error message test on CentOS 7.</p>
                    </release-item>

                    <release-item>
                        <p>Update URL for Debian package repository.</p>
                    </release-item>

                    <release-item>
                        <p>Make <file>ls</file> ordering deterministic in <id>mock</id>/<id>all</id> test.</p>
                    </release-item>

                    <release-item>
                        <p>Change backup test user from <id>backrest</id> to <id>pgbackrest</id>.</p>
                    </release-item>
                </release-development-list>
            </release-test-list>
        </release>

        <release date="2018-02-01" version="1.28" title="Stanza Delete">
            <release-core-list>
                <release-bug-list>
                    <release-item>
                        <release-item-contributor-list>
                            <release-item-ideator id="chiranjeevi.ravilla"/>
                            <release-item-contributor id="cynthia.shang"/>
                        </release-item-contributor-list>

                        <p>Fixed inability to restore a single database contained in a tablespace using --db-include.</p>
                    </release-item>

                    <release-item>
                        <release-item-contributor-list>
                            <release-item-ideator id="adam.k.sumner"/>
                            <release-item-contributor id="cynthia.shang"/>
                        </release-item-contributor-list>

                        <p>Ensure latest <id>db-id</id> is selected on when matching <file>archive.info</file> to <file>backup.info</file>.  This provides correct matching in the event there are <id>system-id</id> and <id>db-version</id> duplicates (e.g. after reverting a <id>pg_upgrade</id>).</p>
                    </release-item>

                    <release-item>
                        <release-item-contributor-list>
                            <release-item-ideator id="jason.odonnell"/>
                            <release-item-contributor id="david.steele"/>
                        </release-item-contributor-list>

                        <p>Fixed overly chatty error message when reporting an invalid command.</p>
                    </release-item>
                </release-bug-list>

                <release-feature-list>
                    <release-item>
                        <release-item-contributor-list>
                            <release-item-ideator id="magnus.hagander"/>
                            <release-item-contributor id="cynthia.shang"/>
                        </release-item-contributor-list>

                        <p>Add <cmd>stanza-delete</cmd> command to cleanup unused stanzas.</p>
                    </release-item>
                </release-feature-list>

                <release-improvement-list>
                    <release-item>
                        <release-item-contributor-list>
                            <release-item-contributor id="cynthia.shang"/>
                        </release-item-contributor-list>

                        <p>Improve <cmd>stanza-create</cmd> command so that it does not error when the stanza already exists.</p>
                    </release-item>
                </release-improvement-list>

                <release-development-list>
                    <release-item>
                        <release-item-contributor-list>
                            <release-item-contributor id="cynthia.shang"/>
                        </release-item-contributor-list>

                        <p>Minor changes to <code>Manifest</code> module, mostly for test reproducibility.</p>
                    </release-item>

                    <release-item>
                        <release-item-contributor-list>
                            <release-item-ideator id="cynthia.shang"/>
                        </release-item-contributor-list>

                        <p>Fix non-compliant formatting for function declarations.</p>
                    </release-item>
                </release-development-list>
            </release-core-list>

            <release-doc-list>
                <release-improvement-list>
                    <release-item>
                        <release-item-contributor-list>
                            <release-item-ideator id="jason.odonnell"/>
                        </release-item-contributor-list>

                        <p>Update <cmd>stanza-create --force</cmd> documentation to urge caution when using.</p>
                    </release-item>
                </release-improvement-list>
            </release-doc-list>

            <release-test-list>
                <release-development-list>
                    <release-item>
                        <release-item-contributor-list>
                            <release-item-contributor id="cynthia.shang"/>
                        </release-item-contributor-list>

                        <p>Add unit tests for the <code>Manifest</code> module.</p>
                    </release-item>
                </release-development-list>
            </release-test-list>
        </release>

        <release date="2017-12-19" version="1.27" title="Bug Fixes and Documentation">
            <release-core-list>
                <release-bug-list>
                    <release-item>
                        <release-item-contributor-list>
                            <release-item-ideator id="sebastien.lardiere"/>
                        </release-item-contributor-list>

                        <p>Fixed an issue that suppressed locality errors for <cmd>backup</cmd> and <cmd>restore</cmd>.  When a backup host is present, backups should only be allowed on the backup host and restores should only be allowed on the database host unless an alternate configuration is created that ignores the remote host.</p>
                    </release-item>

                     <release-item>
                         <release-item-contributor-list>
                             <release-item-ideator id="adam.brusselback"/>
                         </release-item-contributor-list>

                         <p>Fixed an issue where WAL was not expired on <postgres/> 10.  This was caused by a faulty regex that expected all <postgres/> major versions to be X.X.</p>
                     </release-item>

                    <release-item>
                        <p>Fixed an issue where the <br-option>--no-config</br-option> option was not passed to child processes.  This meant the child processes would still read the local config file and possibly cause unexpected behaviors.</p>
                    </release-item>

                    <release-item>
                        <release-item-contributor-list>
                            <release-item-ideator id="stephen.frost"/>
                            <release-item-contributor id="cynthia.shang"/>
                        </release-item-contributor-list>

                        <p>Fixed <cmd>info</cmd> command to eliminate <code>"db (prior)"</code> output if no backups or archives exist for a prior version of the cluster.</p>
                    </release-item>
                </release-bug-list>

                <release-development-list>
                    <release-item>
                        <p>Add <code>memGrowRaw()</code> to memory context module.</p>
                    </release-item>
                </release-development-list>
            </release-core-list>

            <release-doc-list>
                <release-feature-list>
                    <release-item>
                        <release-item-contributor-list>
                            <release-item-ideator id="markus.nullmeier"/>
                        </release-item-contributor-list>

                        <p>Document the relationship between the <br-option>archive-copy</br-option> and <br-option>archive-check</br-option> options.</p>
                    </release-item>

                    <release-item>
                        <p>Improve <br-option>archive-copy</br-option> reference documentation.</p>
                    </release-item>
                </release-feature-list>

                <release-development-list>
                    <release-item>
                        <p>Relax permissions set by <file>release.pl</file>.</p>
                    </release-item>

                    <release-item>
                        <p>Split <quote>refactor</quote> sections into <quote>improvements</quote> and <quote>development</quote> in the release notes.  Many development notes are not relevant to users and simply clutter the release notes, so they are no longer shown on the website.</p>
                    </release-item>

                    <release-item>
                        <p>Allow internal options that do not show up in the documentation.  Used for test options initially but other use cases are on the horizon.</p>
                    </release-item>
                </release-development-list>
            </release-doc-list>

            <release-test-list>
                <release-development-list>
                    <release-item>
                        <p>Update CI branches to <path>release/1</path> and <path>release/1-integration</path>.</p>
                    </release-item>

                    <release-item>
                        <p>No longer run <id>release/1</id> branch through CI. The <id>release/1-integration</id> branch will be run through CI and then pushed to <id>release/1</id> with github status checks.</p>
                    </release-item>

                    <release-item>
                        <p>Move restore test infrastructure to <code>HostBackup.pm</code>.  Required to test restores on the backup server, a fairly common scenario.  Improve the restore function to accept optional parameters rather than a long list of parameters. In passing, clean up extraneous use of <code>strType</code> and <code>strComment</code> variables.</p>
                    </release-item>

                    <release-item>
                        <p>Sync time to prevent build failures when running on VirtualBox.</p>
                    </release-item>
                </release-development-list>
            </release-test-list>
        </release>

        <release date="2017-11-21" version="1.26" title="Repository Encryption">
            <release-core-list>
                <release-bug-list>
                    <release-item>
                        <release-item-contributor-list>
                            <release-item-ideator id="craig.a.james"/>
                        </release-item-contributor-list>

                        <p>Fixed an issue that could cause copying large manifests to fail during restore.</p>
                    </release-item>

                    <release-item>
                        <release-item-contributor-list>
                            <release-item-contributor id="javier.wilson"/>
                        </release-item-contributor-list>

                        <p>Fixed incorrect WAL offset for 32-bit architectures.</p>
                    </release-item>

                    <release-item>
                        <release-item-contributor-list>
                            <release-item-ideator id="clinton.adams"/>
                            <release-item-contributor id="cynthia.shang"/>
                        </release-item-contributor-list>

                        <p>Fixed an issue retrieving WAL for old database versions.  After a <cmd>stanza-upgrade</cmd> it should still be possible to restore backups from the previous version and perform recovery with <cmd>archive-get</cmd>.  However, archive-get only checked the most recent db version/id and failed.  Also clean up some issues when the same db version/id appears multiple times in the history.</p>
                    </release-item>

                    <release-item>
                        <release-item-contributor-list>
                            <release-item-ideator id="jeff.mccormick"/>
                        </release-item-contributor-list>

                        <p>Fixed an issue with invalid backup groups being set correctly on restore.  If the backup cannot map a group to a name it stores the group in the manifest as <id>false</id> then uses either the owner of $PGDATA to set the group during restore or failing that the group of the current user.  This logic was not working correctly because the selected group was overwriting the user on restore leaving the group undefined and the user incorrectly set to the group.</p>
                    </release-item>

                    <release-item>
                        <release-item-contributor-list>
                            <release-item-ideator id="uspen"/>
                        </release-item-contributor-list>

                        <p>Fixed an issue passing parameters to remotes.  When more than one db was specified the path, port, and socket path would for db1 were passed no matter which db was actually being addressed.</p>
                    </release-item>
                </release-bug-list>

                <release-feature-list>
                    <release-item>
                        <release-item-contributor-list>
                            <release-item-contributor id="cynthia.shang"/>
                            <release-item-contributor id="david.steele"/>
                        </release-item-contributor-list>

                        <p>Repository encryption support.</p>
                    </release-item>
                </release-feature-list>

                <release-improvement-list>
                    <release-item>
                        <p>Disable gzip filter when <br-option>--compress-level-network=0</br-option>.  The filter was used with compress level set to 0 which added overhead without any benefit.</p>
                    </release-item>

                    <release-item>
                        <p>Inflate performance improvement for gzip filter.</p>
                    </release-item>
                </release-improvement-list>

                <release-development-list>
                    <release-item>
                        <p>Refactor protocol param generation into a new function.  This allows the code to be tested more precisely and doesn't require executing a remote process.</p>
                    </release-item>

                    <release-item>
                        <p>Add <id>list</id> type for options.  The <id>hash</id> type was being used for lists with an additional flag (`value-hash`) to indicate that it was not really a hash.</p>
                    </release-item>

                    <release-item>
                        <p>Remove configurable option hints. <br-option>db-path</br-option> was the only option with a hint so the feature seemed wasteful.  All missing stanza options now output the same hint without needing configuration.</p>
                    </release-item>

                    <release-item>
                        <p>Convert configuration definitions from auto-generated functions to auto-generated data structures.</p>
                    </release-item>

                    <release-item>
                        <p>Add <id>eof</id> to S3 file driver (required for encryption support).</p>
                    </release-item>

                    <release-item>
                        <p>Enable additional warnings for C builds.</p>
                    </release-item>

                    <release-item>
                        <p>Simplify try..catch..finally names.  Also wrap in a do...while loop to make sure that no random else is attached to the main if block.</p>
                    </release-item>

                    <release-item>
                        <p>Improve base64 implementation.  Different encoded strings could be generated based on compiler optimizations. Even though decoding was still successful the encoded strings did not match the standard.</p>
                    </release-item>

                    <release-item>
                        <p>Disable <id>-Wclobber</id> compiler warning because it is mostly useless but keep the rest of of <id>-Wextra</id>.</p>
                    </release-item>
                </release-development-list>
            </release-core-list>

            <release-doc-list>
                <release-feature-list>
                    <release-item>
                        <release-item-contributor-list>
                            <release-item-contributor id="cynthia.shang"/>
                        </release-item-contributor-list>

                        <p>Add template to improve initial information gathered for issue submissions.</p>
                    </release-item>
                </release-feature-list>

                <release-improvement-list>
                    <release-item>
                        <release-item-contributor-list>
                            <release-item-ideator id="keith.fiske"/>
                            <release-item-contributor id="cynthia.shang"/>
                        </release-item-contributor-list>

                        <p>Clarify usage of the <br-option>archive-timeout</br-option> option and describe how it is distinct from the <postgres/> <pg-option>archive_timeout</pg-option> setting.</p>
                    </release-item>
                </release-improvement-list>

                <release-development-list>
                    <release-item>
                        <p>Update <file>release.pl</file> to push data to site repository.</p>
                    </release-item>
                </release-development-list>
            </release-doc-list>

            <release-test-list>
                <release-feature-list>
                    <release-item>
                        <p>Automated tests for 32-bit i386/i686 architecture.</p>
                    </release-item>
                </release-feature-list>

                <release-development-list>
                    <release-item>
                        <p>Update Debian/Ubuntu containers to download latest version of <file>pip</file>.</p>
                    </release-item>

                    <release-item>
                        <p>Full unit test coverage for gzip filter.</p>
                    </release-item>

                    <release-item>
                        <p>Only check expect logs on CentOS 7.  Variations in distros cause false negatives in tests but don't add much value.</p>
                    </release-item>

                    <release-item>
                        <p>Fix flapping protocol timeout test.  It only matters that the correct error code is returned, so disable logging to prevent message ordering from failing the expect test.</p>
                    </release-item>

                    <release-item>
                        <p>Designate a single distro (Ubuntu 16.04) for coverage testing.  Running coverage testing on multiple distros takes time but doesn't add significant value.  Also ensure that the distro designated to run coverage tests is one of the default test distros.  For C tests, enable optimizations on the distros that don't do coverage testing.</p>
                    </release-item>

                    <release-item>
                        <p>Automate generation of WAL and <file>pg_control</file> test files.  The existing static files would not work with 32-bit or big-endian systems so create functions to generate these files dynamically rather than creating a bunch of new static files.</p>
                    </release-item>

                    <release-item>
                        <p>Refactor C unit test macros so they compile with <id>-Wstrict-aliasing</id>.</p>
                    </release-item>

                    <release-item>
                        <p>Refactor C page checksum unit test to compile with <id>-Wstrict-aliasing</id>.</p>
                    </release-item>
                </release-development-list>
            </release-test-list>
        </release>

        <release date="2017-10-24" version="1.25" title="S3 Performance Improvements">
            <release-core-list>
                <release-bug-list>
                    <release-item>
                        <release-item-contributor-list>
                            <release-item-ideator id="jens.wilke"/>
                        </release-item-contributor-list>

                        <p>Fix custom settings for <br-option>compress-level</br-option> option being ignored.</p>
                    </release-item>

                    <release-item>
                        <release-item-contributor-list>
                            <release-item-ideator id="benoit.lobréau"/>
                        </release-item-contributor-list>

                        <p>Remove error when overlapping timelines are detected.  Overlapping timelines are valid in many Point-in-Time-Recovery (PITR) scenarios.</p>
                    </release-item>

                    <release-item>
                        <release-item-contributor-list>
                            <release-item-ideator id="jason.odonnell"/>
                            <release-item-contributor id="cynthia.shang"/>
                        </release-item-contributor-list>

                        <p>Fix instances where <id>database-id</id> was not rendered as an integer in JSON info output.</p>
                    </release-item>
                </release-bug-list>

                <release-feature-list>
                    <release-item>
                        <release-item-contributor-list>
                            <release-item-ideator id="mihail.shvein"/>
                        </release-item-contributor-list>

                        <p>Improve performance of list requests on S3.  Any beginning literal portion of a filter expression is used to generate a search prefix which often helps keep the request small enough to avoid rate limiting.</p>
                    </release-item>
                </release-feature-list>

                <release-development-list>
                    <release-item>
                        <p>Improve protocol error handling.  In particular, <quote>stop</quote> errors are no longer reported as <quote>unexpected</quote>.</p>
                    </release-item>

                    <release-item>
                        <p>Allow functions with sensitive options to be logged at debug level with redactions.  Previously, functions with sensitive options had to be logged at trace level to avoid exposing them.  Trace level logging may still expose secrets so use with caution.</p>
                    </release-item>

                    <release-item>
                        <p>Replace dynamically built class hierarchies in I/O layer with fixed <code>parent()</code> calls.</p>
                    </release-item>

                    <release-item>
                        <p>Improve labeling for errors in helper processes.</p>
                    </release-item>

                    <release-item>
                        <p>Update C naming conventions.</p>
                    </release-item>

                    <release-item>
                        <p>Use <id>int</id> datatype wherever possible.</p>
                    </release-item>

                    <release-item>
                        <p>Better separation of C source from Perl interface.</p>
                    </release-item>

                    <release-item>
                        <p>Add <file>LibC.template.pm</file> to simplify LibC module generation.</p>
                    </release-item>

                    <release-item>
                        <p>Add C error handler.</p>
                    </release-item>

                    <release-item>
                        <p>Perl error handler recognizes errors thrown from the C library.</p>
                    </release-item>

                    <release-item>
                        <p>Page checksum module uses new C error handler.</p>
                    </release-item>

                    <release-item>
                        <p>Add C memory contexts.</p>
                    </release-item>

                    <release-item>
                        <p>Add base64 encode/decode.</p>
                    </release-item>
                </release-development-list>
            </release-core-list>

            <release-test-list>
                <release-feature-list>
                    <release-item>
                        <p>Add I/O performance tests.</p>
                    </release-item>
                </release-feature-list>

                <release-development-list>
                    <release-item>
                        <p>Add C unit test infrastructure.</p>
                    </release-item>

                    <release-item>
                        <p>Add test macros for C results and errors.</p>
                    </release-item>

                    <release-item>
                        <p>Warnings in C builds treated as errors.</p>
                    </release-item>

                    <release-item>
                        <p>Run all tests on tempfs rather than local disk.</p>
                    </release-item>

                    <release-item>
                        <p>Improve performance of test code. Wait when all tests have been assigned to reduce CPU load.</p>
                    </release-item>

                    <release-item>
                        <p>Remove Debian test repo after PostgreSQL 10 release.</p>
                    </release-item>

                    <release-item>
                        <p>Convert config and page checksum tests into C unit tests.</p>
                    </release-item>

                    <release-item>
                        <p>Add <postgres/> versions to Debian VMs for testing.</p>
                    </release-item>
                </release-development-list>
            </release-test-list>
        </release>

        <release date="2017-09-28" version="1.24" title="New Backup Exclusions">
            <release-core-list>
                <release-bug-list>
                    <release-item>
                        <release-item-contributor-list>
                            <release-item-ideator id="uspen"/>
                        </release-item-contributor-list>

                        <p>Fixed an issue where warnings were being emitted in place of lower priority log messages during backup from standby initialization.</p>
                    </release-item>

                    <release-item>
                        <release-item-contributor-list>
                            <release-item-ideator id="uspen"/>
                        </release-item-contributor-list>

                        <p>Fixed an issue where some <id>db-*</id> options (e.g. <br-option>db-port</br-option>) were not being passed to remotes.</p>
                    </release-item>
                </release-bug-list>

                <release-feature-list>
                    <release-item>
                        <p>Exclude contents of <path>pg_snapshots</path>, <path>pg_serial</path>, <path>pg_notify</path>, and <path>pg_dynshmem</path> from backup since they are rebuilt on startup.</p>
                    </release-item>

                    <release-item>
                        <p>Exclude <file>pg_internal.init</file> files from backup since they are rebuilt on startup.</p>
                    </release-item>
                </release-feature-list>

                <release-improvement-list>
                    <release-item>
                        <release-item-contributor-list>
                            <release-item-ideator id="jens.wilke"/>
                        </release-item-contributor-list>

                        <p>Open log file after async process is completely separated from the main process to prevent the main process from also logging to the file.</p>
                    </release-item>
                </release-improvement-list>

                <release-development-list>
                    <release-item>
                        <p>Dynamically generate list of files for C library build.</p>
                    </release-item>

                    <release-item>
                        <p>Break up <file>LibC.xs</file> into separate module files.</p>
                    </release-item>
                </release-development-list>
            </release-core-list>

            <release-doc-list>
                <release-feature-list>
                    <release-item>
                        <p>Add passwordless SSH configuration.</p>
                    </release-item>
                </release-feature-list>

                <release-improvement-list>
                    <release-item>
                        <p>Rename <proper>master</proper> to <proper>primary</proper> in documentation to align with <postgres/> convention.</p>
                    </release-item>
                </release-improvement-list>

                <release-development-list>
                    <release-item>
                        <p>Add full installation where required and remove doc containers that included parts of the installation.</p>
                    </release-item>
                </release-development-list>
            </release-doc-list>

            <release-test-list>
                <release-development-list>
                    <release-item>
                        <p>Improve C library smart build by ignoring changes outside of <path>/lib/pgBackRest/Config</path>.</p>
                    </release-item>
                </release-development-list>
            </release-test-list>
        </release>

        <release date="2017-09-03" version="1.23" title="Multiple Standbys and PostgreSQL 10 Support">
            <release-core-list>
                <release-bug-list>
                    <release-item>
                        <release-item-contributor-list>
                            <release-item-ideator id="jesper.st.john"/>
                            <release-item-ideator id="aleksandr.rogozin"/>
                        </release-item-contributor-list>

                        <p>Fixed an issue that could cause compression to abort on growing files.</p>
                    </release-item>

                    <release-item>
                        <release-item-contributor-list>
                            <release-item-ideator id="william.cox"/>
                        </release-item-contributor-list>

                        <p>Fixed an issue with keep-alives not being sent to the remote from the local process.</p>
                    </release-item>
                </release-bug-list>

                <release-feature-list>
                    <release-item>
                        <release-item-contributor-list>
                            <release-item-contributor id="cynthia.shang"/>
                        </release-item-contributor-list>

                        <p>Up to seven standbys can be configured for backup from standby.</p>
                    </release-item>

                    <release-item>
                        <p><postgres/> 10 support.</p>
                    </release-item>

                    <release-item>
                        <release-item-contributor-list>
                            <release-item-ideator id="victor.gdalevich"/>
                        </release-item-contributor-list>

                        <p>Allow <id>content-length</id> (in addition to chunked encoding) when reading XML data to improve compatibility with third-party S3 gateways.</p>
                    </release-item>
                </release-feature-list>

                <release-improvement-list>
                    <release-item>
                        <p>Increase HTTP timeout for S3.</p>
                    </release-item>

                    <release-item>
                        <p>Add HTTP retries to harden against transient S3 network errors.</p>
                    </release-item>
                </release-improvement-list>

                <release-development-list>
                    <release-item>
                        <p>Configuration definitions are now pulled from the C library when present.</p>
                    </release-item>
                </release-development-list>
            </release-core-list>

            <release-doc-list>
                <release-bug-list>
                    <release-item>
                        <release-item-contributor-list>
                            <release-item-contributor id="cynthia.shang"/>
                        </release-item-contributor-list>

                        <p>Fixed document generation to include section summaries on the Configuration page.</p>
                    </release-item>
                </release-bug-list>

                <release-development-list>
                    <release-item>
                        <p>Move contributor list to the end of <file>release.xml</file> for convenience.</p>
                    </release-item>
                </release-development-list>
            </release-doc-list>

            <release-test-list>
                <release-development-list>
                    <release-item>
                        <p>Change log test order to ignore unimportant log errors while shutting down <postgres/>.</p>
                    </release-item>

                    <release-item>
                        <p>Drain <id>stderr</id> during test process execution as well as termination to prevent lockups if there is a lot of output.</p>
                    </release-item>

                    <release-item>
                        <p>Update Docker build in <file>Vagrantfile</file>.</p>
                    </release-item>

                    <release-item>
                        <p>Update containers to support C library builds in the documentation.</p>
                    </release-item>

                    <release-item>
                        <p>Simplify smart logic for C Library and package builds.</p>
                    </release-item>
                </release-development-list>
            </release-test-list>
        </release>

        <release date="2017-08-09" version="1.22" title="Fixed S3 Retry">
            <release-core-list>
                <release-bug-list>
                    <release-item>
                        <p>Fixed authentication issue in S3 retry.</p>
                    </release-item>
                </release-bug-list>
            </release-core-list>
        </release>

        <release date="2017-08-08" version="1.21" title="Improved Info Output and SSH Port Option">
            <release-core-list>
                <release-bug-list>
                    <release-item>
                        <release-item-contributor-list>
                            <release-item-ideator id="stephen.frost"/>
                        </release-item-contributor-list>

                        <p>The <path>archive_status</path> directory is now recreated on restore to support <postgres/> 8.3 which does not recreate it automatically like more recent versions do.</p>
                    </release-item>

                    <release-item>
                        <release-item-contributor-list>
                            <release-item-contributor id="cynthia.shang"/>
                        </release-item-contributor-list>

                        <p>Fixed an issue that could cause the empty archive directory for an old <postgres/> version to be left behind after a <cmd>stanza-upgrade</cmd>.</p>
                    </release-item>
                </release-bug-list>

                <release-feature-list>
                    <release-item>
                        <release-item-contributor-list>
                            <release-item-contributor id="cynthia.shang"/>
                        </release-item-contributor-list>

                        <p>Modified the <cmd>info</cmd> command (both text and JSON output) to display the archive ID and minimum/maximum WAL currently present in the archive for the current and prior, if any, database cluster version.</p>
                    </release-item>

                    <release-item>
                        <release-item-contributor-list>
                            <release-item-contributor id="cynthia.shang"/>
                        </release-item-contributor-list>

                        <p>Added <br-option>--backup-ssh-port</br-option> and <br-option>--db-ssh-port</br-option> options to support non-default SSH ports.</p>
                    </release-item>
                </release-feature-list>

                <release-improvement-list>
                    <release-item>
                        <p>Retry when S3 returns an internal error (500).</p>
                    </release-item>
                </release-improvement-list>

                <release-development-list>
                    <release-item>
                        <p>Add <id>bIgnoreMissing</id> parameter to <code>Local->manifest()</code>.</p>
                    </release-item>
                </release-development-list>
            </release-core-list>

            <release-doc-list>
                <release-bug-list>
                    <release-item>
                        <p>Fix description of <br-option>--online</br-option> based on the command context.</p>
                    </release-item>
                </release-bug-list>

                <release-feature-list>
                    <release-item>
                        <p>Add creation of <file>/etc/pgbackrest.conf</file> to manual installation instructions.</p>
                    </release-item>
                </release-feature-list>

                <release-improvement-list>
                    <release-item>
                        <release-item-contributor-list>
                            <release-item-ideator id="stephen.frost"/>
                        </release-item-contributor-list>

                        <p>Move repository options into a separate section in command/command-line help.</p>
                    </release-item>
                </release-improvement-list>

                <release-development-list>
                    <release-item>
                        <p>Reduce log verbosity when building documentation by only logging sections that contain an execute list directly or in a child section.</p>
                    </release-item>

                    <release-item>
                        <p>Debian/Ubuntu documentation now builds on Ubuntu 16.</p>
                    </release-item>

                    <release-item>
                        <p>Remove vestigial repository options from <cmd>backup</cmd> command.</p>
                    </release-item>
                </release-development-list>
            </release-doc-list>

            <release-test-list>
                <release-development-list>
                    <release-item>
                        <p>Fix log checking after <postgres/> shuts down to include <id>FATAL</id> messages and disallow immediate shutdowns which can throw <id>FATAL</id> errors in the log.</p>
                    </release-item>

                    <release-item>
                        <p>Use Google DNS in test environment for consistency.</p>
                    </release-item>

                    <release-item>
                        <p>Use new Travis Trusty image.</p>
                    </release-item>

                    <release-item>
                        <p>Generate global fake cert in containers for testing.</p>
                    </release-item>

                    <release-item>
                        <release-item-contributor-list>
                            <release-item-contributor id="cynthia.shang"/>
                        </release-item-contributor-list>

                        <p>Consolidate <id>stanza-create</id> and <id>stanza-upgrade</id> tests into new <id>stanza</id> test.</p>
                    </release-item>
                </release-development-list>
            </release-test-list>
        </release>

        <release date="2017-06-27" version="1.20" title="Critical 8.3/8.4 Bug Fix">
            <release-core-list>
                <p><b>IMPORTANT NOTE</b>: <postgres/> <proper>8.3</proper> and <proper>8.4</proper> installations utilizing tablespaces should upgrade immediately from any <proper>v1</proper> release and run a full backup.  A bug prevented tablespaces from being backed up on these versions only.  <postgres/> &amp;ge; <proper>9.0</proper> is not affected.</p>

                <release-bug-list>
                    <release-item>
                        <p>Fixed an issue that prevented tablespaces from being backed up on <postgres/> &amp;le; <proper>8.4</proper>.</p>
                    </release-item>

                    <release-item>
                        <release-item-contributor-list>
                            <release-item-ideator id="adrian.vondendriesch"/>
                        </release-item-contributor-list>

                        <p>Fixed missing flag in C library build that resulted in a mismatched binary on 32-bit systems.</p>
                    </release-item>
                </release-bug-list>

                <release-feature-list>
                    <release-item>
                        <release-item-contributor-list>
                            <release-item-ideator id="scott.frazer"/>
                        </release-item-contributor-list>

                        <p>Add <br-option>s3-repo-ca-path</br-option> and <br-option>s3-repo-ca-file</br-option> options to accommodate systems where CAs are not automatically found by <code>IO::Socket::SSL</code>, i.e. <proper>RHEL7</proper>, or to load custom CAs.</p>
                    </release-item>
                </release-feature-list>

                <release-development-list>
                    <release-item>
                        <p>Harden protocol handshake to handle race conditions.</p>
                    </release-item>

                    <release-item>
                        <p>Fixed misleading error message when a file was opened for write in a missing directory.</p>
                    </release-item>

                    <release-item>
                        <p>Change log level of hardlink logging to <id>detail</id>.</p>
                    </release-item>

                    <release-item>
                        <p>Cast size in S3 manifest to integer.</p>
                    </release-item>

                    <release-item>
                        <p>Rename <code>Archive</code> modules to remove redundancy.</p>
                    </release-item>

                    <release-item>
                        <p>Improve <proper>S3</proper> error reporting.</p>
                    </release-item>

                    <release-item>
                        <p>Minor optimizations to package loads and ordering for <cmd>archive-get</cmd> and <cmd>archive-push</cmd> commands.</p>
                    </release-item>
                </release-development-list>
            </release-core-list>

            <release-doc-list>
                <release-development-list>
                    <release-item>
                        <p>Remove exhaustive version list from Stable Releases TOC.</p>
                    </release-item>

                    <release-item>
                        <p>Improve <proper>S3</proper> server implementation in documentation.</p>
                    </release-item>

                    <release-item>
                        <p>Update <proper>CentOS 6</proper> documentation to build on <postgres/> 9.5.</p>
                    </release-item>

                    <release-item>
                        <p>Remove <id>mount</id> from host <code>cache-key</code> because it can vary by system.</p>
                    </release-item>
                </release-development-list>
            </release-doc-list>

            <release-test-list>
                <release-feature-list>
                    <release-item>
                        <p>Add documentation builds to CI.</p>
                    </release-item>
                </release-feature-list>

                <release-development-list>
                    <release-item>
                        <p>Fix timeouts in <code>ExecuteTest</code> to speed multi-process testing.</p>
                    </release-item>

                    <release-item>
                        <p>Remove patch directory before Debian package builds.</p>
                    </release-item>

                    <release-item>
                        <p>Combine hardlink and non/compressed in synthetic tests to reduce test time and improve coverage.</p>
                    </release-item>

                    <release-item>
                        <p>Split <id>full</id> module into <id>mock</id> and <id>real</id> to allow better test combinations and save time in CI.</p>
                    </release-item>

                    <release-item>
                        <p>Consolidate <id>archive-push</id> and <id>archive-get</id> tests into new <id>archive</id> test.</p>
                    </release-item>

                    <release-item>
                        <p>Eliminate redundancy in <id>real</id> tests.</p>
                    </release-item>

                    <release-item>
                        <p>Install <id>sudo</id> in base containers rather than on demand.</p>
                    </release-item>

                    <release-item>
                        <p>More optimized container suite that greatly improves build time.</p>
                    </release-item>

                    <release-item>
                        <p>Added static Debian packages for <code>Devel::Cover</code> to reduce build time.</p>
                    </release-item>

                    <release-item>
                        <p>Add <id>deprecated</id> state for containers.  Deprecated containers may only be used to build packages.</p>
                    </release-item>

                    <release-item>
                        <p>Remove <proper>Debian 8</proper> from CI because it does not provide additional coverage over <proper>Ubuntu 12.04, 14.04, 16.04</proper>.</p>
                    </release-item>

                    <release-item>
                        <p>Add <proper>Debian 9</proper> to test suite.</p>
                    </release-item>

                    <release-item>
                        <p>Remove <setting>process-max</setting> option.  Parallelism is now tested in a more targeted manner and the high level option is no longer needed.</p>
                    </release-item>

                    <release-item>
                        <p>Balance database versions between VMs to minimize test duration.</p>
                    </release-item>

                    <release-item>
                        <p>Automatically check that all supported <postgres/> versions are being tested on a single default VM.</p>
                    </release-item>

                    <release-item>
                        <p>Add <id>performance</id> module and basic performance test for <cmd>archive-push</cmd>.</p>
                    </release-item>
                </release-development-list>
            </release-test-list>
        </release>

        <release date="2017-06-12" version="1.19" title="S3 Support">
            <release-core-list>
                <release-bug-list>
                    <release-item>
                        <release-item-contributor-list>
                            <release-item-contributor id="cynthia.shang"/>
                        </release-item-contributor-list>

                        <p>Fixed the <cmd>info</cmd> command so the WAL archive min/max displayed is for the current database version.</p>
                    </release-item>

                    <release-item>
                        <release-item-contributor-list>
                            <release-item-contributor id="cynthia.shang"/>
                        </release-item-contributor-list>

                        <p>Fixed the <cmd>backup</cmd> command so the <br-setting>backup-standby</br-setting> option is reset (and the backup proceeds on the primary) if the standby is not configured and/or reachable.</p>
                    </release-item>

                    <release-item>
                        <release-item-contributor-list>
                            <release-item-contributor id="cynthia.shang"/>
                        </release-item-contributor-list>

                        <p>Fixed config warnings raised from a remote process causing errors in the master process.</p>
                    </release-item>
                </release-bug-list>

                <release-feature-list>
                    <release-item>
                        <release-item-contributor-list>
                            <release-item-reviewer id="cynthia.shang"/>
                        </release-item-contributor-list>

                        <p><proper>Amazon S3</proper> repository support.</p>
                    </release-item>
                </release-feature-list>

                <release-development-list>
                    <release-item>
                        <release-item-contributor-list>
                            <release-item-reviewer id="cynthia.shang"/>
                        </release-item-contributor-list>

                        <p>Refactor storage layer to allow for new repository filesystems using drivers.</p>
                    </release-item>

                    <release-item>
                        <release-item-contributor-list>
                            <release-item-reviewer id="cynthia.shang"/>
                        </release-item-contributor-list>

                        <p>Refactor IO layer to allow for new compression formats, checksum types, and other capabilities using filters.</p>
                    </release-item>

                    <release-item>
                        <p>Move modules in <path>Protocol</path> directory in subdirectories.</p>
                    </release-item>

                    <release-item>
                        <p>Move backup modules into <path>Backup</path> directory.</p>
                    </release-item>
                </release-development-list>
            </release-core-list>

            <release-doc-list>
                <release-bug-list>
                    <release-item>
                        <p>Changed invalid <setting>max-archive-mb</setting> option in configuration reference to <br-setting>archive-queue-max</br-setting>.</p>
                    </release-item>

                    <release-item>
                        <release-item-contributor-list>
                            <release-item-contributor id="laetitia"/>
                        </release-item-contributor-list>

                        <p>Fixed missing <code>sudo</code> in installation section.</p>
                    </release-item>
                </release-bug-list>
            </release-doc-list>

            <release-test-list>
                <release-development-list>
                    <release-item>
                        <p>Fixed an undefined variable when a module had no uncoverable code exceptions.</p>
                    </release-item>

                    <release-item>
                        <p>Fixed issue with <setting>--dry-run</setting> requiring <setting>--vm-out</setting> to work properly.</p>
                    </release-item>

                    <release-item>
                        <p>Moved test and env modules to new directories to avoid namespace conflicts with common tests.</p>
                    </release-item>

                    <release-item>
                        <p>Set <setting>--vm-max=2</setting> for CI.</p>
                    </release-item>

                    <release-item>
                        <p>Remove flapping protocol timeout test that will be replaced in the upcoming storage patch.</p>
                    </release-item>
                </release-development-list>
            </release-test-list>
        </release>

        <release date="2017-04-12" version="1.18" title="Stanza Upgrade, Refactoring, and Locking Improvements">
            <release-core-list>
                <release-bug-list>
                    <release-item>
                        <release-item-contributor-list>
                            <release-item-ideator id="jens.wilke"/>
                        </release-item-contributor-list>

                        <p>Fixed an issue where read-only operations that used local worker processes (i.e. <cmd>restore</cmd>) were creating write locks that could interfere with parallel <cmd>archive-push</cmd>.</p>
                    </release-item>
                </release-bug-list>

                <release-feature-list>
                    <release-item>
                        <release-item-contributor-list>
                            <release-item-contributor id="cynthia.shang"/>
                        </release-item-contributor-list>

                        <p>Added the stanza-upgrade command to provide a mechanism for upgrading a stanza after upgrading to a new major version of <postgres/>.</p>
                    </release-item>

                    <release-item>
                        <release-item-contributor-list>
                            <release-item-contributor id="cynthia.shang"/>
                        </release-item-contributor-list>

                        <p>Added validation of <setting>pgbackrest.conf</setting> to display warnings if options are not valid or are not in the correct section.</p>
                    </release-item>
                </release-feature-list>

                <release-improvement-list>
                    <release-item>
                        <p>Simplify locking scheme.  Now, only the master process will hold write locks (for <cmd>archive-push</cmd> and <cmd>backup</cmd> commands) and not all local and remote worker processes as before.</p>
                    </release-item>

                    <release-item>
                        <p>Do not set timestamps of files in the backup directories to match timestamps in the cluster directory.  This was originally done to enable backup resume, but that process is now implemented with checksums.</p>
                    </release-item>

                    <release-item>
                        <release-item-contributor-list>
                            <release-item-ideator id="yogesh.sharma"/>
                        </release-item-contributor-list>

                        <p>Improved error message when the <cmd>restore</cmd> command detects the presence of <file>postmaster.pid</file>.</p>
                    </release-item>

                    <release-item>
                        <release-item-contributor-list>
                            <release-item-ideator id="yogesh.sharma"/>
                        </release-item-contributor-list>

                        <p>Renumber return codes between 25 and 125 to avoid PostgreSQL interpreting some as fatal signal exceptions.</p>
                    </release-item>
                </release-improvement-list>

                <release-development-list>
                    <release-item>
                        <p>Refactor <code>Ini.pm</code> to facilitate testing.</p>
                    </release-item>

                    <release-item>
                        <p>The <cmd>backup</cmd> and <cmd>restore</cmd> commands no longer copy via temp files.  In both cases the files are checksummed on resume so there's no danger of partial copies.</p>
                    </release-item>

                    <release-item>
                        <p>Allow functions to accept optional parameters as a hash.</p>
                    </release-item>

                    <release-item>
                        <p>Refactor <code>File->list()</code> and <code>fileList()</code> to accept optional parameters.</p>
                    </release-item>

                    <release-item>
                        <p>Refactor <code>backupLabel()</code> and add unit tests.</p>
                    </release-item>

                    <release-item>
                        <release-item-contributor-list>
                            <release-item-contributor id="cynthia.shang"/>
                        </release-item-contributor-list>

                        <p>Silence some perl critic warnings.</p>
                    </release-item>
                </release-development-list>
            </release-core-list>

            <release-doc-list>
                <release-development-list>
                    <release-item>
                        <p>Update wording for release note sections.</p>
                    </release-item>

                    <release-item>
                        <p>Ignore clock skew in container libc/package builds using make.  It is common for containers to have clock skew so the build process takes care of this issue independently.</p>
                    </release-item>
                </release-development-list>
            </release-doc-list>

            <release-test-list>
                <release-development-list>
                    <release-item>
                        <p>Complete statement/branch coverage for <code>Ini.pm</code>.</p>
                    </release-item>

                    <release-item>
                        <p>Improved functions used to test/munge manifest and info files.</p>
                    </release-item>

                    <release-item>
                        <p>Coverage testing always enabled on Debian-based containers.</p>
                    </release-item>

                    <release-item>
                        <p>Require description in every call to <code>testResult()</code>.</p>
                    </release-item>

                    <release-item>
                        <p>Make <code>iWaitSeconds</code> an optional parameter for <code>testResult()</code>.</p>
                    </release-item>

                    <release-item>
                        <p>Updated vagrant to new version and image.</p>
                    </release-item>

                    <release-item>
                        <p>Fixed flapping archive stop tests.</p>
                    </release-item>

                    <release-item>
                        <release-item-contributor-list>
                            <release-item-contributor id="cynthia.shang"/>
                        </release-item-contributor-list>

                        <p>Added ability to test warning messages.</p>
                    </release-item>
                </release-development-list>
            </release-test-list>
        </release>

        <release date="2017-03-13" version="1.17" title="Page Checksum Bug Fix">
            <release-core-list>
                <release-bug-list>
                    <release-item>
                        <release-item-contributor-list>
                            <release-item-ideator id="stephen.frost"/>
                        </release-item-contributor-list>

                        <p>Fixed an issue where newly initialized (but unused) pages would cause page checksum warnings.</p>
                    </release-item>
                </release-bug-list>
            </release-core-list>
        </release>

        <release date="2017-03-02" version="1.16" title="Page Checksum Improvements, CI, and Package Testing">
            <release-core-list>
                <release-bug-list>
                    <release-item>
                        <release-item-contributor-list>
                            <release-item-ideator id="stephen.frost"/>
                        </release-item-contributor-list>

                        <p>Fixed an issue where tables over 1GB would report page checksum warnings after the first segment.</p>
                    </release-item>

                    <release-item>
                        <release-item-contributor-list>
                            <release-item-ideator id="benoit.lobréau"/>
                        </release-item-contributor-list>

                        <p>Fixed an issue where databases created with a non-default tablespace would raise bogus warnings about <file>pg_filenode.map</file> and <file>pg_internal.init</file> not being page aligned.</p>
                    </release-item>
                </release-bug-list>

                <release-development-list>
                    <release-item>
                        <p>Improved the code and tests for <code>fileManifest()</code> to prevent a possible race condition when files are removed by the database while the manifest is being built.</p>
                    </release-item>
                </release-development-list>
            </release-core-list>

            <release-doc-list>
                <release-development-list>
                    <release-item>
                        <p>Container executions now load the user's environment.</p>
                    </release-item>
                </release-development-list>
            </release-doc-list>

            <release-test-list>
                <release-feature-list>
                    <release-item>
                        <p>Continuous integration using <id>travis-ci</id>.</p>
                    </release-item>

                    <release-item>
                        <p>Automated builds of Debian packages for all supported distributions.</p>
                    </release-item>
                </release-feature-list>

                <release-development-list>
                    <release-item>
                        <p>Added <setting>--dev</setting> option to aggregate commonly used dev options.</p>
                    </release-item>

                    <release-item>
                        <p>Added <setting>--retry</setting> option.</p>
                    </release-item>

                    <release-item>
                        <p>Added <setting>--no-package</setting> option to skip package builds.</p>
                    </release-item>

                    <release-item>
                        <p>C library and packages are built by default, added <setting>-smart</setting> option to rebuild only when file changes are detected.</p>
                    </release-item>

                    <release-item>
                        <p>The <setting>--libc-only</setting> option has been changed to <setting>--build-only</setting> now that packages builds have been added.</p>
                    </release-item>

                    <release-item>
                        <p>Improved formatting of <code>testResult()</code> output.</p>
                    </release-item>

                    <release-item>
                        <p>Improved truncation when outputting errors logs in the <code>ExecuteTest</code> module.</p>
                    </release-item>

                    <release-item>
                        <p>Fixed flapping archive-stop test with <code>testResult()</code> retries.</p>
                    </release-item>

                    <release-item>
                        <p>Added final test of archive contents to archive-push test.</p>
                    </release-item>

                    <release-item>
                        <p>Temporarily disable flapping keep-alive test.</p>
                    </release-item>
                </release-development-list>
            </release-test-list>
        </release>

        <release date="2017-02-13" version="1.15" title="Refactoring and Bug Fixes">
            <release-core-list>
                <release-bug-list>
                    <release-item>
                        <release-item-contributor-list>
                            <release-item-ideator id="navid.golpayegani"/>
                        </release-item-contributor-list>

                        <p>Fixed a regression introduced in <proper>v1.13</proper> that could cause backups to fail if files were removed (e.g. tables dropped) while the manifest was being built.</p>
                    </release-item>
                </release-bug-list>

                <release-development-list>
                    <release-item>
                        <p>Refactor <code>FileCommon::fileManifest()</code> and <code>FileCommon::fileStat</code> to be more modular to allow complete branch/statement level coverage testing.</p>
                    </release-item>
                </release-development-list>
            </release-core-list>

            <release-test-list>
                <release-development-list>
                    <release-item>
                        <p>Complete branch/statement level coverage testing for <code>FileCommon::fileManifest()</code> and <code>FileCommon::fileStat</code> functions and helper functions.</p>
                    </release-item>
                </release-development-list>
            </release-test-list>
        </release>

        <release date="2017-02-13" version="1.14" title="Refactoring and Bug Fixes">
            <release-core-list>
                <release-bug-list>
                    <release-item>
                        <release-item-contributor-list>
                            <release-item-ideator id="jens.wilke"/>
                        </release-item-contributor-list>

                        <p>Fixed an issue where an archive-push error would not be retried and would instead return errors to <postgres/> indefinitely (unless the <file>.error</file> file was manually deleted).</p>
                    </release-item>

                    <release-item>
                        <release-item-contributor-list>
                            <release-item-ideator id="jens.wilke"/>
                        </release-item-contributor-list>

                        <p>Fixed a race condition in parallel archiving where creation of new paths generated an error when multiple processes attempted to do so at the same time.</p>
                    </release-item>
                </release-bug-list>

                <release-improvement-list>
                    <release-item>
                        <release-item-contributor-list>
                            <release-item-ideator id="jens.wilke"/>
                        </release-item-contributor-list>

                        <p>Improved performance of <id>wal archive min/max</id> provided by the <cmd>info</cmd> command.</p>
                    </release-item>
                </release-improvement-list>
            </release-core-list>

            <release-doc-list>
                <release-feature-list>
                    <release-item>
                        <release-item-contributor-list>
                            <release-item-ideator id="jens.wilke"/>
                        </release-item-contributor-list>

                        <p>Updated async archiving documentation to more accurately describe how the new method works and how it differs from the old method.</p>
                    </release-item>
                </release-feature-list>

                <release-development-list>
                    <release-item>
                        <p>Documentation can now be built with reusable blocks to reduce duplication.</p>
                    </release-item>

                    <release-item>
                        <p>Improved support for <setting>--require</setting> option and section depends now default to the previous section.</p>
                    </release-item>

                    <release-item>
                        <p>Added ability to pass options to containers within the documentation.</p>
                    </release-item>

                    <release-item>
                        <p>Add <code>proper</code> tag to slightly emphasize proper nouns.</p>
                    </release-item>
                </release-development-list>
            </release-doc-list>
        </release>

        <release date="2017-02-05" version="1.13" title="Parallel Archiving, Stanza Create, Improved Info and Check">
            <release-core-list>
                <p><b>IMPORTANT NOTE</b>: The new implementation of asynchronous archiving no longer copies WAL to a separate queue. If there is any WAL left over in the old queue after upgrading to <id>1.13</id>, it will be abandoned and <b>not</b> pushed to the repository.

                To prevent this outcome, stop archiving by setting <setting>archive_command = false</setting>. Next, drain the async queue by running <code>pgbackrest --stanza=[stanza-name] archive-push</code> and wait for the process to complete.  Check that the queue in <path>[spool-path]/archive/[stanza-name]/out</path> is empty. Finally, install <code>1.13</code> and restore the original <setting>archive_command</setting>.

                <b>IMPORTANT NOTE</b>: The <cmd>stanza-create</cmd> command is not longer optional and must be executed before backup or archiving can be performed on a <b>new</b> stanza.  Pre-existing stanzas do not require <cmd>stanza-create</cmd> to be executed.</p>

                <release-bug-list>
                    <release-item>
                        <release-item-contributor-list>
                            <release-item-contributor id="adrian.vondendriesch"/>
                        </release-item-contributor-list>

                        <p>Fixed const assignment giving compiler warning in C library.</p>
                    </release-item>

                    <release-item>
                        <p>Fixed a few directory syncs that were missed for the <br-option>--repo-sync</br-option> option.</p>
                    </release-item>

                    <release-item>
                        <release-item-contributor-list>
                            <release-item-ideator id="leonardo.gg.avellar"/>
                        </release-item-contributor-list>

                        <p>Fixed an issue where a missing user/group on restore could cause an <quote>uninitialized value</quote> error in <code>File->owner()</code>.</p>
                    </release-item>

                    <release-item>
                        <p>Fixed an issue where protocol mismatch errors did not output the expected value.</p>
                    </release-item>

                    <release-item>
                        <p>Fixed a spurious <cmd>archive-get</cmd> log message that indicated an exit code of 1 was an abnormal termination.</p>
                    </release-item>
                </release-bug-list>

                <release-feature-list>
                    <release-item>
                        <p>Improved, multi-process implementation of asynchronous archiving.</p>
                    </release-item>

                    <release-item>
                        <release-item-contributor-list>
                            <release-item-contributor id="cynthia.shang"/>
                        </release-item-contributor-list>

                        <p>Improved <cmd>stanza-create</cmd> command so that it can repair broken repositories in most cases and is robust enough to be made mandatory.</p>
                    </release-item>

                    <release-item>
                        <release-item-contributor-list>
                            <release-item-contributor id="cynthia.shang"/>
                        </release-item-contributor-list>

                        <p>Improved <cmd>check</cmd> command to run on a standby, though only basic checks are done because <code>pg_switch_xlog()</code> cannot be executed on a replica.</p>
                    </release-item>

                    <release-item>
                        <p>Added archive and backup WAL ranges to the <cmd>info</cmd> command.</p>
                    </release-item>

                    <release-item>
                        <release-item-contributor-list>
                            <release-item-contributor id="benoit.lobréau"/>
                        </release-item-contributor-list>

                        <p>Added warning to update <code>pg_tablespace.spclocation</code> when remapping tablespaces in <postgres/> &lt; 9.2.</p>
                    </release-item>

                    <release-item>
                        <release-item-contributor-list>
                            <release-item-ideator id="michael.vitale"/>
                        </release-item-contributor-list>

                        <p>Remove remote lock requirements for the <cmd>archive-get</cmd>, <cmd>restore</cmd>, <cmd>info</cmd>, and <cmd>check</cmd> commands since they are read-only operations.</p>
                    </release-item>
                </release-feature-list>

                <release-improvement-list>
                    <release-item>
                        <release-item-contributor-list>
                            <release-item-ideator id="jens.wilke"/>
                        </release-item-contributor-list>

                        <p>Log file banner is not output until the first log entry is written.</p>
                    </release-item>

                    <release-item>
                        <p>Reduced the likelihood of torn pages causing a false positive in page checksums by filtering on start backup LSN.</p>
                    </release-item>

                    <release-item>
                        <release-item-contributor-list>
                            <release-item-contributor id="adrian.vondendriesch"/>
                        </release-item-contributor-list>

                        <p>Remove Intel-specific optimization from C library build flags.</p>
                    </release-item>

                    <release-item>
                        <p>Remove <br-option>--lock</br-option> option.  This option was introduced before the lock directory could be located outside the repository and is now obsolete.</p>
                    </release-item>

                    <release-item>
                        <p>Added <br-option>--log-timestamp</br-option> option to allow timestamps to be suppressed in logging.  This is primarily used to avoid filters in the automated documentation.</p>
                    </release-item>

                    <release-item>
                        <release-item-contributor-list>
                            <release-item-ideator id="yogesh.sharma"/>
                        </release-item-contributor-list>

                        <p>Return proper error code when unable to convert a relative path to an absolute path.</p>
                    </release-item>
                </release-improvement-list>

                <release-development-list>
                    <release-item>
                        <p>Refactor <code>File</code> and <code>BackupCommon</code> modules to improve test coverage.</p>
                    </release-item>

                    <release-item>
                        <p>Moved <code>File->manifest()</code> into the <code>FileCommon.pm</code> module.</p>
                    </release-item>

                    <release-item>
                        <p>Moved the <code>Archive</code> modules to the <path>Archive</path> directory and split the <cmd>archive-get</cmd> and <cmd>archive-push</cmd> commands into separate modules.</p>
                    </release-item>

                    <release-item>
                        <p>Split the <cmd>check</cmd> command out of the <code>Archive.pm</code> module.</p>
                    </release-item>

                    <release-item>
                        <p>Allow logging to be suppressed via <code>logDisable()</code> and <code>logEnable()</code>.</p>
                    </release-item>

                    <release-item>
                        <p>Allow for locks to be taken more than once in the same process without error.</p>
                    </release-item>

                    <release-item>
                        <p>Lock directories can be created when more than one directory level is required.</p>
                    </release-item>

                    <release-item>
                        <p>Clean up <code>optionValid()</code>/<code>optionTest()</code> logic in <code>Lock.pm</code>.</p>
                    </release-item>

                    <release-item>
                        <p>Added <code>Exception::exceptionCode()</code> and <code>Exception::exceptionMessage()</code> to simplify error handling logic.</p>
                    </release-item>

                    <release-item>
                        <p>Represent <file>.gz</file> extension with a constant.</p>
                    </release-item>

                    <release-item>
                        <p>Allow empty files to be created with <code>FileCommon::fileStringWrite()</code> and use temp files to avoid partial reads.</p>
                    </release-item>

                    <release-item>
                        <p>Refactor process IO and process master/minion code out from the common protocol code.</p>
                    </release-item>

                    <release-item>
                        <p>Fixed alignment issues with multiline logging.</p>
                    </release-item>
                </release-development-list>
            </release-core-list>

            <release-doc-list>
                <release-feature-list>
                    <release-item>
                        <release-item-contributor-list>
                            <release-item-contributor id="cynthia.shang"/>
                        </release-item-contributor-list>

                        <p>Added documentation to the User Guide for the <br-option>process-max</br-option> option.</p>
                    </release-item>
                </release-feature-list>

                <release-development-list>
                    <release-item>
                        <p>Update LICENSE.txt for 2017.</p>
                    </release-item>
                </release-development-list>
            </release-doc-list>

            <release-test-list>
                <release-development-list>
                    <release-item>
                        <p>Fixed <br-option>--no-online</br-option> tests to suppress expected errors.</p>
                    </release-item>

                    <release-item>
                        <p>Added integration for testing coverage with <code>Devel::Cover</code>.</p>
                    </release-item>

                    <release-item>
                        <p>Added unit tests for low-level functions in the <code>File</code> and <code>BackupCommon</code> modules.</p>
                    </release-item>

                    <release-item>
                        <p>C Library builds only run when C library has actually changed.</p>
                    </release-item>

                    <release-item>
                        <p>Added more flexibility in initializing and cleaning up after modules and tests.</p>
                    </release-item>

                    <release-item>
                        <p><code>testResult()</code> suppresses logging and reports exceptions.</p>
                    </release-item>

                    <release-item>
                        <p><code>testException()</code> allows messages to be matched with regular expressions.</p>
                    </release-item>

                    <release-item>
                        <p>Split test modules into separate files to make the code more maintainable.  Tests are dynamically loaded by name rather than requiring an if-else block.</p>
                    </release-item>

                    <release-item>
                        <p>Allow multiple <setting>--module</setting>, <setting>--test</setting>, and <setting>--run</setting> options to be used for <file>test.pl</file>.</p>
                    </release-item>

                    <release-item>
                        <p>Added expect log expression to replace year subdirectories in <path>backup.history</path>.</p>
                    </release-item>

                    <release-item>
                        <p>Refactor name/locations of common modules that setup test environments.</p>
                    </release-item>
                </release-development-list>
            </release-test-list>
        </release>

        <release date="2016-12-12" version="1.12" title="Page Checksums, Configuration, and Bug Fixes">
            <release-core-list>
                 <p><b>IMPORTANT NOTE</b>: In prior releases it was possible to specify options on the command-line that were invalid for the current command without getting an error.  An error will now be generated for invalid options so it is important to carefully check command-line options in your environment to prevent disruption.</p>

                <release-bug-list>
                    <release-item>
                        <release-item-contributor-list>
                            <release-item-ideator id="nikhilchandra.kulkarni"/>
                        </release-item-contributor-list>

                        <p>Fixed an issue where options that were invalid for the specified command could be provided on the command-line without generating an error.  The options were ignored and did not cause any change in behavior, but it did lead to some confusion.  Invalid options will now generate an error.</p>
                    </release-item>

                    <release-item>
                        <p>Fixed an issue where internal symlinks were not being created for tablespaces in the repository.  This issue was only apparent when trying to bring up clusters in-place manually using filesystem snapshots and did not affect normal backup and restore.</p>
                    </release-item>

                    <release-item>
                        <release-item-contributor-list>
                            <release-item-ideator id="adrian.vondendriesch"/>
                        </release-item-contributor-list>

                        <p>Fixed an issue that prevented errors from being output to the console before the logging system was initialized, i.e. while parsing options. Error codes were still being returned accurately so this would not have made a process look like it succeeded when it did not.</p>
                    </release-item>

                    <release-item>
                        <release-item-contributor-list>
                            <release-item-ideator id="michael.vitale"/>
                        </release-item-contributor-list>

                        <p>Fixed an issue where the <br-option>db-port</br-option> option specified on the backup server would not be properly passed to the remote unless it was from the first configured database.</p>
                    </release-item>
                </release-bug-list>

                <release-feature-list>
                    <release-item>
                        <release-item-contributor-list>
                            <release-item-ideator id="stephen.frost"/>
                        </release-item-contributor-list>

                        <p>Added the <br-option>--checksum-page</br-option> option to allow pgBackRest to validate page checksums in data files when checksums are enabled on <postgres/> >= 9.3.  Note that this functionality requires a C library which may not initially be available in OS packages.  The option will automatically be enabled when the library is present and checksums are enabled on the cluster.</p>
                    </release-item>

                    <release-item>
                        <p>Added the <br-option>--repo-link</br-option> option to allow internal symlinks to be suppressed when the repository is located on a filesystem that does not support symlinks.  This does not affect any <backrest/> functionality, but the convenience link <path>latest</path> will not be created and neither will internal tablespace symlinks, which will affect the ability to bring up clusters in-place manually using filesystem snapshots.</p>
                    </release-item>

                    <release-item>
                        <p>Added the <br-option>--repo-sync</br-option> option to allow directory syncs in the repository to be disabled for file systems that do not support them, e.g. NTFS.</p>
                    </release-item>

                    <release-item>
                        <release-item-contributor-list>
                            <release-item-ideator id="jens.wilke"/>
                        </release-item-contributor-list>

                        <p>Added a predictable log entry to signal that a command has completed successfully. For example a backup ends successfully with: <code>INFO: backup command end: completed successfully</code>.</p>
                    </release-item>
                </release-feature-list>

                <release-improvement-list>
                    <release-item>
                        <p>For simplicity, the <file>pg_control</file> file is now copied with the rest of the files instead of by itself of at the end of the process.  The <cmd>backup</cmd> command does not require this behavior and the <cmd>restore</cmd> copies to a temporary file which is renamed at the end of the restore.</p>
                    </release-item>
                </release-improvement-list>

                <release-development-list>
                    <release-item>
                        <release-item-contributor-list>
                            <release-item-contributor id="cynthia.shang"/>
                        </release-item-contributor-list>

                        <p>Abstracted code to determine which database cluster is the primary and which are standbys.</p>
                    </release-item>

                    <release-item>
                        <p>Improved consistency and flexibility of the protocol layer by using JSON for all messages.</p>
                    </release-item>

                    <release-item>
                        <p>File copy protocol now accepts a function that can do additional processing on the copy buffers and return a result to the calling process.</p>
                    </release-item>

                    <release-item>
                        <p>Improved <code>IO->bufferRead</code> to always return requested number of bytes until EOF.</p>
                    </release-item>

                    <release-item>
                        <p>Simplified the result hash of <code>File->manifest()</code>, <code>Db->tablespaceMapGet()</code>, and <code>Db->databaseMapGet()</code>.</p>
                    </release-item>

                    <release-item>
                        <p>Improved errors returned from child processes by removing redundant error level and code.</p>
                    </release-item>

                    <release-item>
                        <release-item-contributor-list>
                            <release-item-contributor id="cynthia.shang"/>
                        </release-item-contributor-list>

                        <p>Code cleanup in preparation for improved <cmd>stanza-create</cmd> command.</p>
                    </release-item>

                    <release-item>
                        <p>Improved parameter/result logging in debug/trace functions.</p>
                    </release-item>
                </release-development-list>
            </release-core-list>

            <release-doc-list>
                <release-bug-list>
                    <release-item>
                        <p>Fixed an issue that suppressed exceptions in PDF builds.</p>
                    </release-item>

                    <release-item>
                        <p>Fixed regression in section links introduced in <proper>v1.10</proper>.</p>
                    </release-item>
                </release-bug-list>

                <release-feature-list>
                    <release-item>
                        <p>Added Retention to QuickStart section.</p>
                    </release-item>
                </release-feature-list>

                <release-development-list>
                    <release-item>
                        <p>Allow a source to be included as a section so large documents can be broken up.</p>
                    </release-item>

                    <release-item>
                        <p>Added section link support to Markdown output.</p>
                    </release-item>

                    <release-item>
                        <p>Added list support to PDF output.</p>
                    </release-item>

                    <release-item>
                        <p>Added <setting>include</setting> option to explicitly build sources (complements the <setting>exclude</setting> option though both cannot be used in the same invocation).</p>
                    </release-item>

                    <release-item>
                        <p>Added <setting>keyword-add</setting> option to add keywords without overriding the <id>default</id> keyword.</p>
                    </release-item>

                    <release-item>
                        <p>Added <setting>debug</setting> option to <file>doc.pl</file> to easily add the <id>debug</id> keyword to documentation builds.</p>
                    </release-item>

                    <release-item>
                        <p>Added <setting>pre</setting> option to <file>doc.pl</file> to easily add the <id>pre</id> keyword to documentation builds.</p>
                    </release-item>

                    <release-item>
                        <p>Builds in <file>release.pl</file> now remove all docker containers to get consistent IP address assignments.</p>
                    </release-item>

                    <release-item>
                        <p>Improvements to markdown rendering.</p>
                    </release-item>

                    <release-item>
                        <p>Remove code dependency on <id>project</id> variable, instead use <id>title</id> param.</p>
                    </release-item>
                </release-development-list>
            </release-doc-list>

            <release-test-list>
                <release-development-list>
                    <release-item>
                        <p>Removed erroneous <br-option>--no-config</br-option> option in <id>help</id> test module.</p>
                    </release-item>

                    <release-item>
                        <release-item-contributor-list>
                            <release-item-contributor id="cynthia.shang"/>
                        </release-item-contributor-list>

                        <p>Update control and WAL test files to <id>9.4</id> with matching system identifiers.</p>
                    </release-item>

                    <release-item>
                        <p>Improved exception handling in file unit tests.</p>
                    </release-item>

                    <release-item>
                        <p>Changed the <br-option>--no-fork</br-option> test option to <br-option>--fork</br-option> with negation to match all other boolean parameters.</p>
                    </release-item>

                    <release-item>
                        <p>Various improvements to validation of backup and restore.</p>
                    </release-item>

                    <release-item>
                        <p>Add more realistic data files to synthetic backup and restore tests.</p>
                    </release-item>
                </release-development-list>
            </release-test-list>
        </release>

        <release date="2016-11-17" version="1.11" title="Bug Fix for Asynchronous Archiving Efficiency">
            <release-core-list>
                <release-bug-list>
                    <release-item>
                        <release-item-contributor-list>
                            <release-item-ideator id="stephen.frost"/>
                        </release-item-contributor-list>

                        <p>Fixed an issue where asynchronous archiving was transferring one file per execution instead of transferring files in batches.  This regression was introduced in <proper>v1.09</proper> and affected efficiency only, all WAL segments were correctly archived in asynchronous mode.</p>
                    </release-item>
                </release-bug-list>
            </release-core-list>
        </release>

        <release date="2016-11-08" version="1.10" title="Stanza Creation and Minor Bug Fixes">
            <release-core-list>
                <release-bug-list>
                    <release-item>
                        <p>Fixed an issue where a backup could error if no changes were made to a database between backups and only <file>pg_control</file> changed.</p>
                    </release-item>

                    <release-item>
                        <release-item-contributor-list>
                            <release-item-ideator id="nikhilchandra.kulkarni"/>
                        </release-item-contributor-list>

                        <p>Fixed an issue where tablespace paths with the same prefix would cause an invalid link error.</p>
                    </release-item>
                </release-bug-list>

                <release-feature-list>
                    <release-item>
                        <release-item-contributor-list>
                            <release-item-contributor id="cynthia.shang"/>
                        </release-item-contributor-list>

                        <p>Added the <cmd>stanza-create</cmd> command to formalize creation of stanzas in the repository.</p>
                    </release-item>
                </release-feature-list>

                <release-improvement-list>
                    <release-item>
                        <release-item-contributor-list>
                            <release-item-ideator id="devrim.gunduz"/>
                        </release-item-contributor-list>

                        <p>Removed extraneous <code>use lib</code> directives from Perl modules.</p>
                    </release-item>
                </release-improvement-list>
            </release-core-list>

            <release-doc-list>
                <release-development-list>
                    <release-item>
                        <p>Fixed missing variable replacements.</p>
                    </release-item>

                    <release-item>
                        <p>Removed hard-coded host names from configuration file paths.</p>
                    </release-item>

                    <release-item>
                        <p>Allow command-line length to be configured using <id>cmd-line-len</id> param.</p>
                    </release-item>

                    <release-item>
                        <p>Added <id>compact</id> param to allow CSS to be embedded in HTML file.</p>
                    </release-item>

                    <release-item>
                        <p>Added <id>pretty</id> param to produce HTML with proper indenting.</p>
                    </release-item>

                    <release-item>
                        <p>Only generate HTML menu when required and don't require index page.</p>
                    </release-item>

                    <release-item>
                        <p>Assign numbers to sections by default.</p>
                    </release-item>

                    <release-item>
                        <p>VM mount points are now optional.</p>
                    </release-item>
                </release-development-list>
            </release-doc-list>
        </release>

        <release date="2016-10-10" version="1.09" title="9.6 Support, Configurability, and Bug Fixes">
            <release-core-list>
                <release-bug-list>
                    <release-item>
                        <release-item-contributor-list>
                            <release-item-contributor id="cynthia.shang"/>
                        </release-item-contributor-list>

                        <p>Fixed the <cmd>check</cmd> command to prevent an error message from being logged if the backup directory does not exist.</p>
                    </release-item>

                    <release-item>
                        <release-item-contributor-list>
                            <release-item-ideator id="jason.odonnell"/>
                        </release-item-contributor-list>

                        <p>Fixed error message to properly display the archive command when an invalid archive command is detected.</p>
                    </release-item>

                    <release-item>
                        <release-item-contributor-list>
                            <release-item-ideator id="jens.wilke"/>
                        </release-item-contributor-list>

                        <p>Fixed an issue where the async archiver would not be started if <cmd>archive-push</cmd> did not have enough space to queue a new WAL segment.  This meant that the queue would never be cleared without manual intervention (such as calling <cmd>archive-push</cmd> directly).  <postgres/> now receives errors when there is not enough space to store new WAL segments but the async process will still be started so that space is eventually freed.</p>
                    </release-item>

                    <release-item>
                        <release-item-contributor-list>
                            <release-item-ideator id="jens.wilke"/>
                        </release-item-contributor-list>

                        <p>Fixed a remote timeout that occurred when a local process generated checksums (during resume or restore) but did not copy files, allowing the remote to go idle.</p>
                    </release-item>
                </release-bug-list>

                <release-feature-list>
                    <release-item>
                        <p>Non-exclusive backups will automatically be used on <postgres/> 9.6.</p>
                    </release-item>

                    <release-item>
                        <release-item-contributor-list>
                            <release-item-ideator id="jens.wilke"/>
                        </release-item-contributor-list>

                        <p>Added the <br-option>cmd-ssh</br-option> option to allow the ssh client to be specified.</p>
                    </release-item>

                    <release-item>
                        <release-item-contributor-list>
                            <release-item-ideator id="sascha.biberhofer"/>
                        </release-item-contributor-list>

                        <p>Added the <br-option>log-level-stderr</br-option> option to control whether console log messages are sent to <id>stderr</id> or <id>stdout</id>.  By default this is set to <setting>warn</setting> which represents a change in behavior from previous versions, even though it may be more intuitive.  Setting <br-option>log-level-stderr=off</br-option> will preserve the old behavior.</p>
                    </release-item>

                    <release-item>
                        <release-item-contributor-list>
                            <release-item-ideator id="jens.wilke"/>
                        </release-item-contributor-list>

                        <p>Set <id>application_name</id> to <id>"pgBackRest [command]"</id> for database connections.</p>
                    </release-item>

                    <release-item>
                        <p>Check that archive_mode is enabled when <br-option>archive-check</br-option> option enabled.</p>
                    </release-item>
                </release-feature-list>

                <release-improvement-list>
                    <release-item>
                        <release-item-contributor-list>
                            <release-item-ideator id="jens.wilke"/>
                        </release-item-contributor-list>

                        <p>Clarified error message when unable to acquire <backrest/> advisory lock to make it clear that it is not a <postgres/> backup lock.</p>
                    </release-item>

                    <release-item>
                        <p><backrest/> version number included in command start INFO log output.</p>
                    </release-item>

                    <release-item>
                        <p>Process ID logged for local process start/stop INFO log output.</p>
                    </release-item>
                </release-improvement-list>
            </release-core-list>

            <release-doc-list>
                <release-feature-list>
                    <release-item>
                        <release-item-contributor-list>
                            <release-item-contributor id="cynthia.shang"/>
                        </release-item-contributor-list>

                        <p>Added <br-option>archive-timeout</br-option> option documentation to the user guide.</p>
                    </release-item>
                </release-feature-list>

                <release-development-list>
                    <release-item>
                        <p>Added <setting>dev</setting> option to <file>doc.pl</file> to easily add the <id>dev</id> keyword to documentation builds.</p>
                    </release-item>
                </release-development-list>
            </release-doc-list>

            <release-test-list>
                <release-development-list>
                    <release-item>
                        <p>Update CentOS/Debian package definitions.</p>
                    </release-item>

                    <release-item>
                        <p>Fixed missing expect output for help module.</p>
                    </release-item>

                    <release-item>
                        <p>Fixed broken <id>vm-max</id> option in <file>test.pl</file>.</p>
                    </release-item>

                    <release-item>
                        <p>Regression tests can now be run as any properly-configured user, not just vagrant.</p>
                    </release-item>

                    <release-item>
                        <p>Minimize TeXLive package list to save time during VM builds.</p>
                    </release-item>
                </release-development-list>
            </release-test-list>
        </release>

        <release date="2016-09-14" version="1.08" title="Bug Fixes and Log Improvements">
            <release-core-list>
                <release-bug-list>
                    <release-item>
                        <release-item-contributor-list>
                            <release-item-ideator id="todd.vernick"/>
                        </release-item-contributor-list>

                        <p>Fixed an issue where local processes were not disconnecting when complete and could later timeout.</p>
                    </release-item>

                    <release-item>
                        <release-item-contributor-list>
                            <release-item-ideator id="todd.vernick"/>
                        </release-item-contributor-list>

                        <p>Fixed an issue where the protocol layer could timeout while waiting for WAL segments to arrive in the archive.</p>
                    </release-item>
                </release-bug-list>

                <release-improvement-list>
                    <release-item>
                        <p>Cache file log output until the file is created to create a more complete log.</p>
                    </release-item>
                </release-improvement-list>
            </release-core-list>

            <release-doc-list>
                <release-development-list>
                    <release-item>
                        <p>Show Process ID in output instead of filtering it out with the timestamp.</p>
                    </release-item>
                </release-development-list>
            </release-doc-list>

            <release-test-list>
                <release-development-list>
                    <release-item>
                        <release-item-contributor-list>
                            <release-item-contributor id="john.harvey"/>
                        </release-item-contributor-list>

                        <p>Suppress <quote>dpkg-reconfigure: unable to re-open stdin: No file or directory</quote> warning in Vagrant VM build.</p>
                    </release-item>

                    <release-item>
                        <p>Show Process ID in expect logs instead of filtering it out with the timestamp.</p>
                    </release-item>
                </release-development-list>
            </release-test-list>
        </release>

        <release date="2016-09-07" version="1.07" title="Thread to Process Conversion and Bug Fixes">
            <release-core-list>
                <release-bug-list>
                    <release-item>
                        <p>Fixed an issue where tablespaces were copied from the primary during standby backup.</p>
                    </release-item>

                    <release-item>
                        <release-item-contributor-list>
                            <release-item-contributor id="cynthia.shang"/>
                        </release-item-contributor-list>

                        <p>Fixed the <cmd>check</cmd> command so backup info is checked remotely and not just locally.</p>
                    </release-item>

                    <release-item>
                        <release-item-contributor-list>
                            <release-item-contributor id="cynthia.shang"/>
                        </release-item-contributor-list>

                        <p>Fixed an issue where <br-option>retention-archive</br-option> was not automatically being set when <br-option>retention-archive-type=diff</br-option>, resulting in a less aggressive than intended expiration of archive.</p>
                    </release-item>
                </release-bug-list>

                <release-feature-list>
                    <release-item>
                        <p>Converted Perl threads to processes to improve compatibility and performance.</p>
                    </release-item>

                    <release-item>
                        <p>Exclude contents of <path>$PGDATA/pg_replslot</path> directory so that replication slots on the primary do not become part of the backup.</p>
                    </release-item>

                    <release-item>
                        <release-item-contributor-list>
                            <release-item-ideator id="jens.wilke"/>
                        </release-item-contributor-list>

                        <p>The <setting>archive-start</setting> and <setting>archive-stop</setting> settings are now filled in <file>backup.manifest</file> even when <br-option>archive-check=n</br-option>.</p>
                    </release-item>

                    <release-item>
                        <release-item-contributor-list>
                            <release-item-contributor id="cynthia.shang"/>
                        </release-item-contributor-list>

                        <p>Additional warnings when archive retention settings may not have the intended effect or would allow indefinite retention.</p>
                    </release-item>

                    <release-item>
                        <p>Experimental support for non-exclusive backups in <postgres/> 9.6 rc1.  Changes to the control/catalog/WAL versions in subsequent release candidates may break compatibility but <backrest/> will be updated with each release to keep pace.</p>
                    </release-item>
                </release-feature-list>

                <release-development-list>
                    <release-item>
                        <p>Refactor of protocol minions in preparation for the new local minion.</p>
                    </release-item>

                    <release-item>
                        <p>Remove obsolete thread index variable from <code>File()</code> module.</p>
                    </release-item>

                    <release-item>
                        <p>Changed temporary file names to consistently use the <file>.pgbackrest.tmp</file> extension even if the destination file is compressed or has an appended checksum.</p>
                    </release-item>

                    <release-item>
                        <p>Improve ASSERT error handling, safely check eval blocks, and convert <code>$@</code> to <code>$EVAL_ERROR</code>.</p>
                    </release-item>
                </release-development-list>
            </release-core-list>

            <release-doc-list>
                <release-bug-list>
                    <release-item>
                        <p>Fixed minor documentation reproducibility issues related to binary paths.</p>
                    </release-item>
                </release-bug-list>

                <release-feature-list>
                    <release-item>
                        <release-item-contributor-list>
                            <release-item-contributor id="cynthia.shang"/>
                        </release-item-contributor-list>

                        <p>Documentation for archive retention.</p>
                    </release-item>
                </release-feature-list>

                <release-development-list>
                    <release-item>
                        <p>Suppress TOC for unsupported versions of <backrest/>.</p>
                    </release-item>
                </release-development-list>
            </release-doc-list>

            <release-test-list>
                <release-development-list>
                    <release-item>
                        <p>New vagrant base box and make uid/gid selection for containers dynamic.</p>
                    </release-item>
                </release-development-list>
            </release-test-list>
        </release>

        <release date="2016-08-25" version="1.06" title="Backup from Standby and Bug Fixes">
             <release-core-list>
                <release-bug-list>
                    <release-item>
                        <release-item-contributor-list>
                            <release-item-ideator id="michael.vitale"/>
                        </release-item-contributor-list>

                        <p>Fixed an issue where a tablespace link that referenced another link would not produce an error, but instead skip the tablespace entirely.</p>
                    </release-item>

                    <release-item>
                        <release-item-contributor-list>
                            <release-item-ideator id="michael.vitale"/>
                        </release-item-contributor-list>

                        <p>Fixed an issue where options that should not allow multiple values could be specified multiple times in <file>pgbackrest.conf</file> without an error being raised.</p>
                    </release-item>

                    <release-item>
                        <release-item-contributor-list>
                            <release-item-ideator id="todd.vernick"/>
                        </release-item-contributor-list>

                        <p>Fixed an issue where the <br-option>protocol-timeout</br-option> option was not automatically increased when the <br-option>db-timeout</br-option> option was increased.</p>
                    </release-item>
                </release-bug-list>

                <release-feature-list>
                    <release-item>
                        <p>Backup from a standby cluster.  A connection to the primary cluster is still required to start/stop the backup and copy files that are not replicated, but the vast majority of files are copied from the standby in order to reduce load on the primary.</p>
                    </release-item>

                    <release-item>
                        <p>More flexible configuration for databases.  Master and standby can both be configured on the backup server and <backrest/> will automatically determine which is the primary.  This means no configuration changes for backup are required after failing over from a primary to standby when a separate backup server is used.</p>
                    </release-item>

                    <release-item>
                        <p>Exclude directories during backup that are cleaned, recreated, or zeroed by <postgres/> at startup.  These include <path>pgsql_tmp</path> and <path>pg_stat_tmp</path>.  The <file>postgresql.auto.conf.tmp</file> file is now excluded in addition to files that were already excluded: <file>backup_label.old</file>, <file>postmaster.opts</file>, <file>postmaster.pid</file>, <file>recovery.conf</file>, <file>recovery.done</file>.</p>
                    </release-item>

                    <release-item>
                        <p>Experimental support for non-exclusive backups in <postgres/> 9.6 beta4.  Changes to the control/catalog/WAL versions in subsequent betas may break compatibility but <backrest/> will be updated with each release to keep pace.</p>
                    </release-item>
                </release-feature-list>

                <release-improvement-list>
                    <release-item>
                        <p>Improve error message for links that reference links in manifest build.</p>
                    </release-item>

                    <release-item>
                        <p>Added hints to error message when relative paths are detected in <cmd>archive-push</cmd> or <cmd>archive-get</cmd>.</p>
                    </release-item>

                    <release-item>
                        <p>Improve backup log messages to indicate which host the files are being copied from.</p>
                    </release-item>
                </release-improvement-list>

                <release-development-list>
                    <release-item>
                        <p>Simplify protocol creation and identifying which host is local/remote.</p>
                    </release-item>

                    <release-item>
                        <p>Removed all <code>OP_*</code> function constants that were used only for debugging, not in the protocol, and replaced with <code>__PACKAGE__</code>.</p>
                    </release-item>

                    <release-item>
                        <p>Improvements in <code>Db</code> module: separated out <code>connect()</code> function, allow <code>executeSql()</code> calls that do not return data, and improve error handling.</p>
                    </release-item>
                </release-development-list>
            </release-core-list>

             <release-doc-list>
                 <release-development-list>
                    <release-item>
                        <p>Improve host tag rendering.</p>
                    </release-item>
                </release-development-list>
            </release-doc-list>

             <release-test-list>
                 <release-development-list>
                    <release-item>
                        <p>Refactor db version constants into a separate module.</p>
                    </release-item>

                    <release-item>
                        <p>Update synthetic backup tests to <postgres/> 9.4.</p>
                    </release-item>
                </release-development-list>
            </release-test-list>
        </release>

        <release date="2016-08-09" version="1.05" title="Bug Fix for Tablespace Link Checking">
             <release-core-list>
                 <release-bug-list>
                    <release-item>
                        <release-item-contributor-list>
                            <release-item-ideator id="chris.fort"/>
                        </release-item-contributor-list>

                        <p>Fixed an issue where tablespace paths that had $PGDATA as a substring would be identified as a subdirectories of $PGDATA even when they were not.  Also hardened relative path checking a bit.</p>
                    </release-item>
                </release-bug-list>
            </release-core-list>

            <release-doc-list>
                <release-feature-list>
                    <release-item>
                        <release-item-contributor-list>
                            <release-item-contributor id="cynthia.shang"/>
                        </release-item-contributor-list>

                        <p>Added documentation for scheduling backups with cron.</p>
                    </release-item>
                </release-feature-list>

                <release-improvement-list>
                    <release-item>
                        <release-item-contributor-list>
                            <release-item-contributor id="cynthia.shang"/>
                        </release-item-contributor-list>

                        <p>Moved the backlog from the <backrest/> website to the GitHub repository wiki.</p>
                    </release-item>
                </release-improvement-list>

                <release-development-list>
                    <release-item>
                        <p>Improved rendering of spaces in code blocks.</p>
                    </release-item>
                 </release-development-list>
            </release-doc-list>
        </release>

         <release date="2016-07-30" version="1.04" title="Various Bug Fixes">
             <release-core-list>
                 <release-bug-list>
                    <release-item>
                        <release-item-contributor-list>
                            <release-item-ideator id="michael.vitale"/>
                        </release-item-contributor-list>

                        <p>Fixed an issue an where an extraneous remote was created causing threaded backup/restore to possibly timeout and/or throw a lock conflict.</p>
                    </release-item>

                    <release-item>
                        <release-item-contributor-list>
                            <release-item-ideator id="michael.vitale"/>
                        </release-item-contributor-list>

                        <p>Fixed an issue where db-path was not required for the <cmd>check</cmd> command so an assert was raised when it was missing rather than a polite error message.</p>
                    </release-item>

                    <release-item>
                        <release-item-contributor-list>
                            <release-item-ideator id="david.steele"/>
                            <release-item-contributor id="cynthia.shang"/>
                            <release-item-reviewer id="david.steele"/>
                        </release-item-contributor-list>

                        <p>Fixed <cmd>check</cmd> command to throw an error when database version/id does not match that of the archive.</p>
                    </release-item>

                    <release-item>
                        <release-item-contributor-list>
                            <release-item-ideator id="sebastien.lardiere"/>
                        </release-item-contributor-list>

                        <p>Fixed an issue where a remote could try to start its own remote when the <br-option>backup-host</br-option> option was not present in <file>pgbackrest.conf</file> on the database server.</p>
                    </release-item>

                    <release-item>
                        <p>Fixed an issue where the contents of <path>pg_xlog</path> were being backed up if the directory was symlinked.  This didn't cause any issues during restore but was a waste of space.</p>
                    </release-item>

                    <release-item>
                        <p>Fixed an invalid <code>log()</code> call in lock routines.</p>
                    </release-item>
                </release-bug-list>

                <release-feature-list>
                    <release-item>
                        <p>Experimental support for non-exclusive backups in <postgres/> 9.6 beta3.  Changes to the control/catalog/WAL versions in subsequent betas may break compatibility but <backrest/> will be updated with each release to keep pace.</p>
                    </release-item>
                </release-feature-list>

                <release-improvement-list>
                    <release-item>
                        <p>Suppress banners on SSH protocol connections.</p>
                    </release-item>

                    <release-item>
                        <p>Improved remote error messages to identify the host where the error was raised.</p>
                    </release-item>

                    <release-item>
                        <p>All remote types now take locks.  The exceptions date to when the test harness and <backrest/> were running in the same VM and no longer apply.</p>
                    </release-item>
                </release-improvement-list>

                <release-development-list>
                    <release-item>
                        <p>Enhancements to the protocol layer for improved reliability and error handling.</p>
                    </release-item>

                    <release-item>
                        <p>Exceptions are now passed back from threads as messages when possible rather than raised directly.</p>
                    </release-item>

                    <release-item>
                        <p>Temp files created during backup are now placed in the same directory as the target file.</p>
                    </release-item>

                    <release-item>
                        <p>Output lock file name when a lock cannot be acquired to aid in debugging.</p>
                    </release-item>

                    <release-item>
                        <p>Reduce calls to <code>protocolGet()</code> in backup/restore.</p>
                    </release-item>
                </release-development-list>
            </release-core-list>

             <release-doc-list>
                 <release-feature-list>
                    <release-item>
                        <release-item-contributor-list>
                            <release-item-ideator id="michael.vitale"/>
                        </release-item-contributor-list>

                        <p>Added clarification on why the default for the <br-option>backrest-user</br-option> option is <id>backrest</id>.</p>
                    </release-item>

                    <release-item>
                        <release-item-contributor-list>
                            <release-item-ideator id="michael.vitale"/>
                        </release-item-contributor-list>

                        <p>Updated information about package availability on supported platforms.</p>
                    </release-item>
                </release-feature-list>

                 <release-development-list>
                    <release-item>
                        <p>Added <file>release.pl</file> to make releases reproducible.  For now this only includes building and deploying documentation.</p>
                    </release-item>

                    <release-item>
                        <release-item-contributor-list>
                            <release-item-ideator id="adrian.vondendriesch"/>
                            <release-item-contributor id="david.steele"/>
                        </release-item-contributor-list>

                        <p>HTML footer dates are statically created in English in order to be reproducible.</p>
                    </release-item>
                 </release-development-list>
            </release-doc-list>

             <release-test-list>
                 <release-development-list>
                    <release-item>
                        <p>Fixed a version checking issue in <file>test.pl</file>.</p>
                    </release-item>

                    <release-item>
                        <p>Fixed an issue where multi-threaded tests were not being run when requested.</p>
                    </release-item>

                    <release-item>
                        <p>Reduce the frequency that certain tests are run to save time in regression.</p>
                    </release-item>

                    <release-item>
                        <p>Disable control master for older OS versions where it is less stable.</p>
                    </release-item>
                </release-development-list>
            </release-test-list>
         </release>

         <release date="2016-07-02" version="1.03" title="Check Command and Bug Fixes">
             <release-core-list>
                <release-bug-list>
                    <release-item>
                        <release-item-contributor-list>
                            <release-item-ideator id="janice.parkinson"/>
                            <release-item-ideator id="chris.barber"/>
                        </release-item-contributor-list>

                        <p>Fixed an issue where <id>keep-alives</id> could be starved out by lots of small files during multi-threaded <cmd>backup</cmd>.  They were also completely absent from single/multi-threaded <cmd>backup</cmd> resume and <cmd>restore</cmd> checksumming.</p>
                    </release-item>

                    <release-item>
                        <release-item-contributor-list>
                            <release-item-ideator id="chris.barber"/>
                        </release-item-contributor-list>

                        <p>Fixed an issue where the <cmd>expire</cmd> command would refuse to run when explicitly called from the command line if the <br-option>db-host</br-option> option was set.  This was not an issue when <cmd>expire</cmd> was run automatically after a <cmd>backup</cmd></p>
                    </release-item>

                    <release-item>
                        <p>Fixed an issue where validation was being running on <pg-setting>archive_command</pg-setting> even when the <br-option>archive-check</br-option> option was disabled.</p>
                    </release-item>
                </release-bug-list>

                <release-feature-list>
                    <release-item>
                        <release-item-contributor-list>
                            <release-item-ideator id="david.steele"/>
                            <release-item-contributor id="cynthia.shang"/>
                            <release-item-reviewer id="david.steele"/>
                        </release-item-contributor-list>

                        <p>Added <cmd>check</cmd> command to validate that <backrest/> is configured correctly for archiving and backups.</p>
                    </release-item>

                    <release-item>
                        <p>Added the <br-option>protocol-timeout</br-option> option.  Previously <br-option>protocol-timeout</br-option> was set as <br-option>db-timeout</br-option> + 30 seconds.</p>
                    </release-item>

                    <release-item>
                        <p>Failure to shutdown remotes at the end of the backup no longer throws an exception.  Instead a warning is generated that recommends a higher <br-option>protocol-timeout</br-option>.</p>
                    </release-item>

                    <release-item>
                        <p>Experimental support for non-exclusive backups in <postgres/> 9.6 beta2.  Changes to the control/catalog/WAL versions in subsequent betas may break compatibility but <backrest/> will be updated with each release to keep pace.</p>
                    </release-item>
                </release-feature-list>

                <release-improvement-list>
                    <release-item>
                        <p>Improved handling of users/groups captured during backup that do not exist on the restore host.  Also explicitly handle the case where user/group is not mapped to a name.</p>
                    </release-item>

                    <release-item>
                        <p>Option handling is now far more strict.  Previously it was possible for a command to use an option that was not explicitly assigned to it.  This was especially true for the <br-option>backup-host</br-option> and <br-option>db-host</br-option> options which are used to determine locality.</p>
                    </release-item>
                </release-improvement-list>

                <release-development-list>
                    <release-item>
                        <p>The <code>pg_xlogfile_name()</code> function is no longer used to construct WAL filenames from LSNs. While this function is convenient it is not available on a standby.  Instead, the archive is searched for the LSN in order to find the timeline.  If due to some misadventure the LSN appears on multiple timelines then an error will be thrown, whereas before this condition would have passed unnoticed.</p>
                    </release-item>

                    <release-item>
                        <p>Changed version variable to a constant.  It had originally been designed to play nice with a specific packaging tool but that tool was never used.</p>
                    </release-item>
                </release-development-list>
             </release-core-list>

             <release-doc-list>
                 <release-improvement-list>
                    <release-item>
                        <release-item-contributor-list>
                            <release-item-ideator id="adrian.vondendriesch"/>
                            <release-item-contributor id="david.steele"/>
                        </release-item-contributor-list>

                        <p>Allow a static date to be used for documentation to generate reproducible builds.</p>
                    </release-item>

                    <release-item>
                        <release-item-contributor-list>
                            <release-item-contributor id="cynthia.shang"/>
                            <release-item-reviewer id="david.steele"/>
                        </release-item-contributor-list>

                        <p>Added documentation for asynchronous archiving to the user guide.</p>
                    </release-item>

                    <release-item>
                        <p>Recommended install location for <backrest/> modules is now <path>/usr/share/perl5</path> since <path>/usr/lib/perl5</path> has been removed from the search path in newer versions of Perl.</p>
                    </release-item>

                    <release-item>
                        <p>Added instructions for removing prior versions of <backrest/>.</p>
                    </release-item>
                 </release-improvement-list>

                 <release-development-list>
                    <release-item>
                        <p>Fixed DTD search path that did not work properly when <setting>--doc-path</setting> was used.</p>
                    </release-item>

                    <release-item>
                        <p>Fixed <backrest/>-specific xml that was loaded for non-<backrest/> projects.</p>
                    </release-item>

                    <release-item>
                        <p>Fixed section names being repeated in the info output when multiple <br-option>--require</br-option> options depended on the same sections.</p>
                    </release-item>

                    <release-item>
                        <p>Fixed <backrest/> config sections being blank in the output when not loaded from cache.</p>
                    </release-item>

                    <release-item>
                        <p>Allow hidden options to be added to a command.  This allows certain commands (like <id>apt-get</id>) to be forced during the build without making that a part of the documentation.</p>
                    </release-item>

                    <release-item>
                        <p>Allow command summaries to be inserted anywhere in the documentation to avoid duplication.</p>
                    </release-item>

                    <release-item>
                        <p>Update TeX Live to 2016 version.</p>
                    </release-item>

                    <release-item>
                        <p>New, consolidated implementation for link rendering.</p>
                    </release-item>

                    <release-item>
                        <p><postgres/> version is now a variable to allow multi-version documentation.</p>
                    </release-item>
                </release-development-list>
            </release-doc-list>

             <release-test-list>
                 <release-development-list>
                    <release-item>
                        <p>Obsolete containers are removed by the <br-option>--vm-force</br-option> option.</p>
                    </release-item>

                    <release-item>
                        <p>Major refactor of the test suite to make it more modular and object-oriented.  Multiple Docker containers can now be created for a single test to simulate more realistic environments.  Tests paths have been renamed for clarity.</p>
                    </release-item>

                    <release-item>
                        <p>Greatly reduced the quantity of Docker containers built by default.  Containers are only built for <postgres/> versions specified in <id>db-minimal</id> and those required to build documentation. Additional containers can be built with <br-option>--db-version=all</br-option> or by specifying a version, e.g. <br-option>--db-version=9.4</br-option>.</p>
                    </release-item>
                 </release-development-list>
             </release-test-list>
         </release>

         <release date="2016-06-02" version="1.02" title="Bug Fix for Perl 5.22">
             <release-core-list>
                 <release-bug-list>
                    <release-item>
                        <release-item-contributor-list>
                            <release-item-contributor id="adrian.vondendriesch"/>
                            <release-item-reviewer id="david.steele"/>
                        </release-item-contributor-list>

                        <p>Fix usage of sprintf() due to new constraints in Perl 5.22. Parameters not referenced in the format string are no longer allowed.</p>
                    </release-item>
                </release-bug-list>

                 <release-development-list>
                    <release-item>
                        <p>Log directory create and file open now using FileCommon functions which produce more detailed error messages on failure.</p>
                    </release-item>
                </release-development-list>
            </release-core-list>

             <release-doc-list>
                 <release-bug-list>
                    <release-item>
                        <release-item-contributor-list>
                            <release-item-contributor id="christoph.berg"/>
                            <release-item-contributor id="adrian.vondendriesch"/>
                            <release-item-reviewer id="david.steele"/>
                        </release-item-contributor-list>

                        <p>Fixed syntax that was not compatible with Perl 5.2X.</p>
                    </release-item>

                    <release-item>
                        <release-item-contributor-list>
                            <release-item-ideator id="adrian.vondendriesch"/>
                        </release-item-contributor-list>

                        <p>Fixed absolute paths that were used for the PDF logo.</p>
                    </release-item>
                </release-bug-list>

                 <release-feature-list>
                    <release-item>
                        <p>Release notes are now broken into sections so that bugs, features, and refactors are clearly delineated.  An <quote>Additional Notes</quote> section has been added for changes to documentation and the test suite that do not affect the core code.</p>
                    </release-item>

                    <release-item>
                        <release-item-contributor-list>
                            <release-item-contributor id="adrian.vondendriesch"/>
                            <release-item-contributor id="david.steele"/>
                        </release-item-contributor-list>

                        <p>Added man page generation.</p>
                    </release-item>

                    <release-item>
                        <release-item-contributor-list>
                            <release-item-ideator id="david.steele"/>
                            <release-item-contributor id="cynthia.shang"/>
                            <release-item-reviewer id="david.steele"/>
                        </release-item-contributor-list>

                        <p>The change log was the last piece of documentation to be rendered in Markdown only.  Wrote a converter so the document can be output by the standard renderers.  The change log will now be located on the website and has been renamed to <quote>Releases</quote>.</p>
                    </release-item>
                </release-feature-list>

                 <release-development-list>
                    <release-item>
                        <p>Added an execution cache so that documentation can be generated without setting up the full container environment.  This is useful for packaging, keeps the documentation consistent for a release, and speeds up generation when no changes are made in the execution list.</p>
                    </release-item>

                    <release-item>
                        <p>Remove function constants and pass strings directly to logDebugParam().  The function names were only used once so creating constants for them was wasteful.</p>
                    </release-item>

                    <release-item>
                        <p>Lists can now be used outside of <id>p</id> and <id>text</id> tags for more flexible document structuring.</p>
                    </release-item>
                </release-development-list>
             </release-doc-list>

             <release-test-list>
                 <release-development-list>
                    <release-item>
                        <p>Replaced overzealous <code>perl -cW</code> check which failed on Perl 5.22 with <code>perl -cw</code>.</p>
                    </release-item>

                    <release-item>
                        <p>Added Ubuntu 16.04 (Xenial) and Debian 8 (Jessie) to the regression suite.</p>
                    </release-item>

                    <release-item>
                        <p>Upgraded doc/test VM to Ubuntu 16.04.  This will help catch Perl errors in the doc code since it is not run across multiple distributions like the core and test code. It is also to be hoped that a newer kernel will make Docker more stable.</p>
                    </release-item>

                    <release-item>
                        <p>Test release version against the executable using <file>change-log.xml</file> instead of <file>CHANGELOG.md</file>.</p>
                    </release-item>
                </release-development-list>
             </release-test-list>
         </release>

         <release date="2016-05-17" version="1.01" title="Enhanced Info, Selective Restore, and 9.6 Support">
             <release-core-list>
                 <release-feature-list>
                    <release-item>
                        <release-item-contributor-list>
                            <release-item-ideator id="david.steele"/>
                            <release-item-contributor id="cynthia.shang"/>
                            <release-item-reviewer id="david.steele"/>
                        </release-item-contributor-list>

                        <p>Enhanced text output of <cmd>info</cmd> command to include timestamps, sizes, and the reference list for all backups.</p>
                    </release-item>

                    <release-item>
                        <release-item-contributor-list>
                            <release-item-ideator id="stephen.frost"/>
                            <!-- <release-item-contributor id="david.steele"/> -->
                            <release-item-reviewer id="cynthia.shang"/>
                            <release-item-reviewer id="greg.smith"/>
                            <release-item-reviewer id="stephen.frost"/>
                        </release-item-contributor-list>

                        <p>Allow selective restore of databases from a cluster backup.  This feature can result in major space and time savings when only specific databases are restored.  Unrestored databases will not be accessible but must be manually dropped before they will be removed from the shared catalogue.</p>
                    </release-item>

                    <release-item>
                        <release-item-contributor-list>
                            <!-- <release-item-contributor id="david.steele"/> -->
                            <release-item-reviewer id="cynthia.shang"/>
                        </release-item-contributor-list>

                        <p>Experimental support for non-exclusive backups in <postgres/> 9.6 beta1.  Changes to the control/catalog/WAL versions in subsequent betas may break compatibility but <backrest/> will be updated with each release to keep pace.</p>
                    </release-item>
                 </release-feature-list>
             </release-core-list>
         </release>

         <release date="2016-04-14" version="1.00" title="New Repository Format and Configuration Scheme, Link Support">
             <release-core-list>
                 <p><b>IMPORTANT NOTE</b>: This flag day release breaks compatibility with older versions of <backrest/>.  The manifest format, on-disk structure, configuration scheme, and the exe/path names have all changed.  You must create a new repository to hold backups for this version of <backrest/> and keep your older repository for a time in case you need to do a restore.  Restores from the prior repository will require the prior version of <backrest/> but because of name changes it is possible to have <id>1.00</id> and a prior version of <backrest/> installed at the same time.  See the notes below for more detailed information on what has changed.</p>

                 <release-feature-list>
                    <release-item>
                        <release-item-contributor-list>
                            <release-item-ideator id="michael.renner"/>
                            <!-- <release-item-contributor id="david.steele"/> -->
                        </release-item-contributor-list>

                        <p>Implemented a new configuration scheme which should be far simpler to use.  See the User Guide and Configuration Reference for details but for a simple configuration all options can now be placed in the <setting>stanza</setting> section. Options that are shared between stanzas can be placed in the <setting>[global]</setting> section.  More complex configurations can still make use of command sections though this should be a rare use case.</p>
                    </release-item>

                    <release-item>
                        <p>The <setting>repo-path</setting> option now always refers to the repository where backups and archive are stored, whether local or remote, so the <setting>repo-remote-path</setting> option has been removed.  The new <setting>spool-path</setting> option can be used to define a location for queueing WAL segments when archiving asynchronously.  A local repository is no longer required.</p>
                    </release-item>

                    <release-item>
                        <release-item-contributor-list>
                            <release-item-ideator id="michael.renner"/>
                            <release-item-ideator id="stephen.frost"/>
                            <!-- <release-item-contributor id="david.steele"/> -->
                        </release-item-contributor-list>

                        <p>The default configuration filename is now <file>pgbackrest.conf</file> instead of <file>pg_backrest.conf</file>.  This was done for consistency with other naming changes but also to prevent old config files from being loaded accidentally when migrating to <id>1.00</id>.</p>
                    </release-item>

                    <release-item>
                        <release-item-contributor-list>
                            <release-item-ideator id="michael.renner"/>
                            <release-item-ideator id="stephen.frost"/>
                            <!-- <release-item-contributor id="david.steele"/> -->
                        </release-item-contributor-list>

                        <p>The default repository name was changed from <path>/var/lib/backup</path> to <path>/var/lib/pgbackrest</path>.</p>
                    </release-item>

                    <release-item>
                        <!-- <release-item-contributor-list>
                            <release-item-contributor id="david.steele"/>
                        </release-item-contributor-list> -->

                        <p>Lock files are now stored in <path>/tmp/pgbackrest</path> by default. These days <path>/run/pgbackrest</path> is the preferred location but that would require init scripts which are not part of this release.  The <setting>lock-path</setting> option can be used to configure the lock directory.</p>
                    </release-item>

                    <release-item>
                        <release-item-contributor-list>
                            <release-item-ideator id="stephen.frost"/>
                            <!-- <release-item-contributor id="david.steele"/> -->
                        </release-item-contributor-list>

                        <p>Log files are now stored in <path>/var/log/pgbackrest</path> by default and no longer have the date appended so they can be managed with <id>logrotate</id>.  The <setting>log-path</setting> option can be used to configure the log directory.</p>
                    </release-item>

                    <release-item>
                        <release-item-contributor-list>
                            <release-item-ideator id="michael.renner"/>
                            <release-item-ideator id="stephen.frost"/>
                            <!-- <release-item-contributor id="david.steele"/> -->
                        </release-item-contributor-list>

                        <p>Executable filename changed from <file>pg_backrest</file> to <file>pgbackrest</file>.</p>
                    </release-item>

                    <release-item>
                        <p>All files and directories linked from PGDATA are now included in the backup.  By default links will be restored directly into PGDATA as files or directories.  The <setting>{[dash]}-link-all</setting> option can be used to restore all links to their original locations.  The <setting>{[dash]}-link-map</setting> option can be used to remap a link to a new location.</p>
                    </release-item>

                    <release-item>
                        <p>Removed <setting>{[dash]}-tablespace</setting> option and replaced with <setting>{[dash]}-tablespace-map-all</setting> option which should more clearly indicate its function.</p>
                    </release-item>

                    <release-item>
                        <p>Added <id>detail</id> log level which will output more information than <id>info</id> without being as verbose as <id>debug</id>.</p>
                    </release-item>
                 </release-feature-list>
            </release-core-list>
         </release>

        <release date="2016-04-06" version="0.92" title="Command-line Repository Path Fix">
            <release-core-list>
                <release-bug-list>
                    <release-item>
                        <release-item-contributor-list>
                            <release-item-ideator id="jan.wieck"/>
                        </release-item-contributor-list>

                        <p>Fixed an issue where the master process was passing <setting>{[dash]}-repo-remote-path</setting> instead of <setting>{[dash]}-repo-path</setting> to the remote and causing the lock files to be created in the default repository directory (<path>/var/lib/backup</path>), generally ending in failure.  This was only an issue when <setting>{[dash]}-repo-remote-path</setting> was defined on the command line rather than in <file>pg_backrest.conf</file>.</p>
                    </release-item>
                </release-bug-list>
            </release-core-list>
        </release>

        <release date="2016-03-22" version="0.91" title="Tablespace Bug Fix and Minor Enhancements">
            <release-core-list>
                <p><b>IMPORTANT BUG FIX FOR TABLESPACES</b>: A change to the repository format was accidentally introduced in 0.90 which means the on-disk backup was no longer a valid <postgres/> cluster when the backup contained tablespaces.  This only affected users who directly copied the backups to restore <postgres/> clusters rather than using the restore command.  However, the fix breaks compatibility with older backups that contain tablespaces no matter how they are being restored (<backrest/> will throw errors and refuse to restore).  New full backups should be taken immediately after installing version 0.91 for any clusters that contain tablespaces.  If older backups need to be restored then use a version of <backrest/> that matches the backup version.</p>

                <release-bug-list>
                    <release-item>
                        <release-item-contributor-list>
                            <release-item-ideator id="evan.benoit"/>
                        </release-item-contributor-list>

                        <p>Fixed repository incompatibility introduced in <backrest/> 0.90.</p>
                    </release-item>
                </release-bug-list>

                <release-feature-list>
                    <release-item>
                        <p>Copy <file>global/pg_control</file> last during backups.</p>
                    </release-item>

                    <release-item>
                        <p>Write <id>.info</id> and <id>.manifest</id> files to temp before moving them to their final locations and fsync'ing.</p>
                    </release-item>

                    <release-item>
                        <p>Rename <setting>{[dash]}-no-start-stop</setting> option to <setting>{[dash]}-no-online</setting>.</p>
                    </release-item>
                </release-feature-list>
            </release-core-list>

            <release-test-list>
                <release-feature-list>
                    <release-item>
                        <p>Static source analysis using Perl-Critic, currently passes on gentle.</p>
                    </release-item>
                </release-feature-list>
            </release-test-list>
        </release>

        <release date="2016-02-07" version="0.90" title="9.5 Support, Various Enhancements, and Minor Bug Fixes">
            <release-core-list>
                <release-bug-list>
                    <release-item>
                        <release-item-contributor-list>
                            <release-item-ideator id="jason.odonnell"/>
                        </release-item-contributor-list>

                        <p>Fixed an issue where specifying <setting>{[dash]}-no-archive-check</setting> would throw a configuration error.</p>
                    </release-item>

                    <release-item>
                        <p>Fixed an issue where a temp WAL file left over after a well-timed system crash could cause the next <cmd>archive-push</cmd> to fail.</p>
                    </release-item>

                    <release-item>
                        <p>The <setting>retention-archive</setting> option can now be be safely set to less than backup retention (<setting>retention-full</setting> or <setting>retention-diff</setting>) without also specifying <setting>archive-copy=n</setting>.  The WAL required to make the backups that fall outside of archive retention consistent will be preserved in the archive.  However, in this case PITR will not be possible for the backups that fall outside of archive retention.</p>
                    </release-item>
                </release-bug-list>

                <release-feature-list>
                    <release-item>
                        <p>When backing up and restoring tablespaces <backrest/> only operates on the subdirectory created for the version of <postgres/> being run against.  Since multiple versions can live in a tablespace (especially during a binary upgrade) this prevents too many files from being copied during a backup and other versions possibly being wiped out during a restore.  This only applies to <postgres/> >= 9.0 &amp;mdash; prior versions of <postgres/> could not share a tablespace directory.</p>
                    </release-item>

                    <release-item>
                        <release-item-contributor-list>
                            <release-item-ideator id="david.steele"/>
                            <release-item-contributor id="jason.odonnell"/>
                        </release-item-contributor-list>

                        <p>Generate an error when <setting>archive-check=y</setting> but <setting>archive_command</setting> does not execute <file>pg_backrest</file>.</p>
                    </release-item>

                    <release-item>
                        <p>Improved error message when <setting>repo-path</setting> or <setting>repo-remote-path</setting> does not exist.</p>
                    </release-item>

                    <release-item>
                        <p>Added checks for <setting>{[dash]}-delta</setting> and <setting>{[dash]}-force</setting> restore options to ensure that the destination is a valid $PGDATA directory.  <backrest/> will check for the presence of <file>PG_VERSION</file> or <file>backup.manifest</file> (left over from an aborted restore).  If neither file is found then <setting>{[dash]}-delta</setting> and <setting>{[dash]}-force</setting> will be disabled but the restore will proceed unless there are files in the $PGDATA directory (or any tablespace directories) in which case the operation will be aborted.</p>
                    </release-item>

                    <release-item>
                        <p>When restore <setting>{[dash]}-set=latest</setting> (the default) the actual backup restored will be output to the log.</p>
                    </release-item>

                    <release-item>
                        <p>Support for <postgres/> 9.5 partial WAL segments and <setting>recovery_target_action</setting> setting. The <setting>archive_mode = 'always'</setting> setting is not yet supported.</p>
                    </release-item>

                    <release-item>
                        <p>Support for <setting>recovery_target = 'immediate'</setting> recovery setting introduced in <postgres/> 9.4.</p>
                    </release-item>

                    <release-item>
                        <p>The following tablespace checks have been added: paths or files in pg_tblspc, relative links in pg_tblspc, tablespaces in $PGDATA. All three will generate errors.</p>
                    </release-item>
                </release-feature-list>
            </release-core-list>

            <release-doc-list>
                <release-development-list>
                    <release-item>
                        <release-item-contributor-list>
                            <release-item-ideator id="john.harvey"/>
                        </release-item-contributor-list>

                        <p>Fixed an issue where document generation failed because some OSs are not tolerant of having multiple installed versions of <postgres/>.  A separate VM is now created for each version.  Also added a sleep after database starts during document generation to ensure the database is running before the next command runs.</p>
                    </release-item>
                </release-development-list>
            </release-doc-list>
        </release>

        <release date="2015-12-24" version="0.89" title="Timeout Bug Fix and Restore Read-Only Repositories">
            <release-core-list>
                <release-bug-list>
                    <release-item>
                        <release-item-contributor-list>
                            <release-item-ideator id="stephen.frost"/>
                        </release-item-contributor-list>

                        <p>Fixed an issue where longer-running backups/restores would timeout when remote and threaded.  Keepalives are now used to make sure the remote for the main process does not timeout while the thread remotes do all the work.  The error message for timeouts was also improved to make debugging easier.</p>
                    </release-item>
                </release-bug-list>

                <release-feature-list>
                    <release-item>
                        <p>Allow restores to be performed on a read-only repository by using <setting>{[dash]}-no-lock</setting> and <setting>{[dash]}-log-level-file=off</setting>.  The <setting>{[dash]}-no-lock</setting> option can only be used with restores.</p>
                    </release-item>
                </release-feature-list>
            </release-core-list>

            <release-doc-list>
                <release-development-list>
                    <release-item>
                        <p>Minor styling changes, clarifications and rewording in the user guide.</p>
                    </release-item>
                </release-development-list>
            </release-doc-list>

            <release-test-list>
                <release-development-list>
                    <release-item>
                        <p>The dev branch has been renamed to master and for the time being the master branch has renamed to release, though it will probably be removed at some point {[dash]}- thus ends the gitflow experiment for <backrest/>.  It is recommended that any forks get re-forked and clones get re-cloned.</p>
                    </release-item>
                </release-development-list>
            </release-test-list>
        </release>

        <release date="2015-11-22" version="0.88" title="Documentation and Minor Bug Fixes">
            <release-core-list>
                <release-bug-list>
                    <release-item>
                        <release-item-contributor-list>
                            <release-item-ideator id="dmitry.didovicher"/>
                        </release-item-contributor-list>

                        <p>Fixed an issue where the <cmd>start</cmd>/<cmd>stop</cmd> commands required the <setting>{[dash]}-config</setting> option.</p>
                    </release-item>

                    <release-item>
                        <release-item-contributor-list>
                            <release-item-ideator id="stephen.frost"/>
                            <release-item-ideator id="dmitry.didovicher"/>
                        </release-item-contributor-list>

                        <p>Fixed an issue where log files were being overwritten instead of appended.</p>
                    </release-item>

                    <release-item>
                        <p>Fixed an issue where <setting>backup-user</setting> was not optional.</p>
                    </release-item>
                </release-bug-list>

                <release-feature-list>
                    <release-item>
                        <release-item-contributor-list>
                            <release-item-ideator id="stephen.frost"/>
                        </release-item-contributor-list>

                        <p>Symlinks are no longer created in backup directories in the repository.  These symlinks could point virtually anywhere and potentially be dangerous.  Symlinks are still recreated during a restore.</p>
                    </release-item>

                    <release-item>
                        <p>Added better messaging for backup expiration.  Full and differential backup expirations are logged on a single line along with a list of all dependent backups expired.</p>
                    </release-item>

                    <release-item>
                        <p>Archive retention is automatically set to full backup retention if not explicitly configured.</p>
                    </release-item>
                </release-feature-list>
            </release-core-list>

            <release-doc-list>
                <release-feature-list>
                    <release-item>
                        <p>Added documentation in the user guide for delta restores, expiration, dedicated backup hosts, starting and stopping <backrest/>, and replication.</p>
                    </release-item>
                </release-feature-list>
            </release-doc-list>
        </release>

        <release date="2015-10-28" version="0.87" title="Website and User Guide">
            <release-core-list>
                <release-feature-list>
                    <release-item>
                        <p>The <file>backup_label.old</file> and <file>recovery.done</file> files are now excluded from backups.</p>
                    </release-item>
                </release-feature-list>
            </release-core-list>

            <release-doc-list>
                <release-feature-list>
                    <release-item>
                        <release-item-contributor-list>
                            <release-item-contributor id="david.steele"/>
                            <release-item-contributor id="stephen.frost"/>
                            <release-item-reviewer id="michael.renner"/>
                            <release-item-reviewer id="cynthia.shang"/>
                            <release-item-reviewer id="eric.radman"/>
                            <release-item-reviewer id="dmitry.didovicher"/>
                        </release-item-contributor-list>

                        <p>Added a new user guide that covers <backrest/> basics and some advanced topics including PITR.  Much more to come, but it's a start.</p>
                    </release-item>
                </release-feature-list>

                <release-development-list>
                    <release-item>
                        <p>The website, markdown, and command-line help are now all generated from the same XML source.</p>
                    </release-item>
                </release-development-list>
            </release-doc-list>
        </release>

        <release date="2015-10-08" version="0.85" title="Start/Stop Commands and Minor Bug Fixes">
            <release-core-list>
                <release-bug-list>
                    <release-item>
                        <p>Fixed an issue where an error could be returned after a backup or restore completely successfully.</p>
                    </release-item>

                    <release-item>
                        <p>Fixed an issue where a resume would fail if temp files were left in the root backup directory when the backup failed.  This scenario was likely if the backup process got terminated during the copy phase.</p>
                    </release-item>
                </release-bug-list>

                <release-feature-list>
                    <release-item>
                        <p>Added <cmd>stop</cmd> and <cmd>start</cmd> commands to prevent <backrest/> processes from running on a system where <postgres/> is shutdown or the system needs to be quiesced for some other reason.</p>
                    </release-item>

                    <release-item>
                        <p>Experimental support for <postgres/> 9.5 beta1.  This may break when the control version or WAL magic changes in future versions but will be updated in each <backrest/> release to keep pace.  All regression tests pass except for <setting>{[dash]}-target-resume</setting> tests (this functionality has changed in 9.5) and there is no testing yet for <file>.partial</file> WAL segments.</p>
                    </release-item>
                </release-feature-list>

                <release-development-list>
                    <release-item>
                        <p>Removed dependency on <code>IO::String</code> module.</p>
                    </release-item>
                </release-development-list>
            </release-core-list>
        </release>

        <release date="2015-09-14" version="0.82" title="Refactoring, Command-line Help, and Minor Bug Fixes">
            <release-core-list>
                <release-bug-list>
                    <release-item>
                        <p>Fixed an issue where resumed compressed backups were not preserving existing files.</p>
                    </release-item>

                    <release-item>
                        <p>Fixed an issue where resume and incr/diff would not ensure that the prior backup had the same compression and hardlink settings.</p>
                    </release-item>

                    <release-item>
                        <p>Fixed an issue where a cold backup using <setting>{[dash]}-no-start-stop</setting> could be started on a running <postgres/> cluster without <setting>{[dash]}-force</setting> specified.</p>
                    </release-item>

                    <release-item>
                        <p>Fixed an issue where a thread could be started even when none were requested.</p>
                    </release-item>

                    <release-item>
                        <p>Fixed an issue where the <backrest/> version number was not being updated in <file>backup.info</file> and <file>archive.info</file> after an upgrade/downgrade.</p>
                    </release-item>

                    <release-item>
                        <release-item-contributor-list>
                            <release-item-ideator id="stephen.frost"/>
                        </release-item-contributor-list>

                        <p>Fixed an issue where the <cmd>info</cmd> command was throwing an exception when the repository contained no stanzas.</p>
                    </release-item>

                    <release-item>
                        <release-item-contributor-list>
                            <release-item-ideator id="stephen.frost"/>
                        </release-item-contributor-list>

                        <p>Fixed an issue where the <postgres/> <code>pg_stop_backup()</code> NOTICEs were being output to <id>stderr</id>.</p>
                    </release-item>
                </release-bug-list>

                <release-feature-list>
                    <release-item>
                        <p>Experimental support for <postgres/> 9.5 alpha2.  This may break when the control version or WAL magic changes in future versions but will be updated in each <backrest/> release to keep pace.  All regression tests pass except for <setting>{[dash]}-target-resume</setting> tests (this functionality has changed in 9.5) and there is no testing yet for <file>.partial</file> WAL segments.</p>
                    </release-item>
                </release-feature-list>

                <release-improvement-list>
                    <release-item>
                        <p>Renamed <setting>recovery-setting</setting> option and section to <setting>recovery-option</setting> to be more consistent with <backrest/> naming conventions.</p>
                    </release-item>

                    <release-item>
                        <p>Added dynamic module loading to speed up commands, especially asynchronous archiving.</p>
                    </release-item>
                </release-improvement-list>

                <release-development-list>
                    <release-item>
                        <p>Code cleanup and refactoring to standardize on patterns that have evolved over time.</p>
                    </release-item>
                </release-development-list>
            </release-core-list>

            <release-doc-list>
                <release-feature-list>
                    <release-item>
                        <p>Command-line help is now extracted from the same XML source that is used for the other documentation and includes much more detail.</p>
                    </release-item>
                </release-feature-list>
            </release-doc-list>

            <release-test-list>
                <release-development-list>
                    <release-item>
                        <p>Expiration tests are now synthetic rather than based on actual backups.  This will allow development of more advanced expiration features.</p>
                    </release-item>
                </release-development-list>
            </release-test-list>
        </release>

        <release date="2015-08-09" version="0.80" title="DBI Support, Stability, and Convenience Features">
            <release-core-list>
                <release-bug-list>
                    <release-item>
                        <release-item-contributor-list>
                            <release-item-ideator id="michael.renner"/>
                        </release-item-contributor-list>

                        <p>Fixed an issue that caused the formatted timestamp for both the oldest and newest backups to be reported as the current time by the <cmd>info</cmd> command.  Only <id>text</id> output was affected {[dash]}- <id>json</id> output reported the correct epoch values.</p>
                    </release-item>

                    <release-item>
                        <p>Fixed protocol issue that was preventing ssh errors (especially on connection) from being logged.</p>
                    </release-item>
                </release-bug-list>

                <release-feature-list>
                    <release-item>
                        <release-item-contributor-list>
                            <release-item-ideator id="cynthia.shang"/>
                        </release-item-contributor-list>

                        <p>The repository is now created and updated with consistent directory and file modes.  By default <id>umask</id> is set to <id>0000</id> but this can be disabled with the <setting>neutral-umask</setting> setting.</p>
                    </release-item>

                    <release-item>
                        <p>Added the <br-option>stop-auto</br-option> option to allow failed backups to automatically be stopped when a new backup starts.</p>
                    </release-item>

                    <release-item>
                        <p>Added the <br-option>db-timeout</br-option> option to limit the amount of time <backrest/> will wait for <code>pg_start_backup()</code> and <code>pg_stop_backup()</code> to return.</p>
                    </release-item>

                    <release-item>
                        <p>Remove <file>pg_control</file> file at the beginning of the restore and copy it back at the very end.  This prevents the possibility that a partial restore can be started by <postgres/>.</p>
                    </release-item>

                    <release-item>
                        <p>Added checks to be sure the <setting>db-path</setting> setting is consistent with <setting>db-port</setting> by comparing the <setting>data_directory</setting> as reported by the cluster against the <setting>db-path</setting> setting and the version as reported by the cluster against the value read from <file>pg_control</file>.  The <setting>db-socket-path</setting> setting is checked to be sure it is an absolute path.</p>
                    </release-item>

                    <release-item>
                        <p>Experimental support for <postgres/> 9.5 alpha1.  This may break when the control version or WAL magic changes in future versions but will be updated in each <backrest/> release to keep pace.  All regression tests pass except for <setting>{[dash]}-target-resume</setting> tests (this functionality has changed in 9.5) and there is no testing yet for <file>.partial</file> WAL segments.</p>
                    </release-item>
                </release-feature-list>

                <release-improvement-list>
                    <release-item>
                        <p>Now using Perl <code>DBI</code> and <code>DBD::Pg</code> for connections to <postgres/> rather than <cmd>psql</cmd>.  The <setting>cmd-psql</setting> and <setting>cmd-psql-option</setting> settings have been removed and replaced with <setting>db-port</setting> and <setting>db-socket-path</setting>.  Follow the instructions in the Installation Guide to install <code>DBD::Pg</code> on your operating system.</p>
                    </release-item>
                </release-improvement-list>

                <release-development-list>
                    <release-item>
                        <p>Major refactoring of the protocol layer to support future development.</p>
                    </release-item>
                </release-development-list>
            </release-core-list>

            <release-doc-list>
                <release-development-list>
                    <release-item>
                        <p>Split most of <file>README.md</file> out into <file>USERGUIDE.md</file> and <file>CHANGELOG.md</file> because it was becoming unwieldy.  Changed most references to <quote>database</quote> in the user guide to <quote>database cluster</quote> for clarity.</p>
                    </release-item>

                    <release-item>
                        <p>Changed most references to <quote>database</quote> in the user guide to <quote>database cluster</quote> for clarity.</p>
                    </release-item>
                </release-development-list>
            </release-doc-list>

            <release-test-list>
                <release-feature-list>
                    <release-item>
                        <p>Added vagrant test configurations for Ubuntu 14.04 and CentOS 7.</p>
                    </release-item>
                </release-feature-list>
            </release-test-list>
        </release>

        <release date="2015-07-13" version="0.78" title="Remove CPAN Dependencies, Stability Improvements">
            <release-core-list>
                <release-improvement-list>
                    <release-item>
                        <p>Removed dependency on CPAN packages for multi-threaded operation.  While it might not be a bad idea to update the <code>threads</code> and <code>Thread::Queue</code> packages, it is no longer necessary.</p>
                    </release-item>
                    <release-item>
                        <p>Modified wait backoff to use a Fibonacci rather than geometric sequence.  This will make wait time grow less aggressively while still giving reasonable values.</p>
                    </release-item>
                </release-improvement-list>
            </release-core-list>

            <release-test-list>
                <release-feature-list>
                    <release-item>
                        <p>Added vagrant test configurations for Ubuntu 12.04 and CentOS 6.</p>
                    </release-item>
                </release-feature-list>

                <release-development-list>
                    <release-item>
                        <p>More options for regression tests and improved code to run in a variety of environments.</p>
                    </release-item>
                </release-development-list>
            </release-test-list>
        </release>

        <release date="2015-06-30" version="0.77" title="CentOS/RHEL 6 Support and Protocol Improvements">
            <release-core-list>
                <release-feature-list>
                    <release-item>
                        <release-item-contributor-list>
                            <release-item-ideator id="andres.freund"/>
                        </release-item-contributor-list>

                        <p>Added file and directory syncs to the <code>File</code> object for additional safety during backup/restore and archiving.</p>
                    </release-item>

                    <release-item>
                        <release-item-contributor-list>
                            <release-item-ideator id="eric.radman"/>
                        </release-item-contributor-list>

                        <p>Added support for Perl 5.10.1 and OpenSSH 5.3 which are default for CentOS/RHEL 6.</p>
                    </release-item>

                    <release-item>
                        <release-item-contributor-list>
                            <release-item-ideator id="eric.radman"/>
                        </release-item-contributor-list>

                        <p>Improved error message when backup is run without <setting>archive_command</setting> set and without <setting>{[dash]}-no-archive-check</setting> specified.</p>
                    </release-item>
                </release-feature-list>

                <release-development-list>
                    <release-item>
                        <p>Removed <file>pg_backrest_remote</file> and added the functionality to <file>pg_backrest</file> as the <cmd>remote</cmd> command.</p>
                    </release-item>

                    <release-item>
                        <release-item-contributor-list>
                            <release-item-ideator id="michael.renner"/>
                        </release-item-contributor-list>

                        <p>Moved version number out of the <file>VERSION</file> file to <file>Version.pm</file> to better support packaging.</p>
                    </release-item>

                    <release-item>
                        <p>Replaced <code>IPC::System::Simple</code> and <code>Net::OpenSSH</code> with <code>IPC::Open3</code> to eliminate CPAN dependency for multiple operating systems.</p>
                    </release-item>
                </release-development-list>
            </release-core-list>
        </release>

        <release date="2015-06-14" version="0.75" title="New Repository Format, Info Command and Experimental 9.5 Support">
            <release-core-list>
                <p><b>IMPORTANT NOTE</b>: This flag day release breaks compatibility with older versions of <backrest/>.  The manifest format, on-disk structure, and the binary names have all changed.  You must create a new repository to hold backups for this version of <backrest/> and keep your older repository for a time in case you need to do a restore.  The <file>pg_backrest.conf</file> file has not changed but you'll need to change any references to <file>pg_backrest.pl</file> in cron (or elsewhere) to <file>pg_backrest</file> (without the <file>.pl</file> extension).</p>

                <release-feature-list>
                    <release-item>
                        <p>Added the <cmd>info</cmd> command.</p>
                    </release-item>

                    <release-item>
                        <release-item-contributor-list>
                            <release-item-ideator id="michael.renner"/>
                        </release-item-contributor-list>

                        <p>Logging now uses unbuffered output.  This should make log files that are being written by multiple threads less chaotic.</p>
                    </release-item>

                    <release-item>
                        <p>Experimental support for <postgres/> 9.5.  This may break when the control version or WAL magic changes but will be updated in each release.</p>
                    </release-item>
                </release-feature-list>

                <release-improvement-list>
                    <release-item>
                        <p>More efficient file ordering for <cmd>backup</cmd>.  Files are copied in descending size order so a single thread does not end up copying a large file at the end.  This had already been implemented for <cmd>restore</cmd>.</p>
                    </release-item>
                </release-improvement-list>
            </release-core-list>
        </release>

        <release date="2015-06-01" version="0.70" title="Stability Improvements for Archiving, Improved Logging and Help">
            <release-core-list>
                <release-bug-list>
                    <release-item>
                        <release-item-contributor-list>
                            <release-item-ideator id="michael.renner"/>
                        </release-item-contributor-list>

                        <p>Fixed an issue where <cmd>archive-copy</cmd> would fail on an incr/diff backup when <setting>hardlink=n</setting>.  In this case the <path>pg_xlog</path> path does not already exist and must be created.</p>
                    </release-item>

                    <release-item>
                        <release-item-contributor-list>
                            <release-item-ideator id="michael.renner"/>
                        </release-item-contributor-list>

                        <p>Fixed an issue in async archiving where <cmd>archive-push</cmd> was not properly returning 0 when <setting>archive-max-mb</setting> was reached and moved the async check after transfer to avoid having to remove the stop file twice.  Also added unit tests for this case and improved error messages to make it clearer to the user what went wrong.</p>
                    </release-item>

                    <release-item>
                        <release-item-contributor-list>
                            <release-item-ideator id="michael.renner"/>
                        </release-item-contributor-list>

                        <p>Fixed a locking issue that could allow multiple operations of the same type against a single stanza.  This appeared to be benign in terms of data integrity but caused spurious errors while archiving and could lead to errors in backup/restore.</p>
                    </release-item>
                </release-bug-list>

                <release-feature-list>
                    <release-item>
                        <p>Allow duplicate WAL segments to be archived when the checksum matches.  This is necessary for some recovery scenarios.</p>
                    </release-item>

                    <release-item>
                        <release-item-contributor-list>
                            <release-item-ideator id="michael.renner"/>
                        </release-item-contributor-list>

                        <p>Allow comments/disabling in <file>pg_backrest.conf</file> using the <id>#</id> character.  Only <id>#</id> characters in the forst character of the line are honored.</p>
                    </release-item>

                    <release-item>
                        <release-item-contributor-list>
                            <release-item-ideator id="michael.renner"/>
                        </release-item-contributor-list>

                        <p>Better logging before <id>pg_start_backup()</id> to make it clear when the backup is waiting on a checkpoint.</p>
                    </release-item>

                    <release-item>
                        <release-item-contributor-list>
                            <release-item-ideator id="michael.renner"/>
                            <release-item-reviewer id="michael.renner"/>
                        </release-item-contributor-list>

                        <p>Various command behavior and logging fixes.</p>
                    </release-item>
                </release-feature-list>

                <release-improvement-list>
                    <release-item>
                        <p>Replaced <code>JSON</code> module with <code>JSON::PP</code> which ships with core Perl.</p>
                    </release-item>
                </release-improvement-list>
            </release-core-list>

            <release-doc-list>
                <release-bug-list>
                    <release-item>
                        <release-item-contributor-list>
                            <release-item-ideator id="michael.renner"/>
                            <release-item-reviewer id="michael.renner"/>
                        </release-item-contributor-list>

                        <p>Various help fixes.</p>
                    </release-item>
                </release-bug-list>
            </release-doc-list>
        </release>

        <release date="2015-05-11" version="0.65" title="Improved Resume and Restore Logging, Compact Restores">
            <release-core-list>
                <release-bug-list>
                    <release-item>
                        <p>Fixed an issue where an absolute path was not written into <file>recovery.conf</file> when the restore was run with a relative path.</p>
                    </release-item>
                </release-bug-list>

                <release-feature-list>
                    <release-item>
                        <p>Better resume support.  Resumed files are checked to be sure they have not been modified and the manifest is saved more often to preserve checksums as the backup progresses.  More unit tests to verify each resume case.</p>
                    </release-item>

                    <release-item>
                        <p>Resume is now optional.  Use the <setting>resume</setting> setting or <setting>{[dash]}-no-resume</setting> from the command line to disable.</p>
                    </release-item>

                    <release-item>
                        <p>More info messages during restore.  Previously, most of the restore messages were debug level so not a lot was output in the log.</p>
                    </release-item>

                    <release-item>
                        <p>Added <setting>tablespace</setting> setting to allow tablespaces to be restored into the <path>pg_tblspc</path> path.  This produces compact restores that are convenient for development, staging, etc.  Currently these restores cannot be backed up as <backrest/> expects only links in the <path>pg_tblspc</path> path.</p>
                    </release-item>
                </release-feature-list>
            </release-core-list>
        </release>

        <release date="2015-04-21" version="0.61" title="Bug Fix for Uncompressed Remote Destination">
            <release-core-list>
                <release-bug-list>
                    <release-item>
                        <p>Fixed a buffering error that could occur on large, highly-compressible files when copying to an uncompressed remote destination.  The error was detected in the decompression code and resulted in a failed backup rather than corruption so it should not affect successful backups made with previous versions.</p>
                    </release-item>
                </release-bug-list>
            </release-core-list>
        </release>

        <release date="2015-04-19" version="0.60" title="Better Version Support and WAL Improvements">
            <release-core-list>
                <release-bug-list>
                    <release-item>
                        <p>Pushing duplicate WAL now generates an error.  This worked before only if checksums were disabled.</p>
                    </release-item>
                </release-bug-list>

                <release-feature-list>
                    <release-item>
                        <p>Database System IDs are used to make sure that all WAL in an archive matches up.  This should help prevent misconfigurations that send WAL from multiple clusters to the same archive.</p>
                    </release-item>
                </release-feature-list>

                <release-development-list>
                    <release-item>
                        <p>Improved threading model by starting threads early and terminating them late.</p>
                    </release-item>
                </release-development-list>
            </release-core-list>

            <release-test-list>
                <release-feature-list>
                    <release-item>
                        <p>Regression tests working back to <postgres/> 8.3.</p>
                    </release-item>
                </release-feature-list>
            </release-test-list>
        </release>

        <release date="2015-03-25" version="0.50" title="Restore and Much More">
            <release-core-list>
                <release-bug-list>
                    <release-item>
                        <p>Fixed broken checksums and now they work with normal and resumed backups.  Finally realized that checksums and checksum deltas should be functionally separated and this simplified a number of things.  Issue #28 has been created for checksum deltas.</p>
                    </release-item>

                    <release-item>
                        <p>Fixed an issue where a backup could be resumed from an aborted backup that didn't have the same type and prior backup.</p>
                    </release-item>
                </release-bug-list>

                <release-feature-list>
                    <release-item>
                        <p>Added restore functionality.</p>
                    </release-item>

                    <release-item>
                        <p>All options can now be set on the command-line making <file>pg_backrest.conf</file> optional.</p>
                    </release-item>

                    <release-item>
                        <p>De/compression is now performed without threads and checksum/size is calculated in stream.  That means file checksums are no longer optional.</p>
                    </release-item>

                    <release-item>
                        <p>Added option <setting>{[dash]}-no-start-stop</setting> to allow backups when Postgres is shut down.  If <file>postmaster.pid</file> is present then <setting>{[dash]}-force</setting> is required to make the backup run (though if Postgres is running an inconsistent backup will likely be created).  This option was added primarily for the purpose of unit testing, but there may be applications in the real world as well.</p>
                    </release-item>

                    <release-item>
                        <p>Checksum for <file>backup.manifest</file> to detect a corrupted/modified manifest.</p>
                    </release-item>

                    <release-item>
                        <p>Link <path>latest</path> always points to the last backup.  This has been added for convenience and to make restores simpler.</p>
                    </release-item>
                </release-feature-list>

                <release-development-list>
                    <release-item>
                        <p>Removed dependency on <code>Moose</code>.  It wasn't being used extensively and makes for longer startup times.</p>
                    </release-item>
                </release-development-list>
            </release-core-list>

            <release-test-list>
                <release-feature-list>
                    <release-item>
                        <p>More comprehensive unit tests in all areas.</p>
                    </release-item>
                </release-feature-list>
            </release-test-list>
        </release>

        <release date="2014-10-05" version="0.30" title="Core Restructuring and Unit Tests">
            <release-core-list>
                <release-development-list>
                    <release-item>
                        <p>Complete rewrite of <code>BackRest::File</code> module to use a custom protocol for remote operations and Perl native GZIP and SHA operations.  Compression is performed in threads rather than forked processes.</p>
                    </release-item>

                    <release-item>
                        <p>Removed dependency on <code>Storable</code> and replaced with a custom ini file implementation.</p>
                    </release-item>

                    <release-item>
                        <p>Numerous other changes that can only be identified with a diff.</p>
                    </release-item>
                </release-development-list>
            </release-core-list>

            <release-doc-list>
                <release-feature-list>
                    <release-item>
                        <p>Added much needed documentation</p>
                    </release-item>
                </release-feature-list>
            </release-doc-list>

            <release-test-list>
                <release-feature-list>
                    <release-item>
                        <p>Fairly comprehensive unit tests for all the basic operations.  More work to be done here for sure, but then there is always more work to be done on unit tests.</p>
                    </release-item>
                </release-feature-list>
            </release-test-list>
        </release>

        <release date="2014-05-13" version="0.19" title="Improved Error Reporting/Handling">
            <release-core-list>
                <release-bug-list>
                    <release-item>
                        <p>Found and squashed a nasty bug where <code>file_copy()</code> was defaulted to ignore errors.  There was also an issue in <code>file_exists()</code> that was causing the test to fail when the file actually did exist.  Together they could have resulted in a corrupt backup with no errors, though it is very unlikely.</p>
                    </release-item>
                </release-bug-list>

                <release-development-list>
                    <release-item>
                        <p>Worked on improving error handling in the <code>File</code> object.  This is not complete, but works well enough to find a few errors that have been causing us problems (notably, find is occasionally failing building the archive async manifest when system is under load).</p>
                    </release-item>
                </release-development-list>
            </release-core-list>
        </release>

        <release date="2014-04-13" version="0.18" title="Return Soft Error When Archive Missing">
            <release-core-list>
                <release-bug-list>
                    <release-item>
                        <release-item-contributor-list>
                            <release-item-ideator id="stephen.frost"/>
                        </release-item-contributor-list>

                        <p>The <cmd>archive-get</cmd> command now returns a 1 when the archive file is missing to differentiate from hard errors (ssh connection failure, file copy error, etc.)  This lets <postgres/> know that that the archive stream has terminated normally.  However, this does not take into account possible holes in the archive stream.</p>
                    </release-item>
                </release-bug-list>
            </release-core-list>
        </release>

        <release date="2014-04-03" version="0.17" title="Warn When Archive Directories Cannot Be Deleted">
            <release-core-list>
                <release-bug-list>
                    <release-item>
                        <p>If an archive directory which should be empty could not be deleted backrest was throwing an error.  There's a good fix for that coming, but for the time being it has been changed to a warning so processing can continue.  This was impacting backups as sometimes the final archive file would not get pushed if the first archive file had been in a different directory (plus some bad luck).</p>
                    </release-item>
                </release-bug-list>
            </release-core-list>
        </release>

        <release date="2014-04-01" version="0.16" title="RequestTTY=yes for SSH Sessions">
            <release-core-list>
                <release-bug-list>
                    <release-item>
                        <p>Added <setting>RequestTTY=yes</setting> to ssh sessions.  Hoping this will prevent random lockups.</p>
                    </release-item>
                </release-bug-list>
            </release-core-list>
        </release>

        <release date="2014-03-29" version="0.15" title="Added archive-get">
            <release-core-list>
                <release-feature-list>
                    <release-item>
                        <p>Added <cmd>archive-get</cmd> functionality to aid in restores.</p>
                    </release-item>

                    <release-item>
                        <p>Added option to force a checkpoint when starting the backup, <setting>start-fast=y</setting>.</p>
                    </release-item>
                </release-feature-list>
            </release-core-list>
        </release>

        <release date="2014-03-26" version="0.11" title="Minor Fixes">
            <release-core-list>
                <release-bug-list>
                    <release-item>
                        <release-item-contributor-list>
                            <release-item-ideator id="stephen.frost"/>
                        </release-item-contributor-list>

                        <p>Removed <setting>master_stderr_discard</setting> option on database SSH connections.  There have been occasional lockups and they could be related to issues originally seen in the file code.</p>
                    </release-item>

                    <release-item>
                        <p>Changed lock file conflicts on <cmd>backup</cmd> and <cmd>expire</cmd> commands to <id>ERROR</id>.  They were set to <id>DEBUG</id> due to a copy-and-paste from the archive locks.</p>
                    </release-item>
                </release-bug-list>
            </release-core-list>
        </release>

        <release date="2014-03-05" version="0.10" title="Backup and Archiving are Functional">
            <release-core-list>
                <release-feature-list>
                    <release-item>
                        <p>No restore functionality, but the backup directories are consistent <postgres/> data directories.  You'll need to either uncompress the files or turn off compression in the backup.  Uncompressed backups on a ZFS (or similar) filesystem are a good option because backups can be restored locally via a snapshot to create logical backups or do spot data recovery.</p>
                    </release-item>

                    <release-item>
                        <p>Archiving is single-threaded.  This has not posed an issue on our multi-terabyte databases with heavy write volume.  Recommend a large WAL volume or to use the async option with a large volume nearby.</p>
                    </release-item>

                    <release-item>
                        <p>Backups are multi-threaded, but the <code>Net::OpenSSH</code> library does not appear to be 100% thread-safe so it will very occasionally lock up on a thread.  There is an overall process timeout that resolves this issue by killing the process.  Yes, very ugly.</p>
                    </release-item>

                    <release-item>
                        <p>Checksums are lost on any resumed backup. Only the final backup will record checksum on multiple resumes.  Checksums from previous backups are correctly recorded and a full backup will reset everything.</p>
                    </release-item>

                    <release-item>
                        <p>The <file>backup.manifest</file> is being written as <code>Storable</code> because <code>Config::IniFile</code> does not seem to handle large files well.  Would definitely like to save these as human-readable text.</p>
                    </release-item>
                </release-feature-list>
            </release-core-list>

            <release-doc-list>
                <release-feature-list>
                    <release-item>
                        <p>Absolutely no documentation (outside the code).  Well, excepting these release notes.</p>
                    </release-item>
                </release-feature-list>
            </release-doc-list>
        </release>
    </release-list>

    <contributor-list>
        <!-- The first contributor is the default for all release items to simplify the xml -->
        <contributor id="david.steele">
            <contributor-name-display>David Steele</contributor-name-display>
            <contributor-id type="github">dwsteele</contributor-id>
        </contributor>

        <!-- The order of other contributors is alpha by name -->
        <contributor id="adam.brusselback">
            <contributor-name-display>Adam Brusselback</contributor-name-display>
            <contributor-id type="github">Tostino</contributor-id>
        </contributor>

        <contributor id="adam.k.sumner">
            <contributor-name-display>Adam K. Sumner</contributor-name-display>
            <contributor-id type="github">Flamacue</contributor-id>
        </contributor>

        <contributor id="adrian.vondendriesch">
            <contributor-name-display>Adrian Vondendriesch</contributor-name-display>
            <contributor-id type="github">disco-stu</contributor-id>
        </contributor>

        <contributor id="aleksandr.rogozin">
            <contributor-name-display>Aleksandr Rogozin</contributor-name-display>
            <contributor-id type="github">arogozin</contributor-id>
        </contributor>

        <contributor id="ales.zeleny">
            <contributor-name-display>Ale&amp;scaron; Zelen&amp;yacute;</contributor-name-display>
            <contributor-id type="github">aleszeleny</contributor-id>
        </contributor>

        <contributor id="andres.freund">
            <contributor-name-display>Andres Freund</contributor-name-display>
            <contributor-id type="github">anarazel</contributor-id>
        </contributor>

        <contributor id="andrew.schwartz">
            <contributor-name-display>Andrew Schwartz</contributor-name-display>
            <contributor-id type="github">trinchan</contributor-id>
        </contributor>

        <contributor id="benoit.lobréau">
            <contributor-name-display>blogh</contributor-name-display>
            <contributor-id type="github">blogh</contributor-id>
        </contributor>

        <contributor id="brad.nicholson">
            <contributor-name-display>Brad Nicholson</contributor-name-display>
            <contributor-id type="github">bradnicholson</contributor-id>
        </contributor>

        <contributor id="brian.faherty">
            <contributor-name-display>Brian Faherty</contributor-name-display>
            <contributor-id type="github">scrummyin</contributor-id>
        </contributor>

        <contributor id="bruce.burdick">
            <contributor-name-display>Bruce Burdick</contributor-name-display>
            <contributor-id type="github">baburdick</contributor-id>
        </contributor>

        <contributor id="brunre01">
            <contributor-name-display>brunre01</contributor-name-display>
            <contributor-id type="github">brunre01</contributor-id>
        </contributor>

        <contributor id="bruno.friedmann">
            <contributor-name-display>Bruno Friedmann</contributor-name-display>
            <contributor-id type="github">tigerfoot</contributor-id>
        </contributor>

        <contributor id="camilo.aguilar">
            <contributor-name-display>Camilo Aguilar</contributor-name-display>
            <contributor-id type="github">c4milo</contributor-id>
        </contributor>

        <contributor id="chiranjeevi.ravilla">
            <contributor-name-display>Chiranjeevi Ravilla</contributor-name-display>
        </contributor>

        <contributor id="chris.barber">
            <contributor-name-display>Chris Barber</contributor-name-display>
            <contributor-id type="github">gamerscomplete</contributor-id>
        </contributor>

        <contributor id="chris.fort">
            <contributor-name-display>Chris Fort</contributor-name-display>
            <contributor-id type="github">the1forte</contributor-id>
        </contributor>

        <contributor id="christian.lange">
            <contributor-name-display>Christian Lange</contributor-name-display>
            <contributor-id type="github">chrlange</contributor-id>
        </contributor>

        <contributor id="christoph.berg">
            <contributor-name-display>Christoph Berg</contributor-name-display>
            <contributor-id type="github">ChristophBerg</contributor-id>
        </contributor>

        <contributor id="christophe.courtois">
            <contributor-name-display>Christophe Courtois</contributor-name-display>
            <contributor-id type="github">Krysztophe</contributor-id>
        </contributor>

        <contributor id="christophe.pettus">
            <contributor-name-display>Christophe Pettus</contributor-name-display>
            <contributor-id type="github">Xof</contributor-id>
        </contributor>

        <contributor id="clinton.adams">
            <contributor-name-display>Clinton Adams</contributor-name-display>
            <contributor-id type="github">clad</contributor-id>
        </contributor>

        <contributor id="clueless.technologist">
            <contributor-name-display>CluelessTechnologist</contributor-name-display>
            <contributor-id type="github">CluelessTechnologist</contributor-id>
        </contributor>

        <contributor id="craig.a.james">
            <contributor-name-display>Craig A. James</contributor-name-display>
            <contributor-id type="github">cjames53</contributor-id>
        </contributor>

        <contributor id="cynthia.shang">
            <contributor-name-display>Cynthia Shang</contributor-name-display>
            <contributor-id type="github">cmwshang</contributor-id>
        </contributor>

        <contributor id="damiano.albani">
            <contributor-name-display>Damiano Albani</contributor-name-display>
            <contributor-id type="github">dalbani</contributor-id>
        </contributor>

        <contributor id="dan.farrell">
            <contributor-name-display>Dan Farrell</contributor-name-display>
            <contributor-id type="github">farrellit</contributor-id>
        </contributor>

        <contributor id="daniel.westermann">
            <contributor-name-display>Daniel Westermann</contributor-name-display>
            <contributor-id type="github">danielwestermann</contributor-id>
        </contributor>

        <contributor id="david.youatt">
            <contributor-name-display>David Youatt</contributor-name-display>
            <contributor-id type="github">youattd</contributor-id>
        </contributor>

        <contributor id="devrim.gunduz">
            <contributor-name-display>Devrim G&amp;uuml;nd&amp;uuml;z</contributor-name-display>
            <contributor-id type="github">devrimgunduz</contributor-id>
        </contributor>

        <contributor id="dmitry.didovicher">
            <contributor-name-display>Dmitry Didovicher</contributor-name-display>
            <contributor-id type="github">anarazel</contributor-id>
        </contributor>

        <contributor id="donicrosby">
            <contributor-name-display>donicrosby</contributor-name-display>
            <contributor-id type="github">donicrosby</contributor-id>
        </contributor>

        <contributor id="douglas.j.hunley">
            <contributor-name-display>Douglas J Hunley</contributor-name-display>
            <contributor-id type="github">hunleyd</contributor-id>
        </contributor>

        <contributor id="ejberdecia">
            <contributor-name-display>ejberdecia</contributor-name-display>
            <contributor-id type="github">ejberdecia</contributor-id>
        </contributor>

        <contributor id="eric.radman">
            <contributor-name-display>Eric Radman</contributor-name-display>
            <contributor-id type="github">eradman</contributor-id>
        </contributor>

        <contributor id="eric.veldhuyzen">
            <contributor-name-display>Eric Veldhuyzen</contributor-name-display>
            <contributor-id type="github">EricVeldhuyzen</contributor-id>
        </contributor>

        <contributor id="evan.benoit">
            <contributor-name-display>Evan Benoit</contributor-name-display>
            <contributor-id type="github">evanbenoit</contributor-id>
        </contributor>

        <contributor id="vidhya.gurumoorthi">
            <contributor-name-display>Vidhya Gurumoorthi</contributor-name-display>
            <contributor-id type="github">fpa-postgres</contributor-id>
        </contributor>

        <contributor id="greg.smith">
            <contributor-name-display>Greg Smith</contributor-name-display>
            <contributor-id type="github">gregscds</contributor-id>
        </contributor>

        <contributor id="guruguruguru">
            <contributor-name-display>guruguruguru</contributor-name-display>
            <contributor-id type="github">guruguruguru</contributor-id>
        </contributor>

        <contributor id="hatifnatt">
            <contributor-name-display>hatifnatt</contributor-name-display>
            <contributor-id type="github">hatifnatt</contributor-id>
        </contributor>

        <contributor id="hans.jurgen.schonig">
            <contributor-name-display>Hans-J&amp;uuml;rgen Sch&amp;ouml;nig</contributor-name-display>
        </contributor>

        <contributor id="heath.lord">
            <contributor-name-display>Heath Lord</contributor-name-display>
            <contributor-id type="github">crunchyheath</contributor-id>
        </contributor>

        <contributor id="ibrahim.edib.kokdemir">
            <contributor-name-display>Ibrahim Edib Kokdemir</contributor-name-display>
            <contributor-id type="github">Edib</contributor-id>
        </contributor>

        <contributor id="james.badger">
            <contributor-name-display>James Badger</contributor-name-display>
            <contributor-id type="github">openfirmware</contributor-id>
        </contributor>

        <contributor id="james.chanco.jr">
            <contributor-name-display>James Chanco Jr</contributor-name-display>
            <contributor-id type="github">jameschancojr</contributor-id>
        </contributor>

        <contributor id="james.sewell">
            <contributor-name-display>James Sewell</contributor-name-display>
            <contributor-id type="github">jamessewell</contributor-id>
        </contributor>

        <contributor id="jan.wieck">
            <contributor-name-display>Jan Wieck</contributor-name-display>
            <contributor-id type="github">wieck</contributor-id>
        </contributor>

        <contributor id="janice.parkinson">
            <contributor-name-display>Janice Parkinson</contributor-name-display>
            <contributor-id type="github">jpabt</contributor-id>
        </contributor>

        <contributor id="janis.puris">
            <contributor-name-display>Janis Puris</contributor-name-display>
            <contributor-id type="github">mashuma</contributor-id>
        </contributor>

        <contributor id="jason.odonnell">
            <contributor-name-display>Jason O'Donnell</contributor-name-display>
            <contributor-id type="github">Dwaligon</contributor-id>
        </contributor>

        <contributor id="javier.wilson">
            <contributor-name-display>Javier Wilson</contributor-name-display>
            <contributor-id type="github">javierwilson</contributor-id>
        </contributor>

        <contributor id="jeff.mccormick">
            <contributor-name-display>Jeff McCormick</contributor-name-display>
            <contributor-id type="github">jmccormick2001</contributor-id>
        </contributor>

        <contributor id="jens.wilke">
            <contributor-name-display>Jens Wilke</contributor-name-display>
            <contributor-id type="github">jwpit</contributor-id>
        </contributor>

        <contributor id="jesper.st.john">
            <contributor-name-display>Jesper St John</contributor-name-display>
            <contributor-id type="github">Underhunden</contributor-id>
        </contributor>

        <contributor id="joe.ayers">
            <contributor-name-display>Joe Ayers</contributor-name-display>
        </contributor>

        <contributor id="john.harvey">
            <contributor-name-display>John Harvey</contributor-name-display>
            <contributor-id type="github">crunchyjohn</contributor-id>
        </contributor>

        <contributor id="julian.zhang">
            <contributor-name-display>Julian Zhang</contributor-name-display>
            <contributor-id type="github">julianzhang98</contributor-id>
        </contributor>

        <contributor id="jungle-boogie">
            <contributor-name-display>jungle-boogie</contributor-name-display>
            <contributor-id type="github">jungle-boogie</contributor-id>
        </contributor>

        <contributor id="keith.fiske">
            <contributor-name-display>Keith Fiske</contributor-name-display>
            <contributor-id type="github">keithf4</contributor-id>
        </contributor>

        <contributor id="christian.roux">
            <contributor-name-display>Christian ROUX</contributor-name-display>
            <contributor-id type="github">kikijolicoeur</contributor-id>
        </contributor>

        <contributor id="kacey.holston">
            <contributor-name-display>Kacey Holston</contributor-name-display>
            <contributor-id type="github">kaceymiri</contributor-id>
        </contributor>

        <contributor id="kyle.nevins">
            <contributor-name-display>Kyle Nevins</contributor-name-display>
            <contributor-id type="github">kyle-nevins</contributor-id>
        </contributor>

        <contributor id="laetitia">
            <contributor-name-display>L&amp;aelig;titia</contributor-name-display>
            <contributor-id type="github">LaetitiaLoxo</contributor-id>
        </contributor>

        <contributor id="laurenz.albe">
            <contributor-name-display>Laurenz Albe</contributor-name-display>
            <contributor-id type="github">laurenz</contributor-id>
        </contributor>

        <contributor id="leo.khomenko">
            <contributor-name-display>Leo Khomenko</contributor-name-display>
            <contributor-id type="github">lkhomenk</contributor-id>
        </contributor>

        <contributor id="leonardo.gg.avellar">
            <contributor-name-display>Leonardo GG Avellar</contributor-name-display>
            <contributor-id type="github">L30Bola</contributor-id>
        </contributor>

        <contributor id="luca.ferrari">
            <contributor-name-display>Luca Ferrari</contributor-name-display>
            <contributor-id type="github">fluca1978</contributor-id>
        </contributor>

        <contributor id="lukas.ertl">
            <contributor-name-display>Lukas Ertl</contributor-name-display>
            <contributor-id type="github">lukasertl</contributor-id>
        </contributor>

        <contributor id="magnus.hagander">
            <contributor-name-display>Magnus Hagander</contributor-name-display>
            <contributor-id type="github">mhagander</contributor-id>
        </contributor>

        <contributor id="marc.cousin">
            <contributor-name-display>Marc Cousin</contributor-name-display>
            <contributor-id type="github">marco44</contributor-id>
        </contributor>

        <contributor id="markus.nullmeier">
            <contributor-name-display>Markus Nullmeier</contributor-name-display>
            <contributor-id type="github">mnullmei</contributor-id>
        </contributor>

        <contributor id="matt.kunkel">
            <contributor-name-display>Matt Kunkel</contributor-name-display>
            <contributor-id type="github">mtkunkel</contributor-id>
        </contributor>

        <contributor id="mibiio">
            <contributor-name-display>mibiio</contributor-name-display>
            <contributor-id type="github">mibiio</contributor-id>
        </contributor>

        <contributor id="michael.paquier">
            <contributor-name-display>Michael Paquier</contributor-name-display>
            <contributor-id type="github">michaelpq</contributor-id>
        </contributor>

        <contributor id="michael.renner">
            <contributor-name-display>Michael Renner</contributor-name-display>
            <contributor-id type="github">terrorobe</contributor-id>
        </contributor>

        <contributor id="michael.vitale">
            <contributor-name-display>Michael Vitale</contributor-name-display>
            <contributor-id type="github">MichaelDBA</contributor-id>
        </contributor>

        <contributor id="mihail.shvein">
            <contributor-name-display>Mihail Shvein</contributor-name-display>
            <contributor-id type="github">M1hacka</contributor-id>
        </contributor>

        <contributor id="mike.palmiotto">
            <contributor-name-display>Mike Palmiotto</contributor-name-display>
            <contributor-id type="github">mpalmi</contributor-id>
        </contributor>

        <contributor id="milosz.suchy">
            <contributor-name-display>Milosz Suchy</contributor-name-display>
            <contributor-id type="github">Yuxael</contributor-id>
        </contributor>

        <contributor id="mohamad.el.rifai">
            <contributor-name-display>Mohamad El-Rifai</contributor-name-display>
            <contributor-id type="github">melrifa1</contributor-id>
        </contributor>

        <contributor id="navid.golpayegani">
            <contributor-name-display>Navid Golpayegani</contributor-name-display>
            <contributor-id type="github">golpa</contributor-id>
        </contributor>

        <contributor id="ned.t.crigler">
            <contributor-name-display>Ned T. Crigler</contributor-name-display>
            <contributor-id type="github">crigler</contributor-id>
        </contributor>

        <contributor id="nick.floersch">
            <contributor-name-display>Nick Floersch</contributor-name-display>
            <contributor-id type="github">seinick</contributor-id>
        </contributor>

        <contributor id="nikhilchandra.kulkarni">
            <contributor-name-display>Nikhilchandra Kulkarni</contributor-name-display>
            <contributor-id type="github">nikhilchandra-kulkarni</contributor-id>
        </contributor>

        <contributor id="nj.baliyan">
            <contributor-name-display>Nj Baliyan</contributor-name-display>
            <contributor-id type="github">nj3110</contributor-id>
        </contributor>

        <contributor id="patrick.mclaughlin">
            <contributor-name-display>Patrick McLaughlin</contributor-name-display>
            <contributor-id type="github">hitech73</contributor-id>
        </contributor>

        <contributor id="pavel.suderevsky">
            <contributor-name-display>Pavel Suderevsky</contributor-name-display>
            <contributor-id type="github">psuderevsky</contributor-id>
        </contributor>

        <contributor id="pritam.barhate">
            <contributor-name-display>Pritam Barhate</contributor-name-display>
            <contributor-id type="github">pritammobisoft</contributor-id>
        </contributor>

        <contributor id="rachid.braum">
            <contributor-name-display>Rachid Broum</contributor-name-display>
            <contributor-id type="github">rachid-casa</contributor-id>
        </contributor>

        <contributor id="rakshitha.br">
            <contributor-name-display>Rakshitha-BR</contributor-name-display>
            <contributor-id type="github">Rakshitha-BR</contributor-id>
        </contributor>

        <contributor id="ronan.dunklau">
            <contributor-name-display>Ronan Dunklau</contributor-name-display>
            <contributor-id type="github">rdunklau</contributor-id>
        </contributor>

        <contributor id="ryan.lambert">
            <contributor-name-display>Ryan Lambert</contributor-name-display>
            <contributor-id type="github">rustprooflabs</contributor-id>
        </contributor>

        <contributor id="sarah.conway">
            <contributor-name-display>Sarah Conway</contributor-name-display>
            <contributor-id type="github">xenophenes</contributor-id>
        </contributor>

        <contributor id="sascha.biberhofer">
            <contributor-name-display>Sascha Biberhofer</contributor-name-display>
            <contributor-id type="github">sbiberhofer</contributor-id>
        </contributor>

        <contributor id="scott.frazer">
            <contributor-name-display>Scott Frazer</contributor-name-display>
            <contributor-id type="github">sfrazer</contributor-id>
        </contributor>

        <contributor id="sean0101n">
            <contributor-name-display>sean0101n</contributor-name-display>
            <contributor-id type="github">sean0101n</contributor-id>
        </contributor>

        <contributor id="sebastien.lardiere">
            <contributor-name-display>Lardi&amp;egrave;re S&amp;eacute;bastien</contributor-name-display>
            <contributor-id type="github">slardiere</contributor-id>
        </contributor>

        <contributor id="stefan.fercot">
            <contributor-name-display>Stefan Fercot</contributor-name-display>
            <contributor-id type="github">pgstef</contributor-id>
        </contributor>

        <contributor id="stephane.schildknecht">
            <contributor-name-display>St&amp;eacute;phane Schildknecht</contributor-name-display>
            <contributor-id type="github">saspg</contributor-id>
        </contributor>

        <contributor id="stephen.frost">
            <contributor-name-display>Stephen Frost</contributor-name-display>
            <contributor-id type="github">sfrost</contributor-id>
        </contributor>

        <contributor id="tim.garton">
            <contributor-name-display>Tim Garton</contributor-name-display>
            <contributor-id type="github">ralfthewise</contributor-id>
        </contributor>

        <contributor id="todd.vernick">
            <contributor-name-display>Todd Vernick</contributor-name-display>
            <contributor-id type="github">gintoddic</contributor-id>
        </contributor>

        <contributor id="tomasz.kontusz">
            <contributor-name-display>Tomasz Kontusz</contributor-name-display>
            <contributor-id type="github">ktosiek</contributor-id>
        </contributor>

        <contributor id="thomas.flatley">
            <contributor-name-display>Thomas Flatley</contributor-name-display>
            <contributor-id type="github">seadba</contributor-id>
        </contributor>

        <contributor id="ucando">
            <contributor-name-display>ucando</contributor-name-display>
            <contributor-id type="github">ucando</contributor-id>
        </contributor>

        <contributor id="urs.kramer">
            <contributor-name-display>Urs Kramer</contributor-name-display>
            <contributor-id type="github">UrsKramer</contributor-id>
        </contributor>

        <contributor id="uspen">
            <contributor-name-display>uspen</contributor-name-display>
            <contributor-id type="github">uspen</contributor-id>
        </contributor>

        <contributor id="victor.gdalevich">
            <contributor-name-display>Victor Gdalevich</contributor-name-display>
            <contributor-id type="github">ntrvic</contributor-id>
        </contributor>

        <contributor id="viorel.tabara">
            <contributor-name-display>Viorel Tabara</contributor-name-display>
        </contributor>

        <contributor id="vitaliy.kukharik">
            <contributor-name-display>Vitaliy Kukharik</contributor-name-display>
            <contributor-id type="github">vitabaks</contributor-id>
        </contributor>

        <contributor id="vthriller">
            <contributor-name-display>vthriller</contributor-name-display>
            <contributor-id type="github">vthriller</contributor-id>
        </contributor>

        <contributor id="william.cox">
            <contributor-name-display>William Cox</contributor-name-display>
            <contributor-id type="github">mydimension</contributor-id>
        </contributor>

        <contributor id="yogesh.sharma">
            <contributor-name-display>Yogesh Sharma</contributor-name-display>
            <contributor-id type="github">sharmay</contributor-id>
        </contributor>

        <contributor id="yummyliu">
            <contributor-name-display>yummyliu</contributor-name-display>
            <contributor-id type="github">yummyliu</contributor-id>
        </contributor>
    </contributor-list>
</doc><|MERGE_RESOLUTION|>--- conflicted
+++ resolved
@@ -17,7 +17,16 @@
                 <release-feature-list>
                     <release-item>
                         <release-item-contributor-list>
-<<<<<<< HEAD
+                             <release-item-reviewer id="cynthia.shang"/>
+                        </release-item-contributor-list>
+
+                        <p>Add <proper>lz4</proper> compression support.</p>
+
+                        <p>Note that setting <br-option>compress-type=lz4</br-option> will make new backups and archive incompatible (unrestorable) with prior versions of <backrest/>.</p>
+                    </release-item>
+
+                    <release-item>
+                        <release-item-contributor-list>
                             <release-item-contributor id="luca.ferrari"/>
                             <release-item-contributor id="cynthia.shang"/>
                         </release-item-contributor-list>
@@ -25,14 +34,6 @@
                         <p>Implement <br-option>--dry-run</br-option> for the <cmd>expire</cmd> command.</p>
 
                         <p>Using this option, <backrest/> will not effectively expire archives or backups, rather <backrest/> will simply inform you about which archives and backups would be expired.</p>
-=======
-                             <release-item-reviewer id="cynthia.shang"/>
-                        </release-item-contributor-list>
-
-                        <p>Add <proper>lz4</proper> compression support.</p>
-
-                        <p>Note that setting <br-option>compress-type=lz4</br-option> will make new backups and archive incompatible (unrestorable) with prior versions of <backrest/>.</p>
->>>>>>> 4a5bd002
                     </release-item>
                 </release-feature-list>
 
