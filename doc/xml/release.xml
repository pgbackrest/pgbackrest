<?xml version="1.0" encoding="UTF-8"?>
<!DOCTYPE doc SYSTEM "doc.dtd">
<doc title="{[project]} Releases" toc-number="n">
    <description>The {[project]} Releases detail each version of the software and lists the changes made in each version.</description>

    <intro>
        <text><backrest/> release numbers consist of two parts, major and minor.  A major release <i>may</i> break compatibility with the prior major release, but <proper>v2</proper> releases are fully compatible with <proper>v1</proper> repositories and will accept all <proper>v1</proper> options.  Minor releases can include bug fixes and features but do not change the repository format and strive to avoid changing options and naming.

        Documentation for the <proper>v1</proper> release can be found <link url="{[backrest-url-base]}/1">here</link>.

        The notes for a release may also contain <quote>Additional Notes</quote> but changes in this section are only to documentation or the test suite and have no direct impact on the <backrest/> codebase.</text>
    </intro>

    <release-list>
        <release date="XXXX-XX-XX" version="2.15dev" title="UNDER DEVELOPMENT">
            <release-core-list>
                <release-improvement-list>
                    <release-item>
                        <p>The <cmd>local</cmd> command for restore is implemented entirely in C.</p>
                    </release-item>

                    <release-item>
                        <p>Rename <br-option>repo-s3-verify-ssl</br-option> option to <br-option>repo-s3-verify-tls</br-option>.  The new name is preferred because pgBackRest does not support any SSL protocol versions (they are all considered to be insecure).  The old name will continue to be accepted.</p>
                    </release-item>
                </release-improvement-list>

                <release-development-list>
                    <release-item>
                        <release-item-contributor-list>
                            <release-item-contributor id="cynthia.shang"/>
                        </release-item-contributor-list>

                        <p>Add most unimplemented functions to the remote storage driver.</p>
                    </release-item>
                </release-development-list>
            </release-core-list>
        </release>

        <release date="2019-05-20" version="2.14" title="Bug Fix and Improvements">
            <release-core-list>
                <release-bug-list>
                    <release-item>
                        <release-item-contributor-list>
                            <release-item-ideator id="jens.wilke"/>
                        </release-item-contributor-list>

                        <p>Fix segfault when <br-option>process-max</br-option> > 8 for <cmd>archive-push</cmd>/<cmd>archive-get</cmd>.</p>
                    </release-item>
                </release-bug-list>

                <release-improvement-list>
                    <release-item>
                        <release-item-contributor-list>
                            <release-item-ideator id="hatifnatt"/>
                            <release-item-contributor id="cynthia.shang"/>
                        </release-item-contributor-list>

                        <p>Bypass database checks when <cmd>stanza-delete</cmd> issued with <br-option>force</br-option>.</p>
<<<<<<< HEAD
                    </release-item>

                    <release-item>
                        <p>Improve performance of non-blocking reads by using maximum buffer size.</p>
=======
>>>>>>> e3fe3434
                    </release-item>

                    <release-item>
                        <p>Add <file>configure</file> script for improved multi-platform support.</p>
                    </release-item>
                </release-improvement-list>

                <release-development-list>
                    <release-item>
                        <p>Filter improvements.  Only process next filter in <code>IoFilterGroup</code> when input buffer is full or flushing.  Improve filter's notion of <quote>done</quote> to optimize filter processing.</p>
                    </release-item>

                    <release-item>
                        <p>Improve performance of non-blocking reads by using maximum buffer size.</p>
                    </release-item>

                    <release-item>
                        <p>Add <code>storageInfoList()</code> to get detailed info about all entries in a path.</p>
                    </release-item>

                    <release-item>
                        <p>Allow <code>storageInfo()</code> to follow links.</p>
                    </release-item>

                    <release-item>
                        <p>Allow <code>StorageFileWrite</code> to set user, group, and modification time.</p>
                    </release-item>

                    <release-item>
                        <p>Add <code>pathExists()</code> to <code>Storage</code> object.</p>
                    </release-item>

                    <release-item>
                        <p>Improve zero-length content handling in <code>HttpClient</code> object.</p>
                    </release-item>

                    <release-item>
                        <p>Don't append <code>strerror()</code> to error message when <code>errno</code> is 0.</p>
                    </release-item>

                    <release-item>
                        <release-item-contributor-list>
                            <release-item-reviewer id="cynthia.shang"/>
                        </release-item-contributor-list>

                        <p>Improve type safety of interfaces and drivers.</p>
                    </release-item>

                    <release-item>
                        <p>Add <br-option>--c</br-option> option to request a C remote.</p>
                    </release-item>

                    <release-item>
                        <p>Add <file>common/macro.h</file> for general-purpose macros.</p>
                    </release-item>

                    <release-item>
                        <p>Add macros for object free functions.</p>
                    </release-item>

                    <release-item>
                        <p>Various <code>MemContext</code> callback improvements.</p>
                    </release-item>

                    <release-item>
                        <p>Various <code>Buffer</code> improvements.</p>
                    </release-item>

                    <release-item>
                        <p>Simplify storage object names.</p>
                    </release-item>

                    <release-item>
                        <p>Add <code>ioWriteStr()</code> and <code>ioWriteStrLine()</code>.</p>
                    </release-item>

                    <release-item>
                        <p>Add separate functions to encode/decode each JSON type.</p>
                    </release-item>

                    <release-item>
                        <p>Add macros to create constant <code>Buffer</code> objects.</p>
                    </release-item>

                    <release-item>
                        <p>Add missing <code>httpUriEncode()</code> in S3 request.</p>
                    </release-item>

                    <release-item>
                        <p>Add <code>unsigned int</code> <code>Variant</code> type and update code to use it.</p>
                    </release-item>

                    <release-item>
                        <p>Expose handle (file descriptor) from <code>IoWrite</code> when applicable.</p>
                    </release-item>

                    <release-item>
                        <p>Add <code>iniSave()</code> and <code>iniMove()</code> to <code>Ini</code> object.</p>
                    </release-item>

                    <release-item>
                        <p>Add <code>*Save()</code> functions to most <code>Info</code> objects.</p>
                    </release-item>

                    <release-item>
                        <p>Extern <code>infoHash()</code> so it can be used by other modules.</p>
                    </release-item>

                    <release-item>
                        <p><code>varNewKv()</code> accepts a <code>KeyValue</code> object rather than creating one.</p>
                    </release-item>

                    <release-item>
                        <p>Add constant for maximum buffer sizes required by <code>cvt*()</code> functions.</p>
                    </release-item>

                    <release-item>
                        <p>Add <id>true</id> and <id>false</id> <code>String</code> constants.</p>
                    </release-item>

                    <release-item>
                        <p>Refactor <code>Ini</code> interface to expose <code>String</code> values instead of <code>Variant</code>.</p>
                    </release-item>

                    <release-item>
                        <p>Refactor <code>main()</code> as a <code>switch()</code> statement.</p>
                    </release-item>

                    <release-item>
                        <p>Add <code>cfgOptionUInt()</code> and <code>cfgOptionUInt64()</code> and update code to use them.</p>
                    </release-item>

                    <release-item>
                        <p>Improve log performance, simplify macros, rename <code>logWill()</code> to <code>logAny()</code>.</p>
                    </release-item>

                    <release-item>
                        <p>Improve coverage in <file>perl/exec</file>, <file>config/config</file>, and <file>config/parse</file> modules.</p>
                    </release-item>

                    <release-item>
                        <p>Remove <id>-Wswitch-enum</id> compiler option.</p>
                    </release-item>

                    <release-item>
                        <p>Error on multiple option alternate names and simplify help command.</p>
                    </release-item>

                    <release-item>
                        <p>Use <code>THROW_ON_SYS_ERROR*()</code> to improve code coverage.</p>
                    </release-item>

                    <release-item>
                        <p>Improve macros and coverage rules that were hiding missing coverage.</p>
                    </release-item>

                    <release-item>
                        <p>Improve efficiency of <code>FUNCTION_LOG*()</code> macros.</p>
                    </release-item>

                    <release-item>
                        <release-item-contributor-list>
                            <release-item-contributor id="cynthia.shang"/>
                        </release-item-contributor-list>

                        <p>Convert expire command to c with caveat that S3 removal functions, remote functionality, and ensuring archive and backup info history list always match still need to be implemented.</p>
                    </release-item>

                    <release-item>
                        <release-item-contributor-list>
                            <release-item-contributor id="cynthia.shang"/>
                        </release-item-contributor-list>

                        <p>Implement remote functionality for file remove, path remove, path create and path sync.</p>
                    </release-item>
                </release-development-list>
            </release-core-list>

            <release-doc-list>
                <release-feature-list>
                    <release-item>
                        <p>Add user guides for <proper>CentOS</proper>/<proper>RHEL</proper> <proper>6</proper>/<proper>7</proper>.</p>
                    </release-item>
                </release-feature-list>

                <release-development-list>
                    <release-item>
                        <p>Automate coverage summary report generation.</p>
                    </release-item>

                    <release-item>
                        <p>Add <setting>--out-preserve</setting> to preserve contents of output path.</p>
                    </release-item>

                    <release-item>
                        <p>Restore index menu url default lost in b85e51d6.</p>
                    </release-item>
                </release-development-list>
            </release-doc-list>

            <release-test-list>
                <release-development-list>
                    <release-item>
                        <p>Add <code>harnessInfoChecksum/Z()</code> to ease creation of test info files.</p>
                    </release-item>

                    <release-item>
                        <p>Update containers with <postgres/> minor releases and <id>liblz4</id>.</p>
                    </release-item>

                    <release-item>
                        <p>Add <code>testUser()</code> and <code>testGroup()</code>.</p>
                    </release-item>

                    <release-item>
                        <p>Add <id>build-max</id> option to set max build processes.</p>
                    </release-item>

                    <release-item>
                        <p>Reduce <proper>ScalityS3</proper> processes since only two are needed.</p>
                    </release-item>

                    <release-item>
                        <release-item-contributor-list>
                            <release-item-contributor id="cynthia.shang"/>
                        </release-item-contributor-list>

                        <p>Update <id>mock/expire</id> module test matrix so expect tests output.</p>
                    </release-item>
                </release-development-list>
            </release-test-list>
        </release>

        <release date="2019-04-18" version="2.13" title="Bug Fixes">
            <release-core-list>
                <release-bug-list>
                    <release-item>
                        <release-item-contributor-list>
                            <release-item-ideator id="brunre01"/>
                            <release-item-ideator id="jens.wilke"/>
                            <release-item-ideator id="tomasz.kontusz"/>
                            <release-item-ideator id="guruguruguru"/>
                        </release-item-contributor-list>

                        <p>Fix zero-length reads causing problems for IO filters that did not expect them.</p>
                    </release-item>

                    <release-item>
                        <p>Fix reliability of error reporting from <cmd>local</cmd>/<cmd>remote</cmd> processes.</p>
                    </release-item>

                    <release-item>
                        <p>Fix <proper>Posix</proper>/<proper>CIFS</proper> error messages reporting the wrong filename on write/sync/close.</p>
                    </release-item>
                </release-bug-list>

                <release-development-list>
                    <release-item>
                        <p>Harden IO filters against zero input and optimize zero output case.</p>
                    </release-item>

                    <release-item>
                        <p>Move <code>lockRelease()</code> to the end of <code>exitSafe()</code>.</p>
                    </release-item>

                    <release-item>
                        <p>Add <code>CHECK()</code> macro for production assertions.</p>
                    </release-item>

                    <release-item>
                        <p>Automatically generate constants for command and option names.</p>
                    </release-item>

                    <release-item>
                        <p>Use a macro instead of a nested struct to create common <code>String</code> variables.</p>
                    </release-item>

                    <release-item>
                        <p>Add <code>STR()</code> macro to create constant <code>String</code> objects from runtime strings.</p>
                    </release-item>

                    <release-item>
                        <p>Add macros to create constant <code>Variant</code> types.</p>
                    </release-item>

                    <release-item>
                        <release-item-contributor-list>
                            <release-item-contributor id="cynthia.shang"/>
                        </release-item-contributor-list>

                        <p>Migrate <code>backupRegExp()</code> to C.</p>
                    </release-item>
                </release-development-list>
            </release-core-list>

            <release-doc-list>
                <release-development-list>
                    <release-item>
                        <p>Option to build documentation from current <proper>apt.postgres.org</proper> packages.</p>
                    </release-item>
                </release-development-list>
            </release-doc-list>
        </release>

        <release date="2019-04-11" version="2.12" title="C Implementation of Archive Push">
            <release-core-list>
                <p><b>IMPORTANT NOTE</b>: The new <proper>TLS</proper>/<proper>SSL</proper> implementation forbids dots in <proper>S3</proper> bucket names per RFC-2818.  This security fix is required for compliant hostname verification.</p>

                <release-bug-list>
                    <release-item>
                        <release-item-contributor-list>
                            <release-item-ideator id="marc.cousin"/>
                        </release-item-contributor-list>

                        <p>Fix issues when a path option is / terminated.</p>
                    </release-item>

                    <release-item>
                        <release-item-contributor-list>
                            <release-item-ideator id="brad.nicholson"/>
                        </release-item-contributor-list>

                        <p>Fix issues when <br-option>log-level-file=off</br-option> is set for the <cmd>archive-get</cmd> command.</p>
                    </release-item>

                    <release-item>
                        <release-item-contributor-list>
                            <release-item-ideator id="kyle.nevins"/>
                        </release-item-contributor-list>

                        <p>Fix C code to recognize <id>host:port</id> option format like Perl does.</p>
                    </release-item>

                    <release-item>
                        <p>Fix issues with <code>remote</code>/<code>local</code> command logging options.</p>
                    </release-item>
                </release-bug-list>

                <release-improvement-list>
                    <release-item>
                        <p>The <cmd>archive-push</cmd> command is implemented entirely in C.</p>
                    </release-item>

                    <release-item>
                        <release-item-contributor-list>
                            <release-item-ideator id="rakshitha.br"/>
                        </release-item-contributor-list>

                        <p>Increase <br-option>process-max</br-option> limit to <id>999</id>.</p>
                    </release-item>

                    <release-item>
                        <p>Improve error message when an <proper>S3</proper> bucket name contains dots.</p>
                    </release-item>
                </release-improvement-list>

                <release-development-list>
                    <release-item>
                        <p>Add separate <cmd>archive-push-async</cmd> command.</p>
                    </release-item>

                    <release-item>
                        <p><code>CryptoHash</code> improvements and fixes. Fix incorrect buffer size used in <code>cryptoHashOne()</code>.  Add missing <code>const</code> to <code>cryptoHashOne()</code> and <code>cryptoHashOneStr()</code>.  Add hash size constants.  Extern hash type constant.</p>
                    </release-item>

                    <release-item>
                        <p>Add <id>CIFS</id> storage driver.</p>
                    </release-item>

                    <release-item>
                        <p>Add file write to the remote and S3 storage drivers.</p>
                    </release-item>

                    <release-item>
                        <p>Add <code>storageRepoWrite()</code> and <code>storagePg()</code>/<code>storagePgWrite()</code> to storage helper.</p>
                    </release-item>

                    <release-item>
                        <p>Use a single file to handle global errors in async archiving.</p>
                    </release-item>

                    <release-item>
                        <p>Add document creation to XML objects.</p>
                    </release-item>

                    <release-item>
                        <p>Remove redundant documentation from <postgres/> interface files and clarify ambiguous function names.</p>
                    </release-item>

                    <release-item>
                        <p>Add WAL info to <postgres/> interface.</p>
                    </release-item>

                    <release-item>
                        <p>Refactor <postgres/> interface to remove most code duplication.</p>
                    </release-item>

                    <release-item>
                        <p>Logging improvements.  Allow three-digit process IDs in logging.  Allow process id in C logging.</p>
                    </release-item>

                    <release-item>
                        <p>Add process id to <code>ProtocolParallelJob</code>.</p>
                    </release-item>

                    <release-item>
                        <p>Add process id to C <cmd>archive-get</cmd> and <cmd>archive-push</cmd> logging.</p>
                    </release-item>

                    <release-item>
                        <p>Close log file before <code>exec()</code>.</p>
                    </release-item>

                    <release-item>
                        <p>Allow warnings to be written by <code>archiveAsyncStatusOkWrite()</code>.</p>
                    </release-item>

                    <release-item>
                        <p>Move WAL path prefix logic into <code>walPath()</code>.</p>
                    </release-item>

                    <release-item>
                        <p>Make notion of current <postgres/> info ID in C align with Perl.</p>
                    </release-item>

                    <release-item>
                        <p>Add locking capability to the remote command.</p>
                    </release-item>

                    <release-item>
                        <p>Add <code>forkSafe()</code> to handle fork errors.</p>
                    </release-item>

                    <release-item>
                        <p>Add <code>httpHeaderDup()</code>.</p>
                    </release-item>

                    <release-item>
                        <p><code>httpClientRequest()</code> accepts a body parameter.</p>
                    </release-item>

                    <release-item>
                        <p>Add <code>protocolKeepAlive()</code> to send <id>noops</id> to all remotes.</p>
                    </release-item>

                    <release-item>
                        <p>Make <code>strLstDup()</code> null-tolerant.</p>
                    </release-item>

                    <release-item>
                        <p>Add <code>strLstMergeAnti()</code> for merge anti-joins.</p>
                    </release-item>

                    <release-item>
                        <p>Add <code>cvtSSizeToZ()</code> and debug macros.</p>
                    </release-item>

                    <release-item>
                        <p>Remove unused <code>infoArchiveCheckPg()</code> function.</p>
                    </release-item>

                    <release-item>
                        <p>Add constants for <file>.ok</file>/<file>.error</file> status extensions.</p>
                    </release-item>
                </release-development-list>
            </release-core-list>

            <release-doc-list>
                <release-improvement-list>
                    <release-item>
                        <release-item-contributor-list>
                            <release-item-ideator id="magnus.hagander"/>
                        </release-item-contributor-list>

                        <p>Clarify that S3-compatible object stores are supported.</p>
                    </release-item>
                </release-improvement-list>
            </release-doc-list>

            <release-test-list>
                <release-development-list>
                    <release-item>
                        <p>Build test harness with the same warnings as code being tested.</p>
                    </release-item>

                    <release-item>
                        <p>Add <code>TEST_64BIT()</code> macro to detect 64-bit platforms.</p>
                    </release-item>

                    <release-item>
                        <p>Skip coverage for macros with numbers in their name.</p>
                    </release-item>

                    <release-item>
                        <p>Use <cmd>restore</cmd> command for remote performances tests.</p>
                    </release-item>
                </release-development-list>
            </release-test-list>
        </release>

        <release date="2019-03-11" version="2.11" title="C Implementation of Archive Get">
            <release-core-list>
                <release-bug-list>
                    <release-item>
                        <release-item-contributor-list>
                            <release-item-ideator id="benoit.lobréau"/>
                        </release-item-contributor-list>

                        <p>Fix possible truncated WAL segments when an error occurs mid-write.</p>
                    </release-item>

                    <release-item>
                        <release-item-contributor-list>
                            <release-item-contributor id="stefan.fercot"/>
                        </release-item-contributor-list>

                        <p>Fix info command missing WAL min/max when stanza specified.</p>
                    </release-item>

                    <release-item>
                        <release-item-contributor-list>
                            <release-item-ideator id="leo.khomenko"/>
                        </release-item-contributor-list>

                        <p>Fix non-compliant JSON for options passed from C to Perl.</p>
                    </release-item>
                </release-bug-list>

                <release-improvement-list>
                    <release-item>
                        <p>The <cmd>archive-get</cmd> command is implemented entirely in C.</p>
                    </release-item>

                    <release-item>
                        <release-item-contributor-list>
                            <release-item-contributor id="marc.cousin"/>
                        </release-item-contributor-list>

                        <p>Enable socket keep-alive on older <proper>Perl</proper> versions.</p>
                    </release-item>

                    <release-item>
                        <release-item-contributor-list>
                            <release-item-ideator id="jason.odonnell"/>
                        </release-item-contributor-list>

                        <p>Error when parameters are passed to a command that does not accept parameters.</p>
                    </release-item>

                    <release-item>
                        <release-item-contributor-list>
                            <release-item-ideator id="hans.jurgen.schonig"/>
                        </release-item-contributor-list>

                        <p>Add hints when unable to find a WAL segment in the archive.</p>
                    </release-item>

                    <release-item>
                        <release-item-contributor-list>
                            <release-item-ideator id="james.badger"/>
                        </release-item-contributor-list>

                        <p>Improve error when hostname cannot be found in a certificate.</p>
                    </release-item>

                    <release-item>
                        <release-item-contributor-list>
                            <release-item-contributor id="benoit.lobréau"/>
                        </release-item-contributor-list>

                        <p>Add additional options to <file>backup.manifest</file> for debugging purposes.</p>
                    </release-item>
                </release-improvement-list>

                <release-development-list>
                    <release-item>
                        <p>Migrate <cmd>local</cmd> and <cmd>remote</cmd> commands to C.</p>
                    </release-item>

                    <release-item>
                        <p>Add separate <cmd>archive-get-async</cmd> command.</p>
                    </release-item>

                    <release-item>
                        <p>Add <code>ProtocolParallel*</code> objects for parallelizing commands.</p>
                    </release-item>

                    <release-item>
                        <p>Add <code>ProtocolCommand</code> object.</p>
                    </release-item>

                    <release-item>
                        <p>Add <code>exists()</code> to remote storage.</p>
                    </release-item>

                    <release-item>
                        <p>Resolve storage path expressions before passing to remote.</p>
                    </release-item>

                    <release-item>
                        <p>Expose handle (file descriptor) from <code>IoRead</code> when applicable.</p>
                    </release-item>

                    <release-item>
                        <p>Add <code>storageHelperFree()</code> to storage helper.</p>
                    </release-item>

                    <release-item>
                        <p>Add <code>kvKeyExists()</code> to <code>KeyValue</code> object.</p>
                    </release-item>

                    <release-item>
                        <p>Add <code>lstRemove()</code> to <code>List</code> object.</p>
                    </release-item>

                    <release-item>
                        <p>Allow <code>cfgExecParam()</code> to exclude options.</p>
                    </release-item>

                    <release-item>
                        <p><code>MemContext</code> improvements.  Improve performance of context and memory allocations. Use <code>contextTop</code>/<code>contextCurrent</code> instead of <code>memContextTop()</code>/<code>memContextCurrent()</code>.  Don't make a copy of the context name.</p>
                    </release-item>

                    <release-item>
                        <release-item-contributor-list>
                            <release-item-contributor id="douglas.j.hunley"/>
                        </release-item-contributor-list>

                        <p>Make <id>DESTDIR</id> fully-configurable in the <file>Makefile</file>.</p>
                    </release-item>

                    <release-item>
                        <release-item-contributor-list>
                            <release-item-ideator id="ucando"/>
                            <release-item-ideator id="jungle-boogie"/>
                            <release-item-ideator id="luca.ferrari"/>
                        </release-item-contributor-list>

                        <p>Add note for <id>CSTD</id> settings on BSD variants.</p>
                    </release-item>

                    <release-item>
                        <release-item-contributor-list>
                            <release-item-contributor id="luca.ferrari"/>
                        </release-item-contributor-list>

                        <p>Add <id>clean</id> and <id>uninstall</id> targets to <file>Makefile</file>.</p>
                    </release-item>

                    <release-item>
                        <release-item-contributor-list>
                            <release-item-contributor id="stephen.frost"/>
                        </release-item-contributor-list>

                        <p>Change <code>execRead()</code> to return a <code>size_t</code>.</p>
                    </release-item>

                    <release-item>
                        <p>Prevent option warning from being output when running help command.</p>
                    </release-item>

                    <release-item>
                        <p>Improve null-handling of <code>strToLog()</code> and <code>varToLog()</code>.</p>
                    </release-item>

                    <release-item>
                        <p>Increase per-call stack trace size to <id>4096</id>.</p>
                    </release-item>

                    <release-item>
                        <p>Move <code>compress</code> module to <code>common/compress</code>.</p>
                    </release-item>

                    <release-item>
                        <p>Move <code>crypto</code> module to <code>common/crypto</code>.</p>
                    </release-item>
                </release-development-list>
            </release-core-list>

            <release-doc-list>
                <release-improvement-list>
                    <release-item>
                        <p>Update default documentation version to <postgres/> 10.</p>
                    </release-item>
                </release-improvement-list>

                <release-development-list>
                    <release-item>
                        <p>Add instructions for building the coverage report.</p>
                    </release-item>

                    <release-item>
                        <p>Documentation builds on <postgres/> 9.4-10.</p>
                    </release-item>
                </release-development-list>
            </release-doc-list>

            <release-test-list>
                <release-development-list>
                    <release-item>
                        <p>Create test matrix for <id>mock/archive</id>, <id>mock/archive-stop</id>, <id>mock/all</id>, <id>mock/expire</id>, and <id>mock/stanza</id> to increase coverage and reduce tests.</p>
                    </release-item>

                    <release-item>
                        <p>Improve fork harness to allow multiple children and setup pipes automatically.</p>
                    </release-item>

                    <release-item>
                        <p>Reduce expect log level in <id>mock/archive</id> and <id>mock/stanza</id> tests.</p>
                    </release-item>

                    <release-item>
                        <p>Rename test modules for consistency.</p>
                    </release-item>

                    <release-item>
                        <p>Only run test-level stack trace by default for unit-tested modules.</p>
                    </release-item>

                    <release-item>
                        <p>Add missing ToLog() coverage to <code>String</code>, <code>List</code>, and <code>PgControl</code>.</p>
                    </release-item>

                    <release-item>
                        <p>Create aliases for test VMs ordered by age.</p>
                    </release-item>
                </release-development-list>
            </release-test-list>
        </release>

        <release date="2019-02-09" version="2.10" title="Bug Fixes">
            <release-core-list>
                <release-bug-list>
                    <release-item>
                        <release-item-contributor-list>
                            <release-item-ideator id="mibiio"/>
                        </release-item-contributor-list>

                        <p>Add unimplemented <proper>S3</proper> driver method required for <cmd>archive-get</cmd>.</p>
                    </release-item>

                    <release-item>
                        <release-item-contributor-list>
                            <release-item-ideator id="james.chanco.jr"/>
                        </release-item-contributor-list>

                        <p>Fix check for improperly configured <br-option>pg-path</br-option>.</p>
                    </release-item>
                </release-bug-list>

                <release-development-list>
                    <release-item>
                        <p>JSON improvements.  Optimize parser implementation.  Make the renderer more null tolerant.</p>
                    </release-item>

                    <release-item>
                        <p>Automatically adjust <br-option>db-timeout</br-option> when <br-option>protocol-timeout</br-option> is smaller.</p>
                    </release-item>
                </release-development-list>
            </release-core-list>
        </release>

        <release date="2019-01-30" version="2.09" title="Minor Improvements and Bug Fixes">
            <release-core-list>
                <release-bug-list>
                    <release-item>
                        <release-item-contributor-list>
                            <release-item-ideator id="vidhya.gurumoorthi"/>
                            <release-item-ideator id="joe.ayers"/>
                            <release-item-ideator id="douglas.j.hunley"/>
                        </release-item-contributor-list>

                        <p>Fix issue with multiple async status files causing a hard error.</p>
                    </release-item>
                </release-bug-list>

                <release-improvement-list>
                    <release-item>
                        <p>The <cmd>info</cmd> command is implemented entirely in C.</p>
                    </release-item>

                    <release-item>
                        <p>Simplify <cmd>info</cmd> command text message when no stanzas are present by replacing the repository path with <quote>the repository</quote>.</p>
                    </release-item>

                    <release-item>
                        <release-item-contributor-list>
                            <release-item-contributor id="douglas.j.hunley"/>
                        </release-item-contributor-list>

                        <p>Add <id>_DARWIN_C_SOURCE</id> flag to Makefile for <proper>MacOS</proper> builds.</p>
                    </release-item>

                    <release-item>
                        <release-item-contributor-list>
                            <release-item-ideator id="bruno.friedmann"/>
                        </release-item-contributor-list>

                        <p>Update address lookup in C TLS client to use modern methods.</p>
                    </release-item>

                    <release-item>
                        <release-item-contributor-list>
                            <release-item-ideator id="ucando"/>
                        </release-item-contributor-list>

                        <p>Include Posix-compliant header for <code>strcasecmp()</code> and <code>fd_set</code>.</p>
                    </release-item>
                </release-improvement-list>

                <release-development-list>
                    <release-item>
                        <p>Add remote storage objects.</p>
                    </release-item>

                    <release-item>
                        <p>Add <code>ProtocolClient</code> object and helper functions.</p>
                    </release-item>

                    <release-item>
                        <p>Add <code>Exec</code> object.</p>
                    </release-item>

                    <release-item>
                        <p>Add <code>IoHandleRead</code> and <code>IoHandleWrite</code> objects.</p>
                    </release-item>

                    <release-item>
                        <p>Add <code>cfgExecParam()</code> to generate parameters for executing commands.</p>
                    </release-item>

                    <release-item>
                        <p>Ignore <id>SIGPIPE</id> signals and check <id>EPIPE</id> result instead.</p>
                    </release-item>

                    <release-item>
                        <p>Function log macro improvements.  Rename FUNCTION_DEBUG_* and consolidate ASSERT_* macros for consistency. Improve <code>CONST</code> and <code>P</code>/<code>PP</code> type macro handling. Move <code>MACRO_TO_STR()</code> to <file>common/debug.h</file>. Remove unused type parameter from <code>FUNCTION_TEST_RETURN()</code>.</p>
                    </release-item>

                    <release-item>
                        <p>Make the <proper>C</proper> version of the <cmd>info</cmd> command conform to the <proper>Perl</proper> version.</p>
                    </release-item>

                    <release-item>
                        <p>Improve accuracy of <code>strSizeFormat()</code>.</p>
                    </release-item>

                    <release-item>
                        <p>Add <code>ioReadBuf()</code> to easily read into a buffer.</p>
                    </release-item>

                    <release-item>
                        <p>JSON improvements.  Allow empty arrays in JSON parser.  Fix null output in JSON renderer.  Fix escaping in JSON string parser/renderer.</p>
                    </release-item>

                    <release-item>
                        <p>Allocate extra space for concatenations in the <code>String</code> object.</p>
                    </release-item>

                    <release-item>
                        <p>Return <code>UnknownError</code> from <code>errorTypeFromCode()</code> for invalid error codes.</p>
                    </release-item>

                    <release-item>
                        <p>Update Perl repo rules to work when stanza is not specified.</p>
                    </release-item>

                    <release-item>
                        <p>Update <code>Storage::Local->list()</code> to accept an undefined path.</p>
                    </release-item>

                    <release-item>
                        <p>Null-terminate list returned by <code>strLstPtr()</code>.</p>
                    </release-item>

                    <release-item>
                        <p>Add <code>kvMove()</code> and <code>varLstMove()</code>.</p>
                    </release-item>

                    <release-item>
                        <p>Replace <code>FileOpenError</code> with <code>HostConnectError</code> in <code>TlsClient</code>.</p>
                    </release-item>

                    <release-item>
                        <p>Allow string <code>Variant</code> objects to contain <code>null</code>.</p>
                    </release-item>

                    <release-item>
                        <p>Rename <code>common/io/handle</code> module to <code>common/io/handleWrite</code>.</p>
                    </release-item>

                    <release-item>
                        <p>Add <code>const VariantList *</code> debug type.</p>
                    </release-item>
                </release-development-list>
            </release-core-list>

            <release-doc-list>
                <release-bug-list>
                    <release-item>
                        <release-item-contributor-list>
                            <release-item-ideator id="heath.lord"/>
                        </release-item-contributor-list>

                        <p>Fix hard-coded repository path.</p>
                    </release-item>
                </release-bug-list>

                <release-improvement-list>
                    <release-item>
                        <release-item-contributor-list>
                            <release-item-ideator id="bruce.burdick"/>
                        </release-item-contributor-list>

                        <p>Clarify that encryption is always performed client-side.</p>
                    </release-item>

                    <release-item>
                        <p>Add examples for building a documentation host.</p>
                    </release-item>

                    <release-item>
                        <p>Allow <code>if</code> in manifest variables, lists, and list items.</p>
                    </release-item>
                </release-improvement-list>
            </release-doc-list>

            <release-test-list>
                <release-development-list>
                    <release-item>
                        <p>Move C module include in <file>test.c</file> above headers included for testing.</p>
                    </release-item>

                    <release-item>
                        <p>Allow primary <id>gid</id> for the test user to be different from <id>uid</id>.</p>
                    </release-item>

                    <release-item>
                        <p>Increase timeout in <id>storage/s3</id> module to improve reliability.</p>
                    </release-item>
                </release-development-list>
            </release-test-list>
        </release>

        <release date="2019-01-02" version="2.08" title="Minor Improvements and Bug Fixes">
            <release-core-list>
                <release-bug-list>
                    <release-item>
                        <release-item-contributor-list>
                            <release-item-ideator id="matt.kunkel"/>
                        </release-item-contributor-list>

                        <p>Remove request for S3 object info directly after putting it.</p>
                    </release-item>

                    <release-item>
                        <release-item-contributor-list>
                            <release-item-ideator id="ronan.dunklau"/>
                        </release-item-contributor-list>

                        <p>Correct <br-option>archive-get-queue-max</br-option> to be <id>size</id> type.</p>
                    </release-item>

                    <release-item>
                        <release-item-contributor-list>
                            <release-item-ideator id="camilo.aguilar"/>
                        </release-item-contributor-list>

                        <p>Add error message when current user <id>uid</id>/<id>gid</id> does not map to a name.</p>
                    </release-item>

                    <release-item>
                        <p>Error when <br-option>--target-action=shutdown</br-option> specified for <postgres/> &lt; 9.5.</p>
                    </release-item>
                </release-bug-list>

                <release-improvement-list>
                    <release-item>
                        <release-item-contributor-list>
                            <release-item-ideator id="ronan.dunklau"/>
                        </release-item-contributor-list>

                        <p>Set TCP keepalives on <proper>S3</proper> connections.</p>
                    </release-item>

                    <release-item>
                        <release-item-contributor-list>
                            <release-item-ideator id="ryan.lambert"/>
                            <release-item-contributor id="cynthia.shang"/>
                        </release-item-contributor-list>

                        <p>Reorder <cmd>info</cmd> command text output so most recent backup is output last.</p>
                    </release-item>

                    <release-item>
                        <p>Change file ownership only when required.</p>
                    </release-item>

                    <release-item>
                        <release-item-contributor-list>
                            <release-item-ideator id="brad.nicholson"/>
                        </release-item-contributor-list>

                        <p>Redact <id>authentication</id> header when throwing <proper>S3</proper> errors.</p>
                    </release-item>
                </release-improvement-list>

                <release-development-list>
                    <release-item>
                        <p>Enable S3 storage and encryption for <cmd>archive-get</cmd> command in C.</p>
                    </release-item>

                    <release-item>
                        <release-item-contributor-list>
                            <release-item-contributor id="cynthia.shang"/>
                        </release-item-contributor-list>

                        <p>Migrate local <cmd>info</cmd> command to C.</p>
                    </release-item>

                    <release-item>
                        <p>Add <proper>S3</proper> storage driver.</p>
                    </release-item>

                    <release-item>
                        <p>Add <code>HttpClient</code> object.</p>
                    </release-item>

                    <release-item>
                        <p>Add <code>TlsClient</code> object.</p>
                    </release-item>

                    <release-item>
                        <p>Add interface objects for <proper>libxml2</proper>.</p>
                    </release-item>

                    <release-item>
                        <p>Add encryption capability to <code>Info*</code> objects.</p>
                    </release-item>

                    <release-item>
                        <p>Add <code>IoFilter</code> interface to <code>CipherBlock</code> object.</p>
                    </release-item>

                    <release-item>
                        <p>Allow arbitary <code>InOut</code> filters to be chained in <code>IoFilterGroup</code>.</p>
                    </release-item>

                    <release-item>
                        <release-item-contributor-list>
                            <release-item-contributor id="cynthia.shang"/>
                        </release-item-contributor-list>

                        <p>Add <code>infoBackup</code> object to encapsulate the <file>backup.info</file> file.</p>
                    </release-item>

                    <release-item>
                        <release-item-contributor-list>
                            <release-item-contributor id="cynthia.shang"/>
                        </release-item-contributor-list>

                        <p>Improve JSON to <code>Variant</code> conversion and add <code>Variant</code> to JSON conversion.</p>
                    </release-item>

                    <release-item>
                        <release-item-contributor-list>
                            <release-item-contributor id="cynthia.shang"/>
                        </release-item-contributor-list>

                        <p>Storage helper improvements.  Allow <code>NULL</code> stanza in storage helper.  Add path expression for repository backup.</p>
                    </release-item>

                    <release-item>
                        <release-item-contributor-list>
                            <release-item-contributor id="cynthia.shang"/>
                        </release-item-contributor-list>

                        <p>Info module improvements.  Rename constants in <code>Info</code> module for consistency.  Remove <code>#define</code> statements in the <code>InfoPg</code> module to conform with newly-adopted coding standards.  Use cast to make for loop more readable in <code>InfoPg</code> module.  Add <code>infoArchiveIdHistoryMatch()</code> to the <code>InfoArchive</code> object.</p>
                    </release-item>

                    <release-item>
                        <p>Allow I/O read interface to explicitly request blocking reads.</p>
                    </release-item>

                    <release-item>
                        <release-item-contributor-list>
                            <release-item-contributor id="david.steele"/>
                            <release-item-contributor id="cynthia.shang"/>
                        </release-item-contributor-list>

                        <p>Improve error messages when info files are missing/corrupt.</p>
                    </release-item>

                    <release-item>
                        <release-item-contributor-list>
                            <release-item-contributor id="cynthia.shang"/>
                        </release-item-contributor-list>

                        <p>Add <code>strSizeFormat()</code> to <code>String</code> object.</p>
                    </release-item>

                    <release-item>
                        <p>Add <code>strLstInsert()</code> and <code>strLstInsertZ()</code> to <code>StringList</code> object.</p>
                    </release-item>

                    <release-item>
                        <p>Rename <code>PGBACKREST</code>/<code>BACKREST</code> constants to <code>PROJECT</code>.</p>
                    </release-item>

                    <release-item>
                        <p>Require <proper>S3</proper> key options except for <cmd>local</cmd>/<cmd>remote</cmd> commands.</p>
                    </release-item>

                    <release-item>
                        <p>Explicitly compile with Posix 2001 standard.</p>
                    </release-item>

                    <release-item>
                        <p>Add <code>ServiceError</code> for errors from a service that can be retried.</p>
                    </release-item>

                    <release-item>
                        <p>Conditional compilation of Perl logic in <file>exit.c</file>.</p>
                    </release-item>

                    <release-item>
                        <p>Merge <code>cipher.h</code> into <code>crypto.h</code>.</p>
                    </release-item>

                    <release-item>
                        <p>Remove extraneous <code>use</code>/<code>include</code> statements.</p>
                    </release-item>

                    <release-item>
                        <p>Remove embedded semicolon from <code>String</code> constant macros.</p>
                    </release-item>

                    <release-item>
                        <p>Reduce debug level for <code>infoIni()</code> to test.</p>
                    </release-item>

                    <release-item>
                        <p>Return <code>IoFilterGroup *</code> from <code>ioFilterGroupAdd()</code>.</p>
                    </release-item>

                    <release-item>
                        <p>Add coding standards for <code>String</code> constants.</p>
                    </release-item>

                    <release-item>
                        <p>Add missing <code>LOG_DEBUG()</code> macro.</p>
                    </release-item>
                </release-development-list>
            </release-core-list>

            <release-doc-list>
                <release-improvement-list>
                    <release-item>
                        <release-item-contributor-list>
                            <release-item-ideator id="keith.fiske"/>
                        </release-item-contributor-list>

                        <p>Clarify when <br-option>target-action</br-option> is effective and <postgres/> version support.</p>
                    </release-item>

                    <release-item>
                        <release-item-contributor-list>
                            <release-item-ideator id="pritam.barhate"/>
                        </release-item-contributor-list>

                        <p>Clarify that region/endpoint must be configured correctly for the bucket.</p>
                    </release-item>

                    <release-item>
                        <p>Add documentation for building the documentation.</p>
                    </release-item>
                </release-improvement-list>

                <release-development-list>
                    <release-item>
                        <release-item-contributor-list>
                            <release-item-contributor id="cynthia.shang"/>
                        </release-item-contributor-list>

                        <p>Add <code>admonitions</code> to all documentation renderers (HTML, PDF, Markdown and help text) and update <file>xml</file> files accordingly.</p>
                    </release-item>

                    <release-item>
                        <release-item-contributor-list>
                            <release-item-contributor id="cynthia.shang"/>
                        </release-item-contributor-list>

                        <p>Add HTML table rendering and update PDF/Markdown renderers to support header-less tables. Add optional table captions.</p>
                    </release-item>

                    <release-item>
                        <release-item-contributor-list>
                            <release-item-contributor id="cynthia.shang"/>
                        </release-item-contributor-list>

                        <p>Escape special characters in latex when not in a code block.</p>
                    </release-item>

                    <release-item>
                        <release-item-contributor-list>
                            <release-item-contributor id="cynthia.shang"/>
                        </release-item-contributor-list>

                        <p>Base menu ordering on natural ordering in the manifest.</p>
                    </release-item>

                    <release-item>
                        <p>Replace keywords with more flexible if statements.</p>
                    </release-item>

                    <release-item>
                        <p>Pre-build containers for any <id>execute</id> elements marked <id>pre</id>.</p>
                    </release-item>

                    <release-item>
                        <p>Documentation may be built with user-specified packages.</p>
                    </release-item>

                    <release-item>
                        <p>Add Centos/RHEL 7 option to documentation build.</p>
                    </release-item>

                    <release-item>
                        <release-item-contributor-list>
                            <release-item-contributor id="cynthia.shang"/>
                        </release-item-contributor-list>

                        <p>Allow custom logo for PDF documentation.</p>
                    </release-item>

                    <release-item>
                        <release-item-contributor-list>
                            <release-item-contributor id="cynthia.shang"/>
                        </release-item-contributor-list>

                        <p>Modify general document elements to allow any child element.</p>
                    </release-item>

                    <release-item>
                        <p>Use absolute paths so that <file>./doc.pl</file> runs.</p>
                    </release-item>

                    <release-item>
                        <p>Pick <code>pg_switch_wal()</code>/<code>pg_switch_xlog()</code> based on <postgres/> version.</p>
                    </release-item>

                    <release-item>
                        <p>Add configuration to the standby so it works as a primary when promoted.</p>
                    </release-item>

                    <release-item>
                        <p>Create common <id>if</id> expressions for testing <id>os-type</id>.</p>
                    </release-item>

                    <release-item>
                        <p>Add <id>zlib1g-dev</id> to <proper>Debian</proper> builds.</p>
                    </release-item>
                </release-development-list>
            </release-doc-list>

            <release-test-list>
                <release-development-list>
                    <release-item>
                        <p>New test containers with static test certificates.</p>
                    </release-item>

                    <release-item>
                        <p>Fix test binary name for <file>gprof</file>.</p>
                    </release-item>

                    <release-item>
                        <p>Allow arbitrary multiplier and flush character in <code>IoTestFilterMultiply</code>.</p>
                    </release-item>

                    <release-item>
                        <p>Update URL for Docker install.</p>
                    </release-item>

                    <release-item>
                        <p>Add <code>testRepoPath()</code> to let C unit tests know where the code repository is located.</p>
                    </release-item>

                    <release-item>
                        <p>Merge <file>common/typeStringListTest</file> module into <file>common/typeStringTest</file>.</p>
                    </release-item>

                    <release-item>
                        <p>Merge <file>common/typeVariantListTest</file> module into <file>common/typeVariantTest</file>.</p>
                    </release-item>
                </release-development-list>
            </release-test-list>
        </release>

        <release date="2018-11-16" version="2.07" title="Automatic Backup Checksum Delta">
            <release-core-list>
                <release-bug-list>
                    <release-item>
                        <release-item-contributor-list>
                            <release-item-ideator id="sebastien.lardiere"/>
                        </release-item-contributor-list>

                        <p>Fix issue with <br-option>archive-push-queue-max</br-option> not being honored on connection error.</p>
                    </release-item>

                    <release-item>
                        <p>Fix static WAL segment size used to determine if <br-option>archive-push-queue-max</br-option> has been exceeded.</p>
                    </release-item>

                    <release-item>
                        <release-item-contributor-list>
                            <release-item-ideator id="vthriller"/>
                        </release-item-contributor-list>

                        <p>Fix error after log file open failure when processing should continue.</p>
                    </release-item>
                </release-bug-list>

                <release-feature-list>
                    <release-item>
                        <release-item-contributor-list>
                            <release-item-contributor id="cynthia.shang"/>
                        </release-item-contributor-list>

                        <p>Automatically enable backup checksum delta when anomalies (e.g. timeline switch) are detected.</p>
                    </release-item>
                </release-feature-list>

                <release-improvement-list>
                    <release-item>
                        <release-item-contributor-list>
                            <release-item-ideator id="craig.a.james"/>
                        </release-item-contributor-list>

                        <p>Retry all S3 <id>5xx</id> errors rather than just <id>500</id> internal errors.</p>
                    </release-item>
                </release-improvement-list>

                <release-development-list>
                    <release-item>
                        <release-item-contributor-list>
                            <release-item-contributor id="cynthia.shang"/>
                            <release-item-contributor id="david.steele"/>
                        </release-item-contributor-list>

                        <p>Correct current history item in <code>InfoPg</code> to always be in position 0.</p>
                    </release-item>

                    <release-item>
                        <p>Make <code>ioReadLine()</code> read less aggressively.</p>
                    </release-item>

                    <release-item>
                        <p>Add <code>ioWriteFlush()</code> to flush pending output.</p>
                    </release-item>

                    <release-item>
                        <p>Add destructors to <code>IoRead</code> and <code>IoWrite</code> objects.</p>
                    </release-item>

                    <release-item>
                        <p>Add <id>base</id> variants to all integer to string conversion functions.</p>
                    </release-item>

                    <release-item>
                        <p>Add <code>lstInsert()</code> to <code>List</code> object.</p>
                    </release-item>

                    <release-item>
                        <p>Add <code>strCatChr()</code>, <code>strEmpty()</code>, and constant macros to <code>String</code> object.</p>
                    </release-item>

                    <release-item>
                        <p>Add <code>regExpPrefix()</code> to aid in static prefix searches.</p>
                    </release-item>

                    <release-item>
                        <release-item-contributor-list>
                            <release-item-contributor id="cynthia.shang"/>
                        </release-item-contributor-list>

                        <p>Correct <code>cfgDefDataFind()</code> to use <code>UINTP</code> instead of <code>VOIDPP</code>.</p>
                    </release-item>

                    <release-item>
                        <release-item-contributor-list>
                            <release-item-contributor id="cynthia.shang"/>
                        </release-item-contributor-list>

                        <p>Change <code>infoArchiveCheckPg()</code> to display the <postgres/> version as a string (e.g. 9.4) instead of the integer representation (e.g. 90400) when throwing an error.</p>
                    </release-item>

                    <release-item>
                        <p>Allow storage path and file mode to be 0.</p>
                    </release-item>

                    <release-item>
                        <p>Limit usable <code>Buffer</code> size without changing allocated size.</p>
                    </release-item>

                    <release-item>
                        <p>Construct <code>Wait</code> object in milliseconds instead of fractional seconds.</p>
                    </release-item>

                    <release-item>
                        <p>Add <code>THROW*_ON_SYS_ERROR*</code> macros to test and throw system errors.</p>
                    </release-item>

                    <release-item>
                        <p>Add <code>KernelError</code> to report miscellaneous kernel errors.</p>
                    </release-item>

                    <release-item>
                        <p>Use <code>THROW_ON_SYS_ERROR</code> macro to improve <code>fork</code> code coverage.</p>
                    </release-item>

                    <release-item>
                        <p><code>Storage</code> interface methods no longer declare the driver as const.</p>
                    </release-item>

                    <release-item>
                        <p>Add <code>memContextCallbackClear()</code> to prevent double <code>free()</code> calls.</p>
                    </release-item>

                    <release-item>
                        <p>Merge <file>crypto/random</file> module into <file>crypto/crypto</file>.</p>
                    </release-item>

                    <release-item>
                        <p>Add <code>cryptoError()</code> and update crypto code to use it.</p>
                    </release-item>

                    <release-item>
                        <p>Rename <code>CipherError</code> to <code>CryptoError</code>.</p>
                    </release-item>

                    <release-item>
                        <p>Reword misleading message in stack trace when parameter buffer is full.</p>
                    </release-item>

                    <release-item>
                        <p>Add logging macros for <code>TimeMSec</code> type.</p>
                    </release-item>

                    <release-item>
                        <p>Modify value of <code>PERL_EMBED_ERROR</code> macro.</p>
                    </release-item>
                </release-development-list>
            </release-core-list>

            <release-doc-list>
                <release-development-list>
                    <release-item>
                        <p>Add new HTML tags and <code>strExtra</code> to <code>DocHtmlElement</code>.</p>
                    </release-item>

                    <release-item>
                        <p>Remove error suppression for <backrest/> <file>make</file>.</p>
                    </release-item>
                </release-development-list>
            </release-doc-list>

            <release-test-list>
                <release-development-list>
                    <release-item>
                        <p>New test containers.  Add libxml2 library needed for S3 development.  Include new minor version upgrades for <postgres/>.  Remove <postgres/> 11 beta/rc repository.</p>
                    </release-item>

                    <release-item>
                        <p>Test speed improvements.  Mount <id>tmpfs</id> in <file>Vagrantfile</file> instead <file>test.pl</file>.  Preserve contents of C unit test build directory between <file>test.pl</file> executions.  Improve efficiency of code generation.</p>
                    </release-item>

                    <release-item>
                        <p>New, concise coverage report for C.</p>
                    </release-item>

                    <release-item>
                        <p>Add <code>TEST_LOG()</code> and <code>TEST_LOG_FMT()</code> macros.</p>
                    </release-item>

                    <release-item>
                        <p>Improve alignment of expected vs. actual error test results.</p>
                    </release-item>

                    <release-item>
                        <p>Add time since the beginning of the run to each test statement.</p>
                    </release-item>
                </release-development-list>
            </release-test-list>
        </release>

        <release date="2018-10-15" version="2.06" title="Checksum Delta Backup and PostgreSQL 11 Support">
            <release-core-list>
                <release-bug-list>
                    <release-item>
                        <release-item-contributor-list>
                            <release-item-ideator id="dan.farrell"/>
                        </release-item-contributor-list>

                        <p>Fix missing URI encoding in S3 driver.</p>
                    </release-item>

                    <release-item>
                        <release-item-contributor-list>
                            <release-item-ideator id="jesper.st.john"/>
                        </release-item-contributor-list>

                        <p>Fix incorrect error message for duplicate options in configuration files.</p>
                    </release-item>

                    <release-item>
                        <p>Fix incorrectly reported error return in <id>info</id> logging.  A return code of 1 from the <cmd>archive-get</cmd> was being logged as an error message at <id>info</id> level but otherwise worked correctly.</p>
                    </release-item>
                </release-bug-list>

                <release-feature-list>
                    <release-item>
                        <release-item-contributor-list>
                            <release-item-contributor id="cynthia.shang"/>
                        </release-item-contributor-list>

                        <p>Add checksum delta for incremental backups which uses checksums rather than timestamps to determine if files have changed.</p>
                    </release-item>

                    <release-item>
                        <p><postgres/> 11 support, including configurable WAL segment size.</p>
                    </release-item>
                </release-feature-list>

                <release-improvement-list>
                    <release-item>
                        <p>Ignore all files in a linked tablespace directory except the subdirectory for the current version of <postgres/>.  Previously an error would be generated if other files were present and not owned by the <postgres/> user.</p>
                    </release-item>

                    <release-item>
                        <release-item-contributor-list>
                            <release-item-ideator id="douglas.j.hunley"/>
                            <release-item-contributor id="cynthia.shang"/>
                        </release-item-contributor-list>

                        <p>Improve <cmd>info</cmd> command to display the stanza cipher type.</p>
                    </release-item>

                    <release-item>
                        <p>Improve support for special characters in filenames.</p>
                    </release-item>

                    <release-item>
                        <release-item-contributor-list>
                            <release-item-contributor id="cynthia.shang"/>
                        </release-item-contributor-list>

                        <p>Allow <br-option>delta</br-option> option to be specified in the <backrest/> configuration file.</p>
                    </release-item>
                </release-improvement-list>

                <release-development-list>
                    <release-item>
                        <p>Migrate local, unencrypted, non-S3 <cmd>archive-get</cmd> command to C.</p>
                    </release-item>

                    <release-item>
                        <p>Storage refactoring.  Posix file functions now differentiate between open and missing errors.  Don't use negations in objects below Storage.  Rename posix driver files/functions for consistency.  Full abstraction of storage driver interface.  Merge protocol storage helper into storage helper.  Add CIFS driver to storage helper for read-only repositories.</p>
                    </release-item>

                    <release-item>
                        <p>Update all interfaces to use variable parameter constructors.</p>
                    </release-item>

                    <release-item>
                        <p>Info objects now parse JSON and use specified storage.</p>
                    </release-item>

                    <release-item>
                        <p>Add <code>ioReadLine()</code>/<code>ioWriteLine()</code> to <code>IoRead</code>/<code>IoWrite</code> objects.</p>
                    </release-item>

                    <release-item>
                        <p>Add helper for repository storage.</p>
                    </release-item>

                    <release-item>
                        <p>Add <code>cryptoHmacOne()</code> for HMAC support.</p>
                    </release-item>

                    <release-item>
                        <p>Add <code>cfgDefOptionMulti()</code> to identify multi-value options.</p>
                    </release-item>

                    <release-item>
                        <release-item-contributor-list>
                            <release-item-contributor id="david.steele"/>
                            <release-item-contributor id="stephen.frost"/>
                        </release-item-contributor-list>

                        <p>Add <code>bufNewZ()</code> and <code>bufHex()</code> to <code>Buffer</code> object.</p>
                    </release-item>

                    <release-item>
                        <release-item-contributor-list>
                            <release-item-contributor id="cynthia.shang"/>
                        </release-item-contributor-list>

                        <p>Allow <code>hashSize()</code> to run on remote storage.</p>
                    </release-item>

                    <release-item>
                        <release-item-contributor-list>
                            <release-item-contributor id="cynthia.shang"/>
                        </release-item-contributor-list>

                        <p>Restore <code>bIgnoreMissing</code> flag in <code>backupFile()</code> lost in storage refactor.</p>
                    </release-item>

                    <release-item>
                        <p>Migrate <code>walIsPartial()</code>, <code>walIsSegment()</code>, and <code>walSegmentFind()</code> from Perl to C.</p>
                    </release-item>

                    <release-item>
                        <p>Migrate control functions to detect stop files to C.</p>
                    </release-item>

                    <release-item>
                        <p>Make archive-get info messages consistent between C and Perl implementations.</p>
                    </release-item>

                    <release-item>
                        <p>Change locking around async process forking to be more test friendly.</p>
                    </release-item>

                    <release-item>
                        <p>Simplify debug logging by allowing log functions to return <code>String</code> objects.</p>
                    </release-item>

                    <release-item>
                        <p>Improve documentation in <code>filter.h</code> and <code>filter.internal.h</code>.</p>
                    </release-item>
                </release-development-list>
            </release-core-list>

            <release-doc-list>
                <release-improvement-list>
                    <release-item>
                        <release-item-contributor-list>
                            <release-item-ideator id="stephen.frost"/>
                            <release-item-ideator id="magnus.hagander"/>
                        </release-item-contributor-list>

                        <p>Use <id>command</id> in <file>authorized_hosts</file> to improve SSH security.</p>
                    </release-item>

                    <release-item>
                        <release-item-contributor-list>
                            <release-item-ideator id="stephane.schildknecht"/>
                            <release-item-contributor id="cynthia.shang"/>
                        </release-item-contributor-list>

                        <p>List allowable values for the <br-option>buffer-size</br-option> option in the configuration reference.</p>
                    </release-item>
                </release-improvement-list>

                <release-development-list>
                    <release-item>
                        <p>Update introduction to be pithy.</p>
                    </release-item>
                </release-development-list>
            </release-doc-list>

            <release-test-list>
                <release-development-list>
                    <release-item>
                        <p>Install <proper>nodejs</proper> from <id>deb.nodesource.com</id>.</p>
                    </release-item>

                    <release-item>
                        <p>Disable flapping <id>archive/get</id> unit on CentOS 6.</p>
                    </release-item>

                    <release-item>
                        <p>Move test expect log out of the regular test directory.</p>
                    </release-item>

                    <release-item>
                        <p>Fix buffer underrun in configuration test harness.</p>
                    </release-item>

                    <release-item>
                        <p>Fix missing test caused by a misplaced YAML tag.</p>
                    </release-item>

                    <release-item>
                        <p>Make Valgrind return an error even when a non-fatal issue is detected.  Update some minor issues discovered in the tests as a result.</p>
                    </release-item>

                    <release-item>
                        <p>Add <id>-ftree-coalesce-vars</id> option to unit test compilation.</p>
                    </release-item>

                    <release-item>
                        <p>Clear test directory between test runs.</p>
                    </release-item>

                    <release-item>
                        <p>Allow C or Perl coverage to run on more than one VM.</p>
                    </release-item>

                    <release-item>
                        <p>Don't perform valgrind when requested.</p>
                    </release-item>

                    <release-item>
                        <p>Remove compiler warnings that are not valid for u16.</p>
                    </release-item>

                    <release-item>
                        <p>Merge all posix storage tests into a single unit.</p>
                    </release-item>

                    <release-item>
                        <release-item-contributor-list>
                            <release-item-contributor id="stephen.frost"/>
                        </release-item-contributor-list>

                        <p>Add <file>.gitignore</file> to C <path>src</path> directory.</p>
                    </release-item>

                    <release-item>
                        <p>Fix typo in unit test error messages, EXECTED => EXPECTED.</p>
                    </release-item>

                    <release-item>
                        <p>Make comment blocks consistent across all tests.</p>
                    </release-item>
                </release-development-list>
            </release-test-list>
        </release>

        <release date="2018-08-31" version="2.05" title="Environment Variable Options and Exclude Temporary/Unlogged Relations">
            <release-core-list>
                <release-bug-list>
                    <release-item>
                        <release-item-contributor-list>
                            <release-item-ideator id="cynthia.shang"/>
                        </release-item-contributor-list>

                        <p>Fix issue where <i>relative</i> links in <path>$PGDATA</path> could be stored in the backup with the wrong path.  This issue did not affect absolute links and relative tablespace links were caught by other checks.</p>
                    </release-item>

                    <release-item>
                        <release-item-contributor-list>
                            <release-item-ideator id="jason.odonnell"/>
                        </release-item-contributor-list>

                        <p>Remove incompletely implemented <br-option>online</br-option> option from the <cmd>check</cmd> command.  Offline operation runs counter to the purpose of this command, which is to check if archiving and backups are working correctly.</p>
                    </release-item>

                    <release-item>
                        <release-item-contributor-list>
                            <release-item-ideator id="douglas.j.hunley"/>
                        </release-item-contributor-list>

                        <p>Fix issue where errors raised in C were not logged when called from Perl.  <backrest/> properly terminated with the correct error code but lacked an error message to aid in debugging.</p>
                    </release-item>

                    <release-item>
                        <release-item-contributor-list>
                            <release-item-ideator id="yogesh.sharma"/>
                        </release-item-contributor-list>

                        <p>Fix issue when a boolean option (e.g. <br-option>delta</br-option>) was specified more than once.</p>
                    </release-item>
                </release-bug-list>

                <release-feature-list>
                    <release-item>
                        <p>Allow any option to be set in an environment variable.  This includes options that previously could only be specified on the command line, e.g. <br-option>stanza</br-option>, and secret options that could not be specified on the command-line, e.g. <br-option>repo1-s3-key-secret</br-option>.</p>
                    </release-item>

                    <release-item>
                        <release-item-contributor-list>
                            <release-item-contributor id="cynthia.shang"/>
                        </release-item-contributor-list>

                        <p>Exclude temporary and unlogged relation (table/index) files from backup.  Implemented using the same logic as the patches adding this feature to <postgres/>, <link url="https://git.postgresql.org/pg/commitdiff/8694cc96b52a967a49725f32be7aa77fd3b6ac25">8694cc96</link> and <link url="https://git.postgresql.org/pg/commitdiff/920a5e500a119b03356fb1fb64a677eb1aa5fc6f">920a5e50</link>.  Temporary relation exclusion is enabled in <postgres/> &amp;ge; <id>9.0</id>.  Unlogged relation exclusion is enabled in <postgres/> &amp;ge; <id>9.1</id>, where the feature was introduced.</p>
                    </release-item>

                    <release-item>
                        <release-item-contributor-list>
                            <release-item-reviewer id="cynthia.shang"/>
                        </release-item-contributor-list>

                        <p>Allow arbitrary directories and/or files to be excluded from a backup.  Misuse of this feature can lead to inconsistent backups so read the <br-option>--exclude</br-option> documentation carefully before using.</p>
                    </release-item>

                    <release-item>
                        <p>Add <br-option>log-subprocess</br-option> option to allow file logging for <id>local</id> and <id>remote</id> subprocesses.</p>
                    </release-item>

                    <release-item>
                        <p><postgres/> 11 Beta 3 support.</p>
                    </release-item>
                </release-feature-list>

                <release-improvement-list>
                    <release-item>
                        <release-item-contributor-list>
                            <release-item-contributor id="cynthia.shang"/>
                        </release-item-contributor-list>

                        <p>Allow zero-size files in backup manifest to reference a prior manifest regardless of timestamp delta.</p>
                    </release-item>

                    <release-item>
                        <release-item-contributor-list>
                            <release-item-contributor id="stephen.frost"/>
                        </release-item-contributor-list>

                        <p>Improve asynchronous <cmd>archive-get</cmd>/<cmd>archive-push</cmd> performance by directly checking status files.</p>
                    </release-item>

                    <release-item>
                        <release-item-contributor-list>
                            <release-item-ideator id="sarah.conway"/>
                        </release-item-contributor-list>

                        <p>Improve error message when a command is missing the <br-option>stanza</br-option> option.</p>
                    </release-item>
                </release-improvement-list>

                <release-development-list>
                    <release-item>
                        <p>Validate configuration options in a single pass.  By pre-calculating and storing the option dependencies in <file>parse.auto.c</file> validation can be completed in a single pass, which is both simpler and faster.</p>
                    </release-item>

                    <release-item>
                        <p>Add gzip compression/decompression filters for C.</p>
                    </release-item>

                    <release-item>
                        <release-item-contributor-list>
                            <release-item-ideator id="stephen.frost"/>
                            <release-item-reviewer id="stephen.frost"/>
                        </release-item-contributor-list>

                        <p>Improve performance of string to int conversion.  Use <code>strtoll()</code> instead of <code>sprintf()</code> for conversion.  Also use available integer min/max constants rather than hard-coded values.</p>
                    </release-item>

                    <release-item>
                        <release-item-contributor-list>
                            <release-item-contributor id="cynthia.shang"/>
                            <release-item-reviewer id="stephen.frost"/>
                        </release-item-contributor-list>

                        <p>Add <code>uint64</code> variant type and supporting conversion functions.</p>
                    </release-item>

                    <release-item>
                        <p>Add basic C JSON parser.</p>
                    </release-item>

                    <release-item>
                        <release-item-contributor-list>
                            <release-item-contributor id="cynthia.shang"/>
                        </release-item-contributor-list>

                        <p>Migrate minimum set of code for reading <file>archive.info</file> files from Perl to C.</p>
                    </release-item>

                    <release-item>
                        <p>Allow <code>Buffer</code> object <quote>used size</quote> to be different than <quote>allocated size</quote>.  Add functions to manage used size and remaining size and update automatically when possible.</p>
                    </release-item>

                    <release-item>
                        <release-item-contributor-list>
                            <release-item-reviewer id="cynthia.shang"/>
                        </release-item-contributor-list>

                        <p>Abstract IO layer out of the storage layer.  This allows the routines to be used for IO objects that do not have a storage representation.  Implement buffer read and write IO objects.  Implement filters and update <code>cryptoHash</code> to use the new interface.  Implement size and buffer filters.</p>
                    </release-item>

                    <release-item>
                        <p><code>storageFileRead()</code> accepts a buffer for output rather than creating one.  This is more efficient overall and allows the caller to specify how many bytes will be read on each call.  Reads are appended if the buffer already contains data but the buffer size will never increase.</p>
                    </release-item>

                    <release-item>
                        <release-item-contributor-list>
                            <release-item-contributor id="cynthia.shang"/>
                        </release-item-contributor-list>

                        <p>Add <code>iniSectionList()</code> to <code>Ini</code> object and remove dead code.</p>
                    </release-item>

                    <release-item>
                        <release-item-contributor-list>
                            <release-item-contributor id="david.steele"/>
                            <release-item-contributor id="cynthia.shang"/>
                        </release-item-contributor-list>

                        <p>Manifest improvements.  Require <postgres/> catalog version when instantiating a <code>Manifest</code> object (and not loading it from disk).  Prevent manifest from being built more than once.  Limit manifest build recursion (i.e. links followed) to sixteen levels to detect link loops.</p>
                    </release-item>

                    <release-item>
                        <p>Do nothing in <code>memContextMove()</code> when the context is already in the specified parent.</p>
                    </release-item>

                    <release-item>
                        <p>Allow command/option constants to autonumber in both C and Perl to reduce churn when a new command/option is added.</p>
                    </release-item>

                    <release-item>
                        <p>Show exact log level required for stack trace param output instead of just <quote>debug</quote>.</p>
                    </release-item>

                    <release-item>
                        <p>Update <code>Archive::Info->archiveIdList()</code> to return a valid error code instead of unknown.</p>
                    </release-item>

                    <release-item>
                        <p>Add <code>cvtBoolToConstZ()</code> to simplify conversion of boolean to string.</p>
                    </release-item>

                    <release-item>
                        <p>Add <code>cvtZToUInt()</code> to convert string to unsigned int.</p>
                    </release-item>

                    <release-item>
                        <p>Enable <id>-Wstrict-prototypes</id>, <id>-Wpointer-arith</id>, <id>-Wduplicated-branches</id>, <id>-Wvla</id>, and <id>-Wduplicated-cond</id> and update code to conform where necessary.</p>
                    </release-item>

                    <release-item>
                        <p>Rename error-handling variables in <code>Main.pm</code> to conform to standard.</p>
                    </release-item>

                    <release-item>
                        <p>Remove redundant lines from embedded Perl by combining blank lines.</p>
                    </release-item>

                    <release-item>
                        <p>Define cipher magic size with <code>sizeof()</code> rather than using a constant.</p>
                    </release-item>

                    <release-item>
                        <p>Add <code>cvtCharToZ()</code> and macro for debugging <code>char</code> params.</p>
                    </release-item>

                    <release-item>
                        <p>Add <code>strReplaceChr()</code> to <code>String</code> object.</p>
                    </release-item>

                    <release-item>
                        <p>Correct <id>OptionInvalidError</id> to <id>OptionInvalidValueError</id> in boolean option parsing.</p>
                    </release-item>
                </release-development-list>
            </release-core-list>

            <release-doc-list>
                <release-bug-list>
                    <release-item>
                        <release-item-contributor-list>
                            <release-item-ideator id="camilo.aguilar"/>
                        </release-item-contributor-list>

                        <p>Fix invalid log level in <br-option>log-path</br-option> option reference.</p>
                    </release-item>
                </release-bug-list>

                <release-improvement-list>
                    <release-item>
                        <release-item-contributor-list>
                            <release-item-ideator id="christophe.pettus"/>
                        </release-item-contributor-list>

                        <p>Stop trying to arrange contributors in <file>release.xml</file> by last/first name.  Contributor names have always been presented in the release notes exactly as given, but we tried to assign internal IDs based on last/first name which can be hard to determine and ultimately doesn't make sense.  Inspired by Christophe's <proper>PostgresOpen 2017</proper> talk, <quote>Human Beings Do Not Have a Primary Key</quote>.</p>
                    </release-item>
                </release-improvement-list>

                <release-development-list>
                    <release-item>
                        <p>Allow containers to be defined in a document.  The defined containers are built before the document build begins which allows them to be reused.</p>
                    </release-item>

                    <release-item>
                        <p>Move most host setup to containers defined in the documentation.  This includes <postgres/> installation which had previously been included in the documentation.  This way produces faster builds and there is no need for us to document <postgres/> installation.</p>
                    </release-item>
                </release-development-list>
            </release-doc-list>

            <release-test-list>
                <release-improvement-list>
                    <release-item>
                        <p>Error if LibC build is performed outside the test environment.  LibC is no longer required for production builds.</p>
                    </release-item>
                </release-improvement-list>

                <release-development-list>
                    <release-item>
                        <p>Use pre-built images from Docker Hub when the container definition has not changed.  Downloading an image is quite a bit faster than building a new image from scratch and saves minutes per test run in CI.</p>
                    </release-item>

                    <release-item>
                        <p>Refactor the <code>common/log</code> tests to not depend on <code>common/harnessLog</code>.  <code>common/harnessLog</code> was not ideally suited for general testing and made all the tests quite awkward.  Instead, move all code used to test the <code>common/log</code> module into the <code>logTest</code> module and repurpose <code>common/harnessLog</code> to do log expect testing for all other tests in a cleaner way. Add a few exceptions for config testing since the log levels are reset by default in <code>config/parse</code>.</p>
                    </release-item>

                    <release-item>
                        <p>Add <setting>--log-level-test</setting> option.  This allows setting the test log level independently from the general test harness setting, but current only works for the C tests.  It is useful for seeing log output from functions on the console while a test is running.</p>
                    </release-item>

                    <release-item>
                        <p>Improve error reporting for <code>TEST_ASSIGN()</code> and <code>TEST_RESULT_VOID()</code> macros.</p>
                    </release-item>

                    <release-item>
                        <p>Update code count for new file types and exclusions.</p>
                    </release-item>
                </release-development-list>
            </release-test-list>
        </release>

        <release date="2018-07-05" version="2.04" title="Critical Bug Fix for Backup Resume">
            <release-core-list>
                <p><b>IMPORTANT NOTE</b>: This release fixes a critical bug in the backup resume feature. All resumed backups prior to this release should be considered inconsistent. A backup will be resumed after a prior backup fails, unless <br-option>resume=n</br-option> has been specified. A resumed backup can be identified by checking the backup log for the message <quote>aborted backup of same type exists, will be cleaned to remove invalid files and resumed</quote>. If the message exists, do not use this backup or any backup in the same set for a restore and check the restore logs to see if a resumed backup was restored. If so, there may be inconsistent data in the cluster.</p>

                <release-bug-list>
                    <release-item>
                        <release-item-contributor-list>
                            <release-item-ideator id="david.youatt"/>
                            <release-item-ideator id="yogesh.sharma"/>
                            <release-item-ideator id="stephen.frost"/>
                        </release-item-contributor-list>

                        <p>Fix critical bug in resume that resulted in inconsistent backups.  A regression in <id>v0.82</id> removed the timestamp comparison when deciding which files from the aborted backup to keep on resume. See note above for more details.</p>
                    </release-item>

                    <release-item>
                        <release-item-contributor-list>
                            <release-item-ideator id="nj.baliyan"/>
                            <release-item-contributor id="cynthia.shang"/>
                        </release-item-contributor-list>

                        <p>Fix error in selective restore when only one user database exists in the cluster.</p>
                    </release-item>

                    <release-item>
                        <release-item-contributor-list>
                            <release-item-contributor id="andrew.schwartz"/>
                        </release-item-contributor-list>

                        <p>Fix non-compliant ISO-8601 timestamp format in S3 authorization headers.  AWS and some gateways were tolerant of space rather than zero-padded hours while others were not.</p>
                    </release-item>
                </release-bug-list>

                <release-feature-list>
                    <release-item>
                        <p><postgres/> 11 Beta 2 support.</p>
                    </release-item>
                </release-feature-list>

                <release-improvement-list>
                    <release-item>
                        <release-item-contributor-list>
                            <release-item-ideator id="adam.k.sumner"/>
                        </release-item-contributor-list>

                        <p>Improve the HTTP client to set <id>content-length</id> to 0 when not specified by the server.  S3 (and gateways) always set <id>content-length</id> or <id>transfer-encoding</id> but <id>HTTP 1.1</id> does not require it and proxies (e.g. <proper>HAProxy</proper>) may not include either.</p>
                    </release-item>

                    <release-item>
                        <release-item-contributor-list>
                            <release-item-ideator id="stephen.frost"/>
                        </release-item-contributor-list>

                        <p>Set <code>search_path = 'pg_catalog'</code> on <postgres/> connections.</p>
                    </release-item>
                </release-improvement-list>

                <release-development-list>
                    <release-item>
                        <p>Move cryptographic hash functions to C using <proper>OpenSSL</proper>.</p>
                    </release-item>

                    <release-item>
                        <p>Split log levels into separate header file.  Many modules that use <code>debug.h</code> do not need to do logging so this reduces dependencies for those modules.</p>
                    </release-item>

                    <release-item>
                        <p>Auto-generate Makefile with dependencies.</p>
                    </release-item>

                    <release-item>
                        <p>Rename <code>cipher</code> module to the more general <code>crypto</code>.</p>
                    </release-item>

                    <release-item>
                        <p>Update Debian package to add debug symbols to <backrest/> executable.</p>
                    </release-item>

                    <release-item>
                        <release-item-contributor-list>
                            <release-item-ideator id="devrim.gunduz"/>
                        </release-item-contributor-list>

                        <p>Convert the not very portable <code>uint</code> type to <code>unsigned int</code>.</p>
                    </release-item>
                </release-development-list>
            </release-core-list>

            <release-doc-list>
                <release-improvement-list>
                    <release-item>
                        <p>Create a new section to describe building <backrest/> and build on a separate host.</p>
                    </release-item>

                    <release-item>
                        <release-item-contributor-list>
                            <release-item-ideator id="douglas.j.hunley"/>
                            <release-item-ideator id="jason.odonnell"/>
                        </release-item-contributor-list>

                        <p>Add sample S3 policy to restrict bucket privileges.</p>
                    </release-item>
                </release-improvement-list>

                <release-development-list>
                    <release-item>
                        <p>Fix default location of <file>pgbackrest.conf</file> in option reference.</p>
                    </release-item>

                    <release-item>
                        <p>Preliminary documentation for <postgres/> 11 unprivileged user backup.</p>
                    </release-item>

                    <release-item>
                        <p>Remove call to <file>lscpu</file> which can vary widely by build host.</p>
                    </release-item>

                    <release-item>
                        <p>Build containers from scratch for more accurate testing.  Use a prebuilt s3 server container.</p>
                    </release-item>

                    <release-item>
                        <p>Document generator improvements.  Allow parameters to be passed when a container is created.  Allow <file>/etc/hosts</file> update to be skipped (for containers without bash).  Allow environment load to be skipped.  Allow bash wrapping to be skipped.  Allow forcing a command to run as a user without sudo.  Allow an entire execute list to be hidden.</p>
                    </release-item>
                </release-development-list>
            </release-doc-list>

            <release-test-list>
                <release-development-list>
                    <release-item>
                        <p>Add zero-length file to <id>mock</id>/<id>all</id> test.</p>
                    </release-item>

                    <release-item>
                        <p>Update primary test environment (Vagrant and Docker) to Ubuntu 18.04.</p>
                    </release-item>

                    <release-item>
                        <p>Improve efficiency of C library builds now that they are used only for testing.</p>
                    </release-item>

                    <release-item>
                        <p>Remove RHEL and Debian package patches since they have been committed upstream.</p>
                    </release-item>

                    <release-item>
                        <p>Update parameters for <file>VBoxService</file> start.</p>
                    </release-item>

                    <release-item>
                        <p>Make <file>ls</file> ordering deterministic in <id>mock</id>/<id>all</id> test.</p>
                    </release-item>
                </release-development-list>
            </release-test-list>
        </release>

        <release date="2018-05-22" version="2.03" title="Single Executable to Deploy">
            <release-core-list>
                <release-bug-list>
                    <release-item>
                        <release-item-contributor-list>
                            <release-item-ideator id="laetitia"/>
                        </release-item-contributor-list>

                        <p>Fix potential buffer overrun in error message handling.</p>
                    </release-item>

                    <release-item>
                        <release-item-contributor-list>
                            <release-item-ideator id="uspen"/>
                        </release-item-contributor-list>

                        <p>Fix archive write lock being taken for the synchronous <cmd>archive-get</cmd> command.</p>
                    </release-item>
                </release-bug-list>

                <release-improvement-list>
                    <release-item>
                        <p>Embed exported C functions and Perl modules directly into the <backrest/> executable.</p>
                    </release-item>

                    <release-item>
                        <release-item-contributor-list>
                            <release-item-ideator id="nick.floersch"/>
                        </release-item-contributor-list>

                        <p>Use <code>time_t</code> instead of <code>__time_t</code> for better portability.</p>
                    </release-item>

                    <release-item>
                        <p>Print total runtime in milliseconds at command end.</p>
                    </release-item>
                </release-improvement-list>

                <release-development-list>
                    <release-item>
                        <p>Add stack trace macros to all functions.  Low-level functions only include stack trace in test builds while higher-level functions ship with stack trace built-in.  Stack traces include all parameters passed to the function but production builds only create the parameter list when the log level is set high enough, i.e. <id>debug</id> or <id>trace</id> depending on the function.</p>
                    </release-item>

                    <release-item>
                        <p>Build <path>libc</path> using links rather than referencing the C files in <path>src</path> directly.  The C library builds with different options which should not be reused for the C binary or vice versa.</p>
                    </release-item>
                </release-development-list>
            </release-core-list>

            <release-test-list>
                <release-development-list>
                    <release-item>
                        <p>Test harness improvements.  Allow more than one test to provide coverage for the same module.  Add option to disable valgrind.  Add option to disabled coverage.  Add option to disable debug build.  Add option to disable compiler optimization.  Add <id>--dev-test</id> mode.</p>
                    </release-item>

                    <release-item>
                        <p>Update SSL error message test on CentOS 7.</p>
                    </release-item>

                    <release-item>
                        <p>Set <br-option>log-timestamp=n</br-option> for integration tests.  This means less filtering of logs needs to be done and new timestamps can be added without adding new filters.</p>
                    </release-item>
                </release-development-list>
            </release-test-list>
        </release>

        <release date="2018-05-06" version="2.02" title="Parallel Asynchronous Archive Get and Configuration Includes">
            <release-core-list>
                <release-bug-list>
                    <release-item>
                        <release-item-contributor-list>
                            <release-item-ideator id="craig.a.james"/>
                        </release-item-contributor-list>

                        <p>Fix directory syncs running recursively when only the specified directory should be synced.</p>
                    </release-item>

                    <release-item>
                        <release-item-contributor-list>
                            <release-item-ideator id="yummyliu"/>
                            <release-item-ideator id="vitaliy.kukharik"/>
                        </release-item-contributor-list>

                        <p>Fix <br-option>archive-copy</br-option> throwing <quote>path not found</quote> error for incr/diff backups.</p>
                    </release-item>

                    <release-item>
                        <release-item-contributor-list>
                            <release-item-ideator id="vitaliy.kukharik"/>
                        </release-item-contributor-list>

                        <p>Fix failure in manifest build when two or more files in <id>PGDATA</id> are linked to the same directory.</p>
                    </release-item>

                    <release-item>
                        <p>Fix delta restore failing when a linked file is missing.</p>
                    </release-item>

                    <release-item>
                        <release-item-contributor-list>
                            <release-item-ideator id="clinton.adams"/>
                        </release-item-contributor-list>

                        <p>Fix rendering of key/value and list options in help.</p>
                    </release-item>
                </release-bug-list>

                <release-feature-list>
                    <release-item>
                        <p>Add asynchronous, parallel <cmd>archive-get</cmd>.  This feature maintains a queue of WAL segments to help reduce latency when <postgres/> requests a WAL segment with <pg-option>restore_command</pg-option>.</p>
                    </release-item>

                    <release-item>
                        <release-item-contributor-list>
                            <release-item-contributor id="cynthia.shang"/>
                        </release-item-contributor-list>

                        <p>Add support for additional <backrest/> configuration files in the directory specified by the <br-option>--config-include-path</br-option> option. Add <br-option>--config-path</br-option> option for overriding the default base path of the <br-option>--config</br-option> and <br-option>--config-include-path</br-option> option.</p>
                    </release-item>

                    <release-item>
                        <release-item-contributor-list>
                            <release-item-contributor id="yogesh.sharma"/>
                        </release-item-contributor-list>

                        <p>Add <br-option>repo-s3-token</br-option> option to allow temporary credentials tokens to be configured.  <backrest/> currently has no way to request new credentials so the entire command (e.g. <cmd>backup</cmd>, <cmd>restore</cmd>) must complete before the credentials expire.</p>
                    </release-item>
                </release-feature-list>

                <release-improvement-list>
                    <release-item>
                        <release-item-contributor-list>
                            <release-item-contributor id="cynthia.shang"/>
                        </release-item-contributor-list>

                        <p>Update the <br-option>archive-push-queue-max</br-option>, <br-option>manifest-save-threshold</br-option>, and <br-option>buffer-size</br-option> options to accept values in <id>KB</id>, <id>MB</id>, <id>GB</id>, <id>TB</id>, or <id>PB</id> where the multiplier is a power of <id>1024</id>.</p>
                    </release-item>

                    <release-item>
                        <p>Make backup/restore path sync more efficient.  Scanning the entire directory can be very expensive if there are a lot of small tables.  The backup manifest contains the path list so use it to perform syncs instead of scanning the backup/restore path.</p>
                    </release-item>

                    <release-item>
                        <p>Show command parameters as well as command options in initial info log message.</p>
                    </release-item>

                    <release-item>
                        <p>Rename <br-option>archive-queue-max</br-option> option to <br-option>archive-push-queue-max</br-option> to avoid confusion with the new <br-option>archive-get-queue-max</br-option> option.  The old option name will continue to be accepted.</p>
                    </release-item>
                </release-improvement-list>

                <release-development-list>
                    <release-item>
                        <p>Make <path>backup.history</path> sync more efficient.  Only the <path>backup.history/[year]</path> directory was being synced, so check if the <path>backup.history</path> is newly created and sync it as well.</p>
                    </release-item>

                    <release-item>
                        <p>Move async forking and more error handling to C. The Perl process was exiting directly when called but that interfered with proper locking for the forked async process.  Now Perl returns results to the C process which handles all errors, including signals.</p>
                    </release-item>

                    <release-item>
                        <p>Improved lock implementation written in C.  Now only two types of locks can be taken: <id>archive</id> and <id>backup</id>.  Most commands use one or the other but the <cmd>stanza-*</cmd> commands acquire both locks.  This provides better protection than the old command-based locking scheme.</p>
                    </release-item>

                    <release-item>
                        <p>Storage object improvements.  Convert all functions to variadic functions.  Enforce read-only storage. Add <code>storageLocalWrite()</code> helper function.  Add <code>storageCopy()</code>, <code>storageExists()</code>, <code>storageMove()</code>, <code>storageNewRead()</code>/<code>storageNewWrite()</code>, <code>storagePathCreate()</code>, <code>storagePathRemove()</code>, <code>storagePathSync()</code>, and <code>storageRemove()</code>.  Add <code>StorageFileRead</code> and <code>StorageFileWrite</code> objects.  Abstract Posix driver code into a separate module. Call <code>storagePathRemove()</code> from the Perl Posix driver.</p>
                    </release-item>

                    <release-item>
                        <release-item-contributor-list>
                            <release-item-contributor id="cynthia.shang"/>
                            <release-item-contributor id="david.steele"/>
                        </release-item-contributor-list>

                        <p>Improve <code>String</code> and <code>StringList</code> objects.  Add <code>strUpper()</code>, <code>strLower()</code>, <code>strLstExists()</code>, <code>strLstExistsZ()</code>, <code>strChr()</code>, <code>strSub()</code>, <code>strSubN()</code>, and <code>strTrunc()</code>.</p>
                    </release-item>

                    <release-item>
                        <p>Improve <code>Buffer</code> object.  Add <code>bufNewC()</code>, <code>bufEq()</code> and <code>bufCat()</code>.  Only reallocate buffer when the size has changed.</p>
                    </release-item>

                    <release-item>
                        <p>Add <code>pgControlInfo()</code> to read <file>pg_control</file> and determine the <postgres/> version.</p>
                    </release-item>

                    <release-item>
                        <p>Add <code>walSegmentNext()</code> and <code>walSegmentRange()</code>.</p>
                    </release-item>

                    <release-item>
                        <p>Error handling improvments.  Add <code>THROWP_</code>* macro variants for error handling.  These macros allow an <code>ErrorType</code> pointer to be passed and are required for functions that may return different errors based on a parameter.  Add <code>_FMT</code> variants for all <code>THROW</code> macros so format types are checked by the compiler.</p>
                    </release-item>

                    <release-item>
                        <p>Split <code>cfgLoad()</code> into multiple functions to make testing easier.  Mainly this helps with unit tests that need to do log expect testing.</p>
                    </release-item>

                    <release-item>
                        <p>Allow <code>MemContext</code> objects to be copied to a new parent.  This makes it easier to create objects and then copy them to another context when they are complete without having to worry about freeing them on error.  Update <code>List</code>, <code>StringList</code>, and <code>Buffer</code> to allow moves.  Update <code>Ini</code> and <code>Storage</code> to take advantage of moves.</p>
                    </release-item>

                    <release-item>
                        <p>Full branch coverage in C code.</p>
                    </release-item>

                    <release-item>
                        <p>Refactor <id>usec</id> to <id>msec</id> in <code>common/time.c</code>.  The implementation provides <id>usec</id> resolution but this is not needed in practice and it makes the interface more complicated due to the extra zeros.</p>
                    </release-item>

                    <release-item>
                        <p>Replace <code>THROW_ON_SYS_ERROR()</code> with <code>THROW_SYS_ERROR()</code>.  The former macro was hiding missing branch coverage for critical error handling.</p>
                    </release-item>

                    <release-item>
                        <p>Start work on C handle io object and use it to output help.</p>
                    </release-item>

                    <release-item>
                        <p>Don't copy <id>CFGDEF_NAME_ALT</id> or <id>CFGDEF_INHERIT</id> when processing config option inheritance.</p>
                    </release-item>

                    <release-item>
                        <p>Split debug and assert code into separate headers.  Assert can be used earlier because it only depends on the error-handler and not logging.  Add <code>ASSERT()</code> macro which is preserved in production builds.</p>
                    </release-item>

                    <release-item>
                        <p>Cleanup C types.  Remove <code>typec.h</code>. Order all typdefs above local includes.</p>
                    </release-item>

                    <release-item>
                        <p>Fix header exclusion defines that do not match the general pattern.</p>
                    </release-item>
                </release-development-list>
            </release-core-list>

            <release-doc-list>
                <release-bug-list>
                    <release-item>
                        <release-item-contributor-list>
                            <release-item-ideator id="viorel.tabara"/>
                        </release-item-contributor-list>

                        <p>Update docs with 32-bit support and caveats. 32-bit support was added in <proper>v1.26</proper>.</p>
                    </release-item>
                </release-bug-list>

                <release-improvement-list>
                    <release-item>
                        <release-item-contributor-list>
                            <release-item-ideator id="stephen.frost"/>
                            <release-item-ideator id="brian.faherty"/>
                        </release-item-contributor-list>

                        <p>Add monitoring examples using <postgres/> and <proper>jq</proper>.</p>
                    </release-item>

                    <release-item>
                        <release-item-contributor-list>
                            <release-item-ideator id="christophe.courtois"/>
                        </release-item-contributor-list>

                        <p>Add example of command section usage to archiving configuration.</p>
                    </release-item>

                    <release-item>
                        <p>Remove documentation describing <code>info --output=json</code> as experimental.</p>
                    </release-item>

                    <release-item>
                        <p>Update out-of-date description for the <br-option>spool-path</br-option> option.</p>
                    </release-item>
                </release-improvement-list>

                <release-development-list>
                    <release-item>
                        <p>Add logic to find the real oid of the <id>test1</id> database during restore testing.</p>
                    </release-item>

                    <release-item>
                        <p>Document build improvements.  Perform <code>apt-get update</code> to ensure packages are up to date before installing.  Add <id>-p</id> to the repository <file>mkdir</file> so it won't fail if the directory already exists, handy for testing packages.</p>
                    </release-item>
                </release-development-list>
            </release-doc-list>

            <release-test-list>
                <release-feature-list>
                    <release-item>
                        <p>Use <proper>lcov</proper> for C unit test coverage reporting.  Switch from <proper>Devel::Cover</proper> because it would not report on branch coverage for reports converted from <proper>gcov</proper>.  Incomplete branch coverage for a module now generates an error.  Coverage of unit tests is not displayed in the report unless they are incomplete for either statement or branch coverage.</p>
                    </release-item>
                </release-feature-list>

                <release-development-list>
                    <release-item>
                        <p>Move test definitions to <file>test/define.yaml</file>.  The location is better because it is no longer buried in the Perl test libs.  Also, the data can be easily accessed from C.</p>
                    </release-item>

                    <release-item>
                        <p>Move help/version integration tests to <id>mock/all</id>.  Help and version are covered by unit tests, so we really just to need to make sure there is output when called from the command line.</p>
                    </release-item>

                    <release-item>
                        <p>Move <id>archive-stop</id> and <id>expire</id> tests to the <id>mock</id> module.  These are mock integration tests so they should be grouped with the other mock integration tests.</p>
                    </release-item>

                    <release-item>
                        <p>Add <code>harnessCfgLoad()</code> test function, which allows a new config to be loaded for unit testing without resetting log functions, opening a log file, or taking locks.</p>
                    </release-item>

                    <release-item>
                        <p>Add <code>HARNESS_FORK</code> macros for tests that require fork().  A standard pattern for tests makes fork() easier to use and should help prevent some common mistakes.</p>
                    </release-item>

                    <release-item>
                        <p>Add <code>TEST_ERROR_FMT</code> macro to simplify testing of formatted error messages.</p>
                    </release-item>

                    <release-item>
                        <p>Generate code counts for all source files.  The source files are also classified by type and purpose.</p>
                    </release-item>

                    <release-item>
                        <p>Include VM type in <id>gcov</id> path to avoid conflicts between VMs with different architectures.</p>
                    </release-item>

                    <release-item>
                        <p>Improve logic for smart builds to include version changes.  Skip version checks when testing in <setting>--dev</setting> mode.</p>
                    </release-item>

                    <release-item>
                        <p>Use <proper>pip 9.03</proper> in test VMs.  <proper>pip 10</proper> drops support for <proper>Python 2.6</proper> which is still used by the older test VMs.</p>
                    </release-item>

                    <release-item>
                        <p>Allow <code>-DDEBUG_UNIT</code> to be suppressed to test how debug macros behave.</p>
                    </release-item>

                    <release-item>
                        <p>Rename Perl tests so they don't conflict with their C counterparts.</p>
                    </release-item>

                    <release-item>
                        <p>Divide tests into three types (<id>unit</id>, <id>integration</id>, <id>performance</id>).  Many options that were set per test can instead be inferred from the types, i.e. <id>container</id>, <id>c</id>, <id>expect</id>, and <id>individual</id>.</p>
                    </release-item>

                    <release-item>
                        <p>Try tweaking time sync settings to prevent clock drift rather than restarting <id>VBoxService</id> on every test run.</p>
                    </release-item>
                </release-development-list>
            </release-test-list>
        </release>

        <release date="2018-03-19" version="2.01" title="Minor Bug Fixes and Improvements">
            <release-core-list>
                <release-bug-list>
                    <release-item>
                        <release-item-contributor-list>
                            <release-item-ideator id="brad.nicholson"/>
                        </release-item-contributor-list>

                        <p>Fix <br-option>--target-action</br-option> and <br-option>--recovery-option</br-option> options being reported as invalid when restoring with <br-option>--type=immediate</br-option>.</p>
                    </release-item>

                    <release-item>
                        <release-item-contributor-list>
                            <release-item-ideator id="brad.nicholson"/>
                        </release-item-contributor-list>

                        <p>Immediately error when a secure option (e.g. <br-option>repo1-s3-key</br-option>) is passed on the command line.  Since <backrest/> would not pass secure options on to sub-processes an obscure error was thrown.  The new error is much clearer and provides hints about how to fix the problem.  Update command documentation to omit secure options that cannot be specified on the command-line.</p>
                    </release-item>

                    <release-item>
                        <release-item-contributor-list>
                            <release-item-ideator id="ibrahim.edib.kokdemir"/>
                        </release-item-contributor-list>

                        <p>Fix issue passing <br-option>--no-config</br-option> to embedded Perl.</p>
                    </release-item>

                    <release-item>
                        <release-item-contributor-list>
                            <release-item-ideator id="clinton.adams"/>
                        </release-item-contributor-list>

                        <p>Fix issue where specifying <br-setting>log-level-stderr</br-setting> > <id>warn</id> would cause a <cmd>local</cmd>/<cmd>remote</cmd> process to error on exit due to output found on stderr when none was expected.  The max value for a <cmd>local</cmd>/<cmd>remote</cmd> process is now <id>error</id> since there is no reason for these processes to emit warnings.</p>
                    </release-item>

                    <release-item>
                        <release-item-contributor-list>
                            <release-item-ideator id="thomas.flatley"/>
                            <release-item-contributor id="cynthia.shang"/>
                        </release-item-contributor-list>

                        <p>Fix manifest test in the <cmd>check</cmd> command when tablespaces are present.</p>
                    </release-item>
                </release-bug-list>

                <release-improvement-list>
                    <release-item>
                        <release-item-contributor-list>
                            <release-item-contributor id="cynthia.shang"/>
                        </release-item-contributor-list>

                        <p>Error when multiple arguments are set in the config file for an option that does not accept multiple arguments.</p>
                    </release-item>

                    <release-item>
                        <release-item-contributor-list>
                            <release-item-contributor id="adrian.vondendriesch"/>
                        </release-item-contributor-list>

                        <p>Remove extraneous sudo commands from <file>src/Makefile</file>.</p>
                    </release-item>
                </release-improvement-list>

                <release-development-list>
                    <release-item>
                        <p>Improve Perl configuration. Set config before <code>Main::main()</code> call to avoid secrets being exposed in a stack trace.  Move logic for setting defaults to C.</p>
                    </release-item>

                    <release-item>
                        <p>Improve logging.  Move command begin to C except when it must be called after another command in Perl (e.g. <cmd>expire</cmd> after <cmd>backup</cmd>).  Command begin logs correctly for complex data types like hash and list.  Specify which commands will log to file immediately and set the default log level for log messages that are common to all commands.  File logging is initiated from C.</p>
                    </release-item>

                    <release-item>
                        <release-item-contributor-list>
                            <release-item-contributor id="cynthia.shang"/>
                        </release-item-contributor-list>

                        <p>Port most of <code>Config::Config::configLoad()</code> from Perl to C.</p>
                    </release-item>

                    <release-item>
                        <release-item-contributor-list>
                            <release-item-ideator id="douglas.j.hunley"/>
                        </release-item-contributor-list>

                        <p>Fix incorrect enum types in <file>config.c</file> that throw warnings under clang.</p>
                    </release-item>

                    <release-item>
                        <p>Enable <id>-Wswitch-enum</id>, <id>-Wconversion</id>, <id>-Wformat=2</id>, <id>-Wformat-nonliteral</id>, and <id>-Wformat-signedness</id> and silence new warnings.</p>
                    </release-item>

                    <release-item>
                        <p>Improve code documentation in <code>config</code> module.</p>
                    </release-item>

                    <release-item>
                        <p>Improve debugging.  Add <code>ASSERT_DEBUG()</code> macro for debugging and replace all current <code>assert()</code> calls except in tests that can't use the debug code.  Replace remaining NDEBUG blocks with the more granular DEBUG_UNIT.  Remove some debug <code>memset()</code> calls in <code>MemContext</code> since valgrind is more useful for these checks.</p>
                    </release-item>

                    <release-item>
                        <release-item-contributor-list>
                            <release-item-contributor id="cynthia.shang"/>
                        </release-item-contributor-list>

                        <p>Add <code>cfgOptionTest()</code> and update <code>cfgOption()</code> calls that are better implemented as <code>cfgOptionTest()</code>.</p>
                    </release-item>

                    <release-item>
                        <p>Build with <id>-DNDEBUG</id> by default but disable for testing.</p>
                    </release-item>

                    <release-item>
                        <p>Check <code>int</code> size in <code>common/type.h</code>.  This ensures that integers are at least 32-bits without having to run the test suite.</p>
                    </release-item>

                    <release-item>
                        <p>Improve conversion of C exceptions to <code>Exception</code> objects.  Colons in the message would prevent all of the message from being loaded into the <code>Exception</code> object.</p>
                    </release-item>
                </release-development-list>
            </release-core-list>

            <release-doc-list>
                <release-improvement-list>
                    <release-item>
                        <release-item-contributor-list>
                            <release-item-ideator id="stephen.frost"/>
                        </release-item-contributor-list>

                        <p>Show index in examples for indexed options, i.e. <id>repo-*</id>, <id>pg-*</id>.</p>
                    </release-item>

                    <release-item>
                        <release-item-contributor-list>
                            <release-item-ideator id="stephen.frost"/>
                        </release-item-contributor-list>

                        <p>Simplify table of contents on command page by only listing commands.</p>
                    </release-item>

                    <release-item>
                        <p>Remove references to the C library being optional.</p>
                    </release-item>
                </release-improvement-list>
            </release-doc-list>

            <release-test-list>
                <release-feature-list>
                    <release-item>
                        <p>Add CentOS/RHEL package builds.</p>
                    </release-item>

                    <release-item>
                        <p>Use clang for static code analysis.  Nothing found initially except for some functions that should have been marked <code>__noreturn__</code>.</p>
                    </release-item>
                </release-feature-list>

                <release-development-list>
                    <release-item>
                        <p>Buld performance improvements.  Improve bin and libc build performance.  Improve code generation performance.</p>
                    </release-item>

                    <release-item>
                        <p>Config test code writes secure options to a file instead of passing on the command-line.</p>
                    </release-item>

                    <release-item>
                        <p>Disable console display of coverage for C files since <code>Devel::Cover</code> does not handle it well.</p>
                    </release-item>

                    <release-item>
                        <p>Add new test for <code>Common::Io::Process</code> to show that output on stderr will raise an exception on <code>close()</code> even if the exit code is 0.</p>
                    </release-item>

                    <release-item>
                        <p>Update <file>pip</file> before installing <file>awscli</file>.</p>
                    </release-item>

                    <release-item>
                        <p>Remove <setting>--smart</setting> from <setting>--expect</setting> tests.  This ensures that new binaries are built before running the tests.</p>
                    </release-item>

                    <release-item>
                        <p>Remove Debian package patch now that it has been merged upstream.</p>
                    </release-item>
                </release-development-list>
            </release-test-list>
        </release>

        <release date="2018-02-23" version="2.00" title="Performance Improvements for Archive Push">
            <release-core-list>
                <release-feature-list>
                    <release-item>
                        <release-item-contributor-list>
                            <release-item-reviewer id="cynthia.shang"/>
                        </release-item-contributor-list>

                        <p>The <cmd>archive-push</cmd> command is now partially coded in C which allows the <postgres/> <file>archive_command</file> to run significantly faster when processing status messages from the asynchronous archive process.</p>
                    </release-item>
                </release-feature-list>

                <release-improvement-list>
                    <release-item>
                        <release-item-contributor-list>
                            <release-item-contributor id="cynthia.shang"/>
                        </release-item-contributor-list>

                        <p>Improve <cmd>check</cmd> command to verify that the backup manifest can be built.</p>
                    </release-item>

                    <release-item>
                        <p>Improve performance of HTTPS client.  Buffering now takes the <code>pending</code> bytes on the socket into account (when present) rather than relying entirely on <code>select()</code>.  In some instances the final bytes would not be flushed until the connection was closed.</p>
                    </release-item>

                    <release-item>
                        <p>Improve S3 delete performance.  The constant <id>S3_BATCH_MAX</id> had been replaced with a hard-coded value of 2, probably during testing.</p>
                    </release-item>

                    <release-item>
                        <p>Allow any non-command-line option to be reset to default on the command-line.  This allows options in <file>pgbackrest.conf</file> to be reset to default which reduces the need to write new configuration files for specific needs.</p>
                    </release-item>

                    <release-item>
                        <p>The C library is now required. This eliminates conditional loading and eases development of new library features.</p>
                    </release-item>

                    <release-item>
                        <p>The <file>{[project-exe]}</file> executable is now a C binary instead of Perl. This allows certain time-critical commands (like async <cmd>archive-push</cmd>) to run more quickly.</p>
                    </release-item>

                    <release-item>
                        <p>Rename <id>db-*</id> options to <id>pg-*</id> and <id>backup-*</id> options to <id>repo-*</id> to improve consistency.  <id>repo-*</id> options are now indexed although currently only one is allowed.</p>
                    </release-item>
                </release-improvement-list>

                <release-development-list>
                    <release-item>
                        <p>Implement <cmd>help</cmd> command in C.</p>
                    </release-item>

                    <release-item>
                        <p>Implement <cmd>version</cmd> command in C.</p>
                    </release-item>

                    <release-item>
                        <release-item-contributor-list>
                            <release-item-reviewer id="cynthia.shang"/>
                        </release-item-contributor-list>

                        <p>Config parsing implemented in C and passed to Perl as JSON.</p>
                    </release-item>

                    <release-item>
                        <p>Add <code>Buffer</code>, <code>Ini</code>, <code>KeyValue</code>, <code>List</code>, <code>RegExp</code>, <code>Storage</code>, <code>String</code>, <code>StringList</code>, <code>Variant</code>, <code>VariantList</code>, and <code>Wait</code> objects.</p>
                    </release-item>

                    <release-item>
                        <p>Add <code>command</code>, <code>exit</code>, <code>log</code>, and <code>time</code> modules.</p>
                    </release-item>

                    <release-item>
                        <p>Remove deprecated <br-option>archive-max-mb</br-option> option.</p>
                    </release-item>

                    <release-item>
                        <p>Improve <code>MemContext</code> module.  Add temporary context blocks and refactor allocation arrays to include allocation size.</p>
                    </release-item>

                    <release-item>
                        <p>Improve <code>error</code> module.  Add functions to convert error codes to C errors and handle system errors.</p>
                    </release-item>

                    <release-item>
                        <p>Create a master list of errors in <file>build/error.yaml</file>.  The C and Perl errors lists are created automatically by <code>Build.pm</code> so they stay up to date.</p>
                    </release-item>

                    <release-item>
                        <p>Move lock release later in exitSafe() to reduce the chance of a new process starting and acquiring a lock before the old process has exited.</p>
                    </release-item>

                    <release-item>
                        <p>Add 30 second wait loop to lockAcquire() when fail on no lock enabled.  This should help prevent processes that are shutting down from interfering with processes that are starting up.</p>
                    </release-item>

                    <release-item>
                        <p>Replace <code>cfgCommandTotal()</code>/<code>cfgOptionTotal()</code> functions with constants.  The constants are applicable in more cases and allow the compiler to optimize certain loops more efficiently.</p>
                    </release-item>

                    <release-item>
                        <p>Cleanup usage of internal options.  Apply internal to options that need to be read to determine locality but should not appear in the help.</p>
                    </release-item>

                    <release-item>
                        <p>Refactor code to make valgrind happy.</p>
                    </release-item>

                    <release-item>
                        <release-item-contributor-list>
                            <release-item-ideator id="cynthia.shang"/>
                        </release-item-contributor-list>

                        <p>Fix non-compliant formatting for function declarations.</p>
                    </release-item>
                </release-development-list>
            </release-core-list>

            <release-doc-list>
                <release-feature-list>
                    <release-item>
                        <p>All clusters in the documentation are initialized with checksums.</p>
                    </release-item>
                </release-feature-list>

                 <release-improvement-list>
                     <release-item>
                         <p>List deprecated option names in documentation and command-line help.</p>
                     </release-item>

                     <release-item>
                        <release-item-contributor-list>
                            <release-item-ideator id="david.youatt"/>
                        </release-item-contributor-list>

                         <p>Clarify that S3 buckets must be created by the user.</p>
                     </release-item>
                 </release-improvement-list>

                <release-development-list>
                    <release-item>
                        <p>Add coding standards document.</p>
                    </release-item>

                    <release-item>
                        <p>Improve section source feature to not require a title or content.  The title will be pulled from the source document.</p>
                    </release-item>

                    <release-item>
                        <p>Allow code blocks to have a type.  Currently this is only rendered in Markdown.</p>
                    </release-item>

                    <release-item>
                        <release-item-contributor-list>
                            <release-item-contributor id="cynthia.shang"/>
                        </release-item-contributor-list>

                        <p>Add table render for Markdown format.</p>
                    </release-item>

                    <release-item>
                        <p>PDF rendering improvements.  Check both <path>doc-path</path> and <path>bin-path</path> for logo.  Allow PDF to be output to a location other than the <path>output</path> directory. Use PDF-specific version variable for more flexible formatting.  Allow sections to be excluded from table of contents.  More flexible replacements for titles and footers.  Fill is now the default for table columns.  Column width is specified as a percentage rather that using latex-specific notation.  Fix missing variable replace for <code>code-block</code> title.</p>
                    </release-item>

                    <release-item>
                        <p>Add <id>id</id> param for hosts created with <code>host-add</code>.  The <id>host-*-ip</id> variable is created from the <id>id</id> param so the <id>name</id> param can be changed without affecting the <id>host-*-ip</id> variable.  If <id>id</id> is not specified then it is copied from <id>name</id>.</p>
                    </release-item>

                    <release-item>
                        <p>Deploy historical documentation to <path>prior</path> rather than the root directory.</p>
                    </release-item>
                </release-development-list>
            </release-doc-list>

            <release-test-list>
                <release-development-list>
                    <release-item>
                        <p>Run valgrind on all C unit tests.</p>
                    </release-item>

                    <release-item>
                        <p>Only build C binary/library for Perl unit/integration tests or C unit tests that require Perl.</p>
                    </release-item>

                    <release-item>
                        <p>Improve speed of C unit tests.  Preserve object files between tests and use a Makefile to avoid rebuilding object files.</p>
                    </release-item>

                    <release-item>
                        <p>Report coverage errors via the console.  This helps with debugging coverage issues on remote services like Travis.</p>
                    </release-item>

                    <release-item>
                        <p>No longer run <id>master</id> branch through CI. The <id>integration</id> branch will be run through CI and then pushed to <id>master</id> with github status checks.</p>
                    </release-item>

                    <release-item>
                        <p>Rename Perl tests so they don't conflict with their C counterparts.</p>
                    </release-item>

                    <release-item>
                        <p>Update URL for Debian package repository.</p>
                    </release-item>
                </release-development-list>
            </release-test-list>
        </release>

        <release date="2018-07-05" version="1.29" title="Critical Bug Fix for Backup Resume">
            <release-core-list>
                <p><b>IMPORTANT NOTE</b>: This release fixes a critical bug in the backup resume feature. All resumed backups prior to this release should be considered inconsistent. A backup will be resumed after a prior backup fails, unless <br-option>resume=n</br-option> has been specified. A resumed backup can be identified by checking the backup log for the message <quote>aborted backup of same type exists, will be cleaned to remove invalid files and resumed</quote>. If the message exists, do not use this backup or any backup in the same set for a restore and check the restore logs to see if a resumed backup was restored. If so, there may be inconsistent data in the cluster.</p>

                <release-bug-list>
                    <release-item>
                        <release-item-contributor-list>
                            <release-item-ideator id="david.youatt"/>
                            <release-item-ideator id="yogesh.sharma"/>
                            <release-item-ideator id="stephen.frost"/>
                        </release-item-contributor-list>

                        <p>Fix critical bug in resume that resulted in inconsistent backups.  A regression in <id>v0.82</id> removed the timestamp comparison when deciding which files from the aborted backup to keep on resume. See note above for more details.</p>
                    </release-item>

                     <release-item>
                         <release-item-contributor-list>
                             <release-item-contributor id="andrew.schwartz"/>
                         </release-item-contributor-list>

                         <p>Fix non-compliant ISO-8601 timestamp format in S3 authorization headers.  AWS and some gateways were tolerant of space rather than zero-padded hours while others were not.</p>
                     </release-item>

                     <release-item>
                         <release-item-contributor-list>
                             <release-item-ideator id="craig.a.james"/>
                         </release-item-contributor-list>

                         <p>Fix directory syncs running recursively when only the specified directory should be synced.</p>
                     </release-item>

                     <release-item>
                         <release-item-contributor-list>
                             <release-item-ideator id="brad.nicholson"/>
                         </release-item-contributor-list>

                         <p>Fix <br-option>--target-action</br-option> and <br-option>--recovery-option</br-option> options being reported as invalid when restoring with <br-option>--type=immediate</br-option>.</p>
                     </release-item>

                    <release-item>
                        <release-item-contributor-list>
                            <release-item-ideator id="yummyliu"/>
                            <release-item-ideator id="vitaliy.kukharik"/>
                        </release-item-contributor-list>

                        <p>Fix <br-option>archive-copy</br-option> throwing <quote>path not found</quote> error for incr/diff backups.</p>
                    </release-item>

                    <release-item>
                        <release-item-contributor-list>
                            <release-item-ideator id="vitaliy.kukharik"/>
                        </release-item-contributor-list>

                        <p>Fix failure in manifest build when two or more files in <id>PGDATA</id> are linked to the same directory.</p>
                    </release-item>

                     <release-item>
                         <p>Fix delta restore failing when a linked file was missing.</p>
                     </release-item>

                     <release-item>
                         <release-item-contributor-list>
                             <release-item-ideator id="nj.baliyan"/>
                             <release-item-contributor id="cynthia.shang"/>
                         </release-item-contributor-list>

                         <p>Fix error in selective restore when only one user database exists in the cluster.</p>
                     </release-item>
                </release-bug-list>

                <release-improvement-list>
                     <release-item>
                         <release-item-contributor-list>
                             <release-item-ideator id="adam.k.sumner"/>
                         </release-item-contributor-list>

                         <p>Improve the HTTP client to set <id>content-length</id> to 0 when not specified by the server.  S3 (and gateways) always set <id>content-length</id> or <id>transfer-encoding</id> but <id>HTTP 1.1</id> does not require it and proxies (e.g. <proper>HAProxy</proper>) may not include either.</p>
                     </release-item>

                    <release-item>
                        <p>Improve performance of HTTPS client.  Buffering now takes the <code>pending</code> bytes on the socket into account (when present) rather than relying entirely on <code>select()</code>.  In some instances the final bytes would not be flushed until the connection was closed.</p>
                    </release-item>

                     <release-item>
                         <p>Improve S3 delete performance.  The constant <id>S3_BATCH_MAX</id> had been replaced with a hard-coded value of 2, probably during testing.</p>
                     </release-item>

                     <release-item>
                         <p>Make backup/restore path sync more efficient.  Scanning the entire directory can be very expensive if there are a lot of small tables.  The backup manifest contains the path list so use it to perform syncs instead of scanning the backup/restore path.  Remove recursive path sync functionality since it is no longer used.</p>
                     </release-item>
                </release-improvement-list>

                <release-development-list>
                     <release-item>
                         <p>Make <path>backup.history</path> sync more efficient.  Only the <path>backup.history/[year]</path> directory was being synced, so check if the <path>backup.history</path> is newly created and sync it as well.</p>
                     </release-item>

                     <release-item>
                         <p>Add log-level-stderr option for stanza-* commands.</p>
                     </release-item>
                </release-development-list>
            </release-core-list>

            <release-doc-list>
                <release-bug-list>
                    <release-item>
                        <release-item-contributor-list>
                            <release-item-ideator id="viorel.tabara"/>
                        </release-item-contributor-list>

                        <p>Update docs with 32-bit support and caveats. 32-bit support was added in <proper>v1.26</proper>.</p>
                    </release-item>
                </release-bug-list>

                <release-improvement-list>
                    <release-item>
                        <release-item-contributor-list>
                        <release-item-ideator id="david.youatt"/>
                    </release-item-contributor-list>

                        <p>Clarify that S3 buckets must be created by the user.</p>
                    </release-item>

                    <release-item>
                        <p>Update out-of-date description for the <br-option>spool-path</br-option> option.</p>
                    </release-item>
                </release-improvement-list>

                <release-development-list>
                     <release-item>
                         <p>Remove call to <file>lscpu</file> which can vary widely by build host.</p>
                     </release-item>
                </release-development-list>
            </release-doc-list>

            <release-test-list>
                <release-development-list>
                     <release-item>
                         <p>Add new test for <code>Common::Io::Process</code> to show that output on stderr will raise an exception on <code>close()</code> even if the exit code is 0.</p>
                     </release-item>

                     <release-item>
                         <p>Add zero-length file to <id>mock</id>/<id>all</id> test.</p>
                     </release-item>

                    <release-item>
                        <p>Disable package build tests since <id>v1</id> will no longer be packaged.  Users installing packages should update to <id>v2</id>. <id>v1</id> builds are intended for users installing from source.</p>
                    </release-item>

                    <release-item>
                        <p>Update SSL error message test on CentOS 7.</p>
                    </release-item>

                    <release-item>
                        <p>Update URL for Debian package repository.</p>
                    </release-item>

                    <release-item>
                        <p>Make <file>ls</file> ordering deterministic in <id>mock</id>/<id>all</id> test.</p>
                    </release-item>

                    <release-item>
                        <p>Change backup test user from <id>backrest</id> to <id>pgbackrest</id>.</p>
                    </release-item>
                </release-development-list>
            </release-test-list>
        </release>

        <release date="2018-02-01" version="1.28" title="Stanza Delete">
            <release-core-list>
                <release-bug-list>
                    <release-item>
                        <release-item-contributor-list>
                            <release-item-ideator id="chiranjeevi.ravilla"/>
                            <release-item-contributor id="cynthia.shang"/>
                        </release-item-contributor-list>

                        <p>Fixed inability to restore a single database contained in a tablespace using --db-include.</p>
                    </release-item>

                    <release-item>
                        <release-item-contributor-list>
                            <release-item-ideator id="adam.k.sumner"/>
                            <release-item-contributor id="cynthia.shang"/>
                        </release-item-contributor-list>

                        <p>Ensure latest <id>db-id</id> is selected on when matching <file>archive.info</file> to <file>backup.info</file>.  This provides correct matching in the event there are <id>system-id</id> and <id>db-version</id> duplicates (e.g. after reverting a <id>pg_upgrade</id>).</p>
                    </release-item>

                    <release-item>
                        <release-item-contributor-list>
                            <release-item-ideator id="jason.odonnell"/>
                            <release-item-contributor id="david.steele"/>
                        </release-item-contributor-list>

                        <p>Fixed overly chatty error message when reporting an invalid command.</p>
                    </release-item>
                </release-bug-list>

                <release-feature-list>
                    <release-item>
                        <release-item-contributor-list>
                            <release-item-ideator id="magnus.hagander"/>
                            <release-item-contributor id="cynthia.shang"/>
                        </release-item-contributor-list>

                        <p>Add <cmd>stanza-delete</cmd> command to cleanup unused stanzas.</p>
                    </release-item>
                </release-feature-list>

                <release-improvement-list>
                    <release-item>
                        <release-item-contributor-list>
                            <release-item-contributor id="cynthia.shang"/>
                        </release-item-contributor-list>

                        <p>Improve <cmd>stanza-create</cmd> command so that it does not error when the stanza already exists.</p>
                    </release-item>
                </release-improvement-list>

                <release-development-list>
                    <release-item>
                        <release-item-contributor-list>
                            <release-item-contributor id="cynthia.shang"/>
                        </release-item-contributor-list>

                        <p>Minor changes to <code>Manifest</code> module, mostly for test reproducibility.</p>
                    </release-item>

                    <release-item>
                        <release-item-contributor-list>
                            <release-item-ideator id="cynthia.shang"/>
                        </release-item-contributor-list>

                        <p>Fix non-compliant formatting for function declarations.</p>
                    </release-item>
                </release-development-list>
            </release-core-list>

            <release-doc-list>
                <release-improvement-list>
                    <release-item>
                        <release-item-contributor-list>
                            <release-item-ideator id="jason.odonnell"/>
                        </release-item-contributor-list>

                        <p>Update <cmd>stanza-create --force</cmd> documentation to urge caution when using.</p>
                    </release-item>
                </release-improvement-list>
            </release-doc-list>

            <release-test-list>
                <release-development-list>
                    <release-item>
                        <release-item-contributor-list>
                            <release-item-contributor id="cynthia.shang"/>
                        </release-item-contributor-list>

                        <p>Add unit tests for the <code>Manifest</code> module.</p>
                    </release-item>
                </release-development-list>
            </release-test-list>
        </release>

        <release date="2017-12-19" version="1.27" title="Bug Fixes and Documentation">
            <release-core-list>
                <release-bug-list>
                    <release-item>
                        <release-item-contributor-list>
                            <release-item-ideator id="sebastien.lardiere"/>
                        </release-item-contributor-list>

                        <p>Fixed an issue that suppressed locality errors for <cmd>backup</cmd> and <cmd>restore</cmd>.  When a backup host is present, backups should only be allowed on the backup host and restores should only be allowed on the database host unless an alternate configuration is created that ignores the remote host.</p>
                    </release-item>

                     <release-item>
                         <release-item-contributor-list>
                             <release-item-ideator id="adam.brusselback"/>
                         </release-item-contributor-list>

                         <p>Fixed an issue where WAL was not expired on <postgres/> 10.  This was caused by a faulty regex that expected all <postgres/> major versions to be X.X.</p>
                     </release-item>

                    <release-item>
                        <p>Fixed an issue where the <br-option>--no-config</br-option> option was not passed to child processes.  This meant the child processes would still read the local config file and possibly cause unexpected behaviors.</p>
                    </release-item>

                    <release-item>
                        <release-item-contributor-list>
                            <release-item-ideator id="stephen.frost"/>
                            <release-item-contributor id="cynthia.shang"/>
                        </release-item-contributor-list>

                        <p>Fixed <cmd>info</cmd> command to eliminate <code>"db (prior)"</code> output if no backups or archives exist for a prior version of the cluster.</p>
                    </release-item>
                </release-bug-list>

                <release-development-list>
                    <release-item>
                        <p>Add <code>memGrowRaw()</code> to memory context module.</p>
                    </release-item>
                </release-development-list>
            </release-core-list>

            <release-doc-list>
                <release-feature-list>
                    <release-item>
                        <release-item-contributor-list>
                            <release-item-ideator id="markus.nullmeier"/>
                        </release-item-contributor-list>

                        <p>Document the relationship between the <br-option>archive-copy</br-option> and <br-option>archive-check</br-option> options.</p>
                    </release-item>

                    <release-item>
                        <p>Improve <br-option>archive-copy</br-option> reference documentation.</p>
                    </release-item>
                </release-feature-list>

                <release-development-list>
                    <release-item>
                        <p>Relax permissions set by <file>release.pl</file>.</p>
                    </release-item>

                    <release-item>
                        <p>Split <quote>refactor</quote> sections into <quote>improvements</quote> and <quote>development</quote> in the release notes.  Many development notes are not relevant to users and simply clutter the release notes, so they are no longer shown on the website.</p>
                    </release-item>

                    <release-item>
                        <p>Allow internal options that do not show up in the documentation.  Used for test options initially but other use cases are on the horizon.</p>
                    </release-item>
                </release-development-list>
            </release-doc-list>

            <release-test-list>
                <release-development-list>
                    <release-item>
                        <p>Update CI branches to <path>release/1</path> and <path>release/1-integration</path>.</p>
                    </release-item>

                    <release-item>
                        <p>No longer run <id>release/1</id> branch through CI. The <id>release/1-integration</id> branch will be run through CI and then pushed to <id>release/1</id> with github status checks.</p>
                    </release-item>

                    <release-item>
                        <p>Move restore test infrastructure to <code>HostBackup.pm</code>.  Required to test restores on the backup server, a fairly common scenario.  Improve the restore function to accept optional parameters rather than a long list of parameters. In passing, clean up extraneous use of <code>strType</code> and <code>strComment</code> variables.</p>
                    </release-item>

                    <release-item>
                        <p>Sync time to prevent build failures when running on VirtualBox.</p>
                    </release-item>
                </release-development-list>
            </release-test-list>
        </release>

        <release date="2017-11-21" version="1.26" title="Repository Encryption">
            <release-core-list>
                <release-bug-list>
                    <release-item>
                        <release-item-contributor-list>
                            <release-item-ideator id="craig.a.james"/>
                        </release-item-contributor-list>

                        <p>Fixed an issue that could cause copying large manifests to fail during restore.</p>
                    </release-item>

                    <release-item>
                        <release-item-contributor-list>
                            <release-item-contributor id="javier.wilson"/>
                        </release-item-contributor-list>

                        <p>Fixed incorrect WAL offset for 32-bit architectures.</p>
                    </release-item>

                    <release-item>
                        <release-item-contributor-list>
                            <release-item-ideator id="clinton.adams"/>
                            <release-item-contributor id="cynthia.shang"/>
                        </release-item-contributor-list>

                        <p>Fixed an issue retrieving WAL for old database versions.  After a <cmd>stanza-upgrade</cmd> it should still be possible to restore backups from the previous version and perform recovery with <cmd>archive-get</cmd>.  However, archive-get only checked the most recent db version/id and failed.  Also clean up some issues when the same db version/id appears multiple times in the history.</p>
                    </release-item>

                    <release-item>
                        <release-item-contributor-list>
                            <release-item-ideator id="jeff.mccormick"/>
                        </release-item-contributor-list>

                        <p>Fixed an issue with invalid backup groups being set correctly on restore.  If the backup cannot map a group to a name it stores the group in the manifest as <id>false</id> then uses either the owner of $PGDATA to set the group during restore or failing that the group of the current user.  This logic was not working correctly because the selected group was overwriting the user on restore leaving the group undefined and the user incorrectly set to the group.</p>
                    </release-item>

                    <release-item>
                        <release-item-contributor-list>
                            <release-item-ideator id="uspen"/>
                        </release-item-contributor-list>

                        <p>Fixed an issue passing parameters to remotes.  When more than one db was specified the path, port, and socket path would for db1 were passed no matter which db was actually being addressed.</p>
                    </release-item>
                </release-bug-list>

                <release-feature-list>
                    <release-item>
                        <release-item-contributor-list>
                            <release-item-contributor id="cynthia.shang"/>
                            <release-item-contributor id="david.steele"/>
                        </release-item-contributor-list>

                        <p>Repository encryption support.</p>
                    </release-item>
                </release-feature-list>

                <release-improvement-list>
                    <release-item>
                        <p>Disable gzip filter when <br-option>--compress-level-network=0</br-option>.  The filter was used with compress level set to 0 which added overhead without any benefit.</p>
                    </release-item>

                    <release-item>
                        <p>Inflate performance improvement for gzip filter.</p>
                    </release-item>
                </release-improvement-list>

                <release-development-list>
                    <release-item>
                        <p>Refactor protocol param generation into a new function.  This allows the code to be tested more precisely and doesn't require executing a remote process.</p>
                    </release-item>

                    <release-item>
                        <p>Add <id>list</id> type for options.  The <id>hash</id> type was being used for lists with an additional flag (`value-hash`) to indicate that it was not really a hash.</p>
                    </release-item>

                    <release-item>
                        <p>Remove configurable option hints. <br-option>db-path</br-option> was the only option with a hint so the feature seemed wasteful.  All missing stanza options now output the same hint without needing configuration.</p>
                    </release-item>

                    <release-item>
                        <p>Convert configuration definitions from auto-generated functions to auto-generated data structures.</p>
                    </release-item>

                    <release-item>
                        <p>Add <id>eof</id> to S3 file driver (required for encryption support).</p>
                    </release-item>

                    <release-item>
                        <p>Enable additional warnings for C builds.</p>
                    </release-item>

                    <release-item>
                        <p>Simplify try..catch..finally names.  Also wrap in a do...while loop to make sure that no random else is attached to the main if block.</p>
                    </release-item>

                    <release-item>
                        <p>Improve base64 implementation.  Different encoded strings could be generated based on compiler optimizations. Even though decoding was still successful the encoded strings did not match the standard.</p>
                    </release-item>

                    <release-item>
                        <p>Disable <id>-Wclobber</id> compiler warning because it is mostly useless but keep the rest of of <id>-Wextra</id>.</p>
                    </release-item>
                </release-development-list>
            </release-core-list>

            <release-doc-list>
                <release-feature-list>
                    <release-item>
                        <release-item-contributor-list>
                            <release-item-contributor id="cynthia.shang"/>
                        </release-item-contributor-list>

                        <p>Add template to improve initial information gathered for issue submissions.</p>
                    </release-item>
                </release-feature-list>

                <release-improvement-list>
                    <release-item>
                        <release-item-contributor-list>
                            <release-item-ideator id="keith.fiske"/>
                            <release-item-contributor id="cynthia.shang"/>
                        </release-item-contributor-list>

                        <p>Clarify usage of the <br-option>archive-timeout</br-option> option and describe how it is distinct from the <postgres/> <pg-option>archive_timeout</pg-option> setting.</p>
                    </release-item>
                </release-improvement-list>

                <release-development-list>
                    <release-item>
                        <p>Update <file>release.pl</file> to push data to site repository.</p>
                    </release-item>
                </release-development-list>
            </release-doc-list>

            <release-test-list>
                <release-feature-list>
                    <release-item>
                        <p>Automated tests for 32-bit i386/i686 architecture.</p>
                    </release-item>
                </release-feature-list>

                <release-development-list>
                    <release-item>
                        <p>Update Debian/Ubuntu containers to download latest version of <file>pip</file>.</p>
                    </release-item>

                    <release-item>
                        <p>Full unit test coverage for gzip filter.</p>
                    </release-item>

                    <release-item>
                        <p>Only check expect logs on CentOS 7.  Variations in distros cause false negatives in tests but don't add much value.</p>
                    </release-item>

                    <release-item>
                        <p>Fix flapping protocol timeout test.  It only matters that the correct error code is returned, so disable logging to prevent message ordering from failing the expect test.</p>
                    </release-item>

                    <release-item>
                        <p>Designate a single distro (Ubuntu 16.04) for coverage testing.  Running coverage testing on multiple distros takes time but doesn't add significant value.  Also ensure that the distro designated to run coverage tests is one of the default test distros.  For C tests, enable optimizations on the distros that don't do coverage testing.</p>
                    </release-item>

                    <release-item>
                        <p>Automate generation of WAL and <file>pg_control</file> test files.  The existing static files would not work with 32-bit or big-endian systems so create functions to generate these files dynamically rather than creating a bunch of new static files.</p>
                    </release-item>

                    <release-item>
                        <p>Refactor C unit test macros so they compile with <id>-Wstrict-aliasing</id>.</p>
                    </release-item>

                    <release-item>
                        <p>Refactor C page checksum unit test to compile with <id>-Wstrict-aliasing</id>.</p>
                    </release-item>
                </release-development-list>
            </release-test-list>
        </release>

        <release date="2017-10-24" version="1.25" title="S3 Performance Improvements">
            <release-core-list>
                <release-bug-list>
                    <release-item>
                        <release-item-contributor-list>
                            <release-item-ideator id="jens.wilke"/>
                        </release-item-contributor-list>

                        <p>Fix custom settings for <br-option>compress-level</br-option> option being ignored.</p>
                    </release-item>

                    <release-item>
                        <release-item-contributor-list>
                            <release-item-ideator id="benoit.lobréau"/>
                        </release-item-contributor-list>

                        <p>Remove error when overlapping timelines are detected.  Overlapping timelines are valid in many Point-in-Time-Recovery (PITR) scenarios.</p>
                    </release-item>

                    <release-item>
                        <release-item-contributor-list>
                            <release-item-ideator id="jason.odonnell"/>
                            <release-item-contributor id="cynthia.shang"/>
                        </release-item-contributor-list>

                        <p>Fix instances where <id>database-id</id> was not rendered as an integer in JSON info output.</p>
                    </release-item>
                </release-bug-list>

                <release-feature-list>
                    <release-item>
                        <release-item-contributor-list>
                            <release-item-ideator id="mihail.shvein"/>
                        </release-item-contributor-list>

                        <p>Improve performance of list requests on S3.  Any beginning literal portion of a filter expression is used to generate a search prefix which often helps keep the request small enough to avoid rate limiting.</p>
                    </release-item>
                </release-feature-list>

                <release-development-list>
                    <release-item>
                        <p>Improve protocol error handling.  In particular, <quote>stop</quote> errors are no longer reported as <quote>unexpected</quote>.</p>
                    </release-item>

                    <release-item>
                        <p>Allow functions with sensitive options to be logged at debug level with redactions.  Previously, functions with sensitive options had to be logged at trace level to avoid exposing them.  Trace level logging may still expose secrets so use with caution.</p>
                    </release-item>

                    <release-item>
                        <p>Replace dynamically built class hierarchies in I/O layer with fixed <code>parent()</code> calls.</p>
                    </release-item>

                    <release-item>
                        <p>Improve labeling for errors in helper processes.</p>
                    </release-item>

                    <release-item>
                        <p>Update C naming conventions.</p>
                    </release-item>

                    <release-item>
                        <p>Use <id>int</id> datatype wherever possible.</p>
                    </release-item>

                    <release-item>
                        <p>Better separation of C source from Perl interface.</p>
                    </release-item>

                    <release-item>
                        <p>Add <file>LibC.template.pm</file> to simplify LibC module generation.</p>
                    </release-item>

                    <release-item>
                        <p>Add C error handler.</p>
                    </release-item>

                    <release-item>
                        <p>Perl error handler recognizes errors thrown from the C library.</p>
                    </release-item>

                    <release-item>
                        <p>Page checksum module uses new C error handler.</p>
                    </release-item>

                    <release-item>
                        <p>Add C memory contexts.</p>
                    </release-item>

                    <release-item>
                        <p>Add base64 encode/decode.</p>
                    </release-item>
                </release-development-list>
            </release-core-list>

            <release-test-list>
                <release-feature-list>
                    <release-item>
                        <p>Add I/O performance tests.</p>
                    </release-item>
                </release-feature-list>

                <release-development-list>
                    <release-item>
                        <p>Add C unit test infrastructure.</p>
                    </release-item>

                    <release-item>
                        <p>Add test macros for C results and errors.</p>
                    </release-item>

                    <release-item>
                        <p>Warnings in C builds treated as errors.</p>
                    </release-item>

                    <release-item>
                        <p>Run all tests on tempfs rather than local disk.</p>
                    </release-item>

                    <release-item>
                        <p>Improve performance of test code. Wait when all tests have been assigned to reduce CPU load.</p>
                    </release-item>

                    <release-item>
                        <p>Remove Debian test repo after PostgreSQL 10 release.</p>
                    </release-item>

                    <release-item>
                        <p>Convert config and page checksum tests into C unit tests.</p>
                    </release-item>

                    <release-item>
                        <p>Add <postgres/> versions to Debian VMs for testing.</p>
                    </release-item>
                </release-development-list>
            </release-test-list>
        </release>

        <release date="2017-09-28" version="1.24" title="New Backup Exclusions">
            <release-core-list>
                <release-bug-list>
                    <release-item>
                        <release-item-contributor-list>
                            <release-item-ideator id="uspen"/>
                        </release-item-contributor-list>

                        <p>Fixed an issue where warnings were being emitted in place of lower priority log messages during backup from standby initialization.</p>
                    </release-item>

                    <release-item>
                        <release-item-contributor-list>
                            <release-item-ideator id="uspen"/>
                        </release-item-contributor-list>

                        <p>Fixed an issue where some <id>db-*</id> options (e.g. <br-option>db-port</br-option>) were not being passed to remotes.</p>
                    </release-item>
                </release-bug-list>

                <release-feature-list>
                    <release-item>
                        <p>Exclude contents of <path>pg_snapshots</path>, <path>pg_serial</path>, <path>pg_notify</path>, and <path>pg_dynshmem</path> from backup since they are rebuilt on startup.</p>
                    </release-item>

                    <release-item>
                        <p>Exclude <file>pg_internal.init</file> files from backup since they are rebuilt on startup.</p>
                    </release-item>
                </release-feature-list>

                <release-improvement-list>
                    <release-item>
                        <release-item-contributor-list>
                            <release-item-ideator id="jens.wilke"/>
                        </release-item-contributor-list>

                        <p>Open log file after async process is completely separated from the main process to prevent the main process from also logging to the file.</p>
                    </release-item>
                </release-improvement-list>

                <release-development-list>
                    <release-item>
                        <p>Dynamically generate list of files for C library build.</p>
                    </release-item>

                    <release-item>
                        <p>Break up <file>LibC.xs</file> into separate module files.</p>
                    </release-item>
                </release-development-list>
            </release-core-list>

            <release-doc-list>
                <release-feature-list>
                    <release-item>
                        <p>Add passwordless SSH configuration.</p>
                    </release-item>
                </release-feature-list>

                <release-improvement-list>
                    <release-item>
                        <p>Rename <proper>master</proper> to <proper>primary</proper> in documentation to align with <postgres/> convention.</p>
                    </release-item>
                </release-improvement-list>

                <release-development-list>
                    <release-item>
                        <p>Add full installation where required and remove doc containers that included parts of the installation.</p>
                    </release-item>
                </release-development-list>
            </release-doc-list>

            <release-test-list>
                <release-development-list>
                    <release-item>
                        <p>Improve C library smart build by ignoring changes outside of <path>/lib/pgBackRest/Config</path>.</p>
                    </release-item>
                </release-development-list>
            </release-test-list>
        </release>

        <release date="2017-09-03" version="1.23" title="Multiple Standbys and PostgreSQL 10 Support">
            <release-core-list>
                <release-bug-list>
                    <release-item>
                        <release-item-contributor-list>
                            <release-item-ideator id="jesper.st.john"/>
                            <release-item-ideator id="aleksandr.rogozin"/>
                        </release-item-contributor-list>

                        <p>Fixed an issue that could cause compression to abort on growing files.</p>
                    </release-item>

                    <release-item>
                        <release-item-contributor-list>
                            <release-item-ideator id="william.cox"/>
                        </release-item-contributor-list>

                        <p>Fixed an issue with keep-alives not being sent to the remote from the local process.</p>
                    </release-item>
                </release-bug-list>

                <release-feature-list>
                    <release-item>
                        <release-item-contributor-list>
                            <release-item-contributor id="cynthia.shang"/>
                        </release-item-contributor-list>

                        <p>Up to seven standbys can be configured for backup from standby.</p>
                    </release-item>

                    <release-item>
                        <p><postgres/> 10 support.</p>
                    </release-item>

                    <release-item>
                        <release-item-contributor-list>
                            <release-item-ideator id="victor.gdalevich"/>
                        </release-item-contributor-list>

                        <p>Allow <id>content-length</id> (in addition to chunked encoding) when reading XML data to improve compatibility with third-party S3 gateways.</p>
                    </release-item>
                </release-feature-list>

                <release-improvement-list>
                    <release-item>
                        <p>Increase HTTP timeout for S3.</p>
                    </release-item>

                    <release-item>
                        <p>Add HTTP retries to harden against transient S3 network errors.</p>
                    </release-item>
                </release-improvement-list>

                <release-development-list>
                    <release-item>
                        <p>Configuration definitions are now pulled from the C library when present.</p>
                    </release-item>
                </release-development-list>
            </release-core-list>

            <release-doc-list>
                <release-bug-list>
                    <release-item>
                        <release-item-contributor-list>
                            <release-item-contributor id="cynthia.shang"/>
                        </release-item-contributor-list>

                        <p>Fixed document generation to include section summaries on the Configuration page.</p>
                    </release-item>
                </release-bug-list>

                <release-development-list>
                    <release-item>
                        <p>Move contributor list to the end of <file>release.xml</file> for convenience.</p>
                    </release-item>
                </release-development-list>
            </release-doc-list>

            <release-test-list>
                <release-development-list>
                    <release-item>
                        <p>Change log test order to ignore unimportant log errors while shutting down <postgres/>.</p>
                    </release-item>

                    <release-item>
                        <p>Drain <id>stderr</id> during test process execution as well as termination to prevent lockups if there is a lot of output.</p>
                    </release-item>

                    <release-item>
                        <p>Update Docker build in <file>Vagrantfile</file>.</p>
                    </release-item>

                    <release-item>
                        <p>Update containers to support C library builds in the documentation.</p>
                    </release-item>

                    <release-item>
                        <p>Simplify smart logic for C Library and package builds.</p>
                    </release-item>
                </release-development-list>
            </release-test-list>
        </release>

        <release date="2017-08-09" version="1.22" title="Fixed S3 Retry">
            <release-core-list>
                <release-bug-list>
                    <release-item>
                        <p>Fixed authentication issue in S3 retry.</p>
                    </release-item>
                </release-bug-list>
            </release-core-list>
        </release>

        <release date="2017-08-08" version="1.21" title="Improved Info Output and SSH Port Option">
            <release-core-list>
                <release-bug-list>
                    <release-item>
                        <release-item-contributor-list>
                            <release-item-ideator id="stephen.frost"/>
                        </release-item-contributor-list>

                        <p>The <path>archive_status</path> directory is now recreated on restore to support <postgres/> 8.3 which does not recreate it automatically like more recent versions do.</p>
                    </release-item>

                    <release-item>
                        <release-item-contributor-list>
                            <release-item-contributor id="cynthia.shang"/>
                        </release-item-contributor-list>

                        <p>Fixed an issue that could cause the empty archive directory for an old <postgres/> version to be left behind after a <cmd>stanza-upgrade</cmd>.</p>
                    </release-item>
                </release-bug-list>

                <release-feature-list>
                    <release-item>
                        <release-item-contributor-list>
                            <release-item-contributor id="cynthia.shang"/>
                        </release-item-contributor-list>

                        <p>Modified the <cmd>info</cmd> command (both text and JSON output) to display the archive ID and minimum/maximum WAL currently present in the archive for the current and prior, if any, database cluster version.</p>
                    </release-item>

                    <release-item>
                        <release-item-contributor-list>
                            <release-item-contributor id="cynthia.shang"/>
                        </release-item-contributor-list>

                        <p>Added <br-option>--backup-ssh-port</br-option> and <br-option>--db-ssh-port</br-option> options to support non-default SSH ports.</p>
                    </release-item>
                </release-feature-list>

                <release-improvement-list>
                    <release-item>
                        <p>Retry when S3 returns an internal error (500).</p>
                    </release-item>
                </release-improvement-list>

                <release-development-list>
                    <release-item>
                        <p>Add <id>bIgnoreMissing</id> parameter to <code>Local->manifest()</code>.</p>
                    </release-item>
                </release-development-list>
            </release-core-list>

            <release-doc-list>
                <release-bug-list>
                    <release-item>
                        <p>Fix description of <br-option>--online</br-option> based on the command context.</p>
                    </release-item>
                </release-bug-list>

                <release-feature-list>
                    <release-item>
                        <p>Add creation of <file>/etc/pgbackrest.conf</file> to manual installation instructions.</p>
                    </release-item>
                </release-feature-list>

                <release-improvement-list>
                    <release-item>
                        <release-item-contributor-list>
                            <release-item-ideator id="stephen.frost"/>
                        </release-item-contributor-list>

                        <p>Move repository options into a separate section in command/command-line help.</p>
                    </release-item>
                </release-improvement-list>

                <release-development-list>
                    <release-item>
                        <p>Reduce log verbosity when building documentation by only logging sections that contain an execute list directly or in a child section.</p>
                    </release-item>

                    <release-item>
                        <p>Debian/Ubuntu documentation now builds on Ubuntu 16.</p>
                    </release-item>

                    <release-item>
                        <p>Remove vestigial repository options from <cmd>backup</cmd> command.</p>
                    </release-item>
                </release-development-list>
            </release-doc-list>

            <release-test-list>
                <release-development-list>
                    <release-item>
                        <p>Fix log checking after <postgres/> shuts down to include <id>FATAL</id> messages and disallow immediate shutdowns which can throw <id>FATAL</id> errors in the log.</p>
                    </release-item>

                    <release-item>
                        <p>Use Google DNS in test environment for consistency.</p>
                    </release-item>

                    <release-item>
                        <p>Use new Travis Trusty image.</p>
                    </release-item>

                    <release-item>
                        <p>Generate global fake cert in containers for testing.</p>
                    </release-item>

                    <release-item>
                        <release-item-contributor-list>
                            <release-item-contributor id="cynthia.shang"/>
                        </release-item-contributor-list>

                        <p>Consolidate <id>stanza-create</id> and <id>stanza-upgrade</id> tests into new <id>stanza</id> test.</p>
                    </release-item>
                </release-development-list>
            </release-test-list>
        </release>

        <release date="2017-06-27" version="1.20" title="Critical 8.3/8.4 Bug Fix">
            <release-core-list>
                <p><b>IMPORTANT NOTE</b>: <postgres/> <proper>8.3</proper> and <proper>8.4</proper> installations utilizing tablespaces should upgrade immediately from any <proper>v1</proper> release and run a full backup.  A bug prevented tablespaces from being backed up on these versions only.  <postgres/> &amp;ge; <proper>9.0</proper> is not affected.</p>

                <release-bug-list>
                    <release-item>
                        <p>Fixed an issue that prevented tablespaces from being backed up on <postgres/> &amp;le; <proper>8.4</proper>.</p>
                    </release-item>

                    <release-item>
                        <release-item-contributor-list>
                            <release-item-ideator id="adrian.vondendriesch"/>
                        </release-item-contributor-list>

                        <p>Fixed missing flag in C library build that resulted in a mismatched binary on 32-bit systems.</p>
                    </release-item>
                </release-bug-list>

                <release-feature-list>
                    <release-item>
                        <release-item-contributor-list>
                            <release-item-ideator id="scott.frazer"/>
                        </release-item-contributor-list>

                        <p>Add <br-option>s3-repo-ca-path</br-option> and <br-option>s3-repo-ca-file</br-option> options to accommodate systems where CAs are not automatically found by <code>IO::Socket::SSL</code>, i.e. <proper>RHEL7</proper>, or to load custom CAs.</p>
                    </release-item>
                </release-feature-list>

                <release-development-list>
                    <release-item>
                        <p>Harden protocol handshake to handle race conditions.</p>
                    </release-item>

                    <release-item>
                        <p>Fixed misleading error message when a file was opened for write in a missing directory.</p>
                    </release-item>

                    <release-item>
                        <p>Change log level of hardlink logging to <id>detail</id>.</p>
                    </release-item>

                    <release-item>
                        <p>Cast size in S3 manifest to integer.</p>
                    </release-item>

                    <release-item>
                        <p>Rename <code>Archive</code> modules to remove redundancy.</p>
                    </release-item>

                    <release-item>
                        <p>Improve <proper>S3</proper> error reporting.</p>
                    </release-item>

                    <release-item>
                        <p>Minor optimizations to package loads and ordering for <cmd>archive-get</cmd> and <cmd>archive-push</cmd> commands.</p>
                    </release-item>
                </release-development-list>
            </release-core-list>

            <release-doc-list>
                <release-development-list>
                    <release-item>
                        <p>Remove exhaustive version list from Stable Releases TOC.</p>
                    </release-item>

                    <release-item>
                        <p>Improve <proper>S3</proper> server implementation in documentation.</p>
                    </release-item>

                    <release-item>
                        <p>Update <proper>CentOS 6</proper> documentation to build on <postgres/> 9.5.</p>
                    </release-item>

                    <release-item>
                        <p>Remove <id>mount</id> from host <code>cache-key</code> because it can vary by system.</p>
                    </release-item>
                </release-development-list>
            </release-doc-list>

            <release-test-list>
                <release-feature-list>
                    <release-item>
                        <p>Add documentation builds to CI.</p>
                    </release-item>
                </release-feature-list>

                <release-development-list>
                    <release-item>
                        <p>Fix timeouts in <code>ExecuteTest</code> to speed multi-process testing.</p>
                    </release-item>

                    <release-item>
                        <p>Remove patch directory before Debian package builds.</p>
                    </release-item>

                    <release-item>
                        <p>Combine hardlink and non/compressed in synthetic tests to reduce test time and improve coverage.</p>
                    </release-item>

                    <release-item>
                        <p>Split <id>full</id> module into <id>mock</id> and <id>real</id> to allow better test combinations and save time in CI.</p>
                    </release-item>

                    <release-item>
                        <p>Consolidate <id>archive-push</id> and <id>archive-get</id> tests into new <id>archive</id> test.</p>
                    </release-item>

                    <release-item>
                        <p>Eliminate redundancy in <id>real</id> tests.</p>
                    </release-item>

                    <release-item>
                        <p>Install <id>sudo</id> in base containers rather than on demand.</p>
                    </release-item>

                    <release-item>
                        <p>More optimized container suite that greatly improves build time.</p>
                    </release-item>

                    <release-item>
                        <p>Added static Debian packages for <code>Devel::Cover</code> to reduce build time.</p>
                    </release-item>

                    <release-item>
                        <p>Add <id>deprecated</id> state for containers.  Deprecated containers may only be used to build packages.</p>
                    </release-item>

                    <release-item>
                        <p>Remove <proper>Debian 8</proper> from CI because it does not provide additional coverage over <proper>Ubuntu 12.04, 14.04, 16.04</proper>.</p>
                    </release-item>

                    <release-item>
                        <p>Add <proper>Debian 9</proper> to test suite.</p>
                    </release-item>

                    <release-item>
                        <p>Remove <setting>process-max</setting> option.  Parallelism is now tested in a more targeted manner and the high level option is no longer needed.</p>
                    </release-item>

                    <release-item>
                        <p>Balance database versions between VMs to minimize test duration.</p>
                    </release-item>

                    <release-item>
                        <p>Automatically check that all supported <postgres/> versions are being tested on a single default VM.</p>
                    </release-item>

                    <release-item>
                        <p>Add <id>performance</id> module and basic performance test for <cmd>archive-push</cmd>.</p>
                    </release-item>
                </release-development-list>
            </release-test-list>
        </release>

        <release date="2017-06-12" version="1.19" title="S3 Support">
            <release-core-list>
                <release-bug-list>
                    <release-item>
                        <release-item-contributor-list>
                            <release-item-contributor id="cynthia.shang"/>
                        </release-item-contributor-list>

                        <p>Fixed the <cmd>info</cmd> command so the WAL archive min/max displayed is for the current database version.</p>
                    </release-item>

                    <release-item>
                        <release-item-contributor-list>
                            <release-item-contributor id="cynthia.shang"/>
                        </release-item-contributor-list>

                        <p>Fixed the <cmd>backup</cmd> command so the <br-setting>backup-standby</br-setting> option is reset (and the backup proceeds on the primary) if the standby is not configured and/or reachable.</p>
                    </release-item>

                    <release-item>
                        <release-item-contributor-list>
                            <release-item-contributor id="cynthia.shang"/>
                        </release-item-contributor-list>

                        <p>Fixed config warnings raised from a remote process causing errors in the master process.</p>
                    </release-item>
                </release-bug-list>

                <release-feature-list>
                    <release-item>
                        <release-item-contributor-list>
                            <release-item-reviewer id="cynthia.shang"/>
                        </release-item-contributor-list>

                        <p><proper>Amazon S3</proper> repository support.</p>
                    </release-item>
                </release-feature-list>

                <release-development-list>
                    <release-item>
                        <release-item-contributor-list>
                            <release-item-reviewer id="cynthia.shang"/>
                        </release-item-contributor-list>

                        <p>Refactor storage layer to allow for new repository filesystems using drivers.</p>
                    </release-item>

                    <release-item>
                        <release-item-contributor-list>
                            <release-item-reviewer id="cynthia.shang"/>
                        </release-item-contributor-list>

                        <p>Refactor IO layer to allow for new compression formats, checksum types, and other capabilities using filters.</p>
                    </release-item>

                    <release-item>
                        <p>Move modules in <path>Protocol</path> directory in subdirectories.</p>
                    </release-item>

                    <release-item>
                        <p>Move backup modules into <path>Backup</path> directory.</p>
                    </release-item>
                </release-development-list>
            </release-core-list>

            <release-doc-list>
                <release-bug-list>
                    <release-item>
                        <p>Changed invalid <setting>max-archive-mb</setting> option in configuration reference to <br-setting>archive-queue-max</br-setting>.</p>
                    </release-item>

                    <release-item>
                        <release-item-contributor-list>
                            <release-item-contributor id="laetitia"/>
                        </release-item-contributor-list>

                        <p>Fixed missing <code>sudo</code> in installation section.</p>
                    </release-item>
                </release-bug-list>
            </release-doc-list>

            <release-test-list>
                <release-development-list>
                    <release-item>
                        <p>Fixed an undefined variable when a module had no uncoverable code exceptions.</p>
                    </release-item>

                    <release-item>
                        <p>Fixed issue with <setting>--dry-run</setting> requiring <setting>--vm-out</setting> to work properly.</p>
                    </release-item>

                    <release-item>
                        <p>Moved test and env modules to new directories to avoid namespace conflicts with common tests.</p>
                    </release-item>

                    <release-item>
                        <p>Set <setting>--vm-max=2</setting> for CI.</p>
                    </release-item>

                    <release-item>
                        <p>Remove flapping protocol timeout test that will be replaced in the upcoming storage patch.</p>
                    </release-item>
                </release-development-list>
            </release-test-list>
        </release>

        <release date="2017-04-12" version="1.18" title="Stanza Upgrade, Refactoring, and Locking Improvements">
            <release-core-list>
                <release-bug-list>
                    <release-item>
                        <release-item-contributor-list>
                            <release-item-ideator id="jens.wilke"/>
                        </release-item-contributor-list>

                        <p>Fixed an issue where read-only operations that used local worker processes (i.e. <cmd>restore</cmd>) were creating write locks that could interfere with parallel <cmd>archive-push</cmd>.</p>
                    </release-item>
                </release-bug-list>

                <release-feature-list>
                    <release-item>
                        <release-item-contributor-list>
                            <release-item-contributor id="cynthia.shang"/>
                        </release-item-contributor-list>

                        <p>Added the stanza-upgrade command to provide a mechanism for upgrading a stanza after upgrading to a new major version of <postgres/>.</p>
                    </release-item>

                    <release-item>
                        <release-item-contributor-list>
                            <release-item-contributor id="cynthia.shang"/>
                        </release-item-contributor-list>

                        <p>Added validation of <setting>pgbackrest.conf</setting> to display warnings if options are not valid or are not in the correct section.</p>
                    </release-item>
                </release-feature-list>

                <release-improvement-list>
                    <release-item>
                        <p>Simplify locking scheme.  Now, only the master process will hold write locks (for <cmd>archive-push</cmd> and <cmd>backup</cmd> commands) and not all local and remote worker processes as before.</p>
                    </release-item>

                    <release-item>
                        <p>Do not set timestamps of files in the backup directories to match timestamps in the cluster directory.  This was originally done to enable backup resume, but that process is now implemented with checksums.</p>
                    </release-item>

                    <release-item>
                        <release-item-contributor-list>
                            <release-item-ideator id="yogesh.sharma"/>
                        </release-item-contributor-list>

                        <p>Improved error message when the <cmd>restore</cmd> command detects the presence of <file>postmaster.pid</file>.</p>
                    </release-item>

                    <release-item>
                        <release-item-contributor-list>
                            <release-item-ideator id="yogesh.sharma"/>
                        </release-item-contributor-list>

                        <p>Renumber return codes between 25 and 125 to avoid PostgreSQL interpreting some as fatal signal exceptions.</p>
                    </release-item>
                </release-improvement-list>

                <release-development-list>
                    <release-item>
                        <p>Refactor <code>Ini.pm</code> to facilitate testing.</p>
                    </release-item>

                    <release-item>
                        <p>The <cmd>backup</cmd> and <cmd>restore</cmd> commands no longer copy via temp files.  In both cases the files are checksummed on resume so there's no danger of partial copies.</p>
                    </release-item>

                    <release-item>
                        <p>Allow functions to accept optional parameters as a hash.</p>
                    </release-item>

                    <release-item>
                        <p>Refactor <code>File->list()</code> and <code>fileList()</code> to accept optional parameters.</p>
                    </release-item>

                    <release-item>
                        <p>Refactor <code>backupLabel()</code> and add unit tests.</p>
                    </release-item>

                    <release-item>
                        <release-item-contributor-list>
                            <release-item-contributor id="cynthia.shang"/>
                        </release-item-contributor-list>

                        <p>Silence some perl critic warnings.</p>
                    </release-item>
                </release-development-list>
            </release-core-list>

            <release-doc-list>
                <release-development-list>
                    <release-item>
                        <p>Update wording for release note sections.</p>
                    </release-item>

                    <release-item>
                        <p>Ignore clock skew in container libc/package builds using make.  It is common for containers to have clock skew so the build process takes care of this issue independently.</p>
                    </release-item>
                </release-development-list>
            </release-doc-list>

            <release-test-list>
                <release-development-list>
                    <release-item>
                        <p>Complete statement/branch coverage for <code>Ini.pm</code>.</p>
                    </release-item>

                    <release-item>
                        <p>Improved functions used to test/munge manifest and info files.</p>
                    </release-item>

                    <release-item>
                        <p>Coverage testing always enabled on Debian-based containers.</p>
                    </release-item>

                    <release-item>
                        <p>Require description in every call to <code>testResult()</code>.</p>
                    </release-item>

                    <release-item>
                        <p>Make <code>iWaitSeconds</code> an optional parameter for <code>testResult()</code>.</p>
                    </release-item>

                    <release-item>
                        <p>Updated vagrant to new version and image.</p>
                    </release-item>

                    <release-item>
                        <p>Fixed flapping archive stop tests.</p>
                    </release-item>

                    <release-item>
                        <release-item-contributor-list>
                            <release-item-contributor id="cynthia.shang"/>
                        </release-item-contributor-list>

                        <p>Added ability to test warning messages.</p>
                    </release-item>
                </release-development-list>
            </release-test-list>
        </release>

        <release date="2017-03-13" version="1.17" title="Page Checksum Bug Fix">
            <release-core-list>
                <release-bug-list>
                    <release-item>
                        <release-item-contributor-list>
                            <release-item-ideator id="stephen.frost"/>
                        </release-item-contributor-list>

                        <p>Fixed an issue where newly initialized (but unused) pages would cause page checksum warnings.</p>
                    </release-item>
                </release-bug-list>
            </release-core-list>
        </release>

        <release date="2017-03-02" version="1.16" title="Page Checksum Improvements, CI, and Package Testing">
            <release-core-list>
                <release-bug-list>
                    <release-item>
                        <release-item-contributor-list>
                            <release-item-ideator id="stephen.frost"/>
                        </release-item-contributor-list>

                        <p>Fixed an issue where tables over 1GB would report page checksum warnings after the first segment.</p>
                    </release-item>

                    <release-item>
                        <release-item-contributor-list>
                            <release-item-ideator id="benoit.lobréau"/>
                        </release-item-contributor-list>

                        <p>Fixed an issue where databases created with a non-default tablespace would raise bogus warnings about <file>pg_filenode.map</file> and <file>pg_internal.init</file> not being page aligned.</p>
                    </release-item>
                </release-bug-list>

                <release-development-list>
                    <release-item>
                        <p>Improved the code and tests for <code>fileManifest()</code> to prevent a possible race condition when files are removed by the database while the manifest is being built.</p>
                    </release-item>
                </release-development-list>
            </release-core-list>

            <release-doc-list>
                <release-development-list>
                    <release-item>
                        <p>Container executions now load the user's environment.</p>
                    </release-item>
                </release-development-list>
            </release-doc-list>

            <release-test-list>
                <release-feature-list>
                    <release-item>
                        <p>Continuous integration using <id>travis-ci</id>.</p>
                    </release-item>

                    <release-item>
                        <p>Automated builds of Debian packages for all supported distributions.</p>
                    </release-item>
                </release-feature-list>

                <release-development-list>
                    <release-item>
                        <p>Added <setting>--dev</setting> option to aggregate commonly used dev options.</p>
                    </release-item>

                    <release-item>
                        <p>Added <setting>--retry</setting> option.</p>
                    </release-item>

                    <release-item>
                        <p>Added <setting>--no-package</setting> option to skip package builds.</p>
                    </release-item>

                    <release-item>
                        <p>C library and packages are built by default, added <setting>-smart</setting> option to rebuild only when file changes are detected.</p>
                    </release-item>

                    <release-item>
                        <p>The <setting>--libc-only</setting> option has been changed to <setting>--build-only</setting> now that packages builds have been added.</p>
                    </release-item>

                    <release-item>
                        <p>Improved formatting of <code>testResult()</code> output.</p>
                    </release-item>

                    <release-item>
                        <p>Improved truncation when outputting errors logs in the <code>ExecuteTest</code> module.</p>
                    </release-item>

                    <release-item>
                        <p>Fixed flapping archive-stop test with <code>testResult()</code> retries.</p>
                    </release-item>

                    <release-item>
                        <p>Added final test of archive contents to archive-push test.</p>
                    </release-item>

                    <release-item>
                        <p>Temporarily disable flapping keep-alive test.</p>
                    </release-item>
                </release-development-list>
            </release-test-list>
        </release>

        <release date="2017-02-13" version="1.15" title="Refactoring and Bug Fixes">
            <release-core-list>
                <release-bug-list>
                    <release-item>
                        <release-item-contributor-list>
                            <release-item-ideator id="navid.golpayegani"/>
                        </release-item-contributor-list>

                        <p>Fixed a regression introduced in <proper>v1.13</proper> that could cause backups to fail if files were removed (e.g. tables dropped) while the manifest was being built.</p>
                    </release-item>
                </release-bug-list>

                <release-development-list>
                    <release-item>
                        <p>Refactor <code>FileCommon::fileManifest()</code> and <code>FileCommon::fileStat</code> to be more modular to allow complete branch/statement level coverage testing.</p>
                    </release-item>
                </release-development-list>
            </release-core-list>

            <release-test-list>
                <release-development-list>
                    <release-item>
                        <p>Complete branch/statement level coverage testing for <code>FileCommon::fileManifest()</code> and <code>FileCommon::fileStat</code> functions and helper functions.</p>
                    </release-item>
                </release-development-list>
            </release-test-list>
        </release>

        <release date="2017-02-13" version="1.14" title="Refactoring and Bug Fixes">
            <release-core-list>
                <release-bug-list>
                    <release-item>
                        <release-item-contributor-list>
                            <release-item-ideator id="jens.wilke"/>
                        </release-item-contributor-list>

                        <p>Fixed an issue where an archive-push error would not be retried and would instead return errors to <postgres/> indefinitely (unless the <file>.error</file> file was manually deleted).</p>
                    </release-item>

                    <release-item>
                        <release-item-contributor-list>
                            <release-item-ideator id="jens.wilke"/>
                        </release-item-contributor-list>

                        <p>Fixed a race condition in parallel archiving where creation of new paths generated an error when multiple processes attempted to do so at the same time.</p>
                    </release-item>
                </release-bug-list>

                <release-improvement-list>
                    <release-item>
                        <release-item-contributor-list>
                            <release-item-ideator id="jens.wilke"/>
                        </release-item-contributor-list>

                        <p>Improved performance of <id>wal archive min/max</id> provided by the <cmd>info</cmd> command.</p>
                    </release-item>
                </release-improvement-list>
            </release-core-list>

            <release-doc-list>
                <release-feature-list>
                    <release-item>
                        <release-item-contributor-list>
                            <release-item-ideator id="jens.wilke"/>
                        </release-item-contributor-list>

                        <p>Updated async archiving documentation to more accurately describe how the new method works and how it differs from the old method.</p>
                    </release-item>
                </release-feature-list>

                <release-development-list>
                    <release-item>
                        <p>Documentation can now be built with reusable blocks to reduce duplication.</p>
                    </release-item>

                    <release-item>
                        <p>Improved support for <setting>--require</setting> option and section depends now default to the previous section.</p>
                    </release-item>

                    <release-item>
                        <p>Added ability to pass options to containers within the documentation.</p>
                    </release-item>

                    <release-item>
                        <p>Add <code>proper</code> tag to slightly emphasize proper nouns.</p>
                    </release-item>
                </release-development-list>
            </release-doc-list>
        </release>

        <release date="2017-02-05" version="1.13" title="Parallel Archiving, Stanza Create, Improved Info and Check">
            <release-core-list>
                <p><b>IMPORTANT NOTE</b>: The new implementation of asynchronous archiving no longer copies WAL to a separate queue. If there is any WAL left over in the old queue after upgrading to <id>1.13</id>, it will be abandoned and <b>not</b> pushed to the repository.

                To prevent this outcome, stop archiving by setting <setting>archive_command = false</setting>. Next, drain the async queue by running <code>pgbackrest --stanza=[stanza-name] archive-push</code> and wait for the process to complete.  Check that the queue in <path>[spool-path]/archive/[stanza-name]/out</path> is empty. Finally, install <code>1.13</code> and restore the original <setting>archive_command</setting>.

                <b>IMPORTANT NOTE</b>: The <cmd>stanza-create</cmd> command is not longer optional and must be executed before backup or archiving can be performed on a <b>new</b> stanza.  Pre-existing stanzas do not require <cmd>stanza-create</cmd> to be executed.</p>

                <release-bug-list>
                    <release-item>
                        <release-item-contributor-list>
                            <release-item-contributor id="adrian.vondendriesch"/>
                        </release-item-contributor-list>

                        <p>Fixed const assignment giving compiler warning in C library.</p>
                    </release-item>

                    <release-item>
                        <p>Fixed a few directory syncs that were missed for the <br-option>--repo-sync</br-option> option.</p>
                    </release-item>

                    <release-item>
                        <release-item-contributor-list>
                            <release-item-ideator id="leonardo.gg.avellar"/>
                        </release-item-contributor-list>

                        <p>Fixed an issue where a missing user/group on restore could cause an <quote>uninitialized value</quote> error in <code>File->owner()</code>.</p>
                    </release-item>

                    <release-item>
                        <p>Fixed an issue where protocol mismatch errors did not output the expected value.</p>
                    </release-item>

                    <release-item>
                        <p>Fixed a spurious <cmd>archive-get</cmd> log message that indicated an exit code of 1 was an abnormal termination.</p>
                    </release-item>
                </release-bug-list>

                <release-feature-list>
                    <release-item>
                        <p>Improved, multi-process implementation of asynchronous archiving.</p>
                    </release-item>

                    <release-item>
                        <release-item-contributor-list>
                            <release-item-contributor id="cynthia.shang"/>
                        </release-item-contributor-list>

                        <p>Improved <cmd>stanza-create</cmd> command so that it can repair broken repositories in most cases and is robust enough to be made mandatory.</p>
                    </release-item>

                    <release-item>
                        <release-item-contributor-list>
                            <release-item-contributor id="cynthia.shang"/>
                        </release-item-contributor-list>

                        <p>Improved <cmd>check</cmd> command to run on a standby, though only basic checks are done because <code>pg_switch_xlog()</code> cannot be executed on a replica.</p>
                    </release-item>

                    <release-item>
                        <p>Added archive and backup WAL ranges to the <cmd>info</cmd> command.</p>
                    </release-item>

                    <release-item>
                        <release-item-contributor-list>
                            <release-item-contributor id="benoit.lobréau"/>
                        </release-item-contributor-list>

                        <p>Added warning to update <code>pg_tablespace.spclocation</code> when remapping tablespaces in <postgres/> &lt; 9.2.</p>
                    </release-item>

                    <release-item>
                        <release-item-contributor-list>
                            <release-item-ideator id="michael.vitale"/>
                        </release-item-contributor-list>

                        <p>Remove remote lock requirements for the <cmd>archive-get</cmd>, <cmd>restore</cmd>, <cmd>info</cmd>, and <cmd>check</cmd> commands since they are read-only operations.</p>
                    </release-item>
                </release-feature-list>

                <release-improvement-list>
                    <release-item>
                        <release-item-contributor-list>
                            <release-item-ideator id="jens.wilke"/>
                        </release-item-contributor-list>

                        <p>Log file banner is not output until the first log entry is written.</p>
                    </release-item>

                    <release-item>
                        <p>Reduced the likelihood of torn pages causing a false positive in page checksums by filtering on start backup LSN.</p>
                    </release-item>

                    <release-item>
                        <release-item-contributor-list>
                            <release-item-contributor id="adrian.vondendriesch"/>
                        </release-item-contributor-list>

                        <p>Remove Intel-specific optimization from C library build flags.</p>
                    </release-item>

                    <release-item>
                        <p>Remove <br-option>--lock</br-option> option.  This option was introduced before the lock directory could be located outside the repository and is now obsolete.</p>
                    </release-item>

                    <release-item>
                        <p>Added <br-option>--log-timestamp</br-option> option to allow timestamps to be suppressed in logging.  This is primarily used to avoid filters in the automated documentation.</p>
                    </release-item>

                    <release-item>
                        <release-item-contributor-list>
                            <release-item-ideator id="yogesh.sharma"/>
                        </release-item-contributor-list>

                        <p>Return proper error code when unable to convert a relative path to an absolute path.</p>
                    </release-item>
                </release-improvement-list>

                <release-development-list>
                    <release-item>
                        <p>Refactor <code>File</code> and <code>BackupCommon</code> modules to improve test coverage.</p>
                    </release-item>

                    <release-item>
                        <p>Moved <code>File->manifest()</code> into the <code>FileCommon.pm</code> module.</p>
                    </release-item>

                    <release-item>
                        <p>Moved the <code>Archive</code> modules to the <path>Archive</path> directory and split the <cmd>archive-get</cmd> and <cmd>archive-push</cmd> commands into separate modules.</p>
                    </release-item>

                    <release-item>
                        <p>Split the <cmd>check</cmd> command out of the <code>Archive.pm</code> module.</p>
                    </release-item>

                    <release-item>
                        <p>Allow logging to be suppressed via <code>logDisable()</code> and <code>logEnable()</code>.</p>
                    </release-item>

                    <release-item>
                        <p>Allow for locks to be taken more than once in the same process without error.</p>
                    </release-item>

                    <release-item>
                        <p>Lock directories can be created when more than one directory level is required.</p>
                    </release-item>

                    <release-item>
                        <p>Clean up <code>optionValid()</code>/<code>optionTest()</code> logic in <code>Lock.pm</code>.</p>
                    </release-item>

                    <release-item>
                        <p>Added <code>Exception::exceptionCode()</code> and <code>Exception::exceptionMessage()</code> to simplify error handling logic.</p>
                    </release-item>

                    <release-item>
                        <p>Represent <file>.gz</file> extension with a constant.</p>
                    </release-item>

                    <release-item>
                        <p>Allow empty files to be created with <code>FileCommon::fileStringWrite()</code> and use temp files to avoid partial reads.</p>
                    </release-item>

                    <release-item>
                        <p>Refactor process IO and process master/minion code out from the common protocol code.</p>
                    </release-item>

                    <release-item>
                        <p>Fixed alignment issues with multiline logging.</p>
                    </release-item>
                </release-development-list>
            </release-core-list>

            <release-doc-list>
                <release-feature-list>
                    <release-item>
                        <release-item-contributor-list>
                            <release-item-contributor id="cynthia.shang"/>
                        </release-item-contributor-list>

                        <p>Added documentation to the User Guide for the <br-option>process-max</br-option> option.</p>
                    </release-item>
                </release-feature-list>

                <release-development-list>
                    <release-item>
                        <p>Update LICENSE.txt for 2017.</p>
                    </release-item>
                </release-development-list>
            </release-doc-list>

            <release-test-list>
                <release-development-list>
                    <release-item>
                        <p>Fixed <br-option>--no-online</br-option> tests to suppress expected errors.</p>
                    </release-item>

                    <release-item>
                        <p>Added integration for testing coverage with <code>Devel::Cover</code>.</p>
                    </release-item>

                    <release-item>
                        <p>Added unit tests for low-level functions in the <code>File</code> and <code>BackupCommon</code> modules.</p>
                    </release-item>

                    <release-item>
                        <p>C Library builds only run when C library has actually changed.</p>
                    </release-item>

                    <release-item>
                        <p>Added more flexibility in initializing and cleaning up after modules and tests.</p>
                    </release-item>

                    <release-item>
                        <p><code>testResult()</code> suppresses logging and reports exceptions.</p>
                    </release-item>

                    <release-item>
                        <p><code>testException()</code> allows messages to be matched with regular expressions.</p>
                    </release-item>

                    <release-item>
                        <p>Split test modules into separate files to make the code more maintainable.  Tests are dynamically loaded by name rather than requiring an if-else block.</p>
                    </release-item>

                    <release-item>
                        <p>Allow multiple <setting>--module</setting>, <setting>--test</setting>, and <setting>--run</setting> options to be used for <file>test.pl</file>.</p>
                    </release-item>

                    <release-item>
                        <p>Added expect log expression to replace year subdirectories in <path>backup.history</path>.</p>
                    </release-item>

                    <release-item>
                        <p>Refactor name/locations of common modules that setup test environments.</p>
                    </release-item>
                </release-development-list>
            </release-test-list>
        </release>

        <release date="2016-12-12" version="1.12" title="Page Checksums, Configuration, and Bug Fixes">
            <release-core-list>
                 <p><b>IMPORTANT NOTE</b>: In prior releases it was possible to specify options on the command-line that were invalid for the current command without getting an error.  An error will now be generated for invalid options so it is important to carefully check command-line options in your environment to prevent disruption.</p>

                <release-bug-list>
                    <release-item>
                        <release-item-contributor-list>
                            <release-item-ideator id="nikhilchandra.kulkarni"/>
                        </release-item-contributor-list>

                        <p>Fixed an issue where options that were invalid for the specified command could be provided on the command-line without generating an error.  The options were ignored and did not cause any change in behavior, but it did lead to some confusion.  Invalid options will now generate an error.</p>
                    </release-item>

                    <release-item>
                        <p>Fixed an issue where internal symlinks were not being created for tablespaces in the repository.  This issue was only apparent when trying to bring up clusters in-place manually using filesystem snapshots and did not affect normal backup and restore.</p>
                    </release-item>

                    <release-item>
                        <release-item-contributor-list>
                            <release-item-ideator id="adrian.vondendriesch"/>
                        </release-item-contributor-list>

                        <p>Fixed an issue that prevented errors from being output to the console before the logging system was initialized, i.e. while parsing options. Error codes were still being returned accurately so this would not have made a process look like it succeeded when it did not.</p>
                    </release-item>

                    <release-item>
                        <release-item-contributor-list>
                            <release-item-ideator id="michael.vitale"/>
                        </release-item-contributor-list>

                        <p>Fixed an issue where the <br-option>db-port</br-option> option specified on the backup server would not be properly passed to the remote unless it was from the first configured database.</p>
                    </release-item>
                </release-bug-list>

                <release-feature-list>
                    <release-item>
                        <release-item-contributor-list>
                            <release-item-ideator id="stephen.frost"/>
                        </release-item-contributor-list>

                        <p>Added the <br-option>--checksum-page</br-option> option to allow pgBackRest to validate page checksums in data files when checksums are enabled on <postgres/> >= 9.3.  Note that this functionality requires a C library which may not initially be available in OS packages.  The option will automatically be enabled when the library is present and checksums are enabled on the cluster.</p>
                    </release-item>

                    <release-item>
                        <p>Added the <br-option>--repo-link</br-option> option to allow internal symlinks to be suppressed when the repository is located on a filesystem that does not support symlinks.  This does not affect any <backrest/> functionality, but the convenience link <path>latest</path> will not be created and neither will internal tablespace symlinks, which will affect the ability to bring up clusters in-place manually using filesystem snapshots.</p>
                    </release-item>

                    <release-item>
                        <p>Added the <br-option>--repo-sync</br-option> option to allow directory syncs in the repository to be disabled for file systems that do not support them, e.g. NTFS.</p>
                    </release-item>

                    <release-item>
                        <release-item-contributor-list>
                            <release-item-ideator id="jens.wilke"/>
                        </release-item-contributor-list>

                        <p>Added a predictable log entry to signal that a command has completed successfully. For example a backup ends successfully with: <code>INFO: backup command end: completed successfully</code>.</p>
                    </release-item>
                </release-feature-list>

                <release-improvement-list>
                    <release-item>
                        <p>For simplicity, the <file>pg_control</file> file is now copied with the rest of the files instead of by itself of at the end of the process.  The <cmd>backup</cmd> command does not require this behavior and the <cmd>restore</cmd> copies to a temporary file which is renamed at the end of the restore.</p>
                    </release-item>
                </release-improvement-list>

                <release-development-list>
                    <release-item>
                        <release-item-contributor-list>
                            <release-item-contributor id="cynthia.shang"/>
                        </release-item-contributor-list>

                        <p>Abstracted code to determine which database cluster is the primary and which are standbys.</p>
                    </release-item>

                    <release-item>
                        <p>Improved consistency and flexibility of the protocol layer by using JSON for all messages.</p>
                    </release-item>

                    <release-item>
                        <p>File copy protocol now accepts a function that can do additional processing on the copy buffers and return a result to the calling process.</p>
                    </release-item>

                    <release-item>
                        <p>Improved <code>IO->bufferRead</code> to always return requested number of bytes until EOF.</p>
                    </release-item>

                    <release-item>
                        <p>Simplified the result hash of <code>File->manifest()</code>, <code>Db->tablespaceMapGet()</code>, and <code>Db->databaseMapGet()</code>.</p>
                    </release-item>

                    <release-item>
                        <p>Improved errors returned from child processes by removing redundant error level and code.</p>
                    </release-item>

                    <release-item>
                        <release-item-contributor-list>
                            <release-item-contributor id="cynthia.shang"/>
                        </release-item-contributor-list>

                        <p>Code cleanup in preparation for improved <cmd>stanza-create</cmd> command.</p>
                    </release-item>

                    <release-item>
                        <p>Improved parameter/result logging in debug/trace functions.</p>
                    </release-item>
                </release-development-list>
            </release-core-list>

            <release-doc-list>
                <release-bug-list>
                    <release-item>
                        <p>Fixed an issue that suppressed exceptions in PDF builds.</p>
                    </release-item>

                    <release-item>
                        <p>Fixed regression in section links introduced in <proper>v1.10</proper>.</p>
                    </release-item>
                </release-bug-list>

                <release-feature-list>
                    <release-item>
                        <p>Added Retention to QuickStart section.</p>
                    </release-item>
                </release-feature-list>

                <release-development-list>
                    <release-item>
                        <p>Allow a source to be included as a section so large documents can be broken up.</p>
                    </release-item>

                    <release-item>
                        <p>Added section link support to Markdown output.</p>
                    </release-item>

                    <release-item>
                        <p>Added list support to PDF output.</p>
                    </release-item>

                    <release-item>
                        <p>Added <setting>include</setting> option to explicitly build sources (complements the <setting>exclude</setting> option though both cannot be used in the same invocation).</p>
                    </release-item>

                    <release-item>
                        <p>Added <setting>keyword-add</setting> option to add keywords without overriding the <id>default</id> keyword.</p>
                    </release-item>

                    <release-item>
                        <p>Added <setting>debug</setting> option to <file>doc.pl</file> to easily add the <id>debug</id> keyword to documentation builds.</p>
                    </release-item>

                    <release-item>
                        <p>Added <setting>pre</setting> option to <file>doc.pl</file> to easily add the <id>pre</id> keyword to documentation builds.</p>
                    </release-item>

                    <release-item>
                        <p>Builds in <file>release.pl</file> now remove all docker containers to get consistent IP address assignments.</p>
                    </release-item>

                    <release-item>
                        <p>Improvements to markdown rendering.</p>
                    </release-item>

                    <release-item>
                        <p>Remove code dependency on <id>project</id> variable, instead use <id>title</id> param.</p>
                    </release-item>
                </release-development-list>
            </release-doc-list>

            <release-test-list>
                <release-development-list>
                    <release-item>
                        <p>Removed erroneous <br-option>--no-config</br-option> option in <id>help</id> test module.</p>
                    </release-item>

                    <release-item>
                        <release-item-contributor-list>
                            <release-item-contributor id="cynthia.shang"/>
                        </release-item-contributor-list>

                        <p>Update control and WAL test files to <id>9.4</id> with matching system identifiers.</p>
                    </release-item>

                    <release-item>
                        <p>Improved exception handling in file unit tests.</p>
                    </release-item>

                    <release-item>
                        <p>Changed the <br-option>--no-fork</br-option> test option to <br-option>--fork</br-option> with negation to match all other boolean parameters.</p>
                    </release-item>

                    <release-item>
                        <p>Various improvements to validation of backup and restore.</p>
                    </release-item>

                    <release-item>
                        <p>Add more realistic data files to synthetic backup and restore tests.</p>
                    </release-item>
                </release-development-list>
            </release-test-list>
        </release>

        <release date="2016-11-17" version="1.11" title="Bug Fix for Asynchronous Archiving Efficiency">
            <release-core-list>
                <release-bug-list>
                    <release-item>
                        <release-item-contributor-list>
                            <release-item-ideator id="stephen.frost"/>
                        </release-item-contributor-list>

                        <p>Fixed an issue where asynchronous archiving was transferring one file per execution instead of transferring files in batches.  This regression was introduced in <proper>v1.09</proper> and affected efficiency only, all WAL segments were correctly archived in asynchronous mode.</p>
                    </release-item>
                </release-bug-list>
            </release-core-list>
        </release>

        <release date="2016-11-08" version="1.10" title="Stanza Creation and Minor Bug Fixes">
            <release-core-list>
                <release-bug-list>
                    <release-item>
                        <p>Fixed an issue where a backup could error if no changes were made to a database between backups and only <file>pg_control</file> changed.</p>
                    </release-item>

                    <release-item>
                        <release-item-contributor-list>
                            <release-item-ideator id="nikhilchandra.kulkarni"/>
                        </release-item-contributor-list>

                        <p>Fixed an issue where tablespace paths with the same prefix would cause an invalid link error.</p>
                    </release-item>
                </release-bug-list>

                <release-feature-list>
                    <release-item>
                        <release-item-contributor-list>
                            <release-item-contributor id="cynthia.shang"/>
                        </release-item-contributor-list>

                        <p>Added the <cmd>stanza-create</cmd> command to formalize creation of stanzas in the repository.</p>
                    </release-item>
                </release-feature-list>

                <release-improvement-list>
                    <release-item>
                        <release-item-contributor-list>
                            <release-item-ideator id="devrim.gunduz"/>
                        </release-item-contributor-list>

                        <p>Removed extraneous <code>use lib</code> directives from Perl modules.</p>
                    </release-item>
                </release-improvement-list>
            </release-core-list>

            <release-doc-list>
                <release-development-list>
                    <release-item>
                        <p>Fixed missing variable replacements.</p>
                    </release-item>

                    <release-item>
                        <p>Removed hard-coded host names from configuration file paths.</p>
                    </release-item>

                    <release-item>
                        <p>Allow command-line length to be configured using <id>cmd-line-len</id> param.</p>
                    </release-item>

                    <release-item>
                        <p>Added <id>compact</id> param to allow CSS to be embedded in HTML file.</p>
                    </release-item>

                    <release-item>
                        <p>Added <id>pretty</id> param to produce HTML with proper indenting.</p>
                    </release-item>

                    <release-item>
                        <p>Only generate HTML menu when required and don't require index page.</p>
                    </release-item>

                    <release-item>
                        <p>Assign numbers to sections by default.</p>
                    </release-item>

                    <release-item>
                        <p>VM mount points are now optional.</p>
                    </release-item>
                </release-development-list>
            </release-doc-list>
        </release>

        <release date="2016-10-10" version="1.09" title="9.6 Support, Configurability, and Bug Fixes">
            <release-core-list>
                <release-bug-list>
                    <release-item>
                        <release-item-contributor-list>
                            <release-item-contributor id="cynthia.shang"/>
                        </release-item-contributor-list>

                        <p>Fixed the <cmd>check</cmd> command to prevent an error message from being logged if the backup directory does not exist.</p>
                    </release-item>

                    <release-item>
                        <release-item-contributor-list>
                            <release-item-ideator id="jason.odonnell"/>
                        </release-item-contributor-list>

                        <p>Fixed error message to properly display the archive command when an invalid archive command is detected.</p>
                    </release-item>

                    <release-item>
                        <release-item-contributor-list>
                            <release-item-ideator id="jens.wilke"/>
                        </release-item-contributor-list>

                        <p>Fixed an issue where the async archiver would not be started if <cmd>archive-push</cmd> did not have enough space to queue a new WAL segment.  This meant that the queue would never be cleared without manual intervention (such as calling <cmd>archive-push</cmd> directly).  <postgres/> now receives errors when there is not enough space to store new WAL segments but the async process will still be started so that space is eventually freed.</p>
                    </release-item>

                    <release-item>
                        <release-item-contributor-list>
                            <release-item-ideator id="jens.wilke"/>
                        </release-item-contributor-list>

                        <p>Fixed a remote timeout that occurred when a local process generated checksums (during resume or restore) but did not copy files, allowing the remote to go idle.</p>
                    </release-item>
                </release-bug-list>

                <release-feature-list>
                    <release-item>
                        <p>Non-exclusive backups will automatically be used on <postgres/> 9.6.</p>
                    </release-item>

                    <release-item>
                        <release-item-contributor-list>
                            <release-item-ideator id="jens.wilke"/>
                        </release-item-contributor-list>

                        <p>Added the <br-option>cmd-ssh</br-option> option to allow the ssh client to be specified.</p>
                    </release-item>

                    <release-item>
                        <release-item-contributor-list>
                            <release-item-ideator id="sascha.biberhofer"/>
                        </release-item-contributor-list>

                        <p>Added the <br-option>log-level-stderr</br-option> option to control whether console log messages are sent to <id>stderr</id> or <id>stdout</id>.  By default this is set to <setting>warn</setting> which represents a change in behavior from previous versions, even though it may be more intuitive.  Setting <br-option>log-level-stderr=off</br-option> will preserve the old behavior.</p>
                    </release-item>

                    <release-item>
                        <release-item-contributor-list>
                            <release-item-ideator id="jens.wilke"/>
                        </release-item-contributor-list>

                        <p>Set <id>application_name</id> to <id>"pgBackRest [command]"</id> for database connections.</p>
                    </release-item>

                    <release-item>
                        <p>Check that archive_mode is enabled when <br-option>archive-check</br-option> option enabled.</p>
                    </release-item>
                </release-feature-list>

                <release-improvement-list>
                    <release-item>
                        <release-item-contributor-list>
                            <release-item-ideator id="jens.wilke"/>
                        </release-item-contributor-list>

                        <p>Clarified error message when unable to acquire <backrest/> advisory lock to make it clear that it is not a <postgres/> backup lock.</p>
                    </release-item>

                    <release-item>
                        <p><backrest/> version number included in command start INFO log output.</p>
                    </release-item>

                    <release-item>
                        <p>Process ID logged for local process start/stop INFO log output.</p>
                    </release-item>
                </release-improvement-list>
            </release-core-list>

            <release-doc-list>
                <release-feature-list>
                    <release-item>
                        <release-item-contributor-list>
                            <release-item-contributor id="cynthia.shang"/>
                        </release-item-contributor-list>

                        <p>Added <br-option>archive-timeout</br-option> option documentation to the user guide.</p>
                    </release-item>
                </release-feature-list>

                <release-development-list>
                    <release-item>
                        <p>Added <setting>dev</setting> option to <file>doc.pl</file> to easily add the <id>dev</id> keyword to documentation builds.</p>
                    </release-item>
                </release-development-list>
            </release-doc-list>

            <release-test-list>
                <release-development-list>
                    <release-item>
                        <p>Update CentOS/Debian package definitions.</p>
                    </release-item>

                    <release-item>
                        <p>Fixed missing expect output for help module.</p>
                    </release-item>

                    <release-item>
                        <p>Fixed broken <id>vm-max</id> option in <file>test.pl</file>.</p>
                    </release-item>

                    <release-item>
                        <p>Regression tests can now be run as any properly-configured user, not just vagrant.</p>
                    </release-item>

                    <release-item>
                        <p>Miminize TeXLive package list to save time during VM builds.</p>
                    </release-item>
                </release-development-list>
            </release-test-list>
        </release>

        <release date="2016-09-14" version="1.08" title="Bug Fixes and Log Improvements">
            <release-core-list>
                <release-bug-list>
                    <release-item>
                        <release-item-contributor-list>
                            <release-item-ideator id="todd.vernick"/>
                        </release-item-contributor-list>

                        <p>Fixed an issue where local processes were not disconnecting when complete and could later timeout.</p>
                    </release-item>

                    <release-item>
                        <release-item-contributor-list>
                            <release-item-ideator id="todd.vernick"/>
                        </release-item-contributor-list>

                        <p>Fixed an issue where the protocol layer could timeout while waiting for WAL segments to arrive in the archive.</p>
                    </release-item>
                </release-bug-list>

                <release-improvement-list>
                    <release-item>
                        <p>Cache file log output until the file is created to create a more complete log.</p>
                    </release-item>
                </release-improvement-list>
            </release-core-list>

            <release-doc-list>
                <release-development-list>
                    <release-item>
                        <p>Show Process ID in output instead of filtering it out with the timestamp.</p>
                    </release-item>
                </release-development-list>
            </release-doc-list>

            <release-test-list>
                <release-development-list>
                    <release-item>
                        <release-item-contributor-list>
                            <release-item-contributor id="john.harvey"/>
                        </release-item-contributor-list>

                        <p>Suppress <quote>dpkg-reconfigure: unable to re-open stdin: No file or directory</quote> warning in Vagrant VM build.</p>
                    </release-item>

                    <release-item>
                        <p>Show Process ID in expect logs instead of filtering it out with the timestamp.</p>
                    </release-item>
                </release-development-list>
            </release-test-list>
        </release>

        <release date="2016-09-07" version="1.07" title="Thread to Process Conversion and Bug Fixes">
            <release-core-list>
                <release-bug-list>
                    <release-item>
                        <p>Fixed an issue where tablespaces were copied from the primary during standby backup.</p>
                    </release-item>

                    <release-item>
                        <release-item-contributor-list>
                            <release-item-contributor id="cynthia.shang"/>
                        </release-item-contributor-list>

                        <p>Fixed the <cmd>check</cmd> command so backup info is checked remotely and not just locally.</p>
                    </release-item>

                    <release-item>
                        <release-item-contributor-list>
                            <release-item-contributor id="cynthia.shang"/>
                        </release-item-contributor-list>

                        <p>Fixed an issue where <br-option>retention-archive</br-option> was not automatically being set when <br-option>retention-archive-type=diff</br-option>, resulting in a less aggressive than intended expiration of archive.</p>
                    </release-item>
                </release-bug-list>

                <release-feature-list>
                    <release-item>
                        <p>Converted Perl threads to processes to improve compatibility and performance.</p>
                    </release-item>

                    <release-item>
                        <p>Exclude contents of <path>$PGDATA/pg_replslot</path> directory so that replication slots on the primary do not become part of the backup.</p>
                    </release-item>

                    <release-item>
                        <release-item-contributor-list>
                            <release-item-ideator id="jens.wilke"/>
                        </release-item-contributor-list>

                        <p>The <setting>archive-start</setting> and <setting>archive-stop</setting> settings are now filled in <file>backup.manifest</file> even when <br-option>archive-check=n</br-option>.</p>
                    </release-item>

                    <release-item>
                        <release-item-contributor-list>
                            <release-item-contributor id="cynthia.shang"/>
                        </release-item-contributor-list>

                        <p>Additional warnings when archive retention settings may not have the intended effect or would allow indefinite retention.</p>
                    </release-item>

                    <release-item>
                        <p>Experimental support for non-exclusive backups in <postgres/> 9.6 rc1.  Changes to the control/catalog/WAL versions in subsequent release candidates may break compatibility but <backrest/> will be updated with each release to keep pace.</p>
                    </release-item>
                </release-feature-list>

                <release-development-list>
                    <release-item>
                        <p>Refactor of protocol minions in preparation for the new local minion.</p>
                    </release-item>

                    <release-item>
                        <p>Remove obsolete thread index variable from <code>File()</code> module.</p>
                    </release-item>

                    <release-item>
                        <p>Changed temporary file names to consistently use the <file>.pgbackrest.tmp</file> extension even if the destination file is compressed or has an appended checksum.</p>
                    </release-item>

                    <release-item>
                        <p>Improve ASSERT error handling, safely check eval blocks, and convert <code>$@</code> to <code>$EVAL_ERROR</code>.</p>
                    </release-item>
                </release-development-list>
            </release-core-list>

            <release-doc-list>
                <release-bug-list>
                    <release-item>
                        <p>Fixed minor documentation reproducibility issues related to binary paths.</p>
                    </release-item>
                </release-bug-list>

                <release-feature-list>
                    <release-item>
                        <release-item-contributor-list>
                            <release-item-contributor id="cynthia.shang"/>
                        </release-item-contributor-list>

                        <p>Documentation for archive retention.</p>
                    </release-item>
                </release-feature-list>

                <release-development-list>
                    <release-item>
                        <p>Suppress TOC for unsupported versions of <backrest/>.</p>
                    </release-item>
                </release-development-list>
            </release-doc-list>

            <release-test-list>
                <release-development-list>
                    <release-item>
                        <p>New vagrant base box and make uid/gid selection for containers dynamic.</p>
                    </release-item>
                </release-development-list>
            </release-test-list>
        </release>

        <release date="2016-08-25" version="1.06" title="Backup from Standby and Bug Fixes">
             <release-core-list>
                <release-bug-list>
                    <release-item>
                        <release-item-contributor-list>
                            <release-item-ideator id="michael.vitale"/>
                        </release-item-contributor-list>

                        <p>Fixed an issue where a tablespace link that referenced another link would not produce an error, but instead skip the tablespace entirely.</p>
                    </release-item>

                    <release-item>
                        <release-item-contributor-list>
                            <release-item-ideator id="michael.vitale"/>
                        </release-item-contributor-list>

                        <p>Fixed an issue where options that should not allow multiple values could be specified multiple times in <file>pgbackrest.conf</file> without an error being raised.</p>
                    </release-item>

                    <release-item>
                        <release-item-contributor-list>
                            <release-item-ideator id="todd.vernick"/>
                        </release-item-contributor-list>

                        <p>Fixed an issue where the <br-option>protocol-timeout</br-option> option was not automatically increased when the <br-option>db-timeout</br-option> option was increased.</p>
                    </release-item>
                </release-bug-list>

                <release-feature-list>
                    <release-item>
                        <p>Backup from a standby cluster.  A connection to the primary cluster is still required to start/stop the backup and copy files that are not replicated, but the vast majority of files are copied from the standby in order to reduce load on the primary.</p>
                    </release-item>

                    <release-item>
                        <p>More flexible configuration for databases.  Master and standby can both be configured on the backup server and <backrest/> will automatically determine which is the primary.  This means no configuration changes for backup are required after failing over from a primary to standby when a separate backup server is used.</p>
                    </release-item>

                    <release-item>
                        <p>Exclude directories during backup that are cleaned, recreated, or zeroed by <postgres/> at startup.  These include <path>pgsql_tmp</path> and <path>pg_stat_tmp</path>.  The <file>postgresql.auto.conf.tmp</file> file is now excluded in addition to files that were already excluded: <file>backup_label.old</file>, <file>postmaster.opts</file>, <file>postmaster.pid</file>, <file>recovery.conf</file>, <file>recovery.done</file>.</p>
                    </release-item>

                    <release-item>
                        <p>Experimental support for non-exclusive backups in <postgres/> 9.6 beta4.  Changes to the control/catalog/WAL versions in subsequent betas may break compatibility but <backrest/> will be updated with each release to keep pace.</p>
                    </release-item>
                </release-feature-list>

                <release-improvement-list>
                    <release-item>
                        <p>Improve error message for links that reference links in manifest build.</p>
                    </release-item>

                    <release-item>
                        <p>Added hints to error message when relative paths are detected in <cmd>archive-push</cmd> or <cmd>archive-get</cmd>.</p>
                    </release-item>

                    <release-item>
                        <p>Improve backup log messages to indicate which host the files are being copied from.</p>
                    </release-item>
                </release-improvement-list>

                <release-development-list>
                    <release-item>
                        <p>Simplify protocol creation and identifying which host is local/remote.</p>
                    </release-item>

                    <release-item>
                        <p>Removed all <code>OP_*</code> function constants that were used only for debugging, not in the protocol, and replaced with <code>__PACKAGE__</code>.</p>
                    </release-item>

                    <release-item>
                        <p>Improvements in <code>Db</code> module: separated out <code>connect()</code> function, allow <code>executeSql()</code> calls that do not return data, and improve error handling.</p>
                    </release-item>
                </release-development-list>
            </release-core-list>

             <release-doc-list>
                 <release-development-list>
                    <release-item>
                        <p>Improve host tag rendering.</p>
                    </release-item>
                </release-development-list>
            </release-doc-list>

             <release-test-list>
                 <release-development-list>
                    <release-item>
                        <p>Refactor db version constants into a separate module.</p>
                    </release-item>

                    <release-item>
                        <p>Update synthetic backup tests to <postgres/> 9.4.</p>
                    </release-item>
                </release-development-list>
            </release-test-list>
        </release>

        <release date="2016-08-09" version="1.05" title="Bug Fix for Tablespace Link Checking">
             <release-core-list>
                 <release-bug-list>
                    <release-item>
                        <release-item-contributor-list>
                            <release-item-ideator id="chris.fort"/>
                        </release-item-contributor-list>

                        <p>Fixed an issue where tablespace paths that had $PGDATA as a substring would be identified as a subdirectories of $PGDATA even when they were not.  Also hardened relative path checking a bit.</p>
                    </release-item>
                </release-bug-list>
            </release-core-list>

            <release-doc-list>
                <release-feature-list>
                    <release-item>
                        <release-item-contributor-list>
                            <release-item-contributor id="cynthia.shang"/>
                        </release-item-contributor-list>

                        <p>Added documentation for scheduling backups with cron.</p>
                    </release-item>
                </release-feature-list>

                <release-improvement-list>
                    <release-item>
                        <release-item-contributor-list>
                            <release-item-contributor id="cynthia.shang"/>
                        </release-item-contributor-list>

                        <p>Moved the backlog from the <backrest/> website to the GitHub repository wiki.</p>
                    </release-item>
                </release-improvement-list>

                <release-development-list>
                    <release-item>
                        <p>Improved rendering of spaces in code blocks.</p>
                    </release-item>
                 </release-development-list>
            </release-doc-list>
        </release>

         <release date="2016-07-30" version="1.04" title="Various Bug Fixes">
             <release-core-list>
                 <release-bug-list>
                    <release-item>
                        <release-item-contributor-list>
                            <release-item-ideator id="michael.vitale"/>
                        </release-item-contributor-list>

                        <p>Fixed an issue an where an extraneous remote was created causing threaded backup/restore to possibly timeout and/or throw a lock conflict.</p>
                    </release-item>

                    <release-item>
                        <release-item-contributor-list>
                            <release-item-ideator id="michael.vitale"/>
                        </release-item-contributor-list>

                        <p>Fixed an issue where db-path was not required for the <cmd>check</cmd> command so an assert was raised when it was missing rather than a polite error message.</p>
                    </release-item>

                    <release-item>
                        <release-item-contributor-list>
                            <release-item-ideator id="david.steele"/>
                            <release-item-contributor id="cynthia.shang"/>
                            <release-item-reviewer id="david.steele"/>
                        </release-item-contributor-list>

                        <p>Fixed <cmd>check</cmd> command to throw an error when database version/id does not match that of the archive.</p>
                    </release-item>

                    <release-item>
                        <release-item-contributor-list>
                            <release-item-ideator id="sebastien.lardiere"/>
                        </release-item-contributor-list>

                        <p>Fixed an issue where a remote could try to start its own remote when the <br-option>backup-host</br-option> option was not present in <file>pgbackrest.conf</file> on the database server.</p>
                    </release-item>

                    <release-item>
                        <p>Fixed an issue where the contents of <path>pg_xlog</path> were being backed up if the directory was symlinked.  This didn't cause any issues during restore but was a waste of space.</p>
                    </release-item>

                    <release-item>
                        <p>Fixed an invalid <code>log()</code> call in lock routines.</p>
                    </release-item>
                </release-bug-list>

                <release-feature-list>
                    <release-item>
                        <p>Experimental support for non-exclusive backups in <postgres/> 9.6 beta3.  Changes to the control/catalog/WAL versions in subsequent betas may break compatibility but <backrest/> will be updated with each release to keep pace.</p>
                    </release-item>
                </release-feature-list>

                <release-improvement-list>
                    <release-item>
                        <p>Suppress banners on SSH protocol connections.</p>
                    </release-item>

                    <release-item>
                        <p>Improved remote error messages to identify the host where the error was raised.</p>
                    </release-item>

                    <release-item>
                        <p>All remote types now take locks.  The exceptions date to when the test harness and <backrest/> were running in the same VM and no longer apply.</p>
                    </release-item>
                </release-improvement-list>

                <release-development-list>
                    <release-item>
                        <p>Enhancements to the protocol layer for improved reliability and error handling.</p>
                    </release-item>

                    <release-item>
                        <p>Exceptions are now passed back from threads as messages when possible rather than raised directly.</p>
                    </release-item>

                    <release-item>
                        <p>Temp files created during backup are now placed in the same directory as the target file.</p>
                    </release-item>

                    <release-item>
                        <p>Output lock file name when a lock cannot be acquired to aid in debugging.</p>
                    </release-item>

                    <release-item>
                        <p>Reduce calls to <code>protocolGet()</code> in backup/restore.</p>
                    </release-item>
                </release-development-list>
            </release-core-list>

             <release-doc-list>
                 <release-feature-list>
                    <release-item>
                        <release-item-contributor-list>
                            <release-item-ideator id="michael.vitale"/>
                        </release-item-contributor-list>

                        <p>Added clarification on why the default for the <br-option>backrest-user</br-option> option is <id>backrest</id>.</p>
                    </release-item>

                    <release-item>
                        <release-item-contributor-list>
                            <release-item-ideator id="michael.vitale"/>
                        </release-item-contributor-list>

                        <p>Updated information about package availability on supported platforms.</p>
                    </release-item>
                </release-feature-list>

                 <release-development-list>
                    <release-item>
                        <p>Added <file>release.pl</file> to make releases reproducible.  For now this only includes building and deploying documentation.</p>
                    </release-item>

                    <release-item>
                        <release-item-contributor-list>
                            <release-item-ideator id="adrian.vondendriesch"/>
                            <release-item-contributor id="david.steele"/>
                        </release-item-contributor-list>

                        <p>HTML footer dates are statically created in English in order to be reproducible.</p>
                    </release-item>
                 </release-development-list>
            </release-doc-list>

             <release-test-list>
                 <release-development-list>
                    <release-item>
                        <p>Fixed a version checking issue in <file>test.pl</file>.</p>
                    </release-item>

                    <release-item>
                        <p>Fixed an issue where multi-threaded tests were not being run when requested.</p>
                    </release-item>

                    <release-item>
                        <p>Reduce the frequency that certain tests are run to save time in regression.</p>
                    </release-item>

                    <release-item>
                        <p>Disable control master for older OS versions where it is less stable.</p>
                    </release-item>
                </release-development-list>
            </release-test-list>
         </release>

         <release date="2016-07-02" version="1.03" title="Check Command and Bug Fixes">
             <release-core-list>
                <release-bug-list>
                    <release-item>
                        <release-item-contributor-list>
                            <release-item-ideator id="janice.parkinson"/>
                            <release-item-ideator id="chris.barber"/>
                        </release-item-contributor-list>

                        <p>Fixed an issue where <id>keep-alives</id> could be starved out by lots of small files during multi-threaded <cmd>backup</cmd>.  They were also completely absent from single/multi-threaded <cmd>backup</cmd> resume and <cmd>restore</cmd> checksumming.</p>
                    </release-item>

                    <release-item>
                        <release-item-contributor-list>
                            <release-item-ideator id="chris.barber"/>
                        </release-item-contributor-list>

                        <p>Fixed an issue where the <cmd>expire</cmd> command would refuse to run when explicitly called from the command line if the <br-option>db-host</br-option> option was set.  This was not an issue when <cmd>expire</cmd> was run automatically after a <cmd>backup</cmd></p>
                    </release-item>

                    <release-item>
                        <p>Fixed an issue where validation was being running on <pg-setting>archive_command</pg-setting> even when the <br-option>archive-check</br-option> option was disabled.</p>
                    </release-item>
                </release-bug-list>

                <release-feature-list>
                    <release-item>
                        <release-item-contributor-list>
                            <release-item-ideator id="david.steele"/>
                            <release-item-contributor id="cynthia.shang"/>
                            <release-item-reviewer id="david.steele"/>
                        </release-item-contributor-list>

                        <p>Added <cmd>check</cmd> command to validate that <backrest/> is configured correctly for archiving and backups.</p>
                    </release-item>

                    <release-item>
                        <p>Added the <br-option>protocol-timeout</br-option> option.  Previously <br-option>protocol-timeout</br-option> was set as <br-option>db-timeout</br-option> + 30 seconds.</p>
                    </release-item>

                    <release-item>
                        <p>Failure to shutdown remotes at the end of the backup no longer throws an exception.  Instead a warning is generated that recommends a higher <br-option>protocol-timeout</br-option>.</p>
                    </release-item>

                    <release-item>
                        <p>Experimental support for non-exclusive backups in <postgres/> 9.6 beta2.  Changes to the control/catalog/WAL versions in subsequent betas may break compatibility but <backrest/> will be updated with each release to keep pace.</p>
                    </release-item>
                </release-feature-list>

                <release-improvement-list>
                    <release-item>
                        <p>Improved handling of users/groups captured during backup that do not exist on the restore host.  Also explicitly handle the case where user/group is not mapped to a name.</p>
                    </release-item>

                    <release-item>
                        <p>Option handling is now far more strict.  Previously it was possible for a command to use an option that was not explicitly assigned to it.  This was especially true for the <br-option>backup-host</br-option> and <br-option>db-host</br-option> options which are used to determine locality.</p>
                    </release-item>
                </release-improvement-list>

                <release-development-list>
                    <release-item>
                        <p>The <code>pg_xlogfile_name()</code> function is no longer used to construct WAL filenames from LSNs. While this function is convenient it is not available on a standby.  Instead, the archive is searched for the LSN in order to find the timeline.  If due to some misadventure the LSN appears on multiple timelines then an error will be thrown, whereas before this condition would have passed unnoticed.</p>
                    </release-item>

                    <release-item>
                        <p>Changed version variable to a constant.  It had originally been designed to play nice with a specific packaging tool but that tool was never used.</p>
                    </release-item>
                </release-development-list>
             </release-core-list>

             <release-doc-list>
                 <release-improvement-list>
                    <release-item>
                        <release-item-contributor-list>
                            <release-item-ideator id="adrian.vondendriesch"/>
                            <release-item-contributor id="david.steele"/>
                        </release-item-contributor-list>

                        <p>Allow a static date to be used for documentation to generate reproducible builds.</p>
                    </release-item>

                    <release-item>
                        <release-item-contributor-list>
                            <release-item-contributor id="cynthia.shang"/>
                            <release-item-reviewer id="david.steele"/>
                        </release-item-contributor-list>

                        <p>Added documentation for asynchronous archiving to the user guide.</p>
                    </release-item>

                    <release-item>
                        <p>Recommended install location for <backrest/> modules is now <path>/usr/share/perl5</path> since <path>/usr/lib/perl5</path> has been removed from the search path in newer versions of Perl.</p>
                    </release-item>

                    <release-item>
                        <p>Added instructions for removing prior versions of <backrest/>.</p>
                    </release-item>
                 </release-improvement-list>

                 <release-development-list>
                    <release-item>
                        <p>Fixed DTD search path that did not work properly when <setting>--doc-path</setting> was used.</p>
                    </release-item>

                    <release-item>
                        <p>Fixed <backrest/>-specific xml that was loaded for non-<backrest/> projects.</p>
                    </release-item>

                    <release-item>
                        <p>Fixed section names being repeated in the info output when multiple <br-option>--require</br-option> options depended on the same sections.</p>
                    </release-item>

                    <release-item>
                        <p>Fixed <backrest/> config sections being blank in the output when not loaded from cache.</p>
                    </release-item>

                    <release-item>
                        <p>Allow hidden options to be added to a command.  This allows certain commands (like <id>apt-get</id>) to be forced during the build without making that a part of the documentation.</p>
                    </release-item>

                    <release-item>
                        <p>Allow command summaries to be inserted anywhere in the documentation to avoid duplication.</p>
                    </release-item>

                    <release-item>
                        <p>Update TeX Live to 2016 version.</p>
                    </release-item>

                    <release-item>
                        <p>New, consolidated implementation for link rendering.</p>
                    </release-item>

                    <release-item>
                        <p><postgres/> version is now a variable to allow multi-version documentation.</p>
                    </release-item>
                </release-development-list>
            </release-doc-list>

             <release-test-list>
                 <release-development-list>
                    <release-item>
                        <p>Obsolete containers are removed by the <br-option>--vm-force</br-option> option.</p>
                    </release-item>

                    <release-item>
                        <p>Major refactor of the test suite to make it more modular and object-oriented.  Multiple Docker containers can now be created for a single test to simulate more realistic environments.  Tests paths have been renamed for clarity.</p>
                    </release-item>

                    <release-item>
                        <p>Greatly reduced the quantity of Docker containers built by default.  Containers are only built for <postgres/> versions specified in <id>db-minimal</id> and those required to build documentation. Additional containers can be built with <br-option>--db-version=all</br-option> or by specifying a version, e.g. <br-option>--db-version=9.4</br-option>.</p>
                    </release-item>
                 </release-development-list>
             </release-test-list>
         </release>

         <release date="2016-06-02" version="1.02" title="Bug Fix for Perl 5.22">
             <release-core-list>
                 <release-bug-list>
                    <release-item>
                        <release-item-contributor-list>
                            <release-item-contributor id="adrian.vondendriesch"/>
                            <release-item-reviewer id="david.steele"/>
                        </release-item-contributor-list>

                        <p>Fix usage of sprintf() due to new constraints in Perl 5.22. Parameters not referenced in the format string are no longer allowed.</p>
                    </release-item>
                </release-bug-list>

                 <release-development-list>
                    <release-item>
                        <p>Log directory create and file open now using FileCommon functions which produce more detailed error messages on failure.</p>
                    </release-item>
                </release-development-list>
            </release-core-list>

             <release-doc-list>
                 <release-bug-list>
                    <release-item>
                        <release-item-contributor-list>
                            <release-item-contributor id="christoph.berg"/>
                            <release-item-contributor id="adrian.vondendriesch"/>
                            <release-item-reviewer id="david.steele"/>
                        </release-item-contributor-list>

                        <p>Fixed syntax that was not compatible with Perl 5.2X.</p>
                    </release-item>

                    <release-item>
                        <release-item-contributor-list>
                            <release-item-ideator id="adrian.vondendriesch"/>
                        </release-item-contributor-list>

                        <p>Fixed absolute paths that were used for the PDF logo.</p>
                    </release-item>
                </release-bug-list>

                 <release-feature-list>
                    <release-item>
                        <p>Release notes are now broken into sections so that bugs, features, and refactors are clearly delineated.  An <quote>Additional Notes</quote> section has been added for changes to documentation and the test suite that do not affect the core code.</p>
                    </release-item>

                    <release-item>
                        <release-item-contributor-list>
                            <release-item-contributor id="adrian.vondendriesch"/>
                            <release-item-contributor id="david.steele"/>
                        </release-item-contributor-list>

                        <p>Added man page generation.</p>
                    </release-item>

                    <release-item>
                        <release-item-contributor-list>
                            <release-item-ideator id="david.steele"/>
                            <release-item-contributor id="cynthia.shang"/>
                            <release-item-reviewer id="david.steele"/>
                        </release-item-contributor-list>

                        <p>The change log was the last piece of documentation to be rendered in Markdown only.  Wrote a converter so the document can be output by the standard renderers.  The change log will now be located on the website and has been renamed to <quote>Releases</quote>.</p>
                    </release-item>
                </release-feature-list>

                 <release-development-list>
                    <release-item>
                        <p>Added an execution cache so that documentation can be generated without setting up the full container environment.  This is useful for packaging, keeps the documentation consistent for a release, and speeds up generation when no changes are made in the execution list.</p>
                    </release-item>

                    <release-item>
                        <p>Remove function constants and pass strings directly to logDebugParam().  The function names were only used once so creating constants for them was wasteful.</p>
                    </release-item>

                    <release-item>
                        <p>Lists can now be used outside of <id>p</id> and <id>text</id> tags for more flexible document structuring.</p>
                    </release-item>
                </release-development-list>
             </release-doc-list>

             <release-test-list>
                 <release-development-list>
                    <release-item>
                        <p>Replaced overzealous <code>perl -cW</code> check which failed on Perl 5.22 with <code>perl -cw</code>.</p>
                    </release-item>

                    <release-item>
                        <p>Added Ubuntu 16.04 (Xenial) and Debian 8 (Jessie) to the regression suite.</p>
                    </release-item>

                    <release-item>
                        <p>Upgraded doc/test VM to Ubuntu 16.04.  This will help catch Perl errors in the doc code since it is not run across multiple distributions like the core and test code. It is also to be hoped that a newer kernel will make Docker more stable.</p>
                    </release-item>

                    <release-item>
                        <p>Test release version against the executable using <file>change-log.xml</file> instead of <file>CHANGELOG.md</file>.</p>
                    </release-item>
                </release-development-list>
             </release-test-list>
         </release>

         <release date="2016-05-17" version="1.01" title="Enhanced Info, Selective Restore, and 9.6 Support">
             <release-core-list>
                 <release-feature-list>
                    <release-item>
                        <release-item-contributor-list>
                            <release-item-ideator id="david.steele"/>
                            <release-item-contributor id="cynthia.shang"/>
                            <release-item-reviewer id="david.steele"/>
                        </release-item-contributor-list>

                        <p>Enhanced text output of <cmd>info</cmd> command to include timestamps, sizes, and the reference list for all backups.</p>
                    </release-item>

                    <release-item>
                        <release-item-contributor-list>
                            <release-item-ideator id="stephen.frost"/>
                            <!-- <release-item-contributor id="david.steele"/> -->
                            <release-item-reviewer id="cynthia.shang"/>
                            <release-item-reviewer id="greg.smith"/>
                            <release-item-reviewer id="stephen.frost"/>
                        </release-item-contributor-list>

                        <p>Allow selective restore of databases from a cluster backup.  This feature can result in major space and time savings when only specific databases are restored.  Unrestored databases will not be accessible but must be manually dropped before they will be removed from the shared catalogue.</p>
                    </release-item>

                    <release-item>
                        <release-item-contributor-list>
                            <!-- <release-item-contributor id="david.steele"/> -->
                            <release-item-reviewer id="cynthia.shang"/>
                        </release-item-contributor-list>

                        <p>Experimental support for non-exclusive backups in <postgres/> 9.6 beta1.  Changes to the control/catalog/WAL versions in subsequent betas may break compatibility but <backrest/> will be updated with each release to keep pace.</p>
                    </release-item>
                 </release-feature-list>
             </release-core-list>
         </release>

         <release date="2016-04-14" version="1.00" title="New Repository Format and Configuration Scheme, Link Support">
             <release-core-list>
                 <p><b>IMPORTANT NOTE</b>: This flag day release breaks compatibility with older versions of <backrest/>.  The manifest format, on-disk structure, configuration scheme, and the exe/path names have all changed.  You must create a new repository to hold backups for this version of <backrest/> and keep your older repository for a time in case you need to do a restore.  Restores from the prior repository will require the prior version of <backrest/> but because of name changes it is possible to have <id>1.00</id> and a prior version of <backrest/> installed at the same time.  See the notes below for more detailed information on what has changed.</p>

                 <release-feature-list>
                    <release-item>
                        <release-item-contributor-list>
                            <release-item-ideator id="michael.renner"/>
                            <!-- <release-item-contributor id="david.steele"/> -->
                        </release-item-contributor-list>

                        <p>Implemented a new configuration scheme which should be far simpler to use.  See the User Guide and Configuration Reference for details but for a simple configuration all options can now be placed in the <setting>stanza</setting> section. Options that are shared between stanzas can be placed in the <setting>[global]</setting> section.  More complex configurations can still make use of command sections though this should be a rare use case.</p>
                    </release-item>

                    <release-item>
                        <p>The <setting>repo-path</setting> option now always refers to the repository where backups and archive are stored, whether local or remote, so the <setting>repo-remote-path</setting> option has been removed.  The new <setting>spool-path</setting> option can be used to define a location for queueing WAL segments when archiving asynchronously.  A local repository is no longer required.</p>
                    </release-item>

                    <release-item>
                        <release-item-contributor-list>
                            <release-item-ideator id="michael.renner"/>
                            <release-item-ideator id="stephen.frost"/>
                            <!-- <release-item-contributor id="david.steele"/> -->
                        </release-item-contributor-list>

                        <p>The default configuration filename is now <file>pgbackrest.conf</file> instead of <file>pg_backrest.conf</file>.  This was done for consistency with other naming changes but also to prevent old config files from being loaded accidentally when migrating to <id>1.00</id>.</p>
                    </release-item>

                    <release-item>
                        <release-item-contributor-list>
                            <release-item-ideator id="michael.renner"/>
                            <release-item-ideator id="stephen.frost"/>
                            <!-- <release-item-contributor id="david.steele"/> -->
                        </release-item-contributor-list>

                        <p>The default repository name was changed from <path>/var/lib/backup</path> to <path>/var/lib/pgbackrest</path>.</p>
                    </release-item>

                    <release-item>
                        <!-- <release-item-contributor-list>
                            <release-item-contributor id="david.steele"/>
                        </release-item-contributor-list> -->

                        <p>Lock files are now stored in <path>/tmp/pgbackrest</path> by default. These days <path>/run/pgbackrest</path> is the preferred location but that would require init scripts which are not part of this release.  The <setting>lock-path</setting> option can be used to configure the lock directory.</p>
                    </release-item>

                    <release-item>
                        <release-item-contributor-list>
                            <release-item-ideator id="stephen.frost"/>
                            <!-- <release-item-contributor id="david.steele"/> -->
                        </release-item-contributor-list>

                        <p>Log files are now stored in <path>/var/log/pgbackrest</path> by default and no longer have the date appended so they can be managed with <id>logrotate</id>.  The <setting>log-path</setting> option can be used to configure the lock directory.</p>
                    </release-item>

                    <release-item>
                        <release-item-contributor-list>
                            <release-item-ideator id="michael.renner"/>
                            <release-item-ideator id="stephen.frost"/>
                            <!-- <release-item-contributor id="david.steele"/> -->
                        </release-item-contributor-list>

                        <p>Executable filename changed from <file>pg_backrest</file> to <file>pgbackrest</file>.</p>
                    </release-item>

                    <release-item>
                        <p>All files and directories linked from PGDATA are now included in the backup.  By default links will be restored directly into PGDATA as files or directories.  The <setting>{[dash]}-link-all</setting> option can be used to restore all links to their original locations.  The <setting>{[dash]}-link-map</setting> option can be used to remap a link to a new location.</p>
                    </release-item>

                    <release-item>
                        <p>Removed <setting>{[dash]}-tablespace</setting> option and replaced with <setting>{[dash]}-tablespace-map-all</setting> option which should more clearly indicate its function.</p>
                    </release-item>

                    <release-item>
                        <p>Added <id>detail</id> log level which will output more information than <id>info</id> without being as verbose as <id>debug</id>.</p>
                    </release-item>
                 </release-feature-list>
            </release-core-list>
         </release>

        <release date="2016-04-06" version="0.92" title="Command-line Repository Path Fix">
            <release-core-list>
                <release-bug-list>
                    <release-item>
                        <release-item-contributor-list>
                            <release-item-ideator id="jan.wieck"/>
                        </release-item-contributor-list>

                        <p>Fixed an issue where the master process was passing <setting>{[dash]}-repo-remote-path</setting> instead of <setting>{[dash]}-repo-path</setting> to the remote and causing the lock files to be created in the default repository directory (<path>/var/lib/backup</path>), generally ending in failure.  This was only an issue when <setting>{[dash]}-repo-remote-path</setting> was defined on the command line rather than in <file>pg_backrest.conf</file>.</p>
                    </release-item>
                </release-bug-list>
            </release-core-list>
        </release>

        <release date="2016-03-22" version="0.91" title="Tablespace Bug Fix and Minor Enhancements">
            <release-core-list>
                <p><b>IMPORTANT BUG FIX FOR TABLESPACES</b>: A change to the repository format was accidentally introduced in 0.90 which means the on-disk backup was no longer a valid <postgres/> cluster when the backup contained tablespaces.  This only affected users who directly copied the backups to restore <postgres/> clusters rather than using the restore command.  However, the fix breaks compatibility with older backups that contain tablespaces no matter how they are being restored (<backrest/> will throw errors and refuse to restore).  New full backups should be taken immediately after installing version 0.91 for any clusters that contain tablespaces.  If older backups need to be restored then use a version of <backrest/> that matches the backup version.</p>

                <release-bug-list>
                    <release-item>
                        <release-item-contributor-list>
                            <release-item-ideator id="evan.benoit"/>
                        </release-item-contributor-list>

                        <p>Fixed repository incompatibility introduced in <backrest/> 0.90.</p>
                    </release-item>
                </release-bug-list>

                <release-feature-list>
                    <release-item>
                        <p>Copy <file>global/pg_control</file> last during backups.</p>
                    </release-item>

                    <release-item>
                        <p>Write <id>.info</id> and <id>.manifest</id> files to temp before moving them to their final locations and fsync'ing.</p>
                    </release-item>

                    <release-item>
                        <p>Rename <setting>{[dash]}-no-start-stop</setting> option to <setting>{[dash]}-no-online</setting>.</p>
                    </release-item>
                </release-feature-list>
            </release-core-list>

            <release-test-list>
                <release-feature-list>
                    <release-item>
                        <p>Static source analysis using Perl-Critic, currently passes on gentle.</p>
                    </release-item>
                </release-feature-list>
            </release-test-list>
        </release>

        <release date="2016-02-07" version="0.90" title="9.5 Support, Various Enhancements, and Minor Bug Fixes">
            <release-core-list>
                <release-bug-list>
                    <release-item>
                        <release-item-contributor-list>
                            <release-item-ideator id="jason.odonnell"/>
                        </release-item-contributor-list>

                        <p>Fixed an issue where specifying <setting>{[dash]}-no-archive-check</setting> would throw a configuration error.</p>
                    </release-item>

                    <release-item>
                        <p>Fixed an issue where a temp WAL file left over after a well-timed system crash could cause the next <cmd>archive-push</cmd> to fail.</p>
                    </release-item>

                    <release-item>
                        <p>The <setting>retention-archive</setting> option can now be be safely set to less than backup retention (<setting>retention-full</setting> or <setting>retention-diff</setting>) without also specifying <setting>archive-copy=n</setting>.  The WAL required to make the backups that fall outside of archive retention consistent will be preserved in the archive.  However, in this case PITR will not be possible for the backups that fall outside of archive retention.</p>
                    </release-item>
                </release-bug-list>

                <release-feature-list>
                    <release-item>
                        <p>When backing up and restoring tablespaces <backrest/> only operates on the subdirectory created for the version of <postgres/> being run against.  Since multiple versions can live in a tablespace (especially during a binary upgrade) this prevents too many files from being copied during a backup and other versions possibly being wiped out during a restore.  This only applies to <postgres/> >= 9.0 &amp;mdash; prior versions of <postgres/> could not share a tablespace directory.</p>
                    </release-item>

                    <release-item>
                        <release-item-contributor-list>
                            <release-item-ideator id="david.steele"/>
                            <release-item-contributor id="jason.odonnell"/>
                        </release-item-contributor-list>

                        <p>Generate an error when <setting>archive-check=y</setting> but <setting>archive_command</setting> does not execute <file>pg_backrest</file>.</p>
                    </release-item>

                    <release-item>
                        <p>Improved error message when <setting>repo-path</setting> or <setting>repo-remote-path</setting> does not exist.</p>
                    </release-item>

                    <release-item>
                        <p>Added checks for <setting>{[dash]}-delta</setting> and <setting>{[dash]}-force</setting> restore options to ensure that the destination is a valid $PGDATA directory.  <backrest/> will check for the presence of <file>PG_VERSION</file> or <file>backup.manifest</file> (left over from an aborted restore).  If neither file is found then <setting>{[dash]}-delta</setting> and <setting>{[dash]}-force</setting> will be disabled but the restore will proceed unless there are files in the $PGDATA directory (or any tablespace directories) in which case the operation will be aborted.</p>
                    </release-item>

                    <release-item>
                        <p>When restore <setting>{[dash]}-set=latest</setting> (the default) the actual backup restored will be output to the log.</p>
                    </release-item>

                    <release-item>
                        <p>Support for <postgres/> 9.5 partial WAL segments and <setting>recovery_target_action</setting> setting. The <setting>archive_mode = 'always'</setting> setting is not yet supported.</p>
                    </release-item>

                    <release-item>
                        <p>Support for <setting>recovery_target = 'immediate'</setting> recovery setting introduced in <postgres/> 9.4.</p>
                    </release-item>

                    <release-item>
                        <p>The following tablespace checks have been added: paths or files in pg_tblspc, relative links in pg_tblspc, tablespaces in $PGDATA. All three will generate errors.</p>
                    </release-item>
                </release-feature-list>
            </release-core-list>

            <release-doc-list>
                <release-development-list>
                    <release-item>
                        <release-item-contributor-list>
                            <release-item-ideator id="john.harvey"/>
                        </release-item-contributor-list>

                        <p>Fixed an issue where document generation failed because some OSs are not tolerant of having multiple installed versions of <postgres/>.  A separate VM is now created for each version.  Also added a sleep after database starts during document generation to ensure the database is running before the next command runs.</p>
                    </release-item>
                </release-development-list>
            </release-doc-list>
        </release>

        <release date="2015-12-24" version="0.89" title="Timeout Bug Fix and Restore Read-Only Repositories">
            <release-core-list>
                <release-bug-list>
                    <release-item>
                        <release-item-contributor-list>
                            <release-item-ideator id="stephen.frost"/>
                        </release-item-contributor-list>

                        <p>Fixed an issue where longer-running backups/restores would timeout when remote and threaded.  Keepalives are now used to make sure the remote for the main process does not timeout while the thread remotes do all the work.  The error message for timeouts was also improved to make debugging easier.</p>
                    </release-item>
                </release-bug-list>

                <release-feature-list>
                    <release-item>
                        <p>Allow restores to be performed on a read-only repository by using <setting>{[dash]}-no-lock</setting> and <setting>{[dash]}-log-level-file=off</setting>.  The <setting>{[dash]}-no-lock</setting> option can only be used with restores.</p>
                    </release-item>
                </release-feature-list>
            </release-core-list>

            <release-doc-list>
                <release-development-list>
                    <release-item>
                        <p>Minor styling changes, clarifications and rewording in the user guide.</p>
                    </release-item>
                </release-development-list>
            </release-doc-list>

            <release-test-list>
                <release-development-list>
                    <release-item>
                        <p>The dev branch has been renamed to master and for the time being the master branch has renamed to release, though it will probably be removed at some point {[dash]}- thus ends the gitflow experiment for <backrest/>.  It is recommended that any forks get re-forked and clones get re-cloned.</p>
                    </release-item>
                </release-development-list>
            </release-test-list>
        </release>

        <release date="2015-11-22" version="0.88" title="Documentation and Minor Bug Fixes">
            <release-core-list>
                <release-bug-list>
                    <release-item>
                        <release-item-contributor-list>
                            <release-item-ideator id="dmitry.didovicher"/>
                        </release-item-contributor-list>

                        <p>Fixed an issue where the <cmd>start</cmd>/<cmd>stop</cmd> commands required the <setting>{[dash]}-config</setting> option.</p>
                    </release-item>

                    <release-item>
                        <release-item-contributor-list>
                            <release-item-ideator id="stephen.frost"/>
                            <release-item-ideator id="dmitry.didovicher"/>
                        </release-item-contributor-list>

                        <p>Fixed an issue where log files were being overwritten instead of appended.</p>
                    </release-item>

                    <release-item>
                        <p>Fixed an issue where <setting>backup-user</setting> was not optional.</p>
                    </release-item>
                </release-bug-list>

                <release-feature-list>
                    <release-item>
                        <release-item-contributor-list>
                            <release-item-ideator id="stephen.frost"/>
                        </release-item-contributor-list>

                        <p>Symlinks are no longer created in backup directories in the repository.  These symlinks could point virtually anywhere and potentially be dangerous.  Symlinks are still recreated during a restore.</p>
                    </release-item>

                    <release-item>
                        <p>Added better messaging for backup expiration.  Full and differential backup expirations are logged on a single line along with a list of all dependent backups expired.</p>
                    </release-item>

                    <release-item>
                        <p>Archive retention is automatically set to full backup retention if not explicitly configured.</p>
                    </release-item>
                </release-feature-list>
            </release-core-list>

            <release-doc-list>
                <release-feature-list>
                    <release-item>
                        <p>Added documentation in the user guide for delta restores, expiration, dedicated backup hosts, starting and stopping <backrest/>, and replication.</p>
                    </release-item>
                </release-feature-list>
            </release-doc-list>
        </release>

        <release date="2015-10-28" version="0.87" title="Website and User Guide">
            <release-core-list>
                <release-feature-list>
                    <release-item>
                        <p>The <file>backup_label.old</file> and <file>recovery.done</file> files are now excluded from backups.</p>
                    </release-item>
                </release-feature-list>
            </release-core-list>

            <release-doc-list>
                <release-feature-list>
                    <release-item>
                        <release-item-contributor-list>
                            <release-item-contributor id="david.steele"/>
                            <release-item-contributor id="stephen.frost"/>
                            <release-item-reviewer id="michael.renner"/>
                            <release-item-reviewer id="cynthia.shang"/>
                            <release-item-reviewer id="eric.radman"/>
                            <release-item-reviewer id="dmitry.didovicher"/>
                        </release-item-contributor-list>

                        <p>Added a new user guide that covers <backrest/> basics and some advanced topics including PITR.  Much more to come, but it's a start.</p>
                    </release-item>
                </release-feature-list>

                <release-development-list>
                    <release-item>
                        <p>The website, markdown, and command-line help are now all generated from the same XML source.</p>
                    </release-item>
                </release-development-list>
            </release-doc-list>
        </release>

        <release date="2015-10-08" version="0.85" title="Start/Stop Commands and Minor Bug Fixes">
            <release-core-list>
                <release-bug-list>
                    <release-item>
                        <p>Fixed an issue where an error could be returned after a backup or restore completely successfully.</p>
                    </release-item>

                    <release-item>
                        <p>Fixed an issue where a resume would fail if temp files were left in the root backup directory when the backup failed.  This scenario was likely if the backup process got terminated during the copy phase.</p>
                    </release-item>
                </release-bug-list>

                <release-feature-list>
                    <release-item>
                        <p>Added <cmd>stop</cmd> and <cmd>start</cmd> commands to prevent <backrest/> processes from running on a system where <postgres/> is shutdown or the system needs to be quiesced for some other reason.</p>
                    </release-item>

                    <release-item>
                        <p>Experimental support for <postgres/> 9.5 beta1.  This may break when the control version or WAL magic changes in future versions but will be updated in each <backrest/> release to keep pace.  All regression tests pass except for <setting>{[dash]}-target-resume</setting> tests (this functionality has changed in 9.5) and there is no testing yet for <file>.partial</file> WAL segments.</p>
                    </release-item>
                </release-feature-list>

                <release-development-list>
                    <release-item>
                        <p>Removed dependency on <code>IO::String</code> module.</p>
                    </release-item>
                </release-development-list>
            </release-core-list>
        </release>

        <release date="2015-09-14" version="0.82" title="Refactoring, Command-line Help, and Minor Bug Fixes">
            <release-core-list>
                <release-bug-list>
                    <release-item>
                        <p>Fixed an issue where resumed compressed backups were not preserving existing files.</p>
                    </release-item>

                    <release-item>
                        <p>Fixed an issue where resume and incr/diff would not ensure that the prior backup had the same compression and hardlink settings.</p>
                    </release-item>

                    <release-item>
                        <p>Fixed an issue where a cold backup using <setting>{[dash]}-no-start-stop</setting> could be started on a running <postgres/> cluster without <setting>{[dash]}-force</setting> specified.</p>
                    </release-item>

                    <release-item>
                        <p>Fixed an issue where a thread could be started even when none were requested.</p>
                    </release-item>

                    <release-item>
                        <p>Fixed an issue where the <backrest/> version number was not being updated in <file>backup.info</file> and <file>archive.info</file> after an upgrade/downgrade.</p>
                    </release-item>

                    <release-item>
                        <release-item-contributor-list>
                            <release-item-ideator id="stephen.frost"/>
                        </release-item-contributor-list>

                        <p>Fixed an issue where the <cmd>info</cmd> command was throwing an exception when the repository contained no stanzas.</p>
                    </release-item>

                    <release-item>
                        <release-item-contributor-list>
                            <release-item-ideator id="stephen.frost"/>
                        </release-item-contributor-list>

                        <p>Fixed an issue where the <postgres/> <code>pg_stop_backup()</code> NOTICEs were being output to <id>stderr</id>.</p>
                    </release-item>
                </release-bug-list>

                <release-feature-list>
                    <release-item>
                        <p>Experimental support for <postgres/> 9.5 alpha2.  This may break when the control version or WAL magic changes in future versions but will be updated in each <backrest/> release to keep pace.  All regression tests pass except for <setting>{[dash]}-target-resume</setting> tests (this functionality has changed in 9.5) and there is no testing yet for <file>.partial</file> WAL segments.</p>
                    </release-item>
                </release-feature-list>

                <release-improvement-list>
                    <release-item>
                        <p>Renamed <setting>recovery-setting</setting> option and section to <setting>recovery-option</setting> to be more consistent with <backrest/> naming conventions.</p>
                    </release-item>

                    <release-item>
                        <p>Added dynamic module loading to speed up commands, especially asynchronous archiving.</p>
                    </release-item>
                </release-improvement-list>

                <release-development-list>
                    <release-item>
                        <p>Code cleanup and refactoring to standardize on patterns that have evolved over time.</p>
                    </release-item>
                </release-development-list>
            </release-core-list>

            <release-doc-list>
                <release-feature-list>
                    <release-item>
                        <p>Command-line help is now extracted from the same XML source that is used for the other documentation and includes much more detail.</p>
                    </release-item>
                </release-feature-list>
            </release-doc-list>

            <release-test-list>
                <release-development-list>
                    <release-item>
                        <p>Expiration tests are now synthetic rather than based on actual backups.  This will allow development of more advanced expiration features.</p>
                    </release-item>
                </release-development-list>
            </release-test-list>
        </release>

        <release date="2015-08-09" version="0.80" title="DBI Support, Stability, and Convenience Features">
            <release-core-list>
                <release-bug-list>
                    <release-item>
                        <release-item-contributor-list>
                            <release-item-ideator id="michael.renner"/>
                        </release-item-contributor-list>

                        <p>Fixed an issue that caused the formatted timestamp for both the oldest and newest backups to be reported as the current time by the <cmd>info</cmd> command.  Only <id>text</id> output was affected {[dash]}- <id>json</id> output reported the correct epoch values.</p>
                    </release-item>

                    <release-item>
                        <p>Fixed protocol issue that was preventing ssh errors (especially on connection) from being logged.</p>
                    </release-item>
                </release-bug-list>

                <release-feature-list>
                    <release-item>
                        <release-item-contributor-list>
                            <release-item-ideator id="cynthia.shang"/>
                        </release-item-contributor-list>

                        <p>The repository is now created and updated with consistent directory and file modes.  By default <id>umask</id> is set to <id>0000</id> but this can be disabled with the <setting>neutral-umask</setting> setting.</p>
                    </release-item>

                    <release-item>
                        <p>Added the <br-option>stop-auto</br-option> option to allow failed backups to automatically be stopped when a new backup starts.</p>
                    </release-item>

                    <release-item>
                        <p>Added the <br-option>db-timeout</br-option> option to limit the amount of time <backrest/> will wait for <code>pg_start_backup()</code> and <code>pg_stop_backup()</code> to return.</p>
                    </release-item>

                    <release-item>
                        <p>Remove <file>pg_control</file> file at the beginning of the restore and copy it back at the very end.  This prevents the possibility that a partial restore can be started by <postgres/>.</p>
                    </release-item>

                    <release-item>
                        <p>Added checks to be sure the <setting>db-path</setting> setting is consistent with <setting>db-port</setting> by comparing the <setting>data_directory</setting> as reported by the cluster against the <setting>db-path</setting> setting and the version as reported by the cluster against the value read from <file>pg_control</file>.  The <setting>db-socket-path</setting> setting is checked to be sure it is an absolute path.</p>
                    </release-item>

                    <release-item>
                        <p>Experimental support for <postgres/> 9.5 alpha1.  This may break when the control version or WAL magic changes in future versions but will be updated in each <backrest/> release to keep pace.  All regression tests pass except for <setting>{[dash]}-target-resume</setting> tests (this functionality has changed in 9.5) and there is no testing yet for <file>.partial</file> WAL segments.</p>
                    </release-item>
                </release-feature-list>

                <release-improvement-list>
                    <release-item>
                        <p>Now using Perl <code>DBI</code> and <code>DBD::Pg</code> for connections to <postgres/> rather than <cmd>psql</cmd>.  The <setting>cmd-psql</setting> and <setting>cmd-psql-option</setting> settings have been removed and replaced with <setting>db-port</setting> and <setting>db-socket-path</setting>.  Follow the instructions in the Installation Guide to install <code>DBD::Pg</code> on your operating system.</p>
                    </release-item>
                </release-improvement-list>

                <release-development-list>
                    <release-item>
                        <p>Major refactoring of the protocol layer to support future development.</p>
                    </release-item>
                </release-development-list>
            </release-core-list>

            <release-doc-list>
                <release-development-list>
                    <release-item>
                        <p>Split most of <file>README.md</file> out into <file>USERGUIDE.md</file> and <file>CHANGELOG.md</file> because it was becoming unwieldy.  Changed most references to <quote>database</quote> in the user guide to <quote>database cluster</quote> for clarity.</p>
                    </release-item>

                    <release-item>
                        <p>Changed most references to <quote>database</quote> in the user guide to <quote>database cluster</quote> for clarity.</p>
                    </release-item>
                </release-development-list>
            </release-doc-list>

            <release-test-list>
                <release-feature-list>
                    <release-item>
                        <p>Added vagrant test configurations for Ubuntu 14.04 and CentOS 7.</p>
                    </release-item>
                </release-feature-list>
            </release-test-list>
        </release>

        <release date="2015-07-13" version="0.78" title="Remove CPAN Dependencies, Stability Improvements">
            <release-core-list>
                <release-improvement-list>
                    <release-item>
                        <p>Removed dependency on CPAN packages for multi-threaded operation.  While it might not be a bad idea to update the <code>threads</code> and <code>Thread::Queue</code> packages, it is no longer necessary.</p>
                    </release-item>
                    <release-item>
                        <p>Modified wait backoff to use a Fibonacci rather than geometric sequence.  This will make wait time grow less aggressively while still giving reasonable values.</p>
                    </release-item>
                </release-improvement-list>
            </release-core-list>

            <release-test-list>
                <release-feature-list>
                    <release-item>
                        <p>Added vagrant test configurations for Ubuntu 12.04 and CentOS 6.</p>
                    </release-item>
                </release-feature-list>

                <release-development-list>
                    <release-item>
                        <p>More options for regression tests and improved code to run in a variety of environments.</p>
                    </release-item>
                </release-development-list>
            </release-test-list>
        </release>

        <release date="2015-06-30" version="0.77" title="CentOS/RHEL 6 Support and Protocol Improvements">
            <release-core-list>
                <release-feature-list>
                    <release-item>
                        <release-item-contributor-list>
                            <release-item-ideator id="andres.freund"/>
                        </release-item-contributor-list>

                        <p>Added file and directory syncs to the <code>File</code> object for additional safety during backup/restore and archiving.</p>
                    </release-item>

                    <release-item>
                        <release-item-contributor-list>
                            <release-item-ideator id="eric.radman"/>
                        </release-item-contributor-list>

                        <p>Added support for Perl 5.10.1 and OpenSSH 5.3 which are default for CentOS/RHEL 6.</p>
                    </release-item>

                    <release-item>
                        <release-item-contributor-list>
                            <release-item-ideator id="eric.radman"/>
                        </release-item-contributor-list>

                        <p>Improved error message when backup is run without <setting>archive_command</setting> set and without <setting>{[dash]}-no-archive-check</setting> specified.</p>
                    </release-item>
                </release-feature-list>

                <release-development-list>
                    <release-item>
                        <p>Removed <file>pg_backrest_remote</file> and added the functionality to <file>pg_backrest</file> as the <cmd>remote</cmd> command.</p>
                    </release-item>

                    <release-item>
                        <release-item-contributor-list>
                            <release-item-ideator id="michael.renner"/>
                        </release-item-contributor-list>

                        <p>Moved version number out of the <file>VERSION</file> file to <file>Version.pm</file> to better support packaging.</p>
                    </release-item>

                    <release-item>
                        <p>Replaced <code>IPC::System::Simple</code> and <code>Net::OpenSSH</code> with <code>IPC::Open3</code> to eliminate CPAN dependency for multiple operating systems.</p>
                    </release-item>
                </release-development-list>
            </release-core-list>
        </release>

        <release date="2015-06-14" version="0.75" title="New Repository Format, Info Command and Experimental 9.5 Support">
            <release-core-list>
                <p><b>IMPORTANT NOTE</b>: This flag day release breaks compatibility with older versions of <backrest/>.  The manifest format, on-disk structure, and the binary names have all changed.  You must create a new repository to hold backups for this version of <backrest/> and keep your older repository for a time in case you need to do a restore.  The <file>pg_backrest.conf</file> file has not changed but you'll need to change any references to <file>pg_backrest.pl</file> in cron (or elsewhere) to <file>pg_backrest</file> (without the <file>.pl</file> extension).</p>

                <release-feature-list>
                    <release-item>
                        <p>Added the <cmd>info</cmd> command.</p>
                    </release-item>

                    <release-item>
                        <release-item-contributor-list>
                            <release-item-ideator id="michael.renner"/>
                        </release-item-contributor-list>

                        <p>Logging now uses unbuffered output.  This should make log files that are being written by multiple threads less chaotic.</p>
                    </release-item>

                    <release-item>
                        <p>Experimental support for <postgres/> 9.5.  This may break when the control version or WAL magic changes but will be updated in each release.</p>
                    </release-item>
                </release-feature-list>

                <release-improvement-list>
                    <release-item>
                        <p>More efficient file ordering for <cmd>backup</cmd>.  Files are copied in descending size order so a single thread does not end up copying a large file at the end.  This had already been implemented for <cmd>restore</cmd>.</p>
                    </release-item>
                </release-improvement-list>
            </release-core-list>
        </release>

        <release date="2015-06-01" version="0.70" title="Stability Improvements for Archiving, Improved Logging and Help">
            <release-core-list>
                <release-bug-list>
                    <release-item>
                        <release-item-contributor-list>
                            <release-item-ideator id="michael.renner"/>
                        </release-item-contributor-list>

                        <p>Fixed an issue where <cmd>archive-copy</cmd> would fail on an incr/diff backup when <setting>hardlink=n</setting>.  In this case the <path>pg_xlog</path> path does not already exist and must be created.</p>
                    </release-item>

                    <release-item>
                        <release-item-contributor-list>
                            <release-item-ideator id="michael.renner"/>
                        </release-item-contributor-list>

                        <p>Fixed an issue in async archiving where <cmd>archive-push</cmd> was not properly returning 0 when <setting>archive-max-mb</setting> was reached and moved the async check after transfer to avoid having to remove the stop file twice.  Also added unit tests for this case and improved error messages to make it clearer to the user what went wrong.</p>
                    </release-item>

                    <release-item>
                        <release-item-contributor-list>
                            <release-item-ideator id="michael.renner"/>
                        </release-item-contributor-list>

                        <p>Fixed a locking issue that could allow multiple operations of the same type against a single stanza.  This appeared to be benign in terms of data integrity but caused spurious errors while archiving and could lead to errors in backup/restore.</p>
                    </release-item>
                </release-bug-list>

                <release-feature-list>
                    <release-item>
                        <p>Allow duplicate WAL segments to be archived when the checksum matches.  This is necessary for some recovery scenarios.</p>
                    </release-item>

                    <release-item>
                        <release-item-contributor-list>
                            <release-item-ideator id="michael.renner"/>
                        </release-item-contributor-list>

                        <p>Allow comments/disabling in <file>pg_backrest.conf</file> using the <id>#</id> character.  Only <id>#</id> characters in the forst character of the line are honored.</p>
                    </release-item>

                    <release-item>
                        <release-item-contributor-list>
                            <release-item-ideator id="michael.renner"/>
                        </release-item-contributor-list>

                        <p>Better logging before <id>pg_start_backup()</id> to make it clear when the backup is waiting on a checkpoint.</p>
                    </release-item>

                    <release-item>
                        <release-item-contributor-list>
                            <release-item-ideator id="michael.renner"/>
                            <release-item-reviewer id="michael.renner"/>
                        </release-item-contributor-list>

                        <p>Various command behavior and logging fixes.</p>
                    </release-item>
                </release-feature-list>

                <release-improvement-list>
                    <release-item>
                        <p>Replaced <code>JSON</code> module with <code>JSON::PP</code> which ships with core Perl.</p>
                    </release-item>
                </release-improvement-list>
            </release-core-list>

            <release-doc-list>
                <release-bug-list>
                    <release-item>
                        <release-item-contributor-list>
                            <release-item-ideator id="michael.renner"/>
                            <release-item-reviewer id="michael.renner"/>
                        </release-item-contributor-list>

                        <p>Various help fixes.</p>
                    </release-item>
                </release-bug-list>
            </release-doc-list>
        </release>

        <release date="2015-05-11" version="0.65" title="Improved Resume and Restore Logging, Compact Restores">
            <release-core-list>
                <release-bug-list>
                    <release-item>
                        <p>Fixed an issue where an absolute path was not written into <file>recovery.conf</file> when the restore was run with a relative path.</p>
                    </release-item>
                </release-bug-list>

                <release-feature-list>
                    <release-item>
                        <p>Better resume support.  Resumed files are checked to be sure they have not been modified and the manifest is saved more often to preserve checksums as the backup progresses.  More unit tests to verify each resume case.</p>
                    </release-item>

                    <release-item>
                        <p>Resume is now optional.  Use the <setting>resume</setting> setting or <setting>{[dash]}-no-resume</setting> from the command line to disable.</p>
                    </release-item>

                    <release-item>
                        <p>More info messages during restore.  Previously, most of the restore messages were debug level so not a lot was output in the log.</p>
                    </release-item>

                    <release-item>
                        <p>Added <setting>tablespace</setting> setting to allow tablespaces to be restored into the <path>pg_tblspc</path> path.  This produces compact restores that are convenient for development, staging, etc.  Currently these restores cannot be backed up as <backrest/> expects only links in the <path>pg_tblspc</path> path.</p>
                    </release-item>
                </release-feature-list>
            </release-core-list>
        </release>

        <release date="2015-04-21" version="0.61" title="Bug Fix for Uncompressed Remote Destination">
            <release-core-list>
                <release-bug-list>
                    <release-item>
                        <p>Fixed a buffering error that could occur on large, highly-compressible files when copying to an uncompressed remote destination.  The error was detected in the decompression code and resulted in a failed backup rather than corruption so it should not affect successful backups made with previous versions.</p>
                    </release-item>
                </release-bug-list>
            </release-core-list>
        </release>

        <release date="2015-04-19" version="0.60" title="Better Version Support and WAL Improvements">
            <release-core-list>
                <release-bug-list>
                    <release-item>
                        <p>Pushing duplicate WAL now generates an error.  This worked before only if checksums were disabled.</p>
                    </release-item>
                </release-bug-list>

                <release-feature-list>
                    <release-item>
                        <p>Database System IDs are used to make sure that all WAL in an archive matches up.  This should help prevent misconfigurations that send WAL from multiple clusters to the same archive.</p>
                    </release-item>
                </release-feature-list>

                <release-development-list>
                    <release-item>
                        <p>Improved threading model by starting threads early and terminating them late.</p>
                    </release-item>
                </release-development-list>
            </release-core-list>

            <release-test-list>
                <release-feature-list>
                    <release-item>
                        <p>Regression tests working back to <postgres/> 8.3.</p>
                    </release-item>
                </release-feature-list>
            </release-test-list>
        </release>

        <release date="2015-03-25" version="0.50" title="Restore and Much More">
            <release-core-list>
                <release-bug-list>
                    <release-item>
                        <p>Fixed broken checksums and now they work with normal and resumed backups.  Finally realized that checksums and checksum deltas should be functionally separated and this simplified a number of things.  Issue #28 has been created for checksum deltas.</p>
                    </release-item>

                    <release-item>
                        <p>Fixed an issue where a backup could be resumed from an aborted backup that didn't have the same type and prior backup.</p>
                    </release-item>
                </release-bug-list>

                <release-feature-list>
                    <release-item>
                        <p>Added restore functionality.</p>
                    </release-item>

                    <release-item>
                        <p>All options can now be set on the command-line making <file>pg_backrest.conf</file> optional.</p>
                    </release-item>

                    <release-item>
                        <p>De/compression is now performed without threads and checksum/size is calculated in stream.  That means file checksums are no longer optional.</p>
                    </release-item>

                    <release-item>
                        <p>Added option <setting>{[dash]}-no-start-stop</setting> to allow backups when Postgres is shut down.  If <file>postmaster.pid</file> is present then <setting>{[dash]}-force</setting> is required to make the backup run (though if Postgres is running an inconsistent backup will likely be created).  This option was added primarily for the purpose of unit testing, but there may be applications in the real world as well.</p>
                    </release-item>

                    <release-item>
                        <p>Checksum for <file>backup.manifest</file> to detect a corrupted/modified manifest.</p>
                    </release-item>

                    <release-item>
                        <p>Link <path>latest</path> always points to the last backup.  This has been added for convenience and to make restores simpler.</p>
                    </release-item>
                </release-feature-list>

                <release-development-list>
                    <release-item>
                        <p>Removed dependency on <code>Moose</code>.  It wasn't being used extensively and makes for longer startup times.</p>
                    </release-item>
                </release-development-list>
            </release-core-list>

            <release-test-list>
                <release-feature-list>
                    <release-item>
                        <p>More comprehensive unit tests in all areas.</p>
                    </release-item>
                </release-feature-list>
            </release-test-list>
        </release>

        <release date="2014-10-05" version="0.30" title="Core Restructuring and Unit Tests">
            <release-core-list>
                <release-development-list>
                    <release-item>
                        <p>Complete rewrite of <code>BackRest::File</code> module to use a custom protocol for remote operations and Perl native GZIP and SHA operations.  Compression is performed in threads rather than forked processes.</p>
                    </release-item>

                    <release-item>
                        <p>Removed dependency on <code>Storable</code> and replaced with a custom ini file implementation.</p>
                    </release-item>

                    <release-item>
                        <p>Numerous other changes that can only be identified with a diff.</p>
                    </release-item>
                </release-development-list>
            </release-core-list>

            <release-doc-list>
                <release-feature-list>
                    <release-item>
                        <p>Added much needed documentation</p>
                    </release-item>
                </release-feature-list>
            </release-doc-list>

            <release-test-list>
                <release-feature-list>
                    <release-item>
                        <p>Fairly comprehensive unit tests for all the basic operations.  More work to be done here for sure, but then there is always more work to be done on unit tests.</p>
                    </release-item>
                </release-feature-list>
            </release-test-list>
        </release>

        <release date="2014-05-13" version="0.19" title="Improved Error Reporting/Handling">
            <release-core-list>
                <release-bug-list>
                    <release-item>
                        <p>Found and squashed a nasty bug where <code>file_copy()</code> was defaulted to ignore errors.  There was also an issue in <code>file_exists()</code> that was causing the test to fail when the file actually did exist.  Together they could have resulted in a corrupt backup with no errors, though it is very unlikely.</p>
                    </release-item>
                </release-bug-list>

                <release-development-list>
                    <release-item>
                        <p>Worked on improving error handling in the <code>File</code> object.  This is not complete, but works well enough to find a few errors that have been causing us problems (notably, find is occasionally failing building the archive async manifest when system is under load).</p>
                    </release-item>
                </release-development-list>
            </release-core-list>
        </release>

        <release date="2014-04-13" version="0.18" title="Return Soft Error When Archive Missing">
            <release-core-list>
                <release-bug-list>
                    <release-item>
                        <release-item-contributor-list>
                            <release-item-ideator id="stephen.frost"/>
                        </release-item-contributor-list>

                        <p>The <cmd>archive-get</cmd> command now returns a 1 when the archive file is missing to differentiate from hard errors (ssh connection failure, file copy error, etc.)  This lets <postgres/> know that that the archive stream has terminated normally.  However, this does not take into account possible holes in the archive stream.</p>
                    </release-item>
                </release-bug-list>
            </release-core-list>
        </release>

        <release date="2014-04-03" version="0.17" title="Warn When Archive Directories Cannot Be Deleted">
            <release-core-list>
                <release-bug-list>
                    <release-item>
                        <p>If an archive directory which should be empty could not be deleted backrest was throwing an error.  There's a good fix for that coming, but for the time being it has been changed to a warning so processing can continue.  This was impacting backups as sometimes the final archive file would not get pushed if the first archive file had been in a different directory (plus some bad luck).</p>
                    </release-item>
                </release-bug-list>
            </release-core-list>
        </release>

        <release date="2014-04-01" version="0.16" title="RequestTTY=yes for SSH Sessions">
            <release-core-list>
                <release-bug-list>
                    <release-item>
                        <p>Added <setting>RequestTTY=yes</setting> to ssh sessions.  Hoping this will prevent random lockups.</p>
                    </release-item>
                </release-bug-list>
            </release-core-list>
        </release>

        <release date="2014-03-29" version="0.15" title="Added archive-get">
            <release-core-list>
                <release-feature-list>
                    <release-item>
                        <p>Added <cmd>archive-get</cmd> functionality to aid in restores.</p>
                    </release-item>

                    <release-item>
                        <p>Added option to force a checkpoint when starting the backup, <setting>start-fast=y</setting>.</p>
                    </release-item>
                </release-feature-list>
            </release-core-list>
        </release>

        <release date="2014-03-26" version="0.11" title="Minor Fixes">
            <release-core-list>
                <release-bug-list>
                    <release-item>
                        <release-item-contributor-list>
                            <release-item-ideator id="stephen.frost"/>
                        </release-item-contributor-list>

                        <p>Removed <setting>master_stderr_discard</setting> option on database SSH connections.  There have been occasional lockups and they could be related to issues originally seen in the file code.</p>
                    </release-item>

                    <release-item>
                        <p>Changed lock file conflicts on <cmd>backup</cmd> and <cmd>expire</cmd> commands to <id>ERROR</id>.  They were set to <id>DEBUG</id> due to a copy-and-paste from the archive locks.</p>
                    </release-item>
                </release-bug-list>
            </release-core-list>
        </release>

        <release date="2014-03-05" version="0.10" title="Backup and Archiving are Functional">
            <release-core-list>
                <release-feature-list>
                    <release-item>
                        <p>No restore functionality, but the backup directories are consistent <postgres/> data directories.  You'll need to either uncompress the files or turn off compression in the backup.  Uncompressed backups on a ZFS (or similar) filesystem are a good option because backups can be restored locally via a snapshot to create logical backups or do spot data recovery.</p>
                    </release-item>

                    <release-item>
                        <p>Archiving is single-threaded.  This has not posed an issue on our multi-terabyte databases with heavy write volume.  Recommend a large WAL volume or to use the async option with a large volume nearby.</p>
                    </release-item>

                    <release-item>
                        <p>Backups are multi-threaded, but the <code>Net::OpenSSH</code> library does not appear to be 100% thread-safe so it will very occasionally lock up on a thread.  There is an overall process timeout that resolves this issue by killing the process.  Yes, very ugly.</p>
                    </release-item>

                    <release-item>
                        <p>Checksums are lost on any resumed backup. Only the final backup will record checksum on multiple resumes.  Checksums from previous backups are correctly recorded and a full backup will reset everything.</p>
                    </release-item>

                    <release-item>
                        <p>The <file>backup.manifest</file> is being written as <code>Storable</code> because <code>Config::IniFile</code> does not seem to handle large files well.  Would definitely like to save these as human-readable text.</p>
                    </release-item>
                </release-feature-list>
            </release-core-list>

            <release-doc-list>
                <release-feature-list>
                    <release-item>
                        <p>Absolutely no documentation (outside the code).  Well, excepting these release notes.</p>
                    </release-item>
                </release-feature-list>
            </release-doc-list>
        </release>
    </release-list>

    <contributor-list>
        <!-- The first contributor is the default for all release items to simplify the xml -->
        <contributor id="david.steele">
            <contributor-name-display>David Steele</contributor-name-display>
            <contributor-id type="github">dwsteele</contributor-id>
        </contributor>

        <!-- The order of other contributors is alpha by name -->
        <contributor id="adam.brusselback">
            <contributor-name-display>Adam Brusselback</contributor-name-display>
            <contributor-id type="github">Tostino</contributor-id>
        </contributor>

        <contributor id="adam.k.sumner">
            <contributor-name-display>Adam K. Sumner</contributor-name-display>
            <contributor-id type="github">Flamacue</contributor-id>
        </contributor>

        <contributor id="adrian.vondendriesch">
            <contributor-name-display>Adrian Vondendriesch</contributor-name-display>
            <contributor-id type="github">disco-stu</contributor-id>
        </contributor>

        <contributor id="aleksandr.rogozin">
            <contributor-name-display>Aleksandr Rogozin</contributor-name-display>
            <contributor-id type="github">arogozin</contributor-id>
        </contributor>

        <contributor id="andres.freund">
            <contributor-name-display>Andres Freund</contributor-name-display>
            <contributor-id type="github">anarazel</contributor-id>
        </contributor>

        <contributor id="andrew.schwartz">
            <contributor-name-display>Andrew Schwartz</contributor-name-display>
            <contributor-id type="github">trinchan</contributor-id>
        </contributor>

        <contributor id="benoit.lobréau">
            <contributor-name-display>blogh</contributor-name-display>
            <contributor-id type="github">blogh</contributor-id>
        </contributor>

        <contributor id="brad.nicholson">
            <contributor-name-display>Brad Nicholson</contributor-name-display>
            <contributor-id type="github">bradnicholson</contributor-id>
        </contributor>

        <contributor id="brian.faherty">
            <contributor-name-display>Brian Faherty</contributor-name-display>
            <contributor-id type="github">scrummyin</contributor-id>
        </contributor>

        <contributor id="bruce.burdick">
            <contributor-name-display>Bruce Burdick</contributor-name-display>
            <contributor-id type="github">baburdick</contributor-id>
        </contributor>

        <contributor id="brunre01">
            <contributor-name-display>brunre01</contributor-name-display>
            <contributor-id type="github">brunre01</contributor-id>
        </contributor>

        <contributor id="bruno.friedmann">
            <contributor-name-display>Bruno Friedmann</contributor-name-display>
            <contributor-id type="github">tigerfoot</contributor-id>
        </contributor>

        <contributor id="camilo.aguilar">
            <contributor-name-display>Camilo Aguilar</contributor-name-display>
            <contributor-id type="github">c4milo</contributor-id>
        </contributor>

        <contributor id="chiranjeevi.ravilla">
            <contributor-name-display>Chiranjeevi Ravilla</contributor-name-display>
        </contributor>

        <contributor id="chris.barber">
            <contributor-name-display>Chris Barber</contributor-name-display>
            <contributor-id type="github">gamerscomplete</contributor-id>
        </contributor>

        <contributor id="chris.fort">
            <contributor-name-display>Chris Fort</contributor-name-display>
            <contributor-id type="github">the1forte</contributor-id>
        </contributor>

        <contributor id="christoph.berg">
            <contributor-name-display>Christoph Berg</contributor-name-display>
            <contributor-id type="github">ChristophBerg</contributor-id>
        </contributor>

        <contributor id="christophe.courtois">
            <contributor-name-display>Christophe Courtois</contributor-name-display>
            <contributor-id type="github">Krysztophe</contributor-id>
        </contributor>

        <contributor id="christophe.pettus">
            <contributor-name-display>Christophe Pettus</contributor-name-display>
            <contributor-id type="github">Xof</contributor-id>
        </contributor>

        <contributor id="clinton.adams">
            <contributor-name-display>Clinton Adams</contributor-name-display>
            <contributor-id type="github">clad</contributor-id>
        </contributor>

        <contributor id="craig.a.james">
            <contributor-name-display>Craig A. James</contributor-name-display>
            <contributor-id type="github">cjames53</contributor-id>
        </contributor>

        <contributor id="cynthia.shang">
            <contributor-name-display>Cynthia Shang</contributor-name-display>
            <contributor-id type="github">cmwshang</contributor-id>
        </contributor>

        <contributor id="dan.farrell">
            <contributor-name-display>Dan Farrell</contributor-name-display>
            <contributor-id type="github">farrellit</contributor-id>
        </contributor>

        <contributor id="david.youatt">
            <contributor-name-display>David Youatt</contributor-name-display>
            <contributor-id type="github">youattd</contributor-id>
        </contributor>

        <contributor id="devrim.gunduz">
            <contributor-name-display>Devrim G&amp;uuml;nd&amp;uuml;z</contributor-name-display>
            <contributor-id type="github">devrimgunduz</contributor-id>
        </contributor>

        <contributor id="dmitry.didovicher">
            <contributor-name-display>Dmitry Didovicher</contributor-name-display>
            <contributor-id type="github">anarazel</contributor-id>
        </contributor>

        <contributor id="douglas.j.hunley">
            <contributor-name-display>Douglas J Hunley</contributor-name-display>
            <contributor-id type="github">hunleyd</contributor-id>
        </contributor>

        <contributor id="eric.radman">
            <contributor-name-display>Eric Radman</contributor-name-display>
            <contributor-id type="github">eradman</contributor-id>
        </contributor>

        <contributor id="evan.benoit">
            <contributor-name-display>Evan Benoit</contributor-name-display>
            <contributor-id type="github">evanbenoit</contributor-id>
        </contributor>

        <contributor id="vidhya.gurumoorthi">
            <contributor-name-display>Vidhya Gurumoorthi</contributor-name-display>
            <contributor-id type="github">fpa-postgres</contributor-id>
        </contributor>

        <contributor id="greg.smith">
            <contributor-name-display>Greg Smith</contributor-name-display>
            <contributor-id type="github">gregscds</contributor-id>
        </contributor>

        <contributor id="guruguruguru">
            <contributor-name-display>guruguruguru</contributor-name-display>
            <contributor-id type="github">guruguruguru</contributor-id>
        </contributor>

        <contributor id="hatifnatt">
            <contributor-name-display>hatifnatt</contributor-name-display>
            <contributor-id type="github">hatifnatt</contributor-id>
        </contributor>

        <contributor id="hans.jurgen.schonig">
            <contributor-name-display>Hans-J&amp;uuml;rgen Sch&amp;ouml;nig</contributor-name-display>
        </contributor>

        <contributor id="heath.lord">
            <contributor-name-display>Heath Lord</contributor-name-display>
            <contributor-id type="github">crunchyheath</contributor-id>
        </contributor>

        <contributor id="ibrahim.edib.kokdemir">
            <contributor-name-display>Ibrahim Edib Kokdemir</contributor-name-display>
            <contributor-id type="github">Edib</contributor-id>
        </contributor>

        <contributor id="james.badger">
            <contributor-name-display>James Badger</contributor-name-display>
            <contributor-id type="github">openfirmware</contributor-id>
        </contributor>

        <contributor id="james.chanco.jr">
            <contributor-name-display>James Chanco Jr</contributor-name-display>
            <contributor-id type="github">jameschancojr</contributor-id>
        </contributor>

        <contributor id="jan.wieck">
            <contributor-name-display>Jan Wieck</contributor-name-display>
            <contributor-id type="github">wieck</contributor-id>
        </contributor>

        <contributor id="janice.parkinson">
            <contributor-name-display>Janice Parkinson</contributor-name-display>
            <contributor-id type="github">jpabt</contributor-id>
        </contributor>

        <contributor id="jason.odonnell">
            <contributor-name-display>Jason O'Donnell</contributor-name-display>
            <contributor-id type="github">Dwaligon</contributor-id>
        </contributor>

        <contributor id="javier.wilson">
            <contributor-name-display>Javier Wilson</contributor-name-display>
            <contributor-id type="github">javierwilson</contributor-id>
        </contributor>

        <contributor id="jeff.mccormick">
            <contributor-name-display>Jeff McCormick</contributor-name-display>
            <contributor-id type="github">jmccormick2001</contributor-id>
        </contributor>

        <contributor id="jens.wilke">
            <contributor-name-display>Jens Wilke</contributor-name-display>
            <contributor-id type="github">jwpit</contributor-id>
        </contributor>

        <contributor id="jesper.st.john">
            <contributor-name-display>Jesper St John</contributor-name-display>
            <contributor-id type="github">Underhunden</contributor-id>
        </contributor>

        <contributor id="joe.ayers">
            <contributor-name-display>Joe Ayers</contributor-name-display>
        </contributor>

        <contributor id="john.harvey">
            <contributor-name-display>John Harvey</contributor-name-display>
            <contributor-id type="github">crunchyjohn</contributor-id>
        </contributor>

        <contributor id="jungle-boogie">
            <contributor-name-display>jungle-boogie</contributor-name-display>
            <contributor-id type="github">jungle-boogie</contributor-id>
        </contributor>

        <contributor id="keith.fiske">
            <contributor-name-display>Keith Fiske</contributor-name-display>
            <contributor-id type="github">keithf4</contributor-id>
        </contributor>

        <contributor id="kyle.nevins">
            <contributor-name-display>Kyle Nevins</contributor-name-display>
            <contributor-id type="github">kyle-nevins</contributor-id>
        </contributor>

        <contributor id="laetitia">
            <contributor-name-display>L&amp;aelig;titia</contributor-name-display>
            <contributor-id type="github">LaetitiaLoxo</contributor-id>
        </contributor>

        <contributor id="leo.khomenko">
            <contributor-name-display>Leo Khomenko</contributor-name-display>
            <contributor-id type="github">lkhomenk</contributor-id>
        </contributor>

        <contributor id="leonardo.gg.avellar">
            <contributor-name-display>Leonardo GG Avellar</contributor-name-display>
            <contributor-id type="github">L30Bola</contributor-id>
        </contributor>

        <contributor id="luca.ferrari">
            <contributor-name-display>Luca Ferrari</contributor-name-display>
            <contributor-id type="github">fluca1978</contributor-id>
        </contributor>

        <contributor id="magnus.hagander">
            <contributor-name-display>Magnus Hagander</contributor-name-display>
            <contributor-id type="github">mhagander</contributor-id>
        </contributor>

        <contributor id="marc.cousin">
            <contributor-name-display>Marc Cousin</contributor-name-display>
            <contributor-id type="github">marco44</contributor-id>
        </contributor>

        <contributor id="markus.nullmeier">
            <contributor-name-display>Markus Nullmeier</contributor-name-display>
            <contributor-id type="github">mnullmei</contributor-id>
        </contributor>

        <contributor id="matt.kunkel">
            <contributor-name-display>Matt Kunkel</contributor-name-display>
            <contributor-id type="github">mtkunkel</contributor-id>
        </contributor>

        <contributor id="mibiio">
            <contributor-name-display>mibiio</contributor-name-display>
            <contributor-id type="github">mibiio</contributor-id>
        </contributor>

        <contributor id="michael.renner">
            <contributor-name-display>Michael Renner</contributor-name-display>
            <contributor-id type="github">terrorobe</contributor-id>
        </contributor>

        <contributor id="michael.vitale">
            <contributor-name-display>Michael Vitale</contributor-name-display>
            <contributor-id type="github">MichaelDBA</contributor-id>
        </contributor>

        <contributor id="mihail.shvein">
            <contributor-name-display>Mihail Shvein</contributor-name-display>
            <contributor-id type="github">M1hacka</contributor-id>
        </contributor>

        <contributor id="navid.golpayegani">
            <contributor-name-display>Navid Golpayegani</contributor-name-display>
            <contributor-id type="github">golpa</contributor-id>
        </contributor>

        <contributor id="nick.floersch">
            <contributor-name-display>Nick Floersch</contributor-name-display>
            <contributor-id type="github">seinick</contributor-id>
        </contributor>

        <contributor id="nikhilchandra.kulkarni">
            <contributor-name-display>Nikhilchandra Kulkarni</contributor-name-display>
            <contributor-id type="github">nikhilchandra-kulkarni</contributor-id>
        </contributor>

        <contributor id="nj.baliyan">
            <contributor-name-display>Nj Baliyan</contributor-name-display>
            <contributor-id type="github">nj3110</contributor-id>
        </contributor>

        <contributor id="pritam.barhate">
            <contributor-name-display>Pritam Barhate</contributor-name-display>
            <contributor-id type="github">pritammobisoft</contributor-id>
        </contributor>

        <contributor id="rakshitha.br">
            <contributor-name-display>Rakshitha-BR</contributor-name-display>
            <contributor-id type="github">Rakshitha-BR</contributor-id>
        </contributor>

        <contributor id="ronan.dunklau">
            <contributor-name-display>Ronan Dunklau</contributor-name-display>
            <contributor-id type="github">rdunklau</contributor-id>
        </contributor>

        <contributor id="ryan.lambert">
            <contributor-name-display>Ryan Lambert</contributor-name-display>
            <contributor-id type="github">rustprooflabs</contributor-id>
        </contributor>

        <contributor id="sarah.conway">
            <contributor-name-display>Sarah Conway</contributor-name-display>
            <contributor-id type="github">xenophenes</contributor-id>
        </contributor>

        <contributor id="sascha.biberhofer">
            <contributor-name-display>Sascha Biberhofer</contributor-name-display>
            <contributor-id type="github">sbiberhofer</contributor-id>
        </contributor>

        <contributor id="scott.frazer">
            <contributor-name-display>Scott Frazer</contributor-name-display>
            <contributor-id type="github">sfrazer</contributor-id>
        </contributor>

        <contributor id="sebastien.lardiere">
            <contributor-name-display>Lardi&amp;egrave;re S&amp;eacute;bastien</contributor-name-display>
            <contributor-id type="github">slardiere</contributor-id>
        </contributor>

        <contributor id="stefan.fercot">
            <contributor-name-display>Stefan Fercot</contributor-name-display>
            <contributor-id type="github">pgstef</contributor-id>
        </contributor>

        <contributor id="stephane.schildknecht">
            <contributor-name-display>St&amp;eacute;phane Schildknecht</contributor-name-display>
            <contributor-id type="github">saspg</contributor-id>
        </contributor>

        <contributor id="stephen.frost">
            <contributor-name-display>Stephen Frost</contributor-name-display>
            <contributor-id type="github">sfrost</contributor-id>
        </contributor>

        <contributor id="todd.vernick">
            <contributor-name-display>Todd Vernick</contributor-name-display>
            <contributor-id type="github">gintoddic</contributor-id>
        </contributor>

        <contributor id="tomasz.kontusz">
            <contributor-name-display>Tomasz Kontusz</contributor-name-display>
            <contributor-id type="github">ktosiek</contributor-id>
        </contributor>

        <contributor id="thomas.flatley">
            <contributor-name-display>Thomas Flatley</contributor-name-display>
            <contributor-id type="github">seadba</contributor-id>
        </contributor>

        <contributor id="ucando">
            <contributor-name-display>ucando</contributor-name-display>
            <contributor-id type="github">ucando</contributor-id>
        </contributor>

        <contributor id="uspen">
            <contributor-name-display>uspen</contributor-name-display>
            <contributor-id type="github">uspen</contributor-id>
        </contributor>

        <contributor id="victor.gdalevich">
            <contributor-name-display>Victor Gdalevich</contributor-name-display>
            <contributor-id type="github">ntrvic</contributor-id>
        </contributor>

        <contributor id="viorel.tabara">
            <contributor-name-display>Viorel Tabara</contributor-name-display>
        </contributor>

        <contributor id="vitaliy.kukharik">
            <contributor-name-display>Vitaliy Kukharik</contributor-name-display>
            <contributor-id type="github">vitabaks</contributor-id>
        </contributor>

        <contributor id="vthriller">
            <contributor-name-display>vthriller</contributor-name-display>
            <contributor-id type="github">vthriller</contributor-id>
        </contributor>

        <contributor id="william.cox">
            <contributor-name-display>William Cox</contributor-name-display>
            <contributor-id type="github">mydimension</contributor-id>
        </contributor>

        <contributor id="yogesh.sharma">
            <contributor-name-display>Yogesh Sharma</contributor-name-display>
            <contributor-id type="github">sharmay</contributor-id>
        </contributor>

        <contributor id="yummyliu">
            <contributor-name-display>yummyliu</contributor-name-display>
            <contributor-id type="github">yummyliu</contributor-id>
        </contributor>
    </contributor-list>
</doc><|MERGE_RESOLUTION|>--- conflicted
+++ resolved
@@ -56,27 +56,20 @@
                         </release-item-contributor-list>
 
                         <p>Bypass database checks when <cmd>stanza-delete</cmd> issued with <br-option>force</br-option>.</p>
-<<<<<<< HEAD
+                    </release-item>
+
+                    <release-item>
+                        <p>Add <file>configure</file> script for improved multi-platform support.</p>
+                    </release-item>
+                </release-improvement-list>
+
+                <release-development-list>
+                    <release-item>
+                        <p>Filter improvements.  Only process next filter in <code>IoFilterGroup</code> when input buffer is full or flushing.  Improve filter's notion of <quote>done</quote> to optimize filter processing.</p>
                     </release-item>
 
                     <release-item>
                         <p>Improve performance of non-blocking reads by using maximum buffer size.</p>
-=======
->>>>>>> e3fe3434
-                    </release-item>
-
-                    <release-item>
-                        <p>Add <file>configure</file> script for improved multi-platform support.</p>
-                    </release-item>
-                </release-improvement-list>
-
-                <release-development-list>
-                    <release-item>
-                        <p>Filter improvements.  Only process next filter in <code>IoFilterGroup</code> when input buffer is full or flushing.  Improve filter's notion of <quote>done</quote> to optimize filter processing.</p>
-                    </release-item>
-
-                    <release-item>
-                        <p>Improve performance of non-blocking reads by using maximum buffer size.</p>
                     </release-item>
 
                     <release-item>
@@ -221,22 +214,6 @@
 
                     <release-item>
                         <p>Improve efficiency of <code>FUNCTION_LOG*()</code> macros.</p>
-                    </release-item>
-
-                    <release-item>
-                        <release-item-contributor-list>
-                            <release-item-contributor id="cynthia.shang"/>
-                        </release-item-contributor-list>
-
-                        <p>Convert expire command to c with caveat that S3 removal functions, remote functionality, and ensuring archive and backup info history list always match still need to be implemented.</p>
-                    </release-item>
-
-                    <release-item>
-                        <release-item-contributor-list>
-                            <release-item-contributor id="cynthia.shang"/>
-                        </release-item-contributor-list>
-
-                        <p>Implement remote functionality for file remove, path remove, path create and path sync.</p>
                     </release-item>
                 </release-development-list>
             </release-core-list>
