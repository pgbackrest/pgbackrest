<?xml version="1.0" encoding="UTF-8"?>
<!DOCTYPE doc SYSTEM "doc.dtd">
<doc title="{[project]} Releases" toc-number="n">
    <description>The {[project]} Releases detail each version of the software and lists the changes made in each version.</description>

    <intro>
        <text><backrest/> release numbers consist of two parts, major and minor.  A major release <i>may</i> break compatibility with the prior major release, but <proper>v2</proper> releases are fully compatible with <proper>v1</proper> repositories and will accept all <proper>v1</proper> options.  Minor releases can include bug fixes and features but do not change the repository format and strive to avoid changing options and naming.

        Documentation for the <proper>v1</proper> release can be found <link url="{[backrest-url-base]}/1">here</link>.

        The notes for a release may also contain <quote>Additional Notes</quote> but changes in this section are only to documentation or the test suite and have no direct impact on the <backrest/> codebase.</text>
    </intro>

    <release-list>
        <release date="XXXX-XX-XX" version="2.14dev" title="UNDER DEVELOPMENT">
            <release-core-list>
                <release-bug-list>
                    <release-item>
                        <release-item-contributor-list>
                            <release-item-ideator id="jens.wilke"/>
                        </release-item-contributor-list>

                        <p>Fix segfault when <br-option>process-max</br-option> > 8 for <cmd>archive-push</cmd>/<cmd>archive-get</cmd>.</p>
                    </release-item>
                </release-bug-list>

                <release-improvement-list>
                    <release-item>
                        <p>Improve performance of non-blocking reads by using maximum buffer size.</p>
                    </release-item>

                    <release-item>
                        <p>Add <file>configure</file> script for improved multi-platform support.</p>
                    </release-item>
                </release-improvement-list>

                <release-development-list>
                    <release-item>
                        <p>Filter improvements.  Only process next filter in <code>IoFilterGroup</code> when input buffer is full or flushing.  Improve filter's notion of <quote>done</quote> to optimize filter processing.</p>
                    </release-item>

                    <release-item>
                        <p>Add <code>storageInfoList()</code> to get detailed info about all entries in a path.</p>
                    </release-item>

                    <release-item>
                        <p>Allow <code>storageInfo()</code> to follow links.</p>
                    </release-item>

                    <release-item>
                        <p>Allow <code>StorageFileWrite</code> to set user, group, and modification time.</p>
                    </release-item>

                    <release-item>
                        <p>Add <code>pathExists()</code> to <code>Storage</code> object.</p>
                    </release-item>

                    <release-item>
                        <p>Improve zero-length content handling in <code>HttpClient</code> object.</p>
                    </release-item>

                    <release-item>
                        <p>Don't append <code>strerror()</code> to error message when <code>errno</code> is 0.</p>
                    </release-item>

                    <release-item>
                        <release-item-contributor-list>
                            <release-item-reviewer id="cynthia.shang"/>
                        </release-item-contributor-list>

                        <p>Improve type safety of interfaces and drivers.</p>
                    </release-item>

                    <release-item>
                        <p>Add <br-option>--c</br-option> option to request a C remote.</p>
                    </release-item>

                    <release-item>
                        <p>Add <file>common/macro.h</file> for general-purpose macros.</p>
                    </release-item>

                    <release-item>
                        <p>Add macros for object free functions.</p>
                    </release-item>

                    <release-item>
                        <p>Various <code>MemContext</code> callback improvements.</p>
                    </release-item>

                    <release-item>
                        <p>Various <code>Buffer</code> improvements.</p>
                    </release-item>

                    <release-item>
                        <p>Simplify storage object names.</p>
                    </release-item>

                    <release-item>
                        <p>Add <code>ioWriteStr()</code> and <code>ioWriteStrLine()</code>.</p>
                    </release-item>

                    <release-item>
                        <p>Add separate functions to encode/decode each JSON type.</p>
                    </release-item>

                    <release-item>
                        <p>Add macros to create constant <code>Buffer</code> objects.</p>
                    </release-item>

                    <release-item>
                        <p>Add missing <code>httpUriEncode()</code> in S3 request.</p>
                    </release-item>

                    <release-item>
                        <p>Add <code>unsigned int</code> <code>Variant</code> type and update code to use it.</p>
                    </release-item>

                    <release-item>
                        <p>Expose handle (file descriptor) from <code>IoWrite</code> when applicable.</p>
                    </release-item>

                    <release-item>
                        <p>Add <code>iniSave()</code> and <code>iniMove()</code> to <code>Ini</code> object.</p>
                    </release-item>

                    <release-item>
                        <p>Add <code>*Save()</code> functions to most <code>Info</code> objects.</p>
                    </release-item>

                    <release-item>
                        <p>Extern <code>infoHash()</code> so it can be used by other modules.</p>
                    </release-item>

                    <release-item>
                        <p><code>varNewKv()</code> accepts a <code>KeyValue</code> object rather than creating one.</p>
                    </release-item>

                    <release-item>
                        <p>Add constant for maximum buffer sizes required by <code>cvt*()</code> functions.</p>
                    </release-item>

                    <release-item>
                        <p>Add <id>true</id> and <id>false</id> <code>String</code> constants.</p>
                    </release-item>

                    <release-item>
                        <p>Refactor <code>Ini</code> interface to expose <code>String</code> values instead of <code>Variant</code>.</p>
                    </release-item>

                    <release-item>
                        <p>Refactor <code>main()</code> as a <code>switch()</code> statement.</p>
                    </release-item>

                    <release-item>
                        <p>Add <code>cfgOptionUInt()</code> and <code>cfgOptionUInt64()</code> and update code to use them.</p>
                    </release-item>

                    <release-item>
                        <p>Improve log performance, simplify macros, rename <code>logWill()</code> to <code>logAny()</code>.</p>
                    </release-item>

                    <release-item>
                        <p>Improve coverage in <file>perl/exec</file> module.</p>
                    </release-item>

                    <release-item>
                        <p>Use <code>THROW_ON_SYS_ERROR*()</code> to improve code coverage.</p>
                    </release-item>

                    <release-item>
<<<<<<< HEAD
                        <release-item-contributor-list>
                            <release-item-contributor id="cynthia.shang"/>
                        </release-item-contributor-list>

                        <p>Convert main functionality of expire command to c with caveat that S3 removal functions and remote functionality, and ensuring archive and backup info history list always match still need to be implemented.</p>
=======
                        <p>Improve macros and coverage rules that were hiding missing coverage.</p>
                    </release-item>

                    <release-item>
                        <p>Improve efficiency of <code>FUNCTION_LOG*()</code> macros.</p>
>>>>>>> 2d2bec84
                    </release-item>
                </release-development-list>
            </release-core-list>

            <release-test-list>
                <release-development-list>
                    <release-item>
                        <p>Add <code>harnessInfoChecksum/Z()</code> to ease creation of test info files.</p>
                    </release-item>

                    <release-item>
                        <p>Update containers with <postgres/> minor releases and <id>liblz4</id>.</p>
                    </release-item>

                    <release-item>
                        <p>Add <code>testUser()</code> and <code>testGroup()</code>.</p>
                    </release-item>

                    <release-item>
                        <p>Add <id>build-max</id> option to set max build processes.</p>
                    </release-item>

                    <release-item>
                        <p>Reduce <proper>ScalityS3</proper> processes since only two are needed.</p>
                    </release-item>
                </release-development-list>
            </release-test-list>
        </release>

        <release date="2019-04-18" version="2.13" title="Bug Fixes">
            <release-core-list>
                <release-bug-list>
                    <release-item>
                        <release-item-contributor-list>
                            <release-item-ideator id="brunre01"/>
                            <release-item-ideator id="jens.wilke"/>
                            <release-item-ideator id="tomasz.kontusz"/>
                            <release-item-ideator id="guruguruguru"/>
                        </release-item-contributor-list>

                        <p>Fix zero-length reads causing problems for IO filters that did not expect them.</p>
                    </release-item>

                    <release-item>
                        <p>Fix reliability of error reporting from <cmd>local</cmd>/<cmd>remote</cmd> processes.</p>
                    </release-item>

                    <release-item>
                        <p>Fix <proper>Posix</proper>/<proper>CIFS</proper> error messages reporting the wrong filename on write/sync/close.</p>
                    </release-item>
                </release-bug-list>

                <release-development-list>
                    <release-item>
                        <p>Harden IO filters against zero input and optimize zero output case.</p>
                    </release-item>

                    <release-item>
                        <p>Move <code>lockRelease()</code> to the end of <code>exitSafe()</code>.</p>
                    </release-item>

                    <release-item>
                        <p>Add <code>CHECK()</code> macro for production assertions.</p>
                    </release-item>

                    <release-item>
                        <p>Automatically generate constants for command and option names.</p>
                    </release-item>

                    <release-item>
                        <p>Use a macro instead of a nested struct to create common <code>String</code> variables.</p>
                    </release-item>

                    <release-item>
                        <p>Add <code>STR()</code> macro to create constant <code>String</code> objects from runtime strings.</p>
                    </release-item>

                    <release-item>
                        <p>Add macros to create constant <code>Variant</code> types.</p>
                    </release-item>

                    <release-item>
                        <release-item-contributor-list>
                            <release-item-contributor id="cynthia.shang"/>
                        </release-item-contributor-list>

                        <p>Migrate <code>backupRegExp()</code> to C.</p>
                    </release-item>
                </release-development-list>
            </release-core-list>

            <release-doc-list>
                <release-development-list>
                    <release-item>
                        <p>Option to build documentation from current <proper>apt.postgres.org</proper> packages.</p>
                    </release-item>
                </release-development-list>
            </release-doc-list>
        </release>

        <release date="2019-04-11" version="2.12" title="C Implementation of Archive Push">
            <release-core-list>
                <p><b>IMPORTANT NOTE</b>: The new <proper>TLS</proper>/<proper>SSL</proper> implementation forbids dots in <proper>S3</proper> bucket names per RFC-2818.  This security fix is required for compliant hostname verification.</p>

                <release-bug-list>
                    <release-item>
                        <release-item-contributor-list>
                            <release-item-ideator id="marc.cousin"/>
                        </release-item-contributor-list>

                        <p>Fix issues when a path option is / terminated.</p>
                    </release-item>

                    <release-item>
                        <release-item-contributor-list>
                            <release-item-ideator id="brad.nicholson"/>
                        </release-item-contributor-list>

                        <p>Fix issues when <br-option>log-level-file=off</br-option> is set for the <cmd>archive-get</cmd> command.</p>
                    </release-item>

                    <release-item>
                        <release-item-contributor-list>
                            <release-item-ideator id="kyle.nevins"/>
                        </release-item-contributor-list>

                        <p>Fix C code to recognize <id>host:port</id> option format like Perl does.</p>
                    </release-item>

                    <release-item>
                        <p>Fix issues with <code>remote</code>/<code>local</code> command logging options.</p>
                    </release-item>
                </release-bug-list>

                <release-improvement-list>
                    <release-item>
                        <p>The <cmd>archive-push</cmd> command is implemented entirely in C.</p>
                    </release-item>

                    <release-item>
                        <release-item-contributor-list>
                            <release-item-ideator id="rakshitha.br"/>
                        </release-item-contributor-list>

                        <p>Increase <br-option>process-max</br-option> limit to <id>999</id>.</p>
                    </release-item>

                    <release-item>
                        <p>Improve error message when an <proper>S3</proper> bucket name contains dots.</p>
                    </release-item>
                </release-improvement-list>

                <release-development-list>
                    <release-item>
                        <p>Add separate <cmd>archive-push-async</cmd> command.</p>
                    </release-item>

                    <release-item>
                        <p><code>CryptoHash</code> improvements and fixes. Fix incorrect buffer size used in <code>cryptoHashOne()</code>.  Add missing <code>const</code> to <code>cryptoHashOne()</code> and <code>cryptoHashOneStr()</code>.  Add hash size constants.  Extern hash type constant.</p>
                    </release-item>

                    <release-item>
                        <p>Add <id>CIFS</id> storage driver.</p>
                    </release-item>

                    <release-item>
                        <p>Add file write to the remote and S3 storage drivers.</p>
                    </release-item>

                    <release-item>
                        <p>Add <code>storageRepoWrite()</code> and <code>storagePg()</code>/<code>storagePgWrite()</code> to storage helper.</p>
                    </release-item>

                    <release-item>
                        <p>Use a single file to handle global errors in async archiving.</p>
                    </release-item>

                    <release-item>
                        <p>Add document creation to XML objects.</p>
                    </release-item>

                    <release-item>
                        <p>Remove redundant documentation from <postgres/> interface files and clarify ambiguous function names.</p>
                    </release-item>

                    <release-item>
                        <p>Add WAL info to <postgres/> interface.</p>
                    </release-item>

                    <release-item>
                        <p>Refactor <postgres/> interface to remove most code duplication.</p>
                    </release-item>

                    <release-item>
                        <p>Logging improvements.  Allow three-digit process IDs in logging.  Allow process id in C logging.</p>
                    </release-item>

                    <release-item>
                        <p>Add process id to <code>ProtocolParallelJob</code>.</p>
                    </release-item>

                    <release-item>
                        <p>Add process id to C <cmd>archive-get</cmd> and <cmd>archive-push</cmd> logging.</p>
                    </release-item>

                    <release-item>
                        <p>Close log file before <code>exec()</code>.</p>
                    </release-item>

                    <release-item>
                        <p>Allow warnings to be written by <code>archiveAsyncStatusOkWrite()</code>.</p>
                    </release-item>

                    <release-item>
                        <p>Move WAL path prefix logic into <code>walPath()</code>.</p>
                    </release-item>

                    <release-item>
                        <p>Make notion of current <postgres/> info ID in C align with Perl.</p>
                    </release-item>

                    <release-item>
                        <p>Add locking capability to the remote command.</p>
                    </release-item>

                    <release-item>
                        <p>Add <code>forkSafe()</code> to handle fork errors.</p>
                    </release-item>

                    <release-item>
                        <p>Add <code>httpHeaderDup()</code>.</p>
                    </release-item>

                    <release-item>
                        <p><code>httpClientRequest()</code> accepts a body parameter.</p>
                    </release-item>

                    <release-item>
                        <p>Add <code>protocolKeepAlive()</code> to send <id>noops</id> to all remotes.</p>
                    </release-item>

                    <release-item>
                        <p>Make <code>strLstDup()</code> null-tolerant.</p>
                    </release-item>

                    <release-item>
                        <p>Add <code>strLstMergeAnti()</code> for merge anti-joins.</p>
                    </release-item>

                    <release-item>
                        <p>Add <code>cvtSSizeToZ()</code> and debug macros.</p>
                    </release-item>

                    <release-item>
                        <p>Remove unused <code>infoArchiveCheckPg()</code> function.</p>
                    </release-item>

                    <release-item>
                        <p>Add constants for <file>.ok</file>/<file>.error</file> status extensions.</p>
                    </release-item>
                </release-development-list>
            </release-core-list>

            <release-doc-list>
                <release-improvement-list>
                    <release-item>
                        <release-item-contributor-list>
                            <release-item-ideator id="magnus.hagander"/>
                        </release-item-contributor-list>

                        <p>Clarify that S3-compatible object stores are supported.</p>
                    </release-item>
                </release-improvement-list>
            </release-doc-list>

            <release-test-list>
                <release-development-list>
                    <release-item>
                        <p>Build test harness with the same warnings as code being tested.</p>
                    </release-item>

                    <release-item>
                        <p>Add <code>TEST_64BIT()</code> macro to detect 64-bit platforms.</p>
                    </release-item>

                    <release-item>
                        <p>Skip coverage for macros with numbers in their name.</p>
                    </release-item>

                    <release-item>
                        <p>Use <cmd>restore</cmd> command for remote performances tests.</p>
                    </release-item>
                </release-development-list>
            </release-test-list>
        </release>

        <release date="2019-03-11" version="2.11" title="C Implementation of Archive Get">
            <release-core-list>
                <release-bug-list>
                    <release-item>
                        <release-item-contributor-list>
                            <release-item-ideator id="benoit.lobréau"/>
                        </release-item-contributor-list>

                        <p>Fix possible truncated WAL segments when an error occurs mid-write.</p>
                    </release-item>

                    <release-item>
                        <release-item-contributor-list>
                            <release-item-contributor id="stefan.fercot"/>
                        </release-item-contributor-list>

                        <p>Fix info command missing WAL min/max when stanza specified.</p>
                    </release-item>

                    <release-item>
                        <release-item-contributor-list>
                            <release-item-ideator id="leo.khomenko"/>
                        </release-item-contributor-list>

                        <p>Fix non-compliant JSON for options passed from C to Perl.</p>
                    </release-item>
                </release-bug-list>

                <release-improvement-list>
                    <release-item>
                        <p>The <cmd>archive-get</cmd> command is implemented entirely in C.</p>
                    </release-item>

                    <release-item>
                        <release-item-contributor-list>
                            <release-item-contributor id="marc.cousin"/>
                        </release-item-contributor-list>

                        <p>Enable socket keep-alive on older <proper>Perl</proper> versions.</p>
                    </release-item>

                    <release-item>
                        <release-item-contributor-list>
                            <release-item-ideator id="jason.odonnell"/>
                        </release-item-contributor-list>

                        <p>Error when parameters are passed to a command that does not accept parameters.</p>
                    </release-item>

                    <release-item>
                        <release-item-contributor-list>
                            <release-item-ideator id="hans.jurgen.schonig"/>
                        </release-item-contributor-list>

                        <p>Add hints when unable to find a WAL segment in the archive.</p>
                    </release-item>

                    <release-item>
                        <release-item-contributor-list>
                            <release-item-ideator id="james.badger"/>
                        </release-item-contributor-list>

                        <p>Improve error when hostname cannot be found in a certificate.</p>
                    </release-item>

                    <release-item>
                        <release-item-contributor-list>
                            <release-item-contributor id="benoit.lobréau"/>
                        </release-item-contributor-list>

                        <p>Add additional options to <file>backup.manifest</file> for debugging purposes.</p>
                    </release-item>
                </release-improvement-list>

                <release-development-list>
                    <release-item>
                        <p>Migrate <cmd>local</cmd> and <cmd>remote</cmd> commands to C.</p>
                    </release-item>

                    <release-item>
                        <p>Add separate <cmd>archive-get-async</cmd> command.</p>
                    </release-item>

                    <release-item>
                        <p>Add <code>ProtocolParallel*</code> objects for parallelizing commands.</p>
                    </release-item>

                    <release-item>
                        <p>Add <code>ProtocolCommand</code> object.</p>
                    </release-item>

                    <release-item>
                        <p>Add <code>exists()</code> to remote storage.</p>
                    </release-item>

                    <release-item>
                        <p>Resolve storage path expressions before passing to remote.</p>
                    </release-item>

                    <release-item>
                        <p>Expose handle (file descriptor) from <code>IoRead</code> when applicable.</p>
                    </release-item>

                    <release-item>
                        <p>Add <code>storageHelperFree()</code> to storage helper.</p>
                    </release-item>

                    <release-item>
                        <p>Add <code>kvKeyExists()</code> to <code>KeyValue</code> object.</p>
                    </release-item>

                    <release-item>
                        <p>Add <code>lstRemove()</code> to <code>List</code> object.</p>
                    </release-item>

                    <release-item>
                        <p>Allow <code>cfgExecParam()</code> to exclude options.</p>
                    </release-item>

                    <release-item>
                        <p><code>MemContext</code> improvements.  Improve performance of context and memory allocations. Use <code>contextTop</code>/<code>contextCurrent</code> instead of <code>memContextTop()</code>/<code>memContextCurrent()</code>.  Don't make a copy of the context name.</p>
                    </release-item>

                    <release-item>
                        <release-item-contributor-list>
                            <release-item-contributor id="douglas.j.hunley"/>
                        </release-item-contributor-list>

                        <p>Make <id>DESTDIR</id> fully-configurable in the <file>Makefile</file>.</p>
                    </release-item>

                    <release-item>
                        <release-item-contributor-list>
                            <release-item-ideator id="ucando"/>
                            <release-item-ideator id="jungle-boogie"/>
                            <release-item-ideator id="luca.ferrari"/>
                        </release-item-contributor-list>

                        <p>Add note for <id>CSTD</id> settings on BSD variants.</p>
                    </release-item>

                    <release-item>
                        <release-item-contributor-list>
                            <release-item-contributor id="luca.ferrari"/>
                        </release-item-contributor-list>

                        <p>Add <id>clean</id> and <id>uninstall</id> targets to <file>Makefile</file>.</p>
                    </release-item>

                    <release-item>
                        <release-item-contributor-list>
                            <release-item-contributor id="stephen.frost"/>
                        </release-item-contributor-list>

                        <p>Change <code>execRead()</code> to return a <code>size_t</code>.</p>
                    </release-item>

                    <release-item>
                        <p>Prevent option warning from being output when running help command.</p>
                    </release-item>

                    <release-item>
                        <p>Improve null-handling of <code>strToLog()</code> and <code>varToLog()</code>.</p>
                    </release-item>

                    <release-item>
                        <p>Increase per-call stack trace size to <id>4096</id>.</p>
                    </release-item>

                    <release-item>
                        <p>Move <code>compress</code> module to <code>common/compress</code>.</p>
                    </release-item>

                    <release-item>
                        <p>Move <code>crypto</code> module to <code>common/crypto</code>.</p>
                    </release-item>
                </release-development-list>
            </release-core-list>

            <release-doc-list>
                <release-improvement-list>
                    <release-item>
                        <p>Update default documentation version to <postgres/> 10.</p>
                    </release-item>
                </release-improvement-list>

                <release-development-list>
                    <release-item>
                        <p>Add instructions for building the coverage report.</p>
                    </release-item>

                    <release-item>
                        <p>Documentation builds on <postgres/> 9.4-10.</p>
                    </release-item>
                </release-development-list>
            </release-doc-list>

            <release-test-list>
                <release-development-list>
                    <release-item>
                        <p>Create test matrix for <id>mock/archive</id>, <id>mock/archive-stop</id>, <id>mock/all</id>, <id>mock/expire</id>, and <id>mock/stanza</id> to increase coverage and reduce tests.</p>
                    </release-item>

                    <release-item>
                        <p>Improve fork harness to allow multiple children and setup pipes automatically.</p>
                    </release-item>

                    <release-item>
                        <p>Reduce expect log level in <id>mock/archive</id> and <id>mock/stanza</id> tests.</p>
                    </release-item>

                    <release-item>
                        <p>Rename test modules for consistency.</p>
                    </release-item>

                    <release-item>
                        <p>Only run test-level stack trace by default for unit-tested modules.</p>
                    </release-item>

                    <release-item>
                        <p>Add missing ToLog() coverage to <code>String</code>, <code>List</code>, and <code>PgControl</code>.</p>
                    </release-item>

                    <release-item>
                        <p>Create aliases for test VMs ordered by age.</p>
                    </release-item>
                </release-development-list>
            </release-test-list>
        </release>

        <release date="2019-02-09" version="2.10" title="Bug Fixes">
            <release-core-list>
                <release-bug-list>
                    <release-item>
                        <release-item-contributor-list>
                            <release-item-ideator id="mibiio"/>
                        </release-item-contributor-list>

                        <p>Add unimplemented <proper>S3</proper> driver method required for <cmd>archive-get</cmd>.</p>
                    </release-item>

                    <release-item>
                        <release-item-contributor-list>
                            <release-item-ideator id="james.chanco.jr"/>
                        </release-item-contributor-list>

                        <p>Fix check for improperly configured <br-option>pg-path</br-option>.</p>
                    </release-item>
                </release-bug-list>

                <release-development-list>
                    <release-item>
                        <p>JSON improvements.  Optimize parser implementation.  Make the renderer more null tolerant.</p>
                    </release-item>

                    <release-item>
                        <p>Automatically adjust <br-option>db-timeout</br-option> when <br-option>protocol-timeout</br-option> is smaller.</p>
                    </release-item>
                </release-development-list>
            </release-core-list>
        </release>

        <release date="2019-01-30" version="2.09" title="Minor Improvements and Bug Fixes">
            <release-core-list>
                <release-bug-list>
                    <release-item>
                        <release-item-contributor-list>
                            <release-item-ideator id="vidhya.gurumoorthi"/>
                            <release-item-ideator id="joe.ayers"/>
                            <release-item-ideator id="douglas.j.hunley"/>
                        </release-item-contributor-list>

                        <p>Fix issue with multiple async status files causing a hard error.</p>
                    </release-item>
                </release-bug-list>

                <release-improvement-list>
                    <release-item>
                        <p>The <cmd>info</cmd> command is implemented entirely in C.</p>
                    </release-item>

                    <release-item>
                        <p>Simplify <cmd>info</cmd> command text message when no stanzas are present by replacing the repository path with <quote>the repository</quote>.</p>
                    </release-item>

                    <release-item>
                        <release-item-contributor-list>
                            <release-item-contributor id="douglas.j.hunley"/>
                        </release-item-contributor-list>

                        <p>Add <id>_DARWIN_C_SOURCE</id> flag to Makefile for <proper>MacOS</proper> builds.</p>
                    </release-item>

                    <release-item>
                        <release-item-contributor-list>
                            <release-item-ideator id="bruno.friedmann"/>
                        </release-item-contributor-list>

                        <p>Update address lookup in C TLS client to use modern methods.</p>
                    </release-item>

                    <release-item>
                        <release-item-contributor-list>
                            <release-item-ideator id="ucando"/>
                        </release-item-contributor-list>

                        <p>Include Posix-compliant header for <code>strcasecmp()</code> and <code>fd_set</code>.</p>
                    </release-item>
                </release-improvement-list>

                <release-development-list>
                    <release-item>
                        <p>Add remote storage objects.</p>
                    </release-item>

                    <release-item>
                        <p>Add <code>ProtocolClient</code> object and helper functions.</p>
                    </release-item>

                    <release-item>
                        <p>Add <code>Exec</code> object.</p>
                    </release-item>

                    <release-item>
                        <p>Add <code>IoHandleRead</code> and <code>IoHandleWrite</code> objects.</p>
                    </release-item>

                    <release-item>
                        <p>Add <code>cfgExecParam()</code> to generate parameters for executing commands.</p>
                    </release-item>

                    <release-item>
                        <p>Ignore <id>SIGPIPE</id> signals and check <id>EPIPE</id> result instead.</p>
                    </release-item>

                    <release-item>
                        <p>Function log macro improvements.  Rename FUNCTION_DEBUG_* and consolidate ASSERT_* macros for consistency. Improve <code>CONST</code> and <code>P</code>/<code>PP</code> type macro handling. Move <code>MACRO_TO_STR()</code> to <file>common/debug.h</file>. Remove unused type parameter from <code>FUNCTION_TEST_RETURN()</code>.</p>
                    </release-item>

                    <release-item>
                        <p>Make the <proper>C</proper> version of the <cmd>info</cmd> command conform to the <proper>Perl</proper> version.</p>
                    </release-item>

                    <release-item>
                        <p>Improve accuracy of <code>strSizeFormat()</code>.</p>
                    </release-item>

                    <release-item>
                        <p>Add <code>ioReadBuf()</code> to easily read into a buffer.</p>
                    </release-item>

                    <release-item>
                        <p>JSON improvements.  Allow empty arrays in JSON parser.  Fix null output in JSON renderer.  Fix escaping in JSON string parser/renderer.</p>
                    </release-item>

                    <release-item>
                        <p>Allocate extra space for concatenations in the <code>String</code> object.</p>
                    </release-item>

                    <release-item>
                        <p>Return <code>UnknownError</code> from <code>errorTypeFromCode()</code> for invalid error codes.</p>
                    </release-item>

                    <release-item>
                        <p>Update Perl repo rules to work when stanza is not specified.</p>
                    </release-item>

                    <release-item>
                        <p>Update <code>Storage::Local->list()</code> to accept an undefined path.</p>
                    </release-item>

                    <release-item>
                        <p>Null-terminate list returned by <code>strLstPtr()</code>.</p>
                    </release-item>

                    <release-item>
                        <p>Add <code>kvMove()</code> and <code>varLstMove()</code>.</p>
                    </release-item>

                    <release-item>
                        <p>Replace <code>FileOpenError</code> with <code>HostConnectError</code> in <code>TlsClient</code>.</p>
                    </release-item>

                    <release-item>
                        <p>Allow string <code>Variant</code> objects to contain <code>null</code>.</p>
                    </release-item>

                    <release-item>
                        <p>Rename <code>common/io/handle</code> module to <code>common/io/handleWrite</code>.</p>
                    </release-item>

                    <release-item>
                        <p>Add <code>const VariantList *</code> debug type.</p>
                    </release-item>
                </release-development-list>
            </release-core-list>

            <release-doc-list>
                <release-bug-list>
                    <release-item>
                        <release-item-contributor-list>
                            <release-item-ideator id="heath.lord"/>
                        </release-item-contributor-list>

                        <p>Fix hard-coded repository path.</p>
                    </release-item>
                </release-bug-list>

                <release-improvement-list>
                    <release-item>
                        <release-item-contributor-list>
                            <release-item-ideator id="bruce.burdick"/>
                        </release-item-contributor-list>

                        <p>Clarify that encryption is always performed client-side.</p>
                    </release-item>

                    <release-item>
                        <p>Add examples for building a documentation host.</p>
                    </release-item>

                    <release-item>
                        <p>Allow <code>if</code> in manifest variables, lists, and list items.</p>
                    </release-item>
                </release-improvement-list>
            </release-doc-list>

            <release-test-list>
                <release-development-list>
                    <release-item>
                        <p>Move C module include in <file>test.c</file> above headers included for testing.</p>
                    </release-item>

                    <release-item>
                        <p>Allow primary <id>gid</id> for the test user to be different from <id>uid</id>.</p>
                    </release-item>

                    <release-item>
                        <p>Increase timeout in <id>storage/s3</id> module to improve reliability.</p>
                    </release-item>
                </release-development-list>
            </release-test-list>
        </release>

        <release date="2019-01-02" version="2.08" title="Minor Improvements and Bug Fixes">
            <release-core-list>
                <release-bug-list>
                    <release-item>
                        <release-item-contributor-list>
                            <release-item-ideator id="matt.kunkel"/>
                        </release-item-contributor-list>

                        <p>Remove request for S3 object info directly after putting it.</p>
                    </release-item>

                    <release-item>
                        <release-item-contributor-list>
                            <release-item-ideator id="ronan.dunklau"/>
                        </release-item-contributor-list>

                        <p>Correct <br-option>archive-get-queue-max</br-option> to be <id>size</id> type.</p>
                    </release-item>

                    <release-item>
                        <release-item-contributor-list>
                            <release-item-ideator id="camilo.aguilar"/>
                        </release-item-contributor-list>

                        <p>Add error message when current user <id>uid</id>/<id>gid</id> does not map to a name.</p>
                    </release-item>

                    <release-item>
                        <p>Error when <br-option>--target-action=shutdown</br-option> specified for <postgres/> &lt; 9.5.</p>
                    </release-item>
                </release-bug-list>

                <release-improvement-list>
                    <release-item>
                        <release-item-contributor-list>
                            <release-item-ideator id="ronan.dunklau"/>
                        </release-item-contributor-list>

                        <p>Set TCP keepalives on <proper>S3</proper> connections.</p>
                    </release-item>

                    <release-item>
                        <release-item-contributor-list>
                            <release-item-ideator id="ryan.lambert"/>
                            <release-item-contributor id="cynthia.shang"/>
                        </release-item-contributor-list>

                        <p>Reorder <cmd>info</cmd> command text output so most recent backup is output last.</p>
                    </release-item>

                    <release-item>
                        <p>Change file ownership only when required.</p>
                    </release-item>

                    <release-item>
                        <release-item-contributor-list>
                            <release-item-ideator id="brad.nicholson"/>
                        </release-item-contributor-list>

                        <p>Redact <id>authentication</id> header when throwing <proper>S3</proper> errors.</p>
                    </release-item>
                </release-improvement-list>

                <release-development-list>
                    <release-item>
                        <p>Enable S3 storage and encryption for <cmd>archive-get</cmd> command in C.</p>
                    </release-item>

                    <release-item>
                        <release-item-contributor-list>
                            <release-item-contributor id="cynthia.shang"/>
                        </release-item-contributor-list>

                        <p>Migrate local <cmd>info</cmd> command to C.</p>
                    </release-item>

                    <release-item>
                        <p>Add <proper>S3</proper> storage driver.</p>
                    </release-item>

                    <release-item>
                        <p>Add <code>HttpClient</code> object.</p>
                    </release-item>

                    <release-item>
                        <p>Add <code>TlsClient</code> object.</p>
                    </release-item>

                    <release-item>
                        <p>Add interface objects for <proper>libxml2</proper>.</p>
                    </release-item>

                    <release-item>
                        <p>Add encryption capability to <code>Info*</code> objects.</p>
                    </release-item>

                    <release-item>
                        <p>Add <code>IoFilter</code> interface to <code>CipherBlock</code> object.</p>
                    </release-item>

                    <release-item>
                        <p>Allow arbitary <code>InOut</code> filters to be chained in <code>IoFilterGroup</code>.</p>
                    </release-item>

                    <release-item>
                        <release-item-contributor-list>
                            <release-item-contributor id="cynthia.shang"/>
                        </release-item-contributor-list>

                        <p>Add <code>infoBackup</code> object to encapsulate the <file>backup.info</file> file.</p>
                    </release-item>

                    <release-item>
                        <release-item-contributor-list>
                            <release-item-contributor id="cynthia.shang"/>
                        </release-item-contributor-list>

                        <p>Improve JSON to <code>Variant</code> conversion and add <code>Variant</code> to JSON conversion.</p>
                    </release-item>

                    <release-item>
                        <release-item-contributor-list>
                            <release-item-contributor id="cynthia.shang"/>
                        </release-item-contributor-list>

                        <p>Storage helper improvements.  Allow <code>NULL</code> stanza in storage helper.  Add path expression for repository backup.</p>
                    </release-item>

                    <release-item>
                        <release-item-contributor-list>
                            <release-item-contributor id="cynthia.shang"/>
                        </release-item-contributor-list>

                        <p>Info module improvements.  Rename constants in <code>Info</code> module for consistency.  Remove <code>#define</code> statements in the <code>InfoPg</code> module to conform with newly-adopted coding standards.  Use cast to make for loop more readable in <code>InfoPg</code> module.  Add <code>infoArchiveIdHistoryMatch()</code> to the <code>InfoArchive</code> object.</p>
                    </release-item>

                    <release-item>
                        <p>Allow I/O read interface to explicitly request blocking reads.</p>
                    </release-item>

                    <release-item>
                        <release-item-contributor-list>
                            <release-item-contributor id="david.steele"/>
                            <release-item-contributor id="cynthia.shang"/>
                        </release-item-contributor-list>

                        <p>Improve error messages when info files are missing/corrupt.</p>
                    </release-item>

                    <release-item>
                        <release-item-contributor-list>
                            <release-item-contributor id="cynthia.shang"/>
                        </release-item-contributor-list>

                        <p>Add <code>strSizeFormat()</code> to <code>String</code> object.</p>
                    </release-item>

                    <release-item>
                        <p>Add <code>strLstInsert()</code> and <code>strLstInsertZ()</code> to <code>StringList</code> object.</p>
                    </release-item>

                    <release-item>
                        <p>Rename <code>PGBACKREST</code>/<code>BACKREST</code> constants to <code>PROJECT</code>.</p>
                    </release-item>

                    <release-item>
                        <p>Require <proper>S3</proper> key options except for <cmd>local</cmd>/<cmd>remote</cmd> commands.</p>
                    </release-item>

                    <release-item>
                        <p>Explicitly compile with Posix 2001 standard.</p>
                    </release-item>

                    <release-item>
                        <p>Add <code>ServiceError</code> for errors from a service that can be retried.</p>
                    </release-item>

                    <release-item>
                        <p>Conditional compilation of Perl logic in <file>exit.c</file>.</p>
                    </release-item>

                    <release-item>
                        <p>Merge <code>cipher.h</code> into <code>crypto.h</code>.</p>
                    </release-item>

                    <release-item>
                        <p>Remove extraneous <code>use</code>/<code>include</code> statements.</p>
                    </release-item>

                    <release-item>
                        <p>Remove embedded semicolon from <code>String</code> constant macros.</p>
                    </release-item>

                    <release-item>
                        <p>Reduce debug level for <code>infoIni()</code> to test.</p>
                    </release-item>

                    <release-item>
                        <p>Return <code>IoFilterGroup *</code> from <code>ioFilterGroupAdd()</code>.</p>
                    </release-item>

                    <release-item>
                        <p>Add coding standards for <code>String</code> constants.</p>
                    </release-item>

                    <release-item>
                        <p>Add missing <code>LOG_DEBUG()</code> macro.</p>
                    </release-item>
                </release-development-list>
            </release-core-list>

            <release-doc-list>
                <release-improvement-list>
                    <release-item>
                        <release-item-contributor-list>
                            <release-item-ideator id="keith.fiske"/>
                        </release-item-contributor-list>

                        <p>Clarify when <br-option>target-action</br-option> is effective and <postgres/> version support.</p>
                    </release-item>

                    <release-item>
                        <release-item-contributor-list>
                            <release-item-ideator id="pritam.barhate"/>
                        </release-item-contributor-list>

                        <p>Clarify that region/endpoint must be configured correctly for the bucket.</p>
                    </release-item>

                    <release-item>
                        <p>Add documentation for building the documentation.</p>
                    </release-item>
                </release-improvement-list>

                <release-development-list>
                    <release-item>
                        <release-item-contributor-list>
                            <release-item-contributor id="cynthia.shang"/>
                        </release-item-contributor-list>

                        <p>Add <code>admonitions</code> to all documentation renderers (HTML, PDF, Markdown and help text) and update <file>xml</file> files accordingly.</p>
                    </release-item>

                    <release-item>
                        <release-item-contributor-list>
                            <release-item-contributor id="cynthia.shang"/>
                        </release-item-contributor-list>

                        <p>Add HTML table rendering and update PDF/Markdown renderers to support header-less tables. Add optional table captions.</p>
                    </release-item>

                    <release-item>
                        <release-item-contributor-list>
                            <release-item-contributor id="cynthia.shang"/>
                        </release-item-contributor-list>

                        <p>Escape special characters in latex when not in a code block.</p>
                    </release-item>

                    <release-item>
                        <release-item-contributor-list>
                            <release-item-contributor id="cynthia.shang"/>
                        </release-item-contributor-list>

                        <p>Base menu ordering on natural ordering in the manifest.</p>
                    </release-item>

                    <release-item>
                        <p>Replace keywords with more flexible if statements.</p>
                    </release-item>

                    <release-item>
                        <p>Pre-build containers for any <id>execute</id> elements marked <id>pre</id>.</p>
                    </release-item>

                    <release-item>
                        <p>Documentation may be built with user-specified packages.</p>
                    </release-item>

                    <release-item>
                        <p>Add Centos/RHEL 7 option to documentation build.</p>
                    </release-item>

                    <release-item>
                        <release-item-contributor-list>
                            <release-item-contributor id="cynthia.shang"/>
                        </release-item-contributor-list>

                        <p>Allow custom logo for PDF documentation.</p>
                    </release-item>

                    <release-item>
                        <release-item-contributor-list>
                            <release-item-contributor id="cynthia.shang"/>
                        </release-item-contributor-list>

                        <p>Modify general document elements to allow any child element.</p>
                    </release-item>

                    <release-item>
                        <p>Use absolute paths so that <file>./doc.pl</file> runs.</p>
                    </release-item>

                    <release-item>
                        <p>Pick <code>pg_switch_wal()</code>/<code>pg_switch_xlog()</code> based on <postgres/> version.</p>
                    </release-item>

                    <release-item>
                        <p>Add configuration to the standby so it works as a primary when promoted.</p>
                    </release-item>

                    <release-item>
                        <p>Create common <id>if</id> expressions for testing <id>os-type</id>.</p>
                    </release-item>

                    <release-item>
                        <p>Add <id>zlib1g-dev</id> to <proper>Debian</proper> builds.</p>
                    </release-item>
                </release-development-list>
            </release-doc-list>

            <release-test-list>
                <release-development-list>
                    <release-item>
                        <p>New test containers with static test certificates.</p>
                    </release-item>

                    <release-item>
                        <p>Fix test binary name for <file>gprof</file>.</p>
                    </release-item>

                    <release-item>
                        <p>Allow arbitrary multiplier and flush character in <code>IoTestFilterMultiply</code>.</p>
                    </release-item>

                    <release-item>
                        <p>Update URL for Docker install.</p>
                    </release-item>

                    <release-item>
                        <p>Add <code>testRepoPath()</code> to let C unit tests know where the code repository is located.</p>
                    </release-item>

                    <release-item>
                        <p>Merge <file>common/typeStringListTest</file> module into <file>common/typeStringTest</file>.</p>
                    </release-item>

                    <release-item>
                        <p>Merge <file>common/typeVariantListTest</file> module into <file>common/typeVariantTest</file>.</p>
                    </release-item>
                </release-development-list>
            </release-test-list>
        </release>

        <release date="2018-11-16" version="2.07" title="Automatic Backup Checksum Delta">
            <release-core-list>
                <release-bug-list>
                    <release-item>
                        <release-item-contributor-list>
                            <release-item-ideator id="sebastien.lardiere"/>
                        </release-item-contributor-list>

                        <p>Fix issue with <br-option>archive-push-queue-max</br-option> not being honored on connection error.</p>
                    </release-item>

                    <release-item>
                        <p>Fix static WAL segment size used to determine if <br-option>archive-push-queue-max</br-option> has been exceeded.</p>
                    </release-item>

                    <release-item>
                        <release-item-contributor-list>
                            <release-item-ideator id="vthriller"/>
                        </release-item-contributor-list>

                        <p>Fix error after log file open failure when processing should continue.</p>
                    </release-item>
                </release-bug-list>

                <release-feature-list>
                    <release-item>
                        <release-item-contributor-list>
                            <release-item-contributor id="cynthia.shang"/>
                        </release-item-contributor-list>

                        <p>Automatically enable backup checksum delta when anomalies (e.g. timeline switch) are detected.</p>
                    </release-item>
                </release-feature-list>

                <release-improvement-list>
                    <release-item>
                        <release-item-contributor-list>
                            <release-item-ideator id="craig.a.james"/>
                        </release-item-contributor-list>

                        <p>Retry all S3 <id>5xx</id> errors rather than just <id>500</id> internal errors.</p>
                    </release-item>
                </release-improvement-list>

                <release-development-list>
                    <release-item>
                        <release-item-contributor-list>
                            <release-item-contributor id="cynthia.shang"/>
                            <release-item-contributor id="david.steele"/>
                        </release-item-contributor-list>

                        <p>Correct current history item in <code>InfoPg</code> to always be in position 0.</p>
                    </release-item>

                    <release-item>
                        <p>Make <code>ioReadLine()</code> read less aggressively.</p>
                    </release-item>

                    <release-item>
                        <p>Add <code>ioWriteFlush()</code> to flush pending output.</p>
                    </release-item>

                    <release-item>
                        <p>Add destructors to <code>IoRead</code> and <code>IoWrite</code> objects.</p>
                    </release-item>

                    <release-item>
                        <p>Add <id>base</id> variants to all integer to string conversion functions.</p>
                    </release-item>

                    <release-item>
                        <p>Add <code>lstInsert()</code> to <code>List</code> object.</p>
                    </release-item>

                    <release-item>
                        <p>Add <code>strCatChr()</code>, <code>strEmpty()</code>, and constant macros to <code>String</code> object.</p>
                    </release-item>

                    <release-item>
                        <p>Add <code>regExpPrefix()</code> to aid in static prefix searches.</p>
                    </release-item>

                    <release-item>
                        <release-item-contributor-list>
                            <release-item-contributor id="cynthia.shang"/>
                        </release-item-contributor-list>

                        <p>Correct <code>cfgDefDataFind()</code> to use <code>UINTP</code> instead of <code>VOIDPP</code>.</p>
                    </release-item>

                    <release-item>
                        <release-item-contributor-list>
                            <release-item-contributor id="cynthia.shang"/>
                        </release-item-contributor-list>

                        <p>Change <code>infoArchiveCheckPg()</code> to display the <postgres/> version as a string (e.g. 9.4) instead of the integer representation (e.g. 90400) when throwing an error.</p>
                    </release-item>

                    <release-item>
                        <p>Allow storage path and file mode to be 0.</p>
                    </release-item>

                    <release-item>
                        <p>Limit usable <code>Buffer</code> size without changing allocated size.</p>
                    </release-item>

                    <release-item>
                        <p>Construct <code>Wait</code> object in milliseconds instead of fractional seconds.</p>
                    </release-item>

                    <release-item>
                        <p>Add <code>THROW*_ON_SYS_ERROR*</code> macros to test and throw system errors.</p>
                    </release-item>

                    <release-item>
                        <p>Add <code>KernelError</code> to report miscellaneous kernel errors.</p>
                    </release-item>

                    <release-item>
                        <p>Use <code>THROW_ON_SYS_ERROR</code> macro to improve <code>fork</code> code coverage.</p>
                    </release-item>

                    <release-item>
                        <p><code>Storage</code> interface methods no longer declare the driver as const.</p>
                    </release-item>

                    <release-item>
                        <p>Add <code>memContextCallbackClear()</code> to prevent double <code>free()</code> calls.</p>
                    </release-item>

                    <release-item>
                        <p>Merge <file>crypto/random</file> module into <file>crypto/crypto</file>.</p>
                    </release-item>

                    <release-item>
                        <p>Add <code>cryptoError()</code> and update crypto code to use it.</p>
                    </release-item>

                    <release-item>
                        <p>Rename <code>CipherError</code> to <code>CryptoError</code>.</p>
                    </release-item>

                    <release-item>
                        <p>Reword misleading message in stack trace when parameter buffer is full.</p>
                    </release-item>

                    <release-item>
                        <p>Add logging macros for <code>TimeMSec</code> type.</p>
                    </release-item>

                    <release-item>
                        <p>Modify value of <code>PERL_EMBED_ERROR</code> macro.</p>
                    </release-item>
                </release-development-list>
            </release-core-list>

            <release-doc-list>
                <release-development-list>
                    <release-item>
                        <p>Add new HTML tags and <code>strExtra</code> to <code>DocHtmlElement</code>.</p>
                    </release-item>

                    <release-item>
                        <p>Remove error suppression for <backrest/> <file>make</file>.</p>
                    </release-item>
                </release-development-list>
            </release-doc-list>

            <release-test-list>
                <release-development-list>
                    <release-item>
                        <p>New test containers.  Add libxml2 library needed for S3 development.  Include new minor version upgrades for <postgres/>.  Remove <postgres/> 11 beta/rc repository.</p>
                    </release-item>

                    <release-item>
                        <p>Test speed improvements.  Mount <id>tmpfs</id> in <file>Vagrantfile</file> instead <file>test.pl</file>.  Preserve contents of C unit test build directory between <file>test.pl</file> executions.  Improve efficiency of code generation.</p>
                    </release-item>

                    <release-item>
                        <p>New, concise coverage report for C.</p>
                    </release-item>

                    <release-item>
                        <p>Add <code>TEST_LOG()</code> and <code>TEST_LOG_FMT()</code> macros.</p>
                    </release-item>

                    <release-item>
                        <p>Improve alignment of expected vs. actual error test results.</p>
                    </release-item>

                    <release-item>
                        <p>Add time since the beginning of the run to each test statement.</p>
                    </release-item>
                </release-development-list>
            </release-test-list>
        </release>

        <release date="2018-10-15" version="2.06" title="Checksum Delta Backup and PostgreSQL 11 Support">
            <release-core-list>
                <release-bug-list>
                    <release-item>
                        <release-item-contributor-list>
                            <release-item-ideator id="dan.farrell"/>
                        </release-item-contributor-list>

                        <p>Fix missing URI encoding in S3 driver.</p>
                    </release-item>

                    <release-item>
                        <release-item-contributor-list>
                            <release-item-ideator id="jesper.st.john"/>
                        </release-item-contributor-list>

                        <p>Fix incorrect error message for duplicate options in configuration files.</p>
                    </release-item>

                    <release-item>
                        <p>Fix incorrectly reported error return in <id>info</id> logging.  A return code of 1 from the <cmd>archive-get</cmd> was being logged as an error message at <id>info</id> level but otherwise worked correctly.</p>
                    </release-item>
                </release-bug-list>

                <release-feature-list>
                    <release-item>
                        <release-item-contributor-list>
                            <release-item-contributor id="cynthia.shang"/>
                        </release-item-contributor-list>

                        <p>Add checksum delta for incremental backups which uses checksums rather than timestamps to determine if files have changed.</p>
                    </release-item>

                    <release-item>
                        <p><postgres/> 11 support, including configurable WAL segment size.</p>
                    </release-item>
                </release-feature-list>

                <release-improvement-list>
                    <release-item>
                        <p>Ignore all files in a linked tablespace directory except the subdirectory for the current version of <postgres/>.  Previously an error would be generated if other files were present and not owned by the <postgres/> user.</p>
                    </release-item>

                    <release-item>
                        <release-item-contributor-list>
                            <release-item-ideator id="douglas.j.hunley"/>
                            <release-item-contributor id="cynthia.shang"/>
                        </release-item-contributor-list>

                        <p>Improve <cmd>info</cmd> command to display the stanza cipher type.</p>
                    </release-item>

                    <release-item>
                        <p>Improve support for special characters in filenames.</p>
                    </release-item>

                    <release-item>
                        <release-item-contributor-list>
                            <release-item-contributor id="cynthia.shang"/>
                        </release-item-contributor-list>

                        <p>Allow <br-option>delta</br-option> option to be specified in the <backrest/> configuration file.</p>
                    </release-item>
                </release-improvement-list>

                <release-development-list>
                    <release-item>
                        <p>Migrate local, unencrypted, non-S3 <cmd>archive-get</cmd> command to C.</p>
                    </release-item>

                    <release-item>
                        <p>Storage refactoring.  Posix file functions now differentiate between open and missing errors.  Don't use negations in objects below Storage.  Rename posix driver files/functions for consistency.  Full abstraction of storage driver interface.  Merge protocol storage helper into storage helper.  Add CIFS driver to storage helper for read-only repositories.</p>
                    </release-item>

                    <release-item>
                        <p>Update all interfaces to use variable parameter constructors.</p>
                    </release-item>

                    <release-item>
                        <p>Info objects now parse JSON and use specified storage.</p>
                    </release-item>

                    <release-item>
                        <p>Add <code>ioReadLine()</code>/<code>ioWriteLine()</code> to <code>IoRead</code>/<code>IoWrite</code> objects.</p>
                    </release-item>

                    <release-item>
                        <p>Add helper for repository storage.</p>
                    </release-item>

                    <release-item>
                        <p>Add <code>cryptoHmacOne()</code> for HMAC support.</p>
                    </release-item>

                    <release-item>
                        <p>Add <code>cfgDefOptionMulti()</code> to identify multi-value options.</p>
                    </release-item>

                    <release-item>
                        <release-item-contributor-list>
                            <release-item-contributor id="david.steele"/>
                            <release-item-contributor id="stephen.frost"/>
                        </release-item-contributor-list>

                        <p>Add <code>bufNewZ()</code> and <code>bufHex()</code> to <code>Buffer</code> object.</p>
                    </release-item>

                    <release-item>
                        <release-item-contributor-list>
                            <release-item-contributor id="cynthia.shang"/>
                        </release-item-contributor-list>

                        <p>Allow <code>hashSize()</code> to run on remote storage.</p>
                    </release-item>

                    <release-item>
                        <release-item-contributor-list>
                            <release-item-contributor id="cynthia.shang"/>
                        </release-item-contributor-list>

                        <p>Restore <code>bIgnoreMissing</code> flag in <code>backupFile()</code> lost in storage refactor.</p>
                    </release-item>

                    <release-item>
                        <p>Migrate <code>walIsPartial()</code>, <code>walIsSegment()</code>, and <code>walSegmentFind()</code> from Perl to C.</p>
                    </release-item>

                    <release-item>
                        <p>Migrate control functions to detect stop files to C.</p>
                    </release-item>

                    <release-item>
                        <p>Make archive-get info messages consistent between C and Perl implementations.</p>
                    </release-item>

                    <release-item>
                        <p>Change locking around async process forking to be more test friendly.</p>
                    </release-item>

                    <release-item>
                        <p>Simplify debug logging by allowing log functions to return <code>String</code> objects.</p>
                    </release-item>

                    <release-item>
                        <p>Improve documentation in <code>filter.h</code> and <code>filter.internal.h</code>.</p>
                    </release-item>
                </release-development-list>
            </release-core-list>

            <release-doc-list>
                <release-improvement-list>
                    <release-item>
                        <release-item-contributor-list>
                            <release-item-ideator id="stephen.frost"/>
                            <release-item-ideator id="magnus.hagander"/>
                        </release-item-contributor-list>

                        <p>Use <id>command</id> in <file>authorized_hosts</file> to improve SSH security.</p>
                    </release-item>

                    <release-item>
                        <release-item-contributor-list>
                            <release-item-ideator id="stephane.schildknecht"/>
                            <release-item-contributor id="cynthia.shang"/>
                        </release-item-contributor-list>

                        <p>List allowable values for the <br-option>buffer-size</br-option> option in the configuration reference.</p>
                    </release-item>
                </release-improvement-list>

                <release-development-list>
                    <release-item>
                        <p>Update introduction to be pithy.</p>
                    </release-item>
                </release-development-list>
            </release-doc-list>

            <release-test-list>
                <release-development-list>
                    <release-item>
                        <p>Install <proper>nodejs</proper> from <id>deb.nodesource.com</id>.</p>
                    </release-item>

                    <release-item>
                        <p>Disable flapping <id>archive/get</id> unit on CentOS 6.</p>
                    </release-item>

                    <release-item>
                        <p>Move test expect log out of the regular test directory.</p>
                    </release-item>

                    <release-item>
                        <p>Fix buffer underrun in configuration test harness.</p>
                    </release-item>

                    <release-item>
                        <p>Fix missing test caused by a misplaced YAML tag.</p>
                    </release-item>

                    <release-item>
                        <p>Make Valgrind return an error even when a non-fatal issue is detected.  Update some minor issues discovered in the tests as a result.</p>
                    </release-item>

                    <release-item>
                        <p>Add <id>-ftree-coalesce-vars</id> option to unit test compilation.</p>
                    </release-item>

                    <release-item>
                        <p>Clear test directory between test runs.</p>
                    </release-item>

                    <release-item>
                        <p>Allow C or Perl coverage to run on more than one VM.</p>
                    </release-item>

                    <release-item>
                        <p>Don't perform valgrind when requested.</p>
                    </release-item>

                    <release-item>
                        <p>Remove compiler warnings that are not valid for u16.</p>
                    </release-item>

                    <release-item>
                        <p>Merge all posix storage tests into a single unit.</p>
                    </release-item>

                    <release-item>
                        <release-item-contributor-list>
                            <release-item-contributor id="stephen.frost"/>
                        </release-item-contributor-list>

                        <p>Add <file>.gitignore</file> to C <path>src</path> directory.</p>
                    </release-item>

                    <release-item>
                        <p>Fix typo in unit test error messages, EXECTED => EXPECTED.</p>
                    </release-item>

                    <release-item>
                        <p>Make comment blocks consistent across all tests.</p>
                    </release-item>
                </release-development-list>
            </release-test-list>
        </release>

        <release date="2018-08-31" version="2.05" title="Environment Variable Options and Exclude Temporary/Unlogged Relations">
            <release-core-list>
                <release-bug-list>
                    <release-item>
                        <release-item-contributor-list>
                            <release-item-ideator id="cynthia.shang"/>
                        </release-item-contributor-list>

                        <p>Fix issue where <i>relative</i> links in <path>$PGDATA</path> could be stored in the backup with the wrong path.  This issue did not affect absolute links and relative tablespace links were caught by other checks.</p>
                    </release-item>

                    <release-item>
                        <release-item-contributor-list>
                            <release-item-ideator id="jason.odonnell"/>
                        </release-item-contributor-list>

                        <p>Remove incompletely implemented <br-option>online</br-option> option from the <cmd>check</cmd> command.  Offline operation runs counter to the purpose of this command, which is to check if archiving and backups are working correctly.</p>
                    </release-item>

                    <release-item>
                        <release-item-contributor-list>
                            <release-item-ideator id="douglas.j.hunley"/>
                        </release-item-contributor-list>

                        <p>Fix issue where errors raised in C were not logged when called from Perl.  <backrest/> properly terminated with the correct error code but lacked an error message to aid in debugging.</p>
                    </release-item>

                    <release-item>
                        <release-item-contributor-list>
                            <release-item-ideator id="yogesh.sharma"/>
                        </release-item-contributor-list>

                        <p>Fix issue when a boolean option (e.g. <br-option>delta</br-option>) was specified more than once.</p>
                    </release-item>
                </release-bug-list>

                <release-feature-list>
                    <release-item>
                        <p>Allow any option to be set in an environment variable.  This includes options that previously could only be specified on the command line, e.g. <br-option>stanza</br-option>, and secret options that could not be specified on the command-line, e.g. <br-option>repo1-s3-key-secret</br-option>.</p>
                    </release-item>

                    <release-item>
                        <release-item-contributor-list>
                            <release-item-contributor id="cynthia.shang"/>
                        </release-item-contributor-list>

                        <p>Exclude temporary and unlogged relation (table/index) files from backup.  Implemented using the same logic as the patches adding this feature to <postgres/>, <link url="https://git.postgresql.org/pg/commitdiff/8694cc96b52a967a49725f32be7aa77fd3b6ac25">8694cc96</link> and <link url="https://git.postgresql.org/pg/commitdiff/920a5e500a119b03356fb1fb64a677eb1aa5fc6f">920a5e50</link>.  Temporary relation exclusion is enabled in <postgres/> &amp;ge; <id>9.0</id>.  Unlogged relation exclusion is enabled in <postgres/> &amp;ge; <id>9.1</id>, where the feature was introduced.</p>
                    </release-item>

                    <release-item>
                        <release-item-contributor-list>
                            <release-item-reviewer id="cynthia.shang"/>
                        </release-item-contributor-list>

                        <p>Allow arbitrary directories and/or files to be excluded from a backup.  Misuse of this feature can lead to inconsistent backups so read the <br-option>--exclude</br-option> documentation carefully before using.</p>
                    </release-item>

                    <release-item>
                        <p>Add <br-option>log-subprocess</br-option> option to allow file logging for <id>local</id> and <id>remote</id> subprocesses.</p>
                    </release-item>

                    <release-item>
                        <p><postgres/> 11 Beta 3 support.</p>
                    </release-item>
                </release-feature-list>

                <release-improvement-list>
                    <release-item>
                        <release-item-contributor-list>
                            <release-item-contributor id="cynthia.shang"/>
                        </release-item-contributor-list>

                        <p>Allow zero-size files in backup manifest to reference a prior manifest regardless of timestamp delta.</p>
                    </release-item>

                    <release-item>
                        <release-item-contributor-list>
                            <release-item-contributor id="stephen.frost"/>
                        </release-item-contributor-list>

                        <p>Improve asynchronous <cmd>archive-get</cmd>/<cmd>archive-push</cmd> performance by directly checking status files.</p>
                    </release-item>

                    <release-item>
                        <release-item-contributor-list>
                            <release-item-ideator id="sarah.conway"/>
                        </release-item-contributor-list>

                        <p>Improve error message when a command is missing the <br-option>stanza</br-option> option.</p>
                    </release-item>
                </release-improvement-list>

                <release-development-list>
                    <release-item>
                        <p>Validate configuration options in a single pass.  By pre-calculating and storing the option dependencies in <file>parse.auto.c</file> validation can be completed in a single pass, which is both simpler and faster.</p>
                    </release-item>

                    <release-item>
                        <p>Add gzip compression/decompression filters for C.</p>
                    </release-item>

                    <release-item>
                        <release-item-contributor-list>
                            <release-item-ideator id="stephen.frost"/>
                            <release-item-reviewer id="stephen.frost"/>
                        </release-item-contributor-list>

                        <p>Improve performance of string to int conversion.  Use <code>strtoll()</code> instead of <code>sprintf()</code> for conversion.  Also use available integer min/max constants rather than hard-coded values.</p>
                    </release-item>

                    <release-item>
                        <release-item-contributor-list>
                            <release-item-contributor id="cynthia.shang"/>
                            <release-item-reviewer id="stephen.frost"/>
                        </release-item-contributor-list>

                        <p>Add <code>uint64</code> variant type and supporting conversion functions.</p>
                    </release-item>

                    <release-item>
                        <p>Add basic C JSON parser.</p>
                    </release-item>

                    <release-item>
                        <release-item-contributor-list>
                            <release-item-contributor id="cynthia.shang"/>
                        </release-item-contributor-list>

                        <p>Migrate minimum set of code for reading <file>archive.info</file> files from Perl to C.</p>
                    </release-item>

                    <release-item>
                        <p>Allow <code>Buffer</code> object <quote>used size</quote> to be different than <quote>allocated size</quote>.  Add functions to manage used size and remaining size and update automatically when possible.</p>
                    </release-item>

                    <release-item>
                        <release-item-contributor-list>
                            <release-item-reviewer id="cynthia.shang"/>
                        </release-item-contributor-list>

                        <p>Abstract IO layer out of the storage layer.  This allows the routines to be used for IO objects that do not have a storage representation.  Implement buffer read and write IO objects.  Implement filters and update <code>cryptoHash</code> to use the new interface.  Implement size and buffer filters.</p>
                    </release-item>

                    <release-item>
                        <p><code>storageFileRead()</code> accepts a buffer for output rather than creating one.  This is more efficient overall and allows the caller to specify how many bytes will be read on each call.  Reads are appended if the buffer already contains data but the buffer size will never increase.</p>
                    </release-item>

                    <release-item>
                        <release-item-contributor-list>
                            <release-item-contributor id="cynthia.shang"/>
                        </release-item-contributor-list>

                        <p>Add <code>iniSectionList()</code> to <code>Ini</code> object and remove dead code.</p>
                    </release-item>

                    <release-item>
                        <release-item-contributor-list>
                            <release-item-contributor id="david.steele"/>
                            <release-item-contributor id="cynthia.shang"/>
                        </release-item-contributor-list>

                        <p>Manifest improvements.  Require <postgres/> catalog version when instantiating a <code>Manifest</code> object (and not loading it from disk).  Prevent manifest from being built more than once.  Limit manifest build recursion (i.e. links followed) to sixteen levels to detect link loops.</p>
                    </release-item>

                    <release-item>
                        <p>Do nothing in <code>memContextMove()</code> when the context is already in the specified parent.</p>
                    </release-item>

                    <release-item>
                        <p>Allow command/option constants to autonumber in both C and Perl to reduce churn when a new command/option is added.</p>
                    </release-item>

                    <release-item>
                        <p>Show exact log level required for stack trace param output instead of just <quote>debug</quote>.</p>
                    </release-item>

                    <release-item>
                        <p>Update <code>Archive::Info->archiveIdList()</code> to return a valid error code instead of unknown.</p>
                    </release-item>

                    <release-item>
                        <p>Add <code>cvtBoolToConstZ()</code> to simplify conversion of boolean to string.</p>
                    </release-item>

                    <release-item>
                        <p>Add <code>cvtZToUInt()</code> to convert string to unsigned int.</p>
                    </release-item>

                    <release-item>
                        <p>Enable <id>-Wstrict-prototypes</id>, <id>-Wpointer-arith</id>, <id>-Wduplicated-branches</id>, <id>-Wvla</id>, and <id>-Wduplicated-cond</id> and update code to conform where necessary.</p>
                    </release-item>

                    <release-item>
                        <p>Rename error-handling variables in <code>Main.pm</code> to conform to standard.</p>
                    </release-item>

                    <release-item>
                        <p>Remove redundant lines from embedded Perl by combining blank lines.</p>
                    </release-item>

                    <release-item>
                        <p>Define cipher magic size with <code>sizeof()</code> rather than using a constant.</p>
                    </release-item>

                    <release-item>
                        <p>Add <code>cvtCharToZ()</code> and macro for debugging <code>char</code> params.</p>
                    </release-item>

                    <release-item>
                        <p>Add <code>strReplaceChr()</code> to <code>String</code> object.</p>
                    </release-item>

                    <release-item>
                        <p>Correct <id>OptionInvalidError</id> to <id>OptionInvalidValueError</id> in boolean option parsing.</p>
                    </release-item>
                </release-development-list>
            </release-core-list>

            <release-doc-list>
                <release-bug-list>
                    <release-item>
                        <release-item-contributor-list>
                            <release-item-ideator id="camilo.aguilar"/>
                        </release-item-contributor-list>

                        <p>Fix invalid log level in <br-option>log-path</br-option> option reference.</p>
                    </release-item>
                </release-bug-list>

                <release-improvement-list>
                    <release-item>
                        <release-item-contributor-list>
                            <release-item-ideator id="christophe.pettus"/>
                        </release-item-contributor-list>

                        <p>Stop trying to arrange contributors in <file>release.xml</file> by last/first name.  Contributor names have always been presented in the release notes exactly as given, but we tried to assign internal IDs based on last/first name which can be hard to determine and ultimately doesn't make sense.  Inspired by Christophe's <proper>PostgresOpen 2017</proper> talk, <quote>Human Beings Do Not Have a Primary Key</quote>.</p>
                    </release-item>
                </release-improvement-list>

                <release-development-list>
                    <release-item>
                        <p>Allow containers to be defined in a document.  The defined containers are built before the document build begins which allows them to be reused.</p>
                    </release-item>

                    <release-item>
                        <p>Move most host setup to containers defined in the documentation.  This includes <postgres/> installation which had previously been included in the documentation.  This way produces faster builds and there is no need for us to document <postgres/> installation.</p>
                    </release-item>
                </release-development-list>
            </release-doc-list>

            <release-test-list>
                <release-improvement-list>
                    <release-item>
                        <p>Error if LibC build is performed outside the test environment.  LibC is no longer required for production builds.</p>
                    </release-item>
                </release-improvement-list>

                <release-development-list>
                    <release-item>
                        <p>Use pre-built images from Docker Hub when the container definition has not changed.  Downloading an image is quite a bit faster than building a new image from scratch and saves minutes per test run in CI.</p>
                    </release-item>

                    <release-item>
                        <p>Refactor the <code>common/log</code> tests to not depend on <code>common/harnessLog</code>.  <code>common/harnessLog</code> was not ideally suited for general testing and made all the tests quite awkward.  Instead, move all code used to test the <code>common/log</code> module into the <code>logTest</code> module and repurpose <code>common/harnessLog</code> to do log expect testing for all other tests in a cleaner way. Add a few exceptions for config testing since the log levels are reset by default in <code>config/parse</code>.</p>
                    </release-item>

                    <release-item>
                        <p>Add <setting>--log-level-test</setting> option.  This allows setting the test log level independently from the general test harness setting, but current only works for the C tests.  It is useful for seeing log output from functions on the console while a test is running.</p>
                    </release-item>

                    <release-item>
                        <p>Improve error reporting for <code>TEST_ASSIGN()</code> and <code>TEST_RESULT_VOID()</code> macros.</p>
                    </release-item>

                    <release-item>
                        <p>Update code count for new file types and exclusions.</p>
                    </release-item>
                </release-development-list>
            </release-test-list>
        </release>

        <release date="2018-07-05" version="2.04" title="Critical Bug Fix for Backup Resume">
            <release-core-list>
                <p><b>IMPORTANT NOTE</b>: This release fixes a critical bug in the backup resume feature. All resumed backups prior to this release should be considered inconsistent. A backup will be resumed after a prior backup fails, unless <br-option>resume=n</br-option> has been specified. A resumed backup can be identified by checking the backup log for the message <quote>aborted backup of same type exists, will be cleaned to remove invalid files and resumed</quote>. If the message exists, do not use this backup or any backup in the same set for a restore and check the restore logs to see if a resumed backup was restored. If so, there may be inconsistent data in the cluster.</p>

                <release-bug-list>
                    <release-item>
                        <release-item-contributor-list>
                            <release-item-ideator id="david.youatt"/>
                            <release-item-ideator id="yogesh.sharma"/>
                            <release-item-ideator id="stephen.frost"/>
                        </release-item-contributor-list>

                        <p>Fix critical bug in resume that resulted in inconsistent backups.  A regression in <id>v0.82</id> removed the timestamp comparison when deciding which files from the aborted backup to keep on resume. See note above for more details.</p>
                    </release-item>

                    <release-item>
                        <release-item-contributor-list>
                            <release-item-ideator id="nj.baliyan"/>
                            <release-item-contributor id="cynthia.shang"/>
                        </release-item-contributor-list>

                        <p>Fix error in selective restore when only one user database exists in the cluster.</p>
                    </release-item>

                    <release-item>
                        <release-item-contributor-list>
                            <release-item-contributor id="andrew.schwartz"/>
                        </release-item-contributor-list>

                        <p>Fix non-compliant ISO-8601 timestamp format in S3 authorization headers.  AWS and some gateways were tolerant of space rather than zero-padded hours while others were not.</p>
                    </release-item>
                </release-bug-list>

                <release-feature-list>
                    <release-item>
                        <p><postgres/> 11 Beta 2 support.</p>
                    </release-item>
                </release-feature-list>

                <release-improvement-list>
                    <release-item>
                        <release-item-contributor-list>
                            <release-item-ideator id="adam.k.sumner"/>
                        </release-item-contributor-list>

                        <p>Improve the HTTP client to set <id>content-length</id> to 0 when not specified by the server.  S3 (and gateways) always set <id>content-length</id> or <id>transfer-encoding</id> but <id>HTTP 1.1</id> does not require it and proxies (e.g. <proper>HAProxy</proper>) may not include either.</p>
                    </release-item>

                    <release-item>
                        <release-item-contributor-list>
                            <release-item-ideator id="stephen.frost"/>
                        </release-item-contributor-list>

                        <p>Set <code>search_path = 'pg_catalog'</code> on <postgres/> connections.</p>
                    </release-item>
                </release-improvement-list>

                <release-development-list>
                    <release-item>
                        <p>Move cryptographic hash functions to C using <proper>OpenSSL</proper>.</p>
                    </release-item>

                    <release-item>
                        <p>Split log levels into separate header file.  Many modules that use <code>debug.h</code> do not need to do logging so this reduces dependencies for those modules.</p>
                    </release-item>

                    <release-item>
                        <p>Auto-generate Makefile with dependencies.</p>
                    </release-item>

                    <release-item>
                        <p>Rename <code>cipher</code> module to the more general <code>crypto</code>.</p>
                    </release-item>

                    <release-item>
                        <p>Update Debian package to add debug symbols to <backrest/> executable.</p>
                    </release-item>

                    <release-item>
                        <release-item-contributor-list>
                            <release-item-ideator id="devrim.gunduz"/>
                        </release-item-contributor-list>

                        <p>Convert the not very portable <code>uint</code> type to <code>unsigned int</code>.</p>
                    </release-item>
                </release-development-list>
            </release-core-list>

            <release-doc-list>
                <release-improvement-list>
                    <release-item>
                        <p>Create a new section to describe building <backrest/> and build on a separate host.</p>
                    </release-item>

                    <release-item>
                        <release-item-contributor-list>
                            <release-item-ideator id="douglas.j.hunley"/>
                            <release-item-ideator id="jason.odonnell"/>
                        </release-item-contributor-list>

                        <p>Add sample S3 policy to restrict bucket privileges.</p>
                    </release-item>
                </release-improvement-list>

                <release-development-list>
                    <release-item>
                        <p>Fix default location of <file>pgbackrest.conf</file> in option reference.</p>
                    </release-item>

                    <release-item>
                        <p>Preliminary documentation for <postgres/> 11 unprivileged user backup.</p>
                    </release-item>

                    <release-item>
                        <p>Remove call to <file>lscpu</file> which can vary widely by build host.</p>
                    </release-item>

                    <release-item>
                        <p>Build containers from scratch for more accurate testing.  Use a prebuilt s3 server container.</p>
                    </release-item>

                    <release-item>
                        <p>Document generator improvements.  Allow parameters to be passed when a container is created.  Allow <file>/etc/hosts</file> update to be skipped (for containers without bash).  Allow environment load to be skipped.  Allow bash wrapping to be skipped.  Allow forcing a command to run as a user without sudo.  Allow an entire execute list to be hidden.</p>
                    </release-item>
                </release-development-list>
            </release-doc-list>

            <release-test-list>
                <release-development-list>
                    <release-item>
                        <p>Add zero-length file to <id>mock</id>/<id>all</id> test.</p>
                    </release-item>

                    <release-item>
                        <p>Update primary test environment (Vagrant and Docker) to Ubuntu 18.04.</p>
                    </release-item>

                    <release-item>
                        <p>Improve efficiency of C library builds now that they are used only for testing.</p>
                    </release-item>

                    <release-item>
                        <p>Remove RHEL and Debian package patches since they have been committed upstream.</p>
                    </release-item>

                    <release-item>
                        <p>Update parameters for <file>VBoxService</file> start.</p>
                    </release-item>

                    <release-item>
                        <p>Make <file>ls</file> ordering deterministic in <id>mock</id>/<id>all</id> test.</p>
                    </release-item>
                </release-development-list>
            </release-test-list>
        </release>

        <release date="2018-05-22" version="2.03" title="Single Executable to Deploy">
            <release-core-list>
                <release-bug-list>
                    <release-item>
                        <release-item-contributor-list>
                            <release-item-ideator id="laetitia"/>
                        </release-item-contributor-list>

                        <p>Fix potential buffer overrun in error message handling.</p>
                    </release-item>

                    <release-item>
                        <release-item-contributor-list>
                            <release-item-ideator id="uspen"/>
                        </release-item-contributor-list>

                        <p>Fix archive write lock being taken for the synchronous <cmd>archive-get</cmd> command.</p>
                    </release-item>
                </release-bug-list>

                <release-improvement-list>
                    <release-item>
                        <p>Embed exported C functions and Perl modules directly into the <backrest/> executable.</p>
                    </release-item>

                    <release-item>
                        <release-item-contributor-list>
                            <release-item-ideator id="nick.floersch"/>
                        </release-item-contributor-list>

                        <p>Use <code>time_t</code> instead of <code>__time_t</code> for better portability.</p>
                    </release-item>

                    <release-item>
                        <p>Print total runtime in milliseconds at command end.</p>
                    </release-item>
                </release-improvement-list>

                <release-development-list>
                    <release-item>
                        <p>Add stack trace macros to all functions.  Low-level functions only include stack trace in test builds while higher-level functions ship with stack trace built-in.  Stack traces include all parameters passed to the function but production builds only create the parameter list when the log level is set high enough, i.e. <id>debug</id> or <id>trace</id> depending on the function.</p>
                    </release-item>

                    <release-item>
                        <p>Build <path>libc</path> using links rather than referencing the C files in <path>src</path> directly.  The C library builds with different options which should not be reused for the C binary or vice versa.</p>
                    </release-item>
                </release-development-list>
            </release-core-list>

            <release-test-list>
                <release-development-list>
                    <release-item>
                        <p>Test harness improvements.  Allow more than one test to provide coverage for the same module.  Add option to disable valgrind.  Add option to disabled coverage.  Add option to disable debug build.  Add option to disable compiler optimization.  Add <id>--dev-test</id> mode.</p>
                    </release-item>

                    <release-item>
                        <p>Update SSL error message test on CentOS 7.</p>
                    </release-item>

                    <release-item>
                        <p>Set <br-option>log-timestamp=n</br-option> for integration tests.  This means less filtering of logs needs to be done and new timestamps can be added without adding new filters.</p>
                    </release-item>
                </release-development-list>
            </release-test-list>
        </release>

        <release date="2018-05-06" version="2.02" title="Parallel Asynchronous Archive Get and Configuration Includes">
            <release-core-list>
                <release-bug-list>
                    <release-item>
                        <release-item-contributor-list>
                            <release-item-ideator id="craig.a.james"/>
                        </release-item-contributor-list>

                        <p>Fix directory syncs running recursively when only the specified directory should be synced.</p>
                    </release-item>

                    <release-item>
                        <release-item-contributor-list>
                            <release-item-ideator id="yummyliu"/>
                            <release-item-ideator id="vitaliy.kukharik"/>
                        </release-item-contributor-list>

                        <p>Fix <br-option>archive-copy</br-option> throwing <quote>path not found</quote> error for incr/diff backups.</p>
                    </release-item>

                    <release-item>
                        <release-item-contributor-list>
                            <release-item-ideator id="vitaliy.kukharik"/>
                        </release-item-contributor-list>

                        <p>Fix failure in manifest build when two or more files in <id>PGDATA</id> are linked to the same directory.</p>
                    </release-item>

                    <release-item>
                        <p>Fix delta restore failing when a linked file is missing.</p>
                    </release-item>

                    <release-item>
                        <release-item-contributor-list>
                            <release-item-ideator id="clinton.adams"/>
                        </release-item-contributor-list>

                        <p>Fix rendering of key/value and list options in help.</p>
                    </release-item>
                </release-bug-list>

                <release-feature-list>
                    <release-item>
                        <p>Add asynchronous, parallel <cmd>archive-get</cmd>.  This feature maintains a queue of WAL segments to help reduce latency when <postgres/> requests a WAL segment with <pg-option>restore_command</pg-option>.</p>
                    </release-item>

                    <release-item>
                        <release-item-contributor-list>
                            <release-item-contributor id="cynthia.shang"/>
                        </release-item-contributor-list>

                        <p>Add support for additional <backrest/> configuration files in the directory specified by the <br-option>--config-include-path</br-option> option. Add <br-option>--config-path</br-option> option for overriding the default base path of the <br-option>--config</br-option> and <br-option>--config-include-path</br-option> option.</p>
                    </release-item>

                    <release-item>
                        <release-item-contributor-list>
                            <release-item-contributor id="yogesh.sharma"/>
                        </release-item-contributor-list>

                        <p>Add <br-option>repo-s3-token</br-option> option to allow temporary credentials tokens to be configured.  <backrest/> currently has no way to request new credentials so the entire command (e.g. <cmd>backup</cmd>, <cmd>restore</cmd>) must complete before the credentials expire.</p>
                    </release-item>
                </release-feature-list>

                <release-improvement-list>
                    <release-item>
                        <release-item-contributor-list>
                            <release-item-contributor id="cynthia.shang"/>
                        </release-item-contributor-list>

                        <p>Update the <br-option>archive-push-queue-max</br-option>, <br-option>manifest-save-threshold</br-option>, and <br-option>buffer-size</br-option> options to accept values in <id>KB</id>, <id>MB</id>, <id>GB</id>, <id>TB</id>, or <id>PB</id> where the multiplier is a power of <id>1024</id>.</p>
                    </release-item>

                    <release-item>
                        <p>Make backup/restore path sync more efficient.  Scanning the entire directory can be very expensive if there are a lot of small tables.  The backup manifest contains the path list so use it to perform syncs instead of scanning the backup/restore path.</p>
                    </release-item>

                    <release-item>
                        <p>Show command parameters as well as command options in initial info log message.</p>
                    </release-item>

                    <release-item>
                        <p>Rename <br-option>archive-queue-max</br-option> option to <br-option>archive-push-queue-max</br-option> to avoid confusion with the new <br-option>archive-get-queue-max</br-option> option.  The old option name will continue to be accepted.</p>
                    </release-item>
                </release-improvement-list>

                <release-development-list>
                    <release-item>
                        <p>Make <path>backup.history</path> sync more efficient.  Only the <path>backup.history/[year]</path> directory was being synced, so check if the <path>backup.history</path> is newly created and sync it as well.</p>
                    </release-item>

                    <release-item>
                        <p>Move async forking and more error handling to C. The Perl process was exiting directly when called but that interfered with proper locking for the forked async process.  Now Perl returns results to the C process which handles all errors, including signals.</p>
                    </release-item>

                    <release-item>
                        <p>Improved lock implementation written in C.  Now only two types of locks can be taken: <id>archive</id> and <id>backup</id>.  Most commands use one or the other but the <cmd>stanza-*</cmd> commands acquire both locks.  This provides better protection than the old command-based locking scheme.</p>
                    </release-item>

                    <release-item>
                        <p>Storage object improvements.  Convert all functions to variadic functions.  Enforce read-only storage. Add <code>storageLocalWrite()</code> helper function.  Add <code>storageCopy()</code>, <code>storageExists()</code>, <code>storageMove()</code>, <code>storageNewRead()</code>/<code>storageNewWrite()</code>, <code>storagePathCreate()</code>, <code>storagePathRemove()</code>, <code>storagePathSync()</code>, and <code>storageRemove()</code>.  Add <code>StorageFileRead</code> and <code>StorageFileWrite</code> objects.  Abstract Posix driver code into a separate module. Call <code>storagePathRemove()</code> from the Perl Posix driver.</p>
                    </release-item>

                    <release-item>
                        <release-item-contributor-list>
                            <release-item-contributor id="cynthia.shang"/>
                            <release-item-contributor id="david.steele"/>
                        </release-item-contributor-list>

                        <p>Improve <code>String</code> and <code>StringList</code> objects.  Add <code>strUpper()</code>, <code>strLower()</code>, <code>strLstExists()</code>, <code>strLstExistsZ()</code>, <code>strChr()</code>, <code>strSub()</code>, <code>strSubN()</code>, and <code>strTrunc()</code>.</p>
                    </release-item>

                    <release-item>
                        <p>Improve <code>Buffer</code> object.  Add <code>bufNewC()</code>, <code>bufEq()</code> and <code>bufCat()</code>.  Only reallocate buffer when the size has changed.</p>
                    </release-item>

                    <release-item>
                        <p>Add <code>pgControlInfo()</code> to read <file>pg_control</file> and determine the <postgres/> version.</p>
                    </release-item>

                    <release-item>
                        <p>Add <code>walSegmentNext()</code> and <code>walSegmentRange()</code>.</p>
                    </release-item>

                    <release-item>
                        <p>Error handling improvments.  Add <code>THROWP_</code>* macro variants for error handling.  These macros allow an <code>ErrorType</code> pointer to be passed and are required for functions that may return different errors based on a parameter.  Add <code>_FMT</code> variants for all <code>THROW</code> macros so format types are checked by the compiler.</p>
                    </release-item>

                    <release-item>
                        <p>Split <code>cfgLoad()</code> into multiple functions to make testing easier.  Mainly this helps with unit tests that need to do log expect testing.</p>
                    </release-item>

                    <release-item>
                        <p>Allow <code>MemContext</code> objects to be copied to a new parent.  This makes it easier to create objects and then copy them to another context when they are complete without having to worry about freeing them on error.  Update <code>List</code>, <code>StringList</code>, and <code>Buffer</code> to allow moves.  Update <code>Ini</code> and <code>Storage</code> to take advantage of moves.</p>
                    </release-item>

                    <release-item>
                        <p>Full branch coverage in C code.</p>
                    </release-item>

                    <release-item>
                        <p>Refactor <id>usec</id> to <id>msec</id> in <code>common/time.c</code>.  The implementation provides <id>usec</id> resolution but this is not needed in practice and it makes the interface more complicated due to the extra zeros.</p>
                    </release-item>

                    <release-item>
                        <p>Replace <code>THROW_ON_SYS_ERROR()</code> with <code>THROW_SYS_ERROR()</code>.  The former macro was hiding missing branch coverage for critical error handling.</p>
                    </release-item>

                    <release-item>
                        <p>Start work on C handle io object and use it to output help.</p>
                    </release-item>

                    <release-item>
                        <p>Don't copy <id>CFGDEF_NAME_ALT</id> or <id>CFGDEF_INHERIT</id> when processing config option inheritance.</p>
                    </release-item>

                    <release-item>
                        <p>Split debug and assert code into separate headers.  Assert can be used earlier because it only depends on the error-handler and not logging.  Add <code>ASSERT()</code> macro which is preserved in production builds.</p>
                    </release-item>

                    <release-item>
                        <p>Cleanup C types.  Remove <code>typec.h</code>. Order all typdefs above local includes.</p>
                    </release-item>

                    <release-item>
                        <p>Fix header exclusion defines that do not match the general pattern.</p>
                    </release-item>
                </release-development-list>
            </release-core-list>

            <release-doc-list>
                <release-bug-list>
                    <release-item>
                        <release-item-contributor-list>
                            <release-item-ideator id="viorel.tabara"/>
                        </release-item-contributor-list>

                        <p>Update docs with 32-bit support and caveats. 32-bit support was added in <proper>v1.26</proper>.</p>
                    </release-item>
                </release-bug-list>

                <release-improvement-list>
                    <release-item>
                        <release-item-contributor-list>
                            <release-item-ideator id="stephen.frost"/>
                            <release-item-ideator id="brian.faherty"/>
                        </release-item-contributor-list>

                        <p>Add monitoring examples using <postgres/> and <proper>jq</proper>.</p>
                    </release-item>

                    <release-item>
                        <release-item-contributor-list>
                            <release-item-ideator id="christophe.courtois"/>
                        </release-item-contributor-list>

                        <p>Add example of command section usage to archiving configuration.</p>
                    </release-item>

                    <release-item>
                        <p>Remove documentation describing <code>info --output=json</code> as experimental.</p>
                    </release-item>

                    <release-item>
                        <p>Update out-of-date description for the <br-option>spool-path</br-option> option.</p>
                    </release-item>
                </release-improvement-list>

                <release-development-list>
                    <release-item>
                        <p>Add logic to find the real oid of the <id>test1</id> database during restore testing.</p>
                    </release-item>

                    <release-item>
                        <p>Document build improvements.  Perform <code>apt-get update</code> to ensure packages are up to date before installing.  Add <id>-p</id> to the repository <file>mkdir</file> so it won't fail if the directory already exists, handy for testing packages.</p>
                    </release-item>
                </release-development-list>
            </release-doc-list>

            <release-test-list>
                <release-feature-list>
                    <release-item>
                        <p>Use <proper>lcov</proper> for C unit test coverage reporting.  Switch from <proper>Devel::Cover</proper> because it would not report on branch coverage for reports converted from <proper>gcov</proper>.  Incomplete branch coverage for a module now generates an error.  Coverage of unit tests is not displayed in the report unless they are incomplete for either statement or branch coverage.</p>
                    </release-item>
                </release-feature-list>

                <release-development-list>
                    <release-item>
                        <p>Move test definitions to <file>test/define.yaml</file>.  The location is better because it is no longer buried in the Perl test libs.  Also, the data can be easily accessed from C.</p>
                    </release-item>

                    <release-item>
                        <p>Move help/version integration tests to <id>mock/all</id>.  Help and version are covered by unit tests, so we really just to need to make sure there is output when called from the command line.</p>
                    </release-item>

                    <release-item>
                        <p>Move <id>archive-stop</id> and <id>expire</id> tests to the <id>mock</id> module.  These are mock integration tests so they should be grouped with the other mock integration tests.</p>
                    </release-item>

                    <release-item>
                        <p>Add <code>harnessCfgLoad()</code> test function, which allows a new config to be loaded for unit testing without resetting log functions, opening a log file, or taking locks.</p>
                    </release-item>

                    <release-item>
                        <p>Add <code>HARNESS_FORK</code> macros for tests that require fork().  A standard pattern for tests makes fork() easier to use and should help prevent some common mistakes.</p>
                    </release-item>

                    <release-item>
                        <p>Add <code>TEST_ERROR_FMT</code> macro to simplify testing of formatted error messages.</p>
                    </release-item>

                    <release-item>
                        <p>Generate code counts for all source files.  The source files are also classified by type and purpose.</p>
                    </release-item>

                    <release-item>
                        <p>Include VM type in <id>gcov</id> path to avoid conflicts between VMs with different architectures.</p>
                    </release-item>

                    <release-item>
                        <p>Improve logic for smart builds to include version changes.  Skip version checks when testing in <setting>--dev</setting> mode.</p>
                    </release-item>

                    <release-item>
                        <p>Use <proper>pip 9.03</proper> in test VMs.  <proper>pip 10</proper> drops support for <proper>Python 2.6</proper> which is still used by the older test VMs.</p>
                    </release-item>

                    <release-item>
                        <p>Allow <code>-DDEBUG_UNIT</code> to be suppressed to test how debug macros behave.</p>
                    </release-item>

                    <release-item>
                        <p>Rename Perl tests so they don't conflict with their C counterparts.</p>
                    </release-item>

                    <release-item>
                        <p>Divide tests into three types (<id>unit</id>, <id>integration</id>, <id>performance</id>).  Many options that were set per test can instead be inferred from the types, i.e. <id>container</id>, <id>c</id>, <id>expect</id>, and <id>individual</id>.</p>
                    </release-item>

                    <release-item>
                        <p>Try tweaking time sync settings to prevent clock drift rather than restarting <id>VBoxService</id> on every test run.</p>
                    </release-item>
                </release-development-list>
            </release-test-list>
        </release>

        <release date="2018-03-19" version="2.01" title="Minor Bug Fixes and Improvements">
            <release-core-list>
                <release-bug-list>
                    <release-item>
                        <release-item-contributor-list>
                            <release-item-ideator id="brad.nicholson"/>
                        </release-item-contributor-list>

                        <p>Fix <br-option>--target-action</br-option> and <br-option>--recovery-option</br-option> options being reported as invalid when restoring with <br-option>--type=immediate</br-option>.</p>
                    </release-item>

                    <release-item>
                        <release-item-contributor-list>
                            <release-item-ideator id="brad.nicholson"/>
                        </release-item-contributor-list>

                        <p>Immediately error when a secure option (e.g. <br-option>repo1-s3-key</br-option>) is passed on the command line.  Since <backrest/> would not pass secure options on to sub-processes an obscure error was thrown.  The new error is much clearer and provides hints about how to fix the problem.  Update command documentation to omit secure options that cannot be specified on the command-line.</p>
                    </release-item>

                    <release-item>
                        <release-item-contributor-list>
                            <release-item-ideator id="ibrahim.edib.kokdemir"/>
                        </release-item-contributor-list>

                        <p>Fix issue passing <br-option>--no-config</br-option> to embedded Perl.</p>
                    </release-item>

                    <release-item>
                        <release-item-contributor-list>
                            <release-item-ideator id="clinton.adams"/>
                        </release-item-contributor-list>

                        <p>Fix issue where specifying <br-setting>log-level-stderr</br-setting> > <id>warn</id> would cause a <cmd>local</cmd>/<cmd>remote</cmd> process to error on exit due to output found on stderr when none was expected.  The max value for a <cmd>local</cmd>/<cmd>remote</cmd> process is now <id>error</id> since there is no reason for these processes to emit warnings.</p>
                    </release-item>

                    <release-item>
                        <release-item-contributor-list>
                            <release-item-ideator id="thomas.flatley"/>
                            <release-item-contributor id="cynthia.shang"/>
                        </release-item-contributor-list>

                        <p>Fix manifest test in the <cmd>check</cmd> command when tablespaces are present.</p>
                    </release-item>
                </release-bug-list>

                <release-improvement-list>
                    <release-item>
                        <release-item-contributor-list>
                            <release-item-contributor id="cynthia.shang"/>
                        </release-item-contributor-list>

                        <p>Error when multiple arguments are set in the config file for an option that does not accept multiple arguments.</p>
                    </release-item>

                    <release-item>
                        <release-item-contributor-list>
                            <release-item-contributor id="adrian.vondendriesch"/>
                        </release-item-contributor-list>

                        <p>Remove extraneous sudo commands from <file>src/Makefile</file>.</p>
                    </release-item>
                </release-improvement-list>

                <release-development-list>
                    <release-item>
                        <p>Improve Perl configuration. Set config before <code>Main::main()</code> call to avoid secrets being exposed in a stack trace.  Move logic for setting defaults to C.</p>
                    </release-item>

                    <release-item>
                        <p>Improve logging.  Move command begin to C except when it must be called after another command in Perl (e.g. <cmd>expire</cmd> after <cmd>backup</cmd>).  Command begin logs correctly for complex data types like hash and list.  Specify which commands will log to file immediately and set the default log level for log messages that are common to all commands.  File logging is initiated from C.</p>
                    </release-item>

                    <release-item>
                        <release-item-contributor-list>
                            <release-item-contributor id="cynthia.shang"/>
                        </release-item-contributor-list>

                        <p>Port most of <code>Config::Config::configLoad()</code> from Perl to C.</p>
                    </release-item>

                    <release-item>
                        <release-item-contributor-list>
                            <release-item-ideator id="douglas.j.hunley"/>
                        </release-item-contributor-list>

                        <p>Fix incorrect enum types in <file>config.c</file> that throw warnings under clang.</p>
                    </release-item>

                    <release-item>
                        <p>Enable <id>-Wswitch-enum</id>, <id>-Wconversion</id>, <id>-Wformat=2</id>, <id>-Wformat-nonliteral</id>, and <id>-Wformat-signedness</id> and silence new warnings.</p>
                    </release-item>

                    <release-item>
                        <p>Improve code documentation in <code>config</code> module.</p>
                    </release-item>

                    <release-item>
                        <p>Improve debugging.  Add <code>ASSERT_DEBUG()</code> macro for debugging and replace all current <code>assert()</code> calls except in tests that can't use the debug code.  Replace remaining NDEBUG blocks with the more granular DEBUG_UNIT.  Remove some debug <code>memset()</code> calls in <code>MemContext</code> since valgrind is more useful for these checks.</p>
                    </release-item>

                    <release-item>
                        <release-item-contributor-list>
                            <release-item-contributor id="cynthia.shang"/>
                        </release-item-contributor-list>

                        <p>Add <code>cfgOptionTest()</code> and update <code>cfgOption()</code> calls that are better implemented as <code>cfgOptionTest()</code>.</p>
                    </release-item>

                    <release-item>
                        <p>Build with <id>-DNDEBUG</id> by default but disable for testing.</p>
                    </release-item>

                    <release-item>
                        <p>Check <code>int</code> size in <code>common/type.h</code>.  This ensures that integers are at least 32-bits without having to run the test suite.</p>
                    </release-item>

                    <release-item>
                        <p>Improve conversion of C exceptions to <code>Exception</code> objects.  Colons in the message would prevent all of the message from being loaded into the <code>Exception</code> object.</p>
                    </release-item>
                </release-development-list>
            </release-core-list>

            <release-doc-list>
                <release-improvement-list>
                    <release-item>
                        <release-item-contributor-list>
                            <release-item-ideator id="stephen.frost"/>
                        </release-item-contributor-list>

                        <p>Show index in examples for indexed options, i.e. <id>repo-*</id>, <id>pg-*</id>.</p>
                    </release-item>

                    <release-item>
                        <release-item-contributor-list>
                            <release-item-ideator id="stephen.frost"/>
                        </release-item-contributor-list>

                        <p>Simplify table of contents on command page by only listing commands.</p>
                    </release-item>

                    <release-item>
                        <p>Remove references to the C library being optional.</p>
                    </release-item>
                </release-improvement-list>
            </release-doc-list>

            <release-test-list>
                <release-feature-list>
                    <release-item>
                        <p>Add CentOS/RHEL package builds.</p>
                    </release-item>

                    <release-item>
                        <p>Use clang for static code analysis.  Nothing found initially except for some functions that should have been marked <code>__noreturn__</code>.</p>
                    </release-item>
                </release-feature-list>

                <release-development-list>
                    <release-item>
                        <p>Buld performance improvements.  Improve bin and libc build performance.  Improve code generation performance.</p>
                    </release-item>

                    <release-item>
                        <p>Config test code writes secure options to a file instead of passing on the command-line.</p>
                    </release-item>

                    <release-item>
                        <p>Disable console display of coverage for C files since <code>Devel::Cover</code> does not handle it well.</p>
                    </release-item>

                    <release-item>
                        <p>Add new test for <code>Common::Io::Process</code> to show that output on stderr will raise an exception on <code>close()</code> even if the exit code is 0.</p>
                    </release-item>

                    <release-item>
                        <p>Update <file>pip</file> before installing <file>awscli</file>.</p>
                    </release-item>

                    <release-item>
                        <p>Remove <setting>--smart</setting> from <setting>--expect</setting> tests.  This ensures that new binaries are built before running the tests.</p>
                    </release-item>

                    <release-item>
                        <p>Remove Debian package patch now that it has been merged upstream.</p>
                    </release-item>
                </release-development-list>
            </release-test-list>
        </release>

        <release date="2018-02-23" version="2.00" title="Performance Improvements for Archive Push">
            <release-core-list>
                <release-feature-list>
                    <release-item>
                        <release-item-contributor-list>
                            <release-item-reviewer id="cynthia.shang"/>
                        </release-item-contributor-list>

                        <p>The <cmd>archive-push</cmd> command is now partially coded in C which allows the <postgres/> <file>archive_command</file> to run significantly faster when processing status messages from the asynchronous archive process.</p>
                    </release-item>
                </release-feature-list>

                <release-improvement-list>
                    <release-item>
                        <release-item-contributor-list>
                            <release-item-contributor id="cynthia.shang"/>
                        </release-item-contributor-list>

                        <p>Improve <cmd>check</cmd> command to verify that the backup manifest can be built.</p>
                    </release-item>

                    <release-item>
                        <p>Improve performance of HTTPS client.  Buffering now takes the <code>pending</code> bytes on the socket into account (when present) rather than relying entirely on <code>select()</code>.  In some instances the final bytes would not be flushed until the connection was closed.</p>
                    </release-item>

                    <release-item>
                        <p>Improve S3 delete performance.  The constant <id>S3_BATCH_MAX</id> had been replaced with a hard-coded value of 2, probably during testing.</p>
                    </release-item>

                    <release-item>
                        <p>Allow any non-command-line option to be reset to default on the command-line.  This allows options in <file>pgbackrest.conf</file> to be reset to default which reduces the need to write new configuration files for specific needs.</p>
                    </release-item>

                    <release-item>
                        <p>The C library is now required. This eliminates conditional loading and eases development of new library features.</p>
                    </release-item>

                    <release-item>
                        <p>The <file>{[project-exe]}</file> executable is now a C binary instead of Perl. This allows certain time-critical commands (like async <cmd>archive-push</cmd>) to run more quickly.</p>
                    </release-item>

                    <release-item>
                        <p>Rename <id>db-*</id> options to <id>pg-*</id> and <id>backup-*</id> options to <id>repo-*</id> to improve consistency.  <id>repo-*</id> options are now indexed although currently only one is allowed.</p>
                    </release-item>
                </release-improvement-list>

                <release-development-list>
                    <release-item>
                        <p>Implement <cmd>help</cmd> command in C.</p>
                    </release-item>

                    <release-item>
                        <p>Implement <cmd>version</cmd> command in C.</p>
                    </release-item>

                    <release-item>
                        <release-item-contributor-list>
                            <release-item-reviewer id="cynthia.shang"/>
                        </release-item-contributor-list>

                        <p>Config parsing implemented in C and passed to Perl as JSON.</p>
                    </release-item>

                    <release-item>
                        <p>Add <code>Buffer</code>, <code>Ini</code>, <code>KeyValue</code>, <code>List</code>, <code>RegExp</code>, <code>Storage</code>, <code>String</code>, <code>StringList</code>, <code>Variant</code>, <code>VariantList</code>, and <code>Wait</code> objects.</p>
                    </release-item>

                    <release-item>
                        <p>Add <code>command</code>, <code>exit</code>, <code>log</code>, and <code>time</code> modules.</p>
                    </release-item>

                    <release-item>
                        <p>Remove deprecated <br-option>archive-max-mb</br-option> option.</p>
                    </release-item>

                    <release-item>
                        <p>Improve <code>MemContext</code> module.  Add temporary context blocks and refactor allocation arrays to include allocation size.</p>
                    </release-item>

                    <release-item>
                        <p>Improve <code>error</code> module.  Add functions to convert error codes to C errors and handle system errors.</p>
                    </release-item>

                    <release-item>
                        <p>Create a master list of errors in <file>build/error.yaml</file>.  The C and Perl errors lists are created automatically by <code>Build.pm</code> so they stay up to date.</p>
                    </release-item>

                    <release-item>
                        <p>Move lock release later in exitSafe() to reduce the chance of a new process starting and acquiring a lock before the old process has exited.</p>
                    </release-item>

                    <release-item>
                        <p>Add 30 second wait loop to lockAcquire() when fail on no lock enabled.  This should help prevent processes that are shutting down from interfering with processes that are starting up.</p>
                    </release-item>

                    <release-item>
                        <p>Replace <code>cfgCommandTotal()</code>/<code>cfgOptionTotal()</code> functions with constants.  The constants are applicable in more cases and allow the compiler to optimize certain loops more efficiently.</p>
                    </release-item>

                    <release-item>
                        <p>Cleanup usage of internal options.  Apply internal to options that need to be read to determine locality but should not appear in the help.</p>
                    </release-item>

                    <release-item>
                        <p>Refactor code to make valgrind happy.</p>
                    </release-item>

                    <release-item>
                        <release-item-contributor-list>
                            <release-item-ideator id="cynthia.shang"/>
                        </release-item-contributor-list>

                        <p>Fix non-compliant formatting for function declarations.</p>
                    </release-item>
                </release-development-list>
            </release-core-list>

            <release-doc-list>
                <release-feature-list>
                    <release-item>
                        <p>All clusters in the documentation are initialized with checksums.</p>
                    </release-item>
                </release-feature-list>

                 <release-improvement-list>
                     <release-item>
                         <p>List deprecated option names in documentation and command-line help.</p>
                     </release-item>

                     <release-item>
                        <release-item-contributor-list>
                            <release-item-ideator id="david.youatt"/>
                        </release-item-contributor-list>

                         <p>Clarify that S3 buckets must be created by the user.</p>
                     </release-item>
                 </release-improvement-list>

                <release-development-list>
                    <release-item>
                        <p>Add coding standards document.</p>
                    </release-item>

                    <release-item>
                        <p>Improve section source feature to not require a title or content.  The title will be pulled from the source document.</p>
                    </release-item>

                    <release-item>
                        <p>Allow code blocks to have a type.  Currently this is only rendered in Markdown.</p>
                    </release-item>

                    <release-item>
                        <release-item-contributor-list>
                            <release-item-contributor id="cynthia.shang"/>
                        </release-item-contributor-list>

                        <p>Add table render for Markdown format.</p>
                    </release-item>

                    <release-item>
                        <p>PDF rendering improvements.  Check both <path>doc-path</path> and <path>bin-path</path> for logo.  Allow PDF to be output to a location other than the <path>output</path> directory. Use PDF-specific version variable for more flexible formatting.  Allow sections to be excluded from table of contents.  More flexible replacements for titles and footers.  Fill is now the default for table columns.  Column width is specified as a percentage rather that using latex-specific notation.  Fix missing variable replace for <code>code-block</code> title.</p>
                    </release-item>

                    <release-item>
                        <p>Add <id>id</id> param for hosts created with <code>host-add</code>.  The <id>host-*-ip</id> variable is created from the <id>id</id> param so the <id>name</id> param can be changed without affecting the <id>host-*-ip</id> variable.  If <id>id</id> is not specified then it is copied from <id>name</id>.</p>
                    </release-item>

                    <release-item>
                        <p>Deploy historical documentation to <path>prior</path> rather than the root directory.</p>
                    </release-item>
                </release-development-list>
            </release-doc-list>

            <release-test-list>
                <release-development-list>
                    <release-item>
                        <p>Run valgrind on all C unit tests.</p>
                    </release-item>

                    <release-item>
                        <p>Only build C binary/library for Perl unit/integration tests or C unit tests that require Perl.</p>
                    </release-item>

                    <release-item>
                        <p>Improve speed of C unit tests.  Preserve object files between tests and use a Makefile to avoid rebuilding object files.</p>
                    </release-item>

                    <release-item>
                        <p>Report coverage errors via the console.  This helps with debugging coverage issues on remote services like Travis.</p>
                    </release-item>

                    <release-item>
                        <p>No longer run <id>master</id> branch through CI. The <id>integration</id> branch will be run through CI and then pushed to <id>master</id> with github status checks.</p>
                    </release-item>

                    <release-item>
                        <p>Rename Perl tests so they don't conflict with their C counterparts.</p>
                    </release-item>

                    <release-item>
                        <p>Update URL for Debian package repository.</p>
                    </release-item>
                </release-development-list>
            </release-test-list>
        </release>

        <release date="2018-07-05" version="1.29" title="Critical Bug Fix for Backup Resume">
            <release-core-list>
                <p><b>IMPORTANT NOTE</b>: This release fixes a critical bug in the backup resume feature. All resumed backups prior to this release should be considered inconsistent. A backup will be resumed after a prior backup fails, unless <br-option>resume=n</br-option> has been specified. A resumed backup can be identified by checking the backup log for the message <quote>aborted backup of same type exists, will be cleaned to remove invalid files and resumed</quote>. If the message exists, do not use this backup or any backup in the same set for a restore and check the restore logs to see if a resumed backup was restored. If so, there may be inconsistent data in the cluster.</p>

                <release-bug-list>
                    <release-item>
                        <release-item-contributor-list>
                            <release-item-ideator id="david.youatt"/>
                            <release-item-ideator id="yogesh.sharma"/>
                            <release-item-ideator id="stephen.frost"/>
                        </release-item-contributor-list>

                        <p>Fix critical bug in resume that resulted in inconsistent backups.  A regression in <id>v0.82</id> removed the timestamp comparison when deciding which files from the aborted backup to keep on resume. See note above for more details.</p>
                    </release-item>

                     <release-item>
                         <release-item-contributor-list>
                             <release-item-contributor id="andrew.schwartz"/>
                         </release-item-contributor-list>

                         <p>Fix non-compliant ISO-8601 timestamp format in S3 authorization headers.  AWS and some gateways were tolerant of space rather than zero-padded hours while others were not.</p>
                     </release-item>

                     <release-item>
                         <release-item-contributor-list>
                             <release-item-ideator id="craig.a.james"/>
                         </release-item-contributor-list>

                         <p>Fix directory syncs running recursively when only the specified directory should be synced.</p>
                     </release-item>

                     <release-item>
                         <release-item-contributor-list>
                             <release-item-ideator id="brad.nicholson"/>
                         </release-item-contributor-list>

                         <p>Fix <br-option>--target-action</br-option> and <br-option>--recovery-option</br-option> options being reported as invalid when restoring with <br-option>--type=immediate</br-option>.</p>
                     </release-item>

                    <release-item>
                        <release-item-contributor-list>
                            <release-item-ideator id="yummyliu"/>
                            <release-item-ideator id="vitaliy.kukharik"/>
                        </release-item-contributor-list>

                        <p>Fix <br-option>archive-copy</br-option> throwing <quote>path not found</quote> error for incr/diff backups.</p>
                    </release-item>

                    <release-item>
                        <release-item-contributor-list>
                            <release-item-ideator id="vitaliy.kukharik"/>
                        </release-item-contributor-list>

                        <p>Fix failure in manifest build when two or more files in <id>PGDATA</id> are linked to the same directory.</p>
                    </release-item>

                     <release-item>
                         <p>Fix delta restore failing when a linked file was missing.</p>
                     </release-item>

                     <release-item>
                         <release-item-contributor-list>
                             <release-item-ideator id="nj.baliyan"/>
                             <release-item-contributor id="cynthia.shang"/>
                         </release-item-contributor-list>

                         <p>Fix error in selective restore when only one user database exists in the cluster.</p>
                     </release-item>
                </release-bug-list>

                <release-improvement-list>
                     <release-item>
                         <release-item-contributor-list>
                             <release-item-ideator id="adam.k.sumner"/>
                         </release-item-contributor-list>

                         <p>Improve the HTTP client to set <id>content-length</id> to 0 when not specified by the server.  S3 (and gateways) always set <id>content-length</id> or <id>transfer-encoding</id> but <id>HTTP 1.1</id> does not require it and proxies (e.g. <proper>HAProxy</proper>) may not include either.</p>
                     </release-item>

                    <release-item>
                        <p>Improve performance of HTTPS client.  Buffering now takes the <code>pending</code> bytes on the socket into account (when present) rather than relying entirely on <code>select()</code>.  In some instances the final bytes would not be flushed until the connection was closed.</p>
                    </release-item>

                     <release-item>
                         <p>Improve S3 delete performance.  The constant <id>S3_BATCH_MAX</id> had been replaced with a hard-coded value of 2, probably during testing.</p>
                     </release-item>

                     <release-item>
                         <p>Make backup/restore path sync more efficient.  Scanning the entire directory can be very expensive if there are a lot of small tables.  The backup manifest contains the path list so use it to perform syncs instead of scanning the backup/restore path.  Remove recursive path sync functionality since it is no longer used.</p>
                     </release-item>
                </release-improvement-list>

                <release-development-list>
                     <release-item>
                         <p>Make <path>backup.history</path> sync more efficient.  Only the <path>backup.history/[year]</path> directory was being synced, so check if the <path>backup.history</path> is newly created and sync it as well.</p>
                     </release-item>

                     <release-item>
                         <p>Add log-level-stderr option for stanza-* commands.</p>
                     </release-item>
                </release-development-list>
            </release-core-list>

            <release-doc-list>
                <release-bug-list>
                    <release-item>
                        <release-item-contributor-list>
                            <release-item-ideator id="viorel.tabara"/>
                        </release-item-contributor-list>

                        <p>Update docs with 32-bit support and caveats. 32-bit support was added in <proper>v1.26</proper>.</p>
                    </release-item>
                </release-bug-list>

                <release-improvement-list>
                    <release-item>
                        <release-item-contributor-list>
                        <release-item-ideator id="david.youatt"/>
                    </release-item-contributor-list>

                        <p>Clarify that S3 buckets must be created by the user.</p>
                    </release-item>

                    <release-item>
                        <p>Update out-of-date description for the <br-option>spool-path</br-option> option.</p>
                    </release-item>
                </release-improvement-list>

                <release-development-list>
                     <release-item>
                         <p>Remove call to <file>lscpu</file> which can vary widely by build host.</p>
                     </release-item>
                </release-development-list>
            </release-doc-list>

            <release-test-list>
                <release-development-list>
                     <release-item>
                         <p>Add new test for <code>Common::Io::Process</code> to show that output on stderr will raise an exception on <code>close()</code> even if the exit code is 0.</p>
                     </release-item>

                     <release-item>
                         <p>Add zero-length file to <id>mock</id>/<id>all</id> test.</p>
                     </release-item>

                    <release-item>
                        <p>Disable package build tests since <id>v1</id> will no longer be packaged.  Users installing packages should update to <id>v2</id>. <id>v1</id> builds are intended for users installing from source.</p>
                    </release-item>

                    <release-item>
                        <p>Update SSL error message test on CentOS 7.</p>
                    </release-item>

                    <release-item>
                        <p>Update URL for Debian package repository.</p>
                    </release-item>

                    <release-item>
                        <p>Make <file>ls</file> ordering deterministic in <id>mock</id>/<id>all</id> test.</p>
                    </release-item>

                    <release-item>
                        <p>Change backup test user from <id>backrest</id> to <id>pgbackrest</id>.</p>
                    </release-item>
                </release-development-list>
            </release-test-list>
        </release>

        <release date="2018-02-01" version="1.28" title="Stanza Delete">
            <release-core-list>
                <release-bug-list>
                    <release-item>
                        <release-item-contributor-list>
                            <release-item-ideator id="chiranjeevi.ravilla"/>
                            <release-item-contributor id="cynthia.shang"/>
                        </release-item-contributor-list>

                        <p>Fixed inability to restore a single database contained in a tablespace using --db-include.</p>
                    </release-item>

                    <release-item>
                        <release-item-contributor-list>
                            <release-item-ideator id="adam.k.sumner"/>
                            <release-item-contributor id="cynthia.shang"/>
                        </release-item-contributor-list>

                        <p>Ensure latest <id>db-id</id> is selected on when matching <file>archive.info</file> to <file>backup.info</file>.  This provides correct matching in the event there are <id>system-id</id> and <id>db-version</id> duplicates (e.g. after reverting a <id>pg_upgrade</id>).</p>
                    </release-item>

                    <release-item>
                        <release-item-contributor-list>
                            <release-item-ideator id="jason.odonnell"/>
                            <release-item-contributor id="david.steele"/>
                        </release-item-contributor-list>

                        <p>Fixed overly chatty error message when reporting an invalid command.</p>
                    </release-item>
                </release-bug-list>

                <release-feature-list>
                    <release-item>
                        <release-item-contributor-list>
                            <release-item-ideator id="magnus.hagander"/>
                            <release-item-contributor id="cynthia.shang"/>
                        </release-item-contributor-list>

                        <p>Add <cmd>stanza-delete</cmd> command to cleanup unused stanzas.</p>
                    </release-item>
                </release-feature-list>

                <release-improvement-list>
                    <release-item>
                        <release-item-contributor-list>
                            <release-item-contributor id="cynthia.shang"/>
                        </release-item-contributor-list>

                        <p>Improve <cmd>stanza-create</cmd> command so that it does not error when the stanza already exists.</p>
                    </release-item>
                </release-improvement-list>

                <release-development-list>
                    <release-item>
                        <release-item-contributor-list>
                            <release-item-contributor id="cynthia.shang"/>
                        </release-item-contributor-list>

                        <p>Minor changes to <code>Manifest</code> module, mostly for test reproducibility.</p>
                    </release-item>

                    <release-item>
                        <release-item-contributor-list>
                            <release-item-ideator id="cynthia.shang"/>
                        </release-item-contributor-list>

                        <p>Fix non-compliant formatting for function declarations.</p>
                    </release-item>
                </release-development-list>
            </release-core-list>

            <release-doc-list>
                <release-improvement-list>
                    <release-item>
                        <release-item-contributor-list>
                            <release-item-ideator id="jason.odonnell"/>
                        </release-item-contributor-list>

                        <p>Update <cmd>stanza-create --force</cmd> documentation to urge caution when using.</p>
                    </release-item>
                </release-improvement-list>
            </release-doc-list>

            <release-test-list>
                <release-development-list>
                    <release-item>
                        <release-item-contributor-list>
                            <release-item-contributor id="cynthia.shang"/>
                        </release-item-contributor-list>

                        <p>Add unit tests for the <code>Manifest</code> module.</p>
                    </release-item>
                </release-development-list>
            </release-test-list>
        </release>

        <release date="2017-12-19" version="1.27" title="Bug Fixes and Documentation">
            <release-core-list>
                <release-bug-list>
                    <release-item>
                        <release-item-contributor-list>
                            <release-item-ideator id="sebastien.lardiere"/>
                        </release-item-contributor-list>

                        <p>Fixed an issue that suppressed locality errors for <cmd>backup</cmd> and <cmd>restore</cmd>.  When a backup host is present, backups should only be allowed on the backup host and restores should only be allowed on the database host unless an alternate configuration is created that ignores the remote host.</p>
                    </release-item>

                     <release-item>
                         <release-item-contributor-list>
                             <release-item-ideator id="adam.brusselback"/>
                         </release-item-contributor-list>

                         <p>Fixed an issue where WAL was not expired on <postgres/> 10.  This was caused by a faulty regex that expected all <postgres/> major versions to be X.X.</p>
                     </release-item>

                    <release-item>
                        <p>Fixed an issue where the <br-option>--no-config</br-option> option was not passed to child processes.  This meant the child processes would still read the local config file and possibly cause unexpected behaviors.</p>
                    </release-item>

                    <release-item>
                        <release-item-contributor-list>
                            <release-item-ideator id="stephen.frost"/>
                            <release-item-contributor id="cynthia.shang"/>
                        </release-item-contributor-list>

                        <p>Fixed <cmd>info</cmd> command to eliminate <code>"db (prior)"</code> output if no backups or archives exist for a prior version of the cluster.</p>
                    </release-item>
                </release-bug-list>

                <release-development-list>
                    <release-item>
                        <p>Add <code>memGrowRaw()</code> to memory context module.</p>
                    </release-item>
                </release-development-list>
            </release-core-list>

            <release-doc-list>
                <release-feature-list>
                    <release-item>
                        <release-item-contributor-list>
                            <release-item-ideator id="markus.nullmeier"/>
                        </release-item-contributor-list>

                        <p>Document the relationship between the <br-option>archive-copy</br-option> and <br-option>archive-check</br-option> options.</p>
                    </release-item>

                    <release-item>
                        <p>Improve <br-option>archive-copy</br-option> reference documentation.</p>
                    </release-item>
                </release-feature-list>

                <release-development-list>
                    <release-item>
                        <p>Relax permissions set by <file>release.pl</file>.</p>
                    </release-item>

                    <release-item>
                        <p>Split <quote>refactor</quote> sections into <quote>improvements</quote> and <quote>development</quote> in the release notes.  Many development notes are not relevant to users and simply clutter the release notes, so they are no longer shown on the website.</p>
                    </release-item>

                    <release-item>
                        <p>Allow internal options that do not show up in the documentation.  Used for test options initially but other use cases are on the horizon.</p>
                    </release-item>
                </release-development-list>
            </release-doc-list>

            <release-test-list>
                <release-development-list>
                    <release-item>
                        <p>Update CI branches to <path>release/1</path> and <path>release/1-integration</path>.</p>
                    </release-item>

                    <release-item>
                        <p>No longer run <id>release/1</id> branch through CI. The <id>release/1-integration</id> branch will be run through CI and then pushed to <id>release/1</id> with github status checks.</p>
                    </release-item>

                    <release-item>
                        <p>Move restore test infrastructure to <code>HostBackup.pm</code>.  Required to test restores on the backup server, a fairly common scenario.  Improve the restore function to accept optional parameters rather than a long list of parameters. In passing, clean up extraneous use of <code>strType</code> and <code>strComment</code> variables.</p>
                    </release-item>

                    <release-item>
                        <p>Sync time to prevent build failures when running on VirtualBox.</p>
                    </release-item>
                </release-development-list>
            </release-test-list>
        </release>

        <release date="2017-11-21" version="1.26" title="Repository Encryption">
            <release-core-list>
                <release-bug-list>
                    <release-item>
                        <release-item-contributor-list>
                            <release-item-ideator id="craig.a.james"/>
                        </release-item-contributor-list>

                        <p>Fixed an issue that could cause copying large manifests to fail during restore.</p>
                    </release-item>

                    <release-item>
                        <release-item-contributor-list>
                            <release-item-contributor id="javier.wilson"/>
                        </release-item-contributor-list>

                        <p>Fixed incorrect WAL offset for 32-bit architectures.</p>
                    </release-item>

                    <release-item>
                        <release-item-contributor-list>
                            <release-item-ideator id="clinton.adams"/>
                            <release-item-contributor id="cynthia.shang"/>
                        </release-item-contributor-list>

                        <p>Fixed an issue retrieving WAL for old database versions.  After a <cmd>stanza-upgrade</cmd> it should still be possible to restore backups from the previous version and perform recovery with <cmd>archive-get</cmd>.  However, archive-get only checked the most recent db version/id and failed.  Also clean up some issues when the same db version/id appears multiple times in the history.</p>
                    </release-item>

                    <release-item>
                        <release-item-contributor-list>
                            <release-item-ideator id="jeff.mccormick"/>
                        </release-item-contributor-list>

                        <p>Fixed an issue with invalid backup groups being set correctly on restore.  If the backup cannot map a group to a name it stores the group in the manifest as <id>false</id> then uses either the owner of $PGDATA to set the group during restore or failing that the group of the current user.  This logic was not working correctly because the selected group was overwriting the user on restore leaving the group undefined and the user incorrectly set to the group.</p>
                    </release-item>

                    <release-item>
                        <release-item-contributor-list>
                            <release-item-ideator id="uspen"/>
                        </release-item-contributor-list>

                        <p>Fixed an issue passing parameters to remotes.  When more than one db was specified the path, port, and socket path would for db1 were passed no matter which db was actually being addressed.</p>
                    </release-item>
                </release-bug-list>

                <release-feature-list>
                    <release-item>
                        <release-item-contributor-list>
                            <release-item-contributor id="cynthia.shang"/>
                            <release-item-contributor id="david.steele"/>
                        </release-item-contributor-list>

                        <p>Repository encryption support.</p>
                    </release-item>
                </release-feature-list>

                <release-improvement-list>
                    <release-item>
                        <p>Disable gzip filter when <br-option>--compress-level-network=0</br-option>.  The filter was used with compress level set to 0 which added overhead without any benefit.</p>
                    </release-item>

                    <release-item>
                        <p>Inflate performance improvement for gzip filter.</p>
                    </release-item>
                </release-improvement-list>

                <release-development-list>
                    <release-item>
                        <p>Refactor protocol param generation into a new function.  This allows the code to be tested more precisely and doesn't require executing a remote process.</p>
                    </release-item>

                    <release-item>
                        <p>Add <id>list</id> type for options.  The <id>hash</id> type was being used for lists with an additional flag (`value-hash`) to indicate that it was not really a hash.</p>
                    </release-item>

                    <release-item>
                        <p>Remove configurable option hints. <br-option>db-path</br-option> was the only option with a hint so the feature seemed wasteful.  All missing stanza options now output the same hint without needing configuration.</p>
                    </release-item>

                    <release-item>
                        <p>Convert configuration definitions from auto-generated functions to auto-generated data structures.</p>
                    </release-item>

                    <release-item>
                        <p>Add <id>eof</id> to S3 file driver (required for encryption support).</p>
                    </release-item>

                    <release-item>
                        <p>Enable additional warnings for C builds.</p>
                    </release-item>

                    <release-item>
                        <p>Simplify try..catch..finally names.  Also wrap in a do...while loop to make sure that no random else is attached to the main if block.</p>
                    </release-item>

                    <release-item>
                        <p>Improve base64 implementation.  Different encoded strings could be generated based on compiler optimizations. Even though decoding was still successful the encoded strings did not match the standard.</p>
                    </release-item>

                    <release-item>
                        <p>Disable <id>-Wclobber</id> compiler warning because it is mostly useless but keep the rest of of <id>-Wextra</id>.</p>
                    </release-item>
                </release-development-list>
            </release-core-list>

            <release-doc-list>
                <release-feature-list>
                    <release-item>
                        <release-item-contributor-list>
                            <release-item-contributor id="cynthia.shang"/>
                        </release-item-contributor-list>

                        <p>Add template to improve initial information gathered for issue submissions.</p>
                    </release-item>
                </release-feature-list>

                <release-improvement-list>
                    <release-item>
                        <release-item-contributor-list>
                            <release-item-ideator id="keith.fiske"/>
                            <release-item-contributor id="cynthia.shang"/>
                        </release-item-contributor-list>

                        <p>Clarify usage of the <br-option>archive-timeout</br-option> option and describe how it is distinct from the <postgres/> <pg-option>archive_timeout</pg-option> setting.</p>
                    </release-item>
                </release-improvement-list>

                <release-development-list>
                    <release-item>
                        <p>Update <file>release.pl</file> to push data to site repository.</p>
                    </release-item>
                </release-development-list>
            </release-doc-list>

            <release-test-list>
                <release-feature-list>
                    <release-item>
                        <p>Automated tests for 32-bit i386/i686 architecture.</p>
                    </release-item>
                </release-feature-list>

                <release-development-list>
                    <release-item>
                        <p>Update Debian/Ubuntu containers to download latest version of <file>pip</file>.</p>
                    </release-item>

                    <release-item>
                        <p>Full unit test coverage for gzip filter.</p>
                    </release-item>

                    <release-item>
                        <p>Only check expect logs on CentOS 7.  Variations in distros cause false negatives in tests but don't add much value.</p>
                    </release-item>

                    <release-item>
                        <p>Fix flapping protocol timeout test.  It only matters that the correct error code is returned, so disable logging to prevent message ordering from failing the expect test.</p>
                    </release-item>

                    <release-item>
                        <p>Designate a single distro (Ubuntu 16.04) for coverage testing.  Running coverage testing on multiple distros takes time but doesn't add significant value.  Also ensure that the distro designated to run coverage tests is one of the default test distros.  For C tests, enable optimizations on the distros that don't do coverage testing.</p>
                    </release-item>

                    <release-item>
                        <p>Automate generation of WAL and <file>pg_control</file> test files.  The existing static files would not work with 32-bit or big-endian systems so create functions to generate these files dynamically rather than creating a bunch of new static files.</p>
                    </release-item>

                    <release-item>
                        <p>Refactor C unit test macros so they compile with <id>-Wstrict-aliasing</id>.</p>
                    </release-item>

                    <release-item>
                        <p>Refactor C page checksum unit test to compile with <id>-Wstrict-aliasing</id>.</p>
                    </release-item>
                </release-development-list>
            </release-test-list>
        </release>

        <release date="2017-10-24" version="1.25" title="S3 Performance Improvements">
            <release-core-list>
                <release-bug-list>
                    <release-item>
                        <release-item-contributor-list>
                            <release-item-ideator id="jens.wilke"/>
                        </release-item-contributor-list>

                        <p>Fix custom settings for <br-option>compress-level</br-option> option being ignored.</p>
                    </release-item>

                    <release-item>
                        <release-item-contributor-list>
                            <release-item-ideator id="benoit.lobréau"/>
                        </release-item-contributor-list>

                        <p>Remove error when overlapping timelines are detected.  Overlapping timelines are valid in many Point-in-Time-Recovery (PITR) scenarios.</p>
                    </release-item>

                    <release-item>
                        <release-item-contributor-list>
                            <release-item-ideator id="jason.odonnell"/>
                            <release-item-contributor id="cynthia.shang"/>
                        </release-item-contributor-list>

                        <p>Fix instances where <id>database-id</id> was not rendered as an integer in JSON info output.</p>
                    </release-item>
                </release-bug-list>

                <release-feature-list>
                    <release-item>
                        <release-item-contributor-list>
                            <release-item-ideator id="mihail.shvein"/>
                        </release-item-contributor-list>

                        <p>Improve performance of list requests on S3.  Any beginning literal portion of a filter expression is used to generate a search prefix which often helps keep the request small enough to avoid rate limiting.</p>
                    </release-item>
                </release-feature-list>

                <release-development-list>
                    <release-item>
                        <p>Improve protocol error handling.  In particular, <quote>stop</quote> errors are no longer reported as <quote>unexpected</quote>.</p>
                    </release-item>

                    <release-item>
                        <p>Allow functions with sensitive options to be logged at debug level with redactions.  Previously, functions with sensitive options had to be logged at trace level to avoid exposing them.  Trace level logging may still expose secrets so use with caution.</p>
                    </release-item>

                    <release-item>
                        <p>Replace dynamically built class hierarchies in I/O layer with fixed <code>parent()</code> calls.</p>
                    </release-item>

                    <release-item>
                        <p>Improve labeling for errors in helper processes.</p>
                    </release-item>

                    <release-item>
                        <p>Update C naming conventions.</p>
                    </release-item>

                    <release-item>
                        <p>Use <id>int</id> datatype wherever possible.</p>
                    </release-item>

                    <release-item>
                        <p>Better separation of C source from Perl interface.</p>
                    </release-item>

                    <release-item>
                        <p>Add <file>LibC.template.pm</file> to simplify LibC module generation.</p>
                    </release-item>

                    <release-item>
                        <p>Add C error handler.</p>
                    </release-item>

                    <release-item>
                        <p>Perl error handler recognizes errors thrown from the C library.</p>
                    </release-item>

                    <release-item>
                        <p>Page checksum module uses new C error handler.</p>
                    </release-item>

                    <release-item>
                        <p>Add C memory contexts.</p>
                    </release-item>

                    <release-item>
                        <p>Add base64 encode/decode.</p>
                    </release-item>
                </release-development-list>
            </release-core-list>

            <release-test-list>
                <release-feature-list>
                    <release-item>
                        <p>Add I/O performance tests.</p>
                    </release-item>
                </release-feature-list>

                <release-development-list>
                    <release-item>
                        <p>Add C unit test infrastructure.</p>
                    </release-item>

                    <release-item>
                        <p>Add test macros for C results and errors.</p>
                    </release-item>

                    <release-item>
                        <p>Warnings in C builds treated as errors.</p>
                    </release-item>

                    <release-item>
                        <p>Run all tests on tempfs rather than local disk.</p>
                    </release-item>

                    <release-item>
                        <p>Improve performance of test code. Wait when all tests have been assigned to reduce CPU load.</p>
                    </release-item>

                    <release-item>
                        <p>Remove Debian test repo after PostgreSQL 10 release.</p>
                    </release-item>

                    <release-item>
                        <p>Convert config and page checksum tests into C unit tests.</p>
                    </release-item>

                    <release-item>
                        <p>Add <postgres/> versions to Debian VMs for testing.</p>
                    </release-item>
                </release-development-list>
            </release-test-list>
        </release>

        <release date="2017-09-28" version="1.24" title="New Backup Exclusions">
            <release-core-list>
                <release-bug-list>
                    <release-item>
                        <release-item-contributor-list>
                            <release-item-ideator id="uspen"/>
                        </release-item-contributor-list>

                        <p>Fixed an issue where warnings were being emitted in place of lower priority log messages during backup from standby initialization.</p>
                    </release-item>

                    <release-item>
                        <release-item-contributor-list>
                            <release-item-ideator id="uspen"/>
                        </release-item-contributor-list>

                        <p>Fixed an issue where some <id>db-*</id> options (e.g. <br-option>db-port</br-option>) were not being passed to remotes.</p>
                    </release-item>
                </release-bug-list>

                <release-feature-list>
                    <release-item>
                        <p>Exclude contents of <path>pg_snapshots</path>, <path>pg_serial</path>, <path>pg_notify</path>, and <path>pg_dynshmem</path> from backup since they are rebuilt on startup.</p>
                    </release-item>

                    <release-item>
                        <p>Exclude <file>pg_internal.init</file> files from backup since they are rebuilt on startup.</p>
                    </release-item>
                </release-feature-list>

                <release-improvement-list>
                    <release-item>
                        <release-item-contributor-list>
                            <release-item-ideator id="jens.wilke"/>
                        </release-item-contributor-list>

                        <p>Open log file after async process is completely separated from the main process to prevent the main process from also logging to the file.</p>
                    </release-item>
                </release-improvement-list>

                <release-development-list>
                    <release-item>
                        <p>Dynamically generate list of files for C library build.</p>
                    </release-item>

                    <release-item>
                        <p>Break up <file>LibC.xs</file> into separate module files.</p>
                    </release-item>
                </release-development-list>
            </release-core-list>

            <release-doc-list>
                <release-feature-list>
                    <release-item>
                        <p>Add passwordless SSH configuration.</p>
                    </release-item>
                </release-feature-list>

                <release-improvement-list>
                    <release-item>
                        <p>Rename <proper>master</proper> to <proper>primary</proper> in documentation to align with <postgres/> convention.</p>
                    </release-item>
                </release-improvement-list>

                <release-development-list>
                    <release-item>
                        <p>Add full installation where required and remove doc containers that included parts of the installation.</p>
                    </release-item>
                </release-development-list>
            </release-doc-list>

            <release-test-list>
                <release-development-list>
                    <release-item>
                        <p>Improve C library smart build by ignoring changes outside of <path>/lib/pgBackRest/Config</path>.</p>
                    </release-item>
                </release-development-list>
            </release-test-list>
        </release>

        <release date="2017-09-03" version="1.23" title="Multiple Standbys and PostgreSQL 10 Support">
            <release-core-list>
                <release-bug-list>
                    <release-item>
                        <release-item-contributor-list>
                            <release-item-ideator id="jesper.st.john"/>
                            <release-item-ideator id="aleksandr.rogozin"/>
                        </release-item-contributor-list>

                        <p>Fixed an issue that could cause compression to abort on growing files.</p>
                    </release-item>

                    <release-item>
                        <release-item-contributor-list>
                            <release-item-ideator id="william.cox"/>
                        </release-item-contributor-list>

                        <p>Fixed an issue with keep-alives not being sent to the remote from the local process.</p>
                    </release-item>
                </release-bug-list>

                <release-feature-list>
                    <release-item>
                        <release-item-contributor-list>
                            <release-item-contributor id="cynthia.shang"/>
                        </release-item-contributor-list>

                        <p>Up to seven standbys can be configured for backup from standby.</p>
                    </release-item>

                    <release-item>
                        <p><postgres/> 10 support.</p>
                    </release-item>

                    <release-item>
                        <release-item-contributor-list>
                            <release-item-ideator id="victor.gdalevich"/>
                        </release-item-contributor-list>

                        <p>Allow <id>content-length</id> (in addition to chunked encoding) when reading XML data to improve compatibility with third-party S3 gateways.</p>
                    </release-item>
                </release-feature-list>

                <release-improvement-list>
                    <release-item>
                        <p>Increase HTTP timeout for S3.</p>
                    </release-item>

                    <release-item>
                        <p>Add HTTP retries to harden against transient S3 network errors.</p>
                    </release-item>
                </release-improvement-list>

                <release-development-list>
                    <release-item>
                        <p>Configuration definitions are now pulled from the C library when present.</p>
                    </release-item>
                </release-development-list>
            </release-core-list>

            <release-doc-list>
                <release-bug-list>
                    <release-item>
                        <release-item-contributor-list>
                            <release-item-contributor id="cynthia.shang"/>
                        </release-item-contributor-list>

                        <p>Fixed document generation to include section summaries on the Configuration page.</p>
                    </release-item>
                </release-bug-list>

                <release-development-list>
                    <release-item>
                        <p>Move contributor list to the end of <file>release.xml</file> for convenience.</p>
                    </release-item>
                </release-development-list>
            </release-doc-list>

            <release-test-list>
                <release-development-list>
                    <release-item>
                        <p>Change log test order to ignore unimportant log errors while shutting down <postgres/>.</p>
                    </release-item>

                    <release-item>
                        <p>Drain <id>stderr</id> during test process execution as well as termination to prevent lockups if there is a lot of output.</p>
                    </release-item>

                    <release-item>
                        <p>Update Docker build in <file>Vagrantfile</file>.</p>
                    </release-item>

                    <release-item>
                        <p>Update containers to support C library builds in the documentation.</p>
                    </release-item>

                    <release-item>
                        <p>Simplify smart logic for C Library and package builds.</p>
                    </release-item>
                </release-development-list>
            </release-test-list>
        </release>

        <release date="2017-08-09" version="1.22" title="Fixed S3 Retry">
            <release-core-list>
                <release-bug-list>
                    <release-item>
                        <p>Fixed authentication issue in S3 retry.</p>
                    </release-item>
                </release-bug-list>
            </release-core-list>
        </release>

        <release date="2017-08-08" version="1.21" title="Improved Info Output and SSH Port Option">
            <release-core-list>
                <release-bug-list>
                    <release-item>
                        <release-item-contributor-list>
                            <release-item-ideator id="stephen.frost"/>
                        </release-item-contributor-list>

                        <p>The <path>archive_status</path> directory is now recreated on restore to support <postgres/> 8.3 which does not recreate it automatically like more recent versions do.</p>
                    </release-item>

                    <release-item>
                        <release-item-contributor-list>
                            <release-item-contributor id="cynthia.shang"/>
                        </release-item-contributor-list>

                        <p>Fixed an issue that could cause the empty archive directory for an old <postgres/> version to be left behind after a <cmd>stanza-upgrade</cmd>.</p>
                    </release-item>
                </release-bug-list>

                <release-feature-list>
                    <release-item>
                        <release-item-contributor-list>
                            <release-item-contributor id="cynthia.shang"/>
                        </release-item-contributor-list>

                        <p>Modified the <cmd>info</cmd> command (both text and JSON output) to display the archive ID and minimum/maximum WAL currently present in the archive for the current and prior, if any, database cluster version.</p>
                    </release-item>

                    <release-item>
                        <release-item-contributor-list>
                            <release-item-contributor id="cynthia.shang"/>
                        </release-item-contributor-list>

                        <p>Added <br-option>--backup-ssh-port</br-option> and <br-option>--db-ssh-port</br-option> options to support non-default SSH ports.</p>
                    </release-item>
                </release-feature-list>

                <release-improvement-list>
                    <release-item>
                        <p>Retry when S3 returns an internal error (500).</p>
                    </release-item>
                </release-improvement-list>

                <release-development-list>
                    <release-item>
                        <p>Add <id>bIgnoreMissing</id> parameter to <code>Local->manifest()</code>.</p>
                    </release-item>
                </release-development-list>
            </release-core-list>

            <release-doc-list>
                <release-bug-list>
                    <release-item>
                        <p>Fix description of <br-option>--online</br-option> based on the command context.</p>
                    </release-item>
                </release-bug-list>

                <release-feature-list>
                    <release-item>
                        <p>Add creation of <file>/etc/pgbackrest.conf</file> to manual installation instructions.</p>
                    </release-item>
                </release-feature-list>

                <release-improvement-list>
                    <release-item>
                        <release-item-contributor-list>
                            <release-item-ideator id="stephen.frost"/>
                        </release-item-contributor-list>

                        <p>Move repository options into a separate section in command/command-line help.</p>
                    </release-item>
                </release-improvement-list>

                <release-development-list>
                    <release-item>
                        <p>Reduce log verbosity when building documentation by only logging sections that contain an execute list directly or in a child section.</p>
                    </release-item>

                    <release-item>
                        <p>Debian/Ubuntu documentation now builds on Ubuntu 16.</p>
                    </release-item>

                    <release-item>
                        <p>Remove vestigial repository options from <cmd>backup</cmd> command.</p>
                    </release-item>
                </release-development-list>
            </release-doc-list>

            <release-test-list>
                <release-development-list>
                    <release-item>
                        <p>Fix log checking after <postgres/> shuts down to include <id>FATAL</id> messages and disallow immediate shutdowns which can throw <id>FATAL</id> errors in the log.</p>
                    </release-item>

                    <release-item>
                        <p>Use Google DNS in test environment for consistency.</p>
                    </release-item>

                    <release-item>
                        <p>Use new Travis Trusty image.</p>
                    </release-item>

                    <release-item>
                        <p>Generate global fake cert in containers for testing.</p>
                    </release-item>

                    <release-item>
                        <release-item-contributor-list>
                            <release-item-contributor id="cynthia.shang"/>
                        </release-item-contributor-list>

                        <p>Consolidate <id>stanza-create</id> and <id>stanza-upgrade</id> tests into new <id>stanza</id> test.</p>
                    </release-item>
                </release-development-list>
            </release-test-list>
        </release>

        <release date="2017-06-27" version="1.20" title="Critical 8.3/8.4 Bug Fix">
            <release-core-list>
                <p><b>IMPORTANT NOTE</b>: <postgres/> <proper>8.3</proper> and <proper>8.4</proper> installations utilizing tablespaces should upgrade immediately from any <proper>v1</proper> release and run a full backup.  A bug prevented tablespaces from being backed up on these versions only.  <postgres/> &amp;ge; <proper>9.0</proper> is not affected.</p>

                <release-bug-list>
                    <release-item>
                        <p>Fixed an issue that prevented tablespaces from being backed up on <postgres/> &amp;le; <proper>8.4</proper>.</p>
                    </release-item>

                    <release-item>
                        <release-item-contributor-list>
                            <release-item-ideator id="adrian.vondendriesch"/>
                        </release-item-contributor-list>

                        <p>Fixed missing flag in C library build that resulted in a mismatched binary on 32-bit systems.</p>
                    </release-item>
                </release-bug-list>

                <release-feature-list>
                    <release-item>
                        <release-item-contributor-list>
                            <release-item-ideator id="scott.frazer"/>
                        </release-item-contributor-list>

                        <p>Add <br-option>s3-repo-ca-path</br-option> and <br-option>s3-repo-ca-file</br-option> options to accommodate systems where CAs are not automatically found by <code>IO::Socket::SSL</code>, i.e. <proper>RHEL7</proper>, or to load custom CAs.</p>
                    </release-item>
                </release-feature-list>

                <release-development-list>
                    <release-item>
                        <p>Harden protocol handshake to handle race conditions.</p>
                    </release-item>

                    <release-item>
                        <p>Fixed misleading error message when a file was opened for write in a missing directory.</p>
                    </release-item>

                    <release-item>
                        <p>Change log level of hardlink logging to <id>detail</id>.</p>
                    </release-item>

                    <release-item>
                        <p>Cast size in S3 manifest to integer.</p>
                    </release-item>

                    <release-item>
                        <p>Rename <code>Archive</code> modules to remove redundancy.</p>
                    </release-item>

                    <release-item>
                        <p>Improve <proper>S3</proper> error reporting.</p>
                    </release-item>

                    <release-item>
                        <p>Minor optimizations to package loads and ordering for <cmd>archive-get</cmd> and <cmd>archive-push</cmd> commands.</p>
                    </release-item>
                </release-development-list>
            </release-core-list>

            <release-doc-list>
                <release-development-list>
                    <release-item>
                        <p>Remove exhaustive version list from Stable Releases TOC.</p>
                    </release-item>

                    <release-item>
                        <p>Improve <proper>S3</proper> server implementation in documentation.</p>
                    </release-item>

                    <release-item>
                        <p>Update <proper>CentOS 6</proper> documentation to build on <postgres/> 9.5.</p>
                    </release-item>

                    <release-item>
                        <p>Remove <id>mount</id> from host <code>cache-key</code> because it can vary by system.</p>
                    </release-item>
                </release-development-list>
            </release-doc-list>

            <release-test-list>
                <release-feature-list>
                    <release-item>
                        <p>Add documentation builds to CI.</p>
                    </release-item>
                </release-feature-list>

                <release-development-list>
                    <release-item>
                        <p>Fix timeouts in <code>ExecuteTest</code> to speed multi-process testing.</p>
                    </release-item>

                    <release-item>
                        <p>Remove patch directory before Debian package builds.</p>
                    </release-item>

                    <release-item>
                        <p>Combine hardlink and non/compressed in synthetic tests to reduce test time and improve coverage.</p>
                    </release-item>

                    <release-item>
                        <p>Split <id>full</id> module into <id>mock</id> and <id>real</id> to allow better test combinations and save time in CI.</p>
                    </release-item>

                    <release-item>
                        <p>Consolidate <id>archive-push</id> and <id>archive-get</id> tests into new <id>archive</id> test.</p>
                    </release-item>

                    <release-item>
                        <p>Eliminate redundancy in <id>real</id> tests.</p>
                    </release-item>

                    <release-item>
                        <p>Install <id>sudo</id> in base containers rather than on demand.</p>
                    </release-item>

                    <release-item>
                        <p>More optimized container suite that greatly improves build time.</p>
                    </release-item>

                    <release-item>
                        <p>Added static Debian packages for <code>Devel::Cover</code> to reduce build time.</p>
                    </release-item>

                    <release-item>
                        <p>Add <id>deprecated</id> state for containers.  Deprecated containers may only be used to build packages.</p>
                    </release-item>

                    <release-item>
                        <p>Remove <proper>Debian 8</proper> from CI because it does not provide additional coverage over <proper>Ubuntu 12.04, 14.04, 16.04</proper>.</p>
                    </release-item>

                    <release-item>
                        <p>Add <proper>Debian 9</proper> to test suite.</p>
                    </release-item>

                    <release-item>
                        <p>Remove <setting>process-max</setting> option.  Parallelism is now tested in a more targeted manner and the high level option is no longer needed.</p>
                    </release-item>

                    <release-item>
                        <p>Balance database versions between VMs to minimize test duration.</p>
                    </release-item>

                    <release-item>
                        <p>Automatically check that all supported <postgres/> versions are being tested on a single default VM.</p>
                    </release-item>

                    <release-item>
                        <p>Add <id>performance</id> module and basic performance test for <cmd>archive-push</cmd>.</p>
                    </release-item>
                </release-development-list>
            </release-test-list>
        </release>

        <release date="2017-06-12" version="1.19" title="S3 Support">
            <release-core-list>
                <release-bug-list>
                    <release-item>
                        <release-item-contributor-list>
                            <release-item-contributor id="cynthia.shang"/>
                        </release-item-contributor-list>

                        <p>Fixed the <cmd>info</cmd> command so the WAL archive min/max displayed is for the current database version.</p>
                    </release-item>

                    <release-item>
                        <release-item-contributor-list>
                            <release-item-contributor id="cynthia.shang"/>
                        </release-item-contributor-list>

                        <p>Fixed the <cmd>backup</cmd> command so the <br-setting>backup-standby</br-setting> option is reset (and the backup proceeds on the primary) if the standby is not configured and/or reachable.</p>
                    </release-item>

                    <release-item>
                        <release-item-contributor-list>
                            <release-item-contributor id="cynthia.shang"/>
                        </release-item-contributor-list>

                        <p>Fixed config warnings raised from a remote process causing errors in the master process.</p>
                    </release-item>
                </release-bug-list>

                <release-feature-list>
                    <release-item>
                        <release-item-contributor-list>
                            <release-item-reviewer id="cynthia.shang"/>
                        </release-item-contributor-list>

                        <p><proper>Amazon S3</proper> repository support.</p>
                    </release-item>
                </release-feature-list>

                <release-development-list>
                    <release-item>
                        <release-item-contributor-list>
                            <release-item-reviewer id="cynthia.shang"/>
                        </release-item-contributor-list>

                        <p>Refactor storage layer to allow for new repository filesystems using drivers.</p>
                    </release-item>

                    <release-item>
                        <release-item-contributor-list>
                            <release-item-reviewer id="cynthia.shang"/>
                        </release-item-contributor-list>

                        <p>Refactor IO layer to allow for new compression formats, checksum types, and other capabilities using filters.</p>
                    </release-item>

                    <release-item>
                        <p>Move modules in <path>Protocol</path> directory in subdirectories.</p>
                    </release-item>

                    <release-item>
                        <p>Move backup modules into <path>Backup</path> directory.</p>
                    </release-item>
                </release-development-list>
            </release-core-list>

            <release-doc-list>
                <release-bug-list>
                    <release-item>
                        <p>Changed invalid <setting>max-archive-mb</setting> option in configuration reference to <br-setting>archive-queue-max</br-setting>.</p>
                    </release-item>

                    <release-item>
                        <release-item-contributor-list>
                            <release-item-contributor id="laetitia"/>
                        </release-item-contributor-list>

                        <p>Fixed missing <code>sudo</code> in installation section.</p>
                    </release-item>
                </release-bug-list>
            </release-doc-list>

            <release-test-list>
                <release-development-list>
                    <release-item>
                        <p>Fixed an undefined variable when a module had no uncoverable code exceptions.</p>
                    </release-item>

                    <release-item>
                        <p>Fixed issue with <setting>--dry-run</setting> requiring <setting>--vm-out</setting> to work properly.</p>
                    </release-item>

                    <release-item>
                        <p>Moved test and env modules to new directories to avoid namespace conflicts with common tests.</p>
                    </release-item>

                    <release-item>
                        <p>Set <setting>--vm-max=2</setting> for CI.</p>
                    </release-item>

                    <release-item>
                        <p>Remove flapping protocol timeout test that will be replaced in the upcoming storage patch.</p>
                    </release-item>
                </release-development-list>
            </release-test-list>
        </release>

        <release date="2017-04-12" version="1.18" title="Stanza Upgrade, Refactoring, and Locking Improvements">
            <release-core-list>
                <release-bug-list>
                    <release-item>
                        <release-item-contributor-list>
                            <release-item-ideator id="jens.wilke"/>
                        </release-item-contributor-list>

                        <p>Fixed an issue where read-only operations that used local worker processes (i.e. <cmd>restore</cmd>) were creating write locks that could interfere with parallel <cmd>archive-push</cmd>.</p>
                    </release-item>
                </release-bug-list>

                <release-feature-list>
                    <release-item>
                        <release-item-contributor-list>
                            <release-item-contributor id="cynthia.shang"/>
                        </release-item-contributor-list>

                        <p>Added the stanza-upgrade command to provide a mechanism for upgrading a stanza after upgrading to a new major version of <postgres/>.</p>
                    </release-item>

                    <release-item>
                        <release-item-contributor-list>
                            <release-item-contributor id="cynthia.shang"/>
                        </release-item-contributor-list>

                        <p>Added validation of <setting>pgbackrest.conf</setting> to display warnings if options are not valid or are not in the correct section.</p>
                    </release-item>
                </release-feature-list>

                <release-improvement-list>
                    <release-item>
                        <p>Simplify locking scheme.  Now, only the master process will hold write locks (for <cmd>archive-push</cmd> and <cmd>backup</cmd> commands) and not all local and remote worker processes as before.</p>
                    </release-item>

                    <release-item>
                        <p>Do not set timestamps of files in the backup directories to match timestamps in the cluster directory.  This was originally done to enable backup resume, but that process is now implemented with checksums.</p>
                    </release-item>

                    <release-item>
                        <release-item-contributor-list>
                            <release-item-ideator id="yogesh.sharma"/>
                        </release-item-contributor-list>

                        <p>Improved error message when the <cmd>restore</cmd> command detects the presence of <file>postmaster.pid</file>.</p>
                    </release-item>

                    <release-item>
                        <release-item-contributor-list>
                            <release-item-ideator id="yogesh.sharma"/>
                        </release-item-contributor-list>

                        <p>Renumber return codes between 25 and 125 to avoid PostgreSQL interpreting some as fatal signal exceptions.</p>
                    </release-item>
                </release-improvement-list>

                <release-development-list>
                    <release-item>
                        <p>Refactor <code>Ini.pm</code> to facilitate testing.</p>
                    </release-item>

                    <release-item>
                        <p>The <cmd>backup</cmd> and <cmd>restore</cmd> commands no longer copy via temp files.  In both cases the files are checksummed on resume so there's no danger of partial copies.</p>
                    </release-item>

                    <release-item>
                        <p>Allow functions to accept optional parameters as a hash.</p>
                    </release-item>

                    <release-item>
                        <p>Refactor <code>File->list()</code> and <code>fileList()</code> to accept optional parameters.</p>
                    </release-item>

                    <release-item>
                        <p>Refactor <code>backupLabel()</code> and add unit tests.</p>
                    </release-item>

                    <release-item>
                        <release-item-contributor-list>
                            <release-item-contributor id="cynthia.shang"/>
                        </release-item-contributor-list>

                        <p>Silence some perl critic warnings.</p>
                    </release-item>
                </release-development-list>
            </release-core-list>

            <release-doc-list>
                <release-development-list>
                    <release-item>
                        <p>Update wording for release note sections.</p>
                    </release-item>

                    <release-item>
                        <p>Ignore clock skew in container libc/package builds using make.  It is common for containers to have clock skew so the build process takes care of this issue independently.</p>
                    </release-item>
                </release-development-list>
            </release-doc-list>

            <release-test-list>
                <release-development-list>
                    <release-item>
                        <p>Complete statement/branch coverage for <code>Ini.pm</code>.</p>
                    </release-item>

                    <release-item>
                        <p>Improved functions used to test/munge manifest and info files.</p>
                    </release-item>

                    <release-item>
                        <p>Coverage testing always enabled on Debian-based containers.</p>
                    </release-item>

                    <release-item>
                        <p>Require description in every call to <code>testResult()</code>.</p>
                    </release-item>

                    <release-item>
                        <p>Make <code>iWaitSeconds</code> an optional parameter for <code>testResult()</code>.</p>
                    </release-item>

                    <release-item>
                        <p>Updated vagrant to new version and image.</p>
                    </release-item>

                    <release-item>
                        <p>Fixed flapping archive stop tests.</p>
                    </release-item>

                    <release-item>
                        <release-item-contributor-list>
                            <release-item-contributor id="cynthia.shang"/>
                        </release-item-contributor-list>

                        <p>Added ability to test warning messages.</p>
                    </release-item>
                </release-development-list>
            </release-test-list>
        </release>

        <release date="2017-03-13" version="1.17" title="Page Checksum Bug Fix">
            <release-core-list>
                <release-bug-list>
                    <release-item>
                        <release-item-contributor-list>
                            <release-item-ideator id="stephen.frost"/>
                        </release-item-contributor-list>

                        <p>Fixed an issue where newly initialized (but unused) pages would cause page checksum warnings.</p>
                    </release-item>
                </release-bug-list>
            </release-core-list>
        </release>

        <release date="2017-03-02" version="1.16" title="Page Checksum Improvements, CI, and Package Testing">
            <release-core-list>
                <release-bug-list>
                    <release-item>
                        <release-item-contributor-list>
                            <release-item-ideator id="stephen.frost"/>
                        </release-item-contributor-list>

                        <p>Fixed an issue where tables over 1GB would report page checksum warnings after the first segment.</p>
                    </release-item>

                    <release-item>
                        <release-item-contributor-list>
                            <release-item-ideator id="benoit.lobréau"/>
                        </release-item-contributor-list>

                        <p>Fixed an issue where databases created with a non-default tablespace would raise bogus warnings about <file>pg_filenode.map</file> and <file>pg_internal.init</file> not being page aligned.</p>
                    </release-item>
                </release-bug-list>

                <release-development-list>
                    <release-item>
                        <p>Improved the code and tests for <code>fileManifest()</code> to prevent a possible race condition when files are removed by the database while the manifest is being built.</p>
                    </release-item>
                </release-development-list>
            </release-core-list>

            <release-doc-list>
                <release-development-list>
                    <release-item>
                        <p>Container executions now load the user's environment.</p>
                    </release-item>
                </release-development-list>
            </release-doc-list>

            <release-test-list>
                <release-feature-list>
                    <release-item>
                        <p>Continuous integration using <id>travis-ci</id>.</p>
                    </release-item>

                    <release-item>
                        <p>Automated builds of Debian packages for all supported distributions.</p>
                    </release-item>
                </release-feature-list>

                <release-development-list>
                    <release-item>
                        <p>Added <setting>--dev</setting> option to aggregate commonly used dev options.</p>
                    </release-item>

                    <release-item>
                        <p>Added <setting>--retry</setting> option.</p>
                    </release-item>

                    <release-item>
                        <p>Added <setting>--no-package</setting> option to skip package builds.</p>
                    </release-item>

                    <release-item>
                        <p>C library and packages are built by default, added <setting>-smart</setting> option to rebuild only when file changes are detected.</p>
                    </release-item>

                    <release-item>
                        <p>The <setting>--libc-only</setting> option has been changed to <setting>--build-only</setting> now that packages builds have been added.</p>
                    </release-item>

                    <release-item>
                        <p>Improved formatting of <code>testResult()</code> output.</p>
                    </release-item>

                    <release-item>
                        <p>Improved truncation when outputting errors logs in the <code>ExecuteTest</code> module.</p>
                    </release-item>

                    <release-item>
                        <p>Fixed flapping archive-stop test with <code>testResult()</code> retries.</p>
                    </release-item>

                    <release-item>
                        <p>Added final test of archive contents to archive-push test.</p>
                    </release-item>

                    <release-item>
                        <p>Temporarily disable flapping keep-alive test.</p>
                    </release-item>
                </release-development-list>
            </release-test-list>
        </release>

        <release date="2017-02-13" version="1.15" title="Refactoring and Bug Fixes">
            <release-core-list>
                <release-bug-list>
                    <release-item>
                        <release-item-contributor-list>
                            <release-item-ideator id="navid.golpayegani"/>
                        </release-item-contributor-list>

                        <p>Fixed a regression introduced in <proper>v1.13</proper> that could cause backups to fail if files were removed (e.g. tables dropped) while the manifest was being built.</p>
                    </release-item>
                </release-bug-list>

                <release-development-list>
                    <release-item>
                        <p>Refactor <code>FileCommon::fileManifest()</code> and <code>FileCommon::fileStat</code> to be more modular to allow complete branch/statement level coverage testing.</p>
                    </release-item>
                </release-development-list>
            </release-core-list>

            <release-test-list>
                <release-development-list>
                    <release-item>
                        <p>Complete branch/statement level coverage testing for <code>FileCommon::fileManifest()</code> and <code>FileCommon::fileStat</code> functions and helper functions.</p>
                    </release-item>
                </release-development-list>
            </release-test-list>
        </release>

        <release date="2017-02-13" version="1.14" title="Refactoring and Bug Fixes">
            <release-core-list>
                <release-bug-list>
                    <release-item>
                        <release-item-contributor-list>
                            <release-item-ideator id="jens.wilke"/>
                        </release-item-contributor-list>

                        <p>Fixed an issue where an archive-push error would not be retried and would instead return errors to <postgres/> indefinitely (unless the <file>.error</file> file was manually deleted).</p>
                    </release-item>

                    <release-item>
                        <release-item-contributor-list>
                            <release-item-ideator id="jens.wilke"/>
                        </release-item-contributor-list>

                        <p>Fixed a race condition in parallel archiving where creation of new paths generated an error when multiple processes attempted to do so at the same time.</p>
                    </release-item>
                </release-bug-list>

                <release-improvement-list>
                    <release-item>
                        <release-item-contributor-list>
                            <release-item-ideator id="jens.wilke"/>
                        </release-item-contributor-list>

                        <p>Improved performance of <id>wal archive min/max</id> provided by the <cmd>info</cmd> command.</p>
                    </release-item>
                </release-improvement-list>
            </release-core-list>

            <release-doc-list>
                <release-feature-list>
                    <release-item>
                        <release-item-contributor-list>
                            <release-item-ideator id="jens.wilke"/>
                        </release-item-contributor-list>

                        <p>Updated async archiving documentation to more accurately describe how the new method works and how it differs from the old method.</p>
                    </release-item>
                </release-feature-list>

                <release-development-list>
                    <release-item>
                        <p>Documentation can now be built with reusable blocks to reduce duplication.</p>
                    </release-item>

                    <release-item>
                        <p>Improved support for <setting>--require</setting> option and section depends now default to the previous section.</p>
                    </release-item>

                    <release-item>
                        <p>Added ability to pass options to containers within the documentation.</p>
                    </release-item>

                    <release-item>
                        <p>Add <code>proper</code> tag to slightly emphasize proper nouns.</p>
                    </release-item>
                </release-development-list>
            </release-doc-list>
        </release>

        <release date="2017-02-05" version="1.13" title="Parallel Archiving, Stanza Create, Improved Info and Check">
            <release-core-list>
                <p><b>IMPORTANT NOTE</b>: The new implementation of asynchronous archiving no longer copies WAL to a separate queue. If there is any WAL left over in the old queue after upgrading to <id>1.13</id>, it will be abandoned and <b>not</b> pushed to the repository.

                To prevent this outcome, stop archiving by setting <setting>archive_command = false</setting>. Next, drain the async queue by running <code>pgbackrest --stanza=[stanza-name] archive-push</code> and wait for the process to complete.  Check that the queue in <path>[spool-path]/archive/[stanza-name]/out</path> is empty. Finally, install <code>1.13</code> and restore the original <setting>archive_command</setting>.

                <b>IMPORTANT NOTE</b>: The <cmd>stanza-create</cmd> command is not longer optional and must be executed before backup or archiving can be performed on a <b>new</b> stanza.  Pre-existing stanzas do not require <cmd>stanza-create</cmd> to be executed.</p>

                <release-bug-list>
                    <release-item>
                        <release-item-contributor-list>
                            <release-item-contributor id="adrian.vondendriesch"/>
                        </release-item-contributor-list>

                        <p>Fixed const assignment giving compiler warning in C library.</p>
                    </release-item>

                    <release-item>
                        <p>Fixed a few directory syncs that were missed for the <br-option>--repo-sync</br-option> option.</p>
                    </release-item>

                    <release-item>
                        <release-item-contributor-list>
                            <release-item-ideator id="leonardo.gg.avellar"/>
                        </release-item-contributor-list>

                        <p>Fixed an issue where a missing user/group on restore could cause an <quote>uninitialized value</quote> error in <code>File->owner()</code>.</p>
                    </release-item>

                    <release-item>
                        <p>Fixed an issue where protocol mismatch errors did not output the expected value.</p>
                    </release-item>

                    <release-item>
                        <p>Fixed a spurious <cmd>archive-get</cmd> log message that indicated an exit code of 1 was an abnormal termination.</p>
                    </release-item>
                </release-bug-list>

                <release-feature-list>
                    <release-item>
                        <p>Improved, multi-process implementation of asynchronous archiving.</p>
                    </release-item>

                    <release-item>
                        <release-item-contributor-list>
                            <release-item-contributor id="cynthia.shang"/>
                        </release-item-contributor-list>

                        <p>Improved <cmd>stanza-create</cmd> command so that it can repair broken repositories in most cases and is robust enough to be made mandatory.</p>
                    </release-item>

                    <release-item>
                        <release-item-contributor-list>
                            <release-item-contributor id="cynthia.shang"/>
                        </release-item-contributor-list>

                        <p>Improved <cmd>check</cmd> command to run on a standby, though only basic checks are done because <code>pg_switch_xlog()</code> cannot be executed on a replica.</p>
                    </release-item>

                    <release-item>
                        <p>Added archive and backup WAL ranges to the <cmd>info</cmd> command.</p>
                    </release-item>

                    <release-item>
                        <release-item-contributor-list>
                            <release-item-contributor id="benoit.lobréau"/>
                        </release-item-contributor-list>

                        <p>Added warning to update <code>pg_tablespace.spclocation</code> when remapping tablespaces in <postgres/> &lt; 9.2.</p>
                    </release-item>

                    <release-item>
                        <release-item-contributor-list>
                            <release-item-ideator id="michael.vitale"/>
                        </release-item-contributor-list>

                        <p>Remove remote lock requirements for the <cmd>archive-get</cmd>, <cmd>restore</cmd>, <cmd>info</cmd>, and <cmd>check</cmd> commands since they are read-only operations.</p>
                    </release-item>
                </release-feature-list>

                <release-improvement-list>
                    <release-item>
                        <release-item-contributor-list>
                            <release-item-ideator id="jens.wilke"/>
                        </release-item-contributor-list>

                        <p>Log file banner is not output until the first log entry is written.</p>
                    </release-item>

                    <release-item>
                        <p>Reduced the likelihood of torn pages causing a false positive in page checksums by filtering on start backup LSN.</p>
                    </release-item>

                    <release-item>
                        <release-item-contributor-list>
                            <release-item-contributor id="adrian.vondendriesch"/>
                        </release-item-contributor-list>

                        <p>Remove Intel-specific optimization from C library build flags.</p>
                    </release-item>

                    <release-item>
                        <p>Remove <br-option>--lock</br-option> option.  This option was introduced before the lock directory could be located outside the repository and is now obsolete.</p>
                    </release-item>

                    <release-item>
                        <p>Added <br-option>--log-timestamp</br-option> option to allow timestamps to be suppressed in logging.  This is primarily used to avoid filters in the automated documentation.</p>
                    </release-item>

                    <release-item>
                        <release-item-contributor-list>
                            <release-item-ideator id="yogesh.sharma"/>
                        </release-item-contributor-list>

                        <p>Return proper error code when unable to convert a relative path to an absolute path.</p>
                    </release-item>
                </release-improvement-list>

                <release-development-list>
                    <release-item>
                        <p>Refactor <code>File</code> and <code>BackupCommon</code> modules to improve test coverage.</p>
                    </release-item>

                    <release-item>
                        <p>Moved <code>File->manifest()</code> into the <code>FileCommon.pm</code> module.</p>
                    </release-item>

                    <release-item>
                        <p>Moved the <code>Archive</code> modules to the <path>Archive</path> directory and split the <cmd>archive-get</cmd> and <cmd>archive-push</cmd> commands into separate modules.</p>
                    </release-item>

                    <release-item>
                        <p>Split the <cmd>check</cmd> command out of the <code>Archive.pm</code> module.</p>
                    </release-item>

                    <release-item>
                        <p>Allow logging to be suppressed via <code>logDisable()</code> and <code>logEnable()</code>.</p>
                    </release-item>

                    <release-item>
                        <p>Allow for locks to be taken more than once in the same process without error.</p>
                    </release-item>

                    <release-item>
                        <p>Lock directories can be created when more than one directory level is required.</p>
                    </release-item>

                    <release-item>
                        <p>Clean up <code>optionValid()</code>/<code>optionTest()</code> logic in <code>Lock.pm</code>.</p>
                    </release-item>

                    <release-item>
                        <p>Added <code>Exception::exceptionCode()</code> and <code>Exception::exceptionMessage()</code> to simplify error handling logic.</p>
                    </release-item>

                    <release-item>
                        <p>Represent <file>.gz</file> extension with a constant.</p>
                    </release-item>

                    <release-item>
                        <p>Allow empty files to be created with <code>FileCommon::fileStringWrite()</code> and use temp files to avoid partial reads.</p>
                    </release-item>

                    <release-item>
                        <p>Refactor process IO and process master/minion code out from the common protocol code.</p>
                    </release-item>

                    <release-item>
                        <p>Fixed alignment issues with multiline logging.</p>
                    </release-item>
                </release-development-list>
            </release-core-list>

            <release-doc-list>
                <release-feature-list>
                    <release-item>
                        <release-item-contributor-list>
                            <release-item-contributor id="cynthia.shang"/>
                        </release-item-contributor-list>

                        <p>Added documentation to the User Guide for the <br-option>process-max</br-option> option.</p>
                    </release-item>
                </release-feature-list>

                <release-development-list>
                    <release-item>
                        <p>Update LICENSE.txt for 2017.</p>
                    </release-item>
                </release-development-list>
            </release-doc-list>

            <release-test-list>
                <release-development-list>
                    <release-item>
                        <p>Fixed <br-option>--no-online</br-option> tests to suppress expected errors.</p>
                    </release-item>

                    <release-item>
                        <p>Added integration for testing coverage with <code>Devel::Cover</code>.</p>
                    </release-item>

                    <release-item>
                        <p>Added unit tests for low-level functions in the <code>File</code> and <code>BackupCommon</code> modules.</p>
                    </release-item>

                    <release-item>
                        <p>C Library builds only run when C library has actually changed.</p>
                    </release-item>

                    <release-item>
                        <p>Added more flexibility in initializing and cleaning up after modules and tests.</p>
                    </release-item>

                    <release-item>
                        <p><code>testResult()</code> suppresses logging and reports exceptions.</p>
                    </release-item>

                    <release-item>
                        <p><code>testException()</code> allows messages to be matched with regular expressions.</p>
                    </release-item>

                    <release-item>
                        <p>Split test modules into separate files to make the code more maintainable.  Tests are dynamically loaded by name rather than requiring an if-else block.</p>
                    </release-item>

                    <release-item>
                        <p>Allow multiple <setting>--module</setting>, <setting>--test</setting>, and <setting>--run</setting> options to be used for <file>test.pl</file>.</p>
                    </release-item>

                    <release-item>
                        <p>Added expect log expression to replace year subdirectories in <path>backup.history</path>.</p>
                    </release-item>

                    <release-item>
                        <p>Refactor name/locations of common modules that setup test environments.</p>
                    </release-item>
                </release-development-list>
            </release-test-list>
        </release>

        <release date="2016-12-12" version="1.12" title="Page Checksums, Configuration, and Bug Fixes">
            <release-core-list>
                 <p><b>IMPORTANT NOTE</b>: In prior releases it was possible to specify options on the command-line that were invalid for the current command without getting an error.  An error will now be generated for invalid options so it is important to carefully check command-line options in your environment to prevent disruption.</p>

                <release-bug-list>
                    <release-item>
                        <release-item-contributor-list>
                            <release-item-ideator id="nikhilchandra.kulkarni"/>
                        </release-item-contributor-list>

                        <p>Fixed an issue where options that were invalid for the specified command could be provided on the command-line without generating an error.  The options were ignored and did not cause any change in behavior, but it did lead to some confusion.  Invalid options will now generate an error.</p>
                    </release-item>

                    <release-item>
                        <p>Fixed an issue where internal symlinks were not being created for tablespaces in the repository.  This issue was only apparent when trying to bring up clusters in-place manually using filesystem snapshots and did not affect normal backup and restore.</p>
                    </release-item>

                    <release-item>
                        <release-item-contributor-list>
                            <release-item-ideator id="adrian.vondendriesch"/>
                        </release-item-contributor-list>

                        <p>Fixed an issue that prevented errors from being output to the console before the logging system was initialized, i.e. while parsing options. Error codes were still being returned accurately so this would not have made a process look like it succeeded when it did not.</p>
                    </release-item>

                    <release-item>
                        <release-item-contributor-list>
                            <release-item-ideator id="michael.vitale"/>
                        </release-item-contributor-list>

                        <p>Fixed an issue where the <br-option>db-port</br-option> option specified on the backup server would not be properly passed to the remote unless it was from the first configured database.</p>
                    </release-item>
                </release-bug-list>

                <release-feature-list>
                    <release-item>
                        <release-item-contributor-list>
                            <release-item-ideator id="stephen.frost"/>
                        </release-item-contributor-list>

                        <p>Added the <br-option>--checksum-page</br-option> option to allow pgBackRest to validate page checksums in data files when checksums are enabled on <postgres/> >= 9.3.  Note that this functionality requires a C library which may not initially be available in OS packages.  The option will automatically be enabled when the library is present and checksums are enabled on the cluster.</p>
                    </release-item>

                    <release-item>
                        <p>Added the <br-option>--repo-link</br-option> option to allow internal symlinks to be suppressed when the repository is located on a filesystem that does not support symlinks.  This does not affect any <backrest/> functionality, but the convenience link <path>latest</path> will not be created and neither will internal tablespace symlinks, which will affect the ability to bring up clusters in-place manually using filesystem snapshots.</p>
                    </release-item>

                    <release-item>
                        <p>Added the <br-option>--repo-sync</br-option> option to allow directory syncs in the repository to be disabled for file systems that do not support them, e.g. NTFS.</p>
                    </release-item>

                    <release-item>
                        <release-item-contributor-list>
                            <release-item-ideator id="jens.wilke"/>
                        </release-item-contributor-list>

                        <p>Added a predictable log entry to signal that a command has completed successfully. For example a backup ends successfully with: <code>INFO: backup command end: completed successfully</code>.</p>
                    </release-item>
                </release-feature-list>

                <release-improvement-list>
                    <release-item>
                        <p>For simplicity, the <file>pg_control</file> file is now copied with the rest of the files instead of by itself of at the end of the process.  The <cmd>backup</cmd> command does not require this behavior and the <cmd>restore</cmd> copies to a temporary file which is renamed at the end of the restore.</p>
                    </release-item>
                </release-improvement-list>

                <release-development-list>
                    <release-item>
                        <release-item-contributor-list>
                            <release-item-contributor id="cynthia.shang"/>
                        </release-item-contributor-list>

                        <p>Abstracted code to determine which database cluster is the primary and which are standbys.</p>
                    </release-item>

                    <release-item>
                        <p>Improved consistency and flexibility of the protocol layer by using JSON for all messages.</p>
                    </release-item>

                    <release-item>
                        <p>File copy protocol now accepts a function that can do additional processing on the copy buffers and return a result to the calling process.</p>
                    </release-item>

                    <release-item>
                        <p>Improved <code>IO->bufferRead</code> to always return requested number of bytes until EOF.</p>
                    </release-item>

                    <release-item>
                        <p>Simplified the result hash of <code>File->manifest()</code>, <code>Db->tablespaceMapGet()</code>, and <code>Db->databaseMapGet()</code>.</p>
                    </release-item>

                    <release-item>
                        <p>Improved errors returned from child processes by removing redundant error level and code.</p>
                    </release-item>

                    <release-item>
                        <release-item-contributor-list>
                            <release-item-contributor id="cynthia.shang"/>
                        </release-item-contributor-list>

                        <p>Code cleanup in preparation for improved <cmd>stanza-create</cmd> command.</p>
                    </release-item>

                    <release-item>
                        <p>Improved parameter/result logging in debug/trace functions.</p>
                    </release-item>
                </release-development-list>
            </release-core-list>

            <release-doc-list>
                <release-bug-list>
                    <release-item>
                        <p>Fixed an issue that suppressed exceptions in PDF builds.</p>
                    </release-item>

                    <release-item>
                        <p>Fixed regression in section links introduced in <proper>v1.10</proper>.</p>
                    </release-item>
                </release-bug-list>

                <release-feature-list>
                    <release-item>
                        <p>Added Retention to QuickStart section.</p>
                    </release-item>
                </release-feature-list>

                <release-development-list>
                    <release-item>
                        <p>Allow a source to be included as a section so large documents can be broken up.</p>
                    </release-item>

                    <release-item>
                        <p>Added section link support to Markdown output.</p>
                    </release-item>

                    <release-item>
                        <p>Added list support to PDF output.</p>
                    </release-item>

                    <release-item>
                        <p>Added <setting>include</setting> option to explicitly build sources (complements the <setting>exclude</setting> option though both cannot be used in the same invocation).</p>
                    </release-item>

                    <release-item>
                        <p>Added <setting>keyword-add</setting> option to add keywords without overriding the <id>default</id> keyword.</p>
                    </release-item>

                    <release-item>
                        <p>Added <setting>debug</setting> option to <file>doc.pl</file> to easily add the <id>debug</id> keyword to documentation builds.</p>
                    </release-item>

                    <release-item>
                        <p>Added <setting>pre</setting> option to <file>doc.pl</file> to easily add the <id>pre</id> keyword to documentation builds.</p>
                    </release-item>

                    <release-item>
                        <p>Builds in <file>release.pl</file> now remove all docker containers to get consistent IP address assignments.</p>
                    </release-item>

                    <release-item>
                        <p>Improvements to markdown rendering.</p>
                    </release-item>

                    <release-item>
                        <p>Remove code dependency on <id>project</id> variable, instead use <id>title</id> param.</p>
                    </release-item>
                </release-development-list>
            </release-doc-list>

            <release-test-list>
                <release-development-list>
                    <release-item>
                        <p>Removed erroneous <br-option>--no-config</br-option> option in <id>help</id> test module.</p>
                    </release-item>

                    <release-item>
                        <release-item-contributor-list>
                            <release-item-contributor id="cynthia.shang"/>
                        </release-item-contributor-list>

                        <p>Update control and WAL test files to <id>9.4</id> with matching system identifiers.</p>
                    </release-item>

                    <release-item>
                        <p>Improved exception handling in file unit tests.</p>
                    </release-item>

                    <release-item>
                        <p>Changed the <br-option>--no-fork</br-option> test option to <br-option>--fork</br-option> with negation to match all other boolean parameters.</p>
                    </release-item>

                    <release-item>
                        <p>Various improvements to validation of backup and restore.</p>
                    </release-item>

                    <release-item>
                        <p>Add more realistic data files to synthetic backup and restore tests.</p>
                    </release-item>
                </release-development-list>
            </release-test-list>
        </release>

        <release date="2016-11-17" version="1.11" title="Bug Fix for Asynchronous Archiving Efficiency">
            <release-core-list>
                <release-bug-list>
                    <release-item>
                        <release-item-contributor-list>
                            <release-item-ideator id="stephen.frost"/>
                        </release-item-contributor-list>

                        <p>Fixed an issue where asynchronous archiving was transferring one file per execution instead of transferring files in batches.  This regression was introduced in <proper>v1.09</proper> and affected efficiency only, all WAL segments were correctly archived in asynchronous mode.</p>
                    </release-item>
                </release-bug-list>
            </release-core-list>
        </release>

        <release date="2016-11-08" version="1.10" title="Stanza Creation and Minor Bug Fixes">
            <release-core-list>
                <release-bug-list>
                    <release-item>
                        <p>Fixed an issue where a backup could error if no changes were made to a database between backups and only <file>pg_control</file> changed.</p>
                    </release-item>

                    <release-item>
                        <release-item-contributor-list>
                            <release-item-ideator id="nikhilchandra.kulkarni"/>
                        </release-item-contributor-list>

                        <p>Fixed an issue where tablespace paths with the same prefix would cause an invalid link error.</p>
                    </release-item>
                </release-bug-list>

                <release-feature-list>
                    <release-item>
                        <release-item-contributor-list>
                            <release-item-contributor id="cynthia.shang"/>
                        </release-item-contributor-list>

                        <p>Added the <cmd>stanza-create</cmd> command to formalize creation of stanzas in the repository.</p>
                    </release-item>
                </release-feature-list>

                <release-improvement-list>
                    <release-item>
                        <release-item-contributor-list>
                            <release-item-ideator id="devrim.gunduz"/>
                        </release-item-contributor-list>

                        <p>Removed extraneous <code>use lib</code> directives from Perl modules.</p>
                    </release-item>
                </release-improvement-list>
            </release-core-list>

            <release-doc-list>
                <release-development-list>
                    <release-item>
                        <p>Fixed missing variable replacements.</p>
                    </release-item>

                    <release-item>
                        <p>Removed hard-coded host names from configuration file paths.</p>
                    </release-item>

                    <release-item>
                        <p>Allow command-line length to be configured using <id>cmd-line-len</id> param.</p>
                    </release-item>

                    <release-item>
                        <p>Added <id>compact</id> param to allow CSS to be embedded in HTML file.</p>
                    </release-item>

                    <release-item>
                        <p>Added <id>pretty</id> param to produce HTML with proper indenting.</p>
                    </release-item>

                    <release-item>
                        <p>Only generate HTML menu when required and don't require index page.</p>
                    </release-item>

                    <release-item>
                        <p>Assign numbers to sections by default.</p>
                    </release-item>

                    <release-item>
                        <p>VM mount points are now optional.</p>
                    </release-item>
                </release-development-list>
            </release-doc-list>
        </release>

        <release date="2016-10-10" version="1.09" title="9.6 Support, Configurability, and Bug Fixes">
            <release-core-list>
                <release-bug-list>
                    <release-item>
                        <release-item-contributor-list>
                            <release-item-contributor id="cynthia.shang"/>
                        </release-item-contributor-list>

                        <p>Fixed the <cmd>check</cmd> command to prevent an error message from being logged if the backup directory does not exist.</p>
                    </release-item>

                    <release-item>
                        <release-item-contributor-list>
                            <release-item-ideator id="jason.odonnell"/>
                        </release-item-contributor-list>

                        <p>Fixed error message to properly display the archive command when an invalid archive command is detected.</p>
                    </release-item>

                    <release-item>
                        <release-item-contributor-list>
                            <release-item-ideator id="jens.wilke"/>
                        </release-item-contributor-list>

                        <p>Fixed an issue where the async archiver would not be started if <cmd>archive-push</cmd> did not have enough space to queue a new WAL segment.  This meant that the queue would never be cleared without manual intervention (such as calling <cmd>archive-push</cmd> directly).  <postgres/> now receives errors when there is not enough space to store new WAL segments but the async process will still be started so that space is eventually freed.</p>
                    </release-item>

                    <release-item>
                        <release-item-contributor-list>
                            <release-item-ideator id="jens.wilke"/>
                        </release-item-contributor-list>

                        <p>Fixed a remote timeout that occurred when a local process generated checksums (during resume or restore) but did not copy files, allowing the remote to go idle.</p>
                    </release-item>
                </release-bug-list>

                <release-feature-list>
                    <release-item>
                        <p>Non-exclusive backups will automatically be used on <postgres/> 9.6.</p>
                    </release-item>

                    <release-item>
                        <release-item-contributor-list>
                            <release-item-ideator id="jens.wilke"/>
                        </release-item-contributor-list>

                        <p>Added the <br-option>cmd-ssh</br-option> option to allow the ssh client to be specified.</p>
                    </release-item>

                    <release-item>
                        <release-item-contributor-list>
                            <release-item-ideator id="sascha.biberhofer"/>
                        </release-item-contributor-list>

                        <p>Added the <br-option>log-level-stderr</br-option> option to control whether console log messages are sent to <id>stderr</id> or <id>stdout</id>.  By default this is set to <setting>warn</setting> which represents a change in behavior from previous versions, even though it may be more intuitive.  Setting <br-option>log-level-stderr=off</br-option> will preserve the old behavior.</p>
                    </release-item>

                    <release-item>
                        <release-item-contributor-list>
                            <release-item-ideator id="jens.wilke"/>
                        </release-item-contributor-list>

                        <p>Set <id>application_name</id> to <id>"pgBackRest [command]"</id> for database connections.</p>
                    </release-item>

                    <release-item>
                        <p>Check that archive_mode is enabled when <br-option>archive-check</br-option> option enabled.</p>
                    </release-item>
                </release-feature-list>

                <release-improvement-list>
                    <release-item>
                        <release-item-contributor-list>
                            <release-item-ideator id="jens.wilke"/>
                        </release-item-contributor-list>

                        <p>Clarified error message when unable to acquire <backrest/> advisory lock to make it clear that it is not a <postgres/> backup lock.</p>
                    </release-item>

                    <release-item>
                        <p><backrest/> version number included in command start INFO log output.</p>
                    </release-item>

                    <release-item>
                        <p>Process ID logged for local process start/stop INFO log output.</p>
                    </release-item>
                </release-improvement-list>
            </release-core-list>

            <release-doc-list>
                <release-feature-list>
                    <release-item>
                        <release-item-contributor-list>
                            <release-item-contributor id="cynthia.shang"/>
                        </release-item-contributor-list>

                        <p>Added <br-option>archive-timeout</br-option> option documentation to the user guide.</p>
                    </release-item>
                </release-feature-list>

                <release-development-list>
                    <release-item>
                        <p>Added <setting>dev</setting> option to <file>doc.pl</file> to easily add the <id>dev</id> keyword to documentation builds.</p>
                    </release-item>
                </release-development-list>
            </release-doc-list>

            <release-test-list>
                <release-development-list>
                    <release-item>
                        <p>Update CentOS/Debian package definitions.</p>
                    </release-item>

                    <release-item>
                        <p>Fixed missing expect output for help module.</p>
                    </release-item>

                    <release-item>
                        <p>Fixed broken <id>vm-max</id> option in <file>test.pl</file>.</p>
                    </release-item>

                    <release-item>
                        <p>Regression tests can now be run as any properly-configured user, not just vagrant.</p>
                    </release-item>

                    <release-item>
                        <p>Miminize TeXLive package list to save time during VM builds.</p>
                    </release-item>
                </release-development-list>
            </release-test-list>
        </release>

        <release date="2016-09-14" version="1.08" title="Bug Fixes and Log Improvements">
            <release-core-list>
                <release-bug-list>
                    <release-item>
                        <release-item-contributor-list>
                            <release-item-ideator id="todd.vernick"/>
                        </release-item-contributor-list>

                        <p>Fixed an issue where local processes were not disconnecting when complete and could later timeout.</p>
                    </release-item>

                    <release-item>
                        <release-item-contributor-list>
                            <release-item-ideator id="todd.vernick"/>
                        </release-item-contributor-list>

                        <p>Fixed an issue where the protocol layer could timeout while waiting for WAL segments to arrive in the archive.</p>
                    </release-item>
                </release-bug-list>

                <release-improvement-list>
                    <release-item>
                        <p>Cache file log output until the file is created to create a more complete log.</p>
                    </release-item>
                </release-improvement-list>
            </release-core-list>

            <release-doc-list>
                <release-development-list>
                    <release-item>
                        <p>Show Process ID in output instead of filtering it out with the timestamp.</p>
                    </release-item>
                </release-development-list>
            </release-doc-list>

            <release-test-list>
                <release-development-list>
                    <release-item>
                        <release-item-contributor-list>
                            <release-item-contributor id="john.harvey"/>
                        </release-item-contributor-list>

                        <p>Suppress <quote>dpkg-reconfigure: unable to re-open stdin: No file or directory</quote> warning in Vagrant VM build.</p>
                    </release-item>

                    <release-item>
                        <p>Show Process ID in expect logs instead of filtering it out with the timestamp.</p>
                    </release-item>
                </release-development-list>
            </release-test-list>
        </release>

        <release date="2016-09-07" version="1.07" title="Thread to Process Conversion and Bug Fixes">
            <release-core-list>
                <release-bug-list>
                    <release-item>
                        <p>Fixed an issue where tablespaces were copied from the primary during standby backup.</p>
                    </release-item>

                    <release-item>
                        <release-item-contributor-list>
                            <release-item-contributor id="cynthia.shang"/>
                        </release-item-contributor-list>

                        <p>Fixed the <cmd>check</cmd> command so backup info is checked remotely and not just locally.</p>
                    </release-item>

                    <release-item>
                        <release-item-contributor-list>
                            <release-item-contributor id="cynthia.shang"/>
                        </release-item-contributor-list>

                        <p>Fixed an issue where <br-option>retention-archive</br-option> was not automatically being set when <br-option>retention-archive-type=diff</br-option>, resulting in a less aggressive than intended expiration of archive.</p>
                    </release-item>
                </release-bug-list>

                <release-feature-list>
                    <release-item>
                        <p>Converted Perl threads to processes to improve compatibility and performance.</p>
                    </release-item>

                    <release-item>
                        <p>Exclude contents of <path>$PGDATA/pg_replslot</path> directory so that replication slots on the primary do not become part of the backup.</p>
                    </release-item>

                    <release-item>
                        <release-item-contributor-list>
                            <release-item-ideator id="jens.wilke"/>
                        </release-item-contributor-list>

                        <p>The <setting>archive-start</setting> and <setting>archive-stop</setting> settings are now filled in <file>backup.manifest</file> even when <br-option>archive-check=n</br-option>.</p>
                    </release-item>

                    <release-item>
                        <release-item-contributor-list>
                            <release-item-contributor id="cynthia.shang"/>
                        </release-item-contributor-list>

                        <p>Additional warnings when archive retention settings may not have the intended effect or would allow indefinite retention.</p>
                    </release-item>

                    <release-item>
                        <p>Experimental support for non-exclusive backups in <postgres/> 9.6 rc1.  Changes to the control/catalog/WAL versions in subsequent release candidates may break compatibility but <backrest/> will be updated with each release to keep pace.</p>
                    </release-item>
                </release-feature-list>

                <release-development-list>
                    <release-item>
                        <p>Refactor of protocol minions in preparation for the new local minion.</p>
                    </release-item>

                    <release-item>
                        <p>Remove obsolete thread index variable from <code>File()</code> module.</p>
                    </release-item>

                    <release-item>
                        <p>Changed temporary file names to consistently use the <file>.pgbackrest.tmp</file> extension even if the destination file is compressed or has an appended checksum.</p>
                    </release-item>

                    <release-item>
                        <p>Improve ASSERT error handling, safely check eval blocks, and convert <code>$@</code> to <code>$EVAL_ERROR</code>.</p>
                    </release-item>
                </release-development-list>
            </release-core-list>

            <release-doc-list>
                <release-bug-list>
                    <release-item>
                        <p>Fixed minor documentation reproducibility issues related to binary paths.</p>
                    </release-item>
                </release-bug-list>

                <release-feature-list>
                    <release-item>
                        <release-item-contributor-list>
                            <release-item-contributor id="cynthia.shang"/>
                        </release-item-contributor-list>

                        <p>Documentation for archive retention.</p>
                    </release-item>
                </release-feature-list>

                <release-development-list>
                    <release-item>
                        <p>Suppress TOC for unsupported versions of <backrest/>.</p>
                    </release-item>
                </release-development-list>
            </release-doc-list>

            <release-test-list>
                <release-development-list>
                    <release-item>
                        <p>New vagrant base box and make uid/gid selection for containers dynamic.</p>
                    </release-item>
                </release-development-list>
            </release-test-list>
        </release>

        <release date="2016-08-25" version="1.06" title="Backup from Standby and Bug Fixes">
             <release-core-list>
                <release-bug-list>
                    <release-item>
                        <release-item-contributor-list>
                            <release-item-ideator id="michael.vitale"/>
                        </release-item-contributor-list>

                        <p>Fixed an issue where a tablespace link that referenced another link would not produce an error, but instead skip the tablespace entirely.</p>
                    </release-item>

                    <release-item>
                        <release-item-contributor-list>
                            <release-item-ideator id="michael.vitale"/>
                        </release-item-contributor-list>

                        <p>Fixed an issue where options that should not allow multiple values could be specified multiple times in <file>pgbackrest.conf</file> without an error being raised.</p>
                    </release-item>

                    <release-item>
                        <release-item-contributor-list>
                            <release-item-ideator id="todd.vernick"/>
                        </release-item-contributor-list>

                        <p>Fixed an issue where the <br-option>protocol-timeout</br-option> option was not automatically increased when the <br-option>db-timeout</br-option> option was increased.</p>
                    </release-item>
                </release-bug-list>

                <release-feature-list>
                    <release-item>
                        <p>Backup from a standby cluster.  A connection to the primary cluster is still required to start/stop the backup and copy files that are not replicated, but the vast majority of files are copied from the standby in order to reduce load on the primary.</p>
                    </release-item>

                    <release-item>
                        <p>More flexible configuration for databases.  Master and standby can both be configured on the backup server and <backrest/> will automatically determine which is the primary.  This means no configuration changes for backup are required after failing over from a primary to standby when a separate backup server is used.</p>
                    </release-item>

                    <release-item>
                        <p>Exclude directories during backup that are cleaned, recreated, or zeroed by <postgres/> at startup.  These include <path>pgsql_tmp</path> and <path>pg_stat_tmp</path>.  The <file>postgresql.auto.conf.tmp</file> file is now excluded in addition to files that were already excluded: <file>backup_label.old</file>, <file>postmaster.opts</file>, <file>postmaster.pid</file>, <file>recovery.conf</file>, <file>recovery.done</file>.</p>
                    </release-item>

                    <release-item>
                        <p>Experimental support for non-exclusive backups in <postgres/> 9.6 beta4.  Changes to the control/catalog/WAL versions in subsequent betas may break compatibility but <backrest/> will be updated with each release to keep pace.</p>
                    </release-item>
                </release-feature-list>

                <release-improvement-list>
                    <release-item>
                        <p>Improve error message for links that reference links in manifest build.</p>
                    </release-item>

                    <release-item>
                        <p>Added hints to error message when relative paths are detected in <cmd>archive-push</cmd> or <cmd>archive-get</cmd>.</p>
                    </release-item>

                    <release-item>
                        <p>Improve backup log messages to indicate which host the files are being copied from.</p>
                    </release-item>
                </release-improvement-list>

                <release-development-list>
                    <release-item>
                        <p>Simplify protocol creation and identifying which host is local/remote.</p>
                    </release-item>

                    <release-item>
                        <p>Removed all <code>OP_*</code> function constants that were used only for debugging, not in the protocol, and replaced with <code>__PACKAGE__</code>.</p>
                    </release-item>

                    <release-item>
                        <p>Improvements in <code>Db</code> module: separated out <code>connect()</code> function, allow <code>executeSql()</code> calls that do not return data, and improve error handling.</p>
                    </release-item>
                </release-development-list>
            </release-core-list>

             <release-doc-list>
                 <release-development-list>
                    <release-item>
                        <p>Improve host tag rendering.</p>
                    </release-item>
                </release-development-list>
            </release-doc-list>

             <release-test-list>
                 <release-development-list>
                    <release-item>
                        <p>Refactor db version constants into a separate module.</p>
                    </release-item>

                    <release-item>
                        <p>Update synthetic backup tests to <postgres/> 9.4.</p>
                    </release-item>
                </release-development-list>
            </release-test-list>
        </release>

        <release date="2016-08-09" version="1.05" title="Bug Fix for Tablespace Link Checking">
             <release-core-list>
                 <release-bug-list>
                    <release-item>
                        <release-item-contributor-list>
                            <release-item-ideator id="chris.fort"/>
                        </release-item-contributor-list>

                        <p>Fixed an issue where tablespace paths that had $PGDATA as a substring would be identified as a subdirectories of $PGDATA even when they were not.  Also hardened relative path checking a bit.</p>
                    </release-item>
                </release-bug-list>
            </release-core-list>

            <release-doc-list>
                <release-feature-list>
                    <release-item>
                        <release-item-contributor-list>
                            <release-item-contributor id="cynthia.shang"/>
                        </release-item-contributor-list>

                        <p>Added documentation for scheduling backups with cron.</p>
                    </release-item>
                </release-feature-list>

                <release-improvement-list>
                    <release-item>
                        <release-item-contributor-list>
                            <release-item-contributor id="cynthia.shang"/>
                        </release-item-contributor-list>

                        <p>Moved the backlog from the <backrest/> website to the GitHub repository wiki.</p>
                    </release-item>
                </release-improvement-list>

                <release-development-list>
                    <release-item>
                        <p>Improved rendering of spaces in code blocks.</p>
                    </release-item>
                 </release-development-list>
            </release-doc-list>
        </release>

         <release date="2016-07-30" version="1.04" title="Various Bug Fixes">
             <release-core-list>
                 <release-bug-list>
                    <release-item>
                        <release-item-contributor-list>
                            <release-item-ideator id="michael.vitale"/>
                        </release-item-contributor-list>

                        <p>Fixed an issue an where an extraneous remote was created causing threaded backup/restore to possibly timeout and/or throw a lock conflict.</p>
                    </release-item>

                    <release-item>
                        <release-item-contributor-list>
                            <release-item-ideator id="michael.vitale"/>
                        </release-item-contributor-list>

                        <p>Fixed an issue where db-path was not required for the <cmd>check</cmd> command so an assert was raised when it was missing rather than a polite error message.</p>
                    </release-item>

                    <release-item>
                        <release-item-contributor-list>
                            <release-item-ideator id="david.steele"/>
                            <release-item-contributor id="cynthia.shang"/>
                            <release-item-reviewer id="david.steele"/>
                        </release-item-contributor-list>

                        <p>Fixed <cmd>check</cmd> command to throw an error when database version/id does not match that of the archive.</p>
                    </release-item>

                    <release-item>
                        <release-item-contributor-list>
                            <release-item-ideator id="sebastien.lardiere"/>
                        </release-item-contributor-list>

                        <p>Fixed an issue where a remote could try to start its own remote when the <br-option>backup-host</br-option> option was not present in <file>pgbackrest.conf</file> on the database server.</p>
                    </release-item>

                    <release-item>
                        <p>Fixed an issue where the contents of <path>pg_xlog</path> were being backed up if the directory was symlinked.  This didn't cause any issues during restore but was a waste of space.</p>
                    </release-item>

                    <release-item>
                        <p>Fixed an invalid <code>log()</code> call in lock routines.</p>
                    </release-item>
                </release-bug-list>

                <release-feature-list>
                    <release-item>
                        <p>Experimental support for non-exclusive backups in <postgres/> 9.6 beta3.  Changes to the control/catalog/WAL versions in subsequent betas may break compatibility but <backrest/> will be updated with each release to keep pace.</p>
                    </release-item>
                </release-feature-list>

                <release-improvement-list>
                    <release-item>
                        <p>Suppress banners on SSH protocol connections.</p>
                    </release-item>

                    <release-item>
                        <p>Improved remote error messages to identify the host where the error was raised.</p>
                    </release-item>

                    <release-item>
                        <p>All remote types now take locks.  The exceptions date to when the test harness and <backrest/> were running in the same VM and no longer apply.</p>
                    </release-item>
                </release-improvement-list>

                <release-development-list>
                    <release-item>
                        <p>Enhancements to the protocol layer for improved reliability and error handling.</p>
                    </release-item>

                    <release-item>
                        <p>Exceptions are now passed back from threads as messages when possible rather than raised directly.</p>
                    </release-item>

                    <release-item>
                        <p>Temp files created during backup are now placed in the same directory as the target file.</p>
                    </release-item>

                    <release-item>
                        <p>Output lock file name when a lock cannot be acquired to aid in debugging.</p>
                    </release-item>

                    <release-item>
                        <p>Reduce calls to <code>protocolGet()</code> in backup/restore.</p>
                    </release-item>
                </release-development-list>
            </release-core-list>

             <release-doc-list>
                 <release-feature-list>
                    <release-item>
                        <release-item-contributor-list>
                            <release-item-ideator id="michael.vitale"/>
                        </release-item-contributor-list>

                        <p>Added clarification on why the default for the <br-option>backrest-user</br-option> option is <id>backrest</id>.</p>
                    </release-item>

                    <release-item>
                        <release-item-contributor-list>
                            <release-item-ideator id="michael.vitale"/>
                        </release-item-contributor-list>

                        <p>Updated information about package availability on supported platforms.</p>
                    </release-item>
                </release-feature-list>

                 <release-development-list>
                    <release-item>
                        <p>Added <file>release.pl</file> to make releases reproducible.  For now this only includes building and deploying documentation.</p>
                    </release-item>

                    <release-item>
                        <release-item-contributor-list>
                            <release-item-ideator id="adrian.vondendriesch"/>
                            <release-item-contributor id="david.steele"/>
                        </release-item-contributor-list>

                        <p>HTML footer dates are statically created in English in order to be reproducible.</p>
                    </release-item>
                 </release-development-list>
            </release-doc-list>

             <release-test-list>
                 <release-development-list>
                    <release-item>
                        <p>Fixed a version checking issue in <file>test.pl</file>.</p>
                    </release-item>

                    <release-item>
                        <p>Fixed an issue where multi-threaded tests were not being run when requested.</p>
                    </release-item>

                    <release-item>
                        <p>Reduce the frequency that certain tests are run to save time in regression.</p>
                    </release-item>

                    <release-item>
                        <p>Disable control master for older OS versions where it is less stable.</p>
                    </release-item>
                </release-development-list>
            </release-test-list>
         </release>

         <release date="2016-07-02" version="1.03" title="Check Command and Bug Fixes">
             <release-core-list>
                <release-bug-list>
                    <release-item>
                        <release-item-contributor-list>
                            <release-item-ideator id="janice.parkinson"/>
                            <release-item-ideator id="chris.barber"/>
                        </release-item-contributor-list>

                        <p>Fixed an issue where <id>keep-alives</id> could be starved out by lots of small files during multi-threaded <cmd>backup</cmd>.  They were also completely absent from single/multi-threaded <cmd>backup</cmd> resume and <cmd>restore</cmd> checksumming.</p>
                    </release-item>

                    <release-item>
                        <release-item-contributor-list>
                            <release-item-ideator id="chris.barber"/>
                        </release-item-contributor-list>

                        <p>Fixed an issue where the <cmd>expire</cmd> command would refuse to run when explicitly called from the command line if the <br-option>db-host</br-option> option was set.  This was not an issue when <cmd>expire</cmd> was run automatically after a <cmd>backup</cmd></p>
                    </release-item>

                    <release-item>
                        <p>Fixed an issue where validation was being running on <pg-setting>archive_command</pg-setting> even when the <br-option>archive-check</br-option> option was disabled.</p>
                    </release-item>
                </release-bug-list>

                <release-feature-list>
                    <release-item>
                        <release-item-contributor-list>
                            <release-item-ideator id="david.steele"/>
                            <release-item-contributor id="cynthia.shang"/>
                            <release-item-reviewer id="david.steele"/>
                        </release-item-contributor-list>

                        <p>Added <cmd>check</cmd> command to validate that <backrest/> is configured correctly for archiving and backups.</p>
                    </release-item>

                    <release-item>
                        <p>Added the <br-option>protocol-timeout</br-option> option.  Previously <br-option>protocol-timeout</br-option> was set as <br-option>db-timeout</br-option> + 30 seconds.</p>
                    </release-item>

                    <release-item>
                        <p>Failure to shutdown remotes at the end of the backup no longer throws an exception.  Instead a warning is generated that recommends a higher <br-option>protocol-timeout</br-option>.</p>
                    </release-item>

                    <release-item>
                        <p>Experimental support for non-exclusive backups in <postgres/> 9.6 beta2.  Changes to the control/catalog/WAL versions in subsequent betas may break compatibility but <backrest/> will be updated with each release to keep pace.</p>
                    </release-item>
                </release-feature-list>

                <release-improvement-list>
                    <release-item>
                        <p>Improved handling of users/groups captured during backup that do not exist on the restore host.  Also explicitly handle the case where user/group is not mapped to a name.</p>
                    </release-item>

                    <release-item>
                        <p>Option handling is now far more strict.  Previously it was possible for a command to use an option that was not explicitly assigned to it.  This was especially true for the <br-option>backup-host</br-option> and <br-option>db-host</br-option> options which are used to determine locality.</p>
                    </release-item>
                </release-improvement-list>

                <release-development-list>
                    <release-item>
                        <p>The <code>pg_xlogfile_name()</code> function is no longer used to construct WAL filenames from LSNs. While this function is convenient it is not available on a standby.  Instead, the archive is searched for the LSN in order to find the timeline.  If due to some misadventure the LSN appears on multiple timelines then an error will be thrown, whereas before this condition would have passed unnoticed.</p>
                    </release-item>

                    <release-item>
                        <p>Changed version variable to a constant.  It had originally been designed to play nice with a specific packaging tool but that tool was never used.</p>
                    </release-item>
                </release-development-list>
             </release-core-list>

             <release-doc-list>
                 <release-improvement-list>
                    <release-item>
                        <release-item-contributor-list>
                            <release-item-ideator id="adrian.vondendriesch"/>
                            <release-item-contributor id="david.steele"/>
                        </release-item-contributor-list>

                        <p>Allow a static date to be used for documentation to generate reproducible builds.</p>
                    </release-item>

                    <release-item>
                        <release-item-contributor-list>
                            <release-item-contributor id="cynthia.shang"/>
                            <release-item-reviewer id="david.steele"/>
                        </release-item-contributor-list>

                        <p>Added documentation for asynchronous archiving to the user guide.</p>
                    </release-item>

                    <release-item>
                        <p>Recommended install location for <backrest/> modules is now <path>/usr/share/perl5</path> since <path>/usr/lib/perl5</path> has been removed from the search path in newer versions of Perl.</p>
                    </release-item>

                    <release-item>
                        <p>Added instructions for removing prior versions of <backrest/>.</p>
                    </release-item>
                 </release-improvement-list>

                 <release-development-list>
                    <release-item>
                        <p>Fixed DTD search path that did not work properly when <setting>--doc-path</setting> was used.</p>
                    </release-item>

                    <release-item>
                        <p>Fixed <backrest/>-specific xml that was loaded for non-<backrest/> projects.</p>
                    </release-item>

                    <release-item>
                        <p>Fixed section names being repeated in the info output when multiple <br-option>--require</br-option> options depended on the same sections.</p>
                    </release-item>

                    <release-item>
                        <p>Fixed <backrest/> config sections being blank in the output when not loaded from cache.</p>
                    </release-item>

                    <release-item>
                        <p>Allow hidden options to be added to a command.  This allows certain commands (like <id>apt-get</id>) to be forced during the build without making that a part of the documentation.</p>
                    </release-item>

                    <release-item>
                        <p>Allow command summaries to be inserted anywhere in the documentation to avoid duplication.</p>
                    </release-item>

                    <release-item>
                        <p>Update TeX Live to 2016 version.</p>
                    </release-item>

                    <release-item>
                        <p>New, consolidated implementation for link rendering.</p>
                    </release-item>

                    <release-item>
                        <p><postgres/> version is now a variable to allow multi-version documentation.</p>
                    </release-item>
                </release-development-list>
            </release-doc-list>

             <release-test-list>
                 <release-development-list>
                    <release-item>
                        <p>Obsolete containers are removed by the <br-option>--vm-force</br-option> option.</p>
                    </release-item>

                    <release-item>
                        <p>Major refactor of the test suite to make it more modular and object-oriented.  Multiple Docker containers can now be created for a single test to simulate more realistic environments.  Tests paths have been renamed for clarity.</p>
                    </release-item>

                    <release-item>
                        <p>Greatly reduced the quantity of Docker containers built by default.  Containers are only built for <postgres/> versions specified in <id>db-minimal</id> and those required to build documentation. Additional containers can be built with <br-option>--db-version=all</br-option> or by specifying a version, e.g. <br-option>--db-version=9.4</br-option>.</p>
                    </release-item>
                 </release-development-list>
             </release-test-list>
         </release>

         <release date="2016-06-02" version="1.02" title="Bug Fix for Perl 5.22">
             <release-core-list>
                 <release-bug-list>
                    <release-item>
                        <release-item-contributor-list>
                            <release-item-contributor id="adrian.vondendriesch"/>
                            <release-item-reviewer id="david.steele"/>
                        </release-item-contributor-list>

                        <p>Fix usage of sprintf() due to new constraints in Perl 5.22. Parameters not referenced in the format string are no longer allowed.</p>
                    </release-item>
                </release-bug-list>

                 <release-development-list>
                    <release-item>
                        <p>Log directory create and file open now using FileCommon functions which produce more detailed error messages on failure.</p>
                    </release-item>
                </release-development-list>
            </release-core-list>

             <release-doc-list>
                 <release-bug-list>
                    <release-item>
                        <release-item-contributor-list>
                            <release-item-contributor id="christoph.berg"/>
                            <release-item-contributor id="adrian.vondendriesch"/>
                            <release-item-reviewer id="david.steele"/>
                        </release-item-contributor-list>

                        <p>Fixed syntax that was not compatible with Perl 5.2X.</p>
                    </release-item>

                    <release-item>
                        <release-item-contributor-list>
                            <release-item-ideator id="adrian.vondendriesch"/>
                        </release-item-contributor-list>

                        <p>Fixed absolute paths that were used for the PDF logo.</p>
                    </release-item>
                </release-bug-list>

                 <release-feature-list>
                    <release-item>
                        <p>Release notes are now broken into sections so that bugs, features, and refactors are clearly delineated.  An <quote>Additional Notes</quote> section has been added for changes to documentation and the test suite that do not affect the core code.</p>
                    </release-item>

                    <release-item>
                        <release-item-contributor-list>
                            <release-item-contributor id="adrian.vondendriesch"/>
                            <release-item-contributor id="david.steele"/>
                        </release-item-contributor-list>

                        <p>Added man page generation.</p>
                    </release-item>

                    <release-item>
                        <release-item-contributor-list>
                            <release-item-ideator id="david.steele"/>
                            <release-item-contributor id="cynthia.shang"/>
                            <release-item-reviewer id="david.steele"/>
                        </release-item-contributor-list>

                        <p>The change log was the last piece of documentation to be rendered in Markdown only.  Wrote a converter so the document can be output by the standard renderers.  The change log will now be located on the website and has been renamed to <quote>Releases</quote>.</p>
                    </release-item>
                </release-feature-list>

                 <release-development-list>
                    <release-item>
                        <p>Added an execution cache so that documentation can be generated without setting up the full container environment.  This is useful for packaging, keeps the documentation consistent for a release, and speeds up generation when no changes are made in the execution list.</p>
                    </release-item>

                    <release-item>
                        <p>Remove function constants and pass strings directly to logDebugParam().  The function names were only used once so creating constants for them was wasteful.</p>
                    </release-item>

                    <release-item>
                        <p>Lists can now be used outside of <id>p</id> and <id>text</id> tags for more flexible document structuring.</p>
                    </release-item>
                </release-development-list>
             </release-doc-list>

             <release-test-list>
                 <release-development-list>
                    <release-item>
                        <p>Replaced overzealous <code>perl -cW</code> check which failed on Perl 5.22 with <code>perl -cw</code>.</p>
                    </release-item>

                    <release-item>
                        <p>Added Ubuntu 16.04 (Xenial) and Debian 8 (Jessie) to the regression suite.</p>
                    </release-item>

                    <release-item>
                        <p>Upgraded doc/test VM to Ubuntu 16.04.  This will help catch Perl errors in the doc code since it is not run across multiple distributions like the core and test code. It is also to be hoped that a newer kernel will make Docker more stable.</p>
                    </release-item>

                    <release-item>
                        <p>Test release version against the executable using <file>change-log.xml</file> instead of <file>CHANGELOG.md</file>.</p>
                    </release-item>
                </release-development-list>
             </release-test-list>
         </release>

         <release date="2016-05-17" version="1.01" title="Enhanced Info, Selective Restore, and 9.6 Support">
             <release-core-list>
                 <release-feature-list>
                    <release-item>
                        <release-item-contributor-list>
                            <release-item-ideator id="david.steele"/>
                            <release-item-contributor id="cynthia.shang"/>
                            <release-item-reviewer id="david.steele"/>
                        </release-item-contributor-list>

                        <p>Enhanced text output of <cmd>info</cmd> command to include timestamps, sizes, and the reference list for all backups.</p>
                    </release-item>

                    <release-item>
                        <release-item-contributor-list>
                            <release-item-ideator id="stephen.frost"/>
                            <!-- <release-item-contributor id="david.steele"/> -->
                            <release-item-reviewer id="cynthia.shang"/>
                            <release-item-reviewer id="greg.smith"/>
                            <release-item-reviewer id="stephen.frost"/>
                        </release-item-contributor-list>

                        <p>Allow selective restore of databases from a cluster backup.  This feature can result in major space and time savings when only specific databases are restored.  Unrestored databases will not be accessible but must be manually dropped before they will be removed from the shared catalogue.</p>
                    </release-item>

                    <release-item>
                        <release-item-contributor-list>
                            <!-- <release-item-contributor id="david.steele"/> -->
                            <release-item-reviewer id="cynthia.shang"/>
                        </release-item-contributor-list>

                        <p>Experimental support for non-exclusive backups in <postgres/> 9.6 beta1.  Changes to the control/catalog/WAL versions in subsequent betas may break compatibility but <backrest/> will be updated with each release to keep pace.</p>
                    </release-item>
                 </release-feature-list>
             </release-core-list>
         </release>

         <release date="2016-04-14" version="1.00" title="New Repository Format and Configuration Scheme, Link Support">
             <release-core-list>
                 <p><b>IMPORTANT NOTE</b>: This flag day release breaks compatibility with older versions of <backrest/>.  The manifest format, on-disk structure, configuration scheme, and the exe/path names have all changed.  You must create a new repository to hold backups for this version of <backrest/> and keep your older repository for a time in case you need to do a restore.  Restores from the prior repository will require the prior version of <backrest/> but because of name changes it is possible to have <id>1.00</id> and a prior version of <backrest/> installed at the same time.  See the notes below for more detailed information on what has changed.</p>

                 <release-feature-list>
                    <release-item>
                        <release-item-contributor-list>
                            <release-item-ideator id="michael.renner"/>
                            <!-- <release-item-contributor id="david.steele"/> -->
                        </release-item-contributor-list>

                        <p>Implemented a new configuration scheme which should be far simpler to use.  See the User Guide and Configuration Reference for details but for a simple configuration all options can now be placed in the <setting>stanza</setting> section. Options that are shared between stanzas can be placed in the <setting>[global]</setting> section.  More complex configurations can still make use of command sections though this should be a rare use case.</p>
                    </release-item>

                    <release-item>
                        <p>The <setting>repo-path</setting> option now always refers to the repository where backups and archive are stored, whether local or remote, so the <setting>repo-remote-path</setting> option has been removed.  The new <setting>spool-path</setting> option can be used to define a location for queueing WAL segments when archiving asynchronously.  A local repository is no longer required.</p>
                    </release-item>

                    <release-item>
                        <release-item-contributor-list>
                            <release-item-ideator id="michael.renner"/>
                            <release-item-ideator id="stephen.frost"/>
                            <!-- <release-item-contributor id="david.steele"/> -->
                        </release-item-contributor-list>

                        <p>The default configuration filename is now <file>pgbackrest.conf</file> instead of <file>pg_backrest.conf</file>.  This was done for consistency with other naming changes but also to prevent old config files from being loaded accidentally when migrating to <id>1.00</id>.</p>
                    </release-item>

                    <release-item>
                        <release-item-contributor-list>
                            <release-item-ideator id="michael.renner"/>
                            <release-item-ideator id="stephen.frost"/>
                            <!-- <release-item-contributor id="david.steele"/> -->
                        </release-item-contributor-list>

                        <p>The default repository name was changed from <path>/var/lib/backup</path> to <path>/var/lib/pgbackrest</path>.</p>
                    </release-item>

                    <release-item>
                        <!-- <release-item-contributor-list>
                            <release-item-contributor id="david.steele"/>
                        </release-item-contributor-list> -->

                        <p>Lock files are now stored in <path>/tmp/pgbackrest</path> by default. These days <path>/run/pgbackrest</path> is the preferred location but that would require init scripts which are not part of this release.  The <setting>lock-path</setting> option can be used to configure the lock directory.</p>
                    </release-item>

                    <release-item>
                        <release-item-contributor-list>
                            <release-item-ideator id="stephen.frost"/>
                            <!-- <release-item-contributor id="david.steele"/> -->
                        </release-item-contributor-list>

                        <p>Log files are now stored in <path>/var/log/pgbackrest</path> by default and no longer have the date appended so they can be managed with <id>logrotate</id>.  The <setting>log-path</setting> option can be used to configure the lock directory.</p>
                    </release-item>

                    <release-item>
                        <release-item-contributor-list>
                            <release-item-ideator id="michael.renner"/>
                            <release-item-ideator id="stephen.frost"/>
                            <!-- <release-item-contributor id="david.steele"/> -->
                        </release-item-contributor-list>

                        <p>Executable filename changed from <file>pg_backrest</file> to <file>pgbackrest</file>.</p>
                    </release-item>

                    <release-item>
                        <p>All files and directories linked from PGDATA are now included in the backup.  By default links will be restored directly into PGDATA as files or directories.  The <setting>{[dash]}-link-all</setting> option can be used to restore all links to their original locations.  The <setting>{[dash]}-link-map</setting> option can be used to remap a link to a new location.</p>
                    </release-item>

                    <release-item>
                        <p>Removed <setting>{[dash]}-tablespace</setting> option and replaced with <setting>{[dash]}-tablespace-map-all</setting> option which should more clearly indicate its function.</p>
                    </release-item>

                    <release-item>
                        <p>Added <id>detail</id> log level which will output more information than <id>info</id> without being as verbose as <id>debug</id>.</p>
                    </release-item>
                 </release-feature-list>
            </release-core-list>
         </release>

        <release date="2016-04-06" version="0.92" title="Command-line Repository Path Fix">
            <release-core-list>
                <release-bug-list>
                    <release-item>
                        <release-item-contributor-list>
                            <release-item-ideator id="jan.wieck"/>
                        </release-item-contributor-list>

                        <p>Fixed an issue where the master process was passing <setting>{[dash]}-repo-remote-path</setting> instead of <setting>{[dash]}-repo-path</setting> to the remote and causing the lock files to be created in the default repository directory (<path>/var/lib/backup</path>), generally ending in failure.  This was only an issue when <setting>{[dash]}-repo-remote-path</setting> was defined on the command line rather than in <file>pg_backrest.conf</file>.</p>
                    </release-item>
                </release-bug-list>
            </release-core-list>
        </release>

        <release date="2016-03-22" version="0.91" title="Tablespace Bug Fix and Minor Enhancements">
            <release-core-list>
                <p><b>IMPORTANT BUG FIX FOR TABLESPACES</b>: A change to the repository format was accidentally introduced in 0.90 which means the on-disk backup was no longer a valid <postgres/> cluster when the backup contained tablespaces.  This only affected users who directly copied the backups to restore <postgres/> clusters rather than using the restore command.  However, the fix breaks compatibility with older backups that contain tablespaces no matter how they are being restored (<backrest/> will throw errors and refuse to restore).  New full backups should be taken immediately after installing version 0.91 for any clusters that contain tablespaces.  If older backups need to be restored then use a version of <backrest/> that matches the backup version.</p>

                <release-bug-list>
                    <release-item>
                        <release-item-contributor-list>
                            <release-item-ideator id="evan.benoit"/>
                        </release-item-contributor-list>

                        <p>Fixed repository incompatibility introduced in <backrest/> 0.90.</p>
                    </release-item>
                </release-bug-list>

                <release-feature-list>
                    <release-item>
                        <p>Copy <file>global/pg_control</file> last during backups.</p>
                    </release-item>

                    <release-item>
                        <p>Write <id>.info</id> and <id>.manifest</id> files to temp before moving them to their final locations and fsync'ing.</p>
                    </release-item>

                    <release-item>
                        <p>Rename <setting>{[dash]}-no-start-stop</setting> option to <setting>{[dash]}-no-online</setting>.</p>
                    </release-item>
                </release-feature-list>
            </release-core-list>

            <release-test-list>
                <release-feature-list>
                    <release-item>
                        <p>Static source analysis using Perl-Critic, currently passes on gentle.</p>
                    </release-item>
                </release-feature-list>
            </release-test-list>
        </release>

        <release date="2016-02-07" version="0.90" title="9.5 Support, Various Enhancements, and Minor Bug Fixes">
            <release-core-list>
                <release-bug-list>
                    <release-item>
                        <release-item-contributor-list>
                            <release-item-ideator id="jason.odonnell"/>
                        </release-item-contributor-list>

                        <p>Fixed an issue where specifying <setting>{[dash]}-no-archive-check</setting> would throw a configuration error.</p>
                    </release-item>

                    <release-item>
                        <p>Fixed an issue where a temp WAL file left over after a well-timed system crash could cause the next <cmd>archive-push</cmd> to fail.</p>
                    </release-item>

                    <release-item>
                        <p>The <setting>retention-archive</setting> option can now be be safely set to less than backup retention (<setting>retention-full</setting> or <setting>retention-diff</setting>) without also specifying <setting>archive-copy=n</setting>.  The WAL required to make the backups that fall outside of archive retention consistent will be preserved in the archive.  However, in this case PITR will not be possible for the backups that fall outside of archive retention.</p>
                    </release-item>
                </release-bug-list>

                <release-feature-list>
                    <release-item>
                        <p>When backing up and restoring tablespaces <backrest/> only operates on the subdirectory created for the version of <postgres/> being run against.  Since multiple versions can live in a tablespace (especially during a binary upgrade) this prevents too many files from being copied during a backup and other versions possibly being wiped out during a restore.  This only applies to <postgres/> >= 9.0 &amp;mdash; prior versions of <postgres/> could not share a tablespace directory.</p>
                    </release-item>

                    <release-item>
                        <release-item-contributor-list>
                            <release-item-ideator id="david.steele"/>
                            <release-item-contributor id="jason.odonnell"/>
                        </release-item-contributor-list>

                        <p>Generate an error when <setting>archive-check=y</setting> but <setting>archive_command</setting> does not execute <file>pg_backrest</file>.</p>
                    </release-item>

                    <release-item>
                        <p>Improved error message when <setting>repo-path</setting> or <setting>repo-remote-path</setting> does not exist.</p>
                    </release-item>

                    <release-item>
                        <p>Added checks for <setting>{[dash]}-delta</setting> and <setting>{[dash]}-force</setting> restore options to ensure that the destination is a valid $PGDATA directory.  <backrest/> will check for the presence of <file>PG_VERSION</file> or <file>backup.manifest</file> (left over from an aborted restore).  If neither file is found then <setting>{[dash]}-delta</setting> and <setting>{[dash]}-force</setting> will be disabled but the restore will proceed unless there are files in the $PGDATA directory (or any tablespace directories) in which case the operation will be aborted.</p>
                    </release-item>

                    <release-item>
                        <p>When restore <setting>{[dash]}-set=latest</setting> (the default) the actual backup restored will be output to the log.</p>
                    </release-item>

                    <release-item>
                        <p>Support for <postgres/> 9.5 partial WAL segments and <setting>recovery_target_action</setting> setting. The <setting>archive_mode = 'always'</setting> setting is not yet supported.</p>
                    </release-item>

                    <release-item>
                        <p>Support for <setting>recovery_target = 'immediate'</setting> recovery setting introduced in <postgres/> 9.4.</p>
                    </release-item>

                    <release-item>
                        <p>The following tablespace checks have been added: paths or files in pg_tblspc, relative links in pg_tblspc, tablespaces in $PGDATA. All three will generate errors.</p>
                    </release-item>
                </release-feature-list>
            </release-core-list>

            <release-doc-list>
                <release-development-list>
                    <release-item>
                        <release-item-contributor-list>
                            <release-item-ideator id="john.harvey"/>
                        </release-item-contributor-list>

                        <p>Fixed an issue where document generation failed because some OSs are not tolerant of having multiple installed versions of <postgres/>.  A separate VM is now created for each version.  Also added a sleep after database starts during document generation to ensure the database is running before the next command runs.</p>
                    </release-item>
                </release-development-list>
            </release-doc-list>
        </release>

        <release date="2015-12-24" version="0.89" title="Timeout Bug Fix and Restore Read-Only Repositories">
            <release-core-list>
                <release-bug-list>
                    <release-item>
                        <release-item-contributor-list>
                            <release-item-ideator id="stephen.frost"/>
                        </release-item-contributor-list>

                        <p>Fixed an issue where longer-running backups/restores would timeout when remote and threaded.  Keepalives are now used to make sure the remote for the main process does not timeout while the thread remotes do all the work.  The error message for timeouts was also improved to make debugging easier.</p>
                    </release-item>
                </release-bug-list>

                <release-feature-list>
                    <release-item>
                        <p>Allow restores to be performed on a read-only repository by using <setting>{[dash]}-no-lock</setting> and <setting>{[dash]}-log-level-file=off</setting>.  The <setting>{[dash]}-no-lock</setting> option can only be used with restores.</p>
                    </release-item>
                </release-feature-list>
            </release-core-list>

            <release-doc-list>
                <release-development-list>
                    <release-item>
                        <p>Minor styling changes, clarifications and rewording in the user guide.</p>
                    </release-item>
                </release-development-list>
            </release-doc-list>

            <release-test-list>
                <release-development-list>
                    <release-item>
                        <p>The dev branch has been renamed to master and for the time being the master branch has renamed to release, though it will probably be removed at some point {[dash]}- thus ends the gitflow experiment for <backrest/>.  It is recommended that any forks get re-forked and clones get re-cloned.</p>
                    </release-item>
                </release-development-list>
            </release-test-list>
        </release>

        <release date="2015-11-22" version="0.88" title="Documentation and Minor Bug Fixes">
            <release-core-list>
                <release-bug-list>
                    <release-item>
                        <release-item-contributor-list>
                            <release-item-ideator id="dmitry.didovicher"/>
                        </release-item-contributor-list>

                        <p>Fixed an issue where the <cmd>start</cmd>/<cmd>stop</cmd> commands required the <setting>{[dash]}-config</setting> option.</p>
                    </release-item>

                    <release-item>
                        <release-item-contributor-list>
                            <release-item-ideator id="stephen.frost"/>
                            <release-item-ideator id="dmitry.didovicher"/>
                        </release-item-contributor-list>

                        <p>Fixed an issue where log files were being overwritten instead of appended.</p>
                    </release-item>

                    <release-item>
                        <p>Fixed an issue where <setting>backup-user</setting> was not optional.</p>
                    </release-item>
                </release-bug-list>

                <release-feature-list>
                    <release-item>
                        <release-item-contributor-list>
                            <release-item-ideator id="stephen.frost"/>
                        </release-item-contributor-list>

                        <p>Symlinks are no longer created in backup directories in the repository.  These symlinks could point virtually anywhere and potentially be dangerous.  Symlinks are still recreated during a restore.</p>
                    </release-item>

                    <release-item>
                        <p>Added better messaging for backup expiration.  Full and differential backup expirations are logged on a single line along with a list of all dependent backups expired.</p>
                    </release-item>

                    <release-item>
                        <p>Archive retention is automatically set to full backup retention if not explicitly configured.</p>
                    </release-item>
                </release-feature-list>
            </release-core-list>

            <release-doc-list>
                <release-feature-list>
                    <release-item>
                        <p>Added documentation in the user guide for delta restores, expiration, dedicated backup hosts, starting and stopping <backrest/>, and replication.</p>
                    </release-item>
                </release-feature-list>
            </release-doc-list>
        </release>

        <release date="2015-10-28" version="0.87" title="Website and User Guide">
            <release-core-list>
                <release-feature-list>
                    <release-item>
                        <p>The <file>backup_label.old</file> and <file>recovery.done</file> files are now excluded from backups.</p>
                    </release-item>
                </release-feature-list>
            </release-core-list>

            <release-doc-list>
                <release-feature-list>
                    <release-item>
                        <release-item-contributor-list>
                            <release-item-contributor id="david.steele"/>
                            <release-item-contributor id="stephen.frost"/>
                            <release-item-reviewer id="michael.renner"/>
                            <release-item-reviewer id="cynthia.shang"/>
                            <release-item-reviewer id="eric.radman"/>
                            <release-item-reviewer id="dmitry.didovicher"/>
                        </release-item-contributor-list>

                        <p>Added a new user guide that covers <backrest/> basics and some advanced topics including PITR.  Much more to come, but it's a start.</p>
                    </release-item>
                </release-feature-list>

                <release-development-list>
                    <release-item>
                        <p>The website, markdown, and command-line help are now all generated from the same XML source.</p>
                    </release-item>
                </release-development-list>
            </release-doc-list>
        </release>

        <release date="2015-10-08" version="0.85" title="Start/Stop Commands and Minor Bug Fixes">
            <release-core-list>
                <release-bug-list>
                    <release-item>
                        <p>Fixed an issue where an error could be returned after a backup or restore completely successfully.</p>
                    </release-item>

                    <release-item>
                        <p>Fixed an issue where a resume would fail if temp files were left in the root backup directory when the backup failed.  This scenario was likely if the backup process got terminated during the copy phase.</p>
                    </release-item>
                </release-bug-list>

                <release-feature-list>
                    <release-item>
                        <p>Added <cmd>stop</cmd> and <cmd>start</cmd> commands to prevent <backrest/> processes from running on a system where <postgres/> is shutdown or the system needs to be quiesced for some other reason.</p>
                    </release-item>

                    <release-item>
                        <p>Experimental support for <postgres/> 9.5 beta1.  This may break when the control version or WAL magic changes in future versions but will be updated in each <backrest/> release to keep pace.  All regression tests pass except for <setting>{[dash]}-target-resume</setting> tests (this functionality has changed in 9.5) and there is no testing yet for <file>.partial</file> WAL segments.</p>
                    </release-item>
                </release-feature-list>

                <release-development-list>
                    <release-item>
                        <p>Removed dependency on <code>IO::String</code> module.</p>
                    </release-item>
                </release-development-list>
            </release-core-list>
        </release>

        <release date="2015-09-14" version="0.82" title="Refactoring, Command-line Help, and Minor Bug Fixes">
            <release-core-list>
                <release-bug-list>
                    <release-item>
                        <p>Fixed an issue where resumed compressed backups were not preserving existing files.</p>
                    </release-item>

                    <release-item>
                        <p>Fixed an issue where resume and incr/diff would not ensure that the prior backup had the same compression and hardlink settings.</p>
                    </release-item>

                    <release-item>
                        <p>Fixed an issue where a cold backup using <setting>{[dash]}-no-start-stop</setting> could be started on a running <postgres/> cluster without <setting>{[dash]}-force</setting> specified.</p>
                    </release-item>

                    <release-item>
                        <p>Fixed an issue where a thread could be started even when none were requested.</p>
                    </release-item>

                    <release-item>
                        <p>Fixed an issue where the <backrest/> version number was not being updated in <file>backup.info</file> and <file>archive.info</file> after an upgrade/downgrade.</p>
                    </release-item>

                    <release-item>
                        <release-item-contributor-list>
                            <release-item-ideator id="stephen.frost"/>
                        </release-item-contributor-list>

                        <p>Fixed an issue where the <cmd>info</cmd> command was throwing an exception when the repository contained no stanzas.</p>
                    </release-item>

                    <release-item>
                        <release-item-contributor-list>
                            <release-item-ideator id="stephen.frost"/>
                        </release-item-contributor-list>

                        <p>Fixed an issue where the <postgres/> <code>pg_stop_backup()</code> NOTICEs were being output to <id>stderr</id>.</p>
                    </release-item>
                </release-bug-list>

                <release-feature-list>
                    <release-item>
                        <p>Experimental support for <postgres/> 9.5 alpha2.  This may break when the control version or WAL magic changes in future versions but will be updated in each <backrest/> release to keep pace.  All regression tests pass except for <setting>{[dash]}-target-resume</setting> tests (this functionality has changed in 9.5) and there is no testing yet for <file>.partial</file> WAL segments.</p>
                    </release-item>
                </release-feature-list>

                <release-improvement-list>
                    <release-item>
                        <p>Renamed <setting>recovery-setting</setting> option and section to <setting>recovery-option</setting> to be more consistent with <backrest/> naming conventions.</p>
                    </release-item>

                    <release-item>
                        <p>Added dynamic module loading to speed up commands, especially asynchronous archiving.</p>
                    </release-item>
                </release-improvement-list>

                <release-development-list>
                    <release-item>
                        <p>Code cleanup and refactoring to standardize on patterns that have evolved over time.</p>
                    </release-item>
                </release-development-list>
            </release-core-list>

            <release-doc-list>
                <release-feature-list>
                    <release-item>
                        <p>Command-line help is now extracted from the same XML source that is used for the other documentation and includes much more detail.</p>
                    </release-item>
                </release-feature-list>
            </release-doc-list>

            <release-test-list>
                <release-development-list>
                    <release-item>
                        <p>Expiration tests are now synthetic rather than based on actual backups.  This will allow development of more advanced expiration features.</p>
                    </release-item>
                </release-development-list>
            </release-test-list>
        </release>

        <release date="2015-08-09" version="0.80" title="DBI Support, Stability, and Convenience Features">
            <release-core-list>
                <release-bug-list>
                    <release-item>
                        <release-item-contributor-list>
                            <release-item-ideator id="michael.renner"/>
                        </release-item-contributor-list>

                        <p>Fixed an issue that caused the formatted timestamp for both the oldest and newest backups to be reported as the current time by the <cmd>info</cmd> command.  Only <id>text</id> output was affected {[dash]}- <id>json</id> output reported the correct epoch values.</p>
                    </release-item>

                    <release-item>
                        <p>Fixed protocol issue that was preventing ssh errors (especially on connection) from being logged.</p>
                    </release-item>
                </release-bug-list>

                <release-feature-list>
                    <release-item>
                        <release-item-contributor-list>
                            <release-item-ideator id="cynthia.shang"/>
                        </release-item-contributor-list>

                        <p>The repository is now created and updated with consistent directory and file modes.  By default <id>umask</id> is set to <id>0000</id> but this can be disabled with the <setting>neutral-umask</setting> setting.</p>
                    </release-item>

                    <release-item>
                        <p>Added the <br-option>stop-auto</br-option> option to allow failed backups to automatically be stopped when a new backup starts.</p>
                    </release-item>

                    <release-item>
                        <p>Added the <br-option>db-timeout</br-option> option to limit the amount of time <backrest/> will wait for <code>pg_start_backup()</code> and <code>pg_stop_backup()</code> to return.</p>
                    </release-item>

                    <release-item>
                        <p>Remove <file>pg_control</file> file at the beginning of the restore and copy it back at the very end.  This prevents the possibility that a partial restore can be started by <postgres/>.</p>
                    </release-item>

                    <release-item>
                        <p>Added checks to be sure the <setting>db-path</setting> setting is consistent with <setting>db-port</setting> by comparing the <setting>data_directory</setting> as reported by the cluster against the <setting>db-path</setting> setting and the version as reported by the cluster against the value read from <file>pg_control</file>.  The <setting>db-socket-path</setting> setting is checked to be sure it is an absolute path.</p>
                    </release-item>

                    <release-item>
                        <p>Experimental support for <postgres/> 9.5 alpha1.  This may break when the control version or WAL magic changes in future versions but will be updated in each <backrest/> release to keep pace.  All regression tests pass except for <setting>{[dash]}-target-resume</setting> tests (this functionality has changed in 9.5) and there is no testing yet for <file>.partial</file> WAL segments.</p>
                    </release-item>
                </release-feature-list>

                <release-improvement-list>
                    <release-item>
                        <p>Now using Perl <code>DBI</code> and <code>DBD::Pg</code> for connections to <postgres/> rather than <cmd>psql</cmd>.  The <setting>cmd-psql</setting> and <setting>cmd-psql-option</setting> settings have been removed and replaced with <setting>db-port</setting> and <setting>db-socket-path</setting>.  Follow the instructions in the Installation Guide to install <code>DBD::Pg</code> on your operating system.</p>
                    </release-item>
                </release-improvement-list>

                <release-development-list>
                    <release-item>
                        <p>Major refactoring of the protocol layer to support future development.</p>
                    </release-item>
                </release-development-list>
            </release-core-list>

            <release-doc-list>
                <release-development-list>
                    <release-item>
                        <p>Split most of <file>README.md</file> out into <file>USERGUIDE.md</file> and <file>CHANGELOG.md</file> because it was becoming unwieldy.  Changed most references to <quote>database</quote> in the user guide to <quote>database cluster</quote> for clarity.</p>
                    </release-item>

                    <release-item>
                        <p>Changed most references to <quote>database</quote> in the user guide to <quote>database cluster</quote> for clarity.</p>
                    </release-item>
                </release-development-list>
            </release-doc-list>

            <release-test-list>
                <release-feature-list>
                    <release-item>
                        <p>Added vagrant test configurations for Ubuntu 14.04 and CentOS 7.</p>
                    </release-item>
                </release-feature-list>
            </release-test-list>
        </release>

        <release date="2015-07-13" version="0.78" title="Remove CPAN Dependencies, Stability Improvements">
            <release-core-list>
                <release-improvement-list>
                    <release-item>
                        <p>Removed dependency on CPAN packages for multi-threaded operation.  While it might not be a bad idea to update the <code>threads</code> and <code>Thread::Queue</code> packages, it is no longer necessary.</p>
                    </release-item>
                    <release-item>
                        <p>Modified wait backoff to use a Fibonacci rather than geometric sequence.  This will make wait time grow less aggressively while still giving reasonable values.</p>
                    </release-item>
                </release-improvement-list>
            </release-core-list>

            <release-test-list>
                <release-feature-list>
                    <release-item>
                        <p>Added vagrant test configurations for Ubuntu 12.04 and CentOS 6.</p>
                    </release-item>
                </release-feature-list>

                <release-development-list>
                    <release-item>
                        <p>More options for regression tests and improved code to run in a variety of environments.</p>
                    </release-item>
                </release-development-list>
            </release-test-list>
        </release>

        <release date="2015-06-30" version="0.77" title="CentOS/RHEL 6 Support and Protocol Improvements">
            <release-core-list>
                <release-feature-list>
                    <release-item>
                        <release-item-contributor-list>
                            <release-item-ideator id="andres.freund"/>
                        </release-item-contributor-list>

                        <p>Added file and directory syncs to the <code>File</code> object for additional safety during backup/restore and archiving.</p>
                    </release-item>

                    <release-item>
                        <release-item-contributor-list>
                            <release-item-ideator id="eric.radman"/>
                        </release-item-contributor-list>

                        <p>Added support for Perl 5.10.1 and OpenSSH 5.3 which are default for CentOS/RHEL 6.</p>
                    </release-item>

                    <release-item>
                        <release-item-contributor-list>
                            <release-item-ideator id="eric.radman"/>
                        </release-item-contributor-list>

                        <p>Improved error message when backup is run without <setting>archive_command</setting> set and without <setting>{[dash]}-no-archive-check</setting> specified.</p>
                    </release-item>
                </release-feature-list>

                <release-development-list>
                    <release-item>
                        <p>Removed <file>pg_backrest_remote</file> and added the functionality to <file>pg_backrest</file> as the <cmd>remote</cmd> command.</p>
                    </release-item>

                    <release-item>
                        <release-item-contributor-list>
                            <release-item-ideator id="michael.renner"/>
                        </release-item-contributor-list>

                        <p>Moved version number out of the <file>VERSION</file> file to <file>Version.pm</file> to better support packaging.</p>
                    </release-item>

                    <release-item>
                        <p>Replaced <code>IPC::System::Simple</code> and <code>Net::OpenSSH</code> with <code>IPC::Open3</code> to eliminate CPAN dependency for multiple operating systems.</p>
                    </release-item>
                </release-development-list>
            </release-core-list>
        </release>

        <release date="2015-06-14" version="0.75" title="New Repository Format, Info Command and Experimental 9.5 Support">
            <release-core-list>
                <p><b>IMPORTANT NOTE</b>: This flag day release breaks compatibility with older versions of <backrest/>.  The manifest format, on-disk structure, and the binary names have all changed.  You must create a new repository to hold backups for this version of <backrest/> and keep your older repository for a time in case you need to do a restore.  The <file>pg_backrest.conf</file> file has not changed but you'll need to change any references to <file>pg_backrest.pl</file> in cron (or elsewhere) to <file>pg_backrest</file> (without the <file>.pl</file> extension).</p>

                <release-feature-list>
                    <release-item>
                        <p>Added the <cmd>info</cmd> command.</p>
                    </release-item>

                    <release-item>
                        <release-item-contributor-list>
                            <release-item-ideator id="michael.renner"/>
                        </release-item-contributor-list>

                        <p>Logging now uses unbuffered output.  This should make log files that are being written by multiple threads less chaotic.</p>
                    </release-item>

                    <release-item>
                        <p>Experimental support for <postgres/> 9.5.  This may break when the control version or WAL magic changes but will be updated in each release.</p>
                    </release-item>
                </release-feature-list>

                <release-improvement-list>
                    <release-item>
                        <p>More efficient file ordering for <cmd>backup</cmd>.  Files are copied in descending size order so a single thread does not end up copying a large file at the end.  This had already been implemented for <cmd>restore</cmd>.</p>
                    </release-item>
                </release-improvement-list>
            </release-core-list>
        </release>

        <release date="2015-06-01" version="0.70" title="Stability Improvements for Archiving, Improved Logging and Help">
            <release-core-list>
                <release-bug-list>
                    <release-item>
                        <release-item-contributor-list>
                            <release-item-ideator id="michael.renner"/>
                        </release-item-contributor-list>

                        <p>Fixed an issue where <cmd>archive-copy</cmd> would fail on an incr/diff backup when <setting>hardlink=n</setting>.  In this case the <path>pg_xlog</path> path does not already exist and must be created.</p>
                    </release-item>

                    <release-item>
                        <release-item-contributor-list>
                            <release-item-ideator id="michael.renner"/>
                        </release-item-contributor-list>

                        <p>Fixed an issue in async archiving where <cmd>archive-push</cmd> was not properly returning 0 when <setting>archive-max-mb</setting> was reached and moved the async check after transfer to avoid having to remove the stop file twice.  Also added unit tests for this case and improved error messages to make it clearer to the user what went wrong.</p>
                    </release-item>

                    <release-item>
                        <release-item-contributor-list>
                            <release-item-ideator id="michael.renner"/>
                        </release-item-contributor-list>

                        <p>Fixed a locking issue that could allow multiple operations of the same type against a single stanza.  This appeared to be benign in terms of data integrity but caused spurious errors while archiving and could lead to errors in backup/restore.</p>
                    </release-item>
                </release-bug-list>

                <release-feature-list>
                    <release-item>
                        <p>Allow duplicate WAL segments to be archived when the checksum matches.  This is necessary for some recovery scenarios.</p>
                    </release-item>

                    <release-item>
                        <release-item-contributor-list>
                            <release-item-ideator id="michael.renner"/>
                        </release-item-contributor-list>

                        <p>Allow comments/disabling in <file>pg_backrest.conf</file> using the <id>#</id> character.  Only <id>#</id> characters in the forst character of the line are honored.</p>
                    </release-item>

                    <release-item>
                        <release-item-contributor-list>
                            <release-item-ideator id="michael.renner"/>
                        </release-item-contributor-list>

                        <p>Better logging before <id>pg_start_backup()</id> to make it clear when the backup is waiting on a checkpoint.</p>
                    </release-item>

                    <release-item>
                        <release-item-contributor-list>
                            <release-item-ideator id="michael.renner"/>
                            <release-item-reviewer id="michael.renner"/>
                        </release-item-contributor-list>

                        <p>Various command behavior and logging fixes.</p>
                    </release-item>
                </release-feature-list>

                <release-improvement-list>
                    <release-item>
                        <p>Replaced <code>JSON</code> module with <code>JSON::PP</code> which ships with core Perl.</p>
                    </release-item>
                </release-improvement-list>
            </release-core-list>

            <release-doc-list>
                <release-bug-list>
                    <release-item>
                        <release-item-contributor-list>
                            <release-item-ideator id="michael.renner"/>
                            <release-item-reviewer id="michael.renner"/>
                        </release-item-contributor-list>

                        <p>Various help fixes.</p>
                    </release-item>
                </release-bug-list>
            </release-doc-list>
        </release>

        <release date="2015-05-11" version="0.65" title="Improved Resume and Restore Logging, Compact Restores">
            <release-core-list>
                <release-bug-list>
                    <release-item>
                        <p>Fixed an issue where an absolute path was not written into <file>recovery.conf</file> when the restore was run with a relative path.</p>
                    </release-item>
                </release-bug-list>

                <release-feature-list>
                    <release-item>
                        <p>Better resume support.  Resumed files are checked to be sure they have not been modified and the manifest is saved more often to preserve checksums as the backup progresses.  More unit tests to verify each resume case.</p>
                    </release-item>

                    <release-item>
                        <p>Resume is now optional.  Use the <setting>resume</setting> setting or <setting>{[dash]}-no-resume</setting> from the command line to disable.</p>
                    </release-item>

                    <release-item>
                        <p>More info messages during restore.  Previously, most of the restore messages were debug level so not a lot was output in the log.</p>
                    </release-item>

                    <release-item>
                        <p>Added <setting>tablespace</setting> setting to allow tablespaces to be restored into the <path>pg_tblspc</path> path.  This produces compact restores that are convenient for development, staging, etc.  Currently these restores cannot be backed up as <backrest/> expects only links in the <path>pg_tblspc</path> path.</p>
                    </release-item>
                </release-feature-list>
            </release-core-list>
        </release>

        <release date="2015-04-21" version="0.61" title="Bug Fix for Uncompressed Remote Destination">
            <release-core-list>
                <release-bug-list>
                    <release-item>
                        <p>Fixed a buffering error that could occur on large, highly-compressible files when copying to an uncompressed remote destination.  The error was detected in the decompression code and resulted in a failed backup rather than corruption so it should not affect successful backups made with previous versions.</p>
                    </release-item>
                </release-bug-list>
            </release-core-list>
        </release>

        <release date="2015-04-19" version="0.60" title="Better Version Support and WAL Improvements">
            <release-core-list>
                <release-bug-list>
                    <release-item>
                        <p>Pushing duplicate WAL now generates an error.  This worked before only if checksums were disabled.</p>
                    </release-item>
                </release-bug-list>

                <release-feature-list>
                    <release-item>
                        <p>Database System IDs are used to make sure that all WAL in an archive matches up.  This should help prevent misconfigurations that send WAL from multiple clusters to the same archive.</p>
                    </release-item>
                </release-feature-list>

                <release-development-list>
                    <release-item>
                        <p>Improved threading model by starting threads early and terminating them late.</p>
                    </release-item>
                </release-development-list>
            </release-core-list>

            <release-test-list>
                <release-feature-list>
                    <release-item>
                        <p>Regression tests working back to <postgres/> 8.3.</p>
                    </release-item>
                </release-feature-list>
            </release-test-list>
        </release>

        <release date="2015-03-25" version="0.50" title="Restore and Much More">
            <release-core-list>
                <release-bug-list>
                    <release-item>
                        <p>Fixed broken checksums and now they work with normal and resumed backups.  Finally realized that checksums and checksum deltas should be functionally separated and this simplified a number of things.  Issue #28 has been created for checksum deltas.</p>
                    </release-item>

                    <release-item>
                        <p>Fixed an issue where a backup could be resumed from an aborted backup that didn't have the same type and prior backup.</p>
                    </release-item>
                </release-bug-list>

                <release-feature-list>
                    <release-item>
                        <p>Added restore functionality.</p>
                    </release-item>

                    <release-item>
                        <p>All options can now be set on the command-line making <file>pg_backrest.conf</file> optional.</p>
                    </release-item>

                    <release-item>
                        <p>De/compression is now performed without threads and checksum/size is calculated in stream.  That means file checksums are no longer optional.</p>
                    </release-item>

                    <release-item>
                        <p>Added option <setting>{[dash]}-no-start-stop</setting> to allow backups when Postgres is shut down.  If <file>postmaster.pid</file> is present then <setting>{[dash]}-force</setting> is required to make the backup run (though if Postgres is running an inconsistent backup will likely be created).  This option was added primarily for the purpose of unit testing, but there may be applications in the real world as well.</p>
                    </release-item>

                    <release-item>
                        <p>Checksum for <file>backup.manifest</file> to detect a corrupted/modified manifest.</p>
                    </release-item>

                    <release-item>
                        <p>Link <path>latest</path> always points to the last backup.  This has been added for convenience and to make restores simpler.</p>
                    </release-item>
                </release-feature-list>

                <release-development-list>
                    <release-item>
                        <p>Removed dependency on <code>Moose</code>.  It wasn't being used extensively and makes for longer startup times.</p>
                    </release-item>
                </release-development-list>
            </release-core-list>

            <release-test-list>
                <release-feature-list>
                    <release-item>
                        <p>More comprehensive unit tests in all areas.</p>
                    </release-item>
                </release-feature-list>
            </release-test-list>
        </release>

        <release date="2014-10-05" version="0.30" title="Core Restructuring and Unit Tests">
            <release-core-list>
                <release-development-list>
                    <release-item>
                        <p>Complete rewrite of <code>BackRest::File</code> module to use a custom protocol for remote operations and Perl native GZIP and SHA operations.  Compression is performed in threads rather than forked processes.</p>
                    </release-item>

                    <release-item>
                        <p>Removed dependency on <code>Storable</code> and replaced with a custom ini file implementation.</p>
                    </release-item>

                    <release-item>
                        <p>Numerous other changes that can only be identified with a diff.</p>
                    </release-item>
                </release-development-list>
            </release-core-list>

            <release-doc-list>
                <release-feature-list>
                    <release-item>
                        <p>Added much needed documentation</p>
                    </release-item>
                </release-feature-list>
            </release-doc-list>

            <release-test-list>
                <release-feature-list>
                    <release-item>
                        <p>Fairly comprehensive unit tests for all the basic operations.  More work to be done here for sure, but then there is always more work to be done on unit tests.</p>
                    </release-item>
                </release-feature-list>
            </release-test-list>
        </release>

        <release date="2014-05-13" version="0.19" title="Improved Error Reporting/Handling">
            <release-core-list>
                <release-bug-list>
                    <release-item>
                        <p>Found and squashed a nasty bug where <code>file_copy()</code> was defaulted to ignore errors.  There was also an issue in <code>file_exists()</code> that was causing the test to fail when the file actually did exist.  Together they could have resulted in a corrupt backup with no errors, though it is very unlikely.</p>
                    </release-item>
                </release-bug-list>

                <release-development-list>
                    <release-item>
                        <p>Worked on improving error handling in the <code>File</code> object.  This is not complete, but works well enough to find a few errors that have been causing us problems (notably, find is occasionally failing building the archive async manifest when system is under load).</p>
                    </release-item>
                </release-development-list>
            </release-core-list>
        </release>

        <release date="2014-04-13" version="0.18" title="Return Soft Error When Archive Missing">
            <release-core-list>
                <release-bug-list>
                    <release-item>
                        <release-item-contributor-list>
                            <release-item-ideator id="stephen.frost"/>
                        </release-item-contributor-list>

                        <p>The <cmd>archive-get</cmd> command now returns a 1 when the archive file is missing to differentiate from hard errors (ssh connection failure, file copy error, etc.)  This lets <postgres/> know that that the archive stream has terminated normally.  However, this does not take into account possible holes in the archive stream.</p>
                    </release-item>
                </release-bug-list>
            </release-core-list>
        </release>

        <release date="2014-04-03" version="0.17" title="Warn When Archive Directories Cannot Be Deleted">
            <release-core-list>
                <release-bug-list>
                    <release-item>
                        <p>If an archive directory which should be empty could not be deleted backrest was throwing an error.  There's a good fix for that coming, but for the time being it has been changed to a warning so processing can continue.  This was impacting backups as sometimes the final archive file would not get pushed if the first archive file had been in a different directory (plus some bad luck).</p>
                    </release-item>
                </release-bug-list>
            </release-core-list>
        </release>

        <release date="2014-04-01" version="0.16" title="RequestTTY=yes for SSH Sessions">
            <release-core-list>
                <release-bug-list>
                    <release-item>
                        <p>Added <setting>RequestTTY=yes</setting> to ssh sessions.  Hoping this will prevent random lockups.</p>
                    </release-item>
                </release-bug-list>
            </release-core-list>
        </release>

        <release date="2014-03-29" version="0.15" title="Added archive-get">
            <release-core-list>
                <release-feature-list>
                    <release-item>
                        <p>Added <cmd>archive-get</cmd> functionality to aid in restores.</p>
                    </release-item>

                    <release-item>
                        <p>Added option to force a checkpoint when starting the backup, <setting>start-fast=y</setting>.</p>
                    </release-item>
                </release-feature-list>
            </release-core-list>
        </release>

        <release date="2014-03-26" version="0.11" title="Minor Fixes">
            <release-core-list>
                <release-bug-list>
                    <release-item>
                        <release-item-contributor-list>
                            <release-item-ideator id="stephen.frost"/>
                        </release-item-contributor-list>

                        <p>Removed <setting>master_stderr_discard</setting> option on database SSH connections.  There have been occasional lockups and they could be related to issues originally seen in the file code.</p>
                    </release-item>

                    <release-item>
                        <p>Changed lock file conflicts on <cmd>backup</cmd> and <cmd>expire</cmd> commands to <id>ERROR</id>.  They were set to <id>DEBUG</id> due to a copy-and-paste from the archive locks.</p>
                    </release-item>
                </release-bug-list>
            </release-core-list>
        </release>

        <release date="2014-03-05" version="0.10" title="Backup and Archiving are Functional">
            <release-core-list>
                <release-feature-list>
                    <release-item>
                        <p>No restore functionality, but the backup directories are consistent <postgres/> data directories.  You'll need to either uncompress the files or turn off compression in the backup.  Uncompressed backups on a ZFS (or similar) filesystem are a good option because backups can be restored locally via a snapshot to create logical backups or do spot data recovery.</p>
                    </release-item>

                    <release-item>
                        <p>Archiving is single-threaded.  This has not posed an issue on our multi-terabyte databases with heavy write volume.  Recommend a large WAL volume or to use the async option with a large volume nearby.</p>
                    </release-item>

                    <release-item>
                        <p>Backups are multi-threaded, but the <code>Net::OpenSSH</code> library does not appear to be 100% thread-safe so it will very occasionally lock up on a thread.  There is an overall process timeout that resolves this issue by killing the process.  Yes, very ugly.</p>
                    </release-item>

                    <release-item>
                        <p>Checksums are lost on any resumed backup. Only the final backup will record checksum on multiple resumes.  Checksums from previous backups are correctly recorded and a full backup will reset everything.</p>
                    </release-item>

                    <release-item>
                        <p>The <file>backup.manifest</file> is being written as <code>Storable</code> because <code>Config::IniFile</code> does not seem to handle large files well.  Would definitely like to save these as human-readable text.</p>
                    </release-item>
                </release-feature-list>
            </release-core-list>

            <release-doc-list>
                <release-feature-list>
                    <release-item>
                        <p>Absolutely no documentation (outside the code).  Well, excepting these release notes.</p>
                    </release-item>
                </release-feature-list>
            </release-doc-list>
        </release>
    </release-list>

    <contributor-list>
        <!-- The first contributor is the default for all release items to simplify the xml -->
        <contributor id="david.steele">
            <contributor-name-display>David Steele</contributor-name-display>
            <contributor-id type="github">dwsteele</contributor-id>
        </contributor>

        <!-- The order of other contributors is alpha by name -->
        <contributor id="adam.brusselback">
            <contributor-name-display>Adam Brusselback</contributor-name-display>
            <contributor-id type="github">Tostino</contributor-id>
        </contributor>

        <contributor id="adam.k.sumner">
            <contributor-name-display>Adam K. Sumner</contributor-name-display>
            <contributor-id type="github">Flamacue</contributor-id>
        </contributor>

        <contributor id="adrian.vondendriesch">
            <contributor-name-display>Adrian Vondendriesch</contributor-name-display>
            <contributor-id type="github">disco-stu</contributor-id>
        </contributor>

        <contributor id="aleksandr.rogozin">
            <contributor-name-display>Aleksandr Rogozin</contributor-name-display>
            <contributor-id type="github">arogozin</contributor-id>
        </contributor>

        <contributor id="andres.freund">
            <contributor-name-display>Andres Freund</contributor-name-display>
            <contributor-id type="github">anarazel</contributor-id>
        </contributor>

        <contributor id="andrew.schwartz">
            <contributor-name-display>Andrew Schwartz</contributor-name-display>
            <contributor-id type="github">trinchan</contributor-id>
        </contributor>

        <contributor id="benoit.lobréau">
            <contributor-name-display>blogh</contributor-name-display>
            <contributor-id type="github">blogh</contributor-id>
        </contributor>

        <contributor id="brad.nicholson">
            <contributor-name-display>Brad Nicholson</contributor-name-display>
            <contributor-id type="github">bradnicholson</contributor-id>
        </contributor>

        <contributor id="brian.faherty">
            <contributor-name-display>Brian Faherty</contributor-name-display>
            <contributor-id type="github">scrummyin</contributor-id>
        </contributor>

        <contributor id="bruce.burdick">
            <contributor-name-display>Bruce Burdick</contributor-name-display>
            <contributor-id type="github">baburdick</contributor-id>
        </contributor>

        <contributor id="brunre01">
            <contributor-name-display>brunre01</contributor-name-display>
            <contributor-id type="github">brunre01</contributor-id>
        </contributor>

        <contributor id="bruno.friedmann">
            <contributor-name-display>Bruno Friedmann</contributor-name-display>
            <contributor-id type="github">tigerfoot</contributor-id>
        </contributor>

        <contributor id="camilo.aguilar">
            <contributor-name-display>Camilo Aguilar</contributor-name-display>
            <contributor-id type="github">c4milo</contributor-id>
        </contributor>

        <contributor id="chiranjeevi.ravilla">
            <contributor-name-display>Chiranjeevi Ravilla</contributor-name-display>
        </contributor>

        <contributor id="chris.barber">
            <contributor-name-display>Chris Barber</contributor-name-display>
            <contributor-id type="github">gamerscomplete</contributor-id>
        </contributor>

        <contributor id="chris.fort">
            <contributor-name-display>Chris Fort</contributor-name-display>
            <contributor-id type="github">the1forte</contributor-id>
        </contributor>

        <contributor id="christoph.berg">
            <contributor-name-display>Christoph Berg</contributor-name-display>
            <contributor-id type="github">ChristophBerg</contributor-id>
        </contributor>

        <contributor id="christophe.courtois">
            <contributor-name-display>Christophe Courtois</contributor-name-display>
            <contributor-id type="github">Krysztophe</contributor-id>
        </contributor>

        <contributor id="christophe.pettus">
            <contributor-name-display>Christophe Pettus</contributor-name-display>
            <contributor-id type="github">Xof</contributor-id>
        </contributor>

        <contributor id="clinton.adams">
            <contributor-name-display>Clinton Adams</contributor-name-display>
            <contributor-id type="github">clad</contributor-id>
        </contributor>

        <contributor id="craig.a.james">
            <contributor-name-display>Craig A. James</contributor-name-display>
            <contributor-id type="github">cjames53</contributor-id>
        </contributor>

        <contributor id="cynthia.shang">
            <contributor-name-display>Cynthia Shang</contributor-name-display>
            <contributor-id type="github">cmwshang</contributor-id>
        </contributor>

        <contributor id="dan.farrell">
            <contributor-name-display>Dan Farrell</contributor-name-display>
            <contributor-id type="github">farrellit</contributor-id>
        </contributor>

        <contributor id="david.youatt">
            <contributor-name-display>David Youatt</contributor-name-display>
            <contributor-id type="github">youattd</contributor-id>
        </contributor>

        <contributor id="devrim.gunduz">
            <contributor-name-display>Devrim G&amp;uuml;nd&amp;uuml;z</contributor-name-display>
            <contributor-id type="github">devrimgunduz</contributor-id>
        </contributor>

        <contributor id="dmitry.didovicher">
            <contributor-name-display>Dmitry Didovicher</contributor-name-display>
            <contributor-id type="github">anarazel</contributor-id>
        </contributor>

        <contributor id="douglas.j.hunley">
            <contributor-name-display>Douglas J Hunley</contributor-name-display>
            <contributor-id type="github">hunleyd</contributor-id>
        </contributor>

        <contributor id="eric.radman">
            <contributor-name-display>Eric Radman</contributor-name-display>
            <contributor-id type="github">eradman</contributor-id>
        </contributor>

        <contributor id="evan.benoit">
            <contributor-name-display>Evan Benoit</contributor-name-display>
            <contributor-id type="github">evanbenoit</contributor-id>
        </contributor>

        <contributor id="vidhya.gurumoorthi">
            <contributor-name-display>Vidhya Gurumoorthi</contributor-name-display>
            <contributor-id type="github">fpa-postgres</contributor-id>
        </contributor>

        <contributor id="greg.smith">
            <contributor-name-display>Greg Smith</contributor-name-display>
            <contributor-id type="github">gregscds</contributor-id>
        </contributor>

        <contributor id="guruguruguru">
            <contributor-name-display>guruguruguru</contributor-name-display>
            <contributor-id type="github">guruguruguru</contributor-id>
        </contributor>

        <contributor id="hans.jurgen.schonig">
            <contributor-name-display>Hans-J&amp;uuml;rgen Sch&amp;ouml;nig</contributor-name-display>
        </contributor>

        <contributor id="heath.lord">
            <contributor-name-display>Heath Lord</contributor-name-display>
            <contributor-id type="github">crunchyheath</contributor-id>
        </contributor>

        <contributor id="ibrahim.edib.kokdemir">
            <contributor-name-display>Ibrahim Edib Kokdemir</contributor-name-display>
            <contributor-id type="github">Edib</contributor-id>
        </contributor>

        <contributor id="james.badger">
            <contributor-name-display>James Badger</contributor-name-display>
            <contributor-id type="github">openfirmware</contributor-id>
        </contributor>

        <contributor id="james.chanco.jr">
            <contributor-name-display>James Chanco Jr</contributor-name-display>
            <contributor-id type="github">jameschancojr</contributor-id>
        </contributor>

        <contributor id="jan.wieck">
            <contributor-name-display>Jan Wieck</contributor-name-display>
            <contributor-id type="github">wieck</contributor-id>
        </contributor>

        <contributor id="janice.parkinson">
            <contributor-name-display>Janice Parkinson</contributor-name-display>
            <contributor-id type="github">jpabt</contributor-id>
        </contributor>

        <contributor id="jason.odonnell">
            <contributor-name-display>Jason O'Donnell</contributor-name-display>
            <contributor-id type="github">Dwaligon</contributor-id>
        </contributor>

        <contributor id="javier.wilson">
            <contributor-name-display>Javier Wilson</contributor-name-display>
            <contributor-id type="github">javierwilson</contributor-id>
        </contributor>

        <contributor id="jeff.mccormick">
            <contributor-name-display>Jeff McCormick</contributor-name-display>
            <contributor-id type="github">jmccormick2001</contributor-id>
        </contributor>

        <contributor id="jens.wilke">
            <contributor-name-display>Jens Wilke</contributor-name-display>
            <contributor-id type="github">jwpit</contributor-id>
        </contributor>

        <contributor id="jesper.st.john">
            <contributor-name-display>Jesper St John</contributor-name-display>
            <contributor-id type="github">Underhunden</contributor-id>
        </contributor>

        <contributor id="joe.ayers">
            <contributor-name-display>Joe Ayers</contributor-name-display>
        </contributor>

        <contributor id="john.harvey">
            <contributor-name-display>John Harvey</contributor-name-display>
            <contributor-id type="github">crunchyjohn</contributor-id>
        </contributor>

        <contributor id="jungle-boogie">
            <contributor-name-display>jungle-boogie</contributor-name-display>
            <contributor-id type="github">jungle-boogie</contributor-id>
        </contributor>

        <contributor id="keith.fiske">
            <contributor-name-display>Keith Fiske</contributor-name-display>
            <contributor-id type="github">keithf4</contributor-id>
        </contributor>

        <contributor id="kyle.nevins">
            <contributor-name-display>Kyle Nevins</contributor-name-display>
            <contributor-id type="github">kyle-nevins</contributor-id>
        </contributor>

        <contributor id="laetitia">
            <contributor-name-display>L&amp;aelig;titia</contributor-name-display>
            <contributor-id type="github">LaetitiaLoxo</contributor-id>
        </contributor>

        <contributor id="leo.khomenko">
            <contributor-name-display>Leo Khomenko</contributor-name-display>
            <contributor-id type="github">lkhomenk</contributor-id>
        </contributor>

        <contributor id="leonardo.gg.avellar">
            <contributor-name-display>Leonardo GG Avellar</contributor-name-display>
            <contributor-id type="github">L30Bola</contributor-id>
        </contributor>

        <contributor id="luca.ferrari">
            <contributor-name-display>Luca Ferrari</contributor-name-display>
            <contributor-id type="github">fluca1978</contributor-id>
        </contributor>

        <contributor id="magnus.hagander">
            <contributor-name-display>Magnus Hagander</contributor-name-display>
            <contributor-id type="github">mhagander</contributor-id>
        </contributor>

        <contributor id="marc.cousin">
            <contributor-name-display>Marc Cousin</contributor-name-display>
            <contributor-id type="github">marco44</contributor-id>
        </contributor>

        <contributor id="markus.nullmeier">
            <contributor-name-display>Markus Nullmeier</contributor-name-display>
            <contributor-id type="github">mnullmei</contributor-id>
        </contributor>

        <contributor id="matt.kunkel">
            <contributor-name-display>Matt Kunkel</contributor-name-display>
            <contributor-id type="github">mtkunkel</contributor-id>
        </contributor>

        <contributor id="mibiio">
            <contributor-name-display>mibiio</contributor-name-display>
            <contributor-id type="github">mibiio</contributor-id>
        </contributor>

        <contributor id="michael.renner">
            <contributor-name-display>Michael Renner</contributor-name-display>
            <contributor-id type="github">terrorobe</contributor-id>
        </contributor>

        <contributor id="michael.vitale">
            <contributor-name-display>Michael Vitale</contributor-name-display>
            <contributor-id type="github">MichaelDBA</contributor-id>
        </contributor>

        <contributor id="mihail.shvein">
            <contributor-name-display>Mihail Shvein</contributor-name-display>
            <contributor-id type="github">M1hacka</contributor-id>
        </contributor>

        <contributor id="navid.golpayegani">
            <contributor-name-display>Navid Golpayegani</contributor-name-display>
            <contributor-id type="github">golpa</contributor-id>
        </contributor>

        <contributor id="nick.floersch">
            <contributor-name-display>Nick Floersch</contributor-name-display>
            <contributor-id type="github">seinick</contributor-id>
        </contributor>

        <contributor id="nikhilchandra.kulkarni">
            <contributor-name-display>Nikhilchandra Kulkarni</contributor-name-display>
            <contributor-id type="github">nikhilchandra-kulkarni</contributor-id>
        </contributor>

        <contributor id="nj.baliyan">
            <contributor-name-display>Nj Baliyan</contributor-name-display>
            <contributor-id type="github">nj3110</contributor-id>
        </contributor>

        <contributor id="pritam.barhate">
            <contributor-name-display>Pritam Barhate</contributor-name-display>
            <contributor-id type="github">pritammobisoft</contributor-id>
        </contributor>

        <contributor id="rakshitha.br">
            <contributor-name-display>Rakshitha-BR</contributor-name-display>
            <contributor-id type="github">Rakshitha-BR</contributor-id>
        </contributor>

        <contributor id="ronan.dunklau">
            <contributor-name-display>Ronan Dunklau</contributor-name-display>
            <contributor-id type="github">rdunklau</contributor-id>
        </contributor>

        <contributor id="ryan.lambert">
            <contributor-name-display>Ryan Lambert</contributor-name-display>
            <contributor-id type="github">rustprooflabs</contributor-id>
        </contributor>

        <contributor id="sarah.conway">
            <contributor-name-display>Sarah Conway</contributor-name-display>
            <contributor-id type="github">xenophenes</contributor-id>
        </contributor>

        <contributor id="sascha.biberhofer">
            <contributor-name-display>Sascha Biberhofer</contributor-name-display>
            <contributor-id type="github">sbiberhofer</contributor-id>
        </contributor>

        <contributor id="scott.frazer">
            <contributor-name-display>Scott Frazer</contributor-name-display>
            <contributor-id type="github">sfrazer</contributor-id>
        </contributor>

        <contributor id="sebastien.lardiere">
            <contributor-name-display>Lardi&amp;egrave;re S&amp;eacute;bastien</contributor-name-display>
            <contributor-id type="github">slardiere</contributor-id>
        </contributor>

        <contributor id="stefan.fercot">
            <contributor-name-display>Stefan Fercot</contributor-name-display>
            <contributor-id type="github">pgstef</contributor-id>
        </contributor>

        <contributor id="stephane.schildknecht">
            <contributor-name-display>St&amp;eacute;phane Schildknecht</contributor-name-display>
            <contributor-id type="github">saspg</contributor-id>
        </contributor>

        <contributor id="stephen.frost">
            <contributor-name-display>Stephen Frost</contributor-name-display>
            <contributor-id type="github">sfrost</contributor-id>
        </contributor>

        <contributor id="todd.vernick">
            <contributor-name-display>Todd Vernick</contributor-name-display>
            <contributor-id type="github">gintoddic</contributor-id>
        </contributor>

        <contributor id="tomasz.kontusz">
            <contributor-name-display>Tomasz Kontusz</contributor-name-display>
            <contributor-id type="github">ktosiek</contributor-id>
        </contributor>

        <contributor id="thomas.flatley">
            <contributor-name-display>Thomas Flatley</contributor-name-display>
            <contributor-id type="github">seadba</contributor-id>
        </contributor>

        <contributor id="ucando">
            <contributor-name-display>ucando</contributor-name-display>
            <contributor-id type="github">ucando</contributor-id>
        </contributor>

        <contributor id="uspen">
            <contributor-name-display>uspen</contributor-name-display>
            <contributor-id type="github">uspen</contributor-id>
        </contributor>

        <contributor id="victor.gdalevich">
            <contributor-name-display>Victor Gdalevich</contributor-name-display>
            <contributor-id type="github">ntrvic</contributor-id>
        </contributor>

        <contributor id="viorel.tabara">
            <contributor-name-display>Viorel Tabara</contributor-name-display>
        </contributor>

        <contributor id="vitaliy.kukharik">
            <contributor-name-display>Vitaliy Kukharik</contributor-name-display>
            <contributor-id type="github">vitabaks</contributor-id>
        </contributor>

        <contributor id="vthriller">
            <contributor-name-display>vthriller</contributor-name-display>
            <contributor-id type="github">vthriller</contributor-id>
        </contributor>

        <contributor id="william.cox">
            <contributor-name-display>William Cox</contributor-name-display>
            <contributor-id type="github">mydimension</contributor-id>
        </contributor>

        <contributor id="yogesh.sharma">
            <contributor-name-display>Yogesh Sharma</contributor-name-display>
            <contributor-id type="github">sharmay</contributor-id>
        </contributor>

        <contributor id="yummyliu">
            <contributor-name-display>yummyliu</contributor-name-display>
            <contributor-id type="github">yummyliu</contributor-id>
        </contributor>
    </contributor-list>
</doc><|MERGE_RESOLUTION|>--- conflicted
+++ resolved
@@ -168,19 +168,11 @@
                     </release-item>
 
                     <release-item>
-<<<<<<< HEAD
-                        <release-item-contributor-list>
-                            <release-item-contributor id="cynthia.shang"/>
-                        </release-item-contributor-list>
-
-                        <p>Convert main functionality of expire command to c with caveat that S3 removal functions and remote functionality, and ensuring archive and backup info history list always match still need to be implemented.</p>
-=======
                         <p>Improve macros and coverage rules that were hiding missing coverage.</p>
                     </release-item>
 
                     <release-item>
                         <p>Improve efficiency of <code>FUNCTION_LOG*()</code> macros.</p>
->>>>>>> 2d2bec84
                     </release-item>
                 </release-development-list>
             </release-core-list>
