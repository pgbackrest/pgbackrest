--- conflicted
+++ resolved
@@ -41,11 +41,8 @@
                 <commit subject="Skip files truncated during backup when bundling.">
                     <github-pull-request id="2227"/>
                 </commit>
-<<<<<<< HEAD
+                <commit subject="Allow const checksum buffers to be returned from backupFile()."/>
                 <commit subject="Refactor skip files truncated during backup when bundling.">
-=======
-                <commit subject="Allow const checksum buffers to be returned from backupFile()."/>
->>>>>>> dc3ed083
 
                 <release-item-contributor-list>
                     <release-item-contributor id="georgy.shelkovy"/>
