<?xml version="1.0" encoding="UTF-8"?>
<!DOCTYPE doc SYSTEM "doc.dtd">
<doc title="{[project]} User Guide" subtitle="{[user-guide-subtitle]} / {[postgres]} {[pg-version-min]}-{[pg-version-max]}" cmd-line-len="85">
    <description>The {[project]} User Guide demonstrates how to quickly and easily setup {[project]} for your {[postgres]} database. Step-by-step instructions lead the user through all the important features of the fastest, most reliable {[postgres]} backup and restore solution.</description>

    <!-- Variables used by the rest of the script -->
    <variable-list>
        <!-- Defined OS types -->
        <variable key="os-debian">debian</variable>
        <variable key="os-rhel">rhel</variable>

        <!-- OS titles -->
        <variable key="os-debian-title">Debian &amp; Ubuntu</variable>
        <variable key="os-rhel-title">RHEL 7-8</variable>

        <!-- Base PostgreSQL versions -->
        <variable key="os-debian-pg-version">12</variable>
        <variable key="os-debian-pg-version-min">12</variable>
        <variable key="os-debian-pg-version-max">13</variable>

        <variable key="os-rhel-pg-version">10</variable>
        <variable key="os-rhel-pg-version-min">9.6</variable>
        <variable key="os-rhel-pg-version-max">11</variable>

        <!-- User-defined package to use in documentation (use "apt" to install the current PGDG apt package) -->
        <variable key="package">none</variable>

        <!-- Defines the general OS type that will be used to generate commands. Also supported: rhel -->
        <variable key="os-type">debian</variable>

        <!-- Will encryption be used in the documentation? It can be useful for testing to omit encryption. -->
        <variable key="encrypt">y</variable>

        <!-- Will stress-testing be performed? -->
        <variable key="stress">n</variable>
        <variable key="stress-scale-table">1</variable> <!-- Tables to create * 1000 -->
        <variable key="stress-scale-data">1</variable> <!-- Value passed to pgbench -s -->

        <!-- Common if expressions for testing os-type -->
        <variable key="os-type-is-debian">'{[os-type]}' eq '{[os-debian]}'</variable>
        <variable key="os-type-is-rhel">'{[os-type]}' eq '{[os-rhel]}'</variable>

        <!-- Defines the container image that will be used to build the host -->
        <variable key="os-image" if="{[os-type-is-debian]}">ubuntu:18.04</variable>
        <variable key="os-image" if="{[os-type-is-rhel]}">rockylinux/rockylinux:8</variable>

        <variable key="user-guide-subtitle" if="{[os-type-is-debian]}">{[os-debian-title]}</variable>
        <variable key="user-guide-subtitle" if="{[os-type-is-rhel]}">{[os-rhel-title]}</variable>

        <variable key="user-guide-os" if="{[os-type-is-debian]}">Debian/Ubuntu</variable>
        <variable key="user-guide-os" if="{[os-type-is-rhel]}">RHEL 7-8</variable>

        <variable key="pgbackrest-repo-path">/pgbackrest</variable>

        <!-- Path where CA certificates are installed -->
        <variable key="ca-cert-path" if="{[os-type-is-debian]}">/usr/local/share/ca-certificates</variable>
        <variable key="ca-cert-path" if="{[os-type-is-rhel]}">/etc/pki/ca-trust/source/anchors</variable>

        <!-- Path where fake certificates are located -->
        <variable key="fake-cert-path-relative">resource/fake-cert</variable>
        <variable key="fake-cert-path">{[host-repo-path]}/doc/{[fake-cert-path-relative]}</variable>

        <!-- Protocol type (ssh/tls) used for remotes -->
        <variable key="protocol-ssh">'{[os-type]}' eq '{[os-debian]}'</variable>
        <variable key="protocol-tls">'{[os-type]}' eq '{[os-rhel]}'</variable>

        <!-- Path where builds are performed -->
        <variable key="build-path">/build</variable>
        <variable key="build-br-path">{[build-path]}/pgbackrest-release-{[version]}</variable>

        <!-- PostreSQL versions to run documentation for and min/max versions represented -->
        <variable key="pg-version" if="{[os-type-is-debian]}">{[os-debian-pg-version]}</variable>
        <variable key="pg-version-min" if="{[os-type-is-debian]}">{[os-debian-pg-version-min]}</variable>
        <variable key="pg-version-max" if="{[os-type-is-debian]}">{[os-debian-pg-version-max]}</variable>

        <variable key="pg-version" if="{[os-type-is-rhel]}">{[os-rhel-pg-version]}</variable>
        <variable key="pg-version-min" if="{[os-type-is-rhel]}">{[os-rhel-pg-version-min]}</variable>
        <variable key="pg-version-max" if="{[os-type-is-rhel]}">{[os-rhel-pg-version-max]}</variable>

        <variable key="pg-version-nodot" eval="y">my $version = '{[pg-version]}'; $version =~ s/\.//g; return $version;</variable>

        <!-- WAL level should be the minimum required for replication -->
        <variable key="wal-level" if="{[pg-version]} &lt; 9.6">hot_standby</variable>
        <variable key="wal-level" if="{[pg-version]} &gt;= 9.6">replica</variable>

        <variable key="pg-version-upgrade" if="{[os-type-is-debian]}">13</variable>
        <variable key="pg-version-upgrade" if="{[os-type-is-rhel]}">11</variable>
        <variable key="pg-version-upgrade-nodot" eval="y">my $version = '{[pg-version-upgrade]}'; $version =~ s/\.//g; return $version;</variable>

        <variable key="pg-bin-path" if="{[os-type-is-debian]}">/usr/lib/postgresql/{[pg-version]}/bin</variable>
        <variable key="pg-bin-path" if="{[os-type-is-rhel]}">/usr/pgsql-{[pg-version]}/bin</variable>

        <variable key="pg-bin-upgrade-path" if="{[os-type-is-debian]}">/usr/lib/postgresql/{[pg-version-upgrade]}/bin</variable>
        <variable key="pg-bin-upgrade-path" if="{[os-type-is-rhel]}">/usr/pgsql-{[pg-version-upgrade]}/bin</variable>

        <variable key="pg-home-path" if="{[os-type-is-debian]}">/var/lib/postgresql</variable>
        <variable key="pg-home-path" if="{[os-type-is-rhel]}">/var/lib/pgsql</variable>

        <variable key="pg-group">postgres</variable>

        <variable key="backrest-repo-path">/var/lib/pgbackrest</variable>
        <variable key="backrest-repo-cipher-type">aes-256-cbc</variable>
        <variable key="backrest-repo-cipher-pass">zWaf6XtpjIVZC5444yXB+cgFDFl7MxGlgkZSaoPvTGirhPygu4jOKOXf9LO4vjfO</variable>
        <variable key="br-bin">/usr/bin/pgbackrest</variable>
        <variable key="br-user">pgbackrest</variable>
        <variable key="br-group">{[br-user]}</variable>
        <variable key="br-home-path">/home/{[br-user]}</variable>

        <variable key="postgres-cluster-demo">demo</variable>
        <variable key="backrest-config-path">/etc/{[project-exe]}</variable>
        <variable key="backrest-config-include-path">{[backrest-config-path]}/conf.d</variable>
        <variable if="'{[package]}' eq 'none'" key="backrest-config-demo">{[backrest-config-path]}/{[project-exe]}.conf</variable>
        <variable if="'{[package]}' ne 'none'" key="backrest-config-demo">/etc/{[project-exe]}.conf</variable>

        <variable key="pg-path-default" if="{[os-type-is-debian]}">/var/lib/postgresql/[version]/[cluster]</variable>
        <variable key="pg-path-default" if="{[os-type-is-rhel]}">/var/lib/pgsql/[version]/data</variable>

        <variable key="pg-path" if="{[os-type-is-debian]}">/var/lib/postgresql/{[pg-version]}/{[postgres-cluster-demo]}</variable>
        <variable key="pg-path" if="{[os-type-is-rhel]}">/var/lib/pgsql/{[pg-version]}/data</variable>

        <variable key="pg-path-upgrade" if="{[os-type-is-debian]}">/var/lib/postgresql/{[pg-version-upgrade]}/{[postgres-cluster-demo]}</variable>
        <variable key="pg-path-upgrade" if="{[os-type-is-rhel]}">/var/lib/pgsql/{[pg-version-upgrade]}/data</variable>

        <variable key="spool-path">/var/spool/pgbackrest</variable>

        <variable key="postgres-config-demo" if="{[os-type-is-debian]}">/etc/postgresql/{[pg-version]}/{[postgres-cluster-demo]}/postgresql.conf</variable>
        <variable key="postgres-config-demo" if="{[os-type-is-rhel]}">{[pg-path]}/postgresql.conf</variable>

        <variable key="postgres-config-demo-upgrade" if="{[os-type-is-debian]}">/etc/postgresql/{[pg-version-upgrade]}/{[postgres-cluster-demo]}/postgresql.conf</variable>
        <variable key="postgres-config-demo-upgrade" if="{[os-type-is-rhel]}">{[pg-path-upgrade]}/postgresql.conf</variable>

        <variable key="postgres-hba-demo" if="{[os-type-is-debian]}">/etc/postgresql/{[pg-version]}/{[postgres-cluster-demo]}/pg_hba.conf</variable>
        <variable key="postgres-hba-demo" if="{[os-type-is-rhel]}">{[pg-path]}/pg_hba.conf</variable>

        <variable key="postgres-hba-demo-upgrade" if="{[os-type-is-debian]}">/etc/postgresql/{[pg-version-upgrade]}/{[postgres-cluster-demo]}/pg_hba.conf</variable>
        <variable key="postgres-hba-demo-upgrade" if="{[os-type-is-rhel]}">{[pg-path-upgrade]}/pg_hba.conf</variable>

        <variable key="postgres-pgpass">{[pg-home-path]}/.pgpass</variable>

        <variable key="postgres-log-demo" if="{[os-type-is-debian]}">/var/log/postgresql/postgresql-{[pg-version]}-{[postgres-cluster-demo]}.log</variable>
        <variable key="postgres-log-demo" if="{[os-type-is-rhel]} &amp;&amp; {[pg-version]} &lt; 10">{[pg-path]}/pg_log/postgresql.log</variable>
        <variable key="postgres-log-demo" if="{[os-type-is-rhel]} &amp;&amp; {[pg-version]} &gt;= 10">{[pg-path]}/log/postgresql.log</variable>

        <variable key="postgres-log-pgstartup-demo" if="{[os-type-is-rhel]}">/var/lib/pgsql/{[pg-version]}/pgstartup.log</variable>

        <variable key="pg-recovery-file-demo" if="{[pg-version]} &lt; 12">recovery.conf</variable>
        <variable key="pg-recovery-file-demo" if="{[pg-version]} &gt;= 12">postgresql.auto.conf</variable>
        <variable key="pg-recovery-path-demo">{[pg-path]}/{[pg-recovery-file-demo]}</variable>

        <!-- Select correct WAL switch function based on the version of PostgreSQL -->
        <variable key="pg-switch-wal" if="{[pg-version]} &lt; 10">pg_switch_xlog</variable>
        <variable key="pg-switch-wal" if="{[pg-version]} &gt;= 10">pg_switch_wal</variable>

        <!-- Azure Settings -->
        <variable key="azure-image">mcr.microsoft.com/azure-storage/azurite</variable>  <!-- Azurite docker image -->
        <variable key="azure-all">n</variable>                      <!-- Build all the documentation with Azure? -->
        <variable key="azure-local">y</variable>
        <variable key="azure-account">pgbackrest</variable>
        <variable key="azure-container">demo-container</variable>
        <variable key="azure-repo">demo-repo</variable>
        <variable key="azure-key-type">shared</variable>
        <variable key="azure-key">YXpLZXk=</variable>

        <!-- GCS Settings -->
        <variable key="gcs-all">n</variable>                        <!-- Build all the documentation with GCS? -->
        <variable key="gcs-bucket">demo-bucket</variable>
        <variable key="gcs-repo">demo-repo</variable>
        <variable key="gcs-key-type">service</variable>
        <variable key="gcs-key">/etc/pgbackrest/gcs-key.json</variable>

        <!-- S3 Settings -->
        <variable key="s3-image">minio/minio</variable>             <!-- Minio docker image -->
        <variable key="s3-all">n</variable>                         <!-- Build all the documentation with S3? -->
        <variable key="s3-local">y</variable>
        <variable key="s3-bucket">demo-bucket</variable>
        <variable key="s3-repo">demo-repo</variable>
        <variable key="s3-region">us-east-1</variable>
        <variable key="s3-endpoint">s3.{[s3-region]}.amazonaws.com</variable>
        <variable key="s3-key">accessKey1</variable>
        <variable key="s3-key-secret">verySecretKey1</variable>

        <!-- Is any object store being used to build all the documentation? -->
        <variable key="object-any-all">('{[azure-all]}' eq 'y' || '{[gcs-all]}' eq 'y' || '{[s3-all]}' eq 'y')</variable>

        <!-- Hosts -->
        <variable key="host-image">pgbackrest/doc:{[os-type]}</variable>

        <variable key="host-option">-v /sys/fs/cgroup:/sys/fs/cgroup:rw -v /tmp/$(mktemp -d):/run</variable>

        <variable key="host-user" eval="y">use English; getpwuid($UID) eq 'root' ? 'vagrant' : getpwuid($UID) . ''</variable>
        <variable key="host-mount">{[host-repo-path]}:{[pgbackrest-repo-path]}</variable>
        <variable key="image-repo">pgbackrest/test</variable>

        <variable key="host-azure-id">azure</variable>
        <variable key="host-azure">azure-server</variable>

        <variable key="host-s3-id">s3</variable>
        <variable key="host-s3">s3-server</variable>

        <variable key="host-pg1-id">pg1</variable>
        <variable key="host-pg1">pg-primary</variable>
        <variable key="host-pg1-user">{[host-user]}</variable>
        <variable key="host-pg1-image">{[host-image]}</variable>
        <variable key="host-pg1-mount">{[host-mount]}</variable>

        <variable key="host-build-id">build</variable>
        <variable key="host-build">build</variable>
        <variable key="host-build-user">{[host-user]}</variable>
        <variable key="host-build-image">{[host-image]}</variable>
        <variable key="host-build-mount">{[host-mount]}</variable>

        <variable key="host-pg2-id">pg2</variable>
        <variable key="host-pg2">pg-standby</variable>
        <variable key="host-pg2-user">{[host-pg1-user]}</variable>
        <variable key="host-pg2-image">{[host-image]}</variable>
        <variable key="host-pg2-mount">{[host-mount]}</variable>

        <variable key="host-repo1-id">repo1</variable>
        <variable key="host-repo1">repository</variable>
        <variable key="host-repo1-user">{[host-user]}</variable>
        <variable key="host-repo1-image">{[host-image]}</variable>
        <variable key="host-repo1-mount">{[host-mount]}</variable>

        <!-- Commands for various operations -->
        <variable key="cmd-backup-last">pgbackrest repo-ls backup/demo --filter="(F|D|I)$" --sort=desc | head -1</variable>

        <!-- Data used to demonstrate backup/restore operations -->
        <variable key="test-table-data">Important Data</variable>

        <!-- Database cluster commmands -->
        <variable key="pg-cluster-wait">sleep 2</variable>

        <variable key="pg-cluster-create" if="{[os-type-is-debian]}">pg_createcluster {[pg-version]} {[postgres-cluster-demo]}</variable>

        <variable key="pg-cluster-create-upgrade" if="{[os-type-is-debian]}">pg_createcluster {[pg-version-upgrade]} {[postgres-cluster-demo]}</variable>

        <variable key="pg-cluster-start" if="{[os-type-is-debian]}">pg_ctlcluster {[pg-version]} {[postgres-cluster-demo]} start</variable>
        <variable key="pg-cluster-start" if="{[os-type-is-rhel]}">systemctl start postgresql-{[pg-version]}.service</variable>

        <variable key="pg-cluster-start-upgrade" if="{[os-type-is-debian]}">pg_ctlcluster {[pg-version-upgrade]} {[postgres-cluster-demo]} start</variable>
        <variable key="pg-cluster-start-upgrade" if="{[os-type-is-rhel]}">systemctl start postgresql-{[pg-version-upgrade]}.service</variable>

        <variable key="pg-cluster-stop" if="{[os-type-is-debian]}">pg_ctlcluster {[pg-version]} {[postgres-cluster-demo]} stop</variable>
        <variable key="pg-cluster-stop" if="{[os-type-is-rhel]}">systemctl stop postgresql-{[pg-version]}.service</variable>

        <variable key="pg-cluster-restart" if="{[os-type-is-debian]}">pg_ctlcluster {[pg-version]} {[postgres-cluster-demo]} restart</variable>
        <variable key="pg-cluster-restart" if="{[os-type-is-rhel]}">systemctl restart postgresql-{[pg-version]}.service</variable>

        <variable key="pg-cluster-reload" if="{[os-type-is-debian]}">pg_ctlcluster {[pg-version]} {[postgres-cluster-demo]} reload</variable>
        <variable key="pg-cluster-reload" if="{[os-type-is-rhel]}">systemctl reload postgresql-{[pg-version]}.service</variable>

        <variable key="pg-cluster-check" if="{[os-type-is-debian]}">pg_lsclusters</variable>
        <variable key="pg-cluster-check" if="{[os-type-is-rhel]}">systemctl status postgresql-{[pg-version]}.service</variable>

        <variable key="pg-cluster-check-upgrade" if="{[os-type-is-debian]}">pg_lsclusters</variable>
        <variable key="pg-cluster-check-upgrade" if="{[os-type-is-rhel]}">systemctl status postgresql-{[pg-version-upgrade]}.service</variable>

        <!-- Common commands -->
        <variable key="ssh-key-install">
            mkdir -p -m 700 /root/.ssh &amp;&amp; \
            echo '-----BEGIN RSA PRIVATE KEY-----' > /root/.ssh/id_rsa &amp;&amp; \
            echo 'MIICXwIBAAKBgQDR0yJsZW5d5LcqteiOtv8d+FFeFFHDPI0VTcTOdMn1iDiIP1ou' >> /root/.ssh/id_rsa &amp;&amp; \
            echo 'X3Q2OyNjsBaDbsRJd+sp9IRq1LKX3zsBcgGZANwm0zduuNEPEU94ajS/uRoejIqY' >> /root/.ssh/id_rsa &amp;&amp; \
            echo '/XkKOpnEF6ZbQ2S7TaE4sWeGLvba7kUFs0QTOO+N+nV2dMbdqZf6C8lazwIDAQAB' >> /root/.ssh/id_rsa &amp;&amp; \
            echo 'AoGBAJXa6xzrnFVmwgK5BKzYuX/YF5TPgk2j80ch0ct50buQXH/Cb0/rUH5i4jWS' >> /root/.ssh/id_rsa &amp;&amp; \
            echo 'T6Hy/DFUehnuzpvV6O9auTOhDs3BhEKFRuRLn1nBwTtZny5Hh+cw7azUCEHFCJlz' >> /root/.ssh/id_rsa &amp;&amp; \
            echo 'makCrVbgawtno6oU/pFgQm1FcxD0f+Me5ruNcLHqUZsPQwkRAkEA+8pG+ckOlz6R' >> /root/.ssh/id_rsa &amp;&amp; \
            echo 'AJLIHedmfcrEY9T7sfdo83bzMOz8H5soUUP4aOTLJYCla1LO7JdDnXMGo0KxaHBP' >> /root/.ssh/id_rsa &amp;&amp; \
            echo 'l8j5zDmVewJBANVVPDJr1w37m0FBi37QgUOAijVfLXgyPMxYp2uc9ddjncif0063' >> /root/.ssh/id_rsa &amp;&amp; \
            echo '0Wc0FQefoPszf3CDrHv/RHvhHq97jXDwTb0CQQDgH83NygoS1r57pCw9chzpG/R0' >> /root/.ssh/id_rsa &amp;&amp; \
            echo 'aMEiSPhCvz757fj+qT3aGIal2AJ7/2c/gRZvwrWNETZ3XIZOUKqIkXzJLPjBAkEA' >> /root/.ssh/id_rsa &amp;&amp; \
            echo 'wnP799W2Y8d4/+VX2pMBkF7lG7sSviHEq1sP2BZtPBRQKSQNvw3scM7XcGh/mxmY' >> /root/.ssh/id_rsa &amp;&amp; \
            echo 'yx0qpqfKa8SKbNgI1+4iXQJBAOlg8MJLwkUtrG+p8wf69oCuZsnyv0K6UMDxm6/8' >> /root/.ssh/id_rsa &amp;&amp; \
            echo 'cbvfmvODulYFaIahaqHWEZoRo5CLYZ7gN43WHPOrKxdDL78=' >> /root/.ssh/id_rsa &amp;&amp; \
            echo '-----END RSA PRIVATE KEY-----' >> /root/.ssh/id_rsa &amp;&amp; \
            echo 'ssh-rsa AAAAB3NzaC1yc2EAAAADAQABAAAAgQDR0yJsZW5d5LcqteiOtv8d+FFeFFHDPI0VTcTOdMn1iDiIP1ouX3Q2OyNjsBaDbsRJd+sp9IRq1LKX3zsBcgGZANwm0zduuNEPEU94ajS/uRoejIqY/XkKOpnEF6ZbQ2S7TaE4sWeGLvba7kUFs0QTOO+N+nV2dMbdqZf6C8lazw== root@pgbackrest-doc' > /root/.ssh/authorized_keys &amp;&amp; \
            echo 'Host *' > /root/.ssh/config &amp;&amp; \
            echo '    StrictHostKeyChecking no' >> /root/.ssh/config &amp;&amp; \
            chmod 600 /root/.ssh/*
        </variable>

        <variable key="copy-ca-cert">COPY {[fake-cert-path-relative]}/ca.crt {[ca-cert-path]}/pgbackrest-ca.crt</variable>

        <!-- Don't allow sudo to disable core dump (suppresses errors, see https://github.com/sudo-project/sudo/issues/42) -->
        <variable key="sudo-disable-core-dump">RUN echo "Set disable_coredump false" >> /etc/sudo.conf</variable>
    </variable-list>

    <!-- Setup hosts used to build the documentation
    ============================================================================================================================ -->
    <host-define if="{[os-type-is-debian]}" image="{[host-image]}" from="{[os-image]}">
        {[copy-ca-cert]}

        # Fix root tty
        RUN sed -i 's/^mesg n/tty -s \&amp;\&amp; mesg n/g' /root/.profile

        # Install base packages (suppress dpkg interactive output)
        RUN export DEBIAN_FRONTEND=noninteractive &amp;&amp; \
            rm /etc/apt/apt.conf.d/70debconf &amp;&amp; \
            apt-get update &amp;&amp; \
            apt-get install -y --no-install-recommends sudo ssh wget vim gnupg lsb-release iputils-ping ca-certificates \
                    tzdata locales 2>&amp;1

        {[sudo-disable-core-dump]}

        # Install CA certificate
        RUN update-ca-certificates

        # Install PostgreSQL
        RUN RELEASE_CODENAME=`lsb_release -c | awk '{print $2}'` &amp;&amp; \
            echo 'deb http://apt.postgresql.org/pub/repos/apt/ '${RELEASE_CODENAME?}'-pgdg main' | \
                tee -a /etc/apt/sources.list.d/pgdg.list &amp;&amp; \
            wget --quiet -O - https://www.postgresql.org/media/keys/ACCC4CF8.asc | sudo apt-key add - &amp;&amp; \
            apt-get update &amp;&amp; \
            apt-get install -y --no-install-recommends postgresql-common 2>&amp;1 &amp;&amp; \
            sed -i 's/^\#create\_main\_cluster.*$/create\_main\_cluster \= false/' \
                /etc/postgresql-common/createcluster.conf &amp;&amp; \
            apt-get install -y --no-install-recommends postgresql-{[pg-version]} postgresql-{[pg-version-upgrade]} 2>&amp;1

        # Create an ssh key for root so all hosts can ssh to each other as root
        RUN \ {[ssh-key-install]}

        # Add doc user with sudo privileges
        RUN adduser --disabled-password --gecos "" {[host-user]} &amp;&amp; \
            echo '%{[host-user]} ALL=(ALL) NOPASSWD: ALL' >> /etc/sudoers

        # Set UTF8 encoding
        RUN sed -i -e 's/# en_US.UTF-8 UTF-8/en_US.UTF-8 UTF-8/' /etc/locale.gen &amp;&amp; \
            dpkg-reconfigure --frontend=noninteractive locales &amp;&amp; \
            update-locale LANG=en_US.UTF-8
        ENV LANG en_US.UTF-8

        ENTRYPOINT service ssh restart &amp;&amp; bash
    </host-define>

    <host-define if="{[os-type-is-rhel]}" image="{[host-image]}" from="{[os-image]}">
        ENV container docker

        {[copy-ca-cert]}

        RUN (cd /lib/systemd/system/sysinit.target.wants/; for i in *; do [ $i == \
            systemd-tmpfiles-setup.service ] || rm -f $i; done); \
            rm -f /lib/systemd/system/multi-user.target.wants/*;\
            rm -f /etc/systemd/system/*.wants/*;\
            rm -f /lib/systemd/system/local-fs.target.wants/*; \
            rm -f /lib/systemd/system/sockets.target.wants/*udev*; \
            rm -f /lib/systemd/system/sockets.target.wants/*initctl*; \
            rm -f /lib/systemd/system/basic.target.wants/*;\
            rm -f /lib/systemd/system/anaconda.target.wants/*;

        VOLUME [ "/sys/fs/cgroup" ]

        # Install packages
        RUN yum install -y openssh-server openssh-clients sudo wget vim openssl findutils dnf-plugins-core 2>&amp;1

        # Enable PowerTools repository (only available on RHEL8)
        RUN dnf config-manager --set-enabled powertools || true

        # Install CA certificate
        RUN update-ca-trust extract

        # Regenerate SSH keys
        RUN rm -f /etc/ssh/ssh_host_rsa_key* &amp;&amp; \
            ssh-keygen -t rsa -f /etc/ssh/ssh_host_rsa_key &amp;&amp; \
            rm -f /etc/ssh/ssh_host_dsa_key* &amp;&amp; \
            ssh-keygen -t dsa -f /etc/ssh/ssh_host_dsa_key

        # Install PGDG PostgreSQL repository
        RUN rpm --import http://yum.postgresql.org/RPM-GPG-KEY-PGDG-10 &amp;&amp; \
            rpm -ivh https://download.postgresql.org/pub/repos/yum/reporpms/EL-8-x86_64/pgdg-redhat-repo-latest.noarch.rpm

        # Disable default PostgreSQL repository
        RUN command -v dnf >/dev/null 2>&amp;1 &amp;&amp; dnf -qy module disable postgresql || true

        # Install PostgreSQL
        RUN yum install -y postgresql{[pg-version-nodot]}-server postgresql{[pg-version-upgrade-nodot]}-server

        # Create an ssh key for root so all hosts can ssh to each other as root
        RUN \ {[ssh-key-install]}

        # Add doc user with sudo privileges
        RUN adduser -n {[host-user]} &amp;&amp; \
            echo '{[host-user]}        ALL=(ALL)       NOPASSWD: ALL' > /etc/sudoers.d/{[host-user]}

        # Enable the user session service so logons are allowed
        RUN echo "[Install]" >> /usr/lib/systemd/system/systemd-user-sessions.service &amp;&amp; \
            echo "[WantedBy=default.target]" >> /usr/lib/systemd/system/systemd-user-sessions.service &amp;&amp; \
            systemctl enable systemd-user-sessions.service &amp;&amp; \
            mkdir -p /etc/systemd/system/default.target.wants &amp;&amp; \
            ln -s /usr/lib/systemd/system/systemd-user-sessions.service \
                /etc/systemd/system/default.target.wants/systemd-user-sessions.service

        # Set locale
        RUN echo en_US.UTF-8 UTF-8 > /etc/locale.conf

        # Add path to PostgreSQL
        ENV PATH=/usr/pgsql-{[pg-version]}/bin:$PATH

        CMD ["/usr/sbin/init"]
    </host-define>

    <!-- ======================================================================================================================= -->
    <block-define id="setup-ssh-intro">
        <p><backrest/> can use passwordless SSH to enable communication between the hosts. It is also possible to use TLS, see <link url="user-guide-rhel.html#repo-host/config">Setup TLS</link>.</p>
    </block-define>

    <block-define id="setup-tls">
        <execute-list host="{[setup-tls-host]}">
            <title>Setup pgBackRest Server</title>

            <execute user="root" user-force="y" show="n">
                <exe-cmd>
                    mkdir -p -m 770 /etc/pgbackrest/cert &amp;&amp;
                    cp {[pgbackrest-repo-path]}/doc/{[fake-cert-path-relative]}/ca.crt
                        /etc/pgbackrest/cert/ca.crt &amp;&amp;

                    openssl genrsa -out /etc/pgbackrest/cert/server.key 2048 2>&amp;1 &amp;&amp;
                    chmod 600 /etc/pgbackrest/cert/server.key &amp;&amp;
                    openssl req -new -sha256 -nodes -out /etc/pgbackrest/cert/server.csr
                        -key /etc/pgbackrest/cert/server.key -subj "/CN={[setup-tls-host]}" 2>&amp;1 &amp;&amp;
                    openssl x509 -req -in /etc/pgbackrest/cert/server.csr
                        -CA /etc/pgbackrest/cert/ca.crt
                        -CAkey {[pgbackrest-repo-path]}/doc/{[fake-cert-path-relative]}/ca.key -CAcreateserial
                        -out /etc/pgbackrest/cert/server.crt -days 9 2>&amp;1 &amp;&amp;

                    openssl genrsa -out /etc/pgbackrest/cert/client.key 2048 2>&amp;1 &amp;&amp;
                    chmod 600 /etc/pgbackrest/cert/client.key &amp;&amp;
                    openssl req -new -sha256 -nodes -out /etc/pgbackrest/cert/client.csr
                        -key /etc/pgbackrest/cert/client.key -subj "/CN=pgbackrest-client" 2>&amp;1 &amp;&amp;
                    openssl x509 -req -in /etc/pgbackrest/cert/client.csr
                        -CA /etc/pgbackrest/cert/ca.crt
                        -CAkey {[pgbackrest-repo-path]}/doc/{[fake-cert-path-relative]}/ca.key -CAcreateserial
                        -out /etc/pgbackrest/cert/client.crt -days 9 2>&amp;1 &amp;&amp;

                    chown -R {[setup-tls-user]} /etc/pgbackrest/cert
                </exe-cmd>
            </execute>

            <execute user="root" user-force="y" show="n">
                <exe-cmd>
                    echo '[Unit]' | tee /etc/systemd/system/pgbackrest.service &amp;&amp;
                    echo 'Description=pgBackRest Server' | tee -a /etc/systemd/system/pgbackrest.service &amp;&amp;
                    echo 'After=network.target' | tee -a /etc/systemd/system/pgbackrest.service &amp;&amp;
                    echo 'StartLimitIntervalSec=0' | tee -a /etc/systemd/system/pgbackrest.service &amp;&amp;
                    echo '' | tee -a /etc/systemd/system/pgbackrest.service &amp;&amp;
                    echo '[Service]' | tee -a /etc/systemd/system/pgbackrest.service &amp;&amp;
                    echo 'Type=simple' | tee -a /etc/systemd/system/pgbackrest.service &amp;&amp;
                    echo 'Restart=always' | tee -a /etc/systemd/system/pgbackrest.service &amp;&amp;
                    echo 'RestartSec=1' | tee -a /etc/systemd/system/pgbackrest.service &amp;&amp;
                    echo 'User={[setup-tls-user]}' | tee -a /etc/systemd/system/pgbackrest.service &amp;&amp;
                    echo 'ExecStart=/usr/bin/pgbackrest server' | tee -a /etc/systemd/system/pgbackrest.service &amp;&amp;
                    echo 'ExecReload=kill -HUP $MAINPID' | tee -a /etc/systemd/system/pgbackrest.service &amp;&amp;
                    echo '' | tee -a /etc/systemd/system/pgbackrest.service &amp;&amp;
                    echo '[Install]' | tee -a /etc/systemd/system/pgbackrest.service &amp;&amp;
                    echo 'WantedBy=multi-user.target' | tee -a /etc/systemd/system/pgbackrest.service
                </exe-cmd>
            </execute>
            <execute user="root" output="y">
                <exe-cmd>cat /etc/systemd/system/pgbackrest.service</exe-cmd>
            </execute>

            <execute user="root">
                <exe-cmd>systemctl enable pgbackrest</exe-cmd>
                <exe-cmd-extra>2>&amp;1</exe-cmd-extra>
            </execute>
            <execute user="root">
                <exe-cmd>systemctl start pgbackrest</exe-cmd>
            </execute>
        </execute-list>
    </block-define>

    <block-define id="setup-tls">
        <execute-list host="{[setup-tls-host]}">
            <title>Setup pgBackRest Server</title>

            <execute user="root" user-force="y" show="n">
                <exe-cmd>
                    mkdir -p -m 770 /etc/pgbackrest/cert &amp;&amp;
                    cp {[pgbackrest-repo-path]}/doc/{[fake-cert-path-relative]}/ca.crt
                        /etc/pgbackrest/cert/ca.crt &amp;&amp;

                    openssl genrsa -out /etc/pgbackrest/cert/server.key 2048 2>&amp;1 &amp;&amp;
                    chmod 600 /etc/pgbackrest/cert/server.key &amp;&amp;
                    openssl req -new -sha256 -nodes -out /etc/pgbackrest/cert/server.csr
                        -key /etc/pgbackrest/cert/server.key -subj "/CN={[setup-tls-host]}" 2>&amp;1 &amp;&amp;
                    openssl x509 -req -in /etc/pgbackrest/cert/server.csr
                        -CA /etc/pgbackrest/cert/ca.crt
                        -CAkey {[pgbackrest-repo-path]}/doc/{[fake-cert-path-relative]}/ca.key -CAcreateserial
                        -out /etc/pgbackrest/cert/server.crt -days 9 2>&amp;1 &amp;&amp;

                    openssl genrsa -out /etc/pgbackrest/cert/client.key 2048 2>&amp;1 &amp;&amp;
                    chmod 600 /etc/pgbackrest/cert/client.key &amp;&amp;
                    openssl req -new -sha256 -nodes -out /etc/pgbackrest/cert/client.csr
                        -key /etc/pgbackrest/cert/client.key -subj "/CN=pgbackrest-client" 2>&amp;1 &amp;&amp;
                    openssl x509 -req -in /etc/pgbackrest/cert/client.csr
                        -CA /etc/pgbackrest/cert/ca.crt
                        -CAkey {[pgbackrest-repo-path]}/doc/{[fake-cert-path-relative]}/ca.key -CAcreateserial
                        -out /etc/pgbackrest/cert/client.crt -days 9 2>&amp;1 &amp;&amp;

                    chown -R {[setup-tls-user]} /etc/pgbackrest/cert
                </exe-cmd>
            </execute>

            <execute user="root" user-force="y" show="n">
                <exe-cmd>
                    echo '[Unit]' | tee /etc/systemd/system/pgbackrest.service &amp;&amp;
                    echo 'Description=pgBackRest Server' | tee -a /etc/systemd/system/pgbackrest.service &amp;&amp;
                    echo 'After=network.target' | tee -a /etc/systemd/system/pgbackrest.service &amp;&amp;
                    echo 'StartLimitIntervalSec=0' | tee -a /etc/systemd/system/pgbackrest.service &amp;&amp;
                    echo '' | tee -a /etc/systemd/system/pgbackrest.service &amp;&amp;
                    echo '[Service]' | tee -a /etc/systemd/system/pgbackrest.service &amp;&amp;
                    echo 'Type=simple' | tee -a /etc/systemd/system/pgbackrest.service &amp;&amp;
                    echo 'Restart=always' | tee -a /etc/systemd/system/pgbackrest.service &amp;&amp;
                    echo 'RestartSec=1' | tee -a /etc/systemd/system/pgbackrest.service &amp;&amp;
                    echo 'User={[setup-tls-user]}' | tee -a /etc/systemd/system/pgbackrest.service &amp;&amp;
                    echo 'ExecStart=/usr/bin/pgbackrest server' | tee -a /etc/systemd/system/pgbackrest.service &amp;&amp;
                    echo 'ExecReload=kill -HUP $MAINPID' | tee -a /etc/systemd/system/pgbackrest.service &amp;&amp;
                    echo '' | tee -a /etc/systemd/system/pgbackrest.service &amp;&amp;
                    echo '[Install]' | tee -a /etc/systemd/system/pgbackrest.service &amp;&amp;
                    echo 'WantedBy=multi-user.target' | tee -a /etc/systemd/system/pgbackrest.service
                </exe-cmd>
            </execute>
            <execute user="root" output="y">
                <exe-cmd>cat /etc/systemd/system/pgbackrest.service</exe-cmd>
            </execute>

            <execute user="root">
                <exe-cmd>systemctl enable pgbackrest</exe-cmd>
                <exe-cmd-extra>2>&amp;1</exe-cmd-extra>
            </execute>
            <execute user="root">
                <exe-cmd>systemctl start pgbackrest</exe-cmd>
            </execute>
        </execute-list>
    </block-define>

    <block-define id="setup-ssh">
        <execute-list host="{[setup-ssh-host]}">
            <title>Create <host>{[setup-ssh-host]}</host> host key pair</title>

            <execute user="{[setup-ssh-user]}">
                <exe-cmd>mkdir -m 750 -p {[setup-ssh-user-home-path]}/.ssh</exe-cmd>
            </execute>
            <execute user="{[setup-ssh-user]}">
                <exe-cmd>ssh-keygen -f {[setup-ssh-user-home-path]}/.ssh/id_rsa
                    -t rsa -b 4096 -N ""</exe-cmd>
            </execute>
        </execute-list>

        <p>Exchange keys between <host>{[host-repo1]}</host> and <host>{[setup-ssh-host]}</host>.</p>

        <execute-list host="{[host-repo1]}">
            <title>Copy <host>{[setup-ssh-host]}</host> public key to <host>{[host-repo1]}</host></title>

            <execute user="root" err-suppress="y" user-force="y">
                <exe-cmd>
                    (echo -n 'no-agent-forwarding,no-X11-forwarding,no-port-forwarding,' &amp;&amp;
                    echo -n 'command="{[br-bin]} ${SSH_ORIGINAL_COMMAND#* }" ' &amp;&amp;
                    sudo ssh root@{[setup-ssh-host]} cat {[setup-ssh-user-home-path]}/.ssh/id_rsa.pub) |
                    sudo -u pgbackrest tee -a {[br-home-path]}/.ssh/authorized_keys
                </exe-cmd>
            </execute>
        </execute-list>

        <execute-list host="{[setup-ssh-host]}">
            <title>Copy <host>{[host-repo1]}</host> public key to <host>{[setup-ssh-host]}</host></title>

            <execute user="root" err-suppress="y" user-force="y">
                <exe-cmd>
                    (echo -n 'no-agent-forwarding,no-X11-forwarding,no-port-forwarding,' &amp;&amp;
                    echo -n 'command="{[br-bin]} ${SSH_ORIGINAL_COMMAND#* }" ' &amp;&amp;
                    sudo ssh root@{[host-repo1]} cat {[br-home-path]}/.ssh/id_rsa.pub) |
                    sudo -u {[setup-ssh-user]} tee -a {[setup-ssh-user-home-path]}/.ssh/authorized_keys
                </exe-cmd>
            </execute>
        </execute-list>

        <p>Test that connections can be made from <host>{[host-repo1]}</host> to <host>{[setup-ssh-host]}</host> and vice versa.</p>

        <execute-list host="{[host-repo1]}">
            <title>Test connection from <host>{[host-repo1]}</host> to <host>{[setup-ssh-host]}</host></title>

            <execute user="{[br-user]}" err-suppress="y">
                <exe-cmd>ssh {[setup-ssh-user]}@{[setup-ssh-host]}</exe-cmd>
                <exe-cmd-extra>-o StrictHostKeyChecking=no</exe-cmd-extra>
            </execute>
        </execute-list>

        <execute-list host="{[setup-ssh-host]}">
            <title>Test connection from <host>{[setup-ssh-host]}</host> to <host>{[host-repo1]}</host></title>

            <execute user="{[setup-ssh-user]}" err-suppress="y">
                <exe-cmd>ssh pgbackrest@{[host-repo1]}</exe-cmd>
                <exe-cmd-extra>-o StrictHostKeyChecking=no</exe-cmd-extra>
            </execute>
        </execute-list>
    </block-define>

    <!-- ======================================================================================================================= -->
    <block-define if="'{[package]}' eq 'none'" id="br-install">
        <p><backrest/> needs to be installed from a package or installed manually as shown here.</p>

        <execute-list host="{[br-install-host]}">
            <title>Install dependencies</title>

            <execute if="{[os-type-is-debian]}" user="root" pre="y">
                <exe-cmd>
                    apt-get install postgresql-client libxml2</exe-cmd>
                <exe-cmd-extra>-y 2>&amp;1</exe-cmd-extra>
            </execute>

            <execute if="{[os-type-is-rhel]}" user="root" pre="y">
                <exe-cmd>
                    yum install postgresql-libs
                </exe-cmd>
                <exe-cmd-extra>-y 2>&amp;1</exe-cmd-extra>
            </execute>
        </execute-list>

        <execute-list host="{[br-install-host]}">
            <title>Copy <backrest/> binary from build host</title>

            <execute user="root">
                <exe-cmd>scp {[host-build]}:{[build-br-path]}/src/pgbackrest /usr/bin</exe-cmd>
                <exe-cmd-extra>2>&amp;1</exe-cmd-extra>
            </execute>

            <execute user="root">
                <exe-cmd>chmod 755 /usr/bin/pgbackrest</exe-cmd>
            </execute>
        </execute-list>

        <p><backrest/> requires log and configuration directories and a configuration file.</p>

        <execute-list host="{[br-install-host]}">
            <title>Create <backrest/> configuration file and directories</title>

            <execute user="root">
                <exe-cmd>mkdir -p -m 770 /var/log/pgbackrest</exe-cmd>
            </execute>
            <execute user="root">
                <exe-cmd>chown {[br-install-user]}:{[br-install-group]} /var/log/pgbackrest</exe-cmd>
            </execute>
            <execute user="root">
                <exe-cmd>mkdir -p {[backrest-config-path]}</exe-cmd>
            </execute>
            <execute user="root">
                <exe-cmd>mkdir -p {[backrest-config-include-path]}</exe-cmd>
            </execute>
            <execute user="root">
                <exe-cmd>touch {[backrest-config-demo]}</exe-cmd>
            </execute>
            <execute user="root">
                <exe-cmd>chmod 640 {[backrest-config-demo]}</exe-cmd>
            </execute>
            <execute user="root">
                <exe-cmd>chown {[br-install-user]}:{[br-install-group]} {[backrest-config-demo]}</exe-cmd>
            </execute>
        </execute-list>
    </block-define>

    <block-define if="'{[package]}' ne 'none'" id="br-install">
        <execute-list host="{[br-install-host]}">
            <title>Install <backrest/> from package</title>

            <execute if="{[os-type-is-debian]} &amp;&amp; '{[package]}' ne 'apt'" user="root" err-suppress="y" show="n">
                <exe-cmd>dpkg -i {[pgbackrest-repo-path]}/{[package]}</exe-cmd>
                <exe-cmd-extra> 2>&amp;1</exe-cmd-extra>
            </execute>

            <execute if="{[os-type-is-debian]} &amp;&amp; '{[package]}' ne 'apt'" user="root" show="n">
                <exe-cmd>apt-get -y install -f</exe-cmd>
                <exe-cmd-extra>-y 2>&amp;1</exe-cmd-extra>
            </execute>

            <execute if="{[os-type-is-debian]} &amp;&amp; '{[package]}' ne 'apt'" user="root" skip="y">
                <exe-cmd>apt-get install pgbackrest</exe-cmd>
            </execute>

            <execute if="{[os-type-is-debian]} &amp;&amp; '{[package]}' eq 'apt'" user="root" show="n">
                <exe-cmd>apt-get update</exe-cmd>
            </execute>

            <execute if="{[os-type-is-debian]} &amp;&amp; '{[package]}' eq 'apt'" user="root" show="y">
                <exe-cmd>apt-get install pgbackrest</exe-cmd>
                <exe-cmd-extra>-y 2>&amp;1</exe-cmd-extra>
            </execute>

            <execute if="{[os-type-is-rhel]} &amp;&amp; '{[package]}' ne 'yum'" user="root" show="n">
                <exe-cmd>yum -y install {[pgbackrest-repo-path]}/{[package]}</exe-cmd>
                <exe-cmd-extra>-y 2>&amp;1</exe-cmd-extra>
            </execute>

            <execute if="{[os-type-is-rhel]} &amp;&amp; '{[package]}' ne 'yum'" user="root" skip="y">
                <exe-cmd>yum install pgbackrest</exe-cmd>
            </execute>

            <execute if="{[os-type-is-rhel]} &amp;&amp; '{[package]}' eq 'yum'" user="root">
                <exe-cmd>yum install pgbackrest</exe-cmd>
                <exe-cmd-extra>-y 2>&amp;1</exe-cmd-extra>
            </execute>
        </execute-list>

        <execute-list if="'{[br-install-user]}' ne 'postgres'" host="{[br-install-host]}">
            <title>Update permissions on configuration file and directories</title>

            <execute user="root">
                <exe-cmd>chown {[br-install-user]}:{[br-install-group]} /var/log/pgbackrest</exe-cmd>
            </execute>
            <execute user="root">
                <exe-cmd>chown {[br-install-user]}:{[br-install-group]} {[backrest-config-demo]}</exe-cmd>
            </execute>
        </execute-list>
    </block-define>

    <block-define id="br-install-repo">
        <execute-list if="'{[package]}' eq 'none'" host="{[br-install-host]}">
            <title>Create the <backrest/> repository</title>

            <execute user="root">
                <exe-cmd>mkdir -p {[backrest-repo-path]}</exe-cmd>
            </execute>
            <execute user="root">
                <exe-cmd>chmod 750 {[backrest-repo-path]}</exe-cmd>
            </execute>
            <execute user="root">
                <exe-cmd>chown {[br-install-user]}:{[br-install-group]} {[backrest-repo-path]}</exe-cmd>
            </execute>
        </execute-list>

        <execute-list if="'{[package]}' ne 'none' &amp;&amp; '{[br-install-user]}' ne 'postgres'" host="{[br-install-host]}">
            <title>Update permissions on the <backrest/> repository</title>

            <execute user="root">
                <exe-cmd>chown {[br-install-user]}:{[br-install-group]} {[backrest-repo-path]}</exe-cmd>
            </execute>
        </execute-list>
    </block-define>

    <!-- ======================================================================================================================= -->
    <block-define id="azure-setup">
        <p><backrest/> supports locating repositories in <proper>Azure-compatible</proper> object stores.  The container used to store the repository must be created in advance &amp;mdash; <backrest/> will not do it automatically.  The repository can be located in the container root (<path>/</path>) but it's usually best to place it in a subpath so object store logs or other data can also be stored in the container without conflicts.</p>

        <backrest-config host="{[azure-setup-host]}" file="{[backrest-config-demo]}" owner="{[azure-setup-config-owner]}">
            <title>Configure <proper>Azure</proper></title>

            <backrest-config-option section="global" key="repo{[azure-setup-repo-id]}-type">azure</backrest-config-option>
            <backrest-config-option section="global" key="repo{[azure-setup-repo-id]}-path">/{[azure-repo]}</backrest-config-option>
            <backrest-config-option section="global" key="repo{[azure-setup-repo-id]}-azure-account">{[azure-account]}</backrest-config-option>
            <backrest-config-option if="'{[azure-key-type]}' ne 'shared'" section="global" key="repo{[azure-setup-repo-id]}-azure-key-type">{[azure-key-type]}</backrest-config-option>
            <backrest-config-option section="global" key="repo{[azure-setup-repo-id]}-azure-key">{[azure-key]}</backrest-config-option>
            <backrest-config-option section="global" key="repo{[azure-setup-repo-id]}-azure-container">{[azure-container]}</backrest-config-option>
            <backrest-config-option if="'{[azure-all]}' ne 'y'" section="global" key="repo{[azure-setup-repo-id]}-retention-full">4</backrest-config-option>

            <backrest-config-option section="global" key="process-max">4</backrest-config-option>
        </backrest-config>

        <execute-list if="'{[azure-local]}' eq 'y'" host="{[azure-setup-host]}" show="n">
            <title>Create the container</title>

            <!-- Set host entries to redirect to local azure server -->
            <execute user="root" user-force="y" show="n">
                <exe-cmd>echo "{[host-azure-ip]} pgbackrest.blob.core.windows.net" | tee -a /etc/hosts</exe-cmd>
            </execute>

            <execute user="{[azure-setup-user]}" if="'{[azure-setup-create-container]}' eq 'y'" show='n'>
                <exe-cmd>{[project-exe]} --repo={[azure-setup-repo-id]} repo-create</exe-cmd>
            </execute>
        </execute-list>

        <p>Shared access signatures may be used by setting the <br-option>repo{[azure-setup-repo-id]}-azure-key-type</br-option> option to <id>sas</id> and the <br-option>repo{[azure-setup-repo-id]}-azure-key</br-option> option to the shared access signature token.</p>
    </block-define>

    <!-- ======================================================================================================================= -->
    <block-define id="gcs-setup">
        <p><backrest/> supports locating repositories in <proper>GCS-compatible</proper> object stores. The bucket used to store the repository must be created in advance &amp;mdash; <backrest/> will not do it automatically. The repository can be located in the bucket root (<path>/</path>) but it's usually best to place it in a subpath so object store logs or other data can also be stored in the bucket without conflicts.</p>

        <backrest-config host="{[gcs-setup-host]}" file="{[backrest-config-demo]}" owner="{[gcs-setup-config-owner]}">
            <title>Configure <proper>GCS</proper></title>

            <backrest-config-option section="global" key="repo{[gcs-setup-repo-id]}-type">gcs</backrest-config-option>
            <backrest-config-option section="global" key="repo{[gcs-setup-repo-id]}-path">/{[gcs-repo]}</backrest-config-option>
            <backrest-config-option if="'{[gcs-key-type]}' ne 'service'" section="global" key="repo{[gcs-setup-repo-id]}-gcs-key-type">{[gcs-key-type]}</backrest-config-option>
            <backrest-config-option section="global" key="repo{[gcs-setup-repo-id]}-gcs-key">{[gcs-key]}</backrest-config-option>
            <backrest-config-option section="global" key="repo{[gcs-setup-repo-id]}-gcs-bucket">{[gcs-bucket]}</backrest-config-option>

            <backrest-config-option section="global" key="process-max">4</backrest-config-option>
        </backrest-config>

        <p>When running in <proper>GCE</proper> set <br-option>repo{[gcs-setup-repo-id]}-gcs-key-type=auto</br-option> to automatically authenticate using the instance service account.</p>
    </block-define>

    <!-- ======================================================================================================================= -->
    <block-define id="s3-setup">
        <p><backrest/> supports locating repositories in <proper>S3-compatible</proper> object stores.  The bucket used to store the repository must be created in advance &amp;mdash; <backrest/> will not do it automatically.  The repository can be located in the bucket root (<path>/</path>) but it's usually best to place it in a subpath so object store logs or other data can also be stored in the bucket without conflicts.</p>

        <backrest-config host="{[s3-setup-host]}" file="{[backrest-config-demo]}" owner="{[s3-setup-config-owner]}">
            <title>Configure <proper>S3</proper></title>

            <backrest-config-option section="global" key="repo{[s3-setup-repo-id]}-type">s3</backrest-config-option>
            <backrest-config-option section="global" key="repo{[s3-setup-repo-id]}-path">/{[s3-repo]}</backrest-config-option>
            <backrest-config-option section="global" key="repo{[s3-setup-repo-id]}-s3-key">{[s3-key]}</backrest-config-option>
            <backrest-config-option section="global" key="repo{[s3-setup-repo-id]}-s3-key-secret">{[s3-key-secret]}</backrest-config-option>
            <backrest-config-option section="global" key="repo{[s3-setup-repo-id]}-s3-bucket">{[s3-bucket]}</backrest-config-option>
            <backrest-config-option section="global" key="repo{[s3-setup-repo-id]}-s3-endpoint">{[s3-endpoint]}</backrest-config-option>
            <backrest-config-option section="global" key="repo{[s3-setup-repo-id]}-s3-region">{[s3-region]}</backrest-config-option>
            <backrest-config-option if="'{[s3-all]}' ne 'y'" section="global" key="repo{[s3-setup-repo-id]}-retention-full">4</backrest-config-option>

            <backrest-config-option section="global" key="process-max">4</backrest-config-option>
        </backrest-config>

        <execute-list if="'{[s3-local]}' eq 'y'" host="{[s3-setup-host]}" show="n">
            <title>Create the bucket</title>

            <!-- Set host entries to redirect AWS to local s3 server -->
            <execute user="root" user-force="y" show="n">
                <exe-cmd>echo "{[host-s3-ip]} {[s3-bucket]}.{[s3-endpoint]} {[s3-endpoint]}" | tee -a /etc/hosts</exe-cmd>
            </execute>

            <execute user="{[s3-setup-user]}" if="'{[s3-setup-create-bucket]}' eq 'y'" show='n'>
                <exe-cmd>{[project-exe]} --repo={[s3-setup-repo-id]} repo-create</exe-cmd>
            </execute>
        </execute-list>

        <admonition type="note">The region and endpoint will need to be configured to where the bucket is located.  The values given here are for the <id>{[s3-region]}</id> region.</admonition>
    </block-define>

    <!-- SECTION => INTRODUCTION -->
    <section id="introduction">
        <title>Introduction</title>

        <!-- Create Azure server first to allow it time to boot before being used -->
        <host-add if="'{[azure-local]}' eq 'y'" id="{[host-azure-id]}" name="{[host-azure]}" user="root" image="{[azure-image]}" os="{[os-type]}" option="-m 128m -v {[fake-cert-path]}/azure-server.crt:/root/public.crt:ro -v {[fake-cert-path]}/azure-server.key:/root/private.key:ro -e AZURITE_ACCOUNTS='{[azure-account]}:{[azure-key]}'" param="azurite-blob --blobPort 443 --blobHost 0.0.0.0 --cert=/root/public.crt --key=/root/private.key" update-hosts="n"/>

        <!-- Create S3 server first to allow it time to boot before being used -->
        <host-add if="'{[s3-local]}' eq 'y'" id="{[host-s3-id]}" name="{[host-s3]}" user="root" image="{[s3-image]}" os="{[os-type]}" option="-m 128m -v {[fake-cert-path]}/s3-server.crt:/root/.minio/certs/public.crt:ro -v {[fake-cert-path]}/s3-server.key:/root/.minio/certs/private.key:ro -e MINIO_REGION={[s3-region]} -e MINIO_DOMAIN={[s3-endpoint]} -e MINIO_BROWSER=off -e MINIO_ACCESS_KEY={[s3-key]} -e MINIO_SECRET_KEY={[s3-key-secret]}" param="server /data --address :443" update-hosts="n"/>

        <p>This user guide is intended to be followed sequentially from beginning to end &amp;mdash; each section depends on the last. For example, the <link section="/restore">Restore</link> section relies on setup that is performed in the <link section="/quickstart">Quick Start</link> section. Once <backrest/> is up and running then skipping around is possible but following the user guide in order is recommended the first time through.</p>

        <p>Although the examples are targeted at {[user-guide-os]} and <postgres/> {[pg-version-min]}-{[pg-version-max]}, it should be fairly easy to apply this guide to any Unix distribution and <postgres/> version. The only OS-specific commands are those to create, start, stop, and drop <postgres/> clusters.  The <backrest/> commands will be the same on any Unix system though the location to install the executable may vary.</p>

        <p>Configuration information and documentation for PostgreSQL can be found in the <postgres/> <link url='http://www.postgresql.org/docs/{[pg-version]}/static/index.html'>Manual</link>.</p>

        <p>A somewhat novel approach is taken to documentation in this user guide.  Each command is run on a virtual machine when the documentation is built from the XML source.  This means you can have a high confidence that the commands work correctly in the order presented.  Output is captured and displayed below the command when appropriate.  If the output is not included it is because it was deemed not relevant or was considered a distraction from the narrative.</p>

        <p>All commands are intended to be run as an unprivileged user that has sudo privileges for both the <user>root</user> and <user>postgres</user> users.  It's also possible to run the commands directly as their respective users without modification and in that case the <cmd>sudo</cmd> commands can be stripped off.</p>
    </section>

    <!-- SECTION => CONCEPTS -->
    <section id="concept">
        <title>Concepts</title>

        <p>The following concepts are defined as they are relevant to <backrest/>, <postgres/>, and this user guide.</p>

        <!-- SECTION => CONCEPTS - BACKUP -->
        <section id="backup">
            <title>Backup</title>

            <p>A backup is a consistent copy of a database cluster that can be restored to recover from a hardware failure, to perform Point-In-Time Recovery, or to bring up a new standby.</p>

            <p><b>Full Backup</b>: <backrest/> copies the entire contents of the database cluster to the backup. The first backup of the database cluster is always a Full Backup. <backrest/> is always able to restore a full backup directly. The full backup does not depend on any files outside of the full backup for consistency.</p>

            <p><b>Differential Backup</b>: <backrest/> copies only those database cluster files that have changed since the last full backup. <backrest/> restores a differential backup by copying all of the files in the chosen differential backup and the appropriate unchanged files from the previous full backup. The advantage of a differential backup is that it requires less disk space than a full backup, however, the differential backup and the full backup must both be valid to restore the differential backup.</p>

            <p><b>Incremental Backup</b>: <backrest/> copies only those database cluster files that have changed since the last backup (which can be another incremental backup, a differential backup, or a full backup). As an incremental backup only includes those files changed since the prior backup, they are generally much smaller than full or differential backups. As with the differential backup, the incremental backup depends on other backups to be valid to restore the incremental backup. Since the incremental backup includes only those files since the last backup, all prior incremental backups back to the prior differential, the prior differential backup, and the prior full backup must all be valid to perform a restore of the incremental backup. If no differential backup exists then all prior incremental backups back to the prior full backup, which must exist, and the full backup itself must be valid to restore the incremental backup.</p>
        </section>

        <!-- SECTION => CONCEPTS - RESTORE -->
        <section id="restore">
            <title>Restore</title>

            <p>A restore is the act of copying a backup to a system where it will be started as a live database cluster.  A restore requires the backup files and one or more WAL segments in order to work correctly.</p>
        </section>

        <!-- SECTION => CONCEPTS - WAL -->
        <section id="wal">
            <title>Write Ahead Log (WAL)</title>

            <p>WAL is the mechanism that <postgres/> uses to ensure that no committed changes are lost. Transactions are written sequentially to the WAL and a transaction is considered to be committed when those writes are flushed to disk. Afterwards, a background process writes the changes into the main database cluster files (also known as the heap). In the event of a crash, the WAL is replayed to make the database consistent.</p>

            <p>WAL is conceptually infinite but in practice is broken up into individual 16MB files called segments.  WAL segments follow the naming convention <id>0000000100000A1E000000FE</id> where the first 8 hexadecimal digits represent the timeline and the next 16 digits are the logical sequence number (LSN).</p>

        </section>

        <!-- SECTION => CONCEPTS - ENCRYPTION -->
        <section id="encryption">
            <title>Encryption</title>

            <p>Encryption is the process of converting data into a format that is unrecognizable unless the appropriate password (also referred to as passphrase) is provided.</p>

            <p><backrest/> will encrypt the repository based on a user-provided password, thereby preventing unauthorized access to data stored within the repository.</p>
        </section>
    </section>

    <!-- SECTION => UPGRADING -->
    <section id="upgrading">
        <title>Upgrading {[project]}</title>

        <section id="v1-v2">
            <title>Upgrading {[project]} from v1 to v2</title>

            <p>Upgrading from <proper>v1</proper> to <proper>v2</proper> is fairly straight-forward.  The repository format has not changed and all non-deprecated options from <proper>v1</proper> are accepted, so for most installations it is simply a matter of installing the new version.</p>

            <p>However, there are a few caveats:</p>

            <list>
                <list-item>The deprecated <br-option>thread-max</br-option> option is no longer valid.  Use <br-option>process-max</br-option> instead.</list-item>

                <list-item>The deprecated <br-option>archive-max-mb</br-option> option is no longer valid.  This has been replaced with the <br-option>archive-push-queue-max</br-option> option which has different semantics.</list-item>

                <list-item>The default for the <br-option>backup-user</br-option> option has changed from <id>backrest</id> to <id>pgbackrest</id>.</list-item>

                <list-item>In <proper>v2.02</proper> the default location of the <backrest/> configuration file has changed from <file>/etc/pgbackrest.conf</file> to <file>/etc/pgbackrest/pgbackrest.conf</file>. If <file>/etc/pgbackrest/pgbackrest.conf</file> does not exist, the <file>/etc/pgbackrest.conf</file> file will be loaded instead, if it exists.</list-item>
            </list>

            <p>Many option names have changed to improve consistency although the old names from <proper>v1</proper> are still accepted.  In general, <id>db-*</id> options have been renamed to <id>pg-*</id> and <id>backup-*</id>/<id>retention-*</id> options have been renamed to <id>repo-*</id> when appropriate.</p>

            <p><postgres/> and repository options must be indexed when using the new names introduced in <proper>v2</proper>, e.g. <br-option>pg1-host</br-option>, <br-option>pg1-path</br-option>, <br-option>repo1-path</br-option>, <br-option>repo1-type</br-option>, etc.</p>
        </section>
    </section>

    <!-- ======================================================================================================================= -->
    <section if="'{[package]}' eq 'none'" id="build">
        <title>Build</title>

        <p if="{[os-type-is-debian]}">{[user-guide-os]} packages for <backrest/> are available at <link url="https://www.postgresql.org/download/linux/ubuntu/">apt.postgresql.org</link>.  If they are not provided for your distribution/version it is easy to download the source and install manually.</p>

        <p if="{[os-type-is-rhel]}">{[user-guide-os]} packages for <backrest/> are available from <link url="{[crunchy-url-base]}">Crunchy Data</link> or <link url="http://yum.postgresql.org">yum.postgresql.org</link>, but it is also easy to download the source and install manually.</p>

        <host-add id="{[host-build-id]}" name="{[host-build]}" user="{[host-build-user]}" image="{[host-build-image]}" os="{[os-type]}" mount="{[host-build-mount]}" option="-m 256m {[host-option]}"/>

        <p>When building from source it is best to use a build host rather than building on production.  Many of the tools required for the build should generally not be installed in production.  <backrest/> consists of a single executable so it is easy to copy to a new host once it is built.</p>

        <execute-list host="{[host-build]}">
            <title>Download version <id>{[version]}</id> of <backrest/> to <path>{[build-path]}</path> path</title>

            <!-- This is shown to the user but never actually run for the very good reason that the release is not available before the documentation is built -->
            <execute skip="y">
                <exe-cmd>mkdir -p {[build-path]}</exe-cmd>
            </execute>

            <execute skip="y">
                <exe-cmd>
                    wget -q -O -
                    {[github-url-release]}/{[version]}.tar.gz |
                    tar zx -C {[build-path]}
                </exe-cmd>
            </execute>

            <!-- These commands simulate what the command above would do if it could be run -->
            <execute user="root" show="n">
                <exe-cmd>mkdir -p {[build-br-path]}</exe-cmd>
            </execute>
            <execute user="root" show="n">
                <exe-cmd>cp -r {[pgbackrest-repo-path]}/src {[build-br-path]}</exe-cmd>
            </execute>
            <execute user="root" show="n">
                <exe-cmd>chown -R {[host-build-user]} {[build-br-path]}</exe-cmd>
            </execute>
        </execute-list>

        <execute-list host="{[host-build]}">
            <title>Install build dependencies</title>

            <execute if="{[os-type-is-debian]}" user="root" show="n" pre="y">
                <exe-cmd>apt-get update</exe-cmd>
            </execute>

            <execute if="{[os-type-is-debian]}" user="root" pre="y">
                <exe-cmd>
                    apt-get install make gcc libpq-dev libssl-dev libxml2-dev pkg-config
                    liblz4-dev libzstd-dev libbz2-dev libz-dev libyaml-dev
                </exe-cmd>
                <exe-cmd-extra>-y 2>&amp;1</exe-cmd-extra>
            </execute>

            <execute if="{[os-type-is-rhel]}" user="root" pre="y">
                <exe-cmd>
                    yum install make gcc postgresql{[pg-version-nodot]}-devel
                    openssl-devel libxml2-devel lz4-devel libzstd-devel bzip2-devel libyaml-devel
                </exe-cmd>
                <exe-cmd-extra>-y 2>&amp;1</exe-cmd-extra>
            </execute>
        </execute-list>

        <execute-list host="{[host-build]}">
            <title>Configure and compile <backrest/></title>

            <execute>
                <exe-cmd>cd {[build-br-path]}/src &amp;&amp; ./configure &amp;&amp; make</exe-cmd>
                <exe-cmd-extra>-j 4</exe-cmd-extra>
            </execute>
        </execute-list>
    </section>

    <!-- SECTION => INSTALLATION -->
    <section id="installation">
        <title>Installation</title>

        <p>A new host named <host>{[host-pg1]}</host> is created to contain the demo cluster and run <backrest/> examples.</p>

        <host-add id="{[host-pg1-id]}" name="{[host-pg1]}" user="{[host-pg1-user]}" image="{[host-pg1-image]}" os="{[os-type]}" mount="{[host-pg1-mount]}" option="-m 512m {[host-option]}"/>

        <!-- <execute-list if="{[pg-version]} >= 11" host="{[host-pg1]}">
            <title>Create <user>{[br-user]}</user> user</title>

            <execute if="{[os-type-is-debian]}" user="root">
                <exe-cmd>adduser {[dash]}-ingroup {[pg-group]} {[dash]}-disabled-password {[dash]}-gecos "" {[br-user]}</exe-cmd>
            </execute>
            <execute if="{[os-type-is-rhel]}" user="root">
                <exe-cmd>adduser -g{[pg-group]} -n {[br-user]}</exe-cmd>
            </execute>
        </execute-list> -->

        <block id="br-install">
            <block-variable-replace key="br-install-host">{[host-pg1]}</block-variable-replace>
            <block-variable-replace key="br-install-user">postgres</block-variable-replace>
            <block-variable-replace key="br-install-group">postgres</block-variable-replace>
        </block>

        <p><backrest/> should now be properly installed but it is best to check.  If any dependencies were missed then you will get an error when running <backrest/> from the command line.</p>

        <execute-list host="{[host-pg1]}">
            <title>Make sure the installation worked</title>

            <execute user="postgres" output="y" filter="n">
                <exe-cmd>{[project-exe]}</exe-cmd>
            </execute>
        </execute-list>
    </section>

    <!-- SECTION => QUICKSTART -->
    <section id="quickstart">
        <title>Quick Start</title>

        <p>The Quick Start section will cover basic configuration of <backrest/> and <postgres/> and introduce the <cmd>backup</cmd>, <cmd>restore</cmd>, and <cmd>info</cmd> commands.</p>

        <!-- SECTION => QUICKSTART - SETUP DEMO CLUSTER -->
        <section id="setup-demo-cluster">
            <title>Setup Demo Cluster</title>

            <p>Creating the demo cluster is optional but is strongly recommended, especially for new users, since the example commands in the user guide reference the demo cluster; the examples assume the demo cluster is running on the default port (i.e. 5432). The cluster will not be started until a later section because there is still some configuration to do.</p>

            <execute-list host="{[host-pg1]}">
                <title>Create the demo cluster</title>

                <execute user="postgres">
                    <exe-cmd>
                        {[pg-bin-path]}/initdb
                            -D {[pg-path]} -k -A peer</exe-cmd>
                </execute>

                <execute if="{[os-type-is-debian]}" user="root" output="y" filter="n">
                    <exe-cmd>{[pg-cluster-create]}</exe-cmd>
                </execute>

                <execute user="root" show="n" user-force="y">
                    <exe-cmd>echo 'shared_buffers = 16MB' >> {[postgres-config-demo]}</exe-cmd>
                </execute>
            </execute-list>

            <p>By default <postgres/> will only accept local connections.  The examples in this guide will require connections from other servers so <pg-option>listen_addresses</pg-option> is configured to listen on all interfaces.  This may not be appropriate for secure installations.</p>

            <postgres-config host="{[host-pg1]}" file="{[postgres-config-demo]}">
                <title>Set <pg-option>listen_addresses</pg-option></title>

                <postgres-config-option key="listen_addresses">'*'</postgres-config-option>
            </postgres-config>

            <p>For demonstration purposes the <pg-option>log_line_prefix</pg-option> setting will be minimally configured.  This keeps the log output as brief as possible to better illustrate important information.</p>

            <postgres-config host="{[host-pg1]}" file="{[postgres-config-demo]}">
                <title>Set <pg-option>log_line_prefix</pg-option></title>

                <postgres-config-option key="log_line_prefix">''</postgres-config-option>
            </postgres-config>

            <p if="{[os-type-is-rhel]}">By default {[user-guide-os]} includes the day of the week in the log filename.  This makes automating the user guide a bit more complicated so the <pg-option>log_filename</pg-option> is set to a constant.</p>

            <postgres-config host="{[host-pg1]}" if="{[os-type-is-rhel]}" file="{[postgres-config-demo]}">
                <title>Set <pg-option>log_filename</pg-option></title>

                <postgres-config-option key="log_filename">'postgresql.log'</postgres-config-option>
            </postgres-config>
        </section>

        <!-- SECTION => QUICKSTART - CONFIGURE STANZA -->
        <section id="configure-stanza">
            <title>Configure Cluster Stanza</title>

            <option-description key="stanza"/>

            <p>The name 'demo' describes the purpose of this cluster accurately so that will also make a good stanza name.</p>

            <p><backrest/> needs to know where the base data directory for the <postgres/> cluster is located.  The path can be requested from <postgres/> directly but in a recovery scenario the <postgres/> process will not be available.  During backups the value supplied to <backrest/> will be compared against the path that <postgres/> is running on and they must be equal or the backup will return an error.  Make sure that <br-option>pg-path</br-option> is exactly equal to <pg-option>data_directory</pg-option> in <file>postgresql.conf</file>.</p>

            <p>By default {[user-guide-os]} stores clusters in <path>{[pg-path-default]}</path> so it is easy to determine the correct path for the data directory.</p>

            <p>When creating the <file>{[backrest-config-demo]}</file> file, the database owner (usually <id>postgres</id>) must be granted read privileges.</p>

            <backrest-config host="{[host-pg1]}" file="{[backrest-config-demo]}">
                <title>Configure the <postgres/> cluster data directory</title>

                <backrest-config-option section="demo" key="pg1-path">{[pg-path]}</backrest-config-option>

                <backrest-config-option section="global" key="log-level-stderr">off</backrest-config-option>
                <backrest-config-option section="global" key="log-timestamp">n</backrest-config-option>
            </backrest-config>

            <p><backrest/> configuration files follow the Windows INI convention.  Sections are denoted by text in brackets and key/value pairs are contained in each section.  Lines beginning with <id>#</id> are ignored and can be used as comments.</p>

            <p>There are multiple ways the <backrest/> configuration files can be loaded:</p>
            <list>
                <list-item><br-option>config</br-option> and <br-option>config-include-path</br-option> are default: the default config file will be loaded, if it exists, and <file>*.conf</file> files in the default config include path will be appended, if they exist.</list-item>
                <list-item><br-option>config</br-option> option is specified: only the specified config file will be loaded and is expected to exist.</list-item>
                <list-item><br-option>config-include-path</br-option> is specified: <file>*.conf</file> files in the config include path will be loaded and the path is required to exist. The default config file will be be loaded if it exists. If it is desirable to load only the files in the specified config include path, then the <br-option>--no-config</br-option> option can also be passed.</list-item>
                <list-item><br-option>config</br-option> and <br-option>config-include-path</br-option> are specified: using the user-specified values, the config file will be loaded and <file>*.conf</file> files in the config include path will be appended. The files are expected to exist.</list-item>
                <list-item><br-option>config-path</br-option> is specified: this setting will override the base path for the default location of the config file and/or the base path of the default config-include-path setting unless the config and/or config-include-path option is explicitly set.</list-item>
            </list>

            <p>The files are concatenated as if they were one big file; order doesn't matter, but there is precedence based on sections. The precedence (highest to lowest) is:</p>

            <list>
                <list-item>[<i>stanza</i>:<i>command</i>]</list-item>
                <list-item>[<i>stanza</i>]</list-item>
                <list-item>[global:<i>command</i>]</list-item>
                <list-item>[global]</list-item>
            </list>

            <admonition type="note"><br-option>--config</br-option>, <br-option>--config-include-path</br-option> and <br-option>--config-path</br-option> are command-line only options.</admonition>

            <p><backrest/> can also be configured using environment variables as described in the <link url="command.html">command reference</link>.</p>

            <execute-list host="{[host-pg1]}">
                <title>Configure <br-option>log-path</br-option> using the environment</title>

                <execute user="postgres" output="y" filter="n">
                    <exe-cmd>bash -c '
                        export PGBACKREST_LOG_PATH=/path/set/by/env &amp;&amp;
                        {[project-exe]} --log-level-console=error help backup log-path'</exe-cmd>
                    <exe-highlight>current\: \/path\/set\/by\/env</exe-highlight>
                </execute>
            </execute-list>
        </section>

        <!-- SECTION => QUICKSTART - CREATE REPOSITORY -->
        <section id="create-repository">
            <title>Create the Repository</title>

            <option-description key="repo-path"/>

            <p>For this demonstration the repository will be stored on the same host as the <postgres/> server.  This is the simplest configuration and is useful in cases where traditional backup software is employed to backup the database host.</p>

            <block id="br-install-repo">
                <block-variable-replace key="br-install-host">{[host-pg1]}</block-variable-replace>
                <block-variable-replace key="br-install-user">postgres</block-variable-replace>
                <block-variable-replace key="br-install-group">postgres</block-variable-replace>
            </block>

            <p>The repository path must be configured so <backrest/> knows where to find it.</p>

            <backrest-config host="{[host-pg1]}" file="{[backrest-config-demo]}">
                <title>Configure the <backrest/> repository path</title>

                <backrest-config-option section="global" key="repo1-path">{[backrest-repo-path]}</backrest-config-option>
            </backrest-config>

            <p if="!{[object-any-all]}">Multiple repositories may also be configured. See <link section="/multi-repo">Multiple Repositories</link> for details.</p>
        </section>

        <!-- =================================================================================================================== -->
        <section id="azure-support" if="'{[azure-all]}' eq 'y'">
            <title>Azure-Compatible Object Store Support</title>

            <block id="azure-setup">
                <block-variable-replace key="azure-setup-repo-id">1</block-variable-replace>
                <block-variable-replace key="azure-setup-host">{[host-pg1]}</block-variable-replace>
                <block-variable-replace key="azure-setup-user">postgres</block-variable-replace>
                <block-variable-replace key="azure-setup-config-owner">postgres:postgres</block-variable-replace>
                <block-variable-replace key="azure-setup-create-container">y</block-variable-replace>
            </block>
        </section>

        <!-- =================================================================================================================== -->
        <section id="gcs-support" if="'{[gcs-all]}' eq 'y'">
            <title>GCS-Compatible Object Store Support</title>

            <block id="gcs-setup">
                <block-variable-replace key="gcs-setup-repo-id">1</block-variable-replace>
                <block-variable-replace key="gcs-setup-host">{[host-pg1]}</block-variable-replace>
                <block-variable-replace key="gcs-setup-user">postgres</block-variable-replace>
                <block-variable-replace key="gcs-setup-config-owner">postgres:postgres</block-variable-replace>
            </block>
        </section>

        <!-- =================================================================================================================== -->
        <section id="s3-support" if="'{[s3-all]}' eq 'y'">
            <title>S3-Compatible Object Store Support</title>

            <block id="s3-setup">
                <block-variable-replace key="s3-setup-repo-id">1</block-variable-replace>
                <block-variable-replace key="s3-setup-host">{[host-pg1]}</block-variable-replace>
                <block-variable-replace key="s3-setup-user">postgres</block-variable-replace>
                <block-variable-replace key="s3-setup-config-owner">postgres:postgres</block-variable-replace>
                <block-variable-replace key="s3-setup-create-bucket">y</block-variable-replace>
            </block>
        </section>

        <!-- SECTION => QUICKSTART - CONFIGURE ARCHIVING -->
        <section id="configure-archiving">
            <title>Configure Archiving</title>

            <p>Backing up a running <postgres/> cluster requires WAL archiving to be enabled.  Note that <i>at least</i> one WAL segment will be created during the backup process even if no explicit writes are made to the cluster.</p>

            <postgres-config host="{[host-pg1]}" file="{[postgres-config-demo]}">
                <title>Configure archive settings</title>

                <postgres-config-option key="archive_command">'{[project-exe]} {[dash]}-stanza={[postgres-cluster-demo]} archive-push %p'</postgres-config-option>
                <postgres-config-option key="archive_mode">on</postgres-config-option>
                <postgres-config-option key="wal_level">{[wal-level]}</postgres-config-option>
                <postgres-config-option key="max_wal_senders">3</postgres-config-option>
            </postgres-config>

            <p><id>%p</id> is how <postgres/> specifies the location of the WAL segment to be archived. Setting <pg-option>wal_level</pg-option> to at least <pg-setting>{[wal-level]}</pg-setting> and increasing <pg-option>max_wal_senders</pg-option> is a good idea even if there are currently no replicas as this will allow them to be added later without restarting the primary cluster.</p>

            <p>The <postgres/> cluster must be restarted after making these changes and before performing a backup.</p>

            <execute-list host="{[host-pg1]}">
                <title>Restart the {[postgres-cluster-demo]} cluster</title>

                <execute user="root">
                    <exe-cmd>{[pg-cluster-restart]}</exe-cmd>
                </execute>

                <execute user="postgres" show="n">
                    <exe-cmd>{[pg-cluster-wait]}</exe-cmd>
                </execute>
            </execute-list>

            <p>When archiving a WAL segment is expected to take more than 60 seconds (the default) to reach the <backrest/> repository, then the <backrest/> <br-option>archive-timeout</br-option> option should be increased. Note that this option is not the same as the <postgres/> <pg-option>archive_timeout</pg-option> option which is used to force a WAL segment switch; useful for databases where there are long periods of inactivity. For more information on the <postgres/> <pg-option>archive_timeout</pg-option> option, see <postgres/> <link url="https://www.postgresql.org/docs/current/static/runtime-config-wal.html">Write Ahead Log</link>.</p>

            <p>The <cmd>archive-push</cmd> command can be configured with its own options.  For example, a lower compression level may be set to speed archiving without affecting the compression used for backups.</p>

            <backrest-config host="{[host-pg1]}" file="{[backrest-config-demo]}">
                <title>Config <cmd>archive-push</cmd> to use a lower compression level</title>

                <backrest-config-option section="global:archive-push" key="compress-level">3</backrest-config-option>
            </backrest-config>

            <p>This configuration technique can be used for any command and can even target a specific stanza, e.g. <code>demo:archive-push</code>.</p>
        </section>

        <!-- SECTION => QUICKSTART - RETENTION -->
        <section id="retention">
            <title>Configure Retention</title>

            <p><backrest/> expires backups based on retention options.</p>

            <backrest-config host="{[host-pg1]}" file="{[backrest-config-demo]}">
                <title>Configure retention to 2 full backups</title>

                <backrest-config-option section="global" key="repo1-retention-full">2</backrest-config-option>
            </backrest-config>

            <p>More information about retention can be found in the <link section="/retention">Retention</link> section.</p>
        </section>

        <!-- SECTION => QUICKSTART - CONFIGURE ENCRYPTION -->
        <!-- Since S3 and repository host require configure-archiving, this section must come after. -->
        <section if="'{[encrypt]}' eq 'y'" id="configure-encryption">
            <title>Configure Repository Encryption</title>

            <p>The repository will be configured with a cipher type and key to demonstrate encryption.  Encryption is always performed client-side even if the repository type (e.g. <proper>S3</proper> or other object store) supports encryption.</p>

            <p>It is important to use a long, random passphrase for the cipher key.  A good way to generate one is to run: <code>openssl rand -base64 48</code>.</p>

            <backrest-config host="{[host-pg1]}" file="{[backrest-config-demo]}">
                <title>Configure <backrest/> repository encryption</title>

                <backrest-config-option section="global" key="repo1-cipher-type">{[backrest-repo-cipher-type]}</backrest-config-option>
                <backrest-config-option section="global" key="repo1-cipher-pass">{[backrest-repo-cipher-pass]}</backrest-config-option>
            </backrest-config>

            <p>Once the repository has been configured and the stanza created and checked, the repository encryption settings cannot be changed.</p>
        </section>

        <!-- SECTION => QUICKSTART - STANZA CREATE -->
        <section id="create-stanza">
            <title>Create the Stanza</title>

            <p>The <cmd>stanza-create</cmd> command must be run to initialize the stanza. It is recommended that the <cmd>check</cmd> command be run after <cmd>stanza-create</cmd> to ensure archiving and backups are properly configured.</p>

            <execute-list host="{[host-pg1]}">
                <title>Create the stanza and check the configuration</title>

                <execute user="postgres" output="y">
                    <exe-cmd>{[project-exe]} {[dash]}-stanza={[postgres-cluster-demo]} {[dash]}-log-level-console=info stanza-create</exe-cmd>
                    <exe-highlight>completed successfully</exe-highlight>
                </execute>
            </execute-list>
        </section>

        <!-- SECTION => QUICKSTART - CHECK CONFIGURATION -->
        <section id="check-configuration">
            <title>Check the Configuration</title>
            <cmd-description key="check"/>

            <execute-list host="{[host-pg1]}">
                <title>Check the configuration</title>

                <execute user="postgres" output="y">
                    <exe-cmd>{[project-exe]} {[dash]}-stanza={[postgres-cluster-demo]} {[dash]}-log-level-console=info check</exe-cmd>
                    <exe-highlight> successfully archived to </exe-highlight>
                </execute>
            </execute-list>

            <!-- Decided not to show the error in this part of the user guide but added as a debug statement for reference. -->
            <execute-list if="'{[debug]}' eq 'y'" host="{[host-pg1]}">
                <title>Example of an invalid configuration</title>

                <execute user="postgres" output="y" err-expect="82">
                    <exe-cmd>{[project-exe]} {[dash]}-stanza={[postgres-cluster-demo]} --archive-timeout=.1 check</exe-cmd>
                    <exe-highlight>could not find WAL segment|did not reach the archive</exe-highlight>
                </execute>
            </execute-list>
        </section>

        <!-- SECTION => QUICKSTART - PERFORM BACKUP -->
        <section id="perform-backup">
            <title>Perform a Backup</title>

            <p>By default <backrest/> will wait for the next regularly scheduled checkpoint before starting a backup. Depending on the <pg-option>checkpoint_timeout</pg-option> and <pg-option>checkpoint_segments</pg-option> settings in <postgres/> it may be quite some time before a checkpoint completes and the backup can begin. Generally, it is best to set <br-setting>start-fast=y</br-setting> so that the backup starts immediately. This forces a checkpoint, but since backups are usually run once a day an additional checkpoint should not have a noticeable impact on performance. However, on very busy clusters it may be best to pass <br-setting>{[dash]}-start-fast</br-setting> on the command-line as needed.</p>

            <backrest-config host="{[host-pg1]}" file="{[backrest-config-demo]}">
                <title>Configure backup fast start</title>

                <backrest-config-option section="global" key="start-fast">y</backrest-config-option>
            </backrest-config>

            <p>To perform a backup of the <postgres/> cluster run <backrest/> with the <cmd>backup</cmd> command.</p>

            <execute-list host="{[host-pg1]}">
                <title>Backup the {[postgres-cluster-demo]} cluster</title>

                <execute user="postgres" output="y">
                    <exe-cmd>{[project-exe]} {[dash]}-stanza={[postgres-cluster-demo]}
                        --log-level-console=info backup</exe-cmd>
                    <exe-highlight>no prior backup exists|full backup size</exe-highlight>
                </execute>

                <execute user="postgres" show="n" variable-key="backup-full-first">
                    <exe-cmd>{[cmd-backup-last]}</exe-cmd>
                </execute>
            </execute-list>

            <p>By default <backrest/> will attempt to perform an incremental backup.  However, an incremental backup must be based on a full backup and since no full backup existed <backrest/> ran a full backup instead.</p>

            <p>The <br-option>type</br-option> option can be used to specify a full or differential backup.</p>

            <execute-list host="{[host-pg1]}">
                <title>Differential backup of the {[postgres-cluster-demo]} cluster</title>

                <execute user="postgres" output="y">
                    <exe-cmd>{[project-exe]} {[dash]}-stanza={[postgres-cluster-demo]} {[dash]}-type=diff
                        --log-level-console=info backup</exe-cmd>
                    <exe-highlight>diff backup size</exe-highlight>
                </execute>
            </execute-list>

            <p>This time there was no warning because a full backup already existed.  While incremental backups can be based on a full <i>or</i> differential backup, differential backups must be based on a full backup.  A full backup can be performed by running the <cmd>backup</cmd> command with <br-setting>{[dash]}-type=full</br-setting>.</p>

            <p>During an online backup <backrest/> waits for WAL segments that are required for backup consistency to be archived. This wait time is governed by the <backrest/> <br-option>archive-timeout</br-option> option which defaults to 60 seconds. If archiving an individual segment is known to take longer then this option should be increased.</p>
        </section>

        <!-- SECTION => QUICKSTART - SCHEDULE BACKUP -->
        <section id="schedule-backup">
            <title>Schedule a Backup</title>

            <p>Backups can be scheduled with utilities such as cron.</p>

            <p>In the following example, two cron jobs are configured to run; full backups are scheduled for 6:30 AM every Sunday with differential backups scheduled for 6:30 AM Monday through Saturday. If this crontab is installed for the first time mid-week, then pgBackRest will run a full backup the first time the differential job is executed, followed the next day by a differential backup.</p>

            <code-block title="crontab">
                #m h   dom mon dow   command
                30 06  *   *   0     pgbackrest --type=full --stanza=demo backup
                30 06  *   *   1-6   pgbackrest --type=diff --stanza=demo backup
            </code-block>

            <p>Once backups are scheduled it's important to configure retention so backups are expired on a regular schedule, see <link section="/retention">Retention</link>.</p>
        </section>

        <!-- SECTION => QUICKSTART - BACKUP INFO -->
        <section id="backup-info" depend="perform-backup">
            <title>Backup Information</title>

            <p>Use the <cmd>info</cmd> command to get information about backups.</p>

            <execute-list host="{[host-pg1]}">
                <title>Get info for the {[postgres-cluster-demo]} cluster</title>

                <execute user="postgres" filter="n" output="y">
                    <exe-cmd>{[project-exe]} info</exe-cmd>
                    <exe-highlight>(full|incr|diff) backup</exe-highlight>
                </execute>
            </execute-list>

            <cmd-description key="info"/>
        </section>

        <!-- SECTION => QUICKSTART - PERFORM RESTORE -->
        <section id="perform-restore" depend="perform-backup">
            <title>Restore a Backup</title>

            <p>Backups can protect you from a number of disaster scenarios, the most common of which are hardware failure and data corruption.  The easiest way to simulate data corruption is to remove an important <postgres/> cluster file.</p>

            <execute-list host="{[host-pg1]}">
                <title>Stop the {[postgres-cluster-demo]} cluster and delete the <file>pg_control</file> file</title>

                <execute user="root">
                    <exe-cmd>{[pg-cluster-stop]}</exe-cmd>
                </execute>

                <execute user="postgres">
                    <exe-cmd>rm {[pg-path]}/global/pg_control</exe-cmd>
                </execute>
            </execute-list>

            <p>Starting the cluster without this important file will result in an error.</p>

            <execute-list host="{[host-pg1]}">
                <title>Attempt to start the corrupted {[postgres-cluster-demo]} cluster</title>

                <execute if="{[os-type-is-debian]}" user="root" output="y" err-expect="1">
                    <exe-cmd>{[pg-cluster-start]}</exe-cmd>
                    <exe-highlight>could not find the database system</exe-highlight>
                </execute>

                <execute if="{[os-type-is-rhel]}" user="root" err-expect="1">
                    <exe-cmd>{[pg-cluster-start]}</exe-cmd>
                </execute>

                <execute if="{[os-type-is-rhel]}" user="root" output="y" err-expect="3">
                    <exe-cmd>{[pg-cluster-check]}</exe-cmd>
                    <exe-highlight>Failed to start PostgreSQL</exe-highlight>
                </execute>
            </execute-list>

            <p>To restore a backup of the <postgres/> cluster run <backrest/> with the <cmd>restore</cmd> command. The cluster needs to be stopped (in this case it is already stopped) and all files must be removed from the <postgres/> data directory.</p>

            <execute-list host="{[host-pg1]}">
                <title>Remove old files from {[postgres-cluster-demo]} cluster</title>

                <execute user="postgres">
                    <exe-cmd>find {[pg-path]} -mindepth 1 -delete</exe-cmd>
                </execute>
            </execute-list>

            <execute-list host="{[host-pg1]}">
                <title>Restore the {[postgres-cluster-demo]} cluster and start <postgres/></title>

                <execute user="postgres">
                    <exe-cmd>{[project-exe]} {[dash]}-stanza={[postgres-cluster-demo]} restore</exe-cmd>
                </execute>

                <execute user="root">
                    <exe-cmd>{[pg-cluster-start]}</exe-cmd>
                </execute>

                <execute user="postgres" show="n">
                    <exe-cmd>{[pg-cluster-wait]}</exe-cmd>
                </execute>
            </execute-list>

            <p>This time the cluster started successfully since the restore replaced the missing <file>pg_control</file> file.</p>

            <p>More information about the <cmd>restore</cmd> command can be found in the <link section="/restore">Restore</link> section.</p>
        </section>
    </section>

    <!-- *********************************************************************************************************************** -->
    <section id="monitor" depend="/quickstart/perform-backup">
        <title>Monitoring</title>

        <p>Monitoring is an important part of any production system.  There are many tools available and <backrest/> can be monitored on any of them with a little work.</p>

        <p><backrest/> can output information about the repository in JSON format which includes a list of all backups for each stanza and WAL archive info.</p>

        <section id="postgresql">
            <title>In <postgres/></title>

            <p>The <postgres/> <id>COPY</id> command allows <backrest/> info to be loaded into a table.  The following example wraps that logic in a function that can be used to perform real-time queries.</p>

            <execute-list host="{[host-pg1]}">
                <title>Load <backrest/> info function for <postgres/></title>

                <execute user="postgres" show="n">
                    <exe-cmd>mkdir -p {[pg-home-path]}/pgbackrest/doc/example</exe-cmd>
                </execute>

                <execute user="postgres" show="n">
                    <exe-cmd>cp -r {[pgbackrest-repo-path]}/doc/example/*
                        {[pg-home-path]}/pgbackrest/doc/example</exe-cmd>
                </execute>

                <execute user="postgres" output="y">
                    <exe-cmd>cat
                        {[pg-home-path]}/pgbackrest/doc/example/pgsql-pgbackrest-info.sql</exe-cmd>
                </execute>

                <execute user="postgres">
                    <exe-cmd>psql -f
                        {[pg-home-path]}/pgbackrest/doc/example/pgsql-pgbackrest-info.sql</exe-cmd>
                </execute>
            </execute-list>

            <p>Now the <code>monitor.pgbackrest_info()</code> function can be used to determine the last successful backup time and archived WAL for a stanza.</p>

            <execute-list host="{[host-pg1]}">
                <title>Query last successful backup time and archived WAL</title>

                <execute user="postgres" output="y">
                    <exe-cmd>cat
                        {[pg-home-path]}/pgbackrest/doc/example/pgsql-pgbackrest-query.sql</exe-cmd>
                </execute>

                <execute user="postgres" output="y">
                    <exe-cmd>psql -f
                        {[pg-home-path]}/pgbackrest/doc/example/pgsql-pgbackrest-query.sql</exe-cmd>
                </execute>
            </execute-list>
        </section>

        <section if="{[os-type-is-debian]}" id="jq">
            <title>Using <proper>jq</proper></title>

            <p><proper>jq</proper> is a command-line utility that can easily extract data from JSON.</p>

            <execute-list host="{[host-pg1]}">
                <title>Install <proper>jq</proper> utility</title>

                <execute user="root" pre="y">
                    <exe-cmd>apt-get install jq</exe-cmd>
                    <exe-cmd-extra>-y 2>&amp;1</exe-cmd-extra>
                </execute>
            </execute-list>

            <p>Now <proper>jq</proper> can be used to query the last successful backup time for a stanza.</p>

            <execute-list host="{[host-pg1]}">
                <title>Query last successful backup time</title>

                <execute user="postgres" output="y">
                    <exe-cmd>
                      pgbackrest --output=json --stanza=demo info |
                          jq '.[0] | .backup[-1] | .timestamp.stop'
                    </exe-cmd>
                </execute>
            </execute-list>

            <p>Or the last archived WAL.</p>

            <execute-list host="{[host-pg1]}">
                <title>Query last archived WAL</title>

                <execute user="postgres" output="y">
                    <exe-cmd>
                      pgbackrest --output=json --stanza=demo info |
                          jq '.[0] | .archive[-1] | .max'
                    </exe-cmd>
                </execute>
            </execute-list>

            <admonition type="note">This syntax requires <proper>jq v1.5</proper>.</admonition>
            <admonition type="note"><proper>jq</proper> may round large numbers such as system identifiers.  Test your queries carefully.</admonition>
        </section>
    </section>

    <!-- SECTION => RETENTION -->
    <section id="retention" depend="quickstart/perform-backup">
        <title>Retention</title>

        <p>Generally it is best to retain as many backups as possible to provide a greater window for <link section="/pitr">Point-in-Time Recovery</link>, but practical concerns such as disk space must also be considered.  Retention options remove older backups once they are no longer needed.</p>

        <cmd-description key="expire"/>

        <!-- SECTION => RETENTION - FULL -->
        <section id="full">
            <title>Full Backup Retention</title>

            <p>The <br-option>repo1-retention-full-type</br-option> determines how the option <br-option>repo1-retention-full</br-option> is interpreted; either as the count of full backups to be retained or how many days to retain full backups.  New backups must be completed before expiration will occur &amp;mdash; that means if <br-setting>repo1-retention-full-type=count</br-setting> and <br-setting>repo1-retention-full=2</br-setting> then there will be three full backups stored before the oldest one is expired, or if <br-setting>repo1-retention-full-type=time</br-setting> and <br-setting>repo1-retention-full=20</br-setting> then there must be one full backup that is at least 20 days old before expiration can occur.</p>

            <backrest-config host="{[host-pg1]}" file="{[backrest-config-demo]}">
                <title>Configure <br-option>repo1-retention-full</br-option></title>

                <backrest-config-option section="global" key="repo1-retention-full">2</backrest-config-option>
            </backrest-config>

            <p>Backup <br-setting>repo1-retention-full=2</br-setting> but currently there is only one full backup so the next full backup to run will not expire any full backups.</p>

            <execute-list host="{[host-pg1]}">
                <title>Perform a full backup</title>

                <execute user="postgres" output="y">
                    <exe-cmd>{[project-exe]} {[dash]}-stanza={[postgres-cluster-demo]} --type=full
                        --log-level-console=detail backup</exe-cmd>
                    <exe-highlight>archive retention on backup {[backup-full-first]}|remove archive</exe-highlight>
                </execute>

                <execute user="postgres" show="n" variable-key="backup-full-second">
                    <exe-cmd>{[cmd-backup-last]}</exe-cmd>
                </execute>
            </execute-list>

            <p>Archive <i>is</i> expired because WAL segments were generated before the oldest backup.  These are not useful for recovery &amp;mdash; only WAL segments generated after a backup can be used to recover that backup.</p>

            <execute-list host="{[host-pg1]}">
                <title>Perform a full backup</title>

                <execute user="postgres" output="y">
                    <exe-cmd>{[project-exe]} {[dash]}-stanza={[postgres-cluster-demo]} --type=full
                        --log-level-console=info backup</exe-cmd>
                    <exe-highlight>expire full backup set {[backup-full-first]}|archive retention on backup {[backup-full-second]}|remove archive</exe-highlight>
                </execute>
            </execute-list>

            <p>The <id>{[backup-full-first]}</id> full backup is expired and archive retention is based on the <id>{[backup-full-second]}</id> which is now the oldest full backup.</p>
        </section>

        <!-- SECTION => RETENTION - DIFF -->
        <section id="diff">
            <title>Differential Backup Retention</title>

            <p>Set <br-option>repo1-retention-diff</br-option> to the number of differential backups required.  Differentials only rely on the prior full backup so it is possible to create a <quote>rolling</quote> set of differentials for the last day or more.  This allows quick restores to recent points-in-time but reduces overall space consumption.</p>

            <backrest-config host="{[host-pg1]}" file="{[backrest-config-demo]}">
                <title>Configure <br-option>repo1-retention-diff</br-option></title>

                <backrest-config-option section="global" key="repo1-retention-diff">1</backrest-config-option>
            </backrest-config>

            <p>Backup <br-setting>repo1-retention-diff=1</br-setting> so two differentials will need to be performed before one is expired.  An incremental backup is added to demonstrate incremental expiration.  Incremental backups cannot be expired independently &amp;mdash; they are always expired with their related full or differential backup.</p>

            <execute-list host="{[host-pg1]}">
                <title>Perform differential and incremental backups</title>

                <execute user="postgres">
                    <exe-cmd>{[project-exe]} {[dash]}-stanza={[postgres-cluster-demo]} --type=diff backup</exe-cmd>
                </execute>

                <execute user="postgres" show="n" variable-key="backup-diff-second">
                    <exe-cmd>{[cmd-backup-last]}</exe-cmd>
                </execute>

                <execute user="postgres">
                    <exe-cmd>{[project-exe]} {[dash]}-stanza={[postgres-cluster-demo]} --type=incr backup</exe-cmd>
                </execute>
            </execute-list>

            <p>Now performing a differential backup will expire the previous differential and incremental backups leaving only one differential backup.</p>

            <execute-list host="{[host-pg1]}">
                <title>Perform a differential backup</title>

                <execute user="postgres" output="y">
                    <exe-cmd>{[project-exe]} {[dash]}-stanza={[postgres-cluster-demo]} --type=diff
                        --log-level-console=info backup</exe-cmd>
                    <exe-highlight>expire diff backup set {[backup-diff-second]}</exe-highlight>
                </execute>
            </execute-list>
        </section>

        <!-- SECTION => RETENTION - ARCHIVE -->
        <section id="archive">
            <title>Archive Retention</title>

            <p>Although <backrest/> automatically removes archived WAL segments when expiring backups (the default expires WAL for full backups based on the <br-option>repo1-retention-full</br-option> option), it may be useful to expire archive more aggressively to save disk space.  Note that full backups are treated as differential backups for the purpose of differential archive retention.</p>

            <p>Expiring archive will never remove WAL segments that are required to make a backup consistent. However, since Point-in-Time-Recovery (PITR) only works on a continuous WAL stream, care should be taken when aggressively expiring archive outside of the normal backup expiration process. To determine what will be expired without actually expiring anything, the <br-option>dry-run</br-option> option can be provided on the command line with the <cmd>expire</cmd> command.</p>

            <backrest-config host="{[host-pg1]}" file="{[backrest-config-demo]}">
                <title>Configure <br-option>repo1-retention-diff</br-option></title>

                <backrest-config-option section="global" key="repo1-retention-diff">2</backrest-config-option>
            </backrest-config>

            <execute-list host="{[host-pg1]}">
                <title>Perform differential backup</title>

                <execute user="postgres" show="n" variable-key="backup-diff-first">
                    <exe-cmd>{[cmd-backup-last]}</exe-cmd>
                </execute>

                <!-- Push a few WAL segments to make the example below more interesting -->
                <execute user="postgres" show="n">
                    <exe-cmd>psql -c "
                        select pg_create_restore_point('generate WAL'); select {[pg-switch-wal]}();
                        select pg_create_restore_point('generate WAL'); select {[pg-switch-wal]}();"</exe-cmd>
                </execute>

                <execute user="postgres" output="y">
                    <exe-cmd>{[project-exe]} {[dash]}-stanza={[postgres-cluster-demo]} --type=diff
                        --log-level-console=info backup</exe-cmd>
                    <exe-highlight>new backup label</exe-highlight>
                </execute>

                <execute user="postgres" show="n" variable-key="backup-diff-second">
                    <exe-cmd>{[cmd-backup-last]}</exe-cmd>
                </execute>
            </execute-list>

            <execute-list host="{[host-pg1]}">
                <title>Expire archive</title>

                <execute user="postgres" output="y">
                    <exe-cmd>{[project-exe]} {[dash]}-stanza={[postgres-cluster-demo]} --log-level-console=detail
                        --repo1-retention-archive-type=diff --repo1-retention-archive=1 expire</exe-cmd>
                    <exe-highlight>archive retention on backup {[backup-diff-first]}|remove archive</exe-highlight>
                </execute>
            </execute-list>

            <p>The <id>{[backup-diff-first]}</id> differential backup has archived WAL segments that must be retained to make the older backups consistent even though they cannot be played any further forward with PITR. WAL segments generated after <id>{[backup-diff-first]}</id> but before <id>{[backup-diff-second]}</id> are removed. WAL segments generated after the new backup <id>{[backup-diff-second]}</id> remain and can be used for PITR.</p>

            <p>Since full backups are considered differential backups for the purpose of differential archive retention, if a full backup is now performed with the same settings, only the archive for that full backup is retained for PITR.</p>
        </section>
    </section>

    <!-- SECTION => RESTORE -->
    <section id="restore" depend="quickstart/perform-backup">
        <title>Restore</title>

        <cmd-description key="restore"/>

        <p>The following sections introduce additional <cmd>restore</cmd> command features.</p>

        <!-- ******************************************************************************************************************* -->
        <section id="ownership">
            <title>File Ownership</title>

            <p>If a <cmd>restore</cmd> is run as a non-root user (the typical scenario) then all files restored will belong to the user/group executing <backrest/>.  If existing files are not owned by the executing user/group then an error will result if the ownership cannot be updated to the executing user/group.  In that case the file ownership will need to be updated by a privileged user before the restore can be retried.</p>

            <p>If a <cmd>restore</cmd> is run as the <id>root</id> user then <backrest/> will attempt to recreate the ownership recorded in the manifest when the backup was made.  Only user/group <b>names</b> are stored in the manifest so the same names must exist on the restore host for this to work.  If the user/group name cannot be found locally then the user/group of the <postgres/> data directory will be used and finally <id>root</id> if the data directory user/group cannot be mapped to a name.</p>
        </section>

        <!-- SECTION => RESTORE - DELTA -->
        <section id="option-delta">
            <title>Delta Option</title>

            <p><link section="/quickstart/perform-restore">Restore a Backup</link> in <link section="/quickstart">Quick Start</link> required the database cluster directory to be cleaned before the <cmd>restore</cmd> could be performed.  The <br-option>delta</br-option> option allows <backrest/> to automatically determine which files in the database cluster directory can be preserved and which ones need to be restored from the backup &amp;mdash; it also <i>removes</i> files not present in the backup manifest so it will dispose of divergent changes.  This is accomplished by calculating a <link url="https://en.wikipedia.org/wiki/SHA-1">SHA-1</link> cryptographic hash for each file in the database cluster directory.  If the <id>SHA-1</id> hash does not match the hash stored in the backup then that file will be restored.  This operation is very efficient when combined with the <br-option>process-max</br-option> option.  Since the <postgres/> server is shut down during the restore, a larger number of processes can be used than might be desirable during a backup when the <postgres/> server is running.</p>

            <execute-list host="{[host-pg1]}">
                <title>Stop the {[postgres-cluster-demo]} cluster, perform delta restore</title>

                <execute user="root">
                    <exe-cmd>{[pg-cluster-stop]}</exe-cmd>
                </execute>

                <execute user="postgres" output="y" filter="y">
                    <exe-cmd>{[project-exe]} {[dash]}-stanza={[postgres-cluster-demo]} {[dash]}-delta
                        --log-level-console=detail restore</exe-cmd>
                    <exe-highlight>demo\/PG_VERSION - exists and matches backup|remove invalid files|rename global\/pg_control</exe-highlight>
                </execute>
            </execute-list>

            <execute-list host="{[host-pg1]}">
                <title>Restart <postgres/></title>

                <execute user="root">
                    <exe-cmd>{[pg-cluster-start]}</exe-cmd>
                </execute>

                <execute user="postgres" show="n">
                    <exe-cmd>{[pg-cluster-wait]}</exe-cmd>
                </execute>
            </execute-list>
        </section>

        <!-- SECTION => RESTORE - DELTA -->
        <section id="option-db-include">
            <title>Restore Selected Databases</title>

            <p>There may be cases where it is desirable to selectively restore specific databases from a cluster backup.  This could be done for performance reasons or to move selected databases to a machine that does not have enough space to restore the entire cluster backup.</p>

            <p>To demonstrate this feature two databases are created: test1 and test2.</p>

            <execute-list host="{[host-pg1]}">
                <title>Create two test databases</title>

                <execute user="postgres" output="y" filter="n">
                    <exe-cmd>
                        psql -c "create database test1;"
                    </exe-cmd>
                </execute>

                <execute user="postgres" output="y" filter="n">
                    <exe-cmd>
                        psql -c "create database test2;"
                    </exe-cmd>
                </execute>
            </execute-list>

            <p>Each test database will be seeded with tables and data to demonstrate that recovery works with selective restore.</p>

            <execute-list host="{[host-pg1]}">
                <title>Create a test table in each database</title>

                <execute user="postgres" output="y" filter="n">
                    <exe-cmd>
                        psql -c "create table test1_table (id int);
                                 insert into test1_table (id) values (1);" test1
                    </exe-cmd>
                </execute>

                <execute user="postgres" output="y" filter="n">
                    <exe-cmd>
                        psql -c "create table test2_table (id int);
                                 insert into test2_table (id) values (2);" test2
                    </exe-cmd>
                </execute>
            </execute-list>

            <p>A fresh backup is run so <backrest/> is aware of the new databases.</p>

            <execute-list host="{[host-pg1]}">
                <title>Perform a backup</title>

                <execute user="postgres">
                    <exe-cmd>{[project-exe]} {[dash]}-stanza={[postgres-cluster-demo]} --type=incr backup</exe-cmd>
                </execute>
            </execute-list>

            <p>One of the main reasons to use selective restore is to save space.  The size of the test1 database is shown here so it can be compared with the disk utilization after a selective restore.</p>

            <execute-list host="{[host-pg1]}">
                <title>Show space used by test1 database</title>

                <execute user="postgres" show="n" variable-key="database-test1-oid">
                    <exe-cmd>
                        psql -Atc "select oid from pg_database where datname = 'test1'"
                    </exe-cmd>
                </execute>

                <execute user="postgres" output="y" filter="n">
                    <exe-cmd>
                        du -sh {[pg-path]}/base/{[database-test1-oid]}
                    </exe-cmd>
                </execute>
            </execute-list>

            <p>If the database to restore is not known, use the <cmd>info</cmd> command <br-option>set</br-option> option to discover databases that are part of the backup set.</p>

            <execute-list host="{[host-pg1]}">
                <title>Show database list for backup</title>

                <execute user="postgres" show="n" variable-key="backup-last-incr">
                    <exe-cmd>{[cmd-backup-last]}</exe-cmd>
                </execute>

                <execute user="postgres">
                    <exe-cmd>{[project-exe]} {[dash]}-stanza={[postgres-cluster-demo]}
                        {[dash]}-set={[backup-last-incr]} info</exe-cmd>
                    <exe-highlight>database list</exe-highlight>
                </execute>
            </execute-list>

            <p>Stop the cluster and restore only the test2 database.  Built-in databases (<id>template0</id>, <id>template1</id>, and <id>postgres</id>) are always restored.</p>

            <admonition type="warning">Recovery may error unless <br-option>--type=immediate</br-option> is specified. This is because after consistency is reached <postgres/> will flag zeroed pages as errors even for a full-page write. For <postgres/> &amp;ge; <proper>13</proper> the <pg-option>ignore_invalid_pages</pg-option> setting may be used to ignore invalid pages. In this case it is important to check the logs after recovery to ensure that no invalid pages were reported in the selected databases.</admonition>

            <execute-list host="{[host-pg1]}">
                <title>Restore from last backup including only the test2 database</title>

                <execute user="root">
                    <exe-cmd>{[pg-cluster-stop]}</exe-cmd>
                </execute>

                <execute user="postgres">
                    <exe-cmd>{[project-exe]} {[dash]}-stanza={[postgres-cluster-demo]} {[dash]}-delta
                        {[dash]}-db-include=test2 {[dash]}-type=immediate {[dash]}-target-action=promote restore</exe-cmd>
                </execute>

                <execute user="root">
                    <exe-cmd>{[pg-cluster-start]}</exe-cmd>
                </execute>

                <execute user="postgres" show="n">
                    <exe-cmd>{[pg-cluster-wait]}</exe-cmd>
                </execute>
            </execute-list>

            <p>Once recovery is complete the test2 database will contain all previously created tables and data.</p>

            <execute-list host="{[host-pg1]}">
                <title>Demonstrate that the test2 database was recovered</title>

                <execute user="postgres" output="y" filter="n">
                    <exe-cmd>
                        psql -c "select * from test2_table;" test2
                    </exe-cmd>
                </execute>
            </execute-list>

            <p>The test1 database, despite successful recovery, is not accessible.  This is because the entire database was restored as sparse, zeroed files.  <postgres/> can successfully apply WAL on the zeroed files but the database as a whole will not be valid because key files contain no data.  This is purposeful to prevent the database from being accidentally used when it might contain partial data that was applied during WAL replay.</p>

            <execute-list host="{[host-pg1]}">
                <title>Attempting to connect to the test1 database will produce an error</title>

                <execute user="postgres" output="y" filter="n" err-expect="2">
                    <exe-cmd>
                        psql -c "select * from test1_table;" test1
                    </exe-cmd>
                    <exe-highlight>relation mapping file.*contains invalid data</exe-highlight>
                </execute>
            </execute-list>

            <p>Since the test1 database is restored with sparse, zeroed files it will only require as much space as the amount of WAL that is written during recovery.  While the amount of WAL generated during a backup and applied during recovery can be significant it will generally be a small fraction of the total database size, especially for large databases where this feature is most likely to be useful.</p>

            <p>It is clear that the test1 database uses far less disk space during the selective restore than it would have if the entire database had been restored.</p>

            <execute-list host="{[host-pg1]}">
                <title>Show space used by test1 database after recovery</title>

                <execute user="postgres" output="y" filter="n">
                    <exe-cmd>
                        du -sh {[pg-path]}/base/{[database-test1-oid]}
                    </exe-cmd>
                </execute>
            </execute-list>

            <p>At this point the only action that can be taken on the invalid test1 database is <id>drop database</id>. <backrest/> does not automatically drop the database since this cannot be done until recovery is complete and the cluster is accessible.</p>

            <execute-list host="{[host-pg1]}">
                <title>Drop the test1 database</title>

                <execute user="postgres" output="y" filter="n">
                    <exe-cmd>
                        psql -c "drop database test1;"
                    </exe-cmd>
                </execute>
            </execute-list>

            <p>Now that the invalid test1 database has been dropped only the test2 and built-in databases remain.</p>

            <execute-list host="{[host-pg1]}">
                <title>List remaining databases</title>

                <execute user="postgres" output="y" filter="n">
                    <exe-cmd>
                        psql -c "select oid, datname from pg_database order by oid;"
                    </exe-cmd>
                    <exe-highlight>test2</exe-highlight>
                </execute>
            </execute-list>
        </section>
    </section>

    <!-- SECTION => PITR -->
    <section id="pitr" depend="quickstart/perform-backup">
        <title>Point-in-Time Recovery</title>

        <p><link section="/quickstart/perform-restore">Restore a Backup</link> in <link section="/quickstart">Quick Start</link> performed default recovery, which is to play all the way to the end of the WAL stream. In the case of a hardware failure this is usually the best choice but for data corruption scenarios (whether machine or human in origin) Point-in-Time Recovery (PITR) is often more appropriate.</p>

        <p>Point-in-Time Recovery (PITR) allows the WAL to be played from the last backup to a specified lsn, time, transaction id, or recovery point. For common recovery scenarios time-based recovery is arguably the most useful. A typical recovery scenario is to restore a table that was accidentally dropped or data that was accidentally deleted. Recovering a dropped table is more dramatic so that's the example given here but deleted data would be recovered in exactly the same way.</p>

        <execute-list host="{[host-pg1]}">
            <title>Backup the {[postgres-cluster-demo]} cluster and create a table with very important data</title>

            <execute user="postgres">
                <exe-cmd>{[project-exe]} {[dash]}-stanza={[postgres-cluster-demo]} --type=diff backup</exe-cmd>
            </execute>

            <execute user="postgres" output="y">
                <exe-cmd>
                    psql -c "begin;
                             create table important_table (message text);
                             insert into important_table values ('{[test-table-data]}');
                             commit;
                             select * from important_table;"
                </exe-cmd>
                <exe-highlight>{[test-table-data]}</exe-highlight>
            </execute>
        </execute-list>

        <p>It is important to represent the time as reckoned by <postgres/> and to include timezone offsets.  This reduces the possibility of unintended timezone conversions and an unexpected recovery result.</p>

        <execute-list host="{[host-pg1]}">
            <title>Get the time from <postgres/></title>

            <execute user="postgres" show="n">
                <exe-cmd>sleep 1</exe-cmd>
            </execute>

            <execute user="postgres" output="y" filter="n" variable-key="time-recovery-timestamp">
                <exe-cmd>
                    psql -Atc "select current_timestamp"
                </exe-cmd>
            </execute>

            <execute user="postgres" show="n">
                <exe-cmd>sleep 1</exe-cmd>
            </execute>
        </execute-list>

        <p>Now that the time has been recorded the table is dropped.  In practice finding the exact time that the table was dropped is a lot harder than in this example.  It may not be possible to find the exact time, but some forensic work should be able to get you close.</p>

        <execute-list host="{[host-pg1]}">
            <title>Drop the important table</title>

            <execute user="postgres" output="y" err-expect="1">
                <exe-cmd>psql -c "begin;
                                  drop table important_table;
                                  commit;
                                  select * from important_table;"</exe-cmd>
                <exe-highlight>does not exist</exe-highlight>
            </execute>
        </execute-list>

        <p>Now the restore can be performed with time-based recovery to bring back the missing table.</p>

        <execute-list host="{[host-pg1]}">
            <title>Stop <postgres/>, restore the {[postgres-cluster-demo]} cluster to <id>{[time-recovery-timestamp]}</id>, and display <file>{[pg-recovery-file-demo]}</file></title>

            <execute user="root">
                <exe-cmd>{[pg-cluster-stop]}</exe-cmd>
            </execute>

            <execute user="postgres">
                <exe-cmd>{[project-exe]} {[dash]}-stanza={[postgres-cluster-demo]} {[dash]}-delta
                    {[dash]}-type=time "{[dash]}-target={[time-recovery-timestamp]}"
                    --target-action=promote restore</exe-cmd>
            </execute>

            <execute user="root" show="n">
                <exe-cmd>rm {[postgres-log-demo]}</exe-cmd>
            </execute>

            <execute user="postgres" output="y">
                <exe-cmd>cat {[pg-recovery-path-demo]}</exe-cmd>
                <exe-highlight>recovery_target_time</exe-highlight>
            </execute>
        </execute-list>

        <p><backrest/> has automatically generated the recovery settings in <file>{[pg-recovery-file-demo]}</file> so <postgres/> can be started immediately. <id>%f</id> is how <postgres/> specifies the WAL segment it needs and <id>%p</id> is the location where it should be copied. Once <postgres/> has finished recovery the table will exist again and can be queried.</p>

        <execute-list host="{[host-pg1]}">
            <title>Start <postgres/> and check that the important table exists</title>

            <execute user="root">
                <exe-cmd>{[pg-cluster-start]}</exe-cmd>
            </execute>

            <execute user="postgres" show="n">
                <exe-cmd>{[pg-cluster-wait]}</exe-cmd>
            </execute>

            <execute user="postgres" output="y">
                <exe-cmd>psql -c "select * from important_table"</exe-cmd>
                <exe-highlight>{[test-table-data]}</exe-highlight>
            </execute>
        </execute-list>

        <p>The <postgres/> log also contains valuable information.  It will indicate the time and transaction where the recovery stopped and also give the time of the last transaction to be applied.</p>

        <execute-list host="{[host-pg1]}">
            <title>Examine the <postgres/> log output</title>

            <execute user="postgres" output="y">
                <exe-cmd>cat {[postgres-log-demo]}</exe-cmd>
                <exe-highlight>recovery stopping before|last completed transaction|starting point-in-time recovery</exe-highlight>
            </execute>
        </execute-list>

        <p>This example was rigged to give the correct result.  If a backup after the required time is chosen then <postgres/> will not be able to recover the lost table. <postgres/> can only play forward, not backward.  To demonstrate this the important table must be dropped (again).</p>

        <execute-list host="{[host-pg1]}">
            <title>Drop the important table (again)</title>

            <execute user="postgres" output="y" err-expect="1">
                <exe-cmd>psql -c "begin;
                                  drop table important_table;
                                  commit;
                                  select * from important_table;"</exe-cmd>
                <exe-highlight>does not exist</exe-highlight>
            </execute>
        </execute-list>

        <p>Now take a new backup and attempt recovery from the new backup by specifying the <br-option>{[dash]}-set</br-option> option. The <cmd>info</cmd> command can be used to find the new backup label.</p>

        <execute-list host="{[host-pg1]}">
            <title>Perform a backup and get backup info</title>

            <execute user="postgres">
                <exe-cmd>{[project-exe]} {[dash]}-stanza={[postgres-cluster-demo]} {[dash]}-type=incr backup</exe-cmd>
            </execute>

            <execute user="postgres" show="n" variable-key="backup-last">
                <exe-cmd>{[cmd-backup-last]}</exe-cmd>
            </execute>

            <execute user="postgres" filter="n" output="y">
                <exe-cmd>{[project-exe]} info</exe-cmd>
                <exe-highlight>{[backup-last]}</exe-highlight>
            </execute>
        </execute-list>

        <execute-list host="{[host-pg1]}">
            <title>Attempt recovery from the specified backup</title>

            <execute user="root">
                <exe-cmd>{[pg-cluster-stop]}</exe-cmd>
            </execute>

            <execute user="postgres">
                <exe-cmd>{[project-exe]} {[dash]}-stanza={[postgres-cluster-demo]} {[dash]}-delta
                     {[dash]}-set={[backup-last]}
                     {[dash]}-type=time "{[dash]}-target={[time-recovery-timestamp]}" {[dash]}-target-action=promote restore</exe-cmd>
            </execute>

            <execute user="root" show="n">
                <exe-cmd>rm {[postgres-log-demo]}</exe-cmd>
            </execute>

            <execute user="root">
                <exe-cmd>{[pg-cluster-start]}</exe-cmd>
            </execute>

            <execute user="postgres" show="n">
                <exe-cmd>{[pg-cluster-wait]}</exe-cmd>
            </execute>

            <execute user="postgres" output="y" err-expect="1">
                <exe-cmd>psql -c "select * from important_table"</exe-cmd>
                <exe-highlight>does not exist</exe-highlight>
            </execute>
        </execute-list>

        <p>Looking at the log output it's not obvious that recovery failed to restore the table.  The key is to look for the presence of the <quote>recovery stopping before...</quote> and <quote>last completed transaction...</quote> log messages.  If they are not present then the recovery to the specified point-in-time was not successful.</p>

        <execute-list host="{[host-pg1]}">
            <title>Examine the <postgres/> log output to discover the recovery was not successful</title>

            <execute user="postgres" output="y">
                <exe-cmd>cat {[postgres-log-demo]}</exe-cmd>
                <exe-highlight>starting point-in-time recovery|consistent recovery state reached</exe-highlight>
            </execute>
        </execute-list>

        <p>The default behavior for time-based restore, if the <br-option>{[dash]}-set</br-option> option is not specified, is to attempt to discover an earlier backup to play forward from. If a backup set cannot be found, then restore will default to the latest backup which, as shown earlier, may not give the desired result.</p>

        <execute-list host="{[host-pg1]}">
            <title>Stop <postgres/>, restore from auto-selected backup, and start <postgres/></title>

            <execute user="root">
                <exe-cmd>{[pg-cluster-stop]}</exe-cmd>
            </execute>

            <execute user="postgres">
                <exe-cmd>
                    {[project-exe]} {[dash]}-stanza={[postgres-cluster-demo]} {[dash]}-delta
                        {[dash]}-type=time "{[dash]}-target={[time-recovery-timestamp]}"
                        {[dash]}-target-action=promote restore
                </exe-cmd>
            </execute>

            <execute user="root" show="n">
                <exe-cmd>rm {[postgres-log-demo]}</exe-cmd>
            </execute>

            <execute user="root">
                <exe-cmd>{[pg-cluster-start]}</exe-cmd>
            </execute>

            <execute user="postgres" show="n">
                <exe-cmd>{[pg-cluster-wait]}</exe-cmd>
            </execute>

            <execute user="postgres" output="y">
                <exe-cmd>psql -c "select * from important_table"</exe-cmd>
                <exe-highlight>{[test-table-data]}</exe-highlight>
            </execute>
        </execute-list>

        <p>Now the log output will contain the expected <quote>recovery stopping before...</quote> and <quote>last completed transaction...</quote> messages showing that the recovery was successful.</p>

        <execute-list host="{[host-pg1]}">
            <title>Examine the <postgres/> log output for log messages indicating success</title>

            <execute user="postgres" output="y">
                <exe-cmd>cat {[postgres-log-demo]}</exe-cmd>
                <exe-highlight>recovery stopping before|last completed transaction|starting point-in-time recovery</exe-highlight>
            </execute>
        </execute-list>
    </section>

    <!-- ======================================================================================================================= -->
    <section id="multi-repo" if="!{[object-any-all]}">
        <title>Multiple Repositories</title>

        <p>Multiple repositories may be configured as demonstrated in <link section="/s3-support">S3 Support</link>. A potential benefit is the ability to have a local repository for fast restores and a remote repository for redundancy.</p>

        <p>Some commands, e.g. <cmd>stanza-create</cmd>/<cmd>stanza-update</cmd>, will automatically work with all configured repositories while others, e.g. <link section="/delete-stanza">stanza-delete</link>, will require a repository to be specified using the <br-option>repo</br-option> option. See the <link url="command.html">command reference</link> for details on which commands require the repository to be specified.</p>

        <p>Note that the <br-option>repo</br-option> option is not required when only <br-option>repo1</br-option> is configured in order to maintain backward compatibility. However, the <br-option>repo</br-option> option <i>is</i> required when a single repo is configured as, e.g. <br-option>repo2</br-option>. This is to prevent command breakage if a new repository is added later.</p>

        <p>The <cmd>archive-push</cmd> command will always push WAL to the archive in all configured repositories but backups will need to be scheduled individually for each repository. In many cases this is desirable since backup types and retention will vary by repository. Likewise, restores must specify a repository. It is generally better to specify a repository for restores that has low latency/cost even if that means more recovery time. Only restore testing can determine which repository will be most efficient.</p>
    </section>

    <!-- ======================================================================================================================= -->
    <section id="azure-support" if="!{[object-any-all]}" depend="/quickstart/configure-archiving">
        <title>Azure-Compatible Object Store Support</title>

        <block id="azure-setup">
            <block-variable-replace key="azure-setup-repo-id">2</block-variable-replace>
            <block-variable-replace key="azure-setup-host">{[host-pg1]}</block-variable-replace>
            <block-variable-replace key="azure-setup-user">postgres</block-variable-replace>
            <block-variable-replace key="azure-setup-config-owner">postgres:postgres</block-variable-replace>
            <block-variable-replace key="azure-setup-create-container">y</block-variable-replace>
        </block>

        <p>Commands are run exactly as if the repository were stored on a local disk.</p>

        <execute-list host="{[host-pg1]}">
            <title>Create the stanza</title>

            <execute user="postgres" output="y">
                <exe-cmd>{[project-exe]} {[dash]}-stanza={[postgres-cluster-demo]} {[dash]}-log-level-console=info stanza-create</exe-cmd>
                <exe-highlight>completed successfully</exe-highlight>
            </execute>
        </execute-list>

        <p>File creation time in object stores is relatively slow so commands benefit by increasing <br-option>process-max</br-option> to parallelize file creation.</p>

        <execute-list host="{[host-pg1]}">
            <title>Backup the {[postgres-cluster-demo]} cluster</title>

            <execute user="postgres" output="y">
                <exe-cmd>
                    {[project-exe]} {[dash]}-stanza={[postgres-cluster-demo]} --repo=2
                    --log-level-console=info backup
                </exe-cmd>
                <exe-highlight>no prior backup exists|full backup size</exe-highlight>
            </execute>
        </execute-list>
    </section>

    <!-- SECTION => S3-SUPPORT -->
    <section id="s3-support" if="!{[object-any-all]}" depend="/azure-support">
        <title>S3-Compatible Object Store Support</title>

        <block id="s3-setup">
            <block-variable-replace key="s3-setup-repo-id">3</block-variable-replace>
            <block-variable-replace key="s3-setup-host">{[host-pg1]}</block-variable-replace>
            <block-variable-replace key="s3-setup-user">postgres</block-variable-replace>
            <block-variable-replace key="s3-setup-config-owner">postgres:postgres</block-variable-replace>
            <block-variable-replace key="s3-setup-create-bucket">y</block-variable-replace>
        </block>

        <p>A role should be created to run <backrest/> and the bucket permissions should be set as restrictively as possible. If the role is associated with an instance in <proper>AWS</proper> then <backrest/> will automatically retrieve temporary credentials when <br-option>repo3-s3-key-type=auto</br-option>, which means that keys do not need to be explicitly set in <file>{[backrest-config-demo]}</file>.</p>

        <p>This sample <proper>Amazon S3</proper> policy will restrict all reads and writes to the bucket and repository path.</p>

        <code-block title="Sample Amazon S3 Policy">
            {
                "Version": "2012-10-17",
                "Statement": [
                    {
                        "Effect": "Allow",
                        "Action": [
                            "s3:ListBucket"
                        ],
                        "Resource": [
                            "arn:aws:s3:::{[s3-bucket]}"
                        ],
                        "Condition": {
                            "StringEquals": {
                                "s3:prefix": [
                                    "",
                                    "{[s3-repo]}"
                                ],
                                "s3:delimiter": [
                                    "/"
                                ]
                            }
                        }
                    },
                    {
                        "Effect": "Allow",
                        "Action": [
                            "s3:ListBucket"
                        ],
                        "Resource": [
                            "arn:aws:s3:::{[s3-bucket]}"
                        ],
                        "Condition": {
                            "StringLike": {
                                "s3:prefix": [
                                    "{[s3-repo]}/*"
                                ]
                            }
                        }
                    },
                    {
                        "Effect": "Allow",
                        "Action": [
                            "s3:PutObject",
                            "s3:GetObject",
                            "s3:DeleteObject"
                        ],
                        "Resource": [
                            "arn:aws:s3:::{[s3-bucket]}/{[s3-repo]}/*"
                        ]
                    }
                ]
            }
        </code-block>

        <p>Commands are run exactly as if the repository were stored on a local disk.</p>

        <execute-list host="{[host-pg1]}">
            <title>Create the stanza</title>

            <execute user="postgres" output="y">
                <exe-cmd>{[project-exe]} {[dash]}-stanza={[postgres-cluster-demo]} {[dash]}-log-level-console=info stanza-create</exe-cmd>
                <exe-highlight>completed successfully</exe-highlight>
            </execute>
        </execute-list>

        <p>File creation time in object stores is relatively slow so commands benefit by increasing <br-option>process-max</br-option> to parallelize file creation.</p>

        <execute-list host="{[host-pg1]}">
            <title>Backup the {[postgres-cluster-demo]} cluster</title>

            <execute user="postgres" output="y">
                <exe-cmd>{[project-exe]} {[dash]}-stanza={[postgres-cluster-demo]} --repo=3
                    --log-level-console=info backup</exe-cmd>
                <exe-highlight>no prior backup exists|full backup size</exe-highlight>
            </execute>
        </execute-list>
    </section>

    <!-- ======================================================================================================================= -->
    <section id="gcs-support" if="!{[object-any-all]}" depend="/quickstart/configure-archiving">
        <title>GCS-Compatible Object Store Support</title>

        <block id="gcs-setup">
            <block-variable-replace key="gcs-setup-repo-id">4</block-variable-replace>
            <block-variable-replace key="gcs-setup-host">{[host-pg1]}</block-variable-replace>
            <block-variable-replace key="gcs-setup-user">postgres</block-variable-replace>
            <block-variable-replace key="gcs-setup-config-owner">postgres:postgres</block-variable-replace>
        </block>

        <p>Commands are run exactly as if the repository were stored on a local disk.</p>

        <p>File creation time in object stores is relatively slow so commands benefit by increasing <br-option>process-max</br-option> to parallelize file creation.</p>
    </section>

    <!-- ======================================================================================================================= -->
    <section id="delete-stanza" if="!{[object-any-all]}" depend="/quickstart">
        <title>Delete a Stanza</title>

        <cmd-description key="stanza-delete"/>

        <execute-list host="{[host-pg1]}">
            <title>Stop <postgres/> cluster to be removed</title>

            <execute user="root">
                <exe-cmd>{[pg-cluster-stop]}</exe-cmd>
            </execute>
        </execute-list>

        <execute-list host="{[host-pg1]}">
            <title>Stop <backrest/> for the stanza</title>

            <execute user="postgres" output="y">
                <exe-cmd>{[project-exe]} {[dash]}-stanza={[postgres-cluster-demo]} {[dash]}-log-level-console=info stop</exe-cmd>
                <exe-highlight>completed successfully</exe-highlight>
            </execute>
        </execute-list>

        <execute-list host="{[host-pg1]}">
            <title>Delete the stanza from one repository</title>

            <execute user="postgres" output="y">
                <exe-cmd>
                    {[project-exe]} {[dash]}-stanza={[postgres-cluster-demo]} --repo=1
                    {[dash]}-log-level-console=info stanza-delete
                </exe-cmd>
                <exe-highlight>completed successfully</exe-highlight>
            </execute>

            <execute user="root" show="n">
                <exe-cmd>{[pg-cluster-start]}</exe-cmd>
            </execute>
        </execute-list>
    </section>

    <!-- SECTION => REPOSITORY HOST -->
    <section id="repo-host" depend="/quickstart/configure-archiving">
        <title>Dedicated Repository Host</title>

        <p>The configuration described in <link section="/quickstart">Quickstart</link> is suitable for simple installations but for enterprise configurations it is more typical to have a dedicated <host>repository</host> host where the backups and WAL archive files are stored.  This separates the backups and WAL archive from the database server so <host>database</host> host failures have less impact.  It is still a good idea to employ traditional backup software to backup the <host>repository</host> host.</p>

        <p>On <postgres/> hosts, <br-option>pg1-path</br-option> is required to be the path of the local PostgreSQL cluster and no <br-option>pg1-host</br-option> should be configured. When configuring a repository host, the pgbackrest configuration file must have the <br-option>pg-host</br-option> option configured to connect to the primary and standby (if any) hosts. The repository host has the only pgbackrest configuration that should be aware of more than one <postgres/> host. Order does not matter, e.g. pg1-path/pg1-host, pg2-path/pg2-host can be primary or standby.</p>

        <section id="install">
            <title>Installation</title>

            <p>A new host named <host>repository</host> is created to store the cluster backups.</p>

            <admonition type="note">The <backrest/> version installed on the <host>repository</host> host must exactly match the version installed on the <postgres/> host.</admonition>

            <host-add id="{[host-repo1-id]}" name="{[host-repo1]}" user="{[host-repo1-user]}" image="{[host-repo1-image]}" os="{[os-type]}" mount="{[host-repo1-mount]}" option="-m 512m {[host-option]}"/>

            <p>The <user>{[br-user]}</user> user is created to own the <backrest/> repository.  Any user can own the repository but it is best not to use <user>postgres</user> (if it exists) to avoid confusion.</p>

            <execute-list host="{[host-repo1]}">
                <title>Create <user>{[br-user]}</user> user</title>

                <execute if="{[os-type-is-debian]}" user="root">
                    <exe-cmd>adduser --disabled-password --gecos "" {[br-user]}</exe-cmd>
                </execute>
                <execute if="{[os-type-is-rhel]}" user="root">
                    <exe-cmd>groupadd {[br-group]}</exe-cmd>
                </execute>
                <execute if="{[os-type-is-rhel]}" user="root">
                    <exe-cmd>adduser -g{[br-group]} -n {[br-user]}</exe-cmd>
                </execute>
            </execute-list>

            <block id="br-install">
                <block-variable-replace key="br-install-host">{[host-repo1]}</block-variable-replace>
                <block-variable-replace key="br-install-user">{[br-user]}</block-variable-replace>
                <block-variable-replace key="br-install-group">{[br-group]}</block-variable-replace>
            </block>

            <block id="br-install-repo">
                <block-variable-replace key="br-install-host">{[host-repo1]}</block-variable-replace>
                <block-variable-replace key="br-install-user">{[br-user]}</block-variable-replace>
                <block-variable-replace key="br-install-group">{[br-group]}</block-variable-replace>
            </block>
        </section>

<<<<<<< HEAD
=======
        <section if="{[protocol-ssh]}" id="setup-ssh">
            <title>Setup Passwordless SSH</title>

            <block id="setup-ssh-intro">
                <!-- ??? Bogus variable is set because the syntax currently requires at least one -->
                <block-variable-replace key="bogus"></block-variable-replace>
            </block>

            <execute-list host="{[host-repo1]}">
                <title>Create <host>{[host-repo1]}</host> host key pair</title>

                <execute user="{[br-user]}">
                    <exe-cmd>mkdir -m 750 {[br-home-path]}/.ssh</exe-cmd>
                </execute>
                <execute user="{[br-user]}">
                    <exe-cmd>ssh-keygen -f {[br-home-path]}/.ssh/id_rsa
                        -t rsa -b 4096 -N ""</exe-cmd>
                </execute>
            </execute-list>

            <block id="setup-ssh">
                <block-variable-replace key="setup-ssh-host">{[host-pg1]}</block-variable-replace>
                <block-variable-replace key="setup-ssh-user">postgres</block-variable-replace>
                <block-variable-replace key="setup-ssh-user-home-path">{[pg-home-path]}</block-variable-replace>
            </block>

            <admonition type="note">ssh has been configured to only allow <backrest/> to be run via passwordless ssh.  This enhances security in the event that one of the service accounts is hijacked.</admonition>

            <!-- <block if="{[pg-version]} >= 11" id="setup-ssh">
                <block-variable-replace key="setup-ssh-host">{[host-pg1]}</block-variable-replace>
                <block-variable-replace key="setup-ssh-user">pgbackrest</block-variable-replace>
                <block-variable-replace key="setup-ssh-user-home-path">{[br-home-path]}</block-variable-replace>
            </block> -->
        </section>

>>>>>>> d258c6ef
        <!-- SECTION => REPOSITORY HOST - INSTALL/CONFIGURE -->
        <section id="config">
            <title>Configuration</title>

            <p if="{[protocol-tls]}"><backrest/> can use TLS with client certificates to enable communication between the hosts. It is also possible to use SSH, see <link url="user-guide.html#repo-host/setup-ssh">Setup SSH</link>.</p>

            <p if="{[protocol-tls]}"><backrest/> expects client/server certificates to be generated in the same way as <postgres/>. See <link url="https://www.postgresql.org/docs/current/ssl-tcp.html">Secure TCP/IP Connections with TLS</link> for detailed instructions on generating certificates.</p>

            <backrest-config host="{[host-repo1]}" show="n" owner="{[br-user]}:{[br-group]}" file="{[backrest-config-demo]}">
                <title>Configure the <backrest/> repository path</title>

                <backrest-config-option section="global" key="repo1-path">{[backrest-repo-path]}</backrest-config-option>
            </backrest-config>

            <p>The <host>repository</host> host must be configured with the <host>{[host-pg1]}</host> host/user and database path.  The primary will be configured as <id>pg1</id> to allow a standby to be added later.</p>

            <backrest-config host="{[host-repo1]}" owner="{[br-user]}:{[br-group]}" file="{[backrest-config-demo]}">
                <title>Configure <br-option>pg1-host</br-option>/<br-option>pg1-host-user</br-option> and <br-option>pg1-path</br-option></title>

                <backrest-config-option section="demo" key="pg1-path">{[pg-path]}</backrest-config-option>
                <backrest-config-option section="demo" key="pg1-host">{[host-pg1]}</backrest-config-option>
                <!-- <backrest-config-option if="{[pg-version]} >= 11" section="demo" key="pg1-host-user">{[br-user]}</backrest-config-option> -->

                <backrest-config-option if="{[protocol-tls]}" section="demo" key="pg1-host-type">tls</backrest-config-option>
                <backrest-config-option if="{[protocol-tls]}" section="demo" key="pg1-host-ca-file">/etc/pgbackrest/cert/ca.crt</backrest-config-option>
                <backrest-config-option if="{[protocol-tls]}" section="demo" key="pg1-host-cert-file">/etc/pgbackrest/cert/client.crt</backrest-config-option>
                <backrest-config-option if="{[protocol-tls]}" section="demo" key="pg1-host-key-file">/etc/pgbackrest/cert/client.key</backrest-config-option>

                <backrest-config-option if="{[protocol-tls]}"  section="global" key="tls-server-auth">pgbackrest-client=demo</backrest-config-option>
                <backrest-config-option if="{[protocol-tls]}"  section="global" key="tls-server-address">*</backrest-config-option>
                <backrest-config-option if="{[protocol-tls]}"  section="global" key="tls-server-ca-file">/etc/pgbackrest/cert/ca.crt</backrest-config-option>
                <backrest-config-option if="{[protocol-tls]}"  section="global" key="tls-server-cert-file">/etc/pgbackrest/cert/server.crt</backrest-config-option>
                <backrest-config-option if="{[protocol-tls]}"  section="global" key="tls-server-key-file">/etc/pgbackrest/cert/server.key</backrest-config-option>

                <backrest-config-option section="global" key="start-fast">y</backrest-config-option>
                <backrest-config-option section="global" key="repo1-retention-full">2</backrest-config-option>

                <backrest-config-option section="global" key="log-level-stderr">off</backrest-config-option>
                <backrest-config-option section="global" key="log-timestamp">n</backrest-config-option>
            </backrest-config>

            <p>The database host must be configured with the repository host/user.  The default for the <br-option>repo1-host-user</br-option> option is <id>pgbackrest</id>.  If the <id>postgres</id> user does restores on the repository host it is best not to also allow the <id>postgres</id> user to perform backups.  However, the <id>postgres</id> user can read the repository directly if it is in the same group as the <id>pgbackrest</id> user.</p>

            <backrest-config host="{[host-pg1]}" file="{[backrest-config-demo]}" reset="y">
                <title>Configure <br-option>repo1-host</br-option>/<br-option>repo1-host-user</br-option></title>

                <backrest-config-option section="demo" key="pg1-path">{[pg-path]}</backrest-config-option>
                <backrest-config-option section="global" key="repo1-host">{[host-repo1]}</backrest-config-option>

                <backrest-config-option if="{[protocol-tls]}" section="demo" key="repo1-host-type">tls</backrest-config-option>
                <backrest-config-option if="{[protocol-tls]}" section="demo" key="repo1-host-ca-file">/etc/pgbackrest/cert/ca.crt</backrest-config-option>
                <backrest-config-option if="{[protocol-tls]}" section="demo" key="repo1-host-cert-file">/etc/pgbackrest/cert/client.crt</backrest-config-option>
                <backrest-config-option if="{[protocol-tls]}" section="demo" key="repo1-host-key-file">/etc/pgbackrest/cert/client.key</backrest-config-option>

                <backrest-config-option if="{[protocol-tls]}"  section="global" key="tls-server-auth">pgbackrest-client=demo</backrest-config-option>
                <backrest-config-option if="{[protocol-tls]}"  section="global" key="tls-server-address">*</backrest-config-option>
                <backrest-config-option if="{[protocol-tls]}"  section="global" key="tls-server-ca-file">/etc/pgbackrest/cert/ca.crt</backrest-config-option>
                <backrest-config-option if="{[protocol-tls]}"  section="global" key="tls-server-cert-file">/etc/pgbackrest/cert/server.crt</backrest-config-option>
                <backrest-config-option if="{[protocol-tls]}"  section="global" key="tls-server-key-file">/etc/pgbackrest/cert/server.key</backrest-config-option>

                <backrest-config-option section="global" key="log-level-file">detail</backrest-config-option>

                <backrest-config-option section="global" key="log-level-stderr">off</backrest-config-option>
                <backrest-config-option section="global" key="log-timestamp">n</backrest-config-option>
            </backrest-config>

            <p>Commands are run the same as on a single host configuration except that some commands such as <cmd>backup</cmd> and <cmd>expire</cmd> are run from the <host>repository</host> host instead of the <host>database</host> host.</p>

            <!-- <execute-list if="{[pg-version]} >= 11" host="{[host-pg1]}">
                <title>Set permissions required for backup</title>

                <execute user="postgres">
                    <exe-cmd>
                        psql -c "
                            create user pgbackrest;
                            grant pg_read_all_settings to pgbackrest;
                            grant execute on function pg_start_backup(text, boolean, boolean) to pgbackrest;
                            grant execute on function pg_stop_backup(boolean, boolean) to pgbackrest;
                            grant execute on function pg_switch_wal() to pgbackrest;
                            grant execute on function pg_create_restore_point(text) to pgbackrest;"
                    </exe-cmd>
                </execute>
            </execute-list> -->

            <p if="'{[azure-all]}' eq 'y'">Configure Azure-compatible object store if required.</p>

            <block id="azure-setup" if="'{[azure-all]}' eq 'y'">
                <block-variable-replace key="azure-setup-repo-id">1</block-variable-replace>
                <block-variable-replace key="azure-setup-host">{[host-repo1]}</block-variable-replace>
                <block-variable-replace key="azure-setup-user">{[br-user]}</block-variable-replace>
                <block-variable-replace key="azure-setup-config-owner">{[br-user]}:{[br-group]}</block-variable-replace>
                <block-variable-replace key="azure-setup-create-container">n</block-variable-replace>
            </block>

            <p if="'{[gcs-all]}' eq 'y'">Configure GCS-compatible object store if required.</p>

            <block id="gcs-setup" if="'{[gcs-all]}' eq 'y'">
                <block-variable-replace key="gcs-setup-repo-id">1</block-variable-replace>
                <block-variable-replace key="gcs-setup-host">{[host-repo1]}</block-variable-replace>
                <block-variable-replace key="gcs-setup-user">{[br-user]}</block-variable-replace>
                <block-variable-replace key="gcs-setup-config-owner">{[br-user]}:{[br-group]}</block-variable-replace>
            </block>

            <p if="'{[s3-all]}' eq 'y'">Configure S3-compatible object store if required.</p>

            <block id="s3-setup" if="'{[s3-all]}' eq 'y'">
                <block-variable-replace key="s3-setup-repo-id">1</block-variable-replace>
                <block-variable-replace key="s3-setup-host">{[host-repo1]}</block-variable-replace>
                <block-variable-replace key="s3-setup-user">{[br-user]}</block-variable-replace>
                <block-variable-replace key="s3-setup-config-owner">{[br-user]}:{[br-group]}</block-variable-replace>
                <block-variable-replace key="s3-setup-create-bucket">n</block-variable-replace>
            </block>
        </section>

<<<<<<< HEAD
        <section if="{[protocol-ssh]}" id="setup-ssh">
            <title>Setup Passwordless SSH</title>

            <block id="setup-ssh-intro">
                <!-- ??? Bogus variable is set because the syntax currently requires at least one -->
                <block-variable-replace key="bogus"></block-variable-replace>
            </block>

            <execute-list host="{[host-repo1]}">
                <title>Create <host>{[host-repo1]}</host> host key pair</title>

                <execute user="{[br-user]}">
                    <exe-cmd>mkdir -m 750 {[br-home-path]}/.ssh</exe-cmd>
                </execute>
                <execute user="{[br-user]}">
                    <exe-cmd>ssh-keygen -f {[br-home-path]}/.ssh/id_rsa
                        -t rsa -b 4096 -N ""</exe-cmd>
                </execute>
            </execute-list>

            <block id="setup-ssh">
                <block-variable-replace key="setup-ssh-host">{[host-pg1]}</block-variable-replace>
                <block-variable-replace key="setup-ssh-user">postgres</block-variable-replace>
                <block-variable-replace key="setup-ssh-user-home-path">{[pg-home-path]}</block-variable-replace>
            </block>

            <admonition type="note">ssh has been configured to only allow <backrest/> to be run via passwordless ssh.  This enhances security in the event that one of the service accounts is hijacked.</admonition>

            <!-- <block if="{[pg-version]} >= 11" id="setup-ssh">
                <block-variable-replace key="setup-ssh-host">{[host-pg1]}</block-variable-replace>
                <block-variable-replace key="setup-ssh-user">pgbackrest</block-variable-replace>
                <block-variable-replace key="setup-ssh-user-home-path">{[br-home-path]}</block-variable-replace>
            </block> -->
        </section>

        <section if="{[protocol-tls]}" id="setup-tls">
            <title>Setup TLS Server</title>

            <p>!!!</p>
=======
        <section if="{[protocol-tls]}" id="setup-tls">
            <title>Setup TLS Server</title>

            <p>The <backrest/> TLS server must be configured and started on each host.</p>
>>>>>>> d258c6ef

            <block if="{[protocol-tls]}" id="setup-tls">
                <block-variable-replace key="setup-tls-host">{[host-repo1]}</block-variable-replace>
                <block-variable-replace key="setup-tls-user">{[br-user]}</block-variable-replace>
                <block-variable-replace key="setup-tls-group">{[br-group]}</block-variable-replace>
            </block>

<<<<<<< HEAD
            <p>!!!</p>

=======
>>>>>>> d258c6ef
            <block if="{[protocol-tls]}" id="setup-tls">
                <block-variable-replace key="setup-tls-host">{[host-pg1]}</block-variable-replace>
                <block-variable-replace key="setup-tls-user">postgres</block-variable-replace>
                <block-variable-replace key="setup-tls-group">postgres</block-variable-replace>
            </block>
        </section>

        <section id="stanza-create">
            <title>Create and Check Stanza</title>

            <p if="!{[object-any-all]}">Create the stanza in the new repository.</p>

            <execute-list host="{[host-repo1]}" if="!{[object-any-all]}">
                <title>Create the stanza</title>

                <!-- Create the stanza -->
                <execute user="{[br-user]}" output="y" filter="n">
                    <exe-cmd>{[project-exe]} {[dash]}-stanza={[postgres-cluster-demo]} stanza-create</exe-cmd>
                </execute>
            </execute-list>

            <p>Check that the configuration is correct on both the <host>database</host> and <host>repository</host> hosts. More information about the <cmd>check</cmd> command can be found in <link section="/quickstart/check-configuration">Check the Configuration</link>.</p>

            <execute-list host="{[host-pg1]}">
                <title>Check the configuration</title>

                <execute user="postgres" output="y" filter="n">
                    <exe-cmd>{[project-exe]} {[dash]}-stanza={[postgres-cluster-demo]} check</exe-cmd>
                </execute>
            </execute-list>

            <execute-list host="{[host-repo1]}">
                <title>Check the configuration</title>

                <execute user="{[br-user]}" output="y" filter="n">
                    <exe-cmd>{[project-exe]} {[dash]}-stanza={[postgres-cluster-demo]} check</exe-cmd>
                </execute>
            </execute-list>
        </section>

        <!-- SECTION => REPOSITORY HOST - PERFORM BACKUP -->
        <section id="perform-backup">
            <title>Perform a Backup</title>

            <p>To perform a backup of the <postgres/> cluster run <backrest/> with the <cmd>backup</cmd> command on the <host>repository</host> host.</p>

            <execute-list host="{[host-repo1]}">
                <title>Backup the {[postgres-cluster-demo]} cluster</title>

                <execute user="{[br-user]}" output="y" filter="n">
                    <exe-cmd>{[project-exe]} {[dash]}-stanza={[postgres-cluster-demo]} backup</exe-cmd>
                </execute>
            </execute-list>

            <p>Since a new repository was created on the <host>repository</host> host the warning about the incremental backup changing to a full backup was emitted.</p>
        </section>

        <!-- SECTION => REPOSITORY HOST - PERFORM RESTORE -->
        <section id="perform-restore">
            <title>Restore a Backup</title>

            <p>To perform a restore of the <postgres/> cluster run <backrest/> with the <cmd>restore</cmd> command on the <host>database</host> host.</p>

            <execute-list host="{[host-pg1]}">
                <title>Stop the {[postgres-cluster-demo]} cluster, restore, and restart <postgres/></title>

                <execute user="root">
                    <exe-cmd>{[pg-cluster-stop]}</exe-cmd>
                </execute>

                <execute user="postgres">
                    <exe-cmd>{[project-exe]} {[dash]}-stanza={[postgres-cluster-demo]} {[dash]}-delta restore</exe-cmd>
                </execute>

                <execute user="root">
                    <exe-cmd>{[pg-cluster-start]}</exe-cmd>
                </execute>

                <execute user="postgres" show="n">
                    <exe-cmd>{[pg-cluster-wait]}</exe-cmd>
                </execute>
            </execute-list>
        </section>
    </section>

    <!-- SECTION => PARALLEL BACKUP-RESTORE -->
    <section id="parallel-backup-restore" depend="repo-host/config">
        <title>Parallel Backup / Restore</title>

        <p><backrest/> offers parallel processing to improve performance of compression and transfer. The number of processes to be used for this feature is set using the <br-option>--process-max</br-option> option.</p>

        <p>It is usually best not to use more than 25% of available CPUs for the <cmd>backup</cmd> command.  Backups don't have to run that fast as long as they are performed regularly and the backup process should not impact database performance, if at all possible.</p>

        <p>The restore command can and should use all available CPUs because during a restore the <postgres/> cluster is shut down and there is generally no other important work being done on the host.  If the host contains multiple clusters then that should be considered when setting restore parallelism.</p>

        <execute-list host="{[host-repo1]}">
            <title>Perform a backup with single process</title>

            <execute user="{[br-user]}">
                <exe-cmd>{[project-exe]} {[dash]}-stanza={[postgres-cluster-demo]} {[dash]}-type=full backup</exe-cmd>
            </execute>
        </execute-list>

        <backrest-config host="{[host-repo1]}" owner="{[br-user]}:{[br-group]}" file="{[backrest-config-demo]}">
            <title>Configure <backrest/> to use multiple <cmd>backup</cmd> processes</title>

            <backrest-config-option section="global" key="process-max">3</backrest-config-option>
        </backrest-config>

        <execute-list host="{[host-repo1]}">
            <title>Perform a backup with multiple processes</title>

            <execute user="{[br-user]}">
                <exe-cmd>{[project-exe]} {[dash]}-stanza={[postgres-cluster-demo]} {[dash]}-type=full backup</exe-cmd>
            </execute>
        </execute-list>

        <execute-list host="{[host-repo1]}">
            <title>Get backup info for the {[postgres-cluster-demo]} cluster</title>

            <execute filter="n" output="y" user="{[br-user]}">
                <exe-cmd>{[project-exe]} info</exe-cmd>
                <exe-highlight>timestamp start/stop</exe-highlight>
            </execute>
        </execute-list>

        <p>The performance of the last backup should be improved by using multiple processes.  For very small backups the difference may not be very apparent, but as the size of the database increases so will time savings.</p>
    </section>

    <!-- SECTION => START/STOP -->
    <section id="start-stop" depend="/repo-host/config">
        <title>Starting and Stopping</title>

        <p>Sometimes it is useful to prevent <backrest/> from running on a system.  For example, when failing over from a primary to a standby it's best to prevent <backrest/> from running on the old primary in case <postgres/> gets restarted or can't be completely killed.  This will also prevent <backrest/> from running on <id>cron</id>.</p>

        <execute-list host="{[host-pg1]}">
            <title>Stop the <backrest/> services</title>

            <execute user="postgres">
                <exe-cmd>{[project-exe]} stop</exe-cmd>
            </execute>
        </execute-list>

        <p>New <backrest/> processes will no longer run.</p>

        <execute-list host="{[host-repo1]}">
            <title>Attempt a backup</title>

            <execute user="{[br-user]}" err-expect="56" output="y">
                <exe-cmd>{[project-exe]} {[dash]}-stanza={[postgres-cluster-demo]} backup</exe-cmd>
                <exe-highlight>\: stop file exists for all stanzas</exe-highlight>
            </execute>
        </execute-list>

        <p>Specify the <br-option>--force</br-option> option to terminate any <backrest/> process that are currently running.  If <backrest/> is already stopped then stopping again will generate a warning.</p>

        <execute-list host="{[host-pg1]}">
            <title>Stop the <backrest/> services again</title>

            <execute user="postgres" output="y" filter="n">
                <exe-cmd>{[project-exe]} stop</exe-cmd>
            </execute>
        </execute-list>

        <p>Start <backrest/> processes again with the <cmd>start</cmd> command.</p>

        <execute-list host="{[host-pg1]}">
            <title>Start the <backrest/> services</title>

            <execute user="postgres">
                <exe-cmd>{[project-exe]} start</exe-cmd>
            </execute>
        </execute-list>

        <p>It is also possible to stop <backrest/> for a single stanza.</p>

        <execute-list host="{[host-pg1]}">
            <title>Stop <backrest/> services for the <id>demo</id> stanza</title>

            <execute user="postgres">
                <exe-cmd>{[project-exe]} {[dash]}-stanza={[postgres-cluster-demo]} stop</exe-cmd>
            </execute>
        </execute-list>

        <p>New <backrest/> processes for the specified stanza will no longer run.</p>

        <execute-list host="{[host-repo1]}">
            <title>Attempt a backup</title>

            <execute user="{[br-user]}" err-expect="56" output="y">
                <exe-cmd>{[project-exe]} {[dash]}-stanza={[postgres-cluster-demo]} backup</exe-cmd>
                <exe-highlight>\: stop file exists for stanza demo</exe-highlight>
            </execute>
        </execute-list>

        <p>The stanza must also be specified when starting the <backrest/> processes for a single stanza.</p>

        <execute-list host="{[host-pg1]}">
            <title>Start the <backrest/> services for the <id>demo</id> stanza</title>

            <execute user="postgres">
                <exe-cmd>{[project-exe]} {[dash]}-stanza={[postgres-cluster-demo]} start</exe-cmd>
            </execute>
        </execute-list>
    </section>

    <!-- SECTION => REPLICATION -->
    <section id="replication" depend="/repo-host/perform-backup">
        <title>Replication</title>

        <p>Replication allows multiple copies of a <postgres/> cluster (called standbys) to be created from a single primary.  The standbys are useful for balancing reads and to provide redundancy in case the primary host fails.</p>

        <!-- SECTION => REPLICATION - INSTALLATION -->
        <section id="installation">
            <title>Installation</title>

            <p>A new host named <host>{[host-pg2]}</host> is created to run the standby.</p>

            <host-add id="{[host-pg2-id]}" name="{[host-pg2]}" user="{[host-pg2-user]}" image="{[host-pg2-image]}" os="{[os-type]}" mount="{[host-pg2-mount]}" option="-m 512m {[host-option]}"/>

            <!-- <execute-list if="{[pg-version]} >= 11" host="{[host-pg2]}">
                <title>Create <user>{[br-user]}</user> user</title>

                <execute if="{[os-type-is-debian]}" user="root">
                    <exe-cmd>adduser {[dash]}-ingroup {[pg-group]} {[dash]}-disabled-password {[dash]}-gecos "" {[br-user]}</exe-cmd>
                </execute>
                <execute if="{[os-type-is-rhel]}" user="root">
                    <exe-cmd>adduser -g{[pg-group]} -n {[br-user]}</exe-cmd>
                </execute>
            </execute-list> -->

            <block id="br-install">
                <block-variable-replace key="br-install-host">{[host-pg2]}</block-variable-replace>
                <block-variable-replace key="br-install-user">postgres</block-variable-replace>
                <block-variable-replace key="br-install-group">postgres</block-variable-replace>
            </block>
        </section>

        <!-- SECTION => REPLICATION - SETUP-SSH -->
        <section if="{[protocol-ssh]}" id="setup-ssh">
            <title>Setup Passwordless SSH</title>

            <block id="setup-ssh-intro">
                <!-- ??? Bogus variable is set because the syntax currently requires at least one -->
                <block-variable-replace key="bogus"></block-variable-replace>
            </block>

            <block id="setup-ssh">
                <block-variable-replace key="setup-ssh-host">{[host-pg2]}</block-variable-replace>
                <block-variable-replace key="setup-ssh-user">postgres</block-variable-replace>
                <block-variable-replace key="setup-ssh-user-home-path">{[pg-home-path]}</block-variable-replace>
            </block>

            <!-- <block if="{[pg-version]} >= 11" id="setup-ssh">
                <block-variable-replace key="setup-ssh-host">{[host-pg2]}</block-variable-replace>
                <block-variable-replace key="setup-ssh-user">{[br-user]}</block-variable-replace>
                <block-variable-replace key="setup-ssh-user-home-path">{[br-home-path]}</block-variable-replace>
            </block> -->
        </section>

        <!-- SECTION => REPLICATION - HOT-STANDBY -->
        <section id="hot-standby">
            <title>Hot Standby</title>

            <p>A hot standby performs replication using the WAL archive and allows read-only queries.</p>

            <p><backrest/> configuration is very similar to <host>{[host-pg1]}</host> except that the <id>standby</id> recovery type will be used to keep the cluster in recovery mode when the end of the WAL stream has been reached.</p>

            <backrest-config host="{[host-pg2]}" file="{[backrest-config-demo]}">
                <title>Configure <backrest/> on the standby</title>

                <backrest-config-option section="demo" key="pg1-path">{[pg-path]}</backrest-config-option>
                <backrest-config-option section="global" key="repo1-host">{[host-repo1]}</backrest-config-option>

                <backrest-config-option if="{[protocol-tls]}" section="demo" key="repo1-host-type">tls</backrest-config-option>
                <backrest-config-option if="{[protocol-tls]}" section="demo" key="repo1-host-ca-file">/etc/pgbackrest/cert/ca.crt</backrest-config-option>
                <backrest-config-option if="{[protocol-tls]}" section="demo" key="repo1-host-cert-file">/etc/pgbackrest/cert/client.crt</backrest-config-option>
                <backrest-config-option if="{[protocol-tls]}" section="demo" key="repo1-host-key-file">/etc/pgbackrest/cert/client.key</backrest-config-option>

                <backrest-config-option if="{[protocol-tls]}"  section="global" key="tls-server-auth">pgbackrest-client=demo</backrest-config-option>
                <backrest-config-option if="{[protocol-tls]}"  section="global" key="tls-server-address">*</backrest-config-option>
                <backrest-config-option if="{[protocol-tls]}"  section="global" key="tls-server-ca-file">/etc/pgbackrest/cert/ca.crt</backrest-config-option>
                <backrest-config-option if="{[protocol-tls]}"  section="global" key="tls-server-cert-file">/etc/pgbackrest/cert/server.crt</backrest-config-option>
                <backrest-config-option if="{[protocol-tls]}"  section="global" key="tls-server-key-file">/etc/pgbackrest/cert/server.key</backrest-config-option>

                <backrest-config-option section="global" key="log-level-file">detail</backrest-config-option>

                <backrest-config-option section="global" key="log-level-stderr">off</backrest-config-option>
                <backrest-config-option section="global" key="log-timestamp">n</backrest-config-option>
            </backrest-config>

<<<<<<< HEAD
            <p>!!!</p>

=======
>>>>>>> d258c6ef
            <block if="{[protocol-tls]}" id="setup-tls">
                <block-variable-replace key="setup-tls-host">{[host-pg2]}</block-variable-replace>
                <block-variable-replace key="setup-tls-user">postgres</block-variable-replace>
                <block-variable-replace key="setup-tls-group">postgres</block-variable-replace>
            </block>

            <p if="{[os-type-is-debian]}">The demo cluster must be created (even though it will be overwritten on restore) in order to create the <postgres/> configuration files.</p>

            <execute-list if="{[os-type-is-debian]}" host="{[host-pg2]}">
                <title>Create demo cluster</title>

                <execute user="root">
                    <exe-cmd>{[pg-cluster-create]}</exe-cmd>
                </execute>
            </execute-list>

            <p if="{[os-type-is-rhel]}">Create the path where <postgres/> will be restored.</p>

            <execute-list if="{[os-type-is-rhel]}" host="{[host-pg2]}">
                <title>Create <postgres/> path</title>

                <execute user="postgres">
                    <exe-cmd>
                        mkdir -p -m 700 {[pg-path]}
                    </exe-cmd>
                </execute>
            </execute-list>

            <p>Now the standby can be created with the <cmd>restore</cmd> command.</p>

            <admonition type="important">If the cluster is intended to be promoted without becoming the new primary (e.g. for reporting or testing), use <br-option>--archive-mode=off</br-option> or set <pg-option>archive_mode=off</pg-option> in <file>postgresql.conf</file> to disable archiving. If archiving is not disabled then the repository may be polluted with WAL that can make restores more difficult.</admonition>

            <execute-list host="{[host-pg2]}">
                <title>Restore the {[postgres-cluster-demo]} standby cluster</title>

                <execute user="postgres" if="{[os-type-is-debian]}">
                    <exe-cmd>{[project-exe]} {[dash]}-stanza={[postgres-cluster-demo]} {[dash]}-delta --type=standby restore</exe-cmd>
                </execute>

                <execute user="postgres" if="{[os-type-is-rhel]}">
                    <exe-cmd>{[project-exe]} {[dash]}-stanza={[postgres-cluster-demo]} --type=standby restore</exe-cmd>
                </execute>

                <execute user="postgres" output="y" filter="n">
                    <exe-cmd>cat {[pg-recovery-path-demo]}</exe-cmd>
                </execute>

                <execute user="root" show="n" user-force="y">
                    <exe-cmd>echo 'shared_buffers = 16MB' >> {[postgres-config-demo]}</exe-cmd>
                </execute>
            </execute-list>

            <p>The <pg-setting>hot_standby</pg-setting> setting must be enabled before starting <postgres/> to allow read-only connections on <host>{[host-pg2]}</host>.  Otherwise, connection attempts will be refused.  The rest of the configuration is in case the standby is promoted to a primary.</p>

            <postgres-config host="{[host-pg2]}" file="{[postgres-config-demo]}">
                <title>Configure <postgres/></title>

                <postgres-config-option key="hot_standby">on</postgres-config-option>
                <postgres-config-option key="archive_command">'{[project-exe]} {[dash]}-stanza={[postgres-cluster-demo]} archive-push %p'</postgres-config-option>
                <postgres-config-option key="archive_mode">on</postgres-config-option>
                <postgres-config-option key="wal_level">{[wal-level]}</postgres-config-option>
                <postgres-config-option key="max_wal_senders">3</postgres-config-option>
                <postgres-config-option key="log_filename">'postgresql.log'</postgres-config-option>
                <postgres-config-option key="log_line_prefix">''</postgres-config-option>
            </postgres-config>

            <execute-list host="{[host-pg2]}">
                <title>Start <postgres/></title>

                <execute user="root" show="n">
                    <exe-cmd>rm {[postgres-log-demo]}</exe-cmd>
                </execute>

                <execute user="root">
                    <exe-cmd>{[pg-cluster-start]}</exe-cmd>
                </execute>

                <execute user="postgres" show="n">
                    <exe-cmd>{[pg-cluster-wait]}</exe-cmd>
                </execute>
            </execute-list>

            <p>The <postgres/> log gives valuable information about the recovery.  Note especially that the cluster has entered standby mode and is ready to accept read-only connections.</p>

            <execute-list host="{[host-pg2]}">
                <title>Examine the <postgres/> log output for log messages indicating success</title>

                <execute user="postgres" output="y">
                    <exe-cmd>cat {[postgres-log-demo]}</exe-cmd>
                    <exe-highlight>entering standby mode|database system is ready to accept read only connections</exe-highlight>
                </execute>
            </execute-list>

            <p>An easy way to test that replication is properly configured is to create a table on <host>{[host-pg1]}</host>.</p>

            <execute-list host="{[host-pg1]}">
                <title>Create a new table on the primary</title>

                <execute user="postgres" output="y">
                    <exe-cmd>
                        psql -c "
                                 begin;
                                 create table replicated_table (message text);
                                 insert into replicated_table values ('{[test-table-data]}');
                                 commit;
                                 select * from replicated_table";
                    </exe-cmd>
                    <exe-highlight>{[test-table-data]}</exe-highlight>
                </execute>
            </execute-list>

            <p>And then query the same table on <host>{[host-pg2]}</host>.</p>

            <execute-list host="{[host-pg2]}">
                <title>Query new table on the standby</title>

                <execute user="postgres" output="y" err-expect="1">
                    <exe-cmd>psql -c "select * from replicated_table;"</exe-cmd>
                    <exe-highlight>does not exist</exe-highlight>
                </execute>
            </execute-list>

            <p>So, what went wrong?  Since <postgres/> is pulling WAL segments from the archive to perform replication, changes won't be seen on the standby until the WAL segment that contains those changes is pushed from <host>{[host-pg1]}</host>.</p>

            <p>This can be done manually by calling <code>{[pg-switch-wal]}()</code> which pushes the current WAL segment to the archive (a new WAL segment is created to contain further changes).</p>

            <execute-list host="{[host-pg1]}">
                <title>Call <code>{[pg-switch-wal]}()</code></title>

                <execute user="postgres" output="y" filter="n">
                    <exe-cmd>
                        psql -c "select *, current_timestamp from {[pg-switch-wal]}()";
                    </exe-cmd>
                </execute>
            </execute-list>

            <p>Now after a short delay the table will appear on <host>{[host-pg2]}</host>.</p>

            <execute-list host="{[host-pg2]}">
                <title>Now the new table exists on the standby (may require a few retries)</title>

                <execute user="postgres" output="y" retry="15" filter="n">
                    <exe-cmd>psql -c "
                        select *, current_timestamp from replicated_table"</exe-cmd>
                    <exe-highlight>{[test-table-data]}</exe-highlight>
                </execute>
            </execute-list>

            <p>Check the standby configuration for access to the repository.</p>

            <execute-list host="{[host-pg2]}">
                <title>Check the configuration</title>

                <execute user="postgres" output="y">
                    <exe-cmd>{[project-exe]} {[dash]}-stanza={[postgres-cluster-demo]} {[dash]}-log-level-console=info check</exe-cmd>
                    <exe-highlight>because this is a standby</exe-highlight>
                </execute>
            </execute-list>
        </section>

        <!-- SECTION => REPLICATION - STREAMING -->
        <section id="streaming">
            <title>Streaming Replication</title>

            <p>Instead of relying solely on the WAL archive, streaming replication makes a direct connection to the primary and applies changes as soon as they are made on the primary.  This results in much less lag between the primary and standby.</p>

            <p>Streaming replication requires a user with the replication privilege.</p>

            <execute-list host="{[host-pg1]}">
                <title>Create replication user</title>

                <execute user="postgres" output="y" filter="n">
                    <exe-cmd>
                        psql -c "
                            create user replicator password 'jw8s0F4' replication";
                    </exe-cmd>
                </execute>
            </execute-list>

            <p>The <file>pg_hba.conf</file> file must be updated to allow the standby to connect as the replication user.  Be sure to replace the IP address below with the actual IP address of your <host>{[host-pg2]}</host>.  A reload will be required after modifying the <file>pg_hba.conf</file> file.</p>

            <execute-list host="{[host-pg1]}">
                <title>Create <file>pg_hba.conf</file> entry for replication user</title>

                <execute user="postgres">
                    <exe-cmd>
                        sh -c 'echo
                        "host    replication     replicator      {[host-pg2-ip]}/32           md5"
                        >> {[postgres-hba-demo]}'
                    </exe-cmd>
                </execute>

                <execute user="root">
                    <exe-cmd>{[pg-cluster-reload]}</exe-cmd>
                </execute>
            </execute-list>

            <p>The standby needs to know how to contact the primary so the <pg-option>primary_conninfo</pg-option> setting will be configured in <backrest/>.</p>

            <backrest-config host="{[host-pg2]}" file="{[backrest-config-demo]}">
                <title>Set <pg-option>primary_conninfo</pg-option></title>

                <backrest-config-option section="demo" key="recovery-option">primary_conninfo=host={[host-pg1-ip]} port=5432 user=replicator</backrest-config-option>
            </backrest-config>

            <p>It is possible to configure a password in the <pg-option>primary_conninfo</pg-option> setting but using a <file>.pgpass</file> file is more flexible and secure.</p>

            <execute-list host="{[host-pg2]}">
                <title>Configure the replication password in the <file>.pgpass</file> file.</title>

                <execute user="postgres">
                    <exe-cmd>
                        sh -c 'echo
                        "{[host-pg1-ip]}:*:replication:replicator:jw8s0F4"
                        >> {[postgres-pgpass]}'
                    </exe-cmd>
                </execute>

                <execute user="postgres">
                    <exe-cmd>chmod 600 {[postgres-pgpass]}</exe-cmd>
                </execute>
            </execute-list>

            <p>Now the standby can be created with the <cmd>restore</cmd> command.</p>

            <execute-list host="{[host-pg2]}">
                <title>Stop <postgres/> and restore the {[postgres-cluster-demo]} standby cluster</title>

                <execute user="root" err-suppress="y">
                    <exe-cmd>{[pg-cluster-stop]}</exe-cmd>
                </execute>

                <execute user="postgres">
                    <exe-cmd>{[project-exe]} {[dash]}-stanza={[postgres-cluster-demo]} {[dash]}-delta --type=standby restore</exe-cmd>
                </execute>

                <execute user="postgres" output="y" filter="n">
                    <exe-cmd>cat {[pg-recovery-path-demo]}</exe-cmd>
                </execute>
            </execute-list>

            <admonition type="note">The <pg-setting>primary_conninfo</pg-setting> setting has been written into the <file>{[pg-recovery-file-demo]}</file> file because it was configured as a <br-option>recovery-option</br-option> in <file>{[project-exe]}.conf</file>. The <br-setting>{[dash]}-type=preserve</br-setting> option can be used with the <cmd>restore</cmd> to leave the existing <file>{[pg-recovery-file-demo]}</file> file in place if that behavior is preferred.</admonition>

            <p if="{[os-type-is-rhel]}">By default {[user-guide-os]} stores the <file>postgresql.conf</file> file in the <postgres/> data directory.  That means the change made to <file>postgresql.conf</file> was overwritten by the last restore and the <pg-option>hot_standby</pg-option> setting must be enabled again.  Other solutions to this problem are to store the <file>postgresql.conf</file> file elsewhere or to enable the <pg-option>hot_standby</pg-option> setting on the <host>{[host-pg1]}</host> host where it will be ignored.</p>

            <postgres-config host="{[host-pg2]}" if="{[os-type-is-rhel]}" file="{[postgres-config-demo]}">
                <title>Enable <pg-option>hot_standby</pg-option></title>

                <postgres-config-option key="hot_standby">on</postgres-config-option>
            </postgres-config>

            <execute-list host="{[host-pg2]}">
                <title>Start <postgres/></title>

                <execute user="root" show="n">
                    <exe-cmd>rm {[postgres-log-demo]}</exe-cmd>
                </execute>

                <execute user="root">
                    <exe-cmd>{[pg-cluster-start]}</exe-cmd>
                </execute>

                <execute user="postgres" show="n">
                    <exe-cmd>{[pg-cluster-wait]}</exe-cmd>
                </execute>
            </execute-list>

            <p>The <postgres/> log will confirm that streaming replication has started.</p>

            <execute-list host="{[host-pg2]}">
                <title>Examine the <postgres/> log output for log messages indicating success</title>

                <execute user="postgres" output="y">
                    <exe-cmd>cat {[postgres-log-demo]}</exe-cmd>
                    <exe-highlight>started streaming WAL from primary</exe-highlight>
                </execute>
            </execute-list>

            <p>Now when a table is created on <host>{[host-pg1]}</host> it will appear on <host>{[host-pg2]}</host> quickly and without the need to call <code>{[pg-switch-wal]}()</code>.</p>

            <execute-list host="{[host-pg1]}">
                <title>Create a new table on the primary</title>

                <execute user="postgres" output="y">
                    <exe-cmd>
                        psql -c "
                                 begin;
                                 create table stream_table (message text);
                                 insert into stream_table values ('{[test-table-data]}');
                                 commit;
                                 select *, current_timestamp from stream_table";
                    </exe-cmd>
                    <exe-highlight>{[test-table-data]}</exe-highlight>
                </execute>
            </execute-list>

            <execute-list host="{[host-pg2]}">
                <title>Query table on the standby</title>

                <execute user="postgres" output="y" retry="2" filter="n">
                    <exe-cmd>psql -c "
                        select *, current_timestamp from stream_table"</exe-cmd>
                    <exe-highlight>{[test-table-data]}</exe-highlight>
                </execute>
            </execute-list>
        </section>
    </section>

    <!-- SECTION => ASYNCHRONOUS ARCHIVING -->
    <section id="async-archiving" depend="/replication">
        <title>Asynchronous Archiving</title>

        <p>Asynchronous archiving is enabled with the <br-option>archive-async</br-option> option.  This option enables asynchronous operation for both the <cmd>archive-push</cmd> and <cmd>archive-get</cmd> commands.</p>

        <p>A spool path is required.  The commands will store transient data here but each command works quite a bit differently so spool path usage is described in detail in each section.</p>

        <execute-list host="{[host-pg1]}">
            <title>Create the spool directory</title>

            <execute user="root">
                <exe-cmd>mkdir -p -m 750 {[spool-path]}</exe-cmd>
            </execute>
            <execute user="root">
                <exe-cmd>chown postgres:postgres {[spool-path]}</exe-cmd>
            </execute>
        </execute-list>

        <execute-list host="{[host-pg2]}">
            <title>Create the spool directory</title>

            <execute user="root">
                <exe-cmd>mkdir -p -m 750 {[spool-path]}</exe-cmd>
            </execute>
            <execute user="root">
                <exe-cmd>chown postgres:postgres {[spool-path]}</exe-cmd>
            </execute>
        </execute-list>

        <p>The spool path must be configured and asynchronous archiving enabled.  Asynchronous archiving automatically confers some benefit by reducing the number of connections made to remote storage, but setting <br-option>process-max</br-option> can drastically improve performance by parallelizing operations.  Be sure not to set <br-option>process-max</br-option> so high that it affects normal database operations.</p>

        <backrest-config host="{[host-pg1]}" file="{[backrest-config-demo]}">
            <title>Configure the spool path and asynchronous archiving</title>

            <backrest-config-option section="global" key="spool-path">{[spool-path]}</backrest-config-option>
            <backrest-config-option section="global" key="archive-async">y</backrest-config-option>
            <backrest-config-option section="global:archive-push" key="process-max">2</backrest-config-option>
            <backrest-config-option section="global:archive-get" key="process-max">2</backrest-config-option>
        </backrest-config>

        <backrest-config host="{[host-pg2]}" file="{[backrest-config-demo]}">
            <title>Configure the spool path and asynchronous archiving</title>

            <backrest-config-option section="global" key="spool-path">{[spool-path]}</backrest-config-option>
            <backrest-config-option section="global" key="archive-async">y</backrest-config-option>
            <backrest-config-option section="global:archive-push" key="process-max">2</backrest-config-option>
            <backrest-config-option section="global:archive-get" key="process-max">2</backrest-config-option>
        </backrest-config>

        <admonition type="note"><br-option>process-max</br-option> is configured using command sections so that the option is not used by backup and restore.  This also allows different values for <cmd>archive-push</cmd> and <cmd>archive-get</cmd>.</admonition>

        <p>For demonstration purposes streaming replication will be broken to force <postgres/> to get WAL using the <pg-option>restore_command</pg-option>.</p>

        <execute-list host="{[host-pg1]}">
            <title>Break streaming replication by changing the replication password</title>

            <execute user="postgres" output="y" filter="n">
                <exe-cmd>
                    psql -c "alter user replicator password 'bogus'"
                </exe-cmd>
            </execute>
        </execute-list>

        <execute-list host="{[host-pg2]}">
            <title>Restart standby to break connection</title>

            <execute user="root">
                <exe-cmd>{[pg-cluster-restart]}</exe-cmd>
            </execute>
        </execute-list>

        <section id="async-archive-push">
            <title>Archive Push</title>

            <p>The asynchronous <cmd>archive-push</cmd> command offloads WAL archiving to a separate process (or processes) to improve throughput.  It works by <quote>looking ahead</quote> to see which WAL segments are ready to be archived beyond the request that <postgres/> is currently making via the <code>archive_command</code>. WAL segments are transferred to the archive directly from the <path>pg_xlog</path>/<path>pg_wal</path> directory and success is only returned by the <code>archive_command</code> when the WAL segment has been safely stored in the archive.</p>

            <p>The spool path holds the current status of WAL archiving.  Status files written into the spool directory are typically zero length and should consume a minimal amount of space (a few MB at most) and very little IO.  All the information in this directory can be recreated so it is not necessary to preserve the spool directory if the cluster is moved to new hardware.</p>

            <admonition type="important">In the original implementation of asynchronous archiving, WAL segments were copied to the spool directory before compression and transfer.  The new implementation copies WAL directly from the <path>pg_xlog</path> directory.  If asynchronous archiving was utilized in <proper>v1.12</proper> or prior, read the <proper>v1.13</proper> release notes carefully before upgrading.</admonition>

            <p>The <file>[stanza]-archive-push-async.log</file> file can be used to monitor the activity of the asynchronous process.  A good way to test this is to quickly push a number of WAL segments.</p>

            <execute-list host="{[host-pg1]}">
                <title>Test parallel asynchronous archiving</title>

                <execute user="postgres" output="n" show="n">
                    <exe-cmd>rm -f /var/log/pgbackrest/demo-archive-push-async.log</exe-cmd>
                </execute>

                <execute user="postgres" output="n">
                    <exe-cmd>
                        psql -c "
                            select pg_create_restore_point('test async push'); select {[pg-switch-wal]}();
                            select pg_create_restore_point('test async push'); select {[pg-switch-wal]}();
                            select pg_create_restore_point('test async push'); select {[pg-switch-wal]}();
                            select pg_create_restore_point('test async push'); select {[pg-switch-wal]}();
                            select pg_create_restore_point('test async push'); select {[pg-switch-wal]}();"
                    </exe-cmd>
                </execute>

                <execute user="postgres">
                    <exe-cmd>{[project-exe]} {[dash]}-stanza={[postgres-cluster-demo]} {[dash]}-log-level-console=info check</exe-cmd>
                    <exe-highlight>WAL segment</exe-highlight>
                </execute>
            </execute-list>

            <p>Now the log file will contain parallel, asynchronous activity.</p>

            <execute-list host="{[host-pg1]}">
                <title>Check results in the log</title>

                <execute user="postgres" output="y">
                    <exe-cmd>cat /var/log/pgbackrest/demo-archive-push-async.log</exe-cmd>
                    <exe-highlight> WAL file\(s\) to archive|pushed WAL file \'0000000</exe-highlight>
                </execute>
            </execute-list>
        </section>

        <section id="async-archive-get">
            <title>Archive Get</title>

            <p>The asynchronous <cmd>archive-get</cmd> command maintains a local queue of WAL to improve throughput.  If a WAL segment is not found in the queue it is fetched from the repository along with enough consecutive WAL to fill the queue.  The maximum size of the queue is defined by <br-option>archive-get-queue-max</br-option>.  Whenever the queue is less than half full more WAL will be fetched to fill it.</p>

            <p>Asynchronous operation is most useful in environments that generate a lot of WAL or have a high latency connection to the repository storage (i.e., <proper>S3</proper> or other object stores).  In the case of a high latency connection it may be a good idea to increase <br-option>process-max</br-option>.</p>

            <p>The <file>[stanza]-archive-get-async.log</file> file can be used to monitor the activity of the asynchronous process.</p>

            <execute-list host="{[host-pg2]}">
                <title>Check results in the log</title>

                <execute user="postgres" show="n">
                    <exe-cmd>sleep 5</exe-cmd>
                </execute>
                <execute user="postgres" output="y">
                    <exe-cmd>cat /var/log/pgbackrest/demo-archive-get-async.log</exe-cmd>
                    <exe-highlight>found [0-F]{24} in the .* archive</exe-highlight>
                </execute>
            </execute-list>
        </section>

        <execute-list host="{[host-pg1]}">
            <title>Fix streaming replication by changing the replication password</title>

            <execute user="postgres" output="y" filter="n">
                <exe-cmd>
                    psql -c "alter user replicator password 'jw8s0F4'"
                </exe-cmd>
            </execute>
        </execute-list>
    </section>

    <!-- SECTION => STANDBY-BACKUP -->
    <section id="standby-backup" depend="/replication/streaming">
        <title>Backup from a Standby</title>

        <p><backrest/> can perform backups on a standby instead of the primary.  Standby backups require the <host>{[host-pg2]}</host> host to be configured and the <br-option>backup-standby</br-option> option enabled.  If more than one standby is configured then the first running standby found will be used for the backup.</p>

        <backrest-config host="{[host-repo1]}" owner="{[br-user]}:{[br-group]}" file="{[backrest-config-demo]}">
            <title>Configure <br-option>pg2-host</br-option>/<br-option>pg2-host-user</br-option> and <br-option>pg2-path</br-option></title>

            <backrest-config-option section="demo" key="pg2-path">{[pg-path]}</backrest-config-option>
            <backrest-config-option if="{[protocol-tls]}" section="demo" key="pg2-host-type">tls</backrest-config-option>
            <backrest-config-option section="demo" key="pg2-host">{[host-pg2]}</backrest-config-option>
            <backrest-config-option if="{[protocol-tls]}" section="demo" key="pg2-host-ca-file">/etc/pgbackrest/cert/ca.crt</backrest-config-option>
            <backrest-config-option if="{[protocol-tls]}" section="demo" key="pg2-host-cert-file">/etc/pgbackrest/cert/client.crt</backrest-config-option>
            <backrest-config-option if="{[protocol-tls]}" section="demo" key="pg2-host-key-file">/etc/pgbackrest/cert/client.key</backrest-config-option>

            <!-- <backrest-config-option if="{[pg-version]} >= 11" section="demo"
                key="pg2-host-user">{[br-user]}</backrest-config-option> -->

            <backrest-config-option section="global" key="backup-standby">y</backrest-config-option>
        </backrest-config>

        <p>Both the primary and standby databases are required to perform the backup, though the vast majority of the files will be copied from the standby to reduce load on the primary.  The database hosts can be configured in any order.  <backrest/> will automatically determine which is the primary and which is the standby.</p>

        <execute-list host="{[host-repo1]}">
            <title>Backup the {[postgres-cluster-demo]} cluster from <host>pg2</host></title>

            <execute user="{[br-user]}" output="y" filter="y">
                <exe-cmd>{[project-exe]} {[dash]}-stanza={[postgres-cluster-demo]} --log-level-console=detail backup</exe-cmd>
                <exe-highlight>backup file {[host-pg1]}|replay on the standby</exe-highlight>
            </execute>
        </execute-list>

        <p>This incremental backup shows that most of the files are copied from the <host>{[host-pg2]}</host> host and only a few are copied from the <host>{[host-pg1]}</host> host.</p>

        <p><backrest/> creates a standby backup that is identical to a backup performed on the primary.  It does this by starting/stopping the backup on the <host>{[host-pg1]}</host> host, copying only files that are replicated from the <host>{[host-pg2]}</host> host, then copying the remaining few files from the <host>{[host-pg1]}</host> host.  This means that logs and statistics from the primary database will be included in the backup.</p>
    </section>

    <!-- ===========================================================================================================================
    This optional section is used to perform stress testing. See the stress* variables for settings.

    Once the stress test has been run, it is common to perform some additional tests with a custom/debug build.

    To initialize the build, run the following. This only needs to be done once per doc build or branch change, though running it more that once only costs additional time:
        docker exec -it doc-build bash -c 'rm -rf /build/dev && mkdir -p /build/dev && cd /build/dev && /pgbackrest/src/configure -\-enable-test'

    One each host where a new build is required, run the following. This will build pgbackrest, copy it to the host, and display the build time for sanity:
        docker exec -it <container> bash -c 'ssh build make -C /build/dev -j 8 && scp build:/build/dev/pgbackrest /usr/bin && ls -lah /usr/bin/pgbackrest'
    ============================================================================================================================ -->
    <section id="stress" if="'{[stress]}' eq 'y'">
        <title>Stress Testing</title>

        <section id="configuration">
            <title>Configuration</title>

            <backrest-config host="{[host-repo1]}" owner="{[br-user]}:{[br-group]}" file="{[backrest-config-demo]}">
                <title>Configure {[host-repo1]} for stress testing</title>

                <backrest-config-option section="global" key="process-max">8</backrest-config-option>
                <backrest-config-option section="global" key="compress-type">lz4</backrest-config-option>
                <backrest-config-option section="global" key="compress-level">1</backrest-config-option>
                <backrest-config-option section="global" key="repo1-retention-full">1</backrest-config-option>
                <backrest-config-option section="global" key="log-timestamp">y</backrest-config-option>
            </backrest-config>

            <execute-list host="{[host-pg1]}">
                <title>Create the {[host-pg1]} spool directory</title>

                <execute user="root">
                    <exe-cmd>mkdir -p -m 750 {[spool-path]}</exe-cmd>
                </execute>
                <execute user="root">
                    <exe-cmd>chown postgres:postgres {[spool-path]}</exe-cmd>
                </execute>
            </execute-list>

            <backrest-config host="{[host-pg1]}" file="{[backrest-config-demo]}">
                <title>Configure {[host-pg1]} for stress testing</title>

                <backrest-config-option section="global" key="process-max">8</backrest-config-option>
                <backrest-config-option section="global" key="log-timestamp">y</backrest-config-option>
                <backrest-config-option section="global" key="compress-type">lz4</backrest-config-option>
                <backrest-config-option section="global" key="compress-level">1</backrest-config-option>
                <backrest-config-option section="global" key="spool-path">{[spool-path]}</backrest-config-option>
                <backrest-config-option section="global" key="archive-async">y</backrest-config-option>
                <backrest-config-option section="global:archive-push" key="process-max">4</backrest-config-option>
                <backrest-config-option section="global:archive-get" key="process-max">4</backrest-config-option>
            </backrest-config>

            <execute-list host="{[host-pg2]}">
                <title>Create the {[host-pg2]} spool directory</title>

                <execute user="root">
                    <exe-cmd>mkdir -p -m 750 {[spool-path]}</exe-cmd>
                </execute>
                <execute user="root">
                    <exe-cmd>chown postgres:postgres {[spool-path]}</exe-cmd>
                </execute>
            </execute-list>

            <backrest-config host="{[host-pg2]}" file="{[backrest-config-demo]}">
                <title>Configure {[host-pg2]} for stress testing</title>

                <backrest-config-option section="global" key="process-max">8</backrest-config-option>
                <backrest-config-option section="global" key="log-timestamp">y</backrest-config-option>
                <backrest-config-option section="global" key="compress-type">lz4</backrest-config-option>
                <backrest-config-option section="global" key="compress-level">1</backrest-config-option>
                <backrest-config-option section="global" key="spool-path">{[spool-path]}</backrest-config-option>
                <backrest-config-option section="global" key="archive-async">y</backrest-config-option>
                <backrest-config-option section="global:archive-push" key="process-max">4</backrest-config-option>
                <backrest-config-option section="global:archive-get" key="process-max">4</backrest-config-option>
            </backrest-config>
        </section>

        <section id="data-load">
            <title>Create Tables and Load Data</title>

            <section id="streaming-break">
                <title>Break Streaming Replication</title>

                <p>Break streaming replication to force the standby to replicate from the archive during data load.</p>

                <execute-list host="{[host-pg1]}">
                    <title>Break streaming replication by changing the replication password</title>

                    <execute user="postgres" output="y" filter="n">
                        <exe-cmd>
                            psql -c "alter user replicator password 'bogus'"
                        </exe-cmd>
                    </execute>
                </execute-list>

                <execute-list host="{[host-pg2]}">
                    <title>Restart standby to break connection</title>

                    <execute user="root">
                        <exe-cmd>{[pg-cluster-restart]}</exe-cmd>
                    </execute>
                </execute-list>
            </section>

            <section id="table-create">
                <title>Create Tables</title>

                <execute-list host="{[host-pg1]}">
                    <title>Create tables</title>

                    <execute user="postgres" show="n">
                        <exe-cmd>psql -c "
                            create or replace function create_test_table(prefix int, scale int) returns void as \$\$
                            declare
                                index int;
                            begin
                                for index in 1 .. scale loop
                                    execute 'create table test_' || prefix || '_' || index || ' (id int)';
                                end loop;
                            end \$\$ LANGUAGE plpgsql;"</exe-cmd>
                    </execute>

                    <execute user="postgres">
                        <exe-cmd>
                            bash -c 'for i in {1..{[stress-scale-table]}};
                                do psql -c "select create_test_table(${i?}, 1000)";
                                done'
                        </exe-cmd>
                    </execute>
                </execute-list>
            </section>

            <section id="data-load">
                <title>Load Data</title>

                <execute-list host="{[host-pg1]}">
                    <title>Load data</title>

                    <execute user="postgres">
                        <exe-cmd>{[pg-bin-path]}/pgbench -n -i -s {[stress-scale-data]}</exe-cmd>
                        <exe-cmd-extra>2>&amp;1</exe-cmd-extra>
                    </execute>
                </execute-list>
            </section>

            <section id="streaming-fix">
                <title>Fix Streaming Replication</title>

                <p>Fix streaming replication so backups will work. Note that streaming replication will not start again until all WAL in the archive has been exhausted.</p>

                <execute-list host="{[host-pg1]}">
                    <title>Fix streaming replication by changing the replication password</title>

                    <execute user="postgres" output="y" filter="n">
                        <exe-cmd>
                            psql -c "alter user replicator password 'jw8s0F4'"
                        </exe-cmd>
                    </execute>
                </execute-list>
            </section>
        </section>

        <section id="test">
            <title>Testing</title>

            <section id="backup-full">
                <title>Full Backup</title>

                <execute-list host="{[host-repo1]}">
                    <title>Full backup</title>

                    <execute user="{[br-user]}" output="y" filter="n">
                        <exe-cmd>
                            pgbackrest --stanza=demo --type=full
                            --log-level-console=info --log-level-file=detail backup
                        </exe-cmd>
                        <exe-cmd-extra>2>&amp;1</exe-cmd-extra>
                    </execute>
                </execute-list>
            </section>

            <section id="backup-diff-delta">
                <title>Diff Backup with Delta</title>

                <execute-list host="{[host-repo1]}">
                    <title>Diff backup</title>

                    <execute user="{[br-user]}" output="y" filter="n">
                        <exe-cmd>
                            pgbackrest --stanza=demo --type=diff --delta
                            --log-level-console=info --log-level-file=detail backup
                        </exe-cmd>
                        <exe-cmd-extra>2>&amp;1</exe-cmd-extra>
                    </execute>
                </execute-list>
            </section>

            <section id="restore-delta">
                <title>Restore with Delta</title>

                <execute-list host="{[host-pg2]}">
                    <title>Stop <postgres/></title>

                    <execute user="root">
                        <exe-cmd>{[pg-cluster-stop]}</exe-cmd>
                    </execute>
                </execute-list>

                <execute-list host="{[host-pg2]}">
                    <title>Restore</title>

                    <execute user="postgres" output="y" filter="n">
                        <exe-cmd>
                            pgbackrest --stanza=demo --type=standby --delta
                            --log-level-console=info --log-level-file=detail restore
                        </exe-cmd>
                        <exe-cmd-extra>2>&amp;1</exe-cmd-extra>
                    </execute>
                </execute-list>
            </section>

            <section id="restore">
                <title>Restore</title>

                <execute-list host="{[host-pg2]}">
                    <title>Remove data</title>

                    <execute user="postgres">
                        <exe-cmd>
                            rm -rf {[pg-path]}
                        </exe-cmd>
                    </execute>
                </execute-list>

                <execute-list host="{[host-pg2]}">
                    <title>Restore</title>

                    <execute user="postgres" output="y" filter="n">
                        <exe-cmd>
                            pgbackrest --stanza=demo --type=standby
                            --log-level-console=info --log-level-file=detail restore
                        </exe-cmd>
                        <exe-cmd-extra>2>&amp;1</exe-cmd-extra>
                    </execute>
                </execute-list>

                <execute-list host="{[host-pg2]}">
                    <title>Start <postgres/></title>

                    <execute user="root">
                        <exe-cmd>{[pg-cluster-start]}</exe-cmd>
                    </execute>
                </execute-list>

                <execute-list host="{[host-pg2]}">
                    <title>Check cluster</title>

                    <execute user="postgres" output="y" retry="30" filter="n">
                        <exe-cmd>psql -c "select count(*) from pg_class"</exe-cmd>
                    </execute>
                </execute-list>
            </section>
        </section>
    </section>

    <!-- SECTION => STANZA UPGRADE -->
    <section id="upgrade-stanza">
        <title>Upgrading <postgres/></title>
        <cmd-description key="stanza-upgrade"/>

        <p>The following instructions are not meant to be a comprehensive guide for upgrading <postgres/>, rather they outline the general process for upgrading a primary and standby with the intent of demonstrating the steps required to reconfigure <backrest/>. It is recommended that a backup be taken prior to upgrading.</p>

        <execute-list host="{[host-pg1]}">
            <title>Stop old cluster</title>

            <execute user="root">
                <exe-cmd>{[pg-cluster-stop]}</exe-cmd>
            </execute>
        </execute-list>

        <p>Stop the old cluster on the standby since it will be restored from the newly upgraded cluster.</p>

        <execute-list host="{[host-pg2]}">
            <title>Stop old cluster</title>

            <execute user="root">
                <exe-cmd>{[pg-cluster-stop]}</exe-cmd>
            </execute>
        </execute-list>

        <p>Create the new cluster and perform upgrade.</p>

        <execute-list host="{[host-pg1]}">
            <title>Create new cluster and perform the upgrade</title>

            <execute user="postgres">
                <exe-cmd>
                    {[pg-bin-upgrade-path]}/initdb
                        -D {[pg-path-upgrade]} -k -A peer
                </exe-cmd>
            </execute>

            <execute user="root" if="{[os-type-is-debian]}">
                <exe-cmd>{[pg-cluster-create-upgrade]}</exe-cmd>
            </execute>

            <execute user="postgres" output="y" if="{[os-type-is-debian]}">
                <exe-cmd>sh -c 'cd /var/lib/postgresql &amp;&amp;
                        /usr/lib/postgresql/{[pg-version-upgrade]}/bin/pg_upgrade
                            {[dash]}-old-bindir=/usr/lib/postgresql/{[pg-version]}/bin
                            {[dash]}-new-bindir=/usr/lib/postgresql/{[pg-version-upgrade]}/bin
                            {[dash]}-old-datadir={[pg-path]}
                            {[dash]}-new-datadir={[pg-path-upgrade]}
                            {[dash]}-old-options=" -c config_file={[postgres-config-demo]}"
                            {[dash]}-new-options=" -c config_file={[postgres-config-demo-upgrade]}"'
                </exe-cmd>
                <exe-highlight>Upgrade Complete</exe-highlight>
            </execute>

            <execute user="postgres" output="y" if="{[os-type-is-rhel]}">
                <exe-cmd>sh -c 'cd /var/lib/pgsql &amp;&amp;
                        /usr/pgsql-{[pg-version-upgrade]}/bin/pg_upgrade
                            {[dash]}-old-bindir=/usr/pgsql-{[pg-version]}/bin
                            {[dash]}-new-bindir=/usr/pgsql-{[pg-version-upgrade]}/bin
                            {[dash]}-old-datadir={[pg-path]}
                            {[dash]}-new-datadir={[pg-path-upgrade]}
                            {[dash]}-old-options=" -c config_file={[postgres-config-demo]}"
                            {[dash]}-new-options=" -c config_file={[postgres-config-demo-upgrade]}"'
                </exe-cmd>
                <exe-highlight>Upgrade Complete</exe-highlight>
            </execute>
        </execute-list>

        <p>Configure the new cluster settings and port.</p>

        <postgres-config host="{[host-pg1]}" file="{[postgres-config-demo-upgrade]}">
            <title>Configure <postgres/></title>

            <postgres-config-option key="archive_command">'{[project-exe]} {[dash]}-stanza={[postgres-cluster-demo]} archive-push %p'</postgres-config-option>
            <postgres-config-option key="archive_mode">on</postgres-config-option>
            <postgres-config-option key="wal_level">{[wal-level]}</postgres-config-option>
            <postgres-config-option key="max_wal_senders">3</postgres-config-option>
            <postgres-config-option key="listen_addresses">'*'</postgres-config-option>
            <postgres-config-option key="log_line_prefix">''</postgres-config-option>
            <postgres-config-option key="port">5432</postgres-config-option>
        </postgres-config>

        <p>Update the <backrest/> configuration on all systems to point to the new cluster.</p>

        <backrest-config host="{[host-pg1]}" file="{[backrest-config-demo]}">
            <title>Upgrade the <br-option>pg1-path</br-option></title>

            <backrest-config-option section="demo" key="pg1-path">{[pg-path-upgrade]}</backrest-config-option>
        </backrest-config>

        <backrest-config host="{[host-pg2]}" file="{[backrest-config-demo]}">
            <title>Upgrade the <br-option>pg-path</br-option></title>

            <backrest-config-option section="demo" key="pg1-path">{[pg-path-upgrade]}</backrest-config-option>
        </backrest-config>

        <backrest-config host="{[host-repo1]}" owner="{[br-user]}:{[br-group]}" file="{[backrest-config-demo]}">
            <title>Upgrade <br-option>pg1-path</br-option> and <br-option>pg2-path</br-option>, disable backup from standby</title>

            <backrest-config-option section="demo" key="pg1-path">{[pg-path-upgrade]}</backrest-config-option>
            <backrest-config-option section="demo" key="pg2-path">{[pg-path-upgrade]}</backrest-config-option>

            <backrest-config-option section="global" key="backup-standby">n</backrest-config-option>
        </backrest-config>

        <execute-list host="{[host-pg1]}">
            <title>Copy hba configuration</title>

            <execute user="root">
                <exe-cmd>cp {[postgres-hba-demo]}
                    {[postgres-hba-demo-upgrade]}</exe-cmd>
            </execute>
        </execute-list>

        <p>Before starting the new cluster, the <cmd>stanza-upgrade</cmd> command must be run.</p>

        <execute-list host="{[host-pg1]}">
            <title>Upgrade the stanza</title>

            <execute user="postgres" output="y">
                <exe-cmd>{[project-exe]} {[dash]}-stanza={[postgres-cluster-demo]} {[dash]}-no-online
                    {[dash]}-log-level-console=info stanza-upgrade</exe-cmd>
                <exe-highlight>completed successfully</exe-highlight>
            </execute>
        </execute-list>

        <p>Start the new cluster and confirm it is successfully installed.</p>

        <execute-list host="{[host-pg1]}">
            <title>Start new cluster</title>

            <execute user="root" output="y">
                <exe-cmd>{[pg-cluster-start-upgrade]}</exe-cmd>
            </execute>
        </execute-list>

        <p>Test configuration using the <cmd>check</cmd> command.</p>

        <execute-list host="{[host-pg1]}">
            <title>Check configuration</title>

            <execute user="postgres" output="n" filter="n">
                <exe-cmd>{[pg-cluster-check-upgrade]}</exe-cmd>
            </execute>

            <execute user="postgres" output="y" filter="n">
                <exe-cmd>{[project-exe]} {[dash]}-stanza={[postgres-cluster-demo]} check</exe-cmd>
            </execute>
        </execute-list>

        <p>Remove the old cluster.</p>

        <execute-list host="{[host-pg1]}">
            <title>Remove old cluster</title>

            <execute if="{[os-type-is-debian]}" user="root">
                <exe-cmd>pg_dropcluster {[pg-version]} {[postgres-cluster-demo]}</exe-cmd>
            </execute>

            <execute if="{[os-type-is-rhel]}" user="root">
                <exe-cmd>rm -rf {[pg-path]}</exe-cmd>
            </execute>
        </execute-list>

        <p>Install the new <postgres/> binaries on the standby and create the cluster.</p>

        <execute-list host="{[host-pg2]}">
            <title>Remove old cluster and create the new cluster</title>

            <execute if="{[os-type-is-debian]}" user="root">
                <exe-cmd>pg_dropcluster {[pg-version]} {[postgres-cluster-demo]}</exe-cmd>
            </execute>

            <execute if="{[os-type-is-rhel]}" user="root">
                <exe-cmd>rm -rf {[pg-path]}</exe-cmd>
            </execute>

            <execute user="postgres" if="{[os-type-is-rhel]}">
                <exe-cmd>
                    mkdir -p -m 700 {[pg-bin-upgrade-path]}
                </exe-cmd>
            </execute>

            <execute user="root" if="{[os-type-is-debian]}">
                <exe-cmd>{[pg-cluster-create-upgrade]}</exe-cmd>
            </execute>
        </execute-list>

        <p>Run the <cmd>check</cmd> on the repository host. The warning regarding the standby being down is expected since the standby cluster is down. Running this command demonstrates that the repository server is aware of the standby and is configured properly for the primary server.</p>

        <execute-list host="{[host-repo1]}">
            <title>Check configuration</title>

            <execute user="{[br-user]}" output="y" filter="n" >
                <exe-cmd>{[project-exe]} {[dash]}-stanza={[postgres-cluster-demo]} check</exe-cmd>
            </execute>
        </execute-list>

        <p>Run a full backup on the new cluster and then restore the standby from the backup. The backup type will automatically be changed to <id>full</id> if <id>incr</id> or <id>diff</id> is requested.</p>

        <execute-list host="{[host-repo1]}">
            <title>Run a full backup</title>

            <execute user="{[br-user]}">
                <exe-cmd>{[project-exe]} {[dash]}-stanza={[postgres-cluster-demo]} {[dash]}-type=full backup</exe-cmd>
            </execute>
        </execute-list>

        <execute-list host="{[host-pg2]}">
            <title>Restore the {[postgres-cluster-demo]} standby cluster</title>

            <execute user="postgres" if="{[os-type-is-debian]}">
                <exe-cmd>{[project-exe]} {[dash]}-stanza={[postgres-cluster-demo]} {[dash]}-delta --type=standby restore</exe-cmd>
            </execute>

            <execute user="postgres" if="{[os-type-is-rhel]}">
                <exe-cmd>{[project-exe]} {[dash]}-stanza={[postgres-cluster-demo]} --type=standby restore</exe-cmd>
            </execute>
        </execute-list>

        <postgres-config host="{[host-pg2]}" file="{[postgres-config-demo-upgrade]}">
            <title>Configure <postgres/></title>

            <postgres-config-option key="hot_standby">on</postgres-config-option>
        </postgres-config>

        <execute-list host="{[host-pg2]}">
            <title>Start <postgres/> and check the <backrest/> configuration</title>

            <execute user="root">
                <exe-cmd>{[pg-cluster-start-upgrade]}</exe-cmd>
            </execute>

            <execute user="postgres" show="n">
                <exe-cmd>{[pg-cluster-wait]}</exe-cmd>
            </execute>

            <execute user="postgres" output="y" filter="n" >
                <exe-cmd>{[project-exe]} {[dash]}-stanza={[postgres-cluster-demo]} check</exe-cmd>
            </execute>
        </execute-list>

        <p>Backup from standby can be enabled now that the standby is restored.</p>

        <backrest-config host="{[host-repo1]}" owner="{[br-user]}:{[br-group]}" file="{[backrest-config-demo]}">
            <title>Reenable backup from standby</title>

            <backrest-config-option section="global" key="backup-standby">y</backrest-config-option>
        </backrest-config>
    </section>
</doc><|MERGE_RESOLUTION|>--- conflicted
+++ resolved
@@ -401,71 +401,6 @@
     <!-- ======================================================================================================================= -->
     <block-define id="setup-ssh-intro">
         <p><backrest/> can use passwordless SSH to enable communication between the hosts. It is also possible to use TLS, see <link url="user-guide-rhel.html#repo-host/config">Setup TLS</link>.</p>
-    </block-define>
-
-    <block-define id="setup-tls">
-        <execute-list host="{[setup-tls-host]}">
-            <title>Setup pgBackRest Server</title>
-
-            <execute user="root" user-force="y" show="n">
-                <exe-cmd>
-                    mkdir -p -m 770 /etc/pgbackrest/cert &amp;&amp;
-                    cp {[pgbackrest-repo-path]}/doc/{[fake-cert-path-relative]}/ca.crt
-                        /etc/pgbackrest/cert/ca.crt &amp;&amp;
-
-                    openssl genrsa -out /etc/pgbackrest/cert/server.key 2048 2>&amp;1 &amp;&amp;
-                    chmod 600 /etc/pgbackrest/cert/server.key &amp;&amp;
-                    openssl req -new -sha256 -nodes -out /etc/pgbackrest/cert/server.csr
-                        -key /etc/pgbackrest/cert/server.key -subj "/CN={[setup-tls-host]}" 2>&amp;1 &amp;&amp;
-                    openssl x509 -req -in /etc/pgbackrest/cert/server.csr
-                        -CA /etc/pgbackrest/cert/ca.crt
-                        -CAkey {[pgbackrest-repo-path]}/doc/{[fake-cert-path-relative]}/ca.key -CAcreateserial
-                        -out /etc/pgbackrest/cert/server.crt -days 9 2>&amp;1 &amp;&amp;
-
-                    openssl genrsa -out /etc/pgbackrest/cert/client.key 2048 2>&amp;1 &amp;&amp;
-                    chmod 600 /etc/pgbackrest/cert/client.key &amp;&amp;
-                    openssl req -new -sha256 -nodes -out /etc/pgbackrest/cert/client.csr
-                        -key /etc/pgbackrest/cert/client.key -subj "/CN=pgbackrest-client" 2>&amp;1 &amp;&amp;
-                    openssl x509 -req -in /etc/pgbackrest/cert/client.csr
-                        -CA /etc/pgbackrest/cert/ca.crt
-                        -CAkey {[pgbackrest-repo-path]}/doc/{[fake-cert-path-relative]}/ca.key -CAcreateserial
-                        -out /etc/pgbackrest/cert/client.crt -days 9 2>&amp;1 &amp;&amp;
-
-                    chown -R {[setup-tls-user]} /etc/pgbackrest/cert
-                </exe-cmd>
-            </execute>
-
-            <execute user="root" user-force="y" show="n">
-                <exe-cmd>
-                    echo '[Unit]' | tee /etc/systemd/system/pgbackrest.service &amp;&amp;
-                    echo 'Description=pgBackRest Server' | tee -a /etc/systemd/system/pgbackrest.service &amp;&amp;
-                    echo 'After=network.target' | tee -a /etc/systemd/system/pgbackrest.service &amp;&amp;
-                    echo 'StartLimitIntervalSec=0' | tee -a /etc/systemd/system/pgbackrest.service &amp;&amp;
-                    echo '' | tee -a /etc/systemd/system/pgbackrest.service &amp;&amp;
-                    echo '[Service]' | tee -a /etc/systemd/system/pgbackrest.service &amp;&amp;
-                    echo 'Type=simple' | tee -a /etc/systemd/system/pgbackrest.service &amp;&amp;
-                    echo 'Restart=always' | tee -a /etc/systemd/system/pgbackrest.service &amp;&amp;
-                    echo 'RestartSec=1' | tee -a /etc/systemd/system/pgbackrest.service &amp;&amp;
-                    echo 'User={[setup-tls-user]}' | tee -a /etc/systemd/system/pgbackrest.service &amp;&amp;
-                    echo 'ExecStart=/usr/bin/pgbackrest server' | tee -a /etc/systemd/system/pgbackrest.service &amp;&amp;
-                    echo 'ExecReload=kill -HUP $MAINPID' | tee -a /etc/systemd/system/pgbackrest.service &amp;&amp;
-                    echo '' | tee -a /etc/systemd/system/pgbackrest.service &amp;&amp;
-                    echo '[Install]' | tee -a /etc/systemd/system/pgbackrest.service &amp;&amp;
-                    echo 'WantedBy=multi-user.target' | tee -a /etc/systemd/system/pgbackrest.service
-                </exe-cmd>
-            </execute>
-            <execute user="root" output="y">
-                <exe-cmd>cat /etc/systemd/system/pgbackrest.service</exe-cmd>
-            </execute>
-
-            <execute user="root">
-                <exe-cmd>systemctl enable pgbackrest</exe-cmd>
-                <exe-cmd-extra>2>&amp;1</exe-cmd-extra>
-            </execute>
-            <execute user="root">
-                <exe-cmd>systemctl start pgbackrest</exe-cmd>
-            </execute>
-        </execute-list>
     </block-define>
 
     <block-define id="setup-tls">
@@ -2438,8 +2373,6 @@
             </block>
         </section>
 
-<<<<<<< HEAD
-=======
         <section if="{[protocol-ssh]}" id="setup-ssh">
             <title>Setup Passwordless SSH</title>
 
@@ -2475,7 +2408,6 @@
             </block> -->
         </section>
 
->>>>>>> d258c6ef
         <!-- SECTION => REPOSITORY HOST - INSTALL/CONFIGURE -->
         <section id="config">
             <title>Configuration</title>
@@ -2523,6 +2455,7 @@
                 <title>Configure <br-option>repo1-host</br-option>/<br-option>repo1-host-user</br-option></title>
 
                 <backrest-config-option section="demo" key="pg1-path">{[pg-path]}</backrest-config-option>
+
                 <backrest-config-option section="global" key="repo1-host">{[host-repo1]}</backrest-config-option>
 
                 <backrest-config-option if="{[protocol-tls]}" section="demo" key="repo1-host-type">tls</backrest-config-option>
@@ -2590,52 +2523,10 @@
             </block>
         </section>
 
-<<<<<<< HEAD
-        <section if="{[protocol-ssh]}" id="setup-ssh">
-            <title>Setup Passwordless SSH</title>
-
-            <block id="setup-ssh-intro">
-                <!-- ??? Bogus variable is set because the syntax currently requires at least one -->
-                <block-variable-replace key="bogus"></block-variable-replace>
-            </block>
-
-            <execute-list host="{[host-repo1]}">
-                <title>Create <host>{[host-repo1]}</host> host key pair</title>
-
-                <execute user="{[br-user]}">
-                    <exe-cmd>mkdir -m 750 {[br-home-path]}/.ssh</exe-cmd>
-                </execute>
-                <execute user="{[br-user]}">
-                    <exe-cmd>ssh-keygen -f {[br-home-path]}/.ssh/id_rsa
-                        -t rsa -b 4096 -N ""</exe-cmd>
-                </execute>
-            </execute-list>
-
-            <block id="setup-ssh">
-                <block-variable-replace key="setup-ssh-host">{[host-pg1]}</block-variable-replace>
-                <block-variable-replace key="setup-ssh-user">postgres</block-variable-replace>
-                <block-variable-replace key="setup-ssh-user-home-path">{[pg-home-path]}</block-variable-replace>
-            </block>
-
-            <admonition type="note">ssh has been configured to only allow <backrest/> to be run via passwordless ssh.  This enhances security in the event that one of the service accounts is hijacked.</admonition>
-
-            <!-- <block if="{[pg-version]} >= 11" id="setup-ssh">
-                <block-variable-replace key="setup-ssh-host">{[host-pg1]}</block-variable-replace>
-                <block-variable-replace key="setup-ssh-user">pgbackrest</block-variable-replace>
-                <block-variable-replace key="setup-ssh-user-home-path">{[br-home-path]}</block-variable-replace>
-            </block> -->
-        </section>
-
         <section if="{[protocol-tls]}" id="setup-tls">
             <title>Setup TLS Server</title>
 
-            <p>!!!</p>
-=======
-        <section if="{[protocol-tls]}" id="setup-tls">
-            <title>Setup TLS Server</title>
-
             <p>The <backrest/> TLS server must be configured and started on each host.</p>
->>>>>>> d258c6ef
 
             <block if="{[protocol-tls]}" id="setup-tls">
                 <block-variable-replace key="setup-tls-host">{[host-repo1]}</block-variable-replace>
@@ -2643,11 +2534,6 @@
                 <block-variable-replace key="setup-tls-group">{[br-group]}</block-variable-replace>
             </block>
 
-<<<<<<< HEAD
-            <p>!!!</p>
-
-=======
->>>>>>> d258c6ef
             <block if="{[protocol-tls]}" id="setup-tls">
                 <block-variable-replace key="setup-tls-host">{[host-pg1]}</block-variable-replace>
                 <block-variable-replace key="setup-tls-user">postgres</block-variable-replace>
@@ -2920,6 +2806,7 @@
                 <title>Configure <backrest/> on the standby</title>
 
                 <backrest-config-option section="demo" key="pg1-path">{[pg-path]}</backrest-config-option>
+
                 <backrest-config-option section="global" key="repo1-host">{[host-repo1]}</backrest-config-option>
 
                 <backrest-config-option if="{[protocol-tls]}" section="demo" key="repo1-host-type">tls</backrest-config-option>
@@ -2939,11 +2826,6 @@
                 <backrest-config-option section="global" key="log-timestamp">n</backrest-config-option>
             </backrest-config>
 
-<<<<<<< HEAD
-            <p>!!!</p>
-
-=======
->>>>>>> d258c6ef
             <block if="{[protocol-tls]}" id="setup-tls">
                 <block-variable-replace key="setup-tls-host">{[host-pg2]}</block-variable-replace>
                 <block-variable-replace key="setup-tls-user">postgres</block-variable-replace>
