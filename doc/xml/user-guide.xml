--- conflicted
+++ resolved
@@ -2579,19 +2579,11 @@
                 <backrest-config-option if="{[protocol-tls]}" section="demo" key="pg1-host-cert-file">/etc/pgbackrest/cert/client.crt</backrest-config-option>
                 <backrest-config-option if="{[protocol-tls]}" section="demo" key="pg1-host-key-file">/etc/pgbackrest/cert/client.key</backrest-config-option>
 
-<<<<<<< HEAD
-                <backrest-config-option if="{[protocol-tls]}"  section="global" key="tls-server-auth">pgbackrest-client=*</backrest-config-option>
-                <backrest-config-option if="{[protocol-tls]}"  section="global" key="tls-server-address">*</backrest-config-option>
-                <backrest-config-option if="{[protocol-tls]}"  section="global" key="tls-server-ca-file">/etc/pgbackrest/cert/ca.crt</backrest-config-option>
-                <backrest-config-option if="{[protocol-tls]}"  section="global" key="tls-server-cert-file">/etc/pgbackrest/cert/server.crt</backrest-config-option>
-                <backrest-config-option if="{[protocol-tls]}"  section="global" key="tls-server-key-file">/etc/pgbackrest/cert/server.key</backrest-config-option>
-=======
-                <backrest-config-option if="{[protocol-tls]}" section="global" key="tls-server-auth">pgbackrest-client=demo</backrest-config-option>
+                <backrest-config-option if="{[protocol-tls]}" section="global" key="tls-server-auth">pgbackrest-client=*</backrest-config-option>
                 <backrest-config-option if="{[protocol-tls]}" section="global" key="tls-server-address">*</backrest-config-option>
                 <backrest-config-option if="{[protocol-tls]}" section="global" key="tls-server-ca-file">/etc/pgbackrest/cert/ca.crt</backrest-config-option>
                 <backrest-config-option if="{[protocol-tls]}" section="global" key="tls-server-cert-file">/etc/pgbackrest/cert/server.crt</backrest-config-option>
                 <backrest-config-option if="{[protocol-tls]}" section="global" key="tls-server-key-file">/etc/pgbackrest/cert/server.key</backrest-config-option>
->>>>>>> c510046d
 
                 <backrest-config-option section="global" key="start-fast">y</backrest-config-option>
                 <backrest-config-option section="global" key="repo1-retention-full">2</backrest-config-option>
@@ -3292,7 +3284,7 @@
     <section id="multi-stanza" depend="/repo-host/perform-backup">
         <title>Multiple Stanzas</title>
 
-        <p>!!!</p>
+        <p><backrest/> supports multiple stanzas. The most common usage is sharing a <host>{[host-repo1]}</host> host among multiple stanzas.</p>
 
         <!-- =================================================================================================================== -->
         <section id="installation">
@@ -3398,7 +3390,7 @@
             </execute-list>
 
             <postgres-config host="{[host-pgalt]}" file="{[postgres-config-demo]}">
-                <title>Configure archive settings</title>
+                <title>Configure <postgres/> settings</title>
 
                 <postgres-config-option key="archive_command">'{[project-exe]} {[dash]}-stanza=demo-alt archive-push %p'</postgres-config-option>
                 <postgres-config-option key="archive_mode">on</postgres-config-option>
