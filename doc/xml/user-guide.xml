<?xml version="1.0" encoding="UTF-8"?>
<!DOCTYPE doc SYSTEM "doc.dtd">
<doc title="{[project]} User Guide" subtitle="{[user-guide-subtitle]} / {[postgres]} {[pg-version]}" cmd-line-len="85">
    <description>The {[project]} User Guide demonstrates how to quickly and easily setup {[project]} for your {[postgres]} database. Step-by-step instructions lead the user through all the important features of the fastest, most reliable {[postgres]} backup and restore solution.</description>

    <!-- Variables used by the rest of the script -->
    <variable-list>
        <!-- Defined OS types -->
        <variable key="os-debian">debian</variable>
        <variable key="os-centos6">centos6</variable>
        <variable key="os-centos7">centos7</variable>

        <!-- OS titles -->
        <variable key="os-debian-title">Debian &amp; Ubuntu</variable>
        <variable key="os-centos6-title">RHEL &amp; CentOS 6</variable>
        <variable key="os-centos7-title">RHEL &amp; CentOS 7</variable>

        <!-- Base PostgreSQL versions -->
        <variable key="os-debian-pg-version">10</variable>
        <variable key="os-centos6-pg-version">9.5</variable>
        <variable key="os-centos7-pg-version">9.6</variable>

        <!-- User-defined package to use in documentation (use "apt" to install the current pgpd apt package) -->
        <variable key="package">none</variable>

        <!-- Defines the general OS type that will be used to generate commands.  Also supported: centos6, centos7 -->
        <variable key="os-type">debian</variable>

        <!-- Will encryption be used in the documentation? It can be useful for testing to omit encryption. -->
        <variable key="encrypt">y</variable>

        <!-- Common if expressions for testing os-type -->
        <variable key="os-type-is-debian">'{[os-type]}' eq '{[os-debian]}'</variable>
        <variable key="os-type-is-centos6">'{[os-type]}' eq '{[os-centos6]}'</variable>
        <variable key="os-type-is-centos7">'{[os-type]}' eq '{[os-centos7]}'</variable>
        <variable key="os-type-is-centos">({[os-type-is-centos6]} || {[os-type-is-centos7]})</variable>

        <!-- Defines the container image that will be used to build the host -->
        <variable key="os-image" if="{[os-type-is-debian]}">ubuntu:16.04</variable>
        <variable key="os-image" if="{[os-type-is-centos6]}">centos:6</variable>
        <variable key="os-image" if="{[os-type-is-centos7]}">centos:7</variable>

        <variable key="user-guide-subtitle" if="{[os-type-is-debian]}">{[os-debian-title]}</variable>
        <variable key="user-guide-subtitle" if="{[os-type-is-centos6]}">{[os-centos6-title]}</variable>
        <variable key="user-guide-subtitle" if="{[os-type-is-centos7]}">{[os-centos7-title]}</variable>

        <variable key="user-guide-os" if="{[os-type-is-debian]}">Debian/Ubuntu</variable>
        <variable key="user-guide-os" if="{[os-type-is-centos6]}">RHEL/CentOS 6</variable>
        <variable key="user-guide-os" if="{[os-type-is-centos7]}">RHEL/CentOS 7</variable>

        <variable key="pgbackrest-repo-path">/pgbackrest</variable>

        <!-- Path where CA certificates are installed -->
        <variable key="ca-cert-path" if="{[os-type-is-debian]}">/usr/local/share/ca-certificates</variable>
        <variable key="ca-cert-path" if="{[os-type-is-centos]}">/etc/pki/ca-trust/source/anchors</variable>

        <!-- Path where fake certificates are located -->
        <variable key="fake-cert-path-relative">resource/fake-cert</variable>
        <variable key="fake-cert-path">{[host-repo-path]}/doc/{[fake-cert-path-relative]}</variable>

        <variable key="pg-version" if="{[os-type-is-debian]}">{[os-debian-pg-version]}</variable>
        <variable key="pg-version" if="{[os-type-is-centos6]}">{[os-centos6-pg-version]}</variable>
        <variable key="pg-version" if="{[os-type-is-centos7]}">{[os-centos7-pg-version]}</variable>
        <variable key="pg-version-nodot" eval="y">my $version = '{[pg-version]}'; $version =~ s/\.//g; return $version;</variable>

        <!-- WAL level should be the minimum required for replication -->
        <variable key="wal-level" if="{[pg-version]} &lt; 9.6">hot_standby</variable>
        <variable key="wal-level" if="{[pg-version]} &gt;= 9.6">replica</variable>

        <variable key="pg-version-upgrade" if="{[os-type-is-debian]}">11</variable>
        <variable key="pg-version-upgrade" if="{[os-type-is-centos6]}">9.6</variable>
        <variable key="pg-version-upgrade" if="{[os-type-is-centos7]}">10</variable>
        <variable key="pg-version-upgrade-nodot" eval="y">my $version = '{[pg-version-upgrade]}'; $version =~ s/\.//g; return $version;</variable>

        <variable key="pg-bin-path" if="{[os-type-is-debian]}">/usr/lib/postgresql/{[pg-version]}/bin</variable>
        <variable key="pg-bin-path" if="{[os-type-is-centos]}">/usr/pgsql-{[pg-version]}/bin</variable>

        <variable key="pg-bin-upgrade-path" if="{[os-type-is-debian]}">/usr/lib/postgresql/{[pg-version-upgrade]}/bin</variable>
        <variable key="pg-bin-upgrade-path" if="{[os-type-is-centos]}">/usr/pgsql-{[pg-version-upgrade]}/bin</variable>

        <variable key="pg-home-path" if="{[os-type-is-debian]}">/var/lib/postgresql</variable>
        <variable key="pg-home-path" if="{[os-type-is-centos]}">/var/lib/pgsql</variable>

        <variable key="pg-group">postgres</variable>

        <variable key="backrest-repo-path">/var/lib/pgbackrest</variable>
        <variable key="backrest-repo-cipher-type">aes-256-cbc</variable>
        <variable key="backrest-repo-cipher-pass">zWaf6XtpjIVZC5444yXB+cgFDFl7MxGlgkZSaoPvTGirhPygu4jOKOXf9LO4vjfO</variable>
        <variable key="br-bin">/usr/bin/pgbackrest</variable>
        <variable key="br-user">pgbackrest</variable>
        <variable key="br-group">{[br-user]}</variable>
        <variable key="br-home-path">/home/{[br-user]}</variable>

        <variable key="postgres-cluster-demo">demo</variable>
        <variable key="backrest-config-path">/etc/{[project-exe]}</variable>
        <variable key="backrest-config-include-path">{[backrest-config-path]}/conf.d</variable>
        <variable if="'{[package]}' eq 'none'" key="backrest-config-demo">{[backrest-config-path]}/{[project-exe]}.conf</variable>
        <variable if="'{[package]}' ne 'none'" key="backrest-config-demo">/etc/{[project-exe]}.conf</variable>

        <variable key="pg-path-default" if="{[os-type-is-debian]}">/var/lib/postgresql/[version]/[cluster]</variable>
        <variable key="pg-path-default" if="{[os-type-is-centos]}">/var/lib/pgsql/[version]/data</variable>

        <variable key="pg-path" if="{[os-type-is-debian]}">/var/lib/postgresql/{[pg-version]}/{[postgres-cluster-demo]}</variable>
        <variable key="pg-path" if="{[os-type-is-centos]}">/var/lib/pgsql/{[pg-version]}/data</variable>

        <variable key="pg-path-upgrade" if="{[os-type-is-debian]}">/var/lib/postgresql/{[pg-version-upgrade]}/{[postgres-cluster-demo]}</variable>
        <variable key="pg-path-upgrade" if="{[os-type-is-centos]}">/var/lib/pgsql/{[pg-version-upgrade]}/data</variable>

        <variable key="spool-path">/var/spool/pgbackrest</variable>

        <variable key="postgres-config-demo" if="{[os-type-is-debian]}">/etc/postgresql/{[pg-version]}/{[postgres-cluster-demo]}/postgresql.conf</variable>
        <variable key="postgres-config-demo" if="{[os-type-is-centos]}">{[pg-path]}/postgresql.conf</variable>

        <variable key="postgres-config-demo-upgrade" if="{[os-type-is-debian]}">/etc/postgresql/{[pg-version-upgrade]}/{[postgres-cluster-demo]}/postgresql.conf</variable>
        <variable key="postgres-config-demo-upgrade" if="{[os-type-is-centos]}">{[pg-path-upgrade]}/postgresql.conf</variable>

        <variable key="postgres-hba-demo" if="{[os-type-is-debian]}">/etc/postgresql/{[pg-version]}/{[postgres-cluster-demo]}/pg_hba.conf</variable>
        <variable key="postgres-hba-demo" if="{[os-type-is-centos]}">{[pg-path]}/pg_hba.conf</variable>

        <variable key="postgres-hba-demo-upgrade" if="{[os-type-is-debian]}">/etc/postgresql/{[pg-version-upgrade]}/{[postgres-cluster-demo]}/pg_hba.conf</variable>
        <variable key="postgres-hba-demo-upgrade" if="{[os-type-is-centos]}">{[pg-path-upgrade]}/pg_hba.conf</variable>

        <variable key="postgres-pgpass">{[pg-home-path]}/.pgpass</variable>

        <variable key="postgres-log-demo" if="{[os-type-is-debian]}">/var/log/postgresql/postgresql-{[pg-version]}-{[postgres-cluster-demo]}.log</variable>
        <variable key="postgres-log-demo" if="{[os-type-is-centos]}">{[pg-path]}/pg_log/postgresql.log</variable>

        <variable key="postgres-log-pgstartup-demo" if="{[os-type-is-centos]}">/var/lib/pgsql/{[pg-version]}/pgstartup.log</variable>

        <variable key="postgres-recovery-demo" if="{[pg-version]} &lt; 12">{[pg-path]}/recovery.conf</variable>
        <variable key="postgres-recovery-demo" if="{[pg-version]} &gt;= 12">{[pg-path]}/postgresql.auto.conf</variable>

        <!-- Select correct WAL switch function based on the version of PostgreSQL -->
        <variable key="pg-switch-wal" if="{[pg-version]} &lt; 10">pg_switch_xlog</variable>
        <variable key="pg-switch-wal" if="{[pg-version]} &gt;= 10">pg_switch_wal</variable>

        <!-- S3 Settings -->
        <variable key="s3-all">n</variable>                         <!-- Build all the documentation with S3? -->
        <variable key="s3-local">y</variable>
        <variable key="s3-bucket">demo-bucket</variable>
        <variable key="s3-repo">demo-repo</variable>
        <variable key="s3-region">us-east-1</variable>
        <variable key="s3-endpoint">s3.{[s3-region]}.amazonaws.com</variable>
        <variable key="s3-key">accessKey1</variable>
        <variable key="s3-key-secret">verySecretKey1</variable>

        <!-- Hosts -->
        <variable key="host-image">pgbackrest/doc:{[os-type]}</variable>

        <variable key="host-option">-v /sys/fs/cgroup:/sys/fs/cgroup:rw -v /tmp/$(mktemp -d):/run</variable>

        <variable key="host-user" eval="y">use English; getpwuid($UID) eq 'root' ? 'vagrant' : getpwuid($UID) . ''</variable>
        <variable key="host-mount">{[host-repo-path]}:{[pgbackrest-repo-path]}</variable>
        <variable key="image-repo">pgbackrest/test</variable>

        <variable key="host-s3-id">s3</variable>
        <variable key="host-s3">s3-server</variable>

        <variable key="host-pg1-id">pg1</variable>
        <variable key="host-pg1">pg-primary</variable>
        <variable key="host-pg1-user">{[host-user]}</variable>
        <variable key="host-pg1-image">{[host-image]}</variable>
        <variable key="host-pg1-mount">{[host-mount]}</variable>

        <variable key="host-build-id">build</variable>
        <variable key="host-build">build</variable>
        <variable key="host-build-user">{[host-user]}</variable>
        <variable key="host-build-image">{[host-image]}</variable>
        <variable key="host-build-mount">{[host-mount]}</variable>

        <variable key="host-pg2-id">pg2</variable>
        <variable key="host-pg2">pg-standby</variable>
        <variable key="host-pg2-user">{[host-pg1-user]}</variable>
        <variable key="host-pg2-image">{[host-image]}</variable>
        <variable key="host-pg2-mount">{[host-mount]}</variable>

        <variable key="host-repo1-id">repo1</variable>
        <variable key="host-repo1">repository</variable>
        <variable key="host-repo1-user">{[host-user]}</variable>
        <variable key="host-repo1-image">{[host-image]}</variable>
        <variable key="host-repo1-mount">{[host-mount]}</variable>

        <!-- Commands for various operations -->
        <variable key="cmd-backup-last">pgbackrest ls backup/demo --filter="(F|D|I)$" --sort=desc | head -1</variable>

        <!-- Data used to demonstrate backup/restore operations -->
        <variable key="test-table-data">Important Data</variable>

        <!-- Database cluster commmands -->
        <variable key="pg-cluster-wait">sleep 2</variable>

        <variable key="pg-cluster-create" if="{[os-type-is-debian]}">pg_createcluster {[pg-version]} {[postgres-cluster-demo]}</variable>

        <variable key="pg-cluster-create-upgrade" if="{[os-type-is-debian]}">pg_createcluster {[pg-version-upgrade]} {[postgres-cluster-demo]}</variable>

        <variable key="pg-cluster-start" if="{[os-type-is-debian]}">pg_ctlcluster {[pg-version]} {[postgres-cluster-demo]} start</variable>
        <variable key="pg-cluster-start" if="{[os-type-is-centos6]}">service postgresql-{[pg-version]} start</variable>
        <variable key="pg-cluster-start" if="{[os-type-is-centos7]}">systemctl start postgresql-{[pg-version]}.service</variable>

        <variable key="pg-cluster-start-upgrade" if="{[os-type-is-debian]}">pg_ctlcluster {[pg-version-upgrade]} {[postgres-cluster-demo]} start</variable>
        <variable key="pg-cluster-start-upgrade" if="{[os-type-is-centos6]}">service postgresql-{[pg-version-upgrade]} start</variable>
        <variable key="pg-cluster-start-upgrade" if="{[os-type-is-centos7]}">systemctl start postgresql-{[pg-version-upgrade]}.service</variable>

        <variable key="pg-cluster-stop" if="{[os-type-is-debian]}">pg_ctlcluster {[pg-version]} {[postgres-cluster-demo]} stop</variable>
        <variable key="pg-cluster-stop" if="{[os-type-is-centos6]}">service postgresql-{[pg-version]} stop</variable>
        <variable key="pg-cluster-stop" if="{[os-type-is-centos7]}">systemctl stop postgresql-{[pg-version]}.service</variable>

        <variable key="pg-cluster-restart" if="{[os-type-is-debian]}">pg_ctlcluster {[pg-version]} {[postgres-cluster-demo]} restart</variable>
        <variable key="pg-cluster-restart" if="{[os-type-is-centos6]}">service postgresql-{[pg-version]} restart</variable>
        <variable key="pg-cluster-restart" if="{[os-type-is-centos7]}">systemctl restart postgresql-{[pg-version]}.service</variable>

        <variable key="pg-cluster-reload" if="{[os-type-is-debian]}">pg_ctlcluster {[pg-version]} {[postgres-cluster-demo]} reload</variable>
        <variable key="pg-cluster-reload" if="{[os-type-is-centos6]}">service postgresql-{[pg-version]} reload</variable>
        <variable key="pg-cluster-reload" if="{[os-type-is-centos7]}">systemctl reload postgresql-{[pg-version]}.service</variable>

        <variable key="pg-cluster-check" if="{[os-type-is-debian]}">pg_lsclusters</variable>
        <variable key="pg-cluster-check" if="{[os-type-is-centos6]}">service postgresql-{[pg-version]} status</variable>
        <variable key="pg-cluster-check" if="{[os-type-is-centos7]}">systemctl status postgresql-{[pg-version]}.service</variable>

        <variable key="pg-cluster-check-upgrade" if="{[os-type-is-debian]}">pg_lsclusters</variable>
        <variable key="pg-cluster-check-upgrade" if="{[os-type-is-centos6]}">service postgresql-{[pg-version-upgrade]} status</variable>
        <variable key="pg-cluster-check-upgrade" if="{[os-type-is-centos7]}">systemctl status postgresql-{[pg-version-upgrade]}.service</variable>

        <!-- Common commands -->
        <variable key="ssh-key-install">
            mkdir -p -m 700 /root/.ssh &amp;&amp; \
            echo '-----BEGIN RSA PRIVATE KEY-----' > /root/.ssh/id_rsa &amp;&amp; \
            echo 'MIICXwIBAAKBgQDR0yJsZW5d5LcqteiOtv8d+FFeFFHDPI0VTcTOdMn1iDiIP1ou' >> /root/.ssh/id_rsa &amp;&amp; \
            echo 'X3Q2OyNjsBaDbsRJd+sp9IRq1LKX3zsBcgGZANwm0zduuNEPEU94ajS/uRoejIqY' >> /root/.ssh/id_rsa &amp;&amp; \
            echo '/XkKOpnEF6ZbQ2S7TaE4sWeGLvba7kUFs0QTOO+N+nV2dMbdqZf6C8lazwIDAQAB' >> /root/.ssh/id_rsa &amp;&amp; \
            echo 'AoGBAJXa6xzrnFVmwgK5BKzYuX/YF5TPgk2j80ch0ct50buQXH/Cb0/rUH5i4jWS' >> /root/.ssh/id_rsa &amp;&amp; \
            echo 'T6Hy/DFUehnuzpvV6O9auTOhDs3BhEKFRuRLn1nBwTtZny5Hh+cw7azUCEHFCJlz' >> /root/.ssh/id_rsa &amp;&amp; \
            echo 'makCrVbgawtno6oU/pFgQm1FcxD0f+Me5ruNcLHqUZsPQwkRAkEA+8pG+ckOlz6R' >> /root/.ssh/id_rsa &amp;&amp; \
            echo 'AJLIHedmfcrEY9T7sfdo83bzMOz8H5soUUP4aOTLJYCla1LO7JdDnXMGo0KxaHBP' >> /root/.ssh/id_rsa &amp;&amp; \
            echo 'l8j5zDmVewJBANVVPDJr1w37m0FBi37QgUOAijVfLXgyPMxYp2uc9ddjncif0063' >> /root/.ssh/id_rsa &amp;&amp; \
            echo '0Wc0FQefoPszf3CDrHv/RHvhHq97jXDwTb0CQQDgH83NygoS1r57pCw9chzpG/R0' >> /root/.ssh/id_rsa &amp;&amp; \
            echo 'aMEiSPhCvz757fj+qT3aGIal2AJ7/2c/gRZvwrWNETZ3XIZOUKqIkXzJLPjBAkEA' >> /root/.ssh/id_rsa &amp;&amp; \
            echo 'wnP799W2Y8d4/+VX2pMBkF7lG7sSviHEq1sP2BZtPBRQKSQNvw3scM7XcGh/mxmY' >> /root/.ssh/id_rsa &amp;&amp; \
            echo 'yx0qpqfKa8SKbNgI1+4iXQJBAOlg8MJLwkUtrG+p8wf69oCuZsnyv0K6UMDxm6/8' >> /root/.ssh/id_rsa &amp;&amp; \
            echo 'cbvfmvODulYFaIahaqHWEZoRo5CLYZ7gN43WHPOrKxdDL78=' >> /root/.ssh/id_rsa &amp;&amp; \
            echo '-----END RSA PRIVATE KEY-----' >> /root/.ssh/id_rsa &amp;&amp; \
            echo 'ssh-rsa AAAAB3NzaC1yc2EAAAADAQABAAAAgQDR0yJsZW5d5LcqteiOtv8d+FFeFFHDPI0VTcTOdMn1iDiIP1ouX3Q2OyNjsBaDbsRJd+sp9IRq1LKX3zsBcgGZANwm0zduuNEPEU94ajS/uRoejIqY/XkKOpnEF6ZbQ2S7TaE4sWeGLvba7kUFs0QTOO+N+nV2dMbdqZf6C8lazw== root@pgbackrest-doc' > /root/.ssh/authorized_keys &amp;&amp; \
            echo 'Host *' > /root/.ssh/config &amp;&amp; \
            echo '    StrictHostKeyChecking no' >> /root/.ssh/config &amp;&amp; \
            chmod 600 /root/.ssh/*
        </variable>

        <variable key="minio-client-install">wget https://dl.min.io/client/mc/release/linux-amd64/mc -qO /usr/bin/mc &amp;&amp; \
            chmod 755 /usr/bin/mc</variable>

        <variable key="copy-ca-cert">COPY {[fake-cert-path-relative]}/ca.crt {[ca-cert-path]}/pgbackrest-ca.crt</variable>
    </variable-list>

    <!-- Setup hosts used to build the documentation
    ============================================================================================================================ -->
    <host-define if="{[os-type-is-debian]}" image="{[host-image]}" from="{[os-image]}">
        {[copy-ca-cert]}

        # Fix root tty
        RUN sed -i 's/^mesg n/tty -s \&amp;\&amp; mesg n/g' /root/.profile &amp;&amp; \

        # Suppress dpkg interactive output
            rm /etc/apt/apt.conf.d/70debconf

        # Install base packages
        RUN apt-get update &amp;&amp; \
            apt-get install -y sudo ssh wget vim gnupg lsb-release iputils-ping ca-certificates locales 2>&amp;1

        # Install CA certificate
        RUN update-ca-certificates

        # Install PostgreSQL
        RUN RELEASE_CODENAME=`lsb_release -c | awk '{print $2}'` &amp;&amp; \
            echo 'deb http://apt.postgresql.org/pub/repos/apt/ '${RELEASE_CODENAME?}'-pgdg main' | \
                tee -a /etc/apt/sources.list.d/pgdg.list &amp;&amp; \
            wget --quiet -O - https://www.postgresql.org/media/keys/ACCC4CF8.asc | sudo apt-key add - &amp;&amp; \
            apt-get update &amp;&amp; \
            apt-get install -y postgresql-common 2>&amp;1 &amp;&amp; \
            sed -i 's/^\#create\_main\_cluster.*$/create\_main\_cluster \= false/' \
                /etc/postgresql-common/createcluster.conf &amp;&amp; \
            apt-get install -y postgresql-{[pg-version]} postgresql-{[pg-version-upgrade]} 2>&amp;1

        # Create an ssh key for root so all hosts can ssh to each other as root
        RUN \ {[ssh-key-install]}

        # Add doc user with sudo privileges
        RUN adduser --disabled-password --gecos "" {[host-user]} &amp;&amp; \
            echo '%{[host-user]} ALL=(ALL) NOPASSWD: ALL' >> /etc/sudoers

        # Set UTF8 encoding
        RUN sed -i -e 's/# en_US.UTF-8 UTF-8/en_US.UTF-8 UTF-8/' /etc/locale.gen &amp;&amp; \
            dpkg-reconfigure --frontend=noninteractive locales &amp;&amp; \
            update-locale LANG=en_US.UTF-8
        ENV LANG en_US.UTF-8

        RUN {[minio-client-install]}

        ENTRYPOINT service ssh restart &amp;&amp; bash
    </host-define>

    <host-define if="{[os-type-is-centos6]}" image="{[host-image]}" from="{[os-image]}">
        {[copy-ca-cert]}

        # Install packages
        RUN yum install -y openssh-server openssh-clients sudo wget vim 2>&amp;1

        # Install CA certificate
        RUN update-ca-trust enable &amp;&amp; \
            update-ca-trust extract

        # Regenerate SSH keys
        RUN rm -f /etc/ssh/ssh_host_rsa_key* &amp;&amp; \
            ssh-keygen -t rsa -f /etc/ssh/ssh_host_rsa_key

        # Install PostgreSQL
        RUN rpm --import http://yum.postgresql.org/RPM-GPG-KEY-PGDG-10 &amp;&amp; \
            rpm -ivh https://download.postgresql.org/pub/repos/yum/11/redhat/rhel-6-x86_64/pgdg-redhat-repo-latest.noarch.rpm &amp;&amp; \
            yum install -y postgresql{[pg-version-nodot]}-server postgresql{[pg-version-upgrade-nodot]}-server

        # Create an ssh key for root so all hosts can ssh to each other as root
        RUN \ {[ssh-key-install]}

        # Add doc user with sudo privileges
        RUN adduser -n {[host-user]} &amp;&amp; \
            echo '{[host-user]}        ALL=(ALL)       NOPASSWD: ALL' > /etc/sudoers.d/{[host-user]}

        RUN {[minio-client-install]}

        ENTRYPOINT /usr/sbin/sshd -D
    </host-define>

    <host-define if="{[os-type-is-centos7]}" image="{[host-image]}" from="{[os-image]}">
        ENV container docker

        {[copy-ca-cert]}

        RUN (cd /lib/systemd/system/sysinit.target.wants/; for i in *; do [ $i == \
            systemd-tmpfiles-setup.service ] || rm -f $i; done); \
            rm -f /lib/systemd/system/multi-user.target.wants/*;\
            rm -f /etc/systemd/system/*.wants/*;\
            rm -f /lib/systemd/system/local-fs.target.wants/*; \
            rm -f /lib/systemd/system/sockets.target.wants/*udev*; \
            rm -f /lib/systemd/system/sockets.target.wants/*initctl*; \
            rm -f /lib/systemd/system/basic.target.wants/*;\
            rm -f /lib/systemd/system/anaconda.target.wants/*;

        VOLUME [ "/sys/fs/cgroup" ]

        # Install packages
        RUN yum install -y openssh-server openssh-clients sudo wget vim 2>&amp;1

        # Install CA certificate
        RUN update-ca-trust extract

        # Regenerate SSH keys
        RUN rm -f /etc/ssh/ssh_host_rsa_key* &amp;&amp; \
            ssh-keygen -t rsa -f /etc/ssh/ssh_host_rsa_key &amp;&amp; \
            rm -f /etc/ssh/ssh_host_dsa_key* &amp;&amp; \
            ssh-keygen -t dsa -f /etc/ssh/ssh_host_dsa_key

        # Install PostgreSQL
        RUN rpm --import http://yum.postgresql.org/RPM-GPG-KEY-PGDG-10 &amp;&amp; \
            rpm -ivh https://download.postgresql.org/pub/repos/yum/11/redhat/rhel-7-x86_64/pgdg-redhat-repo-latest.noarch.rpm  &amp;&amp; \
            yum install -y postgresql{[pg-version-nodot]}-server postgresql{[pg-version-upgrade-nodot]}-server

        # Create an ssh key for root so all hosts can ssh to each other as root
        RUN \ {[ssh-key-install]}

        # Add doc user with sudo privileges
        RUN adduser -n {[host-user]} &amp;&amp; \
            echo '{[host-user]}        ALL=(ALL)       NOPASSWD: ALL' > /etc/sudoers.d/{[host-user]}

        # Enable the user session service so logons are allowed
        RUN systemctl enable systemd-user-sessions.service &amp;&amp; \
            ln -s /usr/lib/systemd/system/systemd-user-sessions.service \
                /etc/systemd/system/default.target.wants/systemd-user-sessions.service

        RUN {[minio-client-install]}

        CMD ["/usr/sbin/init"]
    </host-define>

    <!-- ======================================================================================================================= -->
    <block-define id="setup-ssh-intro">
        <p><backrest/> requires passwordless SSH to enable communication between the hosts.</p>
    </block-define>

    <block-define id="setup-ssh">
        <execute-list host="{[setup-ssh-host]}">
            <title>Create <host>{[setup-ssh-host]}</host> host key pair</title>

            <execute user="{[setup-ssh-user]}">
                <exe-cmd>mkdir -m 750 -p {[setup-ssh-user-home-path]}/.ssh</exe-cmd>
            </execute>
            <execute user="{[setup-ssh-user]}">
                <exe-cmd>ssh-keygen -f {[setup-ssh-user-home-path]}/.ssh/id_rsa
                    -t rsa -b 4096 -N ""</exe-cmd>
            </execute>
        </execute-list>

        <p>Exchange keys between <host>{[host-repo1]}</host> and <host>{[setup-ssh-host]}</host>.</p>

        <execute-list host="{[host-repo1]}">
            <title>Copy <host>{[setup-ssh-host]}</host> public key to <host>{[host-repo1]}</host></title>

            <execute user="root" err-suppress="y" user-force="y">
                <exe-cmd>
                    (echo -n 'no-agent-forwarding,no-X11-forwarding,no-port-forwarding,' &amp;&amp;
                    echo -n 'command="{[br-bin]} ${SSH_ORIGINAL_COMMAND#* }" ' &amp;&amp;
                    sudo ssh root@{[setup-ssh-host]} cat {[setup-ssh-user-home-path]}/.ssh/id_rsa.pub) |
                    sudo -u pgbackrest tee -a {[br-home-path]}/.ssh/authorized_keys
                </exe-cmd>
            </execute>
        </execute-list>

        <execute-list host="{[setup-ssh-host]}">
            <title>Copy <host>{[host-repo1]}</host> public key to <host>{[setup-ssh-host]}</host></title>

            <execute user="root" err-suppress="y" user-force="y">
                <exe-cmd>
                    (echo -n 'no-agent-forwarding,no-X11-forwarding,no-port-forwarding,' &amp;&amp;
                    echo -n 'command="{[br-bin]} ${SSH_ORIGINAL_COMMAND#* }" ' &amp;&amp;
                    sudo ssh root@{[host-repo1]} cat {[br-home-path]}/.ssh/id_rsa.pub) |
                    sudo -u {[setup-ssh-user]} tee -a {[setup-ssh-user-home-path]}/.ssh/authorized_keys
                </exe-cmd>
            </execute>
        </execute-list>

        <p>Test that connections can be made from <host>{[host-repo1]}</host> to <host>{[setup-ssh-host]}</host> and vice versa.</p>

        <execute-list host="{[host-repo1]}">
            <title>Test connection from <host>{[host-repo1]}</host> to <host>{[setup-ssh-host]}</host></title>

            <execute user="{[br-user]}" err-suppress="y">
                <exe-cmd>ssh {[setup-ssh-user]}@{[setup-ssh-host]}</exe-cmd>
                <exe-cmd-extra>-o StrictHostKeyChecking=no</exe-cmd-extra>
            </execute>
        </execute-list>

        <execute-list host="{[setup-ssh-host]}">
            <title>Test connection from <host>{[setup-ssh-host]}</host> to <host>{[host-repo1]}</host></title>

            <execute user="{[setup-ssh-user]}" err-suppress="y">
                <exe-cmd>ssh pgbackrest@{[host-repo1]}</exe-cmd>
                <exe-cmd-extra>-o StrictHostKeyChecking=no</exe-cmd-extra>
            </execute>
        </execute-list>
    </block-define>

    <!-- ======================================================================================================================= -->
    <block-define if="'{[package]}' eq 'none'" id="br-install">
        <p><backrest/> needs to be installed from a package or installed manually as shown here.</p>

        <execute-list host="{[host-build]}">
            <title>Install dependencies</title>

            <execute if="{[os-type-is-debian]}" user="root" pre="y">
                <exe-cmd>
                    apt-get install postgresql-client libxml2</exe-cmd>
                <exe-cmd-extra>-y 2>&amp;1</exe-cmd-extra>
            </execute>

            <execute if="{[os-type-is-centos]}" user="root" pre="y">
                <exe-cmd>
                    yum install postgresql-libs
                </exe-cmd>
                <exe-cmd-extra>-y 2>&amp;1</exe-cmd-extra>
            </execute>
        </execute-list>

        <execute-list host="{[br-install-host]}">
<<<<<<< HEAD
            <title>Install required Perl packages</title>

            <execute if="{[os-type-is-debian]}" user="root" pre="y">
                <exe-cmd>apt-get install libdbd-pg-perl liblz4-1</exe-cmd>
                <exe-cmd-extra>-y 2>&amp;1</exe-cmd-extra>
            </execute>

            <execute if="{[os-type-is-centos6]}" user="root" pre="y">
                <exe-cmd>
                    yum install epel-release
                </exe-cmd>
                <exe-cmd-extra>-y 2>&amp;1</exe-cmd-extra>
            </execute>

            <execute if="{[os-type-is-centos6]}" user="root" pre="y">
                <exe-cmd>yum install perl perl-Time-HiRes perl-parent perl-JSON
                    perl-Digest-SHA perl-DBD-Pg lz4</exe-cmd>
                <exe-cmd-extra>-y 2>&amp;1</exe-cmd-extra>
=======
            <title>Copy <backrest/> binary from build host</title>

            <execute user="root">
                <exe-cmd>scp {[host-build]}:/build/pgbackrest-release-{[version]}/src/pgbackrest /usr/bin</exe-cmd>
                <exe-cmd-extra>2>&amp;1</exe-cmd-extra>
>>>>>>> 296aec03
            </execute>

            <execute user="root">
                <exe-cmd>chmod 755 /usr/bin/pgbackrest</exe-cmd>
            </execute>
        </execute-list>

        <p><backrest/> requires log and configuration directories and a configuration file.</p>

        <execute-list host="{[br-install-host]}">
            <title>Create <backrest/> configuration file and directories</title>

            <execute user="root">
                <exe-cmd>mkdir -p -m 770 /var/log/pgbackrest</exe-cmd>
            </execute>
            <execute user="root">
                <exe-cmd>chown {[br-install-user]}:{[br-install-group]} /var/log/pgbackrest</exe-cmd>
            </execute>
            <execute user="root">
                <exe-cmd>mkdir -p {[backrest-config-path]}</exe-cmd>
            </execute>
            <execute user="root">
                <exe-cmd>mkdir -p {[backrest-config-include-path]}</exe-cmd>
            </execute>
            <execute user="root">
                <exe-cmd>touch {[backrest-config-demo]}</exe-cmd>
            </execute>
            <execute user="root">
                <exe-cmd>chmod 640 {[backrest-config-demo]}</exe-cmd>
            </execute>
            <execute user="root">
                <exe-cmd>chown {[br-install-user]}:{[br-install-group]} {[backrest-config-demo]}</exe-cmd>
            </execute>
        </execute-list>
    </block-define>

    <block-define if="'{[package]}' ne 'none'" id="br-install">
        <execute-list host="{[br-install-host]}">
            <title>Install <backrest/> from package</title>

            <execute if="{[os-type-is-debian]} &amp;&amp; '{[package]}' ne 'apt'" user="root" err-suppress="y" show="n">
                <exe-cmd>dpkg -i {[pgbackrest-repo-path]}/{[package]}</exe-cmd>
                <exe-cmd-extra> 2>&amp;1</exe-cmd-extra>
            </execute>

            <execute if="{[os-type-is-debian]} &amp;&amp; '{[package]}' ne 'apt'" user="root" show="n">
                <exe-cmd>apt-get -y install -f</exe-cmd>
                <exe-cmd-extra>-y 2>&amp;1</exe-cmd-extra>
            </execute>

            <execute if="{[os-type-is-debian]} &amp;&amp; '{[package]}' ne 'apt'" user="root" skip="y">
                <exe-cmd>apt-get install pgbackrest</exe-cmd>
            </execute>

            <execute if="{[os-type-is-debian]} &amp;&amp; '{[package]}' eq 'apt'" user="root" show="n">
                <exe-cmd>apt-get update</exe-cmd>
            </execute>

            <execute if="{[os-type-is-debian]} &amp;&amp; '{[package]}' eq 'apt'" user="root" show="y">
                <exe-cmd>apt-get install pgbackrest</exe-cmd>
                <exe-cmd-extra>-y 2>&amp;1</exe-cmd-extra>
            </execute>

            <execute if="{[os-type-is-centos]} &amp;&amp; '{[package]}' ne 'yum'" user="root" show="n">
                <exe-cmd>yum -y install {[pgbackrest-repo-path]}/{[package]}</exe-cmd>
                <exe-cmd-extra>-y 2>&amp;1</exe-cmd-extra>
            </execute>

            <execute if="{[os-type-is-centos]} &amp;&amp; '{[package]}' ne 'yum'" user="root" skip="y">
                <exe-cmd>yum install pgbackrest</exe-cmd>
            </execute>

            <execute if="{[os-type-is-centos]} &amp;&amp; '{[package]}' eq 'yum'" user="root">
                <exe-cmd>yum install pgbackrest</exe-cmd>
                <exe-cmd-extra>-y 2>&amp;1</exe-cmd-extra>
            </execute>
        </execute-list>

        <execute-list if="'{[br-install-user]}' ne 'postgres'" host="{[br-install-host]}">
            <title>Update permissions on configuration file and directories</title>

            <execute user="root">
                <exe-cmd>chown {[br-install-user]}:{[br-install-group]} /var/log/pgbackrest</exe-cmd>
            </execute>
            <execute user="root">
                <exe-cmd>chown {[br-install-user]}:{[br-install-group]} {[backrest-config-demo]}</exe-cmd>
            </execute>
        </execute-list>
    </block-define>

    <block-define id="br-install-repo">
        <execute-list if="'{[package]}' eq 'none'" host="{[br-install-host]}">
            <title>Create the <backrest/> repository</title>

            <execute user="root">
                <exe-cmd>mkdir -p {[backrest-repo-path]}</exe-cmd>
            </execute>
            <execute user="root">
                <exe-cmd>chmod 750 {[backrest-repo-path]}</exe-cmd>
            </execute>
            <execute user="root">
                <exe-cmd>chown {[br-install-user]}:{[br-install-group]} {[backrest-repo-path]}</exe-cmd>
            </execute>
        </execute-list>

        <execute-list if="'{[package]}' ne 'none' &amp;&amp; '{[br-install-user]}' ne 'postgres'" host="{[br-install-host]}">
            <title>Update permissions on the <backrest/> repository</title>

            <execute user="root">
                <exe-cmd>chown {[br-install-user]}:{[br-install-group]} {[backrest-repo-path]}</exe-cmd>
            </execute>
        </execute-list>
    </block-define>

    <!-- ======================================================================================================================= -->
    <block-define id="s3-setup">
        <p><backrest/> supports locating repositories in <proper>S3-compatible</proper> object stores.  The bucket used to store the repository must be created in advance &amp;mdash; <backrest/> will not do it automatically.  The repository can be located in the bucket root (<path>/</path>) but it's usually best to place it in a subpath so object store logs or other data can also be stored in the bucket without conflicts.</p>

        <execute-list if="'{[s3-local]}' eq 'y'" host="{[s3-setup-host]}" show="n">
            <title>Create the bucket</title>

            <!-- Set host entries to redirect AWS to local s3 server -->
            <execute user="root" user-force="y" show="n">
                <exe-cmd>echo "{[host-s3-ip]} {[s3-bucket]}.{[s3-endpoint]} {[s3-endpoint]}" | tee -a /etc/hosts</exe-cmd>
            </execute>

            <execute show='n'>
                <exe-cmd>mc config host add demo https://{[host-s3-ip]} {[s3-key]} {[s3-key-secret]} --insecure</exe-cmd>
            </execute>

            <execute if="'{[s3-setup-create-bucket]}' eq 'y'" show='n'>
                <exe-cmd>mc mb demo/{[s3-bucket]} --insecure</exe-cmd>
            </execute>
        </execute-list>

        <backrest-config host="{[s3-setup-host]}" file="{[backrest-config-demo]}" owner="{[s3-setup-config-owner]}">
            <title>Configure <proper>S3</proper></title>

            <backrest-config-option section="global" key="repo1-type">s3</backrest-config-option>
            <backrest-config-option section="global" key="repo1-path">/{[s3-repo]}</backrest-config-option>
            <backrest-config-option section="global" key="repo1-s3-key">{[s3-key]}</backrest-config-option>
            <backrest-config-option section="global" key="repo1-s3-key-secret">{[s3-key-secret]}</backrest-config-option>
            <backrest-config-option section="global" key="repo1-s3-bucket">{[s3-bucket]}</backrest-config-option>
            <backrest-config-option section="global" key="repo1-s3-endpoint">{[s3-endpoint]}</backrest-config-option>
            <backrest-config-option section="global" key="repo1-s3-region">{[s3-region]}</backrest-config-option>

            <backrest-config-option section="global" key="process-max">4</backrest-config-option>
        </backrest-config>

        <admonition type="note">The region and endpoint will need to be configured to where the bucket is located.  The values given here are for the <id>{[s3-region]}</id> region.</admonition>
    </block-define>

    <!-- SECTION => INTRODUCTION -->
    <section id="introduction">
        <title>Introduction</title>

        <!-- Create S3 server first to allow it time to boot before being used -->
        <host-add if="'{[s3-local]}' eq 'y'" id="{[host-s3-id]}" name="{[host-s3]}" user="root" image="minio/minio:RELEASE.2019-10-12T01-39-57Z" os="{[os-type]}" option="-v {[fake-cert-path]}/s3-server.crt:/root/.minio/certs/public.crt:ro -v {[fake-cert-path]}/s3-server.key:/root/.minio/certs/private.key:ro -e MINIO_REGION={[s3-region]} -e MINIO_DOMAIN={[s3-endpoint]} -e MINIO_BROWSER=off -e MINIO_ACCESS_KEY={[s3-key]} -e MINIO_SECRET_KEY={[s3-key-secret]}" param="server /data --address :443" update-hosts="n"/>

        <p>This user guide is intended to be followed sequentially from beginning to end &amp;mdash; each section depends on the last.  For example, the <link section="/backup">Backup</link> section relies on setup that is performed in the <link section="/quickstart">Quick Start</link> section.  Once <backrest/> is up and running then skipping around is possible but following the user guide in order is recommended the first time through.</p>

        <p>Although the examples are targeted at {[user-guide-os]} and <postgres/> {[pg-version]}, it should be fairly easy to apply this guide to any Unix distribution and <postgres/> version. The only OS-specific commands are those to create, start, stop, and drop <postgres/> clusters.  The <backrest/> commands will be the same on any Unix system though the location to install the executable may vary.

        Configuration information and documentation for PostgreSQL can be found in the <postgres/> <link url='http://www.postgresql.org/docs/{[pg-version]}/static/index.html'>Manual</link>.</p>

        <p>A somewhat novel approach is taken to documentation in this user guide.  Each command is run on a virtual machine when the documentation is built from the XML source.  This means you can have a high confidence that the commands work correctly in the order presented.  Output is captured and displayed below the command when appropriate.  If the output is not included it is because it was deemed not relevant or was considered a distraction from the narrative.</p>

        <p>All commands are intended to be run as an unprivileged user that has sudo privileges for both the <user>root</user> and <user>postgres</user> users.  It's also possible to run the commands directly as their respective users without modification and in that case the <cmd>sudo</cmd> commands can be stripped off.</p>
    </section>

    <!-- SECTION => CONCEPTS -->
    <section id="concept">
        <title>Concepts</title>

        <p>The following concepts are defined as they are relevant to <backrest/>, <postgres/>, and this user guide.</p>

        <!-- SECTION => CONCEPTS - BACKUP -->
        <section id="backup">
            <title>Backup</title>

            <p>A backup is a consistent copy of a database cluster that can be restored to recover from a hardware failure, to perform Point-In-Time Recovery, or to bring up a new standby.</p>

            <p><b>Full Backup</b>: <backrest/> copies the entire contents of the database cluster to the backup. The first backup of the database cluster is always a Full Backup. <backrest/> is always able to restore a full backup directly. The full backup does not depend on any files outside of the full backup for consistency.</p>

            <p><b>Differential Backup</b>: <backrest/> copies only those database cluster files that have changed since the last full backup. <backrest/> restores a differential backup by copying all of the files in the chosen differential backup and the appropriate unchanged files from the previous full backup. The advantage of a differential backup is that it requires less disk space than a full backup, however, the differential backup and the full backup must both be valid to restore the differential backup.</p>

            <p><b>Incremental Backup</b>: <backrest/> copies only those database cluster files that have changed since the last backup (which can be another incremental backup, a differential backup, or a full backup). As an incremental backup only includes those files changed since the prior backup, they are generally much smaller than full or differential backups. As with the differential backup, the incremental backup depends on other backups to be valid to restore the incremental backup. Since the incremental backup includes only those files since the last backup, all prior incremental backups back to the prior differential, the prior differential backup, and the prior full backup must all be valid to perform a restore of the incremental backup. If no differential backup exists then all prior incremental backups back to the prior full backup, which must exist, and the full backup itself must be valid to restore the incremental backup.</p>
        </section>

        <!-- SECTION => CONCEPTS - RESTORE -->
        <section id="restore">
            <title>Restore</title>

            <p>A restore is the act of copying a backup to a system where it will be started as a live database cluster.  A restore requires the backup files and one or more WAL segments in order to work correctly.</p>
        </section>

        <!-- SECTION => CONCEPTS - WAL -->
        <section id="wal">
            <title>Write Ahead Log (WAL)</title>

            <p>WAL is the mechanism that <postgres/> uses to ensure that no committed changes are lost. Transactions are written sequentially to the WAL and a transaction is considered to be committed when those writes are flushed to disk. Afterwards, a background process writes the changes into the main database cluster files (also known as the heap). In the event of a crash, the WAL is replayed to make the database consistent.</p>

            <p>WAL is conceptually infinite but in practice is broken up into individual 16MB files called segments.  WAL segments follow the naming convention <id>0000000100000A1E000000FE</id> where the first 8 hexadecimal digits represent the timeline and the next 16 digits are the logical sequence number (LSN).</p>

        </section>

        <!-- SECTION => CONCEPTS - ENCRYPTION -->
        <section id="encryption">
            <title>Encryption</title>

            <p>Encryption is the process of converting data into a format that is unrecognizable unless the appropriate password (also referred to as passphrase) is provided.</p>

            <p><backrest/> will encrypt the repository based on a user-provided password, thereby preventing unauthorized access to data stored within the repository.</p>
        </section>
    </section>

    <!-- SECTION => UPGRADING -->
    <section id="upgrading">
        <title>Upgrading {[project]}</title>

        <section id="v1-v2">
            <title>Upgrading {[project]} from v1 to v2</title>

            <p>Upgrading from <proper>v1</proper> to <proper>v2</proper> is fairly straight-forward.  The repository format has not changed and all non-deprecated options from <proper>v1</proper> are accepted, so for most installations it is simply a matter of installing the new version.</p>

            <p>However, there are a few caveats:</p>

            <list>
                <list-item>The deprecated <br-option>thread-max</br-option> option is no longer valid.  Use <br-option>process-max</br-option> instead.</list-item>

                <list-item>The deprecated <br-option>archive-max-mb</br-option> option is no longer valid.  This has been replaced with the <br-option>archive-push-queue-max</br-option> option which has different semantics.</list-item>

                <list-item>The default for the <br-option>backup-user</br-option> option has changed from <id>backrest</id> to <id>pgbackrest</id>.</list-item>

                <list-item>In <proper>v2.02</proper> the default location of the <backrest/> configuration file has changed from <file>/etc/pgbackrest.conf</file> to <file>/etc/pgbackrest/pgbackrest.conf</file>. If <file>/etc/pgbackrest/pgbackrest.conf</file> does not exist, the <file>/etc/pgbackrest.conf</file> file will be loaded instead, if it exists.</list-item>
            </list>

            <p>Many option names have changed to improve consistency although the old names from <proper>v1</proper> are still accepted.  In general, <id>db-*</id> options have been renamed to <id>pg-*</id> and <id>backup-*</id>/<id>retention-*</id> options have been renamed to <id>repo-*</id> when appropriate.</p>

            <p><postgres/> and repository options must be indexed when using the new names introduced in <proper>v2</proper>, e.g. <br-option>pg1-host</br-option>, <br-option>pg1-path</br-option>, <br-option>repo1-path</br-option>, <br-option>repo1-type</br-option>, etc.  Only one repository is allowed currently but more flexibility is planned for <proper>v2</proper>.</p>
        </section>
    </section>

    <!-- ======================================================================================================================= -->
    <section if="'{[package]}' eq 'none'" id="build">
        <title>Build</title>

        <p if="{[os-type-is-debian]}">{[user-guide-os]} packages for <backrest/> are available at <link url="https://www.postgresql.org/download/linux/ubuntu/">apt.postgresql.org</link>.  If they are not provided for your distribution/version it is easy to download the source and install manually.</p>

        <p if="{[os-type-is-centos]}">{[user-guide-os]} packages for <backrest/> are available from <link url="{[crunchy-url-base]}">Crunchy Data</link> or <link url="http://yum.postgresql.org">yum.postgresql.org</link>, but it is also easy to download the source and install manually.</p>

        <host-add id="{[host-build-id]}" name="{[host-build]}" user="{[host-build-user]}" image="{[host-build-image]}" os="{[os-type]}" mount="{[host-build-mount]}" option="{[host-option]}"/>

        <p>When building from source it is best to use a build host rather than building on production.  Many of the tools required for the build should generally not be installed in production.  <backrest/> consists of a single executable so it is easy to copy to a new host once it is built.</p>

        <execute-list host="{[host-build]}">
            <title>Download version <id>{[version]}</id> of <backrest/> to pre-created <path>/build</path> path</title>

            <!-- This is shown to the user but never actually run for the very good reason that the release is not available before the documentation is built -->
            <execute skip="y">
                <exe-cmd>wget -q -O -
                    {[github-url-release]}/{[version]}.tar.gz |
                    tar zx -C /build</exe-cmd>
            </execute>

            <!-- These commands simulate what the command above would do if it could be run -->
            <execute user="root" show="n">
                <exe-cmd>mkdir -p /build/pgbackrest-release-{[version]}</exe-cmd>
            </execute>
            <execute user="root" show="n">
                <exe-cmd>cp -r {[pgbackrest-repo-path]}/libc /build/pgbackrest-release-{[version]}</exe-cmd>
            </execute>
            <execute user="root" show="n">
                <exe-cmd>cp -r {[pgbackrest-repo-path]}/src /build/pgbackrest-release-{[version]}</exe-cmd>
            </execute>
            <execute user="root" show="n">
                <exe-cmd>chown -R {[host-build-user]} /build/pgbackrest-release-{[version]}</exe-cmd>
            </execute>
        </execute-list>

        <execute-list host="{[host-build]}">
            <title>Install build dependencies</title>

            <execute if="{[os-type-is-debian]}" user="root" show="n" pre="y">
                <exe-cmd>apt-get update</exe-cmd>
            </execute>

            <execute if="{[os-type-is-debian]}" user="root" pre="y">
<<<<<<< HEAD
                <exe-cmd>
                    apt-get install build-essential libssl-dev libxml2-dev libperl-dev zlib1g-dev
                    liblz4-dev
                </exe-cmd>
                <exe-cmd-extra>-y 2>&amp;1</exe-cmd-extra>
            </execute>

            <execute if="{[os-type-is-centos6]}" user="root" pre="y">
                <exe-cmd>
                    yum install epel-release
                </exe-cmd>
                <exe-cmd-extra>-y 2>&amp;1</exe-cmd-extra>
            </execute>

            <execute if="{[os-type-is-centos6]}" user="root" pre="y">
                <exe-cmd>
                    yum install build-essential gcc openssl-devel libxml2-devel
                        perl-ExtUtils-Embed lz4-devel
                </exe-cmd>
=======
                <exe-cmd>
                    apt-get install make gcc libpq-dev libssl-dev libxml2-dev pkg-config</exe-cmd>
>>>>>>> 296aec03
                <exe-cmd-extra>-y 2>&amp;1</exe-cmd-extra>
            </execute>

            <execute if="{[os-type-is-centos]}" user="root" pre="y">
                <exe-cmd>
<<<<<<< HEAD
                    yum install build-essential gcc make openssl-devel libxml2-devel
                        perl-ExtUtils-Embed lz4-devel
=======
                    yum install make gcc postgresql-devel openssl-devel libxml2-devel
>>>>>>> 296aec03
                </exe-cmd>
                <exe-cmd-extra>-y 2>&amp;1</exe-cmd-extra>
            </execute>
        </execute-list>

        <execute-list host="{[host-build]}">
            <title>Configure and compile <backrest/></title>

            <execute>
                <exe-cmd>cd /build/pgbackrest-release-{[version]}/src &amp;&amp; ./configure &amp;&amp; make</exe-cmd>
            </execute>
        </execute-list>
    </section>

    <!-- SECTION => INSTALLATION -->
    <section id="installation">
        <title>Installation</title>

        <p>A new host named <host>pg1</host> is created to contain the demo cluster and run <backrest/> examples.</p>

        <host-add id="{[host-pg1-id]}" name="{[host-pg1]}" user="{[host-pg1-user]}" image="{[host-pg1-image]}" os="{[os-type]}" mount="{[host-pg1-mount]}" option="{[host-option]}"/>

        <!-- <execute-list if="{[pg-version]} >= 11" host="{[host-pg1]}">
            <title>Create <user>{[br-user]}</user> user</title>

            <execute if="{[os-type-is-debian]}" user="root">
                <exe-cmd>adduser {[dash]}-ingroup {[pg-group]} {[dash]}-disabled-password {[dash]}-gecos "" {[br-user]}</exe-cmd>
            </execute>
            <execute if="{[os-type-is-centos]}" user="root">
                <exe-cmd>adduser -g{[pg-group]} -n {[br-user]}</exe-cmd>
            </execute>
        </execute-list> -->

        <block id="br-install">
            <block-variable-replace key="br-install-host">{[host-pg1]}</block-variable-replace>
            <block-variable-replace key="br-install-user">postgres</block-variable-replace>
            <block-variable-replace key="br-install-group">postgres</block-variable-replace>
        </block>

        <p><backrest/> should now be properly installed but it is best to check.  If any dependencies were missed then you will get an error when running <backrest/> from the command line.</p>

        <execute-list host="{[host-pg1]}">
            <title>Make sure the installation worked</title>

            <execute user="postgres" output="y" filter="n">
                <exe-cmd>{[project-exe]}</exe-cmd>
            </execute>
        </execute-list>
    </section>

    <!-- SECTION => QUICKSTART -->
    <section id="quickstart">
        <title>Quick Start</title>

        <p>The Quick Start section will cover basic configuration of <backrest/> and <postgres/> and introduce the <cmd>backup</cmd>, <cmd>restore</cmd>, and <cmd>info</cmd> commands.</p>

        <!-- SECTION => QUICKSTART - SETUP DEMO CLUSTER -->
        <section id="setup-demo-cluster">
            <title>Setup Demo Cluster</title>

            <p>Creating the demo cluster is optional but is strongly recommended, especially for new users, since the example commands in the user guide reference the demo cluster; the examples assume the demo cluster is running on the default port (i.e. 5432). The cluster will not be started until a later section because there is still some configuration to do.</p>

            <execute-list host="{[host-pg1]}">
                <title>Create the demo cluster</title>

                <execute user="postgres">
                    <exe-cmd>
                        {[pg-bin-path]}/initdb
                            -D {[pg-path]} -k -A peer</exe-cmd>
                </execute>

                <execute if="{[os-type-is-debian]}" user="root" output="y" filter="n">
                    <exe-cmd>{[pg-cluster-create]}</exe-cmd>
                </execute>
            </execute-list>

            <p>By default <postgres/> will only accept local connections.  The examples in this guide will require connections from other servers so <pg-option>listen_addresses</pg-option> is configured to listen on all interfaces.  This may not be appropriate for secure installations.</p>

            <postgres-config host="{[host-pg1]}" file="{[postgres-config-demo]}">
                <title>Set <pg-option>listen_addresses</pg-option></title>

                <postgres-config-option key="listen_addresses">'*'</postgres-config-option>
            </postgres-config>

            <p>For demonstration purposes the <pg-option>log_line_prefix</pg-option> setting will be minimally configured.  This keeps the log output as brief as possible to better illustrate important information.</p>

            <postgres-config host="{[host-pg1]}" file="{[postgres-config-demo]}">
                <title>Set <pg-option>log_line_prefix</pg-option></title>

                <postgres-config-option key="log_line_prefix">''</postgres-config-option>
            </postgres-config>

            <p if="{[os-type-is-centos]}">By default {[user-guide-os]} includes the day of the week in the log filename.  This makes automating the user guide a bit more complicated so the <pg-option>log_filename</pg-option> is set to a constant.</p>

            <postgres-config host="{[host-pg1]}" if="{[os-type-is-centos]}" file="{[postgres-config-demo]}">
                <title>Set <pg-option>log_filename</pg-option></title>

                <postgres-config-option key="log_filename">'postgresql.log'</postgres-config-option>
            </postgres-config>
        </section>

        <!-- SECTION => QUICKSTART - CONFIGURE STANZA -->
        <section id="configure-stanza">
            <title>Configure Cluster Stanza</title>

            <option-description key="stanza"/>

            <p>The name 'demo' describes the purpose of this cluster accurately so that will also make a good stanza name.</p>

            <p><backrest/> needs to know where the base data directory for the <postgres/> cluster is located.  The path can be requested from <postgres/> directly but in a recovery scenario the <postgres/> process will not be available.  During backups the value supplied to <backrest/> will be compared against the path that <postgres/> is running on and they must be equal or the backup will return an error.  Make sure that <br-option>pg-path</br-option> is exactly equal to <pg-option>data_directory</pg-option> in <file>postgresql.conf</file>.</p>

            <p>By default {[user-guide-os]} stores clusters in <path>{[pg-path-default]}</path> so it is easy to determine the correct path for the data directory.</p>

            <p>When creating the <file>{[backrest-config-demo]}</file> file, the database owner (usually <id>postgres</id>) must be granted read privileges.</p>

            <backrest-config host="{[host-pg1]}" file="{[backrest-config-demo]}">
                <title>Configure the <postgres/> cluster data directory</title>

                <backrest-config-option section="demo" key="pg1-path">{[pg-path]}</backrest-config-option>

                <backrest-config-option section="global" key="log-level-stderr">off</backrest-config-option>
                <backrest-config-option section="global" key="log-timestamp">n</backrest-config-option>
            </backrest-config>

            <p><backrest/> configuration files follow the Windows INI convention.  Sections are denoted by text in brackets and key/value pairs are contained in each section.  Lines beginning with <id>#</id> are ignored and can be used as comments.</p>

            <p>There are multiple ways the <backrest/> configuration files can be loaded:</p>
            <list>
                <list-item><br-option>config</br-option> and <br-option>config-include-path</br-option> are default: the default config file will be loaded, if it exists, and <file>*.conf</file> files in the default config include path will be appended, if they exist.</list-item>
                <list-item><br-option>config</br-option> option is specified: only the specified config file will be loaded and is expected to exist.</list-item>
                <list-item><br-option>config-include-path</br-option> is specified: <file>*.conf</file> files in the config include path will be loaded and the path is required to exist. The default config file will be be loaded if it exists. If it is desirable to load only the files in the specified config include path, then the <br-option>--no-config</br-option> option can also be passed.</list-item>
                <list-item><br-option>config</br-option> and <br-option>config-include-path</br-option> are specified: using the user-specified values, the config file will be loaded and <file>*.conf</file> files in the config include path will be appended. The files are expected to exist.</list-item>
                <list-item><br-option>config-path</br-option> is specified: this setting will override the base path for the default location of the config file and/or the base path of the default config-include-path setting unless the config and/or config-include-path option is explicitly set.</list-item>
            </list>

            <p>The files are concatenated as if they were one big file; order doesn't matter, but there is precedence based on sections. The precedence (highest to lowest) is:</p>

            <list>
                <list-item>[<i>stanza</i>:<i>command</i>]</list-item>
                <list-item>[<i>stanza</i>]</list-item>
                <list-item>[global:<i>command</i>]</list-item>
                <list-item>[global]</list-item>
            </list>

            <admonition type="note"><br-option>--config</br-option>, <br-option>--config-include-path</br-option> and <br-option>--config-path</br-option> are command-line only options.</admonition>

            <p><backrest/> can also be configured using environment variables as described in the <link url="command.html">command reference</link>.</p>

            <execute-list host="{[host-pg1]}">
                <title>Configure <br-option>log-path</br-option> using the environment</title>

                <execute user="postgres" output="y" filter="n">
                    <exe-cmd>bash -c '
                        export PGBACKREST_LOG_PATH=/path/set/by/env &amp;&amp;
                        {[project-exe]} --log-level-console=error help backup log-path'</exe-cmd>
                    <exe-highlight>current\: \/path\/set\/by\/env</exe-highlight>
                </execute>
            </execute-list>
        </section>

        <!-- SECTION => QUICKSTART - CREATE REPOSITORY -->
        <section id="create-repository">
            <title>Create the Repository</title>

            <option-description key="repo-path"/>

            <p>For this demonstration the repository will be stored on the same host as the <postgres/> server.  This is the simplest configuration and is useful in cases where traditional backup software is employed to backup the database host.</p>

            <block id="br-install-repo">
                <block-variable-replace key="br-install-host">{[host-pg1]}</block-variable-replace>
                <block-variable-replace key="br-install-user">postgres</block-variable-replace>
                <block-variable-replace key="br-install-group">postgres</block-variable-replace>
            </block>

            <p>The repository path must be configured so <backrest/> knows where to find it.</p>

            <backrest-config host="{[host-pg1]}" file="{[backrest-config-demo]}">
                <title>Configure the <backrest/> repository path</title>

                <backrest-config-option section="global" key="repo1-path">{[backrest-repo-path]}</backrest-config-option>
            </backrest-config>
        </section>

        <!-- SECTION => QUICKSTART - CONFIGURE ARCHIVING -->
        <section id="configure-archiving">
            <title>Configure Archiving</title>

            <p>Backing up a running <postgres/> cluster requires WAL archiving to be enabled.  Note that <i>at least</i> one WAL segment will be created during the backup process even if no explicit writes are made to the cluster.</p>

            <postgres-config host="{[host-pg1]}" file="{[postgres-config-demo]}">
                <title>Configure archive settings</title>

                <postgres-config-option key="archive_command">'{[project-exe]} {[dash]}-stanza={[postgres-cluster-demo]} archive-push %p'</postgres-config-option>
                <postgres-config-option key="archive_mode">on</postgres-config-option>
                <postgres-config-option key="wal_level">{[wal-level]}</postgres-config-option>
                <postgres-config-option key="max_wal_senders">3</postgres-config-option>
            </postgres-config>

            <p>Setting <pg-option>wal_level</pg-option> to at least <pg-setting>{[wal-level]}</pg-setting> and increasing <pg-option>max_wal_senders</pg-option> is a good idea even if there are currently no replicas as this will allow them to be added later without restarting the primary cluster.</p>

            <p>The <postgres/> cluster must be restarted after making these changes and before performing a backup.</p>

            <execute-list host="{[host-pg1]}">
                <title>Restart the {[postgres-cluster-demo]} cluster</title>

                <execute user="root">
                    <exe-cmd>{[pg-cluster-restart]}</exe-cmd>
                </execute>

                <execute user="postgres" show="n">
                    <exe-cmd>{[pg-cluster-wait]}</exe-cmd>
                </execute>
            </execute-list>

            <p>When archiving a WAL segment is expected to take more than 60 seconds (the default) to reach the <backrest/> repository, then the <backrest/> <br-option>archive-timeout</br-option> option should be increased. Note that this option is not the same as the <postgres/> <pg-option>archive_timeout</pg-option> option which is used to force a WAL segment switch; useful for databases where there are long periods of inactivity. For more information on the <postgres/> <pg-option>archive_timeout</pg-option> option, see <postgres/> <link url="https://www.postgresql.org/docs/current/static/runtime-config-wal.html">Write Ahead Log</link>.</p>

            <p>The <cmd>archive-push</cmd> command can be configured with its own options.  For example, a lower compression level may be set to speed archiving without affecting the compression used for backups.</p>

            <backrest-config host="{[host-pg1]}" file="{[backrest-config-demo]}">
                <title>Config <cmd>archive-push</cmd> to use a lower compression level</title>

                <backrest-config-option section="global:archive-push" key="compress-level">3</backrest-config-option>
            </backrest-config>

            <p>This configuration technique can be used for any command and can even target a specific stanza, e.g. <code>demo:archive-push</code>.</p>
        </section>

        <!-- SECTION => QUICKSTART - RETENTION -->
        <section id="retention">
            <title>Configure Retention</title>

            <p><backrest/> expires backups based on retention options.</p>

            <backrest-config host="{[host-pg1]}" file="{[backrest-config-demo]}">
                <title>Configure retention to 2 full backups</title>

                <backrest-config-option section="global" key="repo1-retention-full">2</backrest-config-option>
            </backrest-config>

            <p>More information about retention can be found in the <link section="/retention">Retention</link> section.</p>
        </section>

        <!-- SECTION => QUICKSTART - CONFIGURE ENCRYPTION -->
        <!-- Since S3 and repository host require configure-archiving, this section must come after. -->
        <section if="'{[encrypt]}' eq 'y'" id="configure-encryption">
            <title>Configure Repository Encryption</title>

            <p>The repository will be configured with a cipher type and key to demonstrate encryption.  Encryption is always performed client-side even if the repository type (e.g. <proper>S3</proper> or other object store) supports encryption.</p>

            <p>It is important to use a long, random passphrase for the cipher key.  A good way to generate one is to run: <code>openssl rand -base64 48</code>.</p>

            <backrest-config host="{[host-pg1]}" file="{[backrest-config-demo]}">
                <title>Configure <backrest/> repository encryption</title>

                <backrest-config-option section="global" key="repo1-cipher-type">{[backrest-repo-cipher-type]}</backrest-config-option>
                <backrest-config-option section="global" key="repo1-cipher-pass">{[backrest-repo-cipher-pass]}</backrest-config-option>
            </backrest-config>

            <p>Once the repository has been configured and the stanza created and checked, the repository encryption settings cannot be changed.</p>
        </section>

        <section id="s3-support" if="'{[s3-all]}' eq 'y'">
            <title>S3-Compatible Object Store Support</title>

            <block id="s3-setup">
                <block-variable-replace key="s3-setup-host">{[host-pg1]}</block-variable-replace>
                <block-variable-replace key="s3-setup-config-owner">postgres:postgres</block-variable-replace>
                <block-variable-replace key="s3-setup-create-bucket">y</block-variable-replace>
            </block>
        </section>

        <!-- SECTION => QUICKSTART - STANZA CREATE -->
        <section id="create-stanza">
            <title>Create the Stanza</title>

            <p>The <cmd>stanza-create</cmd> command must be run on the host where the repository is located to initialize the stanza. It is recommended that the <cmd>check</cmd> command be run after <cmd>stanza-create</cmd> to ensure archiving and backups are properly configured.</p>

            <execute-list host="{[host-pg1]}">
                <title>Create the stanza and check the configuration</title>

                <execute user="postgres" output="y">
                    <exe-cmd>{[project-exe]} {[dash]}-stanza={[postgres-cluster-demo]} {[dash]}-log-level-console=info stanza-create</exe-cmd>
                    <exe-highlight>completed successfully</exe-highlight>
                </execute>
            </execute-list>
        </section>

        <!-- SECTION => QUICKSTART - CHECK CONFIGURATION -->
        <section id="check-configuration">
            <title>Check the Configuration</title>
            <cmd-description key="check"/>

            <execute-list host="{[host-pg1]}">
                <title>Check the configuration</title>

                <execute user="postgres" output="y">
                    <exe-cmd>{[project-exe]} {[dash]}-stanza={[postgres-cluster-demo]} {[dash]}-log-level-console=info check</exe-cmd>
                    <exe-highlight> successfully archived to </exe-highlight>
                </execute>
            </execute-list>

            <!-- Decided not to show the error in this part of the user guide but added as a debug statement for reference. -->
            <execute-list if="'{[debug]}' eq 'y'" host="{[host-pg1]}">
                <title>Example of an invalid configuration</title>

                <execute user="postgres" output="y" err-expect="82">
                    <exe-cmd>{[project-exe]} {[dash]}-stanza={[postgres-cluster-demo]} --archive-timeout=.1 check</exe-cmd>
                    <exe-highlight>could not find WAL segment|did not reach the archive</exe-highlight>
                </execute>
            </execute-list>
        </section>

        <!-- SECTION => QUICKSTART - PERFORM BACKUP -->
        <section id="perform-backup">
            <title>Perform a Backup</title>

            <p>To perform a backup of the <postgres/> cluster run <backrest/> with the <cmd>backup</cmd> command.</p>

            <execute-list host="{[host-pg1]}">
                <title>Backup the {[postgres-cluster-demo]} cluster</title>

                <execute user="postgres" output="y">
                    <exe-cmd>{[project-exe]} {[dash]}-stanza={[postgres-cluster-demo]}
                        --log-level-console=info backup</exe-cmd>
                    <exe-highlight>no prior backup exists|full backup size</exe-highlight>
                </execute>

                <execute user="postgres" show="n" variable-key="backup-full-first">
                    <exe-cmd>{[cmd-backup-last]}</exe-cmd>
                </execute>
            </execute-list>

            <p>By default <backrest/> will attempt to perform an incremental backup.  However, an incremental backup must be based on a full backup and since no full backup existed <backrest/> ran a full backup instead.</p>

            <p>The <br-option>type</br-option> option can be used to specify a full or differential backup.</p>

            <execute-list host="{[host-pg1]}">
                <title>Differential backup of the {[postgres-cluster-demo]} cluster</title>

                <execute user="postgres" output="y">
                    <exe-cmd>{[project-exe]} {[dash]}-stanza={[postgres-cluster-demo]} {[dash]}-type=diff
                        --log-level-console=info backup</exe-cmd>
                    <exe-highlight>diff backup size</exe-highlight>
                </execute>
            </execute-list>

            <p>This time there was no warning because a full backup already existed.  While incremental backups can be based on a full <i>or</i> differential backup, differential backups must be based on a full backup.  A full backup can be performed by running the <cmd>backup</cmd> command with <br-setting>{[dash]}-type=full</br-setting>.</p>

            <p>More information about the <cmd>backup</cmd> command can be found in the <link section="/backup">Backup</link> section.</p>
        </section>

        <!-- SECTION => QUICKSTART - SCHEDULE BACKUP -->
        <section id="schedule-backup">
            <title>Schedule a Backup</title>

            <p>Backups can be scheduled with utilities such as cron.</p>

            <p>In the following example, two cron jobs are configured to run; full backups are scheduled for 6:30 AM every Sunday with differential backups scheduled for 6:30 AM Monday through Saturday. If this crontab is installed for the first time mid-week, then pgBackRest will run a full backup the first time the differential job is executed, followed the next day by a differential backup.</p>

            <code-block title="crontab">
                #m h   dom mon dow   command
                30 06  *   *   0     pgbackrest --type=full --stanza=demo backup
                30 06  *   *   1-6   pgbackrest --type=diff --stanza=demo backup
            </code-block>

            <p>Once backups are scheduled it's important to configure retention so backups are expired on a regular schedule, see <link section="/retention">Retention</link>.</p>
        </section>

        <!-- SECTION => QUICKSTART - BACKUP INFO -->
        <section id="backup-info" depend="perform-backup">
            <title>Backup Information</title>

            <p>Use the <cmd>info</cmd> command to get information about backups.</p>

            <execute-list host="{[host-pg1]}">
                <title>Get info for the {[postgres-cluster-demo]} cluster</title>

                <execute user="postgres" filter="n" output="y">
                    <exe-cmd>{[project-exe]} info</exe-cmd>
                    <exe-highlight>(full|incr|diff) backup</exe-highlight>
                </execute>
            </execute-list>

            <p>Each stanza has a separate section and it is possible to limit output to a single stanza with the <br-option>--stanza</br-option> option.  The stanza '<id>status</id>' gives a brief indication of the stanza's health.  If this is '<id>ok</id>' then <backrest/> is functioning normally.  The '<id>wal archive min/max</id>' shows the minimum and maximum WAL currently stored in the archive.  Note that there may be gaps due to archive retention policies or other reasons.</p>

            <p>The backups are displayed oldest to newest.  The oldest backup will <i>always</i> be a full backup (indicated by an <id>F</id> at the end of the label) but the newest backup can be full, differential (ends with <id>D</id>), or incremental (ends with <id>I</id>).</p>

            <p>The '<id>timestamp start/stop</id>' defines the time period when the backup ran.  The '<id>timestamp stop</id>' can be used to determine the backup to use when performing Point-In-Time Recovery.  More information about Point-In-Time Recovery can be found in the <link section="/pitr">Point-In-Time Recovery</link> section.</p>

            <p>The '<id>wal start/stop</id>' defines the WAL range that is required to make the database consistent when restoring.  The <cmd>backup</cmd> command will ensure that this WAL range is in the archive before completing.</p>

            <p>The '<id>database size</id>' is the full uncompressed size of the database while '<id>backup size</id>' is the amount of data actually backed up (these will be the same for full backups).  The '<id>repository size</id>' includes all the files from this backup and any referenced backups that are required to restore the database while '<id>repository backup size</id>' includes only the files in this backup (these will also be the same for full backups).  Repository sizes reflect compressed file sizes if compression is enabled in <backrest/> or the filesystem.</p>

            <p>The '<id>backup reference list</id>' contains the additional backups that are required to restore this backup.</p>
        </section>

        <!-- SECTION => QUICKSTART - PERFORM RESTORE -->
        <section id="perform-restore" depend="perform-backup">
            <title>Restore a Backup</title>

            <p>Backups can protect you from a number of disaster scenarios, the most common of which are hardware failure and data corruption.  The easiest way to simulate data corruption is to remove an important <postgres/> cluster file.</p>

            <execute-list host="{[host-pg1]}">
                <title>Stop the {[postgres-cluster-demo]} cluster and delete the <file>pg_control</file> file</title>

                <execute user="root">
                    <exe-cmd>{[pg-cluster-stop]}</exe-cmd>
                </execute>

                <execute user="postgres">
                    <exe-cmd>rm {[pg-path]}/global/pg_control</exe-cmd>
                </execute>
            </execute-list>

            <p>Starting the cluster without this important file will result in an error.</p>

            <execute-list host="{[host-pg1]}">
                <title>Attempt to start the corrupted {[postgres-cluster-demo]} cluster</title>

                <execute if="{[os-type-is-debian]}" user="root" output="y" err-expect="1">
                    <exe-cmd>{[pg-cluster-start]}</exe-cmd>
                    <exe-highlight>could not find the database system</exe-highlight>
                </execute>

                <execute if="{[os-type-is-centos6]}" user="root" show="n">
                    <exe-cmd>rm -f {[postgres-log-pgstartup-demo]}</exe-cmd>
                </execute>

                <execute if="{[os-type-is-centos]}" user="root" err-expect="1">
                    <exe-cmd>{[pg-cluster-start]}</exe-cmd>
                </execute>

                <execute if="{[os-type-is-centos6]}" user="root" output="y">
                    <exe-cmd>cat {[postgres-log-pgstartup-demo]}</exe-cmd>
                    <exe-highlight-type>error</exe-highlight-type>
                    <exe-highlight>could not find the database system</exe-highlight>
                </execute>

                <execute if="{[os-type-is-centos7]}" user="root" output="y" err-expect="3">
                    <exe-cmd>{[pg-cluster-check]}</exe-cmd>
                    <exe-highlight>Failed to start PostgreSQL</exe-highlight>
                </execute>
            </execute-list>

            <p>To restore a backup of the <postgres/> cluster run <backrest/> with the <cmd>restore</cmd> command. The cluster needs to be stopped (in this case it is already stopped) and all files must be removed from the <postgres/> data directory.</p>

            <execute-list host="{[host-pg1]}">
                <title>Remove old files from {[postgres-cluster-demo]} cluster</title>

                <execute user="postgres">
                    <exe-cmd>find {[pg-path]} -mindepth 1 -delete</exe-cmd>
                </execute>
            </execute-list>

            <execute-list host="{[host-pg1]}">
                <title>Restore the {[postgres-cluster-demo]} cluster and start <postgres/></title>

                <execute user="postgres">
                    <exe-cmd>{[project-exe]} {[dash]}-stanza={[postgres-cluster-demo]} restore</exe-cmd>
                </execute>

                <execute user="root">
                    <exe-cmd>{[pg-cluster-start]}</exe-cmd>
                </execute>

                <execute user="postgres" show="n">
                    <exe-cmd>{[pg-cluster-wait]}</exe-cmd>
                </execute>
            </execute-list>

            <p>This time the cluster started successfully since the restore replaced the missing <file>pg_control</file> file.</p>

            <p>More information about the <cmd>restore</cmd> command can be found in the <link section="/restore">Restore</link> section.</p>
        </section>
    </section>

    <!-- SECTION => BACKUP -->
    <section id="backup" depend="/quickstart/create-stanza">
        <title>Backup</title>

        <p>The Backup section introduces additional <cmd>backup</cmd> command features.</p>

        <!-- SECTION => BACKUP - START-FAST -->
        <section id="option-start-fast">
            <title>Fast Start Option</title>

            <p>By default <backrest/> will wait for the next regularly scheduled checkpoint before starting a backup.  Depending on the <pg-option>checkpoint_timeout</pg-option> and <pg-option>checkpoint_segments</pg-option> settings in <postgres/> it may be quite some time before a checkpoint completes and the backup can begin.</p>

            <execute-list host="{[host-pg1]}">
                <title>Incremental backup of the {[postgres-cluster-demo]} cluster with the regularly scheduled checkpoint</title>

                <execute user="postgres" output="y">
                    <exe-cmd>{[project-exe]} {[dash]}-stanza={[postgres-cluster-demo]} {[dash]}-type=incr
                        --log-level-console=info backup</exe-cmd>
                    <exe-highlight>backup begins after the next regular checkpoint completes</exe-highlight>
                </execute>
            </execute-list>

            <p>When <br-setting>{[dash]}-start-fast</br-setting> is passed on the command-line or  <br-setting>start-fast=y</br-setting> is set in <file>{[backrest-config-demo]}</file> an immediate checkpoint is requested and the backup will start more quickly. This is convenient for testing and for ad-hoc backups.  For instance, if a backup is being taken at the beginning of a release window it makes no sense to wait for a checkpoint.  Since regularly scheduled backups generally only happen once per day it is unlikely that enabling the <br-option>start-fast</br-option> in <file>{[backrest-config-demo]}</file> will negatively affect performance, however for high-volume transactional systems you may want to pass <br-setting>{[dash]}-start-fast</br-setting> on the command-line instead. Alternately, it is possible to override the setting in the configuration file by passing <br-setting>{[dash]}-no-start-fast</br-setting> on the command-line.</p>

            <backrest-config host="{[host-pg1]}" file="{[backrest-config-demo]}">
                <title>Enable the <br-option>start-fast</br-option> option</title>

                <backrest-config-option section="global" key="start-fast">y</backrest-config-option>
            </backrest-config>

            <execute-list host="{[host-pg1]}">
                <title>Incremental backup of the {[postgres-cluster-demo]} cluster with an immediate checkpoint</title>

                <execute user="postgres" output="y">
                    <exe-cmd>{[project-exe]} {[dash]}-stanza={[postgres-cluster-demo]} {[dash]}-type=incr
                        --log-level-console=info backup</exe-cmd>
                    <exe-highlight>backup begins after the requested immediate checkpoint completes</exe-highlight>
                </execute>
            </execute-list>
        </section>

        <!-- SECTION => BACKUP - STOP-AUTO -->
        <section if="{[pg-version]} &lt; 9.6" id="option-stop-auto">
            <title>Automatic Stop Option</title>

            <p>Sometimes <backrest/> will exit unexpectedly and the backup in progress on the <postgres/> cluster will not be properly stopped.  <backrest/> exits as quickly as possible when an error occurs so that the cause can be reported accurately and is not masked by another problem that might happen during a more extensive cleanup.</p>

            <p>Here an error is intentionally caused by removing repository permissions.</p>

            <execute-list host="{[host-pg1]}">
                <title>Revoke write privileges in the <backrest/> repository and attempt a backup</title>

                <execute user="root">
                    <exe-cmd>chmod 550 {[backrest-repo-path]}/backup/{[postgres-cluster-demo]}/</exe-cmd>
                </execute>

                <execute user="postgres" output="y" err-expect="47">
                    <exe-cmd>{[project-exe]} {[dash]}-stanza={[postgres-cluster-demo]} {[dash]}-type=incr
                        --log-level-console=info backup</exe-cmd>
                    <exe-highlight>ERROR:</exe-highlight>
                </execute>
            </execute-list>

            <p>Even when the permissions are fixed <backrest/> will still be unable to perform a backup because the <postgres/> cluster is stuck in backup mode.</p>

            <execute-list host="{[host-pg1]}">
                <title>Restore write privileges in the <backrest/> repository and attempt a backup</title>

                <execute user="root">
                    <exe-cmd>chmod 750 {[backrest-repo-path]}/backup/{[postgres-cluster-demo]}/</exe-cmd>
                </execute>

                <execute user="postgres" output="y" err-expect="57">
                    <exe-cmd>{[project-exe]} {[dash]}-stanza={[postgres-cluster-demo]} {[dash]}-type=incr
                        --log-level-console=info backup</exe-cmd>
                    <exe-highlight>ERROR:</exe-highlight>
                </execute>
            </execute-list>

            <p>Enabling the <br-option>stop-auto</br-option> option allows <backrest/> to stop the current backup if it detects that no other <backrest/> backup process is running.</p>

            <backrest-config host="{[host-pg1]}" file="{[backrest-config-demo]}">
                <title>Enable the <br-option>stop-auto</br-option> option</title>

                <backrest-config-option section="global" key="stop-auto">y</backrest-config-option>
            </backrest-config>

            <p>Now <backrest/> will stop the old backup and start a new one so the process completes successfully.</p>

            <execute-list host="{[host-pg1]}">
                <title>Perform an incremental backup</title>

                <execute user="postgres" output="y">
                    <exe-cmd>{[project-exe]} {[dash]}-stanza={[postgres-cluster-demo]} {[dash]}-type=incr
                        --log-level-console=info backup</exe-cmd>
                    <exe-highlight>cluster is already in backup mode|backup begins after the requested immediate checkpoint completes</exe-highlight>
                </execute>
            </execute-list>

            <p>Although useful this feature may not be appropriate when another third-party backup solution is being used to take online backups as <backrest/> will not recognize that the other software is running and may terminate a backup started by that software.  However, it would be unusual to run more than one third-party backup solution at the same time so this is not likely to be a problem.</p>

            <admonition type="note"><id>pg_dump</id> and <id>pg_basebackup</id> do not take online backups so are not affected.  It is safe to run them in conjunction with <backrest/>.</admonition>
        </section>

        <!-- SECTION => BACKUP - ARCHIVE-TIMEOUT -->
        <section id="option-archive-timeout">
            <title>Archive Timeout</title>

            <p>During an online backup <backrest/> waits for WAL segments that are required for backup consistency to be archived. This wait time is governed by the <backrest/> <br-option>archive-timeout</br-option> option which defaults to 60 seconds. If archiving an individual segment is known to take longer then this option should be increased.</p>
        </section>
    </section>

    <!-- *********************************************************************************************************************** -->
    <section id="monitor" depend="/quickstart/perform-backup">
        <title>Monitoring</title>

        <p>Monitoring is an important part of any production system.  There are many tools available and <backrest/> can be monitored on any of them with a little work.</p>

        <p><backrest/> can output information about the repository in JSON format which includes a list of all backups for each stanza and WAL archive info.</p>

        <section id="postgresql">
            <title>In <postgres/></title>

            <p>The <postgres/> <id>COPY</id> command allows <backrest/> info to be loaded into a table.  The following example wraps that logic in a function that can be used to perform real-time queries.</p>

            <execute-list host="{[host-pg1]}">
                <title>Load <backrest/> info function for <postgres/></title>

                <execute user="postgres" show="n">
                    <exe-cmd>mkdir -p {[pg-home-path]}/pgbackrest/doc/example</exe-cmd>
                </execute>

                <execute user="postgres" show="n">
                    <exe-cmd>cp -r {[pgbackrest-repo-path]}/doc/example/*
                        {[pg-home-path]}/pgbackrest/doc/example</exe-cmd>
                </execute>

                <execute user="postgres" output="y">
                    <exe-cmd>cat
                        {[pg-home-path]}/pgbackrest/doc/example/pgsql-pgbackrest-info.sql</exe-cmd>
                </execute>

                <execute user="postgres">
                    <exe-cmd>psql -f
                        {[pg-home-path]}/pgbackrest/doc/example/pgsql-pgbackrest-info.sql</exe-cmd>
                </execute>
            </execute-list>

            <p>Now the <code>monitor.pgbackrest_info()</code> function can be used to determine the last successful backup time and archived WAL for a stanza.</p>

            <execute-list host="{[host-pg1]}">
                <title>Query last successful backup time and archived WAL</title>

                <execute user="postgres" output="y">
                    <exe-cmd>cat
                        {[pg-home-path]}/pgbackrest/doc/example/pgsql-pgbackrest-query.sql</exe-cmd>
                </execute>

                <execute user="postgres" output="y">
                    <exe-cmd>psql -f
                        {[pg-home-path]}/pgbackrest/doc/example/pgsql-pgbackrest-query.sql</exe-cmd>
                </execute>
            </execute-list>
        </section>

        <section if="{[os-type-is-debian]}" id="jq">
            <title>Using <proper>jq</proper></title>

            <p><proper>jq</proper> is a command-line utility that can easily extract data from JSON.</p>

            <execute-list host="{[host-pg1]}">
                <title>Install <proper>jq</proper> utility</title>

                <execute user="root" pre="y">
                    <exe-cmd>apt-get install jq</exe-cmd>
                    <exe-cmd-extra>-y 2>&amp;1</exe-cmd-extra>
                </execute>
            </execute-list>

            <p>Now <proper>jq</proper> can be used to query the last successful backup time for a stanza.</p>

            <execute-list host="{[host-pg1]}">
                <title>Query last successful backup time</title>

                <execute user="postgres" output="y">
                    <exe-cmd>
                      pgbackrest --output=json --stanza=demo info |
                          jq '.[0] | .backup[-1] | .timestamp.stop'
                    </exe-cmd>
                </execute>
            </execute-list>

            <p>Or the last archived WAL.</p>

            <execute-list host="{[host-pg1]}">
                <title>Query last archived WAL</title>

                <execute user="postgres" output="y">
                    <exe-cmd>
                      pgbackrest --output=json --stanza=demo info |
                          jq '.[0] | .archive[-1] | .max'
                    </exe-cmd>
                </execute>
            </execute-list>

            <admonition type="note">This syntax requires <proper>jq v1.5</proper>.</admonition>
            <admonition type="note"><proper>jq</proper> may round large numbers such as system identifiers.  Test your queries carefully.</admonition>
        </section>
    </section>

    <!-- SECTION => RETENTION -->
    <section id="retention" depend="quickstart/perform-backup">
        <title>Retention</title>

        <p>Generally it is best to retain as many backups as possible to provide a greater window for <link section="/pitr">Point-in-Time Recovery</link>, but practical concerns such as disk space must also be considered.  Retention options remove older backups once they are no longer needed.</p>

        <!-- SECTION => RETENTION - FULL -->
        <section id="full">
            <title>Full Backup Retention</title>

            <p>Set <br-option>repo1-retention-full</br-option> to the number of full backups required.  New backups must be completed before expiration will occur &amp;mdash; that means if <br-setting>repo1-retention-full=2</br-setting> then there will be three full backups stored before the oldest one is expired.</p>

            <backrest-config host="{[host-pg1]}" file="{[backrest-config-demo]}">
                <title>Configure <br-option>repo1-retention-full</br-option></title>

                <backrest-config-option section="global" key="repo1-retention-full">2</backrest-config-option>
            </backrest-config>

            <p>Backup <br-setting>repo1-retention-full=2</br-setting> but currently there is only one full backup so the next full backup to run will not expire any full backups.</p>

            <execute-list host="{[host-pg1]}">
                <title>Perform a full backup</title>

                <execute user="postgres" output="y">
                    <exe-cmd>{[project-exe]} {[dash]}-stanza={[postgres-cluster-demo]} --type=full
                        --log-level-console=detail backup</exe-cmd>
                    <exe-highlight>archive retention on backup {[backup-full-first]}|remove archive</exe-highlight>
                </execute>

                <execute user="postgres" show="n" variable-key="backup-full-second">
                    <exe-cmd>{[cmd-backup-last]}</exe-cmd>
                </execute>
            </execute-list>

            <p>Archive <i>is</i> expired because WAL segments were generated before the oldest backup.  These are not useful for recovery &amp;mdash; only WAL segments generated after a backup can be used to recover that backup.</p>

            <execute-list host="{[host-pg1]}">
                <title>Perform a full backup</title>

                <execute user="postgres" output="y">
                    <exe-cmd>{[project-exe]} {[dash]}-stanza={[postgres-cluster-demo]} --type=full
                        --log-level-console=info backup</exe-cmd>
                    <exe-highlight>expire full backup set\: {[backup-full-first]}|archive retention on backup {[backup-full-second]}|remove archive</exe-highlight>
                </execute>
            </execute-list>

            <p>The <id>{[backup-full-first]}</id> full backup is expired and archive retention is based on the <id>{[backup-full-second]}</id> which is now the oldest full backup.</p>
        </section>

        <!-- SECTION => RETENTION - DIFF -->
        <section id="diff">
            <title>Differential Backup Retention</title>

            <p>Set <br-option>repo1-retention-diff</br-option> to the number of differential backups required.  Differentials only rely on the prior full backup so it is possible to create a <quote>rolling</quote> set of differentials for the last day or more.  This allows quick restores to recent points-in-time but reduces overall space consumption.</p>

            <backrest-config host="{[host-pg1]}" file="{[backrest-config-demo]}">
                <title>Configure <br-option>repo1-retention-diff</br-option></title>

                <backrest-config-option section="global" key="repo1-retention-diff">1</backrest-config-option>
            </backrest-config>

            <p>Backup <br-setting>repo1-retention-diff=1</br-setting> so two differentials will need to be performed before one is expired.  An incremental backup is added to demonstrate incremental expiration.  Incremental backups cannot be expired independently &amp;mdash; they are always expired with their related full or differential backup.</p>

            <execute-list host="{[host-pg1]}">
                <title>Perform differential and incremental backups</title>

                <execute user="postgres">
                    <exe-cmd>{[project-exe]} {[dash]}-stanza={[postgres-cluster-demo]} --type=diff backup</exe-cmd>
                </execute>

                <execute user="postgres" show="n" variable-key="backup-diff-second">
                    <exe-cmd>{[cmd-backup-last]}</exe-cmd>
                </execute>

                <execute user="postgres">
                    <exe-cmd>{[project-exe]} {[dash]}-stanza={[postgres-cluster-demo]} --type=incr backup</exe-cmd>
                </execute>
            </execute-list>

            <p>Now performing a differential backup will expire the previous differential and incremental backups leaving only one differential backup.</p>

            <execute-list host="{[host-pg1]}">
                <title>Perform a differential backup</title>

                <execute user="postgres" output="y">
                    <exe-cmd>{[project-exe]} {[dash]}-stanza={[postgres-cluster-demo]} --type=diff
                        --log-level-console=info backup</exe-cmd>
                    <exe-highlight>expire diff backup set: {[backup-diff-second]}</exe-highlight>
                </execute>
            </execute-list>
        </section>

        <!-- SECTION => RETENTION - ARCHIVE -->
        <section id="archive">
            <title>Archive Retention</title>

            <p>Although <backrest/> automatically removes archived WAL segments when expiring backups (the default expires WAL for full backups based on the <br-option>repo1-retention-full</br-option> option), it may be useful to expire archive more aggressively to save disk space.  Note that full backups are treated as differential backups for the purpose of differential archive retention.</p>

            <p>Expiring archive will never remove WAL segments that are required to make a backup consistent. However, since Point-in-Time-Recovery (PITR) only works on a continuous WAL stream, care should be taken when aggressively expiring archive outside of the normal backup expiration process.</p>

            <backrest-config host="{[host-pg1]}" file="{[backrest-config-demo]}">
                <title>Configure <br-option>repo1-retention-diff</br-option></title>

                <backrest-config-option section="global" key="repo1-retention-diff">2</backrest-config-option>
            </backrest-config>

            <execute-list host="{[host-pg1]}">
                <title>Perform differential backup</title>

                <execute user="postgres" show="n" variable-key="backup-diff-first">
                    <exe-cmd>{[cmd-backup-last]}</exe-cmd>
                </execute>

                <!-- Push a few WAL segments to make the example below more interesting -->
                <execute user="postgres" show="n">
                    <exe-cmd>psql -c "
                        select pg_create_restore_point('generate WAL'); select {[pg-switch-wal]}();
                        select pg_create_restore_point('generate WAL'); select {[pg-switch-wal]}();"</exe-cmd>
                </execute>

                <execute user="postgres" output="y">
                    <exe-cmd>{[project-exe]} {[dash]}-stanza={[postgres-cluster-demo]} --type=diff
                        --log-level-console=info backup</exe-cmd>
                    <exe-highlight>new backup label</exe-highlight>
                </execute>

                <execute user="postgres" show="n" variable-key="backup-diff-second">
                    <exe-cmd>{[cmd-backup-last]}</exe-cmd>
                </execute>
            </execute-list>

            <execute-list host="{[host-pg1]}">
                <title>Expire archive</title>

                <execute user="postgres" output="y">
                    <exe-cmd>{[project-exe]} {[dash]}-stanza={[postgres-cluster-demo]} --log-level-console=detail
                        --repo1-retention-archive-type=diff --repo1-retention-archive=1 expire</exe-cmd>
                    <exe-highlight>archive retention on backup {[backup-diff-first]}|remove archive</exe-highlight>
                </execute>
            </execute-list>

            <p>The <id>{[backup-diff-first]}</id> differential backup has archived WAL segments that must be retained to make the older backups consistent even though they cannot be played any further forward with PITR. WAL segments generated after <id>{[backup-diff-first]}</id> but before <id>{[backup-diff-second]}</id> are removed. WAL segments generated after the new backup <id>{[backup-diff-second]}</id> remain and can be used for PITR.</p>

            <p>Since full backups are considered differential backups for the purpose of differential archive retention, if a full backup is now performed with the same settings, only the archive for that full backup is retained for PITR.</p>
        </section>
    </section>

    <!-- SECTION => RESTORE -->
    <section id="restore" depend="quickstart/perform-backup">
        <title>Restore</title>

        <p>The Restore section introduces additional <cmd>restore</cmd> command features.</p>

        <!-- ******************************************************************************************************************* -->
        <section id="ownership">
            <title>File Ownership</title>

            <p>If a <cmd>restore</cmd> is run as a non-root user (the typical scenario) then all files restored will belong to the user/group executing <backrest/>.  If existing files are not owned by the executing user/group then an error will result if the ownership cannot be updated to the executing user/group.  In that case the file ownership will need to be updated by a privileged user before the restore can be retried.</p>

            <p>If a <cmd>restore</cmd> is run as the <id>root</id> user then <backrest/> will attempt to recreate the ownership recorded in the manifest when the backup was made.  Only user/group <b>names</b> are stored in the manifest so the same names must exist on the restore host for this to work.  If the user/group name cannot be found locally then the user/group of the <postgres/> data directory will be used and finally <id>root</id> if the data directory user/group cannot be mapped to a name.</p>
        </section>

        <!-- SECTION => RESTORE - DELTA -->
        <section id="option-delta">
            <title>Delta Option</title>

            <p><link section="/quickstart/perform-restore">Restore a Backup</link> in <link section="/quickstart">Quick Start</link> required the database cluster directory to be cleaned before the <cmd>restore</cmd> could be performed.  The <br-option>delta</br-option> option allows <backrest/> to automatically determine which files in the database cluster directory can be preserved and which ones need to be restored from the backup &amp;mdash; it also <i>removes</i> files not present in the backup manifest so it will dispose of divergent changes.  This is accomplished by calculating a <link url="https://en.wikipedia.org/wiki/SHA-1">SHA-1</link> cryptographic hash for each file in the database cluster directory.  If the <id>SHA-1</id> hash does not match the hash stored in the backup then that file will be restored.  This operation is very efficient when combined with the <br-option>process-max</br-option> option.  Since the <postgres/> server is shut down during the restore, a larger number of processes can be used than might be desirable during a backup when the <postgres/> server is running.</p>

            <execute-list host="{[host-pg1]}">
                <title>Stop the {[postgres-cluster-demo]} cluster, perform delta restore</title>

                <execute user="root">
                    <exe-cmd>{[pg-cluster-stop]}</exe-cmd>
                </execute>

                <execute user="postgres" output="y" filter="y">
                    <exe-cmd>{[project-exe]} {[dash]}-stanza={[postgres-cluster-demo]} {[dash]}-delta
                        --log-level-console=detail restore</exe-cmd>
                    <exe-highlight>demo\/PG_VERSION - exists and matches backup|remove invalid files|rename global\/pg_control</exe-highlight>
                </execute>
            </execute-list>

            <execute-list host="{[host-pg1]}">
                <title>Restart <postgres/></title>

                <execute user="root">
                    <exe-cmd>{[pg-cluster-start]}</exe-cmd>
                </execute>

                <execute user="postgres" show="n">
                    <exe-cmd>{[pg-cluster-wait]}</exe-cmd>
                </execute>
            </execute-list>
        </section>

        <!-- SECTION => RESTORE - DELTA -->
        <section id="option-db-include">
            <title>Restore Selected Databases</title>

            <p>There may be cases where it is desirable to selectively restore specific databases from a cluster backup.  This could be done for performance reasons or to move selected databases to a machine that does not have enough space to restore the entire cluster backup.</p>

            <p>To demonstrate this feature two databases are created: test1 and test2.  A fresh backup is run so <backrest/> is aware of the new databases.</p>

            <execute-list host="{[host-pg1]}">
                <title>Create two test databases and perform a backup</title>

                <execute user="postgres" output="y" filter="n">
                    <exe-cmd>
                        psql -c "create database test1;"
                    </exe-cmd>
                </execute>

                <execute user="postgres" output="y" filter="n">
                    <exe-cmd>
                        psql -c "create database test2;"
                    </exe-cmd>
                </execute>

                <execute user="postgres">
                    <exe-cmd>{[project-exe]} {[dash]}-stanza={[postgres-cluster-demo]} --type=incr backup</exe-cmd>
                </execute>
            </execute-list>

            <p>Each test database will be seeded with tables and data to demonstrate that recovery works with selective restore.</p>

            <execute-list host="{[host-pg1]}">
                <title>Create a test table in each database</title>

                <execute user="postgres" output="y" filter="n">
                    <exe-cmd>
                        psql -c "create table test1_table (id int);
                                 insert into test1_table (id) values (1);" test1
                    </exe-cmd>
                </execute>

                <execute user="postgres" output="y" filter="n">
                    <exe-cmd>
                        psql -c "create table test2_table (id int);
                                 insert into test2_table (id) values (2);" test2
                    </exe-cmd>
                </execute>
            </execute-list>

            <p>One of the main reasons to use selective restore is to save space.  The size of the test1 database is shown here so it can be compared with the disk utilization after a selective restore.</p>

            <execute-list host="{[host-pg1]}">
                <title>Show space used by test1 database</title>

                <execute user="postgres" show="n" variable-key="database-test1-oid">
                    <exe-cmd>
                        psql -Atc "select oid from pg_database where datname = 'test1'"
                    </exe-cmd>
                </execute>

                <execute user="postgres" output="y" filter="n">
                    <exe-cmd>
                        du -sh {[pg-path]}/base/{[database-test1-oid]}
                    </exe-cmd>
                </execute>
            </execute-list>

            <p>If the database to restore is not known, use the <cmd>info</cmd> command <br-option>set</br-option> option to discover databases that are part of the backup set.</p>

            <execute-list host="{[host-pg1]}">
                <title>Show database list for backup</title>

                <execute user="postgres" show="n" variable-key="backup-last-incr">
                    <exe-cmd>{[cmd-backup-last]}</exe-cmd>
                </execute>

                <execute user="postgres">
                    <exe-cmd>{[project-exe]} {[dash]}-stanza={[postgres-cluster-demo]}
                        {[dash]}-set={[backup-last-incr]} info</exe-cmd>
                    <exe-highlight>database list</exe-highlight>
                </execute>
            </execute-list>

            <p>Stop the cluster and restore only the test2 database.  Built-in databases (<id>template0</id>, <id>template1</id>, and <id>postgres</id>) are always restored.</p>

            <execute-list host="{[host-pg1]}">
                <title>Restore from last backup including only the test2 database</title>

                <execute user="root">
                    <exe-cmd>{[pg-cluster-stop]}</exe-cmd>
                </execute>

                <execute user="postgres">
                    <exe-cmd>{[project-exe]} {[dash]}-stanza={[postgres-cluster-demo]} {[dash]}-delta
                        {[dash]}-db-include=test2 restore</exe-cmd>
                </execute>

                <execute user="root">
                    <exe-cmd>{[pg-cluster-start]}</exe-cmd>
                </execute>

                <execute user="postgres" show="n">
                    <exe-cmd>{[pg-cluster-wait]}</exe-cmd>
                </execute>
            </execute-list>

            <p>Once recovery is complete the test2 database will contain all previously created tables and data.</p>

            <execute-list host="{[host-pg1]}">
                <title>Demonstrate that the test2 database was recovered</title>

                <execute user="postgres" output="y" filter="n">
                    <exe-cmd>
                        psql -c "select * from test2_table;" test2
                    </exe-cmd>
                </execute>
            </execute-list>

            <p>The test1 database, despite successful recovery, is not accessible.  This is because the entire database was restored as sparse, zeroed files.  <postgres/> can successfully apply WAL on the zeroed files but the database as a whole will not be valid because key files contain no data.  This is purposeful to prevent the database from being accidentally used when it might contain partial data that was applied during WAL replay.</p>

            <execute-list host="{[host-pg1]}">
                <title>Attempting to connect to the test1 database will produce an error</title>

                <execute user="postgres" output="y" filter="n" err-expect="2">
                    <exe-cmd>
                        psql -c "select * from test1_table;" test1
                    </exe-cmd>
                    <exe-highlight>relation mapping file.*contains invalid data</exe-highlight>
                </execute>
            </execute-list>

            <p>Since the test1 database is restored with sparse, zeroed files it will only require as much space as the amount of WAL that is written during recovery.  While the amount of WAL generated during a backup and applied during recovery can be significant it will generally be a small fraction of the total database size, especially for large databases where this feature is most likely to be useful.</p>

            <p>It is clear that the test1 database uses far less disk space during the selective restore than it would have if the entire database had been restored.</p>

            <execute-list host="{[host-pg1]}">
                <title>Show space used by test1 database after recovery</title>

                <execute user="postgres" output="y" filter="n">
                    <exe-cmd>
                        du -sh {[pg-path]}/base/{[database-test1-oid]}
                    </exe-cmd>
                </execute>
            </execute-list>

            <p>At this point the only action that can be taken on the invalid test1 database is <id>drop database</id>. <backrest/> does not automatically drop the database since this cannot be done until recovery is complete and the cluster is accessible.</p>

            <execute-list host="{[host-pg1]}">
                <title>Drop the test1 database</title>

                <execute user="postgres" output="y" filter="n">
                    <exe-cmd>
                        psql -c "drop database test1;"
                    </exe-cmd>
                </execute>
            </execute-list>

            <p>Now that the invalid test1 database has been dropped only the test2 and built-in databases remain.</p>

            <execute-list host="{[host-pg1]}">
                <title>List remaining databases</title>

                <execute user="postgres" output="y" filter="n">
                    <exe-cmd>
                        psql -c "select oid, datname from pg_database order by oid;"
                    </exe-cmd>
                    <exe-highlight>test2</exe-highlight>
                </execute>
            </execute-list>
        </section>
    </section>

    <!-- SECTION => PITR -->
    <section id="pitr" depend="quickstart/perform-backup">
        <title>Point-in-Time Recovery</title>

        <p><link section="/quickstart/perform-restore">Restore a Backup</link> in <link section="/quickstart">Quick Start</link> performed default recovery, which is to play all the way to the end of the WAL stream.  In the case of a hardware failure this is usually the best choice but for data corruption scenarios (whether machine or human in origin) Point-in-Time Recovery (PITR) is often more appropriate.</p>

        <p>Point-in-Time Recovery (PITR) allows the WAL to be played from the last backup to a specified time, transaction id, or recovery point.  For common recovery scenarios time-based recovery is arguably the most useful.  A typical recovery scenario is to restore a table that was accidentally dropped or data that was accidentally deleted.  Recovering a dropped table is more dramatic so that's the example given here but deleted data would be recovered in exactly the same way.</p>

        <execute-list host="{[host-pg1]}">
            <title>Backup the {[postgres-cluster-demo]} cluster and create a table with very important data</title>

            <execute user="postgres">
                <exe-cmd>{[project-exe]} {[dash]}-stanza={[postgres-cluster-demo]} --type=diff backup</exe-cmd>
            </execute>

            <execute user="postgres" output="y">
                <exe-cmd>
                    psql -c "begin;
                             create table important_table (message text);
                             insert into important_table values ('{[test-table-data]}');
                             commit;
                             select * from important_table;"
                </exe-cmd>
                <exe-highlight>{[test-table-data]}</exe-highlight>
            </execute>
        </execute-list>

        <p>It is important to represent the time as reckoned by <postgres/> and to include timezone offsets.  This reduces the possibility of unintended timezone conversions and an unexpected recovery result.</p>

        <execute-list host="{[host-pg1]}">
            <title>Get the time from <postgres/></title>

            <execute user="postgres" output="y" filter="n" variable-key="time-recovery-timestamp">
                <exe-cmd>
                    psql -Atc "select current_timestamp"
                </exe-cmd>
            </execute>
        </execute-list>

        <p>Now that the time has been recorded the table is dropped.  In practice finding the exact time that the table was dropped is a lot harder than in this example.  It may not be possible to find the exact time, but some forensic work should be able to get you close.</p>

        <execute-list host="{[host-pg1]}">
            <title>Drop the important table</title>

            <execute user="postgres" output="y" err-expect="1">
                <exe-cmd>psql -c "begin;
                                  drop table important_table;
                                  commit;
                                  select * from important_table;"</exe-cmd>
                <exe-highlight>does not exist</exe-highlight>
            </execute>
        </execute-list>

        <p>Now the restore can be performed with time-based recovery to bring back the missing table.</p>

        <execute-list host="{[host-pg1]}">
            <title>Stop <postgres/>, restore the {[postgres-cluster-demo]} cluster to <id>{[time-recovery-timestamp]}</id>, and display <file>recovery.conf</file></title>

            <execute user="root">
                <exe-cmd>{[pg-cluster-stop]}</exe-cmd>
            </execute>

            <execute user="postgres">
                <exe-cmd>{[project-exe]} {[dash]}-stanza={[postgres-cluster-demo]} {[dash]}-delta
                    {[dash]}-type=time "{[dash]}-target={[time-recovery-timestamp]}"
                    --target-action=promote restore</exe-cmd>
            </execute>

            <execute user="root" show="n">
                <exe-cmd>rm {[postgres-log-demo]}</exe-cmd>
            </execute>

            <execute user="postgres" output="y">
                <exe-cmd>cat {[postgres-recovery-demo]}</exe-cmd>
                <exe-highlight>recovery_target_time</exe-highlight>
            </execute>
        </execute-list>

        <p>The <file>recovery.conf</file> file has been automatically generated by <backrest/> so <postgres/> can be started immediately. Once <postgres/> has finished recovery the table will exist again and can be queried.</p>

        <execute-list host="{[host-pg1]}">
            <title>Start <postgres/> and check that the important table exists</title>

            <execute user="root">
                <exe-cmd>{[pg-cluster-start]}</exe-cmd>
            </execute>

            <execute user="postgres" show="n">
                <exe-cmd>{[pg-cluster-wait]}</exe-cmd>
            </execute>

            <execute user="postgres" output="y">
                <exe-cmd>psql -c "select * from important_table"</exe-cmd>
                <exe-highlight>{[test-table-data]}</exe-highlight>
            </execute>
        </execute-list>

        <p>The <postgres/> log also contains valuable information.  It will indicate the time and transaction where the recovery stopped and also give the time of the last transaction to be applied.</p>

        <execute-list host="{[host-pg1]}">
            <title>Examine the <postgres/> log output</title>

            <execute user="postgres" output="y">
                <exe-cmd>cat {[postgres-log-demo]}</exe-cmd>
                <exe-highlight>recovery stopping before|last completed transaction|starting point-in-time recovery</exe-highlight>
            </execute>
        </execute-list>

        <p>This example was rigged to give the correct result.  If a backup after the required time is chosen then <postgres/> will not be able to recover the lost table. <postgres/> can only play forward, not backward.  To demonstrate this the important table must be dropped (again).</p>

        <execute-list host="{[host-pg1]}">
            <title>Drop the important table (again)</title>

            <execute user="postgres" output="y" err-expect="1">
                <exe-cmd>psql -c "begin;
                                  drop table important_table;
                                  commit;
                                  select * from important_table;"</exe-cmd>
                <exe-highlight>does not exist</exe-highlight>
            </execute>
        </execute-list>

        <p>Now take a new backup and attempt recovery from the new backup by specifying the <br-option>{[dash]}-set</br-option> option. The <cmd>info</cmd> command can be used to find the new backup label.</p>

        <execute-list host="{[host-pg1]}">
            <title>Perform a backup and get backup info</title>

            <execute user="postgres">
                <exe-cmd>{[project-exe]} {[dash]}-stanza={[postgres-cluster-demo]} {[dash]}-type=incr backup</exe-cmd>
            </execute>

            <execute user="postgres" show="n" variable-key="backup-last">
                <exe-cmd>{[cmd-backup-last]}</exe-cmd>
            </execute>

            <execute user="postgres" filter="n" output="y">
                <exe-cmd>{[project-exe]} info</exe-cmd>
                <exe-highlight>{[backup-last]}</exe-highlight>
            </execute>
        </execute-list>

        <execute-list host="{[host-pg1]}">
            <title>Attempt recovery from the specified backup</title>

            <execute user="root">
                <exe-cmd>{[pg-cluster-stop]}</exe-cmd>
            </execute>

            <execute user="postgres">
                <exe-cmd>{[project-exe]} {[dash]}-stanza={[postgres-cluster-demo]} {[dash]}-delta
                     {[dash]}-set={[backup-last]}
                     {[dash]}-type=time "{[dash]}-target={[time-recovery-timestamp]}" {[dash]}-target-action=promote restore</exe-cmd>
            </execute>

            <execute user="root" show="n">
                <exe-cmd>rm {[postgres-log-demo]}</exe-cmd>
            </execute>

            <execute user="root">
                <exe-cmd>{[pg-cluster-start]}</exe-cmd>
            </execute>

            <execute user="postgres" show="n">
                <exe-cmd>{[pg-cluster-wait]}</exe-cmd>
            </execute>

            <execute user="postgres" output="y" err-expect="1">
                <exe-cmd>psql -c "select * from important_table"</exe-cmd>
                <exe-highlight>does not exist</exe-highlight>
            </execute>
        </execute-list>

        <p>Looking at the log output it's not obvious that recovery failed to restore the table.  The key is to look for the presence of the <quote>recovery stopping before...</quote> and <quote>last completed transaction...</quote> log messages.  If they are not present then the recovery to the specified point-in-time was not successful.</p>

        <execute-list host="{[host-pg1]}">
            <title>Examine the <postgres/> log output to discover the recovery was not successful</title>

            <execute user="postgres" output="y">
                <exe-cmd>cat {[postgres-log-demo]}</exe-cmd>
                <exe-highlight>starting point-in-time recovery|consistent recovery state reached</exe-highlight>
            </execute>
        </execute-list>

        <p>The default behavior for time-based restore, if the <br-option>{[dash]}-set</br-option> option is not specified, is to attempt to discover an earlier backup to play forward from. If a backup set cannot be found, then restore will default to the latest backup which, as shown earlier, may not give the desired result.</p>

        <execute-list host="{[host-pg1]}">
            <title>Stop <postgres/>, restore from auto-selected backup, and start <postgres/></title>

            <execute user="root">
                <exe-cmd>{[pg-cluster-stop]}</exe-cmd>
            </execute>

            <execute user="postgres">
                <exe-cmd>
                    {[project-exe]} {[dash]}-stanza={[postgres-cluster-demo]} {[dash]}-delta
                        {[dash]}-type=time "{[dash]}-target={[time-recovery-timestamp]}"
                        {[dash]}-target-action=promote restore
                </exe-cmd>
            </execute>

            <execute user="root" show="n">
                <exe-cmd>rm {[postgres-log-demo]}</exe-cmd>
            </execute>

            <execute user="root">
                <exe-cmd>{[pg-cluster-start]}</exe-cmd>
            </execute>

            <execute user="postgres" show="n">
                <exe-cmd>{[pg-cluster-wait]}</exe-cmd>
            </execute>

            <execute user="postgres" output="y">
                <exe-cmd>psql -c "select * from important_table"</exe-cmd>
                <exe-highlight>{[test-table-data]}</exe-highlight>
            </execute>
        </execute-list>

        <p>Now the the log output will contain the expected <quote>recovery stopping before...</quote> and <quote>last completed transaction...</quote> messages showing that the recovery was successful.</p>

        <execute-list host="{[host-pg1]}">
            <title>Examine the <postgres/> log output for log messages indicating success</title>

            <execute user="postgres" output="y">
                <exe-cmd>cat {[postgres-log-demo]}</exe-cmd>
                <exe-highlight>recovery stopping before|last completed transaction|starting point-in-time recovery</exe-highlight>
            </execute>
        </execute-list>
    </section>

    <!-- SECTION => S3-SUPPORT -->
    <section id="s3-support" if="'{[s3-all]}' ne 'y'" depend="/quickstart/configure-archiving">
        <title>S3-Compatible Object Store Support</title>

        <block id="s3-setup">
            <block-variable-replace key="s3-setup-host">{[host-pg1]}</block-variable-replace>
            <block-variable-replace key="s3-setup-config-owner">postgres:postgres</block-variable-replace>
            <block-variable-replace key="s3-setup-create-bucket">y</block-variable-replace>
        </block>

        <p>A role should be created to run <backrest/> and the bucket permissions should be set as restrictively as possible.  This sample <proper>Amazon S3</proper> policy will restrict all reads and writes to the bucket and repository path.</p>

        <code-block title="Sample Amazon S3 Policy">
            {
                "Version": "2012-10-17",
                "Statement": [
                    {
                        "Effect": "Allow",
                        "Action": [
                            "s3:ListBucket"
                        ],
                        "Resource": [
                            "arn:aws:s3:::{[s3-bucket]}"
                        ],
                        "Condition": {
                            "StringEquals": {
                                "s3:prefix": [
                                    "",
                                    "{[s3-repo]}"
                                ],
                                "s3:delimiter": [
                                    "/"
                                ]
                            }
                        }
                    },
                    {
                        "Effect": "Allow",
                        "Action": [
                            "s3:ListBucket"
                        ],
                        "Resource": [
                            "arn:aws:s3:::{[s3-bucket]}"
                        ],
                        "Condition": {
                            "StringLike": {
                                "s3:prefix": [
                                    "{[s3-repo]}/*"
                                ]
                            }
                        }
                    },
                    {
                        "Effect": "Allow",
                        "Action": [
                            "s3:PutObject",
                            "s3:GetObject",
                            "s3:DeleteObject"
                        ],
                        "Resource": [
                            "arn:aws:s3:::{[s3-bucket]}/{[s3-repo]}/*"
                        ]
                    }
                ]
            }
        </code-block>

        <p>Commands are run exactly as if the repository were stored on a local disk.</p>

        <execute-list host="{[host-pg1]}">
            <title>Create the stanza</title>

            <execute user="postgres" output="y">
                <exe-cmd>{[project-exe]} {[dash]}-stanza={[postgres-cluster-demo]} {[dash]}-log-level-console=info stanza-create</exe-cmd>
                <exe-highlight>completed successfully</exe-highlight>
            </execute>
        </execute-list>

        <p>File creation time in object stores is relatively slow so commands benefit by increasing <br-option>process-max</br-option> to parallelize file creation.</p>

        <execute-list host="{[host-pg1]}">
            <title>Backup the {[postgres-cluster-demo]} cluster</title>

            <execute user="postgres" output="y">
                <exe-cmd>{[project-exe]} {[dash]}-stanza={[postgres-cluster-demo]}
                    --log-level-console=info backup</exe-cmd>
                <exe-highlight>no prior backup exists|full backup size</exe-highlight>
            </execute>
        </execute-list>
    </section>

    <!-- SECTION => REPOSITORY HOST -->
    <section id="delete-stanza" depend="/quickstart/create-stanza">
        <title>Delete a Stanza</title>

        <cmd-description key="stanza-delete"/>

        <execute-list host="{[host-pg1]}">
            <title>Stop <postgres/> cluster to be removed</title>

            <execute user="root">
                <exe-cmd>{[pg-cluster-stop]}</exe-cmd>
            </execute>
        </execute-list>

        <execute-list host="{[host-pg1]}">
            <title>Stop <backrest/> for the stanza</title>

            <execute user="postgres" output="y">
                <exe-cmd>{[project-exe]} {[dash]}-stanza={[postgres-cluster-demo]} {[dash]}-log-level-console=info stop</exe-cmd>
                <exe-highlight>completed successfully</exe-highlight>
            </execute>
        </execute-list>

        <execute-list host="{[host-pg1]}">
            <title>Delete the stanza</title>

            <execute user="postgres" output="y">
                <exe-cmd>{[project-exe]} {[dash]}-stanza={[postgres-cluster-demo]} {[dash]}-log-level-console=info stanza-delete</exe-cmd>
                <exe-highlight>completed successfully</exe-highlight>
            </execute>

            <execute user="root" show="n">
                <exe-cmd>{[pg-cluster-start]}</exe-cmd>
            </execute>
        </execute-list>
    </section>

    <!-- SECTION => REPOSITORY HOST -->
    <section id="repo-host" depend="/quickstart/configure-archiving">
        <title>Dedicated Repository Host</title>

        <p>The configuration described in <link section="/quickstart">Quickstart</link> is suitable for simple installations but for enterprise configurations it is more typical to have a dedicated <host>repository</host> host where the backups and WAL archive files are stored.  This separates the backups and WAL archive from the database server so <host>database</host> host failures have less impact.  It is still a good idea to employ traditional backup software to backup the <host>repository</host> host.</p>

        <p>On <postgres/> hosts, <br-option>pg1-path</br-option> is required to be the path of the local PostgreSQL cluster and no <br-option>pg1-host</br-option> should be configured. When configuring a repository host, the pgbackrest configuration file must have the <br-option>pg-host</br-option> option configured to connect to the primary and standby (if any) hosts. The repository host has the only pgbackrest configuration that should be aware of more than one <postgres/> host. Order does not matter, e.g. pg1-path/pg1-host, pg2-path/pg2-host can be primary or standby.</p>

        <section id="install">
            <title>Installation</title>

            <p>A new host named <host>repository</host> is created to store the cluster backups.</p>

            <host-add id="{[host-repo1-id]}" name="{[host-repo1]}" user="{[host-repo1-user]}" image="{[host-repo1-image]}" os="{[os-type]}" mount="{[host-repo1-mount]}" option="{[host-option]}"/>

            <p>The <user>{[br-user]}</user> user is created to own the <backrest/> repository.  Any user can own the repository but it is best not to use <user>postgres</user> (if it exists) to avoid confusion.</p>

            <execute-list host="{[host-repo1]}">
                <title>Create <user>{[br-user]}</user> user</title>

                <execute if="{[os-type-is-debian]}" user="root">
                    <exe-cmd>adduser --disabled-password --gecos "" {[br-user]}</exe-cmd>
                </execute>
                <execute if="{[os-type-is-centos]}" user="root">
                    <exe-cmd>groupadd {[br-group]}</exe-cmd>
                </execute>
                <execute if="{[os-type-is-centos]}" user="root">
                    <exe-cmd>adduser -g{[br-group]} -n {[br-user]}</exe-cmd>
                </execute>
            </execute-list>

            <block id="br-install">
                <block-variable-replace key="br-install-host">{[host-repo1]}</block-variable-replace>
                <block-variable-replace key="br-install-user">{[br-user]}</block-variable-replace>
                <block-variable-replace key="br-install-group">{[br-group]}</block-variable-replace>
            </block>

            <block id="br-install-repo">
                <block-variable-replace key="br-install-host">{[host-repo1]}</block-variable-replace>
                <block-variable-replace key="br-install-user">{[br-user]}</block-variable-replace>
                <block-variable-replace key="br-install-group">{[br-group]}</block-variable-replace>
            </block>
        </section>

        <section id="setup-ssh">
            <title>Setup Passwordless SSH</title>

            <block id="setup-ssh-intro">
                <!-- ??? Bogus variable is set because the syntax currently requires at least one -->
                <block-variable-replace key="bogus"></block-variable-replace>
            </block>

            <execute-list host="{[host-repo1]}">
                <title>Create <host>{[host-repo1]}</host> host key pair</title>

                <execute user="{[br-user]}">
                    <exe-cmd>mkdir -m 750 {[br-home-path]}/.ssh</exe-cmd>
                </execute>
                <execute user="{[br-user]}">
                    <exe-cmd>ssh-keygen -f {[br-home-path]}/.ssh/id_rsa
                        -t rsa -b 4096 -N ""</exe-cmd>
                </execute>
            </execute-list>

            <block id="setup-ssh">
                <block-variable-replace key="setup-ssh-host">{[host-pg1]}</block-variable-replace>
                <block-variable-replace key="setup-ssh-user">postgres</block-variable-replace>
                <block-variable-replace key="setup-ssh-user-home-path">{[pg-home-path]}</block-variable-replace>
            </block>

            <admonition type="note">ssh has been configured to only allow <backrest/> to be run via passwordless ssh.  This enhances security in the event that one of the service accounts is hijacked.</admonition>

            <!-- <block if="{[pg-version]} >= 11" id="setup-ssh">
                <block-variable-replace key="setup-ssh-host">{[host-pg1]}</block-variable-replace>
                <block-variable-replace key="setup-ssh-user">pgbackrest</block-variable-replace>
                <block-variable-replace key="setup-ssh-user-home-path">{[br-home-path]}</block-variable-replace>
            </block> -->
        </section>

        <!-- SECTION => REPOSITORY HOST - INSTALL/CONFIGURE -->
        <section id="config">
            <title>Configuration</title>

            <backrest-config host="{[host-repo1]}" show="n" owner="{[br-user]}:{[br-group]}" file="{[backrest-config-demo]}">
                <title>Configure the <backrest/> repository path</title>

                <backrest-config-option section="global" key="repo1-path">{[backrest-repo-path]}</backrest-config-option>
            </backrest-config>

            <p>The <host>repository</host> host must be configured with the <host>{[host-pg1]}</host> host/user and database path.  The primary will be configured as <id>pg1</id> to allow a standby to be added later.</p>

            <backrest-config host="{[host-repo1]}" owner="{[br-user]}:{[br-group]}" file="{[backrest-config-demo]}">
                <title>Configure <br-option>pg1-host</br-option>/<br-option>pg1-host-user</br-option> and <br-option>pg1-path</br-option></title>

                <backrest-config-option section="demo" key="pg1-path">{[pg-path]}</backrest-config-option>
                <backrest-config-option section="demo" key="pg1-host">{[host-pg1]}</backrest-config-option>
                <!-- <backrest-config-option if="{[pg-version]} >= 11" section="demo" key="pg1-host-user">{[br-user]}</backrest-config-option> -->

                <backrest-config-option section="global" key="start-fast">y</backrest-config-option>
                <backrest-config-option section="global" key="repo1-retention-full">2</backrest-config-option>

                <backrest-config-option section="global" key="log-level-stderr">off</backrest-config-option>
                <backrest-config-option section="global" key="log-timestamp">n</backrest-config-option>
            </backrest-config>

            <p>The database host must be configured with the repository host/user.  The default for the <br-option>repo1-host-user</br-option> option is <id>pgbackrest</id>.  If the <id>postgres</id> user does restores on the repository host it is best not to also allow the <id>postgres</id> user to perform backups.  However, the <id>postgres</id> user can read the repository directly if it is in the same group as the <id>pgbackrest</id> user.</p>

            <backrest-config host="{[host-pg1]}" file="{[backrest-config-demo]}" reset="y">
                <title>Configure <br-option>repo1-host</br-option>/<br-option>repo1-host-user</br-option></title>

                <backrest-config-option section="demo" key="pg1-path">{[pg-path]}</backrest-config-option>

                <backrest-config-option section="global" key="repo1-host">{[host-repo1]}</backrest-config-option>

                <backrest-config-option section="global" key="log-level-file">detail</backrest-config-option>

                <backrest-config-option section="global" key="log-level-stderr">off</backrest-config-option>
                <backrest-config-option section="global" key="log-timestamp">n</backrest-config-option>
            </backrest-config>

            <p>Commands are run the same as on a single host configuration except that some commands such as <cmd>backup</cmd> and <cmd>expire</cmd> are run from the <host>repository</host> host instead of the <host>database</host> host.</p>

            <!-- <execute-list if="{[pg-version]} >= 11" host="{[host-pg1]}">
                <title>Set permissions required for backup</title>

                <execute user="postgres">
                    <exe-cmd>
                        psql -c "
                            create user pgbackrest;
                            grant pg_read_all_settings to pgbackrest;
                            grant execute on function pg_start_backup(text, boolean, boolean) to pgbackrest;
                            grant execute on function pg_stop_backup(boolean, boolean) to pgbackrest;
                            grant execute on function pg_switch_wal() to pgbackrest;
                            grant execute on function pg_create_restore_point(text) to pgbackrest;"
                    </exe-cmd>
                </execute>
            </execute-list> -->

            <p if="'{[s3-all]}' eq 'y'">Configure S3-compatible object store if required.</p>

            <block id="s3-setup" if="'{[s3-all]}' eq 'y'">
                <block-variable-replace key="s3-setup-host">{[host-repo1]}</block-variable-replace>
                <block-variable-replace key="s3-setup-config-owner">{[br-user]}:{[br-group]}</block-variable-replace>
                <block-variable-replace key="s3-setup-create-bucket">n</block-variable-replace>
            </block>

            <p>Create the stanza in the new repository.</p>

            <execute-list host="{[host-repo1]}">
                <title>Create the stanza</title>

                <execute user="{[br-user]}" output="y" filter="n">
                    <exe-cmd>{[project-exe]} {[dash]}-stanza={[postgres-cluster-demo]} stanza-create</exe-cmd>
                </execute>
            </execute-list>

            <p>Check that the configuration is correct on both the <host>database</host> and <host>repository</host> hosts. More information about the <cmd>check</cmd> command can be found in <link section="/quickstart/check-configuration">Check the Configuration</link>.</p>

            <execute-list host="{[host-pg1]}">
                <title>Check the configuration</title>

                <execute user="postgres" output="y" filter="n">
                    <exe-cmd>{[project-exe]} {[dash]}-stanza={[postgres-cluster-demo]} check</exe-cmd>
                </execute>
            </execute-list>

            <execute-list host="{[host-repo1]}">
                <title>Check the configuration</title>

                <execute user="{[br-user]}" output="y" filter="n">
                    <exe-cmd>{[project-exe]} {[dash]}-stanza={[postgres-cluster-demo]} check</exe-cmd>
                </execute>
            </execute-list>
        </section>

        <!-- SECTION => REPOSITORY HOST - PERFORM BACKUP -->
        <section id="perform-backup">
            <title>Perform a Backup</title>

            <p>To perform a backup of the <postgres/> cluster run <backrest/> with the <cmd>backup</cmd> command on the <host>repository</host> host.</p>

            <execute-list host="{[host-repo1]}">
                <title>Backup the {[postgres-cluster-demo]} cluster</title>

                <execute user="{[br-user]}" output="y" filter="n">
                    <exe-cmd>{[project-exe]} {[dash]}-stanza={[postgres-cluster-demo]} backup</exe-cmd>
                </execute>
            </execute-list>

            <p>Since a new repository was created on the <host>repository</host> host the warning about the incremental backup changing to a full backup was emitted.</p>
        </section>

        <!-- SECTION => REPOSITORY HOST - PERFORM RESTORE -->
        <section id="perform-restore">
            <title>Restore a Backup</title>

            <p>To perform a restore of the <postgres/> cluster run <backrest/> with the <cmd>restore</cmd> command on the <host>database</host> host.</p>

            <execute-list host="{[host-pg1]}">
                <title>Stop the {[postgres-cluster-demo]} cluster, restore, and restart <postgres/></title>

                <execute user="root">
                    <exe-cmd>{[pg-cluster-stop]}</exe-cmd>
                </execute>

                <execute user="postgres">
                    <exe-cmd>{[project-exe]} {[dash]}-stanza={[postgres-cluster-demo]} {[dash]}-delta restore</exe-cmd>
                </execute>

                <execute user="root">
                    <exe-cmd>{[pg-cluster-start]}</exe-cmd>
                </execute>

                <execute user="postgres" show="n">
                    <exe-cmd>{[pg-cluster-wait]}</exe-cmd>
                </execute>
            </execute-list>

            <p>A new backup must be performed due to the timeline switch.</p>

            <execute-list host="{[host-repo1]}">
                <title>Backup the {[postgres-cluster-demo]} cluster</title>

                <execute user="{[br-user]}">
                    <exe-cmd>{[project-exe]} {[dash]}-stanza={[postgres-cluster-demo]} backup</exe-cmd>
                </execute>
            </execute-list>
        </section>
    </section>

    <!-- SECTION => PARALLEL BACKUP-RESTORE -->
    <section id="parallel-backup-restore" depend="repo-host/config">
        <title>Parallel Backup / Restore</title>

        <p><backrest/> offers parallel processing to improve performance of compression and transfer. The number of processes to be used for this feature is set using the <br-option>--process-max</br-option> option.</p>

        <p>It is usually best not to use more than 25% of available CPUs for the <cmd>backup</cmd> command.  Backups don't have to run that fast as long as they are performed regularly and the backup process should not impact database performance, if at all possible.</p>

        <p>The restore command can and should use all available CPUs because during a restore the <postgres/> cluster is shut down and there is generally no other important work being done on the host.  If the host contains multiple clusters then that should be considered when setting restore parallelism.</p>

        <execute-list host="{[host-repo1]}">
            <title>Perform a backup with single process</title>

            <execute user="{[br-user]}">
                <exe-cmd>{[project-exe]} {[dash]}-stanza={[postgres-cluster-demo]} {[dash]}-type=full backup</exe-cmd>
            </execute>
        </execute-list>

        <backrest-config host="{[host-repo1]}" owner="{[br-user]}:{[br-group]}" file="{[backrest-config-demo]}">
            <title>Configure <backrest/> to use multiple <cmd>backup</cmd> processes</title>

            <backrest-config-option section="global" key="process-max">3</backrest-config-option>
        </backrest-config>

        <execute-list host="{[host-repo1]}">
            <title>Perform a backup with multiple processes</title>

            <execute user="{[br-user]}">
                <exe-cmd>{[project-exe]} {[dash]}-stanza={[postgres-cluster-demo]} {[dash]}-type=full backup</exe-cmd>
            </execute>
        </execute-list>

        <execute-list host="{[host-repo1]}">
            <title>Get backup info for the {[postgres-cluster-demo]} cluster</title>

            <execute filter="n" output="y" user="{[br-user]}">
                <exe-cmd>{[project-exe]} info</exe-cmd>
                <exe-highlight>timestamp start/stop</exe-highlight>
            </execute>
        </execute-list>

        <p>The performance of the last backup should be improved by using multiple processes.  For very small backups the difference may not be very apparent, but as the size of the database increases so will time savings.</p>
    </section>

    <!-- SECTION => START/STOP -->
    <section id="start-stop" depend="/repo-host/config">
        <title>Starting and Stopping</title>

        <p>Sometimes it is useful to prevent <backrest/> from running on a system.  For example, when failing over from a primary to a standby it's best to prevent <backrest/> from running on the old primary in case <postgres/> gets restarted or can't be completely killed.  This will also prevent <backrest/> from running on <id>cron</id>.</p>

        <execute-list host="{[host-pg1]}">
            <title>Stop the <backrest/> services</title>

            <execute user="postgres">
                <exe-cmd>{[project-exe]} stop</exe-cmd>
            </execute>
        </execute-list>

        <p>New <backrest/> processes will no longer run.</p>

        <execute-list host="{[host-repo1]}">
            <title>Attempt a backup</title>

            <execute user="{[br-user]}" err-expect="56" output="y">
                <exe-cmd>{[project-exe]} {[dash]}-stanza={[postgres-cluster-demo]} backup</exe-cmd>
                <exe-highlight>\: stop file exists for all stanzas</exe-highlight>
            </execute>
        </execute-list>

        <p>Specify the <br-option>--force</br-option> option to terminate any <backrest/> process that are currently running.  If <backrest/> is already stopped then stopping again will generate a warning.</p>

        <execute-list host="{[host-pg1]}">
            <title>Stop the <backrest/> services again</title>

            <execute user="postgres" output="y" filter="n">
                <exe-cmd>{[project-exe]} stop</exe-cmd>
            </execute>
        </execute-list>

        <p>Start <backrest/> processes again with the <cmd>start</cmd> command.</p>

        <execute-list host="{[host-pg1]}">
            <title>Start the <backrest/> services</title>

            <execute user="postgres">
                <exe-cmd>{[project-exe]} start</exe-cmd>
            </execute>
        </execute-list>

        <p>It is also possible to stop <backrest/> for a single stanza.</p>

        <execute-list host="{[host-pg1]}">
            <title>Stop <backrest/> services for the <id>demo</id> stanza</title>

            <execute user="postgres">
                <exe-cmd>{[project-exe]} {[dash]}-stanza={[postgres-cluster-demo]} stop</exe-cmd>
            </execute>
        </execute-list>

        <p>New <backrest/> processes for the specified stanza will no longer run.</p>

        <execute-list host="{[host-repo1]}">
            <title>Attempt a backup</title>

            <execute user="{[br-user]}" err-expect="56" output="y">
                <exe-cmd>{[project-exe]} {[dash]}-stanza={[postgres-cluster-demo]} backup</exe-cmd>
                <exe-highlight>\: stop file exists for stanza demo</exe-highlight>
            </execute>
        </execute-list>

        <p>The stanza must also be specified when starting the <backrest/> processes for a single stanza.</p>

        <execute-list host="{[host-pg1]}">
            <title>Start the <backrest/> services for the <id>demo</id> stanza</title>

            <execute user="postgres">
                <exe-cmd>{[project-exe]} {[dash]}-stanza={[postgres-cluster-demo]} start</exe-cmd>
            </execute>
        </execute-list>
    </section>

    <!-- SECTION => REPLICATION -->
    <section id="replication" depend="/repo-host/perform-backup">
        <title>Replication</title>

        <p>Replication allows multiple copies of a <postgres/> cluster (called standbys) to be created from a single primary.  The standbys are useful for balancing reads and to provide redundancy in case the primary host fails.</p>

        <!-- SECTION => REPLICATION - INSTALLATION -->
        <section id="installation">
            <title>Installation</title>

            <p>A new host named <host>{[host-pg2]}</host> is created to run the standby.</p>

            <host-add id="{[host-pg2-id]}" name="{[host-pg2]}" user="{[host-pg2-user]}" image="{[host-pg2-image]}" os="{[os-type]}" mount="{[host-pg2-mount]}" option="{[host-option]}"/>

            <!-- <execute-list if="{[pg-version]} >= 11" host="{[host-pg2]}">
                <title>Create <user>{[br-user]}</user> user</title>

                <execute if="{[os-type-is-debian]}" user="root">
                    <exe-cmd>adduser {[dash]}-ingroup {[pg-group]} {[dash]}-disabled-password {[dash]}-gecos "" {[br-user]}</exe-cmd>
                </execute>
                <execute if="{[os-type-is-centos]}" user="root">
                    <exe-cmd>adduser -g{[pg-group]} -n {[br-user]}</exe-cmd>
                </execute>
            </execute-list> -->

            <block id="br-install">
                <block-variable-replace key="br-install-host">{[host-pg2]}</block-variable-replace>
                <block-variable-replace key="br-install-user">postgres</block-variable-replace>
                <block-variable-replace key="br-install-group">postgres</block-variable-replace>
            </block>
        </section>

        <!-- SECTION => REPLICATION - SETUP-SSH -->
        <section id="setup-ssh">
            <title>Setup Passwordless SSH</title>

            <block id="setup-ssh-intro">
                <!-- ??? Bogus variable is set because the syntax currently requires at least one -->
                <block-variable-replace key="bogus"></block-variable-replace>
            </block>

            <block id="setup-ssh">
                <block-variable-replace key="setup-ssh-host">{[host-pg2]}</block-variable-replace>
                <block-variable-replace key="setup-ssh-user">postgres</block-variable-replace>
                <block-variable-replace key="setup-ssh-user-home-path">{[pg-home-path]}</block-variable-replace>
            </block>

            <!-- <block if="{[pg-version]} >= 11" id="setup-ssh">
                <block-variable-replace key="setup-ssh-host">{[host-pg2]}</block-variable-replace>
                <block-variable-replace key="setup-ssh-user">{[br-user]}</block-variable-replace>
                <block-variable-replace key="setup-ssh-user-home-path">{[br-home-path]}</block-variable-replace>
            </block> -->
        </section>

        <!-- SECTION => REPLICATION - HOT-STANDBY -->
        <section id="hot-standby">
            <title>Hot Standby</title>

            <p>A hot standby performs replication using the WAL archive and allows read-only queries.</p>

            <p><backrest/> configuration is very similar to <host>{[host-pg1]}</host> except that the <id>standby</id> recovery type will be used to keep the cluster in recovery mode when the end of the WAL stream has been reached.</p>

            <backrest-config host="{[host-pg2]}" file="{[backrest-config-demo]}">
                <title>Configure <backrest/> on the standby</title>

                <backrest-config-option section="demo" key="pg1-path">{[pg-path]}</backrest-config-option>

                <backrest-config-option section="global" key="repo1-host">{[host-repo1]}</backrest-config-option>

                <backrest-config-option section="global" key="log-level-file">detail</backrest-config-option>

                <backrest-config-option section="global" key="log-level-stderr">off</backrest-config-option>
                <backrest-config-option section="global" key="log-timestamp">n</backrest-config-option>
            </backrest-config>

            <p if="{[os-type-is-debian]}">The demo cluster must be created (even though it will be overwritten on restore) in order to create the <postgres/> configuration files.</p>

            <execute-list if="{[os-type-is-debian]}" host="{[host-pg2]}">
                <title>Create demo cluster</title>

                <execute user="root">
                    <exe-cmd>{[pg-cluster-create]}</exe-cmd>
                </execute>
            </execute-list>

            <p if="{[os-type-is-centos]}">Create the path where <postgres/> will be restored.</p>

            <execute-list if="{[os-type-is-centos]}" host="{[host-pg2]}">
                <title>Create <postgres/> path</title>

                <execute user="postgres">
                    <exe-cmd>
                        mkdir -p -m 700 {[pg-path]}
                    </exe-cmd>
                </execute>
            </execute-list>

            <p>Now the standby can be created with the <cmd>restore</cmd> command.</p>

            <execute-list host="{[host-pg2]}">
                <title>Restore the {[postgres-cluster-demo]} standby cluster</title>

                <execute user="postgres" if="{[os-type-is-debian]}">
                    <exe-cmd>{[project-exe]} {[dash]}-stanza={[postgres-cluster-demo]} {[dash]}-delta --type=standby restore</exe-cmd>
                </execute>

                <execute user="postgres" if="{[os-type-is-centos]}">
                    <exe-cmd>{[project-exe]} {[dash]}-stanza={[postgres-cluster-demo]} --type=standby restore</exe-cmd>
                </execute>

                <execute user="postgres" output="y" filter="n">
                    <exe-cmd>cat {[postgres-recovery-demo]}</exe-cmd>
                </execute>
            </execute-list>

            <p>The <pg-setting>hot_standby</pg-setting> setting must be enabled before starting <postgres/> to allow read-only connections on <host>{[host-pg2]}</host>.  Otherwise, connection attempts will be refused.  The rest of the configuration is in case the standby is promoted to a primary.</p>

            <postgres-config host="{[host-pg2]}" file="{[postgres-config-demo]}">
                <title>Configure <postgres/></title>

                <postgres-config-option key="hot_standby">on</postgres-config-option>
                <postgres-config-option key="archive_command">'{[project-exe]} {[dash]}-stanza={[postgres-cluster-demo]} archive-push %p'</postgres-config-option>
                <postgres-config-option key="archive_mode">on</postgres-config-option>
                <postgres-config-option key="wal_level">{[wal-level]}</postgres-config-option>
                <postgres-config-option key="max_wal_senders">3</postgres-config-option>
                <postgres-config-option key="log_filename">'postgresql.log'</postgres-config-option>
                <postgres-config-option key="log_line_prefix">''</postgres-config-option>
            </postgres-config>

            <execute-list host="{[host-pg2]}">
                <title>Start <postgres/></title>

                <execute user="root" show="n">
                    <exe-cmd>rm {[postgres-log-demo]}</exe-cmd>
                </execute>

                <execute user="root">
                    <exe-cmd>{[pg-cluster-start]}</exe-cmd>
                </execute>

                <execute user="postgres" show="n">
                    <exe-cmd>{[pg-cluster-wait]}</exe-cmd>
                </execute>
            </execute-list>

            <p>The <postgres/> log gives valuable information about the recovery.  Note especially that the cluster has entered standby mode and is ready to accept read-only connections.</p>

            <execute-list host="{[host-pg2]}">
                <title>Examine the <postgres/> log output for log messages indicating success</title>

                <execute user="postgres" output="y">
                    <exe-cmd>cat {[postgres-log-demo]}</exe-cmd>
                    <exe-highlight>entering standby mode|database system is ready to accept read only connections</exe-highlight>
                </execute>
            </execute-list>

            <p>An easy way to test that replication is properly configured is to create a table on <host>{[host-pg1]}</host>.</p>

            <execute-list host="{[host-pg1]}">
                <title>Create a new table on the primary</title>

                <execute user="postgres" output="y">
                    <exe-cmd>
                        psql -c "
                                 begin;
                                 create table replicated_table (message text);
                                 insert into replicated_table values ('{[test-table-data]}');
                                 commit;
                                 select * from replicated_table";
                    </exe-cmd>
                    <exe-highlight>{[test-table-data]}</exe-highlight>
                </execute>
            </execute-list>

            <p>And then query the same table on <host>{[host-pg2]}</host>.</p>

            <execute-list host="{[host-pg2]}">
                <title>Query new table on the standby</title>

                <execute user="postgres" output="y" err-expect="1">
                    <exe-cmd>psql -c "select * from replicated_table;"</exe-cmd>
                    <exe-highlight>does not exist</exe-highlight>
                </execute>
            </execute-list>

            <p>So, what went wrong?  Since <postgres/> is pulling WAL segments from the archive to perform replication, changes won't be seen on the standby until the WAL segment that contains those changes is pushed from <host>{[host-pg1]}</host>.</p>

            <p>This can be done manually by calling <code>{[pg-switch-wal]}()</code> which pushes the current WAL segment to the archive (a new WAL segment is created to contain further changes).</p>

            <execute-list host="{[host-pg1]}">
                <title>Call <code>{[pg-switch-wal]}()</code></title>

                <execute user="postgres" output="y" filter="n">
                    <exe-cmd>
                        psql -c "select *, current_timestamp from {[pg-switch-wal]}()";
                    </exe-cmd>
                </execute>
            </execute-list>

            <p>Now after a short delay the table will appear on <host>{[host-pg2]}</host>.</p>

            <execute-list host="{[host-pg2]}">
                <title>Now the new table exists on the standby (may require a few retries)</title>

                <execute user="postgres" output="y" retry="15" filter="n">
                    <exe-cmd>psql -c "
                        select *, current_timestamp from replicated_table"</exe-cmd>
                    <exe-highlight>{[test-table-data]}</exe-highlight>
                </execute>
            </execute-list>

            <p>Check the standby configuration for access to the repository.</p>

            <execute-list host="{[host-pg2]}">
                <title>Check the configuration</title>

                <execute user="postgres" output="y">
                    <exe-cmd>{[project-exe]} {[dash]}-stanza={[postgres-cluster-demo]} {[dash]}-log-level-console=info check</exe-cmd>
                    <exe-highlight>because this is a standby</exe-highlight>
                </execute>
            </execute-list>
        </section>

        <!-- SECTION => REPLICATION - STREAMING -->
        <section id="streaming">
            <title>Streaming Replication</title>

            <p>Instead of relying solely on the WAL archive, streaming replication makes a direct connection to the primary and applies changes as soon as they are made on the primary.  This results in much less lag between the primary and standby.</p>

            <p>Streaming replication requires a user with the replication privilege.</p>

            <execute-list host="{[host-pg1]}">
                <title>Create replication user</title>

                <execute user="postgres" output="y" filter="n">
                    <exe-cmd>
                        psql -c "
                            create user replicator password 'jw8s0F4' replication";
                    </exe-cmd>
                </execute>
            </execute-list>

            <p>The <file>pg_hba.conf</file> file must be updated to allow the standby to connect as the replication user.  Be sure to replace the IP address below with the actual IP address of your <host>{[host-pg1]}</host>.  A reload will be required after modifying the <file>pg_hba.conf</file> file.</p>

            <execute-list host="{[host-pg1]}">
                <title>Create <file>pg_hba.conf</file> entry for replication user</title>

                <execute user="postgres">
                    <exe-cmd>
                        sh -c 'echo
                        "host    replication     replicator      {[host-pg2-ip]}/32           md5"
                        >> {[postgres-hba-demo]}'
                    </exe-cmd>
                </execute>

                <execute user="root">
                    <exe-cmd>{[pg-cluster-reload]}</exe-cmd>
                </execute>
            </execute-list>

            <p>The standby needs to know how to contact the primary so the <pg-option>primary_conninfo</pg-option> setting will be configured in <backrest/>.</p>

            <backrest-config host="{[host-pg2]}" file="{[backrest-config-demo]}">
                <title>Set <pg-option>primary_conninfo</pg-option></title>

                <backrest-config-option section="demo" key="recovery-option">primary_conninfo=host={[host-pg1-ip]} port=5432 user=replicator</backrest-config-option>
            </backrest-config>

            <p>It is possible to configure a password in the <pg-option>primary_conninfo</pg-option> setting but using a <file>.pgpass</file> file is more flexible and secure.</p>

            <execute-list host="{[host-pg2]}">
                <title>Configure the replication password in the <file>.pgpass</file> file.</title>

                <execute user="postgres">
                    <exe-cmd>
                        sh -c 'echo
                        "{[host-pg1-ip]}:*:replication:replicator:jw8s0F4"
                        >> {[postgres-pgpass]}'
                    </exe-cmd>
                </execute>

                <execute user="postgres">
                    <exe-cmd>chmod 600 {[postgres-pgpass]}</exe-cmd>
                </execute>
            </execute-list>

            <p>Now the standby can be created with the <cmd>restore</cmd> command.</p>

            <execute-list host="{[host-pg2]}">
                <title>Stop <postgres/> and restore the {[postgres-cluster-demo]} standby cluster</title>

                <execute user="root" err-suppress="y">
                    <exe-cmd>{[pg-cluster-stop]}</exe-cmd>
                </execute>

                <execute user="postgres">
                    <exe-cmd>{[project-exe]} {[dash]}-stanza={[postgres-cluster-demo]} {[dash]}-delta --type=standby restore</exe-cmd>
                </execute>

                <execute user="postgres" output="y" filter="n">
                    <exe-cmd>cat {[postgres-recovery-demo]}</exe-cmd>
                </execute>
            </execute-list>

            <admonition type="note">The <pg-setting>primary_conninfo</pg-setting> setting has been written into the <file>recovery.conf</file> file.  Configuring recovery settings in <backrest/> means that the <file>recovery.conf</file> file does not need to be stored elsewhere since it will be properly recreated with each restore.  The <br-setting>{[dash]}-type=preserve</br-setting> option can be used with the <cmd>restore</cmd> to leave the existing <file>recovery.conf</file> file in place if that behavior is preferred.</admonition>

            <p if="{[os-type-is-centos]}">By default {[user-guide-os]} stores the <file>postgresql.conf</file> file in the <postgres/> data directory.  That means the change made to <file>postgresql.conf</file> was overwritten by the last restore and the <pg-option>hot_standby</pg-option> setting must be enabled again.  Other solutions to this problem are to store the <file>postgresql.conf</file> file elsewhere or to enable the <pg-option>hot_standby</pg-option> setting on the <host>{[host-pg1]}</host> host where it will be ignored.</p>

            <postgres-config host="{[host-pg2]}" if="{[os-type-is-centos]}" file="{[postgres-config-demo]}">
                <title>Enable <pg-option>hot_standby</pg-option></title>

                <postgres-config-option key="hot_standby">on</postgres-config-option>
            </postgres-config>

            <execute-list host="{[host-pg2]}">
                <title>Start <postgres/></title>

                <execute user="root" show="n">
                    <exe-cmd>rm {[postgres-log-demo]}</exe-cmd>
                </execute>

                <execute user="root">
                    <exe-cmd>{[pg-cluster-start]}</exe-cmd>
                </execute>

                <execute user="postgres" show="n">
                    <exe-cmd>{[pg-cluster-wait]}</exe-cmd>
                </execute>
            </execute-list>

            <p>The <postgres/> log will confirm that streaming replication has started.</p>

            <execute-list host="{[host-pg2]}">
                <title>Examine the <postgres/> log output for log messages indicating success</title>

                <execute user="postgres" output="y">
                    <exe-cmd>cat {[postgres-log-demo]}</exe-cmd>
                    <exe-highlight>started streaming WAL from primary</exe-highlight>
                </execute>
            </execute-list>

            <p>Now when a table is created on <host>{[host-pg1]}</host> it will appear on <host>{[host-pg2]}</host> quickly and without the need to call <code>{[pg-switch-wal]}()</code>.</p>

            <execute-list host="{[host-pg1]}">
                <title>Create a new table on the primary</title>

                <execute user="postgres" output="y">
                    <exe-cmd>
                        psql -c "
                                 begin;
                                 create table stream_table (message text);
                                 insert into stream_table values ('{[test-table-data]}');
                                 commit;
                                 select *, current_timestamp from stream_table";
                    </exe-cmd>
                    <exe-highlight>{[test-table-data]}</exe-highlight>
                </execute>
            </execute-list>

            <execute-list host="{[host-pg2]}">
                <title>Query table on the standby</title>

                <execute user="postgres" output="y" retry="2" filter="n">
                    <exe-cmd>psql -c "
                        select *, current_timestamp from stream_table"</exe-cmd>
                    <exe-highlight>{[test-table-data]}</exe-highlight>
                </execute>
            </execute-list>
        </section>
    </section>

    <!-- SECTION => ASYNCHRONOUS ARCHIVING -->
    <section id="async-archiving" depend="/replication">
        <title>Asynchronous Archiving</title>

        <p>Asynchronous archiving is enabled with the <br-option>archive-async</br-option> option.  This option enables asynchronous operation for both the <cmd>archive-push</cmd> and <cmd>archive-get</cmd> commands.</p>

        <p>A spool path is required.  The commands will store transient data here but each command works quite a bit differently so spool path usage is described in detail in each section.</p>

        <execute-list host="{[host-pg1]}">
            <title>Create the spool directory</title>

            <execute user="root">
                <exe-cmd>mkdir -p -m 750 {[spool-path]}</exe-cmd>
            </execute>
            <execute user="root">
                <exe-cmd>chown postgres:postgres {[spool-path]}</exe-cmd>
            </execute>
        </execute-list>

        <execute-list host="{[host-pg2]}">
            <title>Create the spool directory</title>

            <execute user="root">
                <exe-cmd>mkdir -p -m 750 {[spool-path]}</exe-cmd>
            </execute>
            <execute user="root">
                <exe-cmd>chown postgres:postgres {[spool-path]}</exe-cmd>
            </execute>
        </execute-list>

        <p>The spool path must be configured and asynchronous archiving enabled.  Asynchronous archiving automatically confers some benefit by reducing the number of connections made to remote storage, but setting <br-option>process-max</br-option> can drastically improve performance by parallelizing operations.  Be sure not to set <br-option>process-max</br-option> so high that it affects normal database operations.</p>

        <backrest-config host="{[host-pg1]}" file="{[backrest-config-demo]}">
            <title>Configure the spool path and asynchronous archiving</title>

            <backrest-config-option section="global" key="spool-path">{[spool-path]}</backrest-config-option>
            <backrest-config-option section="global" key="archive-async">y</backrest-config-option>
            <backrest-config-option section="global:archive-push" key="process-max">2</backrest-config-option>
            <backrest-config-option section="global:archive-get" key="process-max">2</backrest-config-option>
        </backrest-config>

        <backrest-config host="{[host-pg2]}" file="{[backrest-config-demo]}">
            <title>Configure the spool path and asynchronous archiving</title>

            <backrest-config-option section="global" key="spool-path">{[spool-path]}</backrest-config-option>
            <backrest-config-option section="global" key="archive-async">y</backrest-config-option>
            <backrest-config-option section="global:archive-push" key="process-max">2</backrest-config-option>
            <backrest-config-option section="global:archive-get" key="process-max">2</backrest-config-option>
        </backrest-config>

        <admonition type="note"><br-option>process-max</br-option> is configured using command sections so that the option is not used by backup and restore.  This also allows different values for <cmd>archive-push</cmd> and <cmd>archive-get</cmd>.</admonition>

        <p>For demonstration purposes streaming replication will be broken to force <postgres/> to get WAL using the <pg-option>restore_command</pg-option>.</p>

        <execute-list host="{[host-pg1]}">
            <title>Break streaming replication by changing the replication password</title>

            <execute user="postgres" output="y" filter="n">
                <exe-cmd>
                    psql -c "alter user replicator password 'bogus'"
                </exe-cmd>
            </execute>
        </execute-list>

        <execute-list host="{[host-pg2]}">
            <title>Restart standby to break connection</title>

            <execute user="root">
                <exe-cmd>{[pg-cluster-restart]}</exe-cmd>
            </execute>
        </execute-list>

        <section id="async-archive-push">
            <title>Archive Push</title>

            <p>The asynchronous <cmd>archive-push</cmd> command offloads WAL archiving to a separate process (or processes) to improve throughput.  It works by <quote>looking ahead</quote> to see which WAL segments are ready to be archived beyond the request that <postgres/> is currently making via the <code>archive_command</code>. WAL segments are transferred to the archive directly from the <path>pg_xlog</path>/<path>pg_wal</path> directory and success is only returned by the <code>archive_command</code> when the WAL segment has been safely stored in the archive.</p>

            <p>The spool path holds the current status of WAL archiving.  Status files written into the spool directory are typically zero length and should consume a minimal amount of space (a few MB at most) and very little IO.  All the information in this directory can be recreated so it is not necessary to preserve the spool directory if the cluster is moved to new hardware.</p>

            <admonition type="important">In the original implementation of asynchronous archiving, WAL segments were copied to the spool directory before compression and transfer.  The new implementation copies WAL directly from the <path>pg_xlog</path> directory.  If asynchronous archiving was utilized in <proper>v1.12</proper> or prior, read the <proper>v1.13</proper> release notes carefully before upgrading.</admonition>

            <p>The <file>[stanza]-archive-push-async.log</file> file can be used to monitor the activity of the asynchronous process.  A good way to test this is to quickly push a number of WAL segments.</p>

            <execute-list host="{[host-pg1]}">
                <title>Test parallel asynchronous archiving</title>

                <execute user="postgres" output="n" show="n">
                    <exe-cmd>rm -f /var/log/pgbackrest/demo-archive-push-async.log</exe-cmd>
                </execute>

                <execute user="postgres" output="n">
                    <exe-cmd>
                        psql -c "
                            select pg_create_restore_point('test async push'); select {[pg-switch-wal]}();
                            select pg_create_restore_point('test async push'); select {[pg-switch-wal]}();
                            select pg_create_restore_point('test async push'); select {[pg-switch-wal]}();
                            select pg_create_restore_point('test async push'); select {[pg-switch-wal]}();
                            select pg_create_restore_point('test async push'); select {[pg-switch-wal]}();"
                    </exe-cmd>
                </execute>

                <execute user="postgres">
                    <exe-cmd>{[project-exe]} {[dash]}-stanza={[postgres-cluster-demo]} {[dash]}-log-level-console=info check</exe-cmd>
                    <exe-highlight>WAL segment</exe-highlight>
                </execute>
            </execute-list>

            <p>Now the log file will contain parallel, asynchronous activity.</p>

            <execute-list host="{[host-pg1]}">
                <title>Check results in the log</title>

                <execute user="postgres" output="y">
                    <exe-cmd>cat /var/log/pgbackrest/demo-archive-push-async.log</exe-cmd>
                    <exe-highlight> WAL file\(s\) to archive|pushed WAL file \'0000000</exe-highlight>
                </execute>
            </execute-list>
        </section>

        <section id="async-archive-get">
            <title>Archive Get</title>

            <p>The asynchronous <cmd>archive-get</cmd> command maintains a local queue of WAL to improve throughput.  If a WAL segment is not found in the queue it is fetched from the repository along with enough consecutive WAL to fill the queue.  The maximum size of the queue is defined by <br-option>archive-get-queue-max</br-option>.  Whenever the queue is less than half full more WAL will be fetched to fill it.</p>

            <p>Asynchronous operation is most useful in environments that generate a lot of WAL or have a high latency connection to the repository storage (i.e., <proper>S3</proper> or other object stores).  In the case of a high latency connection it may be a good idea to increase <br-option>process-max</br-option>.</p>

            <p>The <file>[stanza]-archive-get-async.log</file> file can be used to monitor the activity of the asynchronous process.</p>

            <execute-list host="{[host-pg2]}">
                <title>Check results in the log</title>

                <execute user="postgres" show="n">
                    <exe-cmd>sleep 5</exe-cmd>
                </execute>
                <execute user="postgres" output="y">
                    <exe-cmd>cat /var/log/pgbackrest/demo-archive-get-async.log</exe-cmd>
                    <exe-highlight>found [0-F]{24} in the archive</exe-highlight>
                </execute>
            </execute-list>
        </section>

        <execute-list host="{[host-pg1]}">
            <title>Fix streaming replication by changing the replication password</title>

            <execute user="postgres" output="y" filter="n">
                <exe-cmd>
                    psql -c "alter user replicator password 'jw8s0F4'"
                </exe-cmd>
            </execute>
        </execute-list>
    </section>

    <!-- SECTION => STANDBY-BACKUP -->
    <section id="standby-backup" depend="/replication/streaming">
        <title>Backup from a Standby</title>

        <p><backrest/> can perform backups on a standby instead of the primary.  Standby backups require the <host>{[host-pg2]}</host> host to be configured and the <br-option>backup-standby</br-option> option enabled.  If more than one standby is configured then the first running standby found will be used for the backup.</p>

        <backrest-config host="{[host-repo1]}" owner="{[br-user]}:{[br-group]}" file="{[backrest-config-demo]}">
            <title>Configure <br-option>pg2-host</br-option>/<br-option>pg2-host-user</br-option> and <br-option>pg2-path</br-option></title>

            <backrest-config-option section="demo" key="pg2-path">{[pg-path]}</backrest-config-option>
            <backrest-config-option section="demo" key="pg2-host">{[host-pg2]}</backrest-config-option>
            <!-- <backrest-config-option if="{[pg-version]} >= 11" section="demo"
                key="pg2-host-user">{[br-user]}</backrest-config-option> -->

            <backrest-config-option section="global" key="backup-standby">y</backrest-config-option>
        </backrest-config>

        <p>Both the primary and standby databases are required to perform the backup, though the vast majority of the files will be copied from the standby to reduce load on the primary.  The database hosts can be configured in any order.  <backrest/> will automatically determine which is the primary and which is the standby.</p>

        <execute-list host="{[host-repo1]}">
            <title>Backup the {[postgres-cluster-demo]} cluster from <host>pg2</host></title>

            <execute user="{[br-user]}" output="y" filter="y">
                <exe-cmd>{[project-exe]} {[dash]}-stanza={[postgres-cluster-demo]} --log-level-console=detail backup</exe-cmd>
                <exe-highlight>backup file {[host-pg1]}|replay on the standby</exe-highlight>
            </execute>
        </execute-list>

        <p>This incremental backup shows that most of the files are copied from the <host>{[host-pg2]}</host> host and only a few are copied from the <host>{[host-pg1]}</host> host.</p>

        <p><backrest/> creates a standby backup that is identical to a backup performed on the primary.  It does this by starting/stopping the backup on the <host>{[host-pg1]}</host> host, copying only files that are replicated from the <host>{[host-pg2]}</host> host, then copying the remaining few files from the <host>{[host-pg1]}</host> host.  This means that logs and statistics from the primary database will be included in the backup.</p>
    </section>

    <!-- SECTION => STANZA UPGRADE -->
    <section id="upgrade-stanza">
        <title>Upgrading <postgres/></title>
        <cmd-description key="stanza-upgrade"/>

        <p>The following instructions are not meant to be a comprehensive guide for upgrading <postgres/>, rather they outline the general process for upgrading a primary and standby with the intent of demonstrating the steps required to reconfigure <backrest/>. It is recommended that a backup be taken prior to upgrading.</p>

        <execute-list host="{[host-pg1]}">
            <title>Stop old cluster</title>

            <execute user="root">
                <exe-cmd>{[pg-cluster-stop]}</exe-cmd>
            </execute>
        </execute-list>

        <p>Stop the old cluster on the standby since it will be restored from the newly upgraded cluster.</p>

        <execute-list host="{[host-pg2]}">
            <title>Stop old cluster</title>

            <execute user="root">
                <exe-cmd>{[pg-cluster-stop]}</exe-cmd>
            </execute>
        </execute-list>

        <p>Create the new cluster and perform upgrade.</p>

        <execute-list host="{[host-pg1]}">
            <title>Create new cluster and perform the upgrade</title>

            <execute user="postgres">
                <exe-cmd>
                    {[pg-bin-upgrade-path]}/initdb
                        -D {[pg-path-upgrade]} -k -A peer
                </exe-cmd>
            </execute>

            <execute user="root" if="{[os-type-is-debian]}">
                <exe-cmd>{[pg-cluster-create-upgrade]}</exe-cmd>
            </execute>

            <execute user="postgres" output="y" if="{[os-type-is-debian]}">
                <exe-cmd>sh -c 'cd /var/lib/postgresql &amp;&amp;
                        /usr/lib/postgresql/{[pg-version-upgrade]}/bin/pg_upgrade
                            {[dash]}-old-bindir=/usr/lib/postgresql/{[pg-version]}/bin
                            {[dash]}-new-bindir=/usr/lib/postgresql/{[pg-version-upgrade]}/bin
                            {[dash]}-old-datadir={[pg-path]}
                            {[dash]}-new-datadir={[pg-path-upgrade]}
                            {[dash]}-old-options=" -c config_file={[postgres-config-demo]}"
                            {[dash]}-new-options=" -c config_file={[postgres-config-demo-upgrade]}"'
                </exe-cmd>
                <exe-highlight>Upgrade Complete</exe-highlight>
            </execute>

            <execute user="postgres" output="y" if="{[os-type-is-centos]}">
                <exe-cmd>sh -c 'cd /var/lib/pgsql &amp;&amp;
                        /usr/pgsql-{[pg-version-upgrade]}/bin/pg_upgrade
                            {[dash]}-old-bindir=/usr/pgsql-{[pg-version]}/bin
                            {[dash]}-new-bindir=/usr/pgsql-{[pg-version-upgrade]}/bin
                            {[dash]}-old-datadir={[pg-path]}
                            {[dash]}-new-datadir={[pg-path-upgrade]}
                            {[dash]}-old-options=" -c config_file={[postgres-config-demo]}"
                            {[dash]}-new-options=" -c config_file={[postgres-config-demo-upgrade]}"'
                </exe-cmd>
                <exe-highlight>Upgrade Complete</exe-highlight>
            </execute>
        </execute-list>

        <p>Configure the new cluster settings and port.</p>

        <postgres-config host="{[host-pg1]}" file="{[postgres-config-demo-upgrade]}">
            <title>Configure <postgres/></title>

            <postgres-config-option key="archive_command">'{[project-exe]} {[dash]}-stanza={[postgres-cluster-demo]} archive-push %p'</postgres-config-option>
            <postgres-config-option key="archive_mode">on</postgres-config-option>
            <postgres-config-option key="wal_level">{[wal-level]}</postgres-config-option>
            <postgres-config-option key="max_wal_senders">3</postgres-config-option>
            <postgres-config-option key="listen_addresses">'*'</postgres-config-option>
            <postgres-config-option key="log_line_prefix">''</postgres-config-option>
            <postgres-config-option key="port">5432</postgres-config-option>
        </postgres-config>

        <p>Update the <backrest/> configuration on all systems to point to the new cluster.</p>

        <backrest-config host="{[host-pg1]}" file="{[backrest-config-demo]}">
            <title>Upgrade the <br-option>pg1-path</br-option></title>

            <backrest-config-option section="demo" key="pg1-path">{[pg-path-upgrade]}</backrest-config-option>
        </backrest-config>

        <backrest-config host="{[host-pg2]}" file="{[backrest-config-demo]}">
            <title>Upgrade the <br-option>pg-path</br-option></title>

            <backrest-config-option section="demo" key="pg1-path">{[pg-path-upgrade]}</backrest-config-option>
        </backrest-config>

        <backrest-config host="{[host-repo1]}" owner="{[br-user]}:{[br-group]}" file="{[backrest-config-demo]}">
            <title>Upgrade <br-option>pg1-path</br-option> and <br-option>pg2-path</br-option>, disable backup from standby</title>

            <backrest-config-option section="demo" key="pg1-path">{[pg-path-upgrade]}</backrest-config-option>
            <backrest-config-option section="demo" key="pg2-path">{[pg-path-upgrade]}</backrest-config-option>

            <backrest-config-option section="global" key="backup-standby">n</backrest-config-option>
        </backrest-config>

        <execute-list host="{[host-pg1]}">
            <title>Copy hba configuration</title>

            <execute user="root">
                <exe-cmd>cp {[postgres-hba-demo]}
                    {[postgres-hba-demo-upgrade]}</exe-cmd>
            </execute>
        </execute-list>

        <p>Before starting the new cluster, the <cmd>stanza-upgrade</cmd> command must be run on the server where the <backrest/> repository is located.</p>

        <execute-list host="{[host-repo1]}">
            <title>Upgrade the stanza</title>

            <execute user="{[br-user]}" output="y">
                <exe-cmd>{[project-exe]} {[dash]}-stanza={[postgres-cluster-demo]} {[dash]}-no-online
                    {[dash]}-log-level-console=info stanza-upgrade</exe-cmd>
                <exe-highlight>completed successfully</exe-highlight>
            </execute>
        </execute-list>

        <p>Start the new cluster and confirm it is successfully installed.</p>

        <execute-list host="{[host-pg1]}">
            <title>Start new cluster</title>

            <execute user="root" output="y">
                <exe-cmd>{[pg-cluster-start-upgrade]}</exe-cmd>
            </execute>
        </execute-list>

        <p>Test configuration using the <cmd>check</cmd> command.</p>

        <execute-list host="{[host-pg1]}">
            <title>Check configuration</title>

            <execute user="postgres" output="y" filter="n">
                <exe-cmd>{[pg-cluster-check-upgrade]}</exe-cmd>
            </execute>

            <execute user="postgres" output="y" filter="n">
                <exe-cmd>{[project-exe]} {[dash]}-stanza={[postgres-cluster-demo]} check</exe-cmd>
            </execute>
        </execute-list>

        <p>Remove the old cluster.</p>

        <execute-list host="{[host-pg1]}">
            <title>Remove old cluster</title>

            <execute if="{[os-type-is-debian]}" user="root">
                <exe-cmd>pg_dropcluster {[pg-version]} {[postgres-cluster-demo]}</exe-cmd>
            </execute>

            <execute if="{[os-type-is-centos]}" user="root">
                <exe-cmd>rm -rf {[pg-path]}</exe-cmd>
            </execute>
        </execute-list>

        <p>Install the new <postgres/> binaries on the standby and create the cluster.</p>

        <execute-list host="{[host-pg2]}">
            <title>Remove old cluster and create the new cluster</title>

            <execute if="{[os-type-is-debian]}" user="root">
                <exe-cmd>pg_dropcluster {[pg-version]} {[postgres-cluster-demo]}</exe-cmd>
            </execute>

            <execute if="{[os-type-is-centos]}" user="root">
                <exe-cmd>rm -rf {[pg-path]}</exe-cmd>
            </execute>

            <execute user="postgres" if="{[os-type-is-centos]}">
                <exe-cmd>
                    mkdir -p -m 700 {[pg-bin-upgrade-path]}
                </exe-cmd>
            </execute>

            <execute user="root" if="{[os-type-is-debian]}">
                <exe-cmd>{[pg-cluster-create-upgrade]}</exe-cmd>
            </execute>
        </execute-list>

        <p>Run the <cmd>check</cmd> on the repository host. The warning regarding the standby being down is expected since the standby cluster is down. Running this command demonstrates that the repository server is aware of the standby and is configured properly for the primary server.</p>

        <execute-list host="{[host-repo1]}">
            <title>Check configuration</title>

            <execute user="{[br-user]}" output="y" filter="n" >
                <exe-cmd>{[project-exe]} {[dash]}-stanza={[postgres-cluster-demo]} check</exe-cmd>
            </execute>
        </execute-list>

        <p>Run a full backup on the new cluster and then restore the standby from the backup. The backup type will automatically be changed to <id>full</id> if <id>incr</id> or <id>diff</id> is requested.</p>

        <execute-list host="{[host-repo1]}">
            <title>Run a full backup</title>

            <execute user="{[br-user]}">
                <exe-cmd>{[project-exe]} {[dash]}-stanza={[postgres-cluster-demo]} {[dash]}-type=full backup</exe-cmd>
            </execute>
        </execute-list>

        <execute-list host="{[host-pg2]}">
            <title>Restore the {[postgres-cluster-demo]} standby cluster</title>

            <execute user="postgres" if="{[os-type-is-debian]}">
                <exe-cmd>{[project-exe]} {[dash]}-stanza={[postgres-cluster-demo]} {[dash]}-delta --type=standby restore</exe-cmd>
            </execute>

            <execute user="postgres" if="{[os-type-is-centos]}">
                <exe-cmd>{[project-exe]} {[dash]}-stanza={[postgres-cluster-demo]} --type=standby restore</exe-cmd>
            </execute>
        </execute-list>

        <postgres-config host="{[host-pg2]}" file="{[postgres-config-demo-upgrade]}">
            <title>Configure <postgres/></title>

            <postgres-config-option key="hot_standby">on</postgres-config-option>
        </postgres-config>

        <execute-list host="{[host-pg2]}">
            <title>Start <postgres/> and check the <backrest/> configuration</title>

            <execute user="root">
                <exe-cmd>{[pg-cluster-start-upgrade]}</exe-cmd>
            </execute>

            <execute user="postgres" show="n">
                <exe-cmd>{[pg-cluster-wait]}</exe-cmd>
            </execute>

            <execute user="postgres" output="y" filter="n" >
                <exe-cmd>{[project-exe]} {[dash]}-stanza={[postgres-cluster-demo]} check</exe-cmd>
            </execute>
        </execute-list>

        <p>Backup from standby can be enabled now that the standby is restored.</p>

        <backrest-config host="{[host-repo1]}" owner="{[br-user]}:{[br-group]}" file="{[backrest-config-demo]}">
            <title>Reenable backup from standby</title>

            <backrest-config-option section="global" key="backup-standby">y</backrest-config-option>
        </backrest-config>
    </section>
</doc><|MERGE_RESOLUTION|>--- conflicted
+++ resolved
@@ -469,32 +469,11 @@
         </execute-list>
 
         <execute-list host="{[br-install-host]}">
-<<<<<<< HEAD
-            <title>Install required Perl packages</title>
-
-            <execute if="{[os-type-is-debian]}" user="root" pre="y">
-                <exe-cmd>apt-get install libdbd-pg-perl liblz4-1</exe-cmd>
-                <exe-cmd-extra>-y 2>&amp;1</exe-cmd-extra>
-            </execute>
-
-            <execute if="{[os-type-is-centos6]}" user="root" pre="y">
-                <exe-cmd>
-                    yum install epel-release
-                </exe-cmd>
-                <exe-cmd-extra>-y 2>&amp;1</exe-cmd-extra>
-            </execute>
-
-            <execute if="{[os-type-is-centos6]}" user="root" pre="y">
-                <exe-cmd>yum install perl perl-Time-HiRes perl-parent perl-JSON
-                    perl-Digest-SHA perl-DBD-Pg lz4</exe-cmd>
-                <exe-cmd-extra>-y 2>&amp;1</exe-cmd-extra>
-=======
             <title>Copy <backrest/> binary from build host</title>
 
             <execute user="root">
                 <exe-cmd>scp {[host-build]}:/build/pgbackrest-release-{[version]}/src/pgbackrest /usr/bin</exe-cmd>
                 <exe-cmd-extra>2>&amp;1</exe-cmd-extra>
->>>>>>> 296aec03
             </execute>
 
             <execute user="root">
@@ -783,41 +762,14 @@
             </execute>
 
             <execute if="{[os-type-is-debian]}" user="root" pre="y">
-<<<<<<< HEAD
-                <exe-cmd>
-                    apt-get install build-essential libssl-dev libxml2-dev libperl-dev zlib1g-dev
-                    liblz4-dev
-                </exe-cmd>
-                <exe-cmd-extra>-y 2>&amp;1</exe-cmd-extra>
-            </execute>
-
-            <execute if="{[os-type-is-centos6]}" user="root" pre="y">
-                <exe-cmd>
-                    yum install epel-release
-                </exe-cmd>
-                <exe-cmd-extra>-y 2>&amp;1</exe-cmd-extra>
-            </execute>
-
-            <execute if="{[os-type-is-centos6]}" user="root" pre="y">
-                <exe-cmd>
-                    yum install build-essential gcc openssl-devel libxml2-devel
-                        perl-ExtUtils-Embed lz4-devel
-                </exe-cmd>
-=======
                 <exe-cmd>
                     apt-get install make gcc libpq-dev libssl-dev libxml2-dev pkg-config</exe-cmd>
->>>>>>> 296aec03
                 <exe-cmd-extra>-y 2>&amp;1</exe-cmd-extra>
             </execute>
 
             <execute if="{[os-type-is-centos]}" user="root" pre="y">
                 <exe-cmd>
-<<<<<<< HEAD
-                    yum install build-essential gcc make openssl-devel libxml2-devel
-                        perl-ExtUtils-Embed lz4-devel
-=======
                     yum install make gcc postgresql-devel openssl-devel libxml2-devel
->>>>>>> 296aec03
                 </exe-cmd>
                 <exe-cmd-extra>-y 2>&amp;1</exe-cmd-extra>
             </execute>
