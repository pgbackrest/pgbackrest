<?xml version="1.0" encoding="UTF-8"?>
<!DOCTYPE doc SYSTEM "doc.dtd">
<doc title="{[project]} User Guide" subtitle="{[user-guide-subtitle]}" cmd-line-len="85">
    <description>The {[project]} User Guide demonstrates how to quickly and easily setup {[project]} for your {[postgres]} database. Step-by-step instructions lead the user through all the important features of the fastest, most reliable {[postgres]} backup and restore solution.</description>

    <!-- ======================================================================================================================= -->
    <variable-list>
        <!-- Defined OS types -->
        <variable key="os-debian">debian</variable>
        <variable key="os-rhel">rhel</variable>

        <!-- OS titles -->
        <variable key="os-debian-title">Debian &amp; Ubuntu</variable>
        <variable key="os-rhel-title">RHEL</variable>

        <!-- Base PostgreSQL versions -->
        <variable key="os-debian-pg-version">15</variable>
        <variable key="os-rhel-pg-version">12</variable>

        <!-- User-defined package to use in documentation (use "apt" to install the current PGDG apt package) -->
        <variable key="package">none</variable>

        <!-- Defines the general OS type that will be used to generate commands. Also supported: rhel -->
        <variable key="os-type">debian</variable>

        <!-- Will encryption be used in the documentation? It can be useful for testing to omit encryption. -->
        <variable key="encrypt">y</variable>

        <!-- Will stress-testing be performed? -->
        <variable key="stress">n</variable>
        <variable key="stress-scale-table">1</variable> <!-- Tables to create * 1000 -->
        <variable key="stress-scale-data">1</variable> <!-- Value passed to pgbench -s -->

        <!-- Common if expressions for testing os-type -->
        <variable key="os-type-is-debian">'{[os-type]}' eq '{[os-debian]}'</variable>
        <variable key="os-type-is-rhel">'{[os-type]}' eq '{[os-rhel]}'</variable>

        <!-- Defines the container image that will be used to build the host -->
        <variable key="os-image" if="{[os-type-is-debian]}">ubuntu:20.04</variable>
        <variable key="os-image" if="{[os-type-is-rhel]}">rockylinux/rockylinux:8</variable>

        <variable key="user-guide-subtitle" if="{[os-type-is-debian]}">{[os-debian-title]}</variable>
        <variable key="user-guide-subtitle" if="{[os-type-is-rhel]}">{[os-rhel-title]}</variable>

        <variable key="user-guide-os" if="{[os-type-is-debian]}">Debian/Ubuntu</variable>
        <variable key="user-guide-os" if="{[os-type-is-rhel]}">RHEL 7-8</variable>

        <variable key="pgbackrest-repo-path">/pgbackrest</variable>

        <!-- Path where CA certificates are installed -->
        <variable key="ca-cert-path" if="{[os-type-is-debian]}">/usr/local/share/ca-certificates</variable>
        <variable key="ca-cert-path" if="{[os-type-is-rhel]}">/etc/pki/ca-trust/source/anchors</variable>

        <!-- Path where fake certificates are located -->
        <variable key="fake-cert-path-relative">resource/fake-cert</variable>
        <variable key="fake-cert-path">{[host-repo-path]}/doc/{[fake-cert-path-relative]}</variable>

        <!-- Protocol type (ssh/tls) used for remotes -->
        <variable key="protocol-ssh">'{[os-type]}' eq '{[os-debian]}'</variable>
        <variable key="protocol-tls">'{[os-type]}' eq '{[os-rhel]}'</variable>

        <!-- Path where builds are performed -->
        <variable key="build-path">/build</variable>
        <variable key="build-br-path">{[build-path]}/pgbackrest-release-{[version]}</variable>
        <variable key="build-meson-path">{[build-path]}/pgbackrest</variable>

        <!-- PostreSQL versions to run documentation for and min/max versions represented -->
        <variable key="pg-version" if="{[os-type-is-debian]}">{[os-debian-pg-version]}</variable>
        <variable key="pg-version" if="{[os-type-is-rhel]}">{[os-rhel-pg-version]}</variable>

        <variable key="pg-version-nodot" eval="y">my $version = '{[pg-version]}'; $version =~ s/\.//g; return $version;</variable>

        <variable key="pg-version-upgrade" if="{[os-type-is-debian]}">16</variable>
        <variable key="pg-version-upgrade" if="{[os-type-is-rhel]}">13</variable>
        <variable key="pg-version-upgrade-nodot" eval="y">my $version = '{[pg-version-upgrade]}'; $version =~ s/\.//g; return $version;</variable>

        <variable key="pg-bin-path" if="{[os-type-is-debian]}">/usr/lib/postgresql/{[pg-version]}/bin</variable>
        <variable key="pg-bin-path" if="{[os-type-is-rhel]}">/usr/pgsql-{[pg-version]}/bin</variable>

        <variable key="pg-bin-upgrade-path" if="{[os-type-is-debian]}">/usr/lib/postgresql/{[pg-version-upgrade]}/bin</variable>
        <variable key="pg-bin-upgrade-path" if="{[os-type-is-rhel]}">/usr/pgsql-{[pg-version-upgrade]}/bin</variable>

        <variable key="pg-home-path" if="{[os-type-is-debian]}">/var/lib/postgresql</variable>
        <variable key="pg-home-path" if="{[os-type-is-rhel]}">/var/lib/pgsql</variable>

        <variable key="pg-group">postgres</variable>

        <variable key="backrest-repo-path">/var/lib/pgbackrest</variable>
        <variable key="backrest-repo-cipher-type">aes-256-cbc</variable>
        <variable key="backrest-repo-cipher-pass">zWaf6XtpjIVZC5444yXB+cgFDFl7MxGlgkZSaoPvTGirhPygu4jOKOXf9LO4vjfO</variable>
        <variable key="br-bin">/usr/bin/pgbackrest</variable>
        <variable key="br-user">pgbackrest</variable>
        <variable key="br-group">{[br-user]}</variable>
        <variable key="br-home-path">/home/{[br-user]}</variable>

        <variable key="postgres-cluster-demo">demo</variable>
        <variable key="backrest-config-path">/etc/{[project-exe]}</variable>
        <variable key="backrest-config-include-path">{[backrest-config-path]}/conf.d</variable>
        <variable if="'{[package]}' eq 'none'" key="backrest-config-demo">{[backrest-config-path]}/{[project-exe]}.conf</variable>
        <variable if="'{[package]}' ne 'none'" key="backrest-config-demo">/etc/{[project-exe]}.conf</variable>

        <variable key="pg-path-default" if="{[os-type-is-debian]}">/var/lib/postgresql/[version]/[cluster]</variable>
        <variable key="pg-path-default" if="{[os-type-is-rhel]}">/var/lib/pgsql/[version]/data</variable>

        <variable key="pg-path" if="{[os-type-is-debian]}">/var/lib/postgresql/{[pg-version]}/{[postgres-cluster-demo]}</variable>
        <variable key="pg-path" if="{[os-type-is-rhel]}">/var/lib/pgsql/{[pg-version]}/data</variable>

        <variable key="pg-path-upgrade" if="{[os-type-is-debian]}">/var/lib/postgresql/{[pg-version-upgrade]}/{[postgres-cluster-demo]}</variable>
        <variable key="pg-path-upgrade" if="{[os-type-is-rhel]}">/var/lib/pgsql/{[pg-version-upgrade]}/data</variable>

        <variable key="spool-path">/var/spool/pgbackrest</variable>

        <variable key="postgres-config-demo" if="{[os-type-is-debian]}">/etc/postgresql/{[pg-version]}/{[postgres-cluster-demo]}/postgresql.conf</variable>
        <variable key="postgres-config-demo" if="{[os-type-is-rhel]}">{[pg-path]}/postgresql.conf</variable>

        <variable key="postgres-config-demo-upgrade" if="{[os-type-is-debian]}">/etc/postgresql/{[pg-version-upgrade]}/{[postgres-cluster-demo]}/postgresql.conf</variable>
        <variable key="postgres-config-demo-upgrade" if="{[os-type-is-rhel]}">{[pg-path-upgrade]}/postgresql.conf</variable>

        <variable key="postgres-hba-demo" if="{[os-type-is-debian]}">/etc/postgresql/{[pg-version]}/{[postgres-cluster-demo]}/pg_hba.conf</variable>
        <variable key="postgres-hba-demo" if="{[os-type-is-rhel]}">{[pg-path]}/pg_hba.conf</variable>

        <variable key="postgres-hba-demo-upgrade" if="{[os-type-is-debian]}">/etc/postgresql/{[pg-version-upgrade]}/{[postgres-cluster-demo]}/pg_hba.conf</variable>
        <variable key="postgres-hba-demo-upgrade" if="{[os-type-is-rhel]}">{[pg-path-upgrade]}/pg_hba.conf</variable>

        <variable key="postgres-pgpass">{[pg-home-path]}/.pgpass</variable>

        <variable key="postgres-log-demo" if="{[os-type-is-debian]}">/var/log/postgresql/postgresql-{[pg-version]}-{[postgres-cluster-demo]}.log</variable>
        <variable key="postgres-log-demo" if="{[os-type-is-rhel]}">{[pg-path]}/log/postgresql.log</variable>

        <variable key="postgres-log-pgstartup-demo" if="{[os-type-is-rhel]}">/var/lib/pgsql/{[pg-version]}/pgstartup.log</variable>

        <variable key="pg-recovery-file-demo">postgresql.auto.conf</variable>
        <variable key="pg-recovery-path-demo">{[pg-path]}/{[pg-recovery-file-demo]}</variable>

        <!-- Azure Settings -->
        <variable key="azure-image">mcr.microsoft.com/azure-storage/azurite</variable>  <!-- Azurite docker image -->
        <variable key="azure-all">n</variable>                      <!-- Build all the documentation with Azure? -->
        <variable key="azure-local">y</variable>
        <variable key="azure-account">pgbackrest</variable>
        <variable key="azure-container">demo-container</variable>
        <variable key="azure-repo">demo-repo</variable>
        <variable key="azure-key-type">shared</variable>
        <variable key="azure-key">YXpLZXk=</variable>

        <!-- GCS Settings -->
        <variable key="gcs-all">n</variable>                        <!-- Build all the documentation with GCS? -->
        <variable key="gcs-bucket">demo-bucket</variable>
        <variable key="gcs-repo">demo-repo</variable>
        <variable key="gcs-key-type">service</variable>
        <variable key="gcs-key">/etc/pgbackrest/gcs-key.json</variable>

        <!-- S3 Settings -->
        <variable key="s3-image">minio/minio:RELEASE.2024-07-15T19-02-30Z</variable>    <!-- Minio docker image -->
        <variable key="s3-all">n</variable>                         <!-- Build all the documentation with S3? -->
        <variable key="s3-local">y</variable>
        <variable key="s3-bucket">demo-bucket</variable>
        <variable key="s3-repo">demo-repo</variable>
        <variable key="s3-region">us-east-1</variable>
        <variable key="s3-endpoint">s3.{[s3-region]}.amazonaws.com</variable>
        <variable key="s3-key">accessKey1</variable>
        <variable key="s3-key-secret">verySecretKey1</variable>

        <!-- SFTP Settings -->
        <variable key="sftp-all">n</variable>                        <!-- Build all the documentation with SFTP? -->
        <variable key="sftp-repo">demo-repo</variable>

        <!-- Is any object store being used to build all the documentation? -->
        <variable key="object-any-all">('{[azure-all]}' eq 'y' || '{[gcs-all]}' eq 'y' || '{[s3-all]}' eq 'y' || '{[sftp-all]}' eq 'y')</variable>

        <!-- Hosts -->
        <variable key="host-image">pgbackrest/doc:{[os-type]}</variable>

        <variable key="host-option">-v /sys/fs/cgroup:/sys/fs/cgroup:rw -v /tmp/$(mktemp -d):/run</variable>

        <!-- Limit host memory to check for memory leaks. Some environments do not allow memory to be set so allow disabling. -->
        <variable key="host-mem-limit">y</variable>
        <variable key="host-mem" if="'{[host-mem-limit]}' eq 'y'">-m 512m</variable>
        <variable key="host-mem" if="'{[host-mem-limit]}' eq 'n'"></variable>

        <variable key="host-user" eval="y">use English; getpwuid($UID) eq 'root' ? 'vagrant' : getpwuid($UID) . ''</variable>
        <variable key="host-mount">{[host-repo-path]}:{[pgbackrest-repo-path]}</variable>
        <variable key="image-repo">pgbackrest/test</variable>

        <variable key="host-azure-id">azure</variable>
        <variable key="host-azure">azure-server</variable>

        <variable key="host-s3-id">s3</variable>
        <variable key="host-s3">s3-server</variable>

        <variable key="host-sftp-id">sftp</variable>
        <variable key="host-sftp">sftp-server</variable>
        <variable key="host-sftp-user">{[host-user]}</variable>
        <variable key="host-sftp-image">{[host-image]}</variable>
        <variable key="host-sftp-mount">{[host-mount]}</variable>

        <variable key="host-pg1-id">pg1</variable>
        <variable key="host-pg1">pg-primary</variable>
        <variable key="host-pg1-user">{[host-user]}</variable>
        <variable key="host-pg1-image">{[host-image]}</variable>
        <variable key="host-pg1-mount">{[host-mount]}</variable>

        <variable key="host-build-id">build</variable>
        <variable key="host-build">build</variable>
        <variable key="host-build-user">{[host-user]}</variable>
        <variable key="host-build-image">{[host-image]}</variable>
        <variable key="host-build-mount">{[host-mount]}</variable>

        <variable key="host-pg2-id">pg2</variable>
        <variable key="host-pg2">pg-standby</variable>
        <variable key="host-pg2-user">{[host-pg1-user]}</variable>
        <variable key="host-pg2-image">{[host-image]}</variable>
        <variable key="host-pg2-mount">{[host-mount]}</variable>

        <variable key="host-pgalt-id">pgalt</variable>
        <variable key="host-pgalt">pg-alt</variable>
        <variable key="host-pgalt-user">{[host-pg1-user]}</variable>
        <variable key="host-pgalt-image">{[host-image]}</variable>
        <variable key="host-pgalt-mount">{[host-mount]}</variable>

        <variable key="host-repo1-id">repo1</variable>
        <variable key="host-repo1">repository</variable>
        <variable key="host-repo1-user">{[host-user]}</variable>
        <variable key="host-repo1-image">{[host-image]}</variable>
        <variable key="host-repo1-mount">{[host-mount]}</variable>

        <!-- Commands for various operations -->
        <variable key="cmd-backup-last">pgbackrest repo-ls backup/demo --filter="(F|D|I)$" --sort=desc | head -1</variable>

        <!-- Data used to demonstrate backup/restore operations -->
        <variable key="test-table-data">Important Data</variable>

        <!-- Database cluster commmands -->
        <variable key="pg-cluster-wait">sleep 2</variable>

        <variable key="pg-cluster-create" if="{[os-type-is-debian]}">pg_createcluster {[pg-version]} {[postgres-cluster-demo]}</variable>

        <variable key="pg-cluster-create-upgrade" if="{[os-type-is-debian]}">pg_createcluster {[pg-version-upgrade]} {[postgres-cluster-demo]}</variable>

        <variable key="pg-cluster-start" if="{[os-type-is-debian]}">pg_ctlcluster {[pg-version]} {[postgres-cluster-demo]} start</variable>
        <variable key="pg-cluster-start" if="{[os-type-is-rhel]}">systemctl start postgresql-{[pg-version]}.service</variable>

        <variable key="pg-cluster-start-upgrade" if="{[os-type-is-debian]}">pg_ctlcluster {[pg-version-upgrade]} {[postgres-cluster-demo]} start</variable>
        <variable key="pg-cluster-start-upgrade" if="{[os-type-is-rhel]}">systemctl start postgresql-{[pg-version-upgrade]}.service</variable>

        <variable key="pg-cluster-stop" if="{[os-type-is-debian]}">pg_ctlcluster {[pg-version]} {[postgres-cluster-demo]} stop</variable>
        <variable key="pg-cluster-stop" if="{[os-type-is-rhel]}">systemctl stop postgresql-{[pg-version]}.service</variable>

        <variable key="pg-cluster-restart" if="{[os-type-is-debian]}">pg_ctlcluster {[pg-version]} {[postgres-cluster-demo]} restart</variable>
        <variable key="pg-cluster-restart" if="{[os-type-is-rhel]}">systemctl restart postgresql-{[pg-version]}.service</variable>

        <variable key="pg-cluster-reload" if="{[os-type-is-debian]}">pg_ctlcluster {[pg-version]} {[postgres-cluster-demo]} reload</variable>
        <variable key="pg-cluster-reload" if="{[os-type-is-rhel]}">systemctl reload postgresql-{[pg-version]}.service</variable>

        <variable key="pg-cluster-check" if="{[os-type-is-debian]}">pg_lsclusters</variable>
        <variable key="pg-cluster-check" if="{[os-type-is-rhel]}">systemctl status postgresql-{[pg-version]}.service</variable>

        <variable key="pg-cluster-check-upgrade" if="{[os-type-is-debian]}">pg_lsclusters</variable>
        <variable key="pg-cluster-check-upgrade" if="{[os-type-is-rhel]}">systemctl status postgresql-{[pg-version-upgrade]}.service</variable>

        <!-- Common commands -->
        <variable key="ssh-key-install">
            mkdir -p -m 700 /root/.ssh &amp;&amp; \
            echo '-----BEGIN RSA PRIVATE KEY-----' > /root/.ssh/id_rsa &amp;&amp; \
            echo 'MIIEowIBAAKCAQEA5VySpEan5Rn7QQ5XP13YkXxTg+Xp9N+ecyDhD92OQk0VZOFn' >> /root/.ssh/id_rsa &amp;&amp; \
            echo 'EKlXUaMXH0WVjRRgjgbF78JHFbEQjUHimbzr9ev1IuDaIS42E1nUkBaHggnHNAW2' >> /root/.ssh/id_rsa &amp;&amp; \
            echo 'aqtczUDSnLGcXqd0XeDtwpjj1I0xWOeJli/xjU+eSwjzqNgX6ZX2P0uTXflu254u' >> /root/.ssh/id_rsa &amp;&amp; \
            echo 'SjOF3IARo9FiDEKQdksoxNOAhCTYgDAynmkcfJ9e87FjiTGmfnZO3H6gU2kidSFX' >> /root/.ssh/id_rsa &amp;&amp; \
            echo 'rwdHtdN3Qlv6RgCroLGAZZpmtqBorTwShWRScWAAg/OqWwLphfNbXIIHZO4EJ4S2' >> /root/.ssh/id_rsa &amp;&amp; \
            echo 'JLgsgJHb20SJ2XEI2Iln9sj+oCWgLJ2m+RLvWwIDAQABAoIBAArBC0EiQkyxf1Xe' >> /root/.ssh/id_rsa &amp;&amp; \
            echo 'txmKAWsE4iI85/oqzVJG7YvhuVdY0j16J2vLvNk05T3P9JdPqB1QqlGNEZSDSlbi' >> /root/.ssh/id_rsa &amp;&amp; \
            echo 'isjm55tkFl4tyRx61F9A5tYLWwwuVYWWFPutuuVcJOPi8gWAItUkruaLu6GjgyJQ' >> /root/.ssh/id_rsa &amp;&amp; \
            echo '143QA//lBp4sYRxUEX71defO19iKkDz+xEuOzYMd16j76OKMcmbnog7hbMrXR4Yi' >> /root/.ssh/id_rsa &amp;&amp; \
            echo 'kNXuhnwBadutaXLve3mZ0JowrZyHKfTUWOHgvuULpCVD5su3NdbpE2AVn1idcF8V' >> /root/.ssh/id_rsa &amp;&amp; \
            echo 'jaj6p0vtcvEnXEC69XwX+yL0TgvOE4Vu/OWg8lDWQdetONIHGbElJZvB6eyTF1nl' >> /root/.ssh/id_rsa &amp;&amp; \
            echo 'IIgLc2ECgYEA7PL3soOfH3dMNUt4KGSw1cK/kwvy7UsT6QrAPi1Cc/A4szluk6/O' >> /root/.ssh/id_rsa &amp;&amp; \
            echo '5YhKfTjzHW5WDmsTTAcT29MLmW8dQXeUAe/1BtIATubsav+uSelfBmUAnQj9fvKT' >> /root/.ssh/id_rsa &amp;&amp; \
            echo 'ieJ6JMf20OTbS6XODA3+jJAdApLCu61Lv6nePOuNzLY/uqSMWu9kO/sCgYEA981v' >> /root/.ssh/id_rsa &amp;&amp; \
            echo 'YIUaadFaHnPnmax0+jJMs8S5AIEjSfSIxR8oNOWNUxBBvwFd4zWTApVfZqKjmI83' >> /root/.ssh/id_rsa &amp;&amp; \
            echo 'Ng5tISxspzHseakyrIpoDqzxRQPxZF7RTO6VUX+ZQj6iIXVp9FDqWAjvDACuSky2' >> /root/.ssh/id_rsa &amp;&amp; \
            echo 'mGAiiA+fWZ1za62opgoYQZ17O17SyHF9/vJ7XCECgYANwNyXxAQMc4Q847CJx65r' >> /root/.ssh/id_rsa &amp;&amp; \
            echo '+e3cvyjOlTkGodUexsnAqQThgkfk0qOTtyF7uz6BStI77AMmupJwhAN8WHK+Rg6V' >> /root/.ssh/id_rsa &amp;&amp; \
            echo 'PjRevPm/mq/GVijrqVwWpu4uL0NnhvUBX9/vGpw868u+zFT1ZiqMRiEo8RPUiO6I' >> /root/.ssh/id_rsa &amp;&amp; \
            echo 'pXd82b9VTo7Mapiq/pI22QKBgC8Kb586BUabOGlZhVi11Ur9q3Pg32HKIgHTCveo' >> /root/.ssh/id_rsa &amp;&amp; \
            echo 'r4BDJ23iQyjYQJN2Qx8VbhPUwgue/FMlr+/BOCsRHhwGU5lPeOt4RyDb28I7Aa6C' >> /root/.ssh/id_rsa &amp;&amp; \
            echo 'CBR9jYF21F5XpLJ9fc8SexajNnLiVzNb5JJBrPVdH2EMiVxjxDEIjTE7EfZ9HPb9' >> /root/.ssh/id_rsa &amp;&amp; \
            echo '3w8hAoGBALyik3jr0W6DxzqOW0jPXPLDqp1JvzieC03nZD1scWeI8qIzUOpLX7cc' >> /root/.ssh/id_rsa &amp;&amp; \
            echo 'jaMU/8QMBRvyEcZK82Cedilm30nLf+C/FR5TsUmftS7IcjoC4Z2ZXWNOhMv22TUJ' >> /root/.ssh/id_rsa &amp;&amp; \
            echo 'Ml6z//+WSZ3qVZ5rvAeo4obwiBfe+Uh+AyyprEGgmimF9qDejcwc' >> /root/.ssh/id_rsa &amp;&amp; \
            echo '-----END RSA PRIVATE KEY-----' >> /root/.ssh/id_rsa &amp;&amp; \
            echo 'ssh-rsa AAAAB3NzaC1yc2EAAAADAQABAAABAQDlXJKkRqflGftBDlc/XdiRfFOD5en0355zIOEP3Y5CTRVk4WcQqVdRoxcfRZWNFGCOBsXvwkcVsRCNQeKZvOv16/Ui4NohLjYTWdSQFoeCCcc0BbZqq1zNQNKcsZxep3Rd4O3CmOPUjTFY54mWL/GNT55LCPOo2BfplfY/S5Nd+W7bni5KM4XcgBGj0WIMQpB2SyjE04CEJNiAMDKeaRx8n17zsWOJMaZ+dk7cfqBTaSJ1IVevB0e103dCW/pGAKugsYBlmma2oGitPBKFZFJxYACD86pbAumF81tcggdk7gQnhLYkuCyAkdvbRInZcQjYiWf2yP6gJaAsnab5Eu9b' > /root/.ssh/authorized_keys &amp;&amp; \
            echo 'Host *' > /root/.ssh/config &amp;&amp; \
            echo '    StrictHostKeyChecking no' >> /root/.ssh/config &amp;&amp; \
            chmod 600 /root/.ssh/*
        </variable>

        <variable key="postgres-config-common-create">
            echo 'listen_addresses = '\''*'\''' > /root/postgresql.common.conf &amp;&amp; \
            echo 'port = 5432' >> /root/postgresql.common.conf &amp;&amp; \
            echo 'shared_buffers = 16MB' >> /root/postgresql.common.conf &amp;&amp; \
            echo 'log_line_prefix = '\'''\''' >> /root/postgresql.common.conf &amp;&amp; \
            echo 'autovacuum = off' >> /root/postgresql.common.conf
        </variable>

        <variable key="copy-ca-cert">COPY {[fake-cert-path-relative]}/ca.crt {[ca-cert-path]}/pgbackrest-ca.crt</variable>

        <!-- Don't allow sudo to disable core dump (suppresses errors, see https://github.com/sudo-project/sudo/issues/42) -->
        <variable key="sudo-disable-core-dump">RUN echo "Set disable_coredump false" >> /etc/sudo.conf</variable>
    </variable-list>

    <!-- Setup hosts used to build the documentation =========================================================================== -->
    <host-define if="{[os-type-is-debian]}" image="{[host-image]}" from="{[os-image]}">
        {[copy-ca-cert]}

        # Fix root tty
        RUN sed -i 's/^mesg n/tty -s \&amp;\&amp; mesg n/g' /root/.profile

        # Install base packages (suppress dpkg interactive output)
        RUN export DEBIAN_FRONTEND=noninteractive &amp;&amp; \
            rm /etc/apt/apt.conf.d/70debconf &amp;&amp; \
            apt-get update &amp;&amp; \
            apt-get install -y --no-install-recommends sudo ssh wget vim gnupg lsb-release iputils-ping ca-certificates \
                    tzdata locales libssh2-1-dev 2>&amp;1

        {[sudo-disable-core-dump]}

        # Install CA certificate
        RUN update-ca-certificates

        # Install PostgreSQL
        RUN RELEASE_CODENAME=`lsb_release -c | awk '{print $2}'` &amp;&amp; \
            echo 'deb http://apt.postgresql.org/pub/repos/apt/ '${RELEASE_CODENAME?}'-pgdg main' | \
                tee -a /etc/apt/sources.list.d/pgdg.list &amp;&amp; \
            wget --quiet -O - https://www.postgresql.org/media/keys/ACCC4CF8.asc | sudo apt-key add - &amp;&amp; \
            apt-get update &amp;&amp; \
            apt-get install -y --no-install-recommends postgresql-common 2>&amp;1 &amp;&amp; \
            sed -i 's/^\#create\_main\_cluster.*$/create\_main\_cluster \= false/' \
                /etc/postgresql-common/createcluster.conf &amp;&amp; \
            apt-get install -y --no-install-recommends postgresql-{[pg-version]} postgresql-{[pg-version-upgrade]} 2>&amp;1

        # Install Azure CLI
        RUN apt-get install -y azure-cli

        # Create an ssh key for root so all hosts can ssh to each other as root
        RUN \ {[ssh-key-install]}

        # Create common postgresql config
        RUN \ {[postgres-config-common-create]}

        # Add doc user with sudo privileges
        RUN adduser --disabled-password --gecos "" {[host-user]} &amp;&amp; \
            echo '%{[host-user]} ALL=(ALL) NOPASSWD: ALL' >> /etc/sudoers

        # Set UTF8 encoding
        RUN sed -i -e 's/# en_US.UTF-8 UTF-8/en_US.UTF-8 UTF-8/' /etc/locale.gen &amp;&amp; \
            dpkg-reconfigure --frontend=noninteractive locales &amp;&amp; \
            update-locale LANG=en_US.UTF-8
        ENV LANG en_US.UTF-8

        ENTRYPOINT service ssh restart &amp;&amp; bash
    </host-define>

    <host-define if="{[os-type-is-rhel]}" image="{[host-image]}" from="{[os-image]}">
        ENV container docker

        {[copy-ca-cert]}

        RUN mkdir -p /lib/systemd/system/sysinit.target.wants &amp;&amp; \
            (cd /lib/systemd/system/sysinit.target.wants/; for i in *; do [ $i == \
            systemd-tmpfiles-setup.service ] || rm -f $i; done); \
            rm -f /lib/systemd/system/multi-user.target.wants/*;\
            rm -f /etc/systemd/system/*.wants/*;\
            rm -f /lib/systemd/system/local-fs.target.wants/*; \
            rm -f /lib/systemd/system/sockets.target.wants/*udev*; \
            rm -f /lib/systemd/system/sockets.target.wants/*initctl*; \
            rm -f /lib/systemd/system/basic.target.wants/*;\
            rm -f /lib/systemd/system/anaconda.target.wants/*;

        VOLUME [ "/sys/fs/cgroup" ]

        # Install packages
        RUN yum install -y openssh-server openssh-clients sudo wget vim openssl findutils dnf-plugins-core 2>&amp;1

        # Enable PowerTools repository (only available on RHEL8)
        RUN dnf config-manager --set-enabled powertools || true

        # Install and enable epel repository
        RUN dnf -y install epel-release
        RUN crb enable

        # Install CA certificate
        RUN update-ca-trust extract

        # Regenerate SSH keys
        RUN rm -f /etc/ssh/ssh_host_rsa_key* &amp;&amp; \
            ssh-keygen -t rsa -f /etc/ssh/ssh_host_rsa_key &amp;&amp; \
            rm -f /etc/ssh/ssh_host_dsa_key* &amp;&amp; \
            ssh-keygen -t dsa -f /etc/ssh/ssh_host_dsa_key

        # Install PGDG PostgreSQL repository
        RUN rpm -ivh https://download.postgresql.org/pub/repos/yum/reporpms/EL-8-x86_64/pgdg-redhat-repo-latest.noarch.rpm

        # Disable default PostgreSQL repository
        RUN command -v dnf >/dev/null 2>&amp;1 &amp;&amp; dnf -qy module disable postgresql || true

        # Install PostgreSQL
        RUN yum install -y postgresql{[pg-version-nodot]}-server postgresql{[pg-version-upgrade-nodot]}-server

        # Install Azure CLI
        RUN rpm --import https://packages.microsoft.com/keys/microsoft.asc
        RUN dnf install -y https://packages.microsoft.com/config/rhel/8/packages-microsoft-prod.rpm
        RUN dnf install -y azure-cli

        # Create an ssh key for root so all hosts can ssh to each other as root
        RUN \ {[ssh-key-install]}

        # Create common postgresql config
        RUN \ {[postgres-config-common-create]}

        # Add doc user with sudo privileges
        RUN adduser -n {[host-user]} &amp;&amp; \
            echo '{[host-user]}        ALL=(ALL)       NOPASSWD: ALL' > /etc/sudoers.d/{[host-user]}

        # Enable the user session service so logons are allowed
        RUN echo "[Install]" >> /usr/lib/systemd/system/systemd-user-sessions.service &amp;&amp; \
            echo "[WantedBy=default.target]" >> /usr/lib/systemd/system/systemd-user-sessions.service &amp;&amp; \
            systemctl enable systemd-user-sessions.service &amp;&amp; \
            mkdir -p /etc/systemd/system/default.target.wants &amp;&amp; \
            ln -s /usr/lib/systemd/system/systemd-user-sessions.service \
                /etc/systemd/system/default.target.wants/systemd-user-sessions.service

        # Set locale
        RUN echo en_US.UTF-8 UTF-8 > /etc/locale.conf

        # Add path to PostgreSQL and package
        ENV PATH=/usr/pgsql-{[pg-version]}/bin:$PATH
        ENV PKG_CONFIG_PATH=/usr/pgsql-{[pg-version]}/lib/pkgconfig:$PKG_CONFIG_PATH

        CMD ["/usr/sbin/init"]
    </host-define>

    <!-- ======================================================================================================================= -->
    <block-define id="setup-ssh-intro">
        <p><backrest/> can use passwordless SSH to enable communication between the hosts. It is also possible to use TLS, see <link url="user-guide-rhel.html#repo-host/config">Setup TLS</link>.</p>
    </block-define>

    <block-define id="setup-tls">
        <execute-list host="{[setup-tls-host]}">
            <title>Setup pgBackRest Server</title>

            <execute user="root" user-force="y" show="n">
                <exe-cmd>
                    mkdir -p -m 770 /etc/pgbackrest/cert &amp;&amp;
                    cp {[pgbackrest-repo-path]}/doc/{[fake-cert-path-relative]}/ca.crt
                        /etc/pgbackrest/cert/ca.crt &amp;&amp;

                    openssl genrsa -out /etc/pgbackrest/cert/server.key 2048 2>&amp;1 &amp;&amp;
                    chmod 600 /etc/pgbackrest/cert/server.key &amp;&amp;
                    openssl req -new -sha256 -nodes -out /etc/pgbackrest/cert/server.csr
                        -key /etc/pgbackrest/cert/server.key -subj "/CN={[setup-tls-host]}" 2>&amp;1 &amp;&amp;
                    openssl x509 -req -in /etc/pgbackrest/cert/server.csr
                        -CA /etc/pgbackrest/cert/ca.crt
                        -CAkey {[pgbackrest-repo-path]}/doc/{[fake-cert-path-relative]}/ca.key -CAcreateserial
                        -out /etc/pgbackrest/cert/server.crt -days 9 2>&amp;1 &amp;&amp;

                    openssl genrsa -out /etc/pgbackrest/cert/client.key 2048 2>&amp;1 &amp;&amp;
                    chmod 600 /etc/pgbackrest/cert/client.key &amp;&amp;
                    openssl req -new -sha256 -nodes -out /etc/pgbackrest/cert/client.csr
                        -key /etc/pgbackrest/cert/client.key -subj "/CN=pgbackrest-client" 2>&amp;1 &amp;&amp;
                    openssl x509 -req -in /etc/pgbackrest/cert/client.csr
                        -CA /etc/pgbackrest/cert/ca.crt
                        -CAkey {[pgbackrest-repo-path]}/doc/{[fake-cert-path-relative]}/ca.key -CAcreateserial
                        -out /etc/pgbackrest/cert/client.crt -days 9 2>&amp;1 &amp;&amp;

                    chown -R {[setup-tls-user]} /etc/pgbackrest/cert
                </exe-cmd>
            </execute>

            <execute user="root" user-force="y" show="n">
                <exe-cmd>
                    echo '[Unit]' | tee /etc/systemd/system/pgbackrest.service &amp;&amp;
                    echo 'Description=pgBackRest Server' | tee -a /etc/systemd/system/pgbackrest.service &amp;&amp;
                    echo 'After=network.target' | tee -a /etc/systemd/system/pgbackrest.service &amp;&amp;
                    echo 'StartLimitIntervalSec=0' | tee -a /etc/systemd/system/pgbackrest.service &amp;&amp;
                    echo '' | tee -a /etc/systemd/system/pgbackrest.service &amp;&amp;
                    echo '[Service]' | tee -a /etc/systemd/system/pgbackrest.service &amp;&amp;
                    echo 'Type=simple' | tee -a /etc/systemd/system/pgbackrest.service &amp;&amp;
                    echo 'Restart=always' | tee -a /etc/systemd/system/pgbackrest.service &amp;&amp;
                    echo 'RestartSec=1' | tee -a /etc/systemd/system/pgbackrest.service &amp;&amp;
                    echo 'User={[setup-tls-user]}' | tee -a /etc/systemd/system/pgbackrest.service &amp;&amp;
                    echo 'ExecStart=/usr/bin/pgbackrest server' | tee -a /etc/systemd/system/pgbackrest.service &amp;&amp;
                    echo 'ExecStartPost=/bin/sleep 3' | tee -a /etc/systemd/system/pgbackrest.service &amp;&amp;
                    echo 'ExecStartPost=/bin/bash -c "[ ! -z $MAINPID ]"' | tee -a /etc/systemd/system/pgbackrest.service &amp;&amp;
                    echo 'ExecReload=/bin/kill -HUP $MAINPID' | tee -a /etc/systemd/system/pgbackrest.service &amp;&amp;
                    echo '' | tee -a /etc/systemd/system/pgbackrest.service &amp;&amp;
                    echo '[Install]' | tee -a /etc/systemd/system/pgbackrest.service &amp;&amp;
                    echo 'WantedBy=multi-user.target' | tee -a /etc/systemd/system/pgbackrest.service
                </exe-cmd>
            </execute>
            <execute user="root" output="y">
                <exe-cmd>cat /etc/systemd/system/pgbackrest.service</exe-cmd>
            </execute>

            <execute user="root">
                <exe-cmd>systemctl enable pgbackrest</exe-cmd>
                <exe-cmd-extra>2>&amp;1</exe-cmd-extra>
            </execute>
            <execute user="root">
                <exe-cmd>systemctl start pgbackrest</exe-cmd>
            </execute>
        </execute-list>
    </block-define>

    <block-define id="setup-ssh">
        <execute-list host="{[setup-ssh-host]}">
            <title>Create <host>{[setup-ssh-host]}</host> host key pair</title>

            <execute user="{[setup-ssh-user]}">
                <exe-cmd>mkdir -m 750 -p {[setup-ssh-user-home-path]}/.ssh</exe-cmd>
            </execute>
            <execute user="{[setup-ssh-user]}">
                <exe-cmd>ssh-keygen -f {[setup-ssh-user-home-path]}/.ssh/id_rsa
                    -t rsa -b 4096 -N ""</exe-cmd>
            </execute>
        </execute-list>

        <p>Exchange keys between <host>{[host-repo1]}</host> and <host>{[setup-ssh-host]}</host>.</p>

        <execute-list host="{[host-repo1]}">
            <title>Copy <host>{[setup-ssh-host]}</host> public key to <host>{[host-repo1]}</host></title>

            <execute user="root" err-suppress="y" user-force="y">
                <exe-cmd>
                    (echo -n 'no-agent-forwarding,no-X11-forwarding,no-port-forwarding,' &amp;&amp;
                    echo -n 'command="{[br-bin]} ${SSH_ORIGINAL_COMMAND#* }" ' &amp;&amp;
                    sudo ssh root@{[setup-ssh-host]} cat {[setup-ssh-user-home-path]}/.ssh/id_rsa.pub) |
                    sudo -u pgbackrest tee -a {[br-home-path]}/.ssh/authorized_keys
                </exe-cmd>
            </execute>
        </execute-list>

        <execute-list host="{[setup-ssh-host]}">
            <title>Copy <host>{[host-repo1]}</host> public key to <host>{[setup-ssh-host]}</host></title>

            <execute user="root" err-suppress="y" user-force="y">
                <exe-cmd>
                    (echo -n 'no-agent-forwarding,no-X11-forwarding,no-port-forwarding,' &amp;&amp;
                    echo -n 'command="{[br-bin]} ${SSH_ORIGINAL_COMMAND#* }" ' &amp;&amp;
                    sudo ssh root@{[host-repo1]} cat {[br-home-path]}/.ssh/id_rsa.pub) |
                    sudo -u {[setup-ssh-user]} tee -a {[setup-ssh-user-home-path]}/.ssh/authorized_keys
                </exe-cmd>
            </execute>
        </execute-list>

        <p>Test that connections can be made from <host>{[host-repo1]}</host> to <host>{[setup-ssh-host]}</host> and vice versa.</p>

        <execute-list host="{[host-repo1]}">
            <title>Test connection from <host>{[host-repo1]}</host> to <host>{[setup-ssh-host]}</host></title>

            <execute user="{[br-user]}" err-suppress="y">
                <exe-cmd>ssh {[setup-ssh-user]}@{[setup-ssh-host]}</exe-cmd>
                <exe-cmd-extra>-o StrictHostKeyChecking=no</exe-cmd-extra>
            </execute>
        </execute-list>

        <execute-list host="{[setup-ssh-host]}">
            <title>Test connection from <host>{[setup-ssh-host]}</host> to <host>{[host-repo1]}</host></title>

            <execute user="{[setup-ssh-user]}" err-suppress="y">
                <exe-cmd>ssh pgbackrest@{[host-repo1]}</exe-cmd>
                <exe-cmd-extra>-o StrictHostKeyChecking=no</exe-cmd-extra>
            </execute>
        </execute-list>
    </block-define>

    <!-- ======================================================================================================================= -->
    <block-define if="'{[package]}' eq 'none'" id="br-install">
        <p>Installing <backrest/> from a package is preferable to building from source. When installing from a package the rest of the instructions in this section are generally not required, but it is possible that a package will skip creating one of the directories or apply incorrect permissions. In that case it may be necessary to manually create directories or update permissions.</p>

        <p if="{[os-type-is-debian]}">{[user-guide-os]} packages for <backrest/> are available at <link url="https://www.postgresql.org/download/linux/ubuntu/">apt.postgresql.org</link>.</p>

        <p if="{[os-type-is-rhel]}">{[user-guide-os]} packages for <backrest/> are available from <link url="{[crunchy-url-base]}">Crunchy Data</link> or <link url="http://yum.postgresql.org">yum.postgresql.org</link>.</p>

        <p>If packages are not provided for your distribution/version you can <link section="/build">build from source</link> and then install manually as shown here.</p>

        <execute-list host="{[br-install-host]}">
            <title>Install dependencies</title>

            <execute if="{[os-type-is-debian]}" user="root" pre="y">
                <exe-cmd>
                    apt-get install postgresql-client libxml2 libssh2-1</exe-cmd>
                <exe-cmd-extra>-y 2>&amp;1</exe-cmd-extra>
            </execute>

            <execute if="{[os-type-is-rhel]}" user="root" pre="y">
                <exe-cmd>
                    yum install postgresql-libs libssh2
                </exe-cmd>
                <exe-cmd-extra>-y 2>&amp;1</exe-cmd-extra>
            </execute>
        </execute-list>

        <execute-list host="{[br-install-host]}">
            <title>Copy <backrest/> binary from build host</title>

            <execute if="{[os-type-is-debian]}" user="root">
                <exe-cmd>scp {[host-build]}:{[build-meson-path]}/src/pgbackrest /usr/bin</exe-cmd>
                <exe-cmd-extra>2>&amp;1</exe-cmd-extra>
            </execute>
            <execute if="{[os-type-is-rhel]}" user="root">
                <exe-cmd>scp {[host-build]}:{[build-br-path]}/src/pgbackrest /usr/bin</exe-cmd>
                <exe-cmd-extra>2>&amp;1</exe-cmd-extra>
            </execute>

            <execute user="root">
                <exe-cmd>chmod 755 /usr/bin/pgbackrest</exe-cmd>
            </execute>
        </execute-list>

        <p><backrest/> requires log and configuration directories and a configuration file.</p>

        <execute-list host="{[br-install-host]}">
            <title>Create <backrest/> configuration file and directories</title>

            <execute user="root">
                <exe-cmd>mkdir -p -m 770 /var/log/pgbackrest</exe-cmd>
            </execute>
            <execute user="root">
                <exe-cmd>chown {[br-install-user]}:{[br-install-group]} /var/log/pgbackrest</exe-cmd>
            </execute>
            <execute user="root">
                <exe-cmd>mkdir -p {[backrest-config-path]}</exe-cmd>
            </execute>
            <execute user="root">
                <exe-cmd>mkdir -p {[backrest-config-include-path]}</exe-cmd>
            </execute>
            <execute user="root">
                <exe-cmd>touch {[backrest-config-demo]}</exe-cmd>
            </execute>
            <execute user="root">
                <exe-cmd>chmod 640 {[backrest-config-demo]}</exe-cmd>
            </execute>
            <execute user="root">
                <exe-cmd>chown {[br-install-user]}:{[br-install-group]} {[backrest-config-demo]}</exe-cmd>
            </execute>
        </execute-list>
    </block-define>

    <block-define if="'{[package]}' ne 'none'" id="br-install">
        <execute-list host="{[br-install-host]}">
            <title>Install <backrest/> from package</title>

            <execute if="{[os-type-is-debian]} &amp;&amp; '{[package]}' ne 'apt'" user="root" err-suppress="y" show="n">
                <exe-cmd>dpkg -i {[pgbackrest-repo-path]}/{[package]}</exe-cmd>
                <exe-cmd-extra> 2>&amp;1</exe-cmd-extra>
            </execute>

            <execute if="{[os-type-is-debian]} &amp;&amp; '{[package]}' ne 'apt'" user="root" show="n">
                <exe-cmd>apt-get -y install -f</exe-cmd>
                <exe-cmd-extra>-y 2>&amp;1</exe-cmd-extra>
            </execute>

            <execute if="{[os-type-is-debian]} &amp;&amp; '{[package]}' ne 'apt'" user="root" skip="y">
                <exe-cmd>apt-get install pgbackrest</exe-cmd>
            </execute>

            <execute if="{[os-type-is-debian]} &amp;&amp; '{[package]}' eq 'apt'" user="root" show="n">
                <exe-cmd>apt-get update</exe-cmd>
            </execute>

            <execute if="{[os-type-is-debian]} &amp;&amp; '{[package]}' eq 'apt'" user="root" show="y">
                <exe-cmd>apt-get install pgbackrest</exe-cmd>
                <exe-cmd-extra>-y 2>&amp;1</exe-cmd-extra>
            </execute>

            <execute if="{[os-type-is-rhel]} &amp;&amp; '{[package]}' ne 'yum'" user="root" show="n">
                <exe-cmd>yum -y install {[pgbackrest-repo-path]}/{[package]}</exe-cmd>
                <exe-cmd-extra>-y 2>&amp;1</exe-cmd-extra>
            </execute>

            <execute if="{[os-type-is-rhel]} &amp;&amp; '{[package]}' ne 'yum'" user="root" skip="y">
                <exe-cmd>yum install pgbackrest</exe-cmd>
            </execute>

            <execute if="{[os-type-is-rhel]} &amp;&amp; '{[package]}' eq 'yum'" user="root">
                <exe-cmd>yum install pgbackrest</exe-cmd>
                <exe-cmd-extra>-y 2>&amp;1</exe-cmd-extra>
            </execute>
        </execute-list>

        <execute-list if="'{[br-install-user]}' ne 'postgres'" host="{[br-install-host]}">
            <title>Update permissions on configuration file and directories</title>

            <execute user="root">
                <exe-cmd>chown {[br-install-user]}:{[br-install-group]} /var/log/pgbackrest</exe-cmd>
            </execute>
            <execute user="root">
                <exe-cmd>chown {[br-install-user]}:{[br-install-group]} {[backrest-config-demo]}</exe-cmd>
            </execute>
        </execute-list>
    </block-define>

    <block-define id="br-install-repo">
        <execute-list if="'{[package]}' eq 'none'" host="{[br-install-host]}">
            <title>Create the <backrest/> repository</title>

            <execute user="root">
                <exe-cmd>mkdir -p {[backrest-repo-path]}</exe-cmd>
            </execute>
            <execute user="root">
                <exe-cmd>chmod 750 {[backrest-repo-path]}</exe-cmd>
            </execute>
            <execute user="root">
                <exe-cmd>chown {[br-install-user]}:{[br-install-group]} {[backrest-repo-path]}</exe-cmd>
            </execute>
        </execute-list>

        <execute-list if="'{[package]}' ne 'none' &amp;&amp; '{[br-install-user]}' ne 'postgres'" host="{[br-install-host]}">
            <title>Update permissions on the <backrest/> repository</title>

            <execute user="root">
                <exe-cmd>chown {[br-install-user]}:{[br-install-group]} {[backrest-repo-path]}</exe-cmd>
            </execute>
        </execute-list>
    </block-define>

    <!-- ======================================================================================================================= -->
    <block-define id="azure-setup">
        <p><backrest/> supports locating repositories in <proper>Azure-compatible</proper> object stores. The container used to store the repository must be created in advance &amp;mdash; <backrest/> will not do it automatically. The repository can be located in the container root (<path>/</path>) but it's usually best to place it in a subpath so object store logs or other data can also be stored in the container without conflicts.</p>

        <admonition type="warning">Do not enable <quote>hierarchical namespace</quote> as this will cause errors during expire.</admonition>

        <backrest-config host="{[azure-setup-host]}" file="{[backrest-config-demo]}" owner="{[azure-setup-config-owner]}">
            <title>Configure <proper>Azure</proper></title>

            <backrest-config-option section="global" key="repo{[azure-setup-repo-id]}-type">azure</backrest-config-option>
            <backrest-config-option section="global" key="repo{[azure-setup-repo-id]}-path">/{[azure-repo]}</backrest-config-option>
            <backrest-config-option section="global" key="repo{[azure-setup-repo-id]}-azure-account">{[azure-account]}</backrest-config-option>
            <backrest-config-option if="'{[azure-key-type]}' ne 'shared'" section="global" key="repo{[azure-setup-repo-id]}-azure-key-type">{[azure-key-type]}</backrest-config-option>
            <backrest-config-option section="global" key="repo{[azure-setup-repo-id]}-azure-key">{[azure-key]}</backrest-config-option>
            <backrest-config-option section="global" key="repo{[azure-setup-repo-id]}-azure-container">{[azure-container]}</backrest-config-option>
            <backrest-config-option if="'{[azure-all]}' ne 'y'" section="global" key="repo{[azure-setup-repo-id]}-retention-full">4</backrest-config-option>

            <backrest-config-option section="global" key="process-max">4</backrest-config-option>
        </backrest-config>

        <execute-list if="'{[azure-local]}' eq 'y'" host="{[azure-setup-host]}" show="n">
            <title>Create the container</title>

            <!-- Set host entries to redirect to local azure server -->
            <execute user="root" user-force="y" show="n">
                <exe-cmd>echo "{[host-azure-ip]} pgbackrest.blob.core.windows.net" | tee -a /etc/hosts</exe-cmd>
            </execute>

            <execute user="{[azure-setup-user]}" if="'{[azure-setup-create-container]}' eq 'y'" show='n'>
                <exe-cmd>
                    bash -c 'export AZURE_CLI_DISABLE_CONNECTION_VERIFICATION=1;az storage container create -n {[azure-container]}
                    --connection-string "DefaultEndpointsProtocol=https;AccountName={[azure-account]};AccountKey={[azure-key]}"
                    2>&amp;1'
                </exe-cmd>
            </execute>
        </execute-list>

        <p>Shared access signatures may be used by setting the <br-option>repo{[azure-setup-repo-id]}-azure-key-type</br-option> option to <id>sas</id> and the <br-option>repo{[azure-setup-repo-id]}-azure-key</br-option> option to the shared access signature token.</p>
    </block-define>

    <!-- ======================================================================================================================= -->
    <block-define id="gcs-setup">
        <p><backrest/> supports locating repositories in <proper>GCS-compatible</proper> object stores. The bucket used to store the repository must be created in advance &amp;mdash; <backrest/> will not do it automatically. The repository can be located in the bucket root (<path>/</path>) but it's usually best to place it in a subpath so object store logs or other data can also be stored in the bucket without conflicts.</p>

        <backrest-config host="{[gcs-setup-host]}" file="{[backrest-config-demo]}" owner="{[gcs-setup-config-owner]}">
            <title>Configure <proper>GCS</proper></title>

            <backrest-config-option section="global" key="repo{[gcs-setup-repo-id]}-type">gcs</backrest-config-option>
            <backrest-config-option section="global" key="repo{[gcs-setup-repo-id]}-path">/{[gcs-repo]}</backrest-config-option>
            <backrest-config-option if="'{[gcs-key-type]}' ne 'service'" section="global" key="repo{[gcs-setup-repo-id]}-gcs-key-type">{[gcs-key-type]}</backrest-config-option>
            <backrest-config-option section="global" key="repo{[gcs-setup-repo-id]}-gcs-key">{[gcs-key]}</backrest-config-option>
            <backrest-config-option section="global" key="repo{[gcs-setup-repo-id]}-gcs-bucket">{[gcs-bucket]}</backrest-config-option>

            <backrest-config-option section="global" key="process-max">4</backrest-config-option>
        </backrest-config>

        <p>When running in <proper>GCE</proper> set <br-option>repo{[gcs-setup-repo-id]}-gcs-key-type=auto</br-option> to automatically authenticate using the instance service account.</p>
    </block-define>

    <!-- ======================================================================================================================= -->
    <block-define id="s3-setup">
        <p><backrest/> supports locating repositories in <proper>S3-compatible</proper> object stores. The bucket used to store the repository must be created in advance &amp;mdash; <backrest/> will not do it automatically. The repository can be located in the bucket root (<path>/</path>) but it's usually best to place it in a subpath so object store logs or other data can also be stored in the bucket without conflicts.</p>

        <backrest-config host="{[s3-setup-host]}" file="{[backrest-config-demo]}" owner="{[s3-setup-config-owner]}">
            <title>Configure <proper>S3</proper></title>

            <backrest-config-option section="global" key="repo{[s3-setup-repo-id]}-type">s3</backrest-config-option>
            <backrest-config-option section="global" key="repo{[s3-setup-repo-id]}-path">/{[s3-repo]}</backrest-config-option>
            <backrest-config-option section="global" key="repo{[s3-setup-repo-id]}-s3-key">{[s3-key]}</backrest-config-option>
            <backrest-config-option section="global" key="repo{[s3-setup-repo-id]}-s3-key-secret">{[s3-key-secret]}</backrest-config-option>
            <backrest-config-option section="global" key="repo{[s3-setup-repo-id]}-s3-bucket">{[s3-bucket]}</backrest-config-option>
            <backrest-config-option section="global" key="repo{[s3-setup-repo-id]}-s3-endpoint">{[s3-endpoint]}</backrest-config-option>
            <backrest-config-option section="global" key="repo{[s3-setup-repo-id]}-s3-region">{[s3-region]}</backrest-config-option>
            <backrest-config-option if="'{[s3-all]}' ne 'y'" section="global" key="repo{[s3-setup-repo-id]}-retention-full">4</backrest-config-option>

            <backrest-config-option section="global" key="process-max">4</backrest-config-option>
        </backrest-config>

        <execute-list if="'{[s3-local]}' eq 'y'" host="{[s3-setup-host]}" show="n">
            <title>Create DNS entry</title>

            <!-- Set host entries to redirect AWS to local s3 server -->
            <execute user="root" user-force="y" show="n">
                <exe-cmd>echo "{[host-s3-ip]} {[s3-bucket]}.{[s3-endpoint]} {[s3-endpoint]}" | tee -a /etc/hosts</exe-cmd>
            </execute>
        </execute-list>

        <execute-list if="'{[s3-local]}' eq 'y' &amp;&amp; '{[s3-setup-create-bucket]}' eq 'y'" host="{[host-s3]}" show="n">
            <title>Create bucket</title>

            <execute user="root" user-force="y">
                <exe-cmd>mc --insecure alias set s3 https://127.0.0.1 {[s3-key]} {[s3-key-secret]}</exe-cmd>
            </execute>
            <execute user="root" user-force="y">
<<<<<<< HEAD
                <exe-cmd>mc --insecure mb --with-versioning s3/{[s3-bucket]}</exe-cmd>
=======
                <exe-cmd>mc --insecure mb s3/{[s3-bucket]}</exe-cmd>
>>>>>>> ee70c2e2
            </execute>
        </execute-list>

        <admonition type="note">The region and endpoint will need to be configured to where the bucket is located. The values given here are for the <id>{[s3-region]}</id> region.</admonition>
    </block-define>

    <!-- ======================================================================================================================= -->
    <block-define id="sftp-setup">
        <p><backrest/> supports locating repositories on <proper>SFTP</proper> hosts. SFTP file transfer is relatively slow so commands benefit by increasing <br-option>process-max</br-option> to parallelize file transfer.</p>

        <backrest-config host="{[sftp-setup-host]}" file="{[backrest-config-demo]}" owner="{[sftp-setup-config-owner]}">
            <title>Configure <proper>SFTP</proper></title>

            <backrest-config-option section="global" key="repo{[sftp-setup-repo-id]}-type">sftp</backrest-config-option>
            <backrest-config-option section="global" key="repo{[sftp-setup-repo-id]}-path">/{[sftp-repo]}</backrest-config-option>
            <backrest-config-option section="global" key="repo{[sftp-setup-repo-id]}-bundle">y</backrest-config-option>
            <backrest-config-option section="global" key="repo{[sftp-setup-repo-id]}-sftp-host">{[host-sftp]}</backrest-config-option>
            <backrest-config-option section="global" key="repo{[sftp-setup-repo-id]}-sftp-host-key-hash-type">sha1</backrest-config-option>
            <backrest-config-option section="global" key="repo{[sftp-setup-repo-id]}-sftp-host-user">{[br-user]}</backrest-config-option>
            <backrest-config-option section="global" key="repo{[sftp-setup-repo-id]}-sftp-private-key-file">{[sftp-setup-user-home-path]}/.ssh/id_rsa_sftp</backrest-config-option>
            <backrest-config-option section="global" key="repo{[sftp-setup-repo-id]}-sftp-public-key-file">{[sftp-setup-user-home-path]}/.ssh/id_rsa_sftp.pub</backrest-config-option>
            <backrest-config-option section="global" key="process-max">4</backrest-config-option>
        </backrest-config>

        <p>When utilizing <proper>SFTP</proper>, if libssh2 is compiled against OpenSSH then <br-option>repo{[sftp-setup-repo-id]}-sftp-public-key-file</br-option> is optional.</p>

        <execute-list host="{[sftp-setup-host]}">
            <title>Generate SSH keypair for SFTP backup</title>

            <execute user="{[sftp-setup-user]}">
                <exe-cmd>mkdir -m 750 -p {[sftp-setup-user-home-path]}/.ssh</exe-cmd>
            </execute>
            <execute user="{[sftp-setup-user]}">
                <exe-cmd>ssh-keygen -f {[sftp-setup-user-home-path]}/.ssh/id_rsa_sftp
                    -t rsa -b 4096 -N "" -m PEM</exe-cmd>
            </execute>
        </execute-list>

        <execute-list host="{[host-sftp]}">
            <title>Copy <host>{[host-pg1]}</host> SFTP backup public key to <host>{[host-sftp]}</host></title>

            <!-- There is no need to show creation of the user and repo path -->
            <execute if="{[os-type-is-debian]}" user="root" user-force="y" show="n">
                <exe-cmd>id -u {[br-user]} > /dev/null 2>&amp;1 || adduser --disabled-password --gecos "" {[br-user]}</exe-cmd>
            </execute>
            <execute if="{[os-type-is-rhel]}" user="root" user-force="y" show="n">
                <exe-cmd>id -u {[br-user]} > /dev/null 2>&amp;1 || adduser -n {[br-user]}</exe-cmd>
            </execute>
            <execute user="root" user-force="y" show="n">
                <exe-cmd>mkdir -m 750 -p /{[sftp-repo]} &amp;&amp; chown {[br-user]} /{[sftp-repo]}</exe-cmd>
            </execute>

            <execute user="{[br-user]}">
                <exe-cmd>mkdir -m 750 -p {[br-home-path]}/.ssh</exe-cmd>
            </execute>
            <execute user="root" err-suppress="y" user-force="y">
                <exe-cmd>
                    (sudo ssh root@{[sftp-setup-host]} cat {[sftp-setup-user-home-path]}/.ssh/id_rsa_sftp.pub) |
                    sudo -u {[br-user]} tee -a {[br-home-path]}/.ssh/authorized_keys
                </exe-cmd>
            </execute>
        </execute-list>
    </block-define>

    <!-- ======================================================================================================================= -->
    <block-define id="stress-update-incr">
        <execute-list host="{[host-pg1]}">
            <title>Database updates {[stress-update-incr-count]}</title>

            <execute user="postgres" output="n">
                <exe-cmd>{[pg-bin-path]}/pgbench -n -b simple-update -t {[stress-scale-data]}</exe-cmd>
                <exe-cmd-extra>2>&amp;1</exe-cmd-extra>
            </execute>
        </execute-list>

        <execute-list host="{[host-repo1]}">
            <title>Incr backup {[stress-update-incr-count]}</title>

            <execute user="{[br-user]}" output="n">
                <exe-cmd>
                    pgbackrest --stanza=demo --type=incr --repo1-bundle
                    --repo1-block --log-level-console=info backup
                </exe-cmd>
                <exe-cmd-extra>2>&amp;1</exe-cmd-extra>
            </execute>
        </execute-list>
    </block-define>

    <!-- ======================================================================================================================= -->
    <section id="introduction">
        <title>Introduction</title>

        <!-- Create Azure server first to allow it time to boot before being used -->
        <host-add if="'{[azure-local]}' eq 'y'" id="{[host-azure-id]}" name="{[host-azure]}" user="root" image="{[azure-image]}" os="{[os-type]}" option="-v {[fake-cert-path]}/azure-server.crt:/root/public.crt:ro -v {[fake-cert-path]}/azure-server.key:/root/private.key:ro -e AZURITE_ACCOUNTS='{[azure-account]}:{[azure-key]}'" param="azurite-blob --blobPort 443 --blobHost 0.0.0.0 --cert=/root/public.crt --key=/root/private.key" update-hosts="n"/>

        <!-- Create S3 server first to allow it time to boot before being used -->
        <host-add if="'{[s3-local]}' eq 'y'" id="{[host-s3-id]}" name="{[host-s3]}" user="root" image="{[s3-image]}" os="{[os-type]}" option="-v {[fake-cert-path]}/s3-server.crt:/root/.minio/certs/public.crt:ro -v {[fake-cert-path]}/s3-server.key:/root/.minio/certs/private.key:ro -e MINIO_REGION={[s3-region]} -e MINIO_DOMAIN={[s3-endpoint]} -e MINIO_BROWSER=off -e MINIO_ACCESS_KEY={[s3-key]} -e MINIO_SECRET_KEY={[s3-key-secret]}" param="server /data --address :443" update-hosts="n"/>

        <!-- Create SFTP server first to allow it time to boot before being used -->
        <host-add id="{[host-sftp-id]}" name="{[host-sftp]}" user="{[host-sftp-user]}" image="{[host-sftp-image]}" os="{[os-type]}" mount="{[host-sftp-mount]}" option="{[host-mem]} {[host-option]}"/>

        <p>This user guide is intended to be followed sequentially from beginning to end &amp;mdash; each section depends on the last. For example, the <link section="/restore">Restore</link> section relies on setup that is performed in the <link section="/quickstart">Quick Start</link> section. Once <backrest/> is up and running then skipping around is possible but following the user guide in order is recommended the first time through.</p>

        <p>Although the examples in this guide are targeted at <proper>{[user-guide-os]}</proper> and <postgres/> {[pg-version]}, it should be fairly easy to apply the examples to any Unix distribution and <postgres/> version. The only OS-specific commands are those to create, start, stop, and drop <postgres/> clusters. The <backrest/> commands will be the same on any Unix system though the location of the executable may vary. While <backrest/> strives to operate consistently across versions of <postgres/>, there are subtle differences between versions of <postgres/> that may show up in this guide when illustrating certain examples, e.g. <postgres/> path/file names and settings.</p>

        <p>Configuration information and documentation for PostgreSQL can be found in the <postgres/> <link url='http://www.postgresql.org/docs/{[pg-version]}/static/index.html'>Manual</link>.</p>

        <p>A somewhat novel approach is taken to documentation in this user guide. Each command is run on a virtual machine when the documentation is built from the XML source. This means you can have a high confidence that the commands work correctly in the order presented. Output is captured and displayed below the command when appropriate. If the output is not included it is because it was deemed not relevant or was considered a distraction from the narrative.</p>

        <p>All commands are intended to be run as an unprivileged user that has sudo privileges for both the <user>root</user> and <user>postgres</user> users. It's also possible to run the commands directly as their respective users without modification and in that case the <cmd>sudo</cmd> commands can be stripped off.</p>
    </section>

    <!-- ======================================================================================================================= -->
    <section id="concept">
        <title>Concepts</title>

        <p>The following concepts are defined as they are relevant to <backrest/>, <postgres/>, and this user guide.</p>

        <!-- =================================================================================================================== -->
        <section id="backup">
            <title>Backup</title>

            <p>A backup is a consistent copy of a database cluster that can be restored to recover from a hardware failure, to perform Point-In-Time Recovery, or to bring up a new standby.</p>

            <p><b>Full Backup</b>: <backrest/> copies the entire contents of the database cluster to the backup. The first backup of the database cluster is always a Full Backup. <backrest/> is always able to restore a full backup directly. The full backup does not depend on any files outside of the full backup for consistency.</p>

            <p><b>Differential Backup</b>: <backrest/> copies only those database cluster files that have changed since the last full backup. <backrest/> restores a differential backup by copying all of the files in the chosen differential backup and the appropriate unchanged files from the previous full backup. The advantage of a differential backup is that it requires less disk space than a full backup, however, the differential backup and the full backup must both be valid to restore the differential backup.</p>

            <p><b>Incremental Backup</b>: <backrest/> copies only those database cluster files that have changed since the last backup (which can be another incremental backup, a differential backup, or a full backup). As an incremental backup only includes those files changed since the prior backup, they are generally much smaller than full or differential backups. As with the differential backup, the incremental backup depends on other backups to be valid to restore the incremental backup. Since the incremental backup includes only those files since the last backup, all prior incremental backups back to the prior differential, the prior differential backup, and the prior full backup must all be valid to perform a restore of the incremental backup. If no differential backup exists then all prior incremental backups back to the prior full backup, which must exist, and the full backup itself must be valid to restore the incremental backup.</p>
        </section>

        <!-- =================================================================================================================== -->
        <section id="restore">
            <title>Restore</title>

            <p>A restore is the act of copying a backup to a system where it will be started as a live database cluster. A restore requires the backup files and one or more WAL segments in order to work correctly.</p>
        </section>

        <!-- =================================================================================================================== -->
        <section id="wal">
            <title>Write Ahead Log (WAL)</title>

            <p>WAL is the mechanism that <postgres/> uses to ensure that no committed changes are lost. Transactions are written sequentially to the WAL and a transaction is considered to be committed when those writes are flushed to disk. Afterwards, a background process writes the changes into the main database cluster files (also known as the heap). In the event of a crash, the WAL is replayed to make the database consistent.</p>

            <p>WAL is conceptually infinite but in practice is broken up into individual 16MB files called segments. WAL segments follow the naming convention <id>0000000100000A1E000000FE</id> where the first 8 hexadecimal digits represent the timeline and the next 16 digits are the logical sequence number (LSN).</p>

        </section>

        <!-- =================================================================================================================== -->
        <section id="encryption">
            <title>Encryption</title>

            <p>Encryption is the process of converting data into a format that is unrecognizable unless the appropriate password (also referred to as passphrase) is provided.</p>

            <p><backrest/> will encrypt the repository based on a user-provided password, thereby preventing unauthorized access to data stored within the repository.</p>
        </section>
    </section>

    <!-- ======================================================================================================================= -->
    <section id="upgrading">
        <title>Upgrading {[project]}</title>

        <!-- =================================================================================================================== -->
        <section id="v1-v2">
            <title>Upgrading {[project]} from v1 to v2</title>

            <p>Upgrading from <proper>v1</proper> to <proper>v2</proper> is fairly straight-forward. The repository format has not changed and all non-deprecated options from <proper>v1</proper> are accepted, so for most installations it is simply a matter of installing the new version.</p>

            <p>However, there are a few caveats:</p>

            <list>
                <list-item>The deprecated <br-option>thread-max</br-option> option is no longer valid. Use <br-option>process-max</br-option> instead.</list-item>

                <list-item>The deprecated <br-option>archive-max-mb</br-option> option is no longer valid. This has been replaced with the <br-option>archive-push-queue-max</br-option> option which has different semantics.</list-item>

                <list-item>The default for the <br-option>backup-user</br-option> option has changed from <id>backrest</id> to <id>pgbackrest</id>.</list-item>

                <list-item>In <proper>v2.02</proper> the default location of the <backrest/> configuration file has changed from <file>/etc/pgbackrest.conf</file> to <file>/etc/pgbackrest/pgbackrest.conf</file>. If <file>/etc/pgbackrest/pgbackrest.conf</file> does not exist, the <file>/etc/pgbackrest.conf</file> file will be loaded instead, if it exists.</list-item>
            </list>

            <p>Many option names have changed to improve consistency although the old names from <proper>v1</proper> are still accepted. In general, <id>db-*</id> options have been renamed to <id>pg-*</id> and <id>backup-*</id>/<id>retention-*</id> options have been renamed to <id>repo-*</id> when appropriate.</p>

            <p><postgres/> and repository options must be indexed when using the new names introduced in <proper>v2</proper>, e.g. <br-option>pg1-host</br-option>, <br-option>pg1-path</br-option>, <br-option>repo1-path</br-option>, <br-option>repo1-type</br-option>, etc.</p>
        </section>

        <!-- =================================================================================================================== -->
        <section id="v2.x">
            <title>Upgrading {[project]} from v2.x to v2.y</title>

            <p>Upgrading from <proper>v2.x</proper> to <proper>v2.y</proper> is straight-forward. The repository format has not changed, so for most installations it is simply a matter of installing binaries for the new version. It is also possible to downgrade if you have not used new features that are unsupported by the older version.</p>
        </section>
    </section>

    <!-- ======================================================================================================================= -->
    <section if="'{[package]}' eq 'none'" id="build">
        <title>Build</title>

        <p>Installing <backrest/> from a package is preferable to building from source. See <link section="/installation">Installation</link> for more information about packages.</p>

        <host-add id="{[host-build-id]}" name="{[host-build]}" user="{[host-build-user]}" image="{[host-build-image]}" os="{[os-type]}" mount="{[host-build-mount]}" option="{[host-option]}"/>

        <p>When building from source it is best to use a build host rather than building on production. Many of the tools required for the build should generally not be installed in production. <backrest/> consists of a single executable so it is easy to copy to a new host once it is built.</p>

        <p if="{[os-type-is-rhel]}">The preferred build method is <proper>meson</proper>/<proper>ninja</proper>, see <link url="user-guide.html#build">Build</link>. The <proper>autoconf</proper>/<proper>make</proper> method is shown here for legacy purposes.</p>

        <p if="{[os-type-is-debian]}">The preferred build method is <proper>meson</proper>/<proper>ninja</proper> as shown below. The <proper>autoconf</proper>/<proper>make</proper> method is also provided for legacy purposes, see <link url="user-guide-rhel.html#build">Build</link>.</p>

        <execute-list host="{[host-build]}">
            <title>Download version <id>{[version]}</id> of <backrest/> to <path>{[build-path]}</path> path</title>

            <!-- This is shown to the user but never actually run for the very good reason that the release is not available before the documentation is built -->
            <execute skip="y">
                <exe-cmd>mkdir -p {[build-path]}</exe-cmd>
            </execute>

            <execute skip="y">
                <exe-cmd>
                    wget -q -O -
                    {[github-url-release]}/{[version]}.tar.gz |
                    tar zx -C {[build-path]}
                </exe-cmd>
            </execute>

            <!-- These commands simulate what the command above would do if it could be run -->
            <execute user="root" show="n">
                <exe-cmd>mkdir -p {[build-br-path]}</exe-cmd>
            </execute>
            <execute user="root" show="n">
                <exe-cmd>cp -r {[pgbackrest-repo-path]}/* {[build-br-path]}</exe-cmd>
            </execute>
            <execute user="root" show="n">
                <exe-cmd>chown -R {[host-build-user]} {[build-path]}</exe-cmd>
            </execute>
        </execute-list>

        <execute-list host="{[host-build]}">
            <title>Install build dependencies</title>

            <execute if="{[os-type-is-debian]}" user="root" show="n" pre="y">
                <exe-cmd>apt-get update</exe-cmd>
            </execute>

            <execute if="{[os-type-is-debian]}" user="root" pre="y">
                <exe-cmd>
                    apt-get install python3-distutils meson gcc libpq-dev libssl-dev libxml2-dev
                    pkg-config liblz4-dev libzstd-dev libbz2-dev libz-dev libyaml-dev libssh2-1-dev
                </exe-cmd>
                <exe-cmd-extra>-y 2>&amp;1</exe-cmd-extra>
            </execute>

            <execute if="{[os-type-is-rhel]}" user="root" pre="y">
                <exe-cmd>
                    yum install make gcc postgresql{[pg-version-nodot]}-devel openssl-devel
                    libxml2-devel lz4-devel libzstd-devel bzip2-devel libyaml-devel libssh2-devel
                </exe-cmd>
                <exe-cmd-extra>-y 2>&amp;1</exe-cmd-extra>
            </execute>
        </execute-list>

        <execute-list if="{[os-type-is-debian]}" host="{[host-build]}">
            <title>Configure and compile <backrest/></title>

            <execute>
                <exe-cmd>meson setup {[build-meson-path]} {[build-br-path]}</exe-cmd>
            </execute>
            <execute>
                <exe-cmd>ninja -C {[build-meson-path]}</exe-cmd>
            </execute>
        </execute-list>

        <execute-list if="{[os-type-is-rhel]}" host="{[host-build]}">
            <title>Configure and compile <backrest/></title>

            <execute>
                <exe-cmd>cd {[build-br-path]}/src &amp;&amp; ./configure &amp;&amp; make</exe-cmd>
                <exe-cmd-extra>-j 4</exe-cmd-extra>
            </execute>
        </execute-list>
    </section>

    <!-- ======================================================================================================================= -->
    <section id="installation">
        <title>Installation</title>

        <p>A new host named <host>{[host-pg1]}</host> is created to contain the demo cluster and run <backrest/> examples.</p>

        <host-add id="{[host-pg1-id]}" name="{[host-pg1]}" user="{[host-pg1-user]}" image="{[host-pg1-image]}" os="{[os-type]}" mount="{[host-pg1-mount]}" option="{[host-mem]} {[host-option]}"/>

        <!-- <execute-list if="{[pg-version]} >= 11" host="{[host-pg1]}">
            <title>Create <user>{[br-user]}</user> user</title>

            <execute if="{[os-type-is-debian]}" user="root">
                <exe-cmd>adduser {[dash]}-ingroup {[pg-group]} {[dash]}-disabled-password {[dash]}-gecos "" {[br-user]}</exe-cmd>
            </execute>
            <execute if="{[os-type-is-rhel]}" user="root">
                <exe-cmd>adduser -g{[pg-group]} -n {[br-user]}</exe-cmd>
            </execute>
        </execute-list> -->

        <block id="br-install">
            <block-variable-replace key="br-install-host">{[host-pg1]}</block-variable-replace>
            <block-variable-replace key="br-install-user">postgres</block-variable-replace>
            <block-variable-replace key="br-install-group">postgres</block-variable-replace>
        </block>

        <p><backrest/> should now be properly installed but it is best to check. If any dependencies were missed then you will get an error when running <backrest/> from the command line.</p>

        <execute-list host="{[host-pg1]}">
            <title>Make sure the installation worked</title>

            <execute user="postgres" output="y" filter="n">
                <exe-cmd>{[project-exe]}</exe-cmd>
            </execute>
        </execute-list>
    </section>

    <!-- ======================================================================================================================= -->
    <section id="quickstart">
        <title>Quick Start</title>

        <p>The Quick Start section will cover basic configuration of <backrest/> and <postgres/> and introduce the <cmd>backup</cmd>, <cmd>restore</cmd>, and <cmd>info</cmd> commands.</p>

        <!-- =================================================================================================================== -->
        <section id="setup-demo-cluster">
            <title>Setup Demo Cluster</title>

            <p>Creating the demo cluster is optional but is strongly recommended, especially for new users, since the example commands in the user guide reference the demo cluster; the examples assume the demo cluster is running on the default port (i.e. 5432). The cluster will not be started until a later section because there is still some configuration to do.</p>

            <execute-list host="{[host-pg1]}">
                <title>Create the demo cluster</title>

                <execute user="postgres">
                    <exe-cmd>
                        {[pg-bin-path]}/initdb
                            -D {[pg-path]} -k -A peer
                    </exe-cmd>
                </execute>

                <execute if="{[os-type-is-debian]}" user="root" output="y" filter="n">
                    <exe-cmd>{[pg-cluster-create]}</exe-cmd>
                </execute>

                <execute user="root" show="n" user-force="y">
                    <exe-cmd>cat /root/postgresql.common.conf >> {[postgres-config-demo]}</exe-cmd>
                </execute>
            </execute-list>

            <p if="{[os-type-is-rhel]}">By default {[user-guide-os]} includes the day of the week in the log filename. This makes the user guide a bit more complicated so the <pg-option>log_filename</pg-option> is set to a constant.</p>

            <postgres-config host="{[host-pg1]}" if="{[os-type-is-rhel]}" file="{[postgres-config-demo]}">
                <title>Set <pg-option>log_filename</pg-option></title>

                <postgres-config-option key="log_filename">'postgresql.log'</postgres-config-option>
            </postgres-config>
        </section>

        <!-- =================================================================================================================== -->
        <section id="configure-stanza">
            <title>Configure Cluster Stanza</title>

            <option-description key="stanza"/>

            <p>The name 'demo' describes the purpose of this cluster accurately so that will also make a good stanza name.</p>

            <p><backrest/> needs to know where the base data directory for the <postgres/> cluster is located. The path can be requested from <postgres/> directly but in a recovery scenario the <postgres/> process will not be available. During backups the value supplied to <backrest/> will be compared against the path that <postgres/> is running on and they must be equal or the backup will return an error. Make sure that <br-option>pg-path</br-option> is exactly equal to <pg-option>data_directory</pg-option> in <file>postgresql.conf</file>.</p>

            <p>By default {[user-guide-os]} stores clusters in <path>{[pg-path-default]}</path> so it is easy to determine the correct path for the data directory.</p>

            <p>When creating the <file>{[backrest-config-demo]}</file> file, the database owner (usually <id>postgres</id>) must be granted read privileges.</p>

            <backrest-config host="{[host-pg1]}" file="{[backrest-config-demo]}">
                <title>Configure the <postgres/> cluster data directory</title>

                <backrest-config-option section="demo" key="pg1-path">{[pg-path]}</backrest-config-option>

                <backrest-config-option section="global" key="log-timestamp">n</backrest-config-option>
            </backrest-config>

            <p><backrest/> configuration files follow the Windows INI convention. Sections are denoted by text in brackets and key/value pairs are contained in each section. Lines beginning with <id>#</id> are ignored and can be used as comments.</p>

            <p>There are multiple ways the <backrest/> configuration files can be loaded:</p>
            <list>
                <list-item><br-option>config</br-option> and <br-option>config-include-path</br-option> are default: the default config file will be loaded, if it exists, and <file>*.conf</file> files in the default config include path will be appended, if they exist.</list-item>
                <list-item><br-option>config</br-option> option is specified: only the specified config file will be loaded and is expected to exist.</list-item>
                <list-item><br-option>config-include-path</br-option> is specified: <file>*.conf</file> files in the config include path will be loaded and the path is required to exist. The default config file will be be loaded if it exists. If it is desirable to load only the files in the specified config include path, then the <br-option>--no-config</br-option> option can also be passed.</list-item>
                <list-item><br-option>config</br-option> and <br-option>config-include-path</br-option> are specified: using the user-specified values, the config file will be loaded and <file>*.conf</file> files in the config include path will be appended. The files are expected to exist.</list-item>
                <list-item><br-option>config-path</br-option> is specified: this setting will override the base path for the default location of the config file and/or the base path of the default config-include-path setting unless the config and/or config-include-path option is explicitly set.</list-item>
            </list>

            <p>The files are concatenated as if they were one big file; order doesn't matter, but there is precedence based on sections. The precedence (highest to lowest) is:</p>

            <list>
                <list-item>[<i>stanza</i>:<i>command</i>]</list-item>
                <list-item>[<i>stanza</i>]</list-item>
                <list-item>[global:<i>command</i>]</list-item>
                <list-item>[global]</list-item>
            </list>

            <admonition type="note"><br-option>--config</br-option>, <br-option>--config-include-path</br-option> and <br-option>--config-path</br-option> are command-line only options.</admonition>

            <p><backrest/> can also be configured using environment variables as described in the <link url="command.html">command reference</link>.</p>

            <execute-list host="{[host-pg1]}">
                <title>Configure <br-option>log-path</br-option> using the environment</title>

                <execute user="postgres" output="y" filter="n">
                    <exe-cmd>bash -c '
                        export PGBACKREST_LOG_PATH=/path/set/by/env &amp;&amp;
                        {[project-exe]} --log-level-console=error help backup log-path'</exe-cmd>
                    <exe-highlight>current\: \/path\/set\/by\/env</exe-highlight>
                </execute>
            </execute-list>
        </section>

        <!-- =================================================================================================================== -->
        <section id="create-repository">
            <title>Create the Repository</title>

            <option-description key="repo-path"/>

            <p>For this demonstration the repository will be stored on the same host as the <postgres/> server. This is the simplest configuration and is useful in cases where traditional backup software is employed to backup the database host.</p>

            <block id="br-install-repo">
                <block-variable-replace key="br-install-host">{[host-pg1]}</block-variable-replace>
                <block-variable-replace key="br-install-user">postgres</block-variable-replace>
                <block-variable-replace key="br-install-group">postgres</block-variable-replace>
            </block>

            <p>The repository path must be configured so <backrest/> knows where to find it.</p>

            <backrest-config host="{[host-pg1]}" file="{[backrest-config-demo]}">
                <title>Configure the <backrest/> repository path</title>

                <backrest-config-option section="global" key="repo1-path">{[backrest-repo-path]}</backrest-config-option>
            </backrest-config>

            <p if="!{[object-any-all]}">Multiple repositories may also be configured. See <link section="/multi-repo">Multiple Repositories</link> for details.</p>
        </section>

        <!-- =================================================================================================================== -->
        <section id="azure-support" if="'{[azure-all]}' eq 'y'">
            <title>Azure-Compatible Object Store Support</title>

            <block id="azure-setup">
                <block-variable-replace key="azure-setup-repo-id">1</block-variable-replace>
                <block-variable-replace key="azure-setup-host">{[host-pg1]}</block-variable-replace>
                <block-variable-replace key="azure-setup-user">postgres</block-variable-replace>
                <block-variable-replace key="azure-setup-config-owner">postgres:postgres</block-variable-replace>
                <block-variable-replace key="azure-setup-create-container">y</block-variable-replace>
            </block>
        </section>

        <!-- =================================================================================================================== -->
        <section id="gcs-support" if="'{[gcs-all]}' eq 'y'">
            <title>GCS-Compatible Object Store Support</title>

            <block id="gcs-setup">
                <block-variable-replace key="gcs-setup-repo-id">1</block-variable-replace>
                <block-variable-replace key="gcs-setup-host">{[host-pg1]}</block-variable-replace>
                <block-variable-replace key="gcs-setup-user">postgres</block-variable-replace>
                <block-variable-replace key="gcs-setup-config-owner">postgres:postgres</block-variable-replace>
            </block>
        </section>

        <!-- =================================================================================================================== -->
        <section id="s3-support" if="'{[s3-all]}' eq 'y'">
            <title>S3-Compatible Object Store Support</title>

            <block id="s3-setup">
                <block-variable-replace key="s3-setup-repo-id">1</block-variable-replace>
                <block-variable-replace key="s3-setup-host">{[host-pg1]}</block-variable-replace>
                <block-variable-replace key="s3-setup-user">postgres</block-variable-replace>
                <block-variable-replace key="s3-setup-config-owner">postgres:postgres</block-variable-replace>
                <block-variable-replace key="s3-setup-create-bucket">y</block-variable-replace>
            </block>
        </section>

        <!-- =================================================================================================================== -->
        <section id="sftp-support" if="'{[sftp-all]}' eq 'y'">
            <title>SFTP Storage Support</title>

            <block id="sftp-setup">
                <block-variable-replace key="sftp-setup-repo-id">1</block-variable-replace>
                <block-variable-replace key="sftp-setup-host">{[host-pg1]}</block-variable-replace>
                <block-variable-replace key="sftp-setup-user">postgres</block-variable-replace>
                <block-variable-replace key="sftp-setup-config-owner">postgres:postgres</block-variable-replace>
                <block-variable-replace key="sftp-setup-user-home-path">{[pg-home-path]}</block-variable-replace>
            </block>
        </section>

        <!-- =================================================================================================================== -->
        <section id="configure-archiving">
            <title>Configure Archiving</title>

            <p>Backing up a running <postgres/> cluster requires WAL archiving to be enabled. Note that <i>at least</i> one WAL segment will be created during the backup process even if no explicit writes are made to the cluster.</p>

            <postgres-config host="{[host-pg1]}" file="{[postgres-config-demo]}">
                <title>Configure archive settings</title>

                <postgres-config-option key="archive_command">'{[project-exe]} {[dash]}-stanza={[postgres-cluster-demo]} archive-push %p'</postgres-config-option>
                <postgres-config-option key="archive_mode">on</postgres-config-option>
                <postgres-config-option key="wal_level">replica</postgres-config-option>
                <postgres-config-option key="max_wal_senders">3</postgres-config-option>
            </postgres-config>

            <p><id>%p</id> is how <postgres/> specifies the location of the WAL segment to be archived. Setting <pg-option>wal_level</pg-option> to at least <pg-setting>replica</pg-setting> and increasing <pg-option>max_wal_senders</pg-option> is a good idea even if there are currently no replicas as this will allow them to be added later without restarting the primary cluster.</p>

            <p>The <postgres/> cluster must be restarted after making these changes and before performing a backup.</p>

            <execute-list host="{[host-pg1]}">
                <title>Restart the {[postgres-cluster-demo]} cluster</title>

                <execute user="root">
                    <exe-cmd>{[pg-cluster-restart]}</exe-cmd>
                </execute>

                <execute user="postgres" show="n">
                    <exe-cmd>{[pg-cluster-wait]}</exe-cmd>
                </execute>

                <execute user="postgres" show="n">
                    <exe-cmd>psql -c "
                        create or replace function create_test_table(prefix int, scale int, data bool) returns void as \$\$
                        declare
                            index int;
                        begin
                            for index in 1 .. scale loop
                                execute 'create table test_' || prefix || '_' || index || ' (id int)';

                                if data then
                                    execute 'insert into test_' || prefix || '_' || index || ' values (' || (prefix * index) || ')';
                                end if;
                            end loop;
                        end \$\$ LANGUAGE plpgsql;"</exe-cmd>
                </execute>
            </execute-list>

            <p>When archiving a WAL segment is expected to take more than 60 seconds (the default) to reach the <backrest/> repository, then the <backrest/> <br-option>archive-timeout</br-option> option should be increased. Note that this option is not the same as the <postgres/> <pg-option>archive_timeout</pg-option> option which is used to force a WAL segment switch; useful for databases where there are long periods of inactivity. For more information on the <postgres/> <pg-option>archive_timeout</pg-option> option, see <postgres/> <link url="https://www.postgresql.org/docs/current/static/runtime-config-wal.html">Write Ahead Log</link>.</p>

            <p>The <cmd>archive-push</cmd> command can be configured with its own options. For example, a lower compression level may be set to speed archiving without affecting the compression used for backups.</p>

            <backrest-config host="{[host-pg1]}" file="{[backrest-config-demo]}">
                <title>Config <cmd>archive-push</cmd> to use a lower compression level</title>

                <backrest-config-option section="global:archive-push" key="compress-level">3</backrest-config-option>
            </backrest-config>

            <p>This configuration technique can be used for any command and can even target a specific stanza, e.g. <code>demo:archive-push</code>.</p>
        </section>

        <!-- =================================================================================================================== -->
        <section id="retention">
            <title>Configure Retention</title>

            <p><backrest/> expires backups based on retention options.</p>

            <backrest-config host="{[host-pg1]}" file="{[backrest-config-demo]}">
                <title>Configure retention to 2 full backups</title>

                <backrest-config-option section="global" key="repo1-retention-full">2</backrest-config-option>
            </backrest-config>

            <p>More information about retention can be found in the <link section="/retention">Retention</link> section.</p>
        </section>

        <!-- Since S3 and repository host require configure-archiving, this section must come after ============================ -->
        <section if="'{[encrypt]}' eq 'y'" id="configure-encryption">
            <title>Configure Repository Encryption</title>

            <p>The repository will be configured with a cipher type and key to demonstrate encryption. Encryption is always performed client-side even if the repository type (e.g. <proper>S3</proper> or other object store) supports encryption.</p>

            <p>It is important to use a long, random passphrase for the cipher key. A good way to generate one is to run: <code>openssl rand -base64 48</code>.</p>

            <backrest-config host="{[host-pg1]}" file="{[backrest-config-demo]}">
                <title>Configure <backrest/> repository encryption</title>

                <backrest-config-option section="global" key="repo1-cipher-type">{[backrest-repo-cipher-type]}</backrest-config-option>
                <backrest-config-option section="global" key="repo1-cipher-pass">{[backrest-repo-cipher-pass]}</backrest-config-option>
            </backrest-config>

            <p>Once the repository has been configured and the stanza created and checked, the repository encryption settings cannot be changed.</p>
        </section>

        <!-- =================================================================================================================== -->
        <section id="create-stanza">
            <title>Create the Stanza</title>

            <p>The <cmd>stanza-create</cmd> command must be run to initialize the stanza. It is recommended that the <cmd>check</cmd> command be run after <cmd>stanza-create</cmd> to ensure archiving and backups are properly configured.</p>

            <execute-list host="{[host-pg1]}">
                <title>Create the stanza and check the configuration</title>

                <execute user="postgres" output="y">
                    <exe-cmd>{[project-exe]} {[dash]}-stanza={[postgres-cluster-demo]} {[dash]}-log-level-console=info stanza-create</exe-cmd>
                    <exe-highlight>completed successfully</exe-highlight>
                </execute>
            </execute-list>
        </section>

        <!-- =================================================================================================================== -->
        <section id="check-configuration">
            <title>Check the Configuration</title>
            <cmd-description key="check"/>

            <execute-list host="{[host-pg1]}">
                <title>Check the configuration</title>

                <execute user="postgres" output="y">
                    <exe-cmd>{[project-exe]} {[dash]}-stanza={[postgres-cluster-demo]} {[dash]}-log-level-console=info check</exe-cmd>
                    <exe-highlight> successfully archived to </exe-highlight>
                </execute>
            </execute-list>

            <!-- Decided not to show the error in this part of the user guide but added as a debug statement for reference. -->
            <execute-list if="'{[debug]}' eq 'y'" host="{[host-pg1]}">
                <title>Example of an invalid configuration</title>

                <execute user="postgres" output="y" err-expect="82">
                    <exe-cmd>{[project-exe]} {[dash]}-stanza={[postgres-cluster-demo]} --archive-timeout=.1 check</exe-cmd>
                    <exe-highlight>could not find WAL segment|did not reach the archive</exe-highlight>
                </execute>
            </execute-list>
        </section>

        <!-- =================================================================================================================== -->
        <section id="perform-backup">
            <title>Perform a Backup</title>

            <p>By default <backrest/> will wait for the next regularly scheduled checkpoint before starting a backup. Depending on the <pg-option>checkpoint_timeout</pg-option> and <pg-option>checkpoint_segments</pg-option> settings in <postgres/> it may be quite some time before a checkpoint completes and the backup can begin. Generally, it is best to set <br-setting>start-fast=y</br-setting> so that the backup starts immediately. This forces a checkpoint, but since backups are usually run once a day an additional checkpoint should not have a noticeable impact on performance. However, on very busy clusters it may be best to pass <br-setting>{[dash]}-start-fast</br-setting> on the command-line as needed.</p>

            <backrest-config host="{[host-pg1]}" file="{[backrest-config-demo]}">
                <title>Configure backup fast start</title>

                <backrest-config-option section="global" key="start-fast">y</backrest-config-option>
            </backrest-config>

            <p>To perform a backup of the <postgres/> cluster run <backrest/> with the <cmd>backup</cmd> command.</p>

            <execute-list host="{[host-pg1]}">
                <title>Backup the {[postgres-cluster-demo]} cluster</title>

                <execute user="postgres" output="y">
                    <exe-cmd>{[project-exe]} {[dash]}-stanza={[postgres-cluster-demo]}
                        --log-level-console=info backup</exe-cmd>
                    <exe-highlight>no prior backup exists|full backup size</exe-highlight>
                </execute>

                <execute user="postgres" show="n" variable-key="backup-full-first">
                    <exe-cmd>{[cmd-backup-last]}</exe-cmd>
                </execute>
            </execute-list>

            <p>By default <backrest/> will attempt to perform an incremental backup. However, an incremental backup must be based on a full backup and since no full backup existed <backrest/> ran a full backup instead.</p>

            <p>The <br-option>type</br-option> option can be used to specify a full or differential backup.</p>

            <execute-list host="{[host-pg1]}">
                <title>Differential backup of the {[postgres-cluster-demo]} cluster</title>

                <execute user="postgres" output="y">
                    <exe-cmd>{[project-exe]} {[dash]}-stanza={[postgres-cluster-demo]} {[dash]}-type=diff
                        --log-level-console=info backup</exe-cmd>
                    <exe-highlight>diff backup size</exe-highlight>
                </execute>
            </execute-list>

            <p>This time there was no warning because a full backup already existed. While incremental backups can be based on a full <i>or</i> differential backup, differential backups must be based on a full backup. A full backup can be performed by running the <cmd>backup</cmd> command with <br-setting>{[dash]}-type=full</br-setting>.</p>

            <p>During an online backup <backrest/> waits for WAL segments that are required for backup consistency to be archived. This wait time is governed by the <backrest/> <br-option>archive-timeout</br-option> option which defaults to 60 seconds. If archiving an individual segment is known to take longer then this option should be increased.</p>
        </section>

        <!-- =================================================================================================================== -->
        <section id="schedule-backup">
            <title>Schedule a Backup</title>

            <p>Backups can be scheduled with utilities such as cron.</p>

            <p>In the following example, two cron jobs are configured to run; full backups are scheduled for 6:30 AM every Sunday with differential backups scheduled for 6:30 AM Monday through Saturday. If this crontab is installed for the first time mid-week, then pgBackRest will run a full backup the first time the differential job is executed, followed the next day by a differential backup.</p>

            <code-block title="crontab">
                #m h   dom mon dow   command
                30 06  *   *   0     pgbackrest --type=full --stanza=demo backup
                30 06  *   *   1-6   pgbackrest --type=diff --stanza=demo backup
            </code-block>

            <p>Once backups are scheduled it's important to configure retention so backups are expired on a regular schedule, see <link section="/retention">Retention</link>.</p>
        </section>

        <!-- =================================================================================================================== -->
        <section id="backup-info" depend="perform-backup">
            <title>Backup Information</title>

            <p>Use the <cmd>info</cmd> command to get information about backups.</p>

            <execute-list host="{[host-pg1]}">
                <title>Get info for the {[postgres-cluster-demo]} cluster</title>

                <execute user="postgres" filter="n" output="y">
                    <exe-cmd>{[project-exe]} info</exe-cmd>
                    <exe-highlight>(full|incr|diff) backup</exe-highlight>
                </execute>
            </execute-list>

            <cmd-description key="info"/>
        </section>

        <!-- =================================================================================================================== -->
        <section id="perform-restore" depend="perform-backup">
            <title>Restore a Backup</title>

            <p>Backups can protect you from a number of disaster scenarios, the most common of which are hardware failure and data corruption. The easiest way to simulate data corruption is to remove an important <postgres/> cluster file.</p>

            <execute-list host="{[host-pg1]}">
                <title>Stop the {[postgres-cluster-demo]} cluster and delete the <file>pg_control</file> file</title>

                <execute user="root">
                    <exe-cmd>{[pg-cluster-stop]}</exe-cmd>
                </execute>

                <execute user="postgres">
                    <exe-cmd>rm {[pg-path]}/global/pg_control</exe-cmd>
                </execute>
            </execute-list>

            <p>Starting the cluster without this important file will result in an error.</p>

            <execute-list host="{[host-pg1]}">
                <title>Attempt to start the corrupted {[postgres-cluster-demo]} cluster</title>

                <execute if="{[os-type-is-debian]}" user="root" output="y" err-expect="1">
                    <exe-cmd>{[pg-cluster-start]}</exe-cmd>
                    <exe-highlight>could not find the database system</exe-highlight>
                </execute>

                <execute if="{[os-type-is-rhel]}" user="root" err-expect="1">
                    <exe-cmd>{[pg-cluster-start]}</exe-cmd>
                </execute>

                <execute if="{[os-type-is-rhel]}" user="root" output="y" err-expect="3">
                    <exe-cmd>{[pg-cluster-check]}</exe-cmd>
                    <exe-highlight>Failed to start PostgreSQL</exe-highlight>
                </execute>
            </execute-list>

            <p>To restore a backup of the <postgres/> cluster run <backrest/> with the <cmd>restore</cmd> command. The cluster needs to be stopped (in this case it is already stopped) and all files must be removed from the <postgres/> data directory.</p>

            <execute-list host="{[host-pg1]}">
                <title>Remove old files from {[postgres-cluster-demo]} cluster</title>

                <execute user="postgres">
                    <exe-cmd>find {[pg-path]} -mindepth 1 -delete</exe-cmd>
                </execute>
            </execute-list>

            <execute-list host="{[host-pg1]}">
                <title>Restore the {[postgres-cluster-demo]} cluster and start <postgres/></title>

                <execute user="postgres">
                    <exe-cmd>{[project-exe]} {[dash]}-stanza={[postgres-cluster-demo]} restore</exe-cmd>
                </execute>

                <execute user="root">
                    <exe-cmd>{[pg-cluster-start]}</exe-cmd>
                </execute>

                <execute user="postgres" show="n">
                    <exe-cmd>{[pg-cluster-wait]}</exe-cmd>
                </execute>
            </execute-list>

            <p>This time the cluster started successfully since the restore replaced the missing <file>pg_control</file> file.</p>

            <p>More information about the <cmd>restore</cmd> command can be found in the <link section="/restore">Restore</link> section.</p>
        </section>
    </section>

    <!-- ======================================================================================================================= -->
    <section id="monitor" depend="/quickstart/perform-backup">
        <title>Monitoring</title>

        <p>Monitoring is an important part of any production system. There are many tools available and <backrest/> can be monitored on any of them with a little work.</p>

        <p><backrest/> can output information about the repository in JSON format which includes a list of all backups for each stanza and WAL archive info.</p>

        <!-- =================================================================================================================== -->
        <section id="postgresql">
            <title>In <postgres/></title>

            <p>The <postgres/> <id>COPY</id> command allows <backrest/> info to be loaded into a table. The following example wraps that logic in a function that can be used to perform real-time queries.</p>

            <execute-list host="{[host-pg1]}">
                <title>Load <backrest/> info function for <postgres/></title>

                <execute user="postgres" show="n">
                    <exe-cmd>mkdir -p {[pg-home-path]}/pgbackrest/doc/example</exe-cmd>
                </execute>

                <execute user="postgres" show="n">
                    <exe-cmd>cp -r {[pgbackrest-repo-path]}/doc/example/*
                        {[pg-home-path]}/pgbackrest/doc/example</exe-cmd>
                </execute>

                <execute user="postgres" output="y">
                    <exe-cmd>cat
                        {[pg-home-path]}/pgbackrest/doc/example/pgsql-pgbackrest-info.sql</exe-cmd>
                </execute>

                <execute user="postgres">
                    <exe-cmd>psql -f
                        {[pg-home-path]}/pgbackrest/doc/example/pgsql-pgbackrest-info.sql</exe-cmd>
                </execute>
            </execute-list>

            <p>Now the <code>monitor.pgbackrest_info()</code> function can be used to determine the last successful backup time and archived WAL for a stanza.</p>

            <execute-list host="{[host-pg1]}">
                <title>Query last successful backup time and archived WAL</title>

                <execute user="postgres" output="y">
                    <exe-cmd>cat
                        {[pg-home-path]}/pgbackrest/doc/example/pgsql-pgbackrest-query.sql</exe-cmd>
                </execute>

                <execute user="postgres" output="y">
                    <exe-cmd>psql -f
                        {[pg-home-path]}/pgbackrest/doc/example/pgsql-pgbackrest-query.sql</exe-cmd>
                </execute>
            </execute-list>
        </section>

        <!-- =================================================================================================================== -->
        <section if="{[os-type-is-debian]}" id="jq">
            <title>Using <proper>jq</proper></title>

            <p><proper>jq</proper> is a command-line utility that can easily extract data from JSON.</p>

            <execute-list host="{[host-pg1]}">
                <title>Install <proper>jq</proper> utility</title>

                <execute user="root" pre="y">
                    <exe-cmd>apt-get install jq</exe-cmd>
                    <exe-cmd-extra>-y 2>&amp;1</exe-cmd-extra>
                </execute>
            </execute-list>

            <p>Now <proper>jq</proper> can be used to query the last successful backup time for a stanza.</p>

            <execute-list host="{[host-pg1]}">
                <title>Query last successful backup time</title>

                <execute user="postgres" output="y">
                    <exe-cmd>
                      pgbackrest --output=json --stanza=demo info |
                          jq '.[0] | .backup[-1] | .timestamp.stop'
                    </exe-cmd>
                </execute>
            </execute-list>

            <p>Or the last archived WAL.</p>

            <execute-list host="{[host-pg1]}">
                <title>Query last archived WAL</title>

                <execute user="postgres" output="y">
                    <exe-cmd>
                      pgbackrest --output=json --stanza=demo info |
                          jq '.[0] | .archive[-1] | .max'
                    </exe-cmd>
                </execute>
            </execute-list>

            <admonition type="note">This syntax requires <proper>jq v1.5</proper>.</admonition>
            <admonition type="note"><proper>jq</proper> may round large numbers such as system identifiers. Test your queries carefully.</admonition>
        </section>
    </section>

    <!-- ======================================================================================================================= -->
    <section id="backup" depend="quickstart/perform-backup">
        <title>Backup</title>

        <cmd-description key="backup"/>

        <!-- =================================================================================================================== -->
        <section id="bundle">
            <title>File Bundling</title>

            <p>Bundling files together in the repository saves time during the backup and some space in the repository. This is especially pronounced when the repository is stored on an object store such as <proper>S3</proper>. Per-file creation time on object stores is higher and very small files might cost as much to store as larger files.</p>

            <p>The file bundling feature is enabled with the <br-option>repo-bundle</br-option> option.</p>

            <backrest-config host="{[host-pg1]}" file="{[backrest-config-demo]}">
                <title>Configure <br-option>repo1-bundle</br-option></title>

                <backrest-config-option section="global" key="repo1-bundle">y</backrest-config-option>
            </backrest-config>

            <p>A full backup without file bundling will have 1000+ files in the backup path, but with bundling the total number of files is greatly reduced. An additional benefit is that zero-length files are not stored (except in the manifest), whereas in a normal backup each zero-length file is stored individually.</p>

            <execute-list host="{[host-pg1]}">
                <title>Perform a full backup</title>

                <execute user="postgres">
                    <exe-cmd>{[project-exe]} {[dash]}-stanza={[postgres-cluster-demo]} --type=full backup</exe-cmd>
                </execute>
            </execute-list>

            <execute-list host="{[host-pg1]}">
                <title>Check file total</title>

                <execute user="postgres" output="y">
                    <exe-cmd>find {[backrest-repo-path]}/backup/demo/latest/ -type f | wc -l</exe-cmd>
                </execute>
            </execute-list>

            <p>The <br-option>repo-bundle-size</br-option> and <br-option>repo-bundle-limit</br-option> options can be used for tuning, though the defaults should be optimal in most cases.</p>

            <p>While file bundling is generally more efficient, the downside is that it is more difficult to manually retrieve files from the repository. It may not be ideal for deduplicated storage since each full backup will arrange files in the bundles differently. Lastly, file bundles cannot be resumed, so be careful not to set <br-option>repo-bundle-size</br-option> too high.</p>
        </section>

        <!-- =================================================================================================================== -->
        <section id="block">
            <title>Block Incremental</title>

            <p>Block incremental backups save space by only storing the parts of a file that have changed since the prior backup rather than storing the entire file.</p>

            <p>The block incremental feature is enabled with the <br-option>repo-block</br-option> option and it works best when enabled for all backup types. File bundling must also be enabled.</p>

            <backrest-config host="{[host-pg1]}" file="{[backrest-config-demo]}">
                <title>Configure <br-option>repo1-block</br-option></title>

                <backrest-config-option section="global" key="repo1-block">y</backrest-config-option>
            </backrest-config>
        </section>

        <!-- =================================================================================================================== -->
        <section id="annotate">
            <title>Backup Annotations</title>

            <p>Users can attach informative key/value pairs to the backup. This option may be used multiple times to attach multiple annotations.</p>

            <execute-list host="{[host-pg1]}">
                <title>Perform a full backup with annotations</title>

                <execute user="postgres">
                    <exe-cmd>{[project-exe]} {[dash]}-stanza={[postgres-cluster-demo]} {[dash]}-annotation=source="demo backup"
                        {[dash]}-annotation=key=value {[dash]}-type=full backup</exe-cmd>
                </execute>
            </execute-list>

            <p>Annotations are output by the <cmd>info</cmd> command text output when a backup is specified with <br-option>--set</br-option> and always appear in the JSON output.</p>

            <execute-list host="{[host-pg1]}">
                <title>Get info for the {[postgres-cluster-demo]} cluster</title>

                <execute user="postgres" show="n" variable-key="backup-annotate-last">
                    <exe-cmd>{[cmd-backup-last]}</exe-cmd>
                </execute>

                <execute user="postgres" filter="n" output="y">
                    <exe-cmd>{[project-exe]} {[dash]}-stanza={[postgres-cluster-demo]} {[dash]}-set={[backup-annotate-last]} info</exe-cmd>
                    <exe-highlight>annotation</exe-highlight>
                </execute>
            </execute-list>

            <p>Annotations included with the <cmd>backup</cmd> command can be added, modified, or removed afterwards using the <cmd>annotate</cmd> command.</p>

            <execute-list host="{[host-pg1]}">
                <title>Change backup annotations</title>

                <execute user="postgres">
                    <exe-cmd>{[project-exe]} {[dash]}-stanza={[postgres-cluster-demo]} {[dash]}-set={[backup-annotate-last]}
                        {[dash]}-annotation=key= {[dash]}-annotation=new_key=new_value annotate</exe-cmd>
                </execute>

                <execute user="postgres" filter="n" output="y">
                    <exe-cmd>{[project-exe]} {[dash]}-stanza={[postgres-cluster-demo]} {[dash]}-set={[backup-annotate-last]} info</exe-cmd>
                    <exe-highlight>annotation</exe-highlight>
                </execute>
            </execute-list>
        </section>
    </section>

    <!-- ======================================================================================================================= -->
    <section id="retention" depend="quickstart/perform-backup">
        <title>Retention</title>

        <p>Generally it is best to retain as many backups as possible to provide a greater window for <link section="/pitr">Point-in-Time Recovery</link>, but practical concerns such as disk space must also be considered. Retention options remove older backups once they are no longer needed.</p>

        <cmd-description key="expire"/>

        <!-- =================================================================================================================== -->
        <section id="full">
            <title>Full Backup Retention</title>

            <p>The <br-option>repo1-retention-full-type</br-option> determines how the option <br-option>repo1-retention-full</br-option> is interpreted; either as the count of full backups to be retained or how many days to retain full backups. New backups must be completed before expiration will occur &amp;mdash; that means if <br-setting>repo1-retention-full-type=count</br-setting> and <br-setting>repo1-retention-full=2</br-setting> then there will be three full backups stored before the oldest one is expired, or if <br-setting>repo1-retention-full-type=time</br-setting> and <br-setting>repo1-retention-full=20</br-setting> then there must be one full backup that is at least 20 days old before expiration can occur.</p>

            <backrest-config host="{[host-pg1]}" file="{[backrest-config-demo]}">
                <title>Configure <br-option>repo1-retention-full</br-option></title>

                <backrest-config-option section="global" key="repo1-retention-full">2</backrest-config-option>
            </backrest-config>

            <p>Backup <br-setting>repo1-retention-full=2</br-setting> but currently there is only one full backup so the next full backup to run will not expire any full backups.</p>

            <execute-list host="{[host-pg1]}">
                <title>Perform a full backup</title>

                <execute user="postgres" output="y">
                    <exe-cmd>{[project-exe]} {[dash]}-stanza={[postgres-cluster-demo]} --type=full
                        --log-level-console=detail backup</exe-cmd>
                    <exe-highlight>archive retention on backup {[backup-full-first]}|remove archive</exe-highlight>
                </execute>

                <execute user="postgres" show="n" variable-key="backup-full-second">
                    <exe-cmd>{[cmd-backup-last]}</exe-cmd>
                </execute>
            </execute-list>

            <p>Archive <i>is</i> expired because WAL segments were generated before the oldest backup. These are not useful for recovery &amp;mdash; only WAL segments generated after a backup can be used to recover that backup.</p>

            <execute-list host="{[host-pg1]}">
                <title>Perform a full backup</title>

                <execute user="postgres" output="y">
                    <exe-cmd>{[project-exe]} {[dash]}-stanza={[postgres-cluster-demo]} --type=full
                        --log-level-console=info backup</exe-cmd>
                    <exe-highlight>expire full backup set {[backup-full-first]}|archive retention on backup {[backup-full-second]}|remove archive</exe-highlight>
                </execute>
            </execute-list>

            <p>The <id>{[backup-full-first]}</id> full backup is expired and archive retention is based on the <id>{[backup-full-second]}</id> which is now the oldest full backup.</p>
        </section>

        <!-- =================================================================================================================== -->
        <section id="diff">
            <title>Differential Backup Retention</title>

            <p>Set <br-option>repo1-retention-diff</br-option> to the number of differential backups required. Differentials only rely on the prior full backup so it is possible to create a <quote>rolling</quote> set of differentials for the last day or more. This allows quick restores to recent points-in-time but reduces overall space consumption.</p>

            <backrest-config host="{[host-pg1]}" file="{[backrest-config-demo]}">
                <title>Configure <br-option>repo1-retention-diff</br-option></title>

                <backrest-config-option section="global" key="repo1-retention-diff">1</backrest-config-option>
            </backrest-config>

            <p>Backup <br-setting>repo1-retention-diff=1</br-setting> so two differentials will need to be performed before one is expired. An incremental backup is added to demonstrate incremental expiration. Incremental backups cannot be expired independently &amp;mdash; they are always expired with their related full or differential backup.</p>

            <execute-list host="{[host-pg1]}">
                <title>Perform differential and incremental backups</title>

                <execute user="postgres">
                    <exe-cmd>{[project-exe]} {[dash]}-stanza={[postgres-cluster-demo]} --type=diff backup</exe-cmd>
                </execute>

                <execute user="postgres" show="n" variable-key="backup-diff-second">
                    <exe-cmd>{[cmd-backup-last]}</exe-cmd>
                </execute>

                <execute user="postgres">
                    <exe-cmd>{[project-exe]} {[dash]}-stanza={[postgres-cluster-demo]} --type=incr backup</exe-cmd>
                </execute>
            </execute-list>

            <p>Now performing a differential backup will expire the previous differential and incremental backups leaving only one differential backup.</p>

            <execute-list host="{[host-pg1]}">
                <title>Perform a differential backup</title>

                <execute user="postgres" output="y">
                    <exe-cmd>{[project-exe]} {[dash]}-stanza={[postgres-cluster-demo]} --type=diff
                        --log-level-console=info backup</exe-cmd>
                    <exe-highlight>expire diff backup set {[backup-diff-second]}</exe-highlight>
                </execute>
            </execute-list>
        </section>

        <!-- =================================================================================================================== -->
        <section id="archive">
            <title>Archive Retention</title>

            <p>Although <backrest/> automatically removes archived WAL segments when expiring backups (the default expires WAL for full backups based on the <br-option>repo1-retention-full</br-option> option), it may be useful to expire archive more aggressively to save disk space. Note that full backups are treated as differential backups for the purpose of differential archive retention.</p>

            <p>Expiring archive will never remove WAL segments that are required to make a backup consistent. However, since Point-in-Time-Recovery (PITR) only works on a continuous WAL stream, care should be taken when aggressively expiring archive outside of the normal backup expiration process. To determine what will be expired without actually expiring anything, the <br-option>dry-run</br-option> option can be provided on the command line with the <cmd>expire</cmd> command.</p>

            <backrest-config host="{[host-pg1]}" file="{[backrest-config-demo]}">
                <title>Configure <br-option>repo1-retention-diff</br-option></title>

                <backrest-config-option section="global" key="repo1-retention-diff">2</backrest-config-option>
            </backrest-config>

            <execute-list host="{[host-pg1]}">
                <title>Perform differential backup</title>

                <execute user="postgres" show="n" variable-key="backup-diff-first">
                    <exe-cmd>{[cmd-backup-last]}</exe-cmd>
                </execute>

                <!-- Push a few WAL segments to make the example below more interesting -->
                <execute user="postgres" show="n">
                    <exe-cmd>psql -c "
                        select pg_create_restore_point('generate WAL'); select pg_switch_wal();
                        select pg_create_restore_point('generate WAL'); select pg_switch_wal();"</exe-cmd>
                </execute>

                <execute user="postgres" output="y">
                    <exe-cmd>{[project-exe]} {[dash]}-stanza={[postgres-cluster-demo]} --type=diff
                        --log-level-console=info backup</exe-cmd>
                    <exe-highlight>new backup label</exe-highlight>
                </execute>

                <execute user="postgres" show="n" variable-key="backup-diff-second">
                    <exe-cmd>{[cmd-backup-last]}</exe-cmd>
                </execute>
            </execute-list>

            <execute-list host="{[host-pg1]}">
                <title>Expire archive</title>

                <execute user="postgres" output="y">
                    <exe-cmd>{[project-exe]} {[dash]}-stanza={[postgres-cluster-demo]} --log-level-console=detail
                        --repo1-retention-archive-type=diff --repo1-retention-archive=1 expire</exe-cmd>
                    <exe-highlight>archive retention on backup {[backup-diff-first]}|remove archive</exe-highlight>
                </execute>
            </execute-list>

            <p>The <id>{[backup-diff-first]}</id> differential backup has archived WAL segments that must be retained to make the older backups consistent even though they cannot be played any further forward with PITR. WAL segments generated after <id>{[backup-diff-first]}</id> but before <id>{[backup-diff-second]}</id> are removed. WAL segments generated after the new backup <id>{[backup-diff-second]}</id> remain and can be used for PITR.</p>

            <p>Since full backups are considered differential backups for the purpose of differential archive retention, if a full backup is now performed with the same settings, only the archive for that full backup is retained for PITR.</p>
        </section>
    </section>

    <!-- ======================================================================================================================= -->
    <section id="restore" depend="quickstart/perform-backup">
        <title>Restore</title>

        <cmd-description key="restore"/>

        <p>The following sections introduce additional <cmd>restore</cmd> command features.</p>

        <!-- =================================================================================================================== -->
        <section id="ownership">
            <title>File Ownership</title>

            <p>If a <cmd>restore</cmd> is run as a non-root user (the typical scenario) then all files restored will belong to the user/group executing <backrest/>. If existing files are not owned by the executing user/group then an error will result if the ownership cannot be updated to the executing user/group. In that case the file ownership will need to be updated by a privileged user before the restore can be retried.</p>

            <p>If a <cmd>restore</cmd> is run as the <id>root</id> user then <backrest/> will attempt to recreate the ownership recorded in the manifest when the backup was made. Only user/group <b>names</b> are stored in the manifest so the same names must exist on the restore host for this to work. If the user/group name cannot be found locally then the user/group of the <postgres/> data directory will be used and finally <id>root</id> if the data directory user/group cannot be mapped to a name.</p>
        </section>

        <!-- =================================================================================================================== -->
        <section id="option-delta">
            <title>Delta Option</title>

            <p><link section="/quickstart/perform-restore">Restore a Backup</link> in <link section="/quickstart">Quick Start</link> required the database cluster directory to be cleaned before the <cmd>restore</cmd> could be performed. The <br-option>delta</br-option> option allows <backrest/> to automatically determine which files in the database cluster directory can be preserved and which ones need to be restored from the backup &amp;mdash; it also <i>removes</i> files not present in the backup manifest so it will dispose of divergent changes. This is accomplished by calculating a <link url="https://en.wikipedia.org/wiki/SHA-1">SHA-1</link> cryptographic hash for each file in the database cluster directory. If the <id>SHA-1</id> hash does not match the hash stored in the backup then that file will be restored. This operation is very efficient when combined with the <br-option>process-max</br-option> option. Since the <postgres/> server is shut down during the restore, a larger number of processes can be used than might be desirable during a backup when the <postgres/> server is running.</p>

            <execute-list host="{[host-pg1]}">
                <title>Stop the {[postgres-cluster-demo]} cluster, perform delta restore</title>

                <execute user="root">
                    <exe-cmd>{[pg-cluster-stop]}</exe-cmd>
                </execute>

                <execute user="postgres" output="y" filter="y">
                    <exe-cmd>{[project-exe]} {[dash]}-stanza={[postgres-cluster-demo]} {[dash]}-delta
                        --log-level-console=detail restore</exe-cmd>
                    <exe-highlight>demo\/PG_VERSION - exists and matches backup|remove invalid files|rename global\/pg_control</exe-highlight>
                </execute>
            </execute-list>

            <execute-list host="{[host-pg1]}">
                <title>Restart <postgres/></title>

                <execute user="root">
                    <exe-cmd>{[pg-cluster-start]}</exe-cmd>
                </execute>

                <execute user="postgres" show="n">
                    <exe-cmd>{[pg-cluster-wait]}</exe-cmd>
                </execute>
            </execute-list>
        </section>

        <!-- =================================================================================================================== -->
        <section id="option-db-include">
            <title>Restore Selected Databases</title>

            <p>There may be cases where it is desirable to selectively restore specific databases from a cluster backup. This could be done for performance reasons or to move selected databases to a machine that does not have enough space to restore the entire cluster backup.</p>

            <p>To demonstrate this feature two databases are created: test1 and test2.</p>

            <execute-list host="{[host-pg1]}">
                <title>Create two test databases</title>

                <execute user="postgres" output="y" filter="n">
                    <exe-cmd>
                        psql -c "create database test1;"
                    </exe-cmd>
                </execute>

                <execute user="postgres" output="y" filter="n">
                    <exe-cmd>
                        psql -c "create database test2;"
                    </exe-cmd>
                </execute>
            </execute-list>

            <p>Each test database will be seeded with tables and data to demonstrate that recovery works with selective restore.</p>

            <execute-list host="{[host-pg1]}">
                <title>Create a test table in each database</title>

                <execute user="postgres" output="y" filter="n">
                    <exe-cmd>
                        psql -c "create table test1_table (id int);
                                 insert into test1_table (id) values (1);" test1
                    </exe-cmd>
                </execute>

                <execute user="postgres" output="y" filter="n">
                    <exe-cmd>
                        psql -c "create table test2_table (id int);
                                 insert into test2_table (id) values (2);" test2
                    </exe-cmd>
                </execute>
            </execute-list>

            <p>A fresh backup is run so <backrest/> is aware of the new databases.</p>

            <execute-list host="{[host-pg1]}">
                <title>Perform a backup</title>

                <execute user="postgres">
                    <exe-cmd>{[project-exe]} {[dash]}-stanza={[postgres-cluster-demo]} --type=incr backup</exe-cmd>
                </execute>
            </execute-list>

            <p>One of the main reasons to use selective restore is to save space. The size of the test1 database is shown here so it can be compared with the disk utilization after a selective restore.</p>

            <execute-list host="{[host-pg1]}">
                <title>Show space used by test1 database</title>

                <execute user="postgres" show="n" variable-key="database-test1-oid">
                    <exe-cmd>
                        psql -Atc "select oid from pg_database where datname = 'test1'"
                    </exe-cmd>
                </execute>

                <execute user="postgres" output="y" filter="n">
                    <exe-cmd>
                        du -sh {[pg-path]}/base/{[database-test1-oid]}
                    </exe-cmd>
                </execute>
            </execute-list>

            <p>If the database to restore is not known, use the <cmd>info</cmd> command <br-option>set</br-option> option to discover databases that are part of the backup set.</p>

            <execute-list host="{[host-pg1]}">
                <title>Show database list for backup</title>

                <execute user="postgres" show="n" variable-key="backup-last-incr">
                    <exe-cmd>{[cmd-backup-last]}</exe-cmd>
                </execute>

                <execute user="postgres">
                    <exe-cmd>{[project-exe]} {[dash]}-stanza={[postgres-cluster-demo]}
                        {[dash]}-set={[backup-last-incr]} info</exe-cmd>
                    <exe-highlight>database list</exe-highlight>
                </execute>
            </execute-list>

            <p>Stop the cluster and restore only the test2 database. Built-in databases (<id>template0</id>, <id>template1</id>, and <id>postgres</id>) are always restored.</p>

            <admonition type="warning">Recovery may error unless <br-option>--type=immediate</br-option> is specified. This is because after consistency is reached <postgres/> will flag zeroed pages as errors even for a full-page write. For <postgres/> &amp;ge; <proper>13</proper> the <pg-option>ignore_invalid_pages</pg-option> setting may be used to ignore invalid pages. In this case it is important to check the logs after recovery to ensure that no invalid pages were reported in the selected databases.</admonition>

            <execute-list host="{[host-pg1]}">
                <title>Restore from last backup including only the test2 database</title>

                <execute user="root">
                    <exe-cmd>{[pg-cluster-stop]}</exe-cmd>
                </execute>

                <execute user="postgres">
                    <exe-cmd>{[project-exe]} {[dash]}-stanza={[postgres-cluster-demo]} {[dash]}-delta
                        {[dash]}-db-include=test2 {[dash]}-type=immediate {[dash]}-target-action=promote restore</exe-cmd>
                </execute>

                <execute user="root">
                    <exe-cmd>{[pg-cluster-start]}</exe-cmd>
                </execute>

                <execute user="postgres" show="n">
                    <exe-cmd>{[pg-cluster-wait]}</exe-cmd>
                </execute>
            </execute-list>

            <p>Once recovery is complete the test2 database will contain all previously created tables and data.</p>

            <execute-list host="{[host-pg1]}">
                <title>Demonstrate that the test2 database was recovered</title>

                <execute user="postgres" output="y" filter="n">
                    <exe-cmd>
                        psql -c "select * from test2_table;" test2
                    </exe-cmd>
                </execute>
            </execute-list>

            <p>The test1 database, despite successful recovery, is not accessible. This is because the entire database was restored as sparse, zeroed files. <postgres/> can successfully apply WAL on the zeroed files but the database as a whole will not be valid because key files contain no data. This is purposeful to prevent the database from being accidentally used when it might contain partial data that was applied during WAL replay.</p>

            <execute-list host="{[host-pg1]}">
                <title>Attempting to connect to the test1 database will produce an error</title>

                <execute user="postgres" output="y" filter="n" err-expect="2">
                    <exe-cmd>
                        psql -c "select * from test1_table;" test1
                    </exe-cmd>
                    <exe-highlight>relation mapping file.*contains invalid data</exe-highlight>
                </execute>
            </execute-list>

            <p>Since the test1 database is restored with sparse, zeroed files it will only require as much space as the amount of WAL that is written during recovery. While the amount of WAL generated during a backup and applied during recovery can be significant it will generally be a small fraction of the total database size, especially for large databases where this feature is most likely to be useful.</p>

            <p>It is clear that the test1 database uses far less disk space during the selective restore than it would have if the entire database had been restored.</p>

            <execute-list host="{[host-pg1]}">
                <title>Show space used by test1 database after recovery</title>

                <execute user="postgres" output="y" filter="n">
                    <exe-cmd>
                        du -sh {[pg-path]}/base/{[database-test1-oid]}
                    </exe-cmd>
                </execute>
            </execute-list>

            <p>At this point the only action that can be taken on the invalid test1 database is <id>drop database</id>. <backrest/> does not automatically drop the database since this cannot be done until recovery is complete and the cluster is accessible.</p>

            <execute-list host="{[host-pg1]}">
                <title>Drop the test1 database</title>

                <execute user="postgres" output="y" filter="n">
                    <exe-cmd>
                        psql -c "drop database test1;"
                    </exe-cmd>
                </execute>
            </execute-list>

            <p>Now that the invalid test1 database has been dropped only the test2 and built-in databases remain.</p>

            <execute-list host="{[host-pg1]}">
                <title>List remaining databases</title>

                <execute user="postgres" output="y" filter="n">
                    <exe-cmd>
                        psql -c "select oid, datname from pg_database order by oid;"
                    </exe-cmd>
                    <exe-highlight>test2</exe-highlight>
                </execute>
            </execute-list>
        </section>
    </section>

    <!-- ======================================================================================================================= -->
    <section id="pitr" depend="quickstart/perform-backup">
        <title>Point-in-Time Recovery</title>

        <p><link section="/quickstart/perform-restore">Restore a Backup</link> in <link section="/quickstart">Quick Start</link> performed default recovery, which is to play all the way to the end of the WAL stream. In the case of a hardware failure this is usually the best choice but for data corruption scenarios (whether machine or human in origin) Point-in-Time Recovery (PITR) is often more appropriate.</p>

        <p>Point-in-Time Recovery (PITR) allows the WAL to be played from a backup to a specified lsn, time, transaction id, or recovery point. For common recovery scenarios time-based recovery is arguably the most useful. A typical recovery scenario is to restore a table that was accidentally dropped or data that was accidentally deleted. Recovering a dropped table is more dramatic so that's the example given here but deleted data would be recovered in exactly the same way.</p>

        <execute-list host="{[host-pg1]}">
            <title>Create a table with very important data</title>

            <execute user="postgres" output="y">
                <exe-cmd>
                    psql -c "begin;
                             create table important_table (message text);
                             insert into important_table values ('{[test-table-data]}');
                             commit;
                             select * from important_table;"
                </exe-cmd>
                <exe-highlight>{[test-table-data]}</exe-highlight>
            </execute>
        </execute-list>

        <p>It is important to represent the time as reckoned by <postgres/> and to include timezone offsets. This reduces the possibility of unintended timezone conversions and an unexpected recovery result.</p>

        <execute-list host="{[host-pg1]}">
            <title>Get the time from <postgres/></title>

            <execute user="postgres" show="n">
                <exe-cmd>sleep 1</exe-cmd>
            </execute>

            <execute user="postgres" output="y" filter="n" variable-key="time-recovery-timestamp">
                <exe-cmd>
                    psql -Atc "select current_timestamp"
                </exe-cmd>
            </execute>

            <execute user="postgres" show="n">
                <exe-cmd>sleep 1</exe-cmd>
            </execute>
        </execute-list>

        <p>Now that the time has been recorded the table is dropped. In practice finding the exact time that the table was dropped is a lot harder than in this example. It may not be possible to find the exact time, but some forensic work should be able to get you close.</p>

        <execute-list host="{[host-pg1]}">
            <title>Drop the important table</title>

            <execute user="postgres" output="y" err-expect="1">
                <exe-cmd>psql -c "begin;
                                  drop table important_table;
                                  commit;
                                  select * from important_table;"</exe-cmd>
                <exe-highlight>does not exist</exe-highlight>
            </execute>
        </execute-list>

        <p>If the wrong backup is selected for restore then recovery to the required time target will fail. To demonstrate this a new incremental backup is performed where <id>important_table</id> does not exist.</p>

        <execute-list host="{[host-pg1]}">
            <title>Perform an incremental backup</title>

            <execute user="postgres">
                <exe-cmd>{[project-exe]} {[dash]}-stanza={[postgres-cluster-demo]} {[dash]}-type=incr backup</exe-cmd>
            </execute>

            <execute user="postgres" show="n" variable-key="backup-last">
                <exe-cmd>{[cmd-backup-last]}</exe-cmd>
            </execute>

            <execute user="postgres" output="y">
                <exe-cmd>{[project-exe]} info</exe-cmd>
                <exe-highlight>{[backup-last]}</exe-highlight>
            </execute>
        </execute-list>

        <p>It will not be possible to recover the lost table from this backup since <postgres/> can only play forward, not backward.</p>

        <execute-list host="{[host-pg1]}">
            <title>Attempt recovery from an incorrect backup</title>

            <execute user="root">
                <exe-cmd>{[pg-cluster-stop]}</exe-cmd>
            </execute>

            <execute user="postgres">
                <exe-cmd>
                    {[project-exe]} {[dash]}-stanza={[postgres-cluster-demo]} {[dash]}-delta
                     {[dash]}-set={[backup-last]} {[dash]}-target-timeline=current
                     {[dash]}-type=time "{[dash]}-target={[time-recovery-timestamp]}" {[dash]}-target-action=promote restore
                </exe-cmd>
            </execute>

            <execute user="root" show="n">
                <exe-cmd>rm {[postgres-log-demo]}</exe-cmd>
            </execute>

            <execute if="{[pg-version]} &gt; 12" user="root" output="y" err-expect="1">
                <exe-cmd>{[pg-cluster-start]}</exe-cmd>
                <exe-highlight>recovery ended before configured recovery target was reached</exe-highlight>
            </execute>

            <execute if="{[pg-version]} &lt;= 12" user="root">
                <exe-cmd>{[pg-cluster-start]}</exe-cmd>
            </execute>

            <execute if="{[pg-version]} &lt;= 12" user="postgres" show="n">
                <exe-cmd>{[pg-cluster-wait]}</exe-cmd>
            </execute>

            <execute if="{[pg-version]} &lt;= 12" user="postgres" output="y" err-expect="1">
                <exe-cmd>psql -c "select * from important_table"</exe-cmd>
                <exe-highlight>does not exist</exe-highlight>
            </execute>
        </execute-list>

        <p if="{[pg-version]} &lt;= 12">Looking at the log output it's not obvious that recovery failed to restore the table. The key is to look for the presence of the <quote>recovery stopping before...</quote> and <quote>last completed transaction...</quote> log messages. If they are not present then the recovery to the specified point-in-time was not successful.</p>

        <execute-list if="{[pg-version]} &lt;= 12" host="{[host-pg1]}">
            <title>Examine the <postgres/> log output to discover the recovery was not successful</title>

            <execute user="postgres" output="y">
                <exe-cmd>cat {[postgres-log-demo]}</exe-cmd>
                <exe-highlight>starting point-in-time recovery|consistent recovery state reached</exe-highlight>
            </execute>
        </execute-list>

        <p>A reliable method is to allow <backrest/> to automatically select a backup capable of recovery to the time target, i.e. a backup that ended before the specified time.</p>

        <admonition type="note"><backrest/> cannot automatically select a backup when the restore type is <id>xid</id> or <id>name</id>.</admonition>

        <execute-list host="{[host-pg1]}">
            <title>Restore the {[postgres-cluster-demo]} cluster to <id>{[time-recovery-timestamp]}</id></title>

            <execute if="{[pg-version]} &lt;= 12" user="root">
                <exe-cmd>{[pg-cluster-stop]}</exe-cmd>
            </execute>

            <execute user="postgres">
                <exe-cmd>{[project-exe]} {[dash]}-stanza={[postgres-cluster-demo]} {[dash]}-delta
                    {[dash]}-type=time "{[dash]}-target={[time-recovery-timestamp]}"
                    --target-action=promote restore</exe-cmd>
            </execute>

            <execute user="root" show="n">
                <exe-cmd>rm {[postgres-log-demo]}</exe-cmd>
            </execute>

            <execute user="postgres" output="y">
                <exe-cmd>cat {[pg-recovery-path-demo]}</exe-cmd>
                <exe-highlight>recovery_target_time</exe-highlight>
            </execute>
        </execute-list>

        <p><backrest/> has generated the recovery settings in <file>{[pg-recovery-file-demo]}</file> so <postgres/> can be started immediately. <id>%f</id> is how <postgres/> specifies the WAL segment it needs and <id>%p</id> is the location where it should be copied. Once <postgres/> has finished recovery the table will exist again and can be queried.</p>

        <execute-list host="{[host-pg1]}">
            <title>Start <postgres/> and check that the important table exists</title>

            <execute user="root">
                <exe-cmd>{[pg-cluster-start]}</exe-cmd>
            </execute>

            <execute user="postgres" show="n">
                <exe-cmd>{[pg-cluster-wait]}</exe-cmd>
            </execute>

            <execute user="postgres" output="y">
                <exe-cmd>psql -c "select * from important_table"</exe-cmd>
                <exe-highlight>{[test-table-data]}</exe-highlight>
            </execute>
        </execute-list>

        <p>The <postgres/> log also contains valuable information. It will indicate the time and transaction where the recovery stopped and also give the time of the last transaction to be applied.</p>

        <execute-list host="{[host-pg1]}">
            <title>Examine the <postgres/> log output</title>

            <execute user="postgres" output="y">
                <exe-cmd>cat {[postgres-log-demo]}</exe-cmd>
                <exe-highlight>recovery stopping before|last completed transaction|starting point-in-time recovery</exe-highlight>
            </execute>
        </execute-list>
    </section>

    <!-- ======================================================================================================================= -->
    <!-- This section must be before any of the additional drivers are tested because slow drivers can cause shutdown to fail. -->
    <section id="delete-stanza" if="!{[object-any-all]}" depend="/quickstart">
        <title>Delete a Stanza</title>

        <cmd-description key="stanza-delete"/>

        <execute-list host="{[host-pg1]}">
            <title>Stop <postgres/> cluster to be removed</title>

            <execute user="root">
                <exe-cmd>{[pg-cluster-stop]}</exe-cmd>
            </execute>
        </execute-list>

        <execute-list host="{[host-pg1]}">
            <title>Stop <backrest/> for the stanza</title>

            <execute user="postgres" output="y">
                <exe-cmd>{[project-exe]} {[dash]}-stanza={[postgres-cluster-demo]} {[dash]}-log-level-console=info stop</exe-cmd>
                <exe-highlight>completed successfully</exe-highlight>
            </execute>
        </execute-list>

        <execute-list host="{[host-pg1]}">
            <title>Delete the stanza from one repository</title>

            <execute user="postgres" output="y">
                <exe-cmd>
                    {[project-exe]} {[dash]}-stanza={[postgres-cluster-demo]} --repo=1
                    {[dash]}-log-level-console=info stanza-delete
                </exe-cmd>
                <exe-highlight>completed successfully</exe-highlight>
            </execute>

            <execute user="root" show="n">
                <exe-cmd>{[pg-cluster-start]}</exe-cmd>
            </execute>
        </execute-list>
    </section>

    <!-- ======================================================================================================================= -->
    <section id="multi-repo" if="!{[object-any-all]}">
        <title>Multiple Repositories</title>

        <p>Multiple repositories may be configured as demonstrated in <link section="/s3-support">S3 Support</link>. A potential benefit is the ability to have a local repository for fast restores and a remote repository for redundancy.</p>

        <p>Some commands, e.g. <cmd>stanza-create</cmd>/<cmd>stanza-upgrade</cmd>, will automatically work with all configured repositories while others, e.g. <link section="/delete-stanza">stanza-delete</link>, will require a repository to be specified using the <br-option>repo</br-option> option. See the <link url="command.html">command reference</link> for details on which commands require the repository to be specified.</p>

        <p>Note that the <br-option>repo</br-option> option is not required when only <br-option>repo1</br-option> is configured in order to maintain backward compatibility. However, the <br-option>repo</br-option> option <i>is</i> required when a single repo is configured as, e.g. <br-option>repo2</br-option>. This is to prevent command breakage if a new repository is added later.</p>

        <p>The <cmd>archive-push</cmd> command will always push WAL to the archive in all configured repositories. When a repository cannot be reached, WAL will still be pushed to other repositories. However, for this to work effectively, <br-setting>archive-aync=y</br-setting> must be enabled; otherwise, the other repositories can only get one WAL segment ahead of the unreachable repository. Also, note that if WAL cannot be pushed to any repository, then <postgres/> will not remove it from the <path>pg_wal</path> directory, which may cause the volume to run out of space.</p>

        <p>Backups need to be scheduled individually for each repository. In many cases this is desirable since backup types and retention will vary by repository. Likewise, restores must specify a repository. It is generally better to specify a repository for restores that has low latency/cost even if that means more recovery time. Only restore testing can determine which repository will be most efficient.</p>
    </section>

    <!-- ======================================================================================================================= -->
    <section id="azure-support" if="!{[object-any-all]}" depend="/quickstart/configure-archiving">
        <title>Azure-Compatible Object Store Support</title>

        <block id="azure-setup">
            <block-variable-replace key="azure-setup-repo-id">2</block-variable-replace>
            <block-variable-replace key="azure-setup-host">{[host-pg1]}</block-variable-replace>
            <block-variable-replace key="azure-setup-user">postgres</block-variable-replace>
            <block-variable-replace key="azure-setup-config-owner">postgres:postgres</block-variable-replace>
            <block-variable-replace key="azure-setup-create-container">y</block-variable-replace>
        </block>

        <p>Commands are run exactly as if the repository were stored on a local disk.</p>

        <execute-list host="{[host-pg1]}">
            <title>Create the stanza</title>

            <execute user="postgres" output="y">
                <exe-cmd>{[project-exe]} {[dash]}-stanza={[postgres-cluster-demo]} {[dash]}-log-level-console=info stanza-create</exe-cmd>
                <exe-highlight>completed successfully</exe-highlight>
            </execute>
        </execute-list>

        <p>File creation time in object stores is relatively slow so commands benefit by increasing <br-option>process-max</br-option> to parallelize file creation.</p>

        <execute-list host="{[host-pg1]}">
            <title>Backup the {[postgres-cluster-demo]} cluster</title>

            <execute user="postgres" output="y">
                <exe-cmd>
                    {[project-exe]} {[dash]}-stanza={[postgres-cluster-demo]} --repo=2
                    --log-level-console=info backup
                </exe-cmd>
                <exe-highlight>no prior backup exists|full backup size</exe-highlight>
            </execute>
        </execute-list>
    </section>

    <!-- ======================================================================================================================= -->
    <section id="s3-support" if="!{[object-any-all]}" depend="/azure-support">
        <title>S3-Compatible Object Store Support</title>

        <block id="s3-setup">
            <block-variable-replace key="s3-setup-repo-id">3</block-variable-replace>
            <block-variable-replace key="s3-setup-host">{[host-pg1]}</block-variable-replace>
            <block-variable-replace key="s3-setup-user">postgres</block-variable-replace>
            <block-variable-replace key="s3-setup-config-owner">postgres:postgres</block-variable-replace>
            <block-variable-replace key="s3-setup-create-bucket">y</block-variable-replace>
        </block>

        <p>A role should be created to run <backrest/> and the bucket permissions should be set as restrictively as possible. If the role is associated with an instance in <proper>AWS</proper> then <backrest/> will automatically retrieve temporary credentials when <br-option>repo3-s3-key-type=auto</br-option>, which means that keys do not need to be explicitly set in <file>{[backrest-config-demo]}</file>.</p>

        <p>This sample <proper>Amazon S3</proper> policy will restrict all reads and writes to the bucket and repository path.</p>

        <code-block title="Sample Amazon S3 Policy">
            {
                "Version": "2012-10-17",
                "Statement": [
                    {
                        "Effect": "Allow",
                        "Action": [
                            "s3:ListBucket"
                        ],
                        "Resource": [
                            "arn:aws:s3:::{[s3-bucket]}"
                        ],
                        "Condition": {
                            "StringEquals": {
                                "s3:prefix": [
                                    "",
                                    "{[s3-repo]}"
                                ],
                                "s3:delimiter": [
                                    "/"
                                ]
                            }
                        }
                    },
                    {
                        "Effect": "Allow",
                        "Action": [
                            "s3:ListBucket"
                        ],
                        "Resource": [
                            "arn:aws:s3:::{[s3-bucket]}"
                        ],
                        "Condition": {
                            "StringLike": {
                                "s3:prefix": [
                                    "{[s3-repo]}/*"
                                ]
                            }
                        }
                    },
                    {
                        "Effect": "Allow",
                        "Action": [
                            "s3:PutObject",
                            "s3:PutObjectTagging",
                            "s3:GetObject",
                            "s3:DeleteObject"
                        ],
                        "Resource": [
                            "arn:aws:s3:::{[s3-bucket]}/{[s3-repo]}/*"
                        ]
                    }
                ]
            }
        </code-block>

        <p>Commands are run exactly as if the repository were stored on a local disk.</p>

        <execute-list host="{[host-pg1]}">
            <title>Create the stanza</title>

            <execute user="postgres" output="y">
                <exe-cmd>{[project-exe]} {[dash]}-stanza={[postgres-cluster-demo]} {[dash]}-log-level-console=info stanza-create</exe-cmd>
                <exe-highlight>completed successfully</exe-highlight>
            </execute>
        </execute-list>

        <p>File creation time in object stores is relatively slow so commands benefit by increasing <br-option>process-max</br-option> to parallelize file creation.</p>

        <execute-list host="{[host-pg1]}">
            <title>Backup the {[postgres-cluster-demo]} cluster</title>

            <execute user="postgres" output="y">
                <exe-cmd>{[project-exe]} {[dash]}-stanza={[postgres-cluster-demo]} --repo=3
                    --log-level-console=info backup</exe-cmd>
                <exe-highlight>no prior backup exists|full backup size</exe-highlight>
            </execute>
        </execute-list>
    </section>

    <!-- ======================================================================================================================= -->
    <section id="sftp-support" if="!{[object-any-all]}" depend="/quickstart/configure-archiving">
        <title>SFTP Support</title>

        <block id="sftp-setup">
            <block-variable-replace key="sftp-setup-repo-id">4</block-variable-replace>
            <block-variable-replace key="sftp-setup-host">{[host-pg1]}</block-variable-replace>
            <block-variable-replace key="sftp-setup-user">postgres</block-variable-replace>
            <block-variable-replace key="sftp-setup-config-owner">postgres:postgres</block-variable-replace>
            <block-variable-replace key="sftp-setup-user-home-path">{[pg-home-path]}</block-variable-replace>
        </block>

        <p>Commands are run exactly as if the repository were stored on a local disk.</p>

        <execute-list host="{[host-pg1]}">
            <title>Add sftp-server fingerprint to known_hosts file since <br-option>repo4-sftp-host-key-check-type</br-option> defaults to <quote>strict</quote></title>

            <execute user="postgres" user-force="y">
                <exe-cmd>ssh-keyscan -H {[host-sftp]} >> {[pg-home-path]}/.ssh/known_hosts 2>/dev/null</exe-cmd>
            </execute>
        </execute-list>

        <execute-list host="{[host-pg1]}">
            <title>Create the stanza</title>

            <execute user="postgres" output="y">
                <exe-cmd>{[project-exe]} {[dash]}-stanza={[postgres-cluster-demo]} {[dash]}-log-level-console=info stanza-create</exe-cmd>
                <exe-highlight>completed successfully</exe-highlight>
            </execute>
        </execute-list>

        <execute-list host="{[host-pg1]}">
            <title>Backup the {[postgres-cluster-demo]} cluster</title>

            <execute user="postgres" output="y">
                <exe-cmd>{[project-exe]} {[dash]}-stanza={[postgres-cluster-demo]} --repo=4
                    --log-level-console=info backup</exe-cmd>
                <exe-highlight>no prior backup exists|full backup size</exe-highlight>
            </execute>
        </execute-list>
    </section>

    <!-- ======================================================================================================================= -->
    <!-- This section must be last of all drivers tested since there is no GCS server to make it work. -->
    <section id="gcs-support" if="!{[object-any-all]}" depend="/quickstart/configure-archiving">
        <title>GCS-Compatible Object Store Support</title>

        <block id="gcs-setup">
            <block-variable-replace key="gcs-setup-repo-id">5</block-variable-replace>
            <block-variable-replace key="gcs-setup-host">{[host-pg1]}</block-variable-replace>
            <block-variable-replace key="gcs-setup-user">postgres</block-variable-replace>
            <block-variable-replace key="gcs-setup-config-owner">postgres:postgres</block-variable-replace>
        </block>

        <p>Commands are run exactly as if the repository were stored on a local disk.</p>

        <p>File creation time in object stores is relatively slow so commands benefit by increasing <br-option>process-max</br-option> to parallelize file creation.</p>
    </section>

    <!-- ======================================================================================================================= -->
    <section id="repo-host" depend="/quickstart/configure-archiving">
        <title>Dedicated Repository Host</title>

        <p>The configuration described in <link section="/quickstart">Quickstart</link> is suitable for simple installations but for enterprise configurations it is more typical to have a dedicated <host>repository</host> host where the backups and WAL archive files are stored. This separates the backups and WAL archive from the database server so <host>database</host> host failures have less impact. It is still a good idea to employ traditional backup software to backup the <host>repository</host> host.</p>

        <p>On <postgres/> hosts, <br-option>pg1-path</br-option> is required to be the path of the local PostgreSQL cluster and no <br-option>pg1-host</br-option> should be configured. When configuring a repository host, the pgbackrest configuration file must have the <br-option>pg-host</br-option> option configured to connect to the primary and standby (if any) hosts. The repository host has the only pgbackrest configuration that should be aware of more than one <postgres/> host. Order does not matter, e.g. pg1-path/pg1-host, pg2-path/pg2-host can be primary or standby.</p>

        <!-- =================================================================================================================== -->
        <section id="install">
            <title>Installation</title>

            <p>A new host named <host>repository</host> is created to store the cluster backups.</p>

            <admonition type="note">The <backrest/> version installed on the <host>repository</host> host must exactly match the version installed on the <postgres/> host.</admonition>

            <host-add id="{[host-repo1-id]}" name="{[host-repo1]}" user="{[host-repo1-user]}" image="{[host-repo1-image]}" os="{[os-type]}" mount="{[host-repo1-mount]}" option="{[host-mem]} {[host-option]}"/>

            <p>The <user>{[br-user]}</user> user is created to own the <backrest/> repository. Any user can own the repository but it is best not to use <user>postgres</user> (if it exists) to avoid confusion.</p>

            <execute-list host="{[host-repo1]}">
                <title>Create <user>{[br-user]}</user> user</title>

                <execute if="{[os-type-is-debian]}" user="root">
                    <exe-cmd>adduser --disabled-password --gecos "" {[br-user]}</exe-cmd>
                </execute>
                <execute if="{[os-type-is-rhel]}" user="root">
                    <exe-cmd>groupadd {[br-group]}</exe-cmd>
                </execute>
                <execute if="{[os-type-is-rhel]}" user="root">
                    <exe-cmd>adduser -g{[br-group]} -n {[br-user]}</exe-cmd>
                </execute>
            </execute-list>

            <block id="br-install">
                <block-variable-replace key="br-install-host">{[host-repo1]}</block-variable-replace>
                <block-variable-replace key="br-install-user">{[br-user]}</block-variable-replace>
                <block-variable-replace key="br-install-group">{[br-group]}</block-variable-replace>
            </block>

            <block id="br-install-repo">
                <block-variable-replace key="br-install-host">{[host-repo1]}</block-variable-replace>
                <block-variable-replace key="br-install-user">{[br-user]}</block-variable-replace>
                <block-variable-replace key="br-install-group">{[br-group]}</block-variable-replace>
            </block>
        </section>

        <!-- =================================================================================================================== -->
        <section if="{[protocol-ssh]}" id="setup-ssh">
            <title>Setup Passwordless SSH</title>

            <block id="setup-ssh-intro">
                <!-- ??? Bogus variable is set because the syntax currently requires at least one -->
                <block-variable-replace key="bogus"></block-variable-replace>
            </block>

            <execute-list host="{[host-repo1]}">
                <title>Create <host>{[host-repo1]}</host> host key pair</title>

                <execute user="{[br-user]}">
                    <exe-cmd>mkdir -m 750 {[br-home-path]}/.ssh</exe-cmd>
                </execute>
                <execute user="{[br-user]}">
                    <exe-cmd>ssh-keygen -f {[br-home-path]}/.ssh/id_rsa
                        -t rsa -b 4096 -N ""</exe-cmd>
                </execute>
            </execute-list>

            <block id="setup-ssh">
                <block-variable-replace key="setup-ssh-host">{[host-pg1]}</block-variable-replace>
                <block-variable-replace key="setup-ssh-user">postgres</block-variable-replace>
                <block-variable-replace key="setup-ssh-user-home-path">{[pg-home-path]}</block-variable-replace>
            </block>

            <admonition type="note">ssh has been configured to only allow <backrest/> to be run via passwordless ssh. This enhances security in the event that one of the service accounts is hijacked.</admonition>

            <!-- <block if="{[pg-version]} >= 11" id="setup-ssh">
                <block-variable-replace key="setup-ssh-host">{[host-pg1]}</block-variable-replace>
                <block-variable-replace key="setup-ssh-user">pgbackrest</block-variable-replace>
                <block-variable-replace key="setup-ssh-user-home-path">{[br-home-path]}</block-variable-replace>
            </block> -->
        </section>

        <!-- =================================================================================================================== -->
        <section id="config">
            <title>Configuration</title>

            <p if="{[protocol-tls]}"><backrest/> can use TLS with client certificates to enable communication between the hosts. It is also possible to use SSH, see <link url="user-guide.html#repo-host/setup-ssh">Setup SSH</link>.</p>

            <p if="{[protocol-tls]}"><backrest/> expects client/server certificates to be generated in the same way as <postgres/>. See <link url="https://www.postgresql.org/docs/current/ssl-tcp.html">Secure TCP/IP Connections with TLS</link> for detailed instructions on generating certificates.</p>

            <backrest-config host="{[host-repo1]}" show="n" owner="{[br-user]}:{[br-group]}" file="{[backrest-config-demo]}">
                <title>Configure the <backrest/> repository path</title>

                <backrest-config-option section="global" key="repo1-path">{[backrest-repo-path]}</backrest-config-option>
            </backrest-config>

            <p>The <host>repository</host> host must be configured with the <host>{[host-pg1]}</host> host/user and database path. The primary will be configured as <id>pg1</id> to allow a standby to be added later.</p>

            <backrest-config host="{[host-repo1]}" owner="{[br-user]}:{[br-group]}" file="{[backrest-config-demo]}">
                <title>Configure <br-option>pg1-host</br-option>/<br-option>pg1-host-user</br-option> and <br-option>pg1-path</br-option></title>

                <backrest-config-option section="demo" key="pg1-path">{[pg-path]}</backrest-config-option>
                <backrest-config-option section="demo" key="pg1-host">{[host-pg1]}</backrest-config-option>
                <!-- <backrest-config-option if="{[pg-version]} >= 11" section="demo" key="pg1-host-user">{[br-user]}</backrest-config-option> -->

                <backrest-config-option if="{[protocol-tls]}" section="demo" key="pg1-host-type">tls</backrest-config-option>
                <backrest-config-option if="{[protocol-tls]}" section="demo" key="pg1-host-ca-file">/etc/pgbackrest/cert/ca.crt</backrest-config-option>
                <backrest-config-option if="{[protocol-tls]}" section="demo" key="pg1-host-cert-file">/etc/pgbackrest/cert/client.crt</backrest-config-option>
                <backrest-config-option if="{[protocol-tls]}" section="demo" key="pg1-host-key-file">/etc/pgbackrest/cert/client.key</backrest-config-option>

                <backrest-config-option if="{[protocol-tls]}" section="global" key="tls-server-auth">pgbackrest-client=*</backrest-config-option>
                <backrest-config-option if="{[protocol-tls]}" section="global" key="tls-server-address">*</backrest-config-option>
                <backrest-config-option if="{[protocol-tls]}" section="global" key="tls-server-ca-file">/etc/pgbackrest/cert/ca.crt</backrest-config-option>
                <backrest-config-option if="{[protocol-tls]}" section="global" key="tls-server-cert-file">/etc/pgbackrest/cert/server.crt</backrest-config-option>
                <backrest-config-option if="{[protocol-tls]}" section="global" key="tls-server-key-file">/etc/pgbackrest/cert/server.key</backrest-config-option>

                <backrest-config-option section="global" key="start-fast">y</backrest-config-option>
                <backrest-config-option section="global" key="repo1-retention-full">2</backrest-config-option>

                <backrest-config-option section="global" key="log-timestamp">n</backrest-config-option>
            </backrest-config>

            <p>The database host must be configured with the repository host/user. The default for the <br-option>repo1-host-user</br-option> option is <id>pgbackrest</id>. If the <id>postgres</id> user does restores on the repository host it is best not to also allow the <id>postgres</id> user to perform backups. However, the <id>postgres</id> user can read the repository directly if it is in the same group as the <id>pgbackrest</id> user.</p>

            <backrest-config host="{[host-pg1]}" file="{[backrest-config-demo]}" reset="y">
                <title>Configure <br-option>repo1-host</br-option>/<br-option>repo1-host-user</br-option></title>

                <backrest-config-option section="demo" key="pg1-path">{[pg-path]}</backrest-config-option>

                <backrest-config-option section="global" key="repo1-host">{[host-repo1]}</backrest-config-option>

                <backrest-config-option if="{[protocol-tls]}" section="global" key="repo1-host-type">tls</backrest-config-option>
                <backrest-config-option if="{[protocol-tls]}" section="global" key="repo1-host-ca-file">/etc/pgbackrest/cert/ca.crt</backrest-config-option>
                <backrest-config-option if="{[protocol-tls]}" section="global" key="repo1-host-cert-file">/etc/pgbackrest/cert/client.crt</backrest-config-option>
                <backrest-config-option if="{[protocol-tls]}" section="global" key="repo1-host-key-file">/etc/pgbackrest/cert/client.key</backrest-config-option>

                <backrest-config-option if="{[protocol-tls]}" section="global" key="tls-server-auth">pgbackrest-client=demo</backrest-config-option>
                <backrest-config-option if="{[protocol-tls]}" section="global" key="tls-server-address">*</backrest-config-option>
                <backrest-config-option if="{[protocol-tls]}" section="global" key="tls-server-ca-file">/etc/pgbackrest/cert/ca.crt</backrest-config-option>
                <backrest-config-option if="{[protocol-tls]}" section="global" key="tls-server-cert-file">/etc/pgbackrest/cert/server.crt</backrest-config-option>
                <backrest-config-option if="{[protocol-tls]}" section="global" key="tls-server-key-file">/etc/pgbackrest/cert/server.key</backrest-config-option>

                <backrest-config-option section="global" key="log-level-file">detail</backrest-config-option>
                <backrest-config-option section="global" key="log-timestamp">n</backrest-config-option>
            </backrest-config>

            <p><postgres/> configuration may be found in the <link section="/quickstart/configure-archiving">Configure Archiving</link> section.</p>

            <p>Commands are run the same as on a single host configuration except that some commands such as <cmd>backup</cmd> and <cmd>expire</cmd> are run from the <host>repository</host> host instead of the <host>database</host> host.</p>

            <!-- <execute-list if="{[pg-version]} >= 11" host="{[host-pg1]}">
                <title>Set permissions required for backup</title>

                <execute user="postgres">
                    <exe-cmd>
                        psql -c "
                            create user pgbackrest;
                            grant pg_read_all_settings to pgbackrest;
                            grant execute on function pg_start_backup(text, boolean, boolean) to pgbackrest;
                            grant execute on function pg_stop_backup(boolean, boolean) to pgbackrest;
                            grant execute on function pg_switch_wal() to pgbackrest;
                            grant execute on function pg_create_restore_point(text) to pgbackrest;"
                    </exe-cmd>
                </execute>
            </execute-list> -->

            <p if="'{[azure-all]}' eq 'y'">Configure Azure-compatible object store if required.</p>

            <block id="azure-setup" if="'{[azure-all]}' eq 'y'">
                <block-variable-replace key="azure-setup-repo-id">1</block-variable-replace>
                <block-variable-replace key="azure-setup-host">{[host-repo1]}</block-variable-replace>
                <block-variable-replace key="azure-setup-user">{[br-user]}</block-variable-replace>
                <block-variable-replace key="azure-setup-config-owner">{[br-user]}:{[br-group]}</block-variable-replace>
                <block-variable-replace key="azure-setup-create-container">n</block-variable-replace>
            </block>

            <p if="'{[gcs-all]}' eq 'y'">Configure GCS-compatible object store if required.</p>

            <block id="gcs-setup" if="'{[gcs-all]}' eq 'y'">
                <block-variable-replace key="gcs-setup-repo-id">1</block-variable-replace>
                <block-variable-replace key="gcs-setup-host">{[host-repo1]}</block-variable-replace>
                <block-variable-replace key="gcs-setup-user">{[br-user]}</block-variable-replace>
                <block-variable-replace key="gcs-setup-config-owner">{[br-user]}:{[br-group]}</block-variable-replace>
            </block>

            <p if="'{[s3-all]}' eq 'y'">Configure S3-compatible object store if required.</p>

            <block id="s3-setup" if="'{[s3-all]}' eq 'y'">
                <block-variable-replace key="s3-setup-repo-id">1</block-variable-replace>
                <block-variable-replace key="s3-setup-host">{[host-repo1]}</block-variable-replace>
                <block-variable-replace key="s3-setup-user">{[br-user]}</block-variable-replace>
                <block-variable-replace key="s3-setup-config-owner">{[br-user]}:{[br-group]}</block-variable-replace>
                <block-variable-replace key="s3-setup-create-bucket">n</block-variable-replace>
            </block>

            <p if="'{[sftp-all]}' eq 'y'">Configure SFTP storage if required.</p>

            <block id="sftp-setup" if="'{[sftp-all]}' eq 'y'">
                <block-variable-replace key="sftp-setup-repo-id">1</block-variable-replace>
                <block-variable-replace key="sftp-setup-host">{[host-repo1]}</block-variable-replace>
                <block-variable-replace key="sftp-setup-user">{[br-user]}</block-variable-replace>
                <block-variable-replace key="sftp-setup-config-owner">{[br-user]}:{[br-group]}</block-variable-replace>
                <block-variable-replace key="sftp-setup-user-home-path">{[br-home-path]}</block-variable-replace>
            </block>
        </section>

        <!-- =================================================================================================================== -->
        <section if="{[protocol-tls]}" id="setup-tls">
            <title>Setup TLS Server</title>

            <p>The <backrest/> TLS server must be configured and started on each host.</p>

            <block if="{[protocol-tls]}" id="setup-tls">
                <block-variable-replace key="setup-tls-host">{[host-repo1]}</block-variable-replace>
                <block-variable-replace key="setup-tls-user">{[br-user]}</block-variable-replace>
                <block-variable-replace key="setup-tls-group">{[br-group]}</block-variable-replace>
            </block>

            <block if="{[protocol-tls]}" id="setup-tls">
                <block-variable-replace key="setup-tls-host">{[host-pg1]}</block-variable-replace>
                <block-variable-replace key="setup-tls-user">postgres</block-variable-replace>
                <block-variable-replace key="setup-tls-group">postgres</block-variable-replace>
            </block>
        </section>

        <!-- =================================================================================================================== -->
        <section id="stanza-create">
            <title>Create and Check Stanza</title>

            <p if="!{[object-any-all]}">Create the stanza in the new repository.</p>

            <execute-list host="{[host-repo1]}" if="!{[object-any-all]}">
                <title>Create the stanza</title>

                <!-- Create the stanza -->
                <execute user="{[br-user]}" output="y" filter="n">
                    <exe-cmd>{[project-exe]} {[dash]}-stanza={[postgres-cluster-demo]} stanza-create</exe-cmd>
                </execute>
            </execute-list>

            <p>Check that the configuration is correct on both the <host>database</host> and <host>repository</host> hosts. More information about the <cmd>check</cmd> command can be found in <link section="/quickstart/check-configuration">Check the Configuration</link>.</p>

            <execute-list host="{[host-pg1]}">
                <title>Check the configuration</title>

                <execute user="postgres" output="y" filter="n">
                    <exe-cmd>{[project-exe]} {[dash]}-stanza={[postgres-cluster-demo]} check</exe-cmd>
                </execute>
            </execute-list>

            <execute-list host="{[host-repo1]}">
                <title>Check the configuration</title>

                <execute user="{[br-user]}" output="y" filter="n">
                    <exe-cmd>{[project-exe]} {[dash]}-stanza={[postgres-cluster-demo]} check</exe-cmd>
                </execute>
            </execute-list>
        </section>

        <!-- =================================================================================================================== -->
        <section id="perform-backup">
            <title>Perform a Backup</title>

            <p>To perform a backup of the <postgres/> cluster run <backrest/> with the <cmd>backup</cmd> command on the <host>repository</host> host.</p>

            <execute-list host="{[host-repo1]}">
                <title>Backup the {[postgres-cluster-demo]} cluster</title>

                <execute user="{[br-user]}" output="y" filter="n">
                    <exe-cmd>{[project-exe]} {[dash]}-stanza={[postgres-cluster-demo]} backup</exe-cmd>
                </execute>
            </execute-list>

            <p>Since a new repository was created on the <host>repository</host> host the warning about the incremental backup changing to a full backup was emitted.</p>
        </section>

        <!-- =================================================================================================================== -->
        <section id="perform-restore">
            <title>Restore a Backup</title>

            <p>To perform a restore of the <postgres/> cluster run <backrest/> with the <cmd>restore</cmd> command on the <host>database</host> host.</p>

            <execute-list host="{[host-pg1]}">
                <title>Stop the {[postgres-cluster-demo]} cluster, restore, and restart <postgres/></title>

                <execute user="root">
                    <exe-cmd>{[pg-cluster-stop]}</exe-cmd>
                </execute>

                <execute user="postgres">
                    <exe-cmd>{[project-exe]} {[dash]}-stanza={[postgres-cluster-demo]} {[dash]}-delta restore</exe-cmd>
                </execute>

                <execute user="root">
                    <exe-cmd>{[pg-cluster-start]}</exe-cmd>
                </execute>

                <execute user="postgres" show="n">
                    <exe-cmd>{[pg-cluster-wait]}</exe-cmd>
                </execute>
            </execute-list>
        </section>
    </section>

    <!-- ======================================================================================================================= -->
    <section id="parallel-backup-restore" depend="repo-host/config">
        <title>Parallel Backup / Restore</title>

        <p><backrest/> offers parallel processing to improve performance of compression and transfer. The number of processes to be used for this feature is set using the <br-option>--process-max</br-option> option.</p>

        <p>It is usually best not to use more than 25% of available CPUs for the <cmd>backup</cmd> command. Backups don't have to run that fast as long as they are performed regularly and the backup process should not impact database performance, if at all possible.</p>

        <p>The restore command can and should use all available CPUs because during a restore the <postgres/> cluster is shut down and there is generally no other important work being done on the host. If the host contains multiple clusters then that should be considered when setting restore parallelism.</p>

        <execute-list host="{[host-repo1]}">
            <title>Perform a backup with single process</title>

            <execute user="{[br-user]}">
                <exe-cmd>{[project-exe]} {[dash]}-stanza={[postgres-cluster-demo]} {[dash]}-type=full backup</exe-cmd>
            </execute>
        </execute-list>

        <backrest-config host="{[host-repo1]}" owner="{[br-user]}:{[br-group]}" file="{[backrest-config-demo]}">
            <title>Configure <backrest/> to use multiple <cmd>backup</cmd> processes</title>

            <backrest-config-option section="global" key="process-max">3</backrest-config-option>
        </backrest-config>

        <execute-list host="{[host-repo1]}">
            <title>Perform a backup with multiple processes</title>

            <execute user="{[br-user]}">
                <exe-cmd>{[project-exe]} {[dash]}-stanza={[postgres-cluster-demo]} {[dash]}-type=full backup</exe-cmd>
            </execute>
        </execute-list>

        <execute-list host="{[host-repo1]}">
            <title>Get backup info for the {[postgres-cluster-demo]} cluster</title>

            <execute filter="n" output="y" user="{[br-user]}">
                <exe-cmd>{[project-exe]} info</exe-cmd>
                <exe-highlight>timestamp start/stop</exe-highlight>
            </execute>
        </execute-list>

        <p>The performance of the last backup should be improved by using multiple processes. For very small backups the difference may not be very apparent, but as the size of the database increases so will time savings.</p>
    </section>

    <!-- ======================================================================================================================= -->
    <section id="start-stop" depend="/repo-host/config">
        <title>Starting and Stopping</title>

        <p>If a standby is promoted for testing, or a test cluster is restored from a production backup, then it is a good idea to prevent those clusters from writing to <backrest/> repositories. This can be accomplished with the <cmd>stop</cmd> command.</p>

        <p>The commands that write and are blocked by <cmd>stop</cmd> are: <cmd>archive-push</cmd>, <cmd>backup</cmd>, <cmd>expire</cmd>, <cmd>stanza-create</cmd>, and <cmd>stanza-upgrade</cmd>. Note that <cmd>stanza-delete</cmd> is an exception to this rule (see <link section="/delete-stanza">Delete a Stanza</link> for more details).</p>

        <execute-list host="{[host-pg1]}">
            <title>Stop <backrest/> write commands</title>

            <execute user="postgres">
                <exe-cmd>{[project-exe]} stop</exe-cmd>
            </execute>
        </execute-list>

        <p>New <backrest/> write commands will no longer run.</p>

        <execute-list host="{[host-repo1]}">
            <title>Attempt a backup</title>

            <execute user="{[br-user]}" err-expect="56" output="y">
                <exe-cmd>{[project-exe]} {[dash]}-stanza={[postgres-cluster-demo]} backup</exe-cmd>
                <exe-highlight>\: stop file exists for all stanzas</exe-highlight>
            </execute>
        </execute-list>

        <p>Specify the <br-option>--force</br-option> option to terminate any <backrest/> write commands that are currently running. This includes asynchronous archive-get (though it will run again if <postgres/> requires it). If <backrest/> is already stopped then stopping again will generate a warning.</p>

        <execute-list host="{[host-pg1]}">
            <title>Stop the <backrest/> services again</title>

            <execute user="postgres" output="y" filter="n">
                <exe-cmd>{[project-exe]} stop</exe-cmd>
            </execute>
        </execute-list>

        <p>Start <backrest/> write commands again with the <cmd>start</cmd> command. Write commands that were in progress before the stop will not automatically start again, but they are now allowed to start.</p>

        <execute-list host="{[host-pg1]}">
            <title>Start <backrest/> write commands</title>

            <execute user="postgres">
                <exe-cmd>{[project-exe]} start</exe-cmd>
            </execute>
        </execute-list>

        <p>It is also possible to stop <backrest/> for a single stanza.</p>

        <execute-list host="{[host-pg1]}">
            <title>Stop <backrest/> write commands for the <id>demo</id> stanza</title>

            <execute user="postgres">
                <exe-cmd>{[project-exe]} {[dash]}-stanza={[postgres-cluster-demo]} stop</exe-cmd>
            </execute>
        </execute-list>

        <p>New <backrest/> write commands for the specified stanza will no longer run.</p>

        <execute-list host="{[host-repo1]}">
            <title>Attempt a backup</title>

            <execute user="{[br-user]}" err-expect="56" output="y">
                <exe-cmd>{[project-exe]} {[dash]}-stanza={[postgres-cluster-demo]} backup</exe-cmd>
                <exe-highlight>\: stop file exists for stanza demo</exe-highlight>
            </execute>
        </execute-list>

        <p>The stanza must also be specified when starting <backrest/> write commands for a single stanza.</p>

        <execute-list host="{[host-pg1]}">
            <title>Start <backrest/> write commands for the <id>demo</id> stanza</title>

            <execute user="postgres">
                <exe-cmd>{[project-exe]} {[dash]}-stanza={[postgres-cluster-demo]} start</exe-cmd>
            </execute>
        </execute-list>
    </section>

    <!-- ======================================================================================================================= -->
    <section id="replication" depend="/repo-host/perform-backup">
        <title>Replication</title>

        <p>Replication allows multiple copies of a <postgres/> cluster (called standbys) to be created from a single primary. The standbys are useful for balancing reads and to provide redundancy in case the primary host fails.</p>

        <!-- =================================================================================================================== -->
        <section id="installation">
            <title>Installation</title>

            <p>A new host named <host>{[host-pg2]}</host> is created to run the standby.</p>

            <host-add id="{[host-pg2-id]}" name="{[host-pg2]}" user="{[host-pg2-user]}" image="{[host-pg2-image]}" os="{[os-type]}" mount="{[host-pg2-mount]}" option="{[host-mem]} {[host-option]}"/>

            <!-- <execute-list if="{[pg-version]} >= 11" host="{[host-pg2]}">
                <title>Create <user>{[br-user]}</user> user</title>

                <execute if="{[os-type-is-debian]}" user="root">
                    <exe-cmd>adduser {[dash]}-ingroup {[pg-group]} {[dash]}-disabled-password {[dash]}-gecos "" {[br-user]}</exe-cmd>
                </execute>
                <execute if="{[os-type-is-rhel]}" user="root">
                    <exe-cmd>adduser -g{[pg-group]} -n {[br-user]}</exe-cmd>
                </execute>
            </execute-list> -->

            <block id="br-install">
                <block-variable-replace key="br-install-host">{[host-pg2]}</block-variable-replace>
                <block-variable-replace key="br-install-user">postgres</block-variable-replace>
                <block-variable-replace key="br-install-group">postgres</block-variable-replace>
            </block>
        </section>

        <!-- =================================================================================================================== -->
        <section if="{[protocol-ssh]}" id="setup-ssh">
            <title>Setup Passwordless SSH</title>

            <block id="setup-ssh-intro">
                <!-- ??? Bogus variable is set because the syntax currently requires at least one -->
                <block-variable-replace key="bogus"></block-variable-replace>
            </block>

            <block id="setup-ssh">
                <block-variable-replace key="setup-ssh-host">{[host-pg2]}</block-variable-replace>
                <block-variable-replace key="setup-ssh-user">postgres</block-variable-replace>
                <block-variable-replace key="setup-ssh-user-home-path">{[pg-home-path]}</block-variable-replace>
            </block>

            <!-- <block if="{[pg-version]} >= 11" id="setup-ssh">
                <block-variable-replace key="setup-ssh-host">{[host-pg2]}</block-variable-replace>
                <block-variable-replace key="setup-ssh-user">{[br-user]}</block-variable-replace>
                <block-variable-replace key="setup-ssh-user-home-path">{[br-home-path]}</block-variable-replace>
            </block> -->
        </section>

        <!-- =================================================================================================================== -->
        <section id="hot-standby">
            <title>Hot Standby</title>

            <p>A hot standby performs replication using the WAL archive and allows read-only queries.</p>

            <p><backrest/> configuration is very similar to <host>{[host-pg1]}</host> except that the <id>standby</id> recovery type will be used to keep the cluster in recovery mode when the end of the WAL stream has been reached.</p>

            <backrest-config host="{[host-pg2]}" file="{[backrest-config-demo]}">
                <title>Configure <backrest/> on the standby</title>

                <backrest-config-option section="demo" key="pg1-path">{[pg-path]}</backrest-config-option>

                <backrest-config-option section="global" key="repo1-host">{[host-repo1]}</backrest-config-option>

                <backrest-config-option if="{[protocol-tls]}" section="global" key="repo1-host-type">tls</backrest-config-option>
                <backrest-config-option if="{[protocol-tls]}" section="global" key="repo1-host-ca-file">/etc/pgbackrest/cert/ca.crt</backrest-config-option>
                <backrest-config-option if="{[protocol-tls]}" section="global" key="repo1-host-cert-file">/etc/pgbackrest/cert/client.crt</backrest-config-option>
                <backrest-config-option if="{[protocol-tls]}" section="global" key="repo1-host-key-file">/etc/pgbackrest/cert/client.key</backrest-config-option>

                <backrest-config-option if="{[protocol-tls]}" section="global" key="tls-server-auth">pgbackrest-client=demo</backrest-config-option>
                <backrest-config-option if="{[protocol-tls]}" section="global" key="tls-server-address">*</backrest-config-option>
                <backrest-config-option if="{[protocol-tls]}" section="global" key="tls-server-ca-file">/etc/pgbackrest/cert/ca.crt</backrest-config-option>
                <backrest-config-option if="{[protocol-tls]}" section="global" key="tls-server-cert-file">/etc/pgbackrest/cert/server.crt</backrest-config-option>
                <backrest-config-option if="{[protocol-tls]}" section="global" key="tls-server-key-file">/etc/pgbackrest/cert/server.key</backrest-config-option>

                <backrest-config-option section="global" key="log-level-file">detail</backrest-config-option>
                <backrest-config-option section="global" key="log-timestamp">n</backrest-config-option>
            </backrest-config>

            <block if="{[protocol-tls]}" id="setup-tls">
                <block-variable-replace key="setup-tls-host">{[host-pg2]}</block-variable-replace>
                <block-variable-replace key="setup-tls-user">postgres</block-variable-replace>
                <block-variable-replace key="setup-tls-group">postgres</block-variable-replace>
            </block>

            <p if="{[os-type-is-debian]}">The demo cluster must be created (even though it will be overwritten on restore) in order to create the <postgres/> configuration files.</p>

            <execute-list if="{[os-type-is-debian]}" host="{[host-pg2]}">
                <title>Create demo cluster</title>

                <execute user="root">
                    <exe-cmd>{[pg-cluster-create]}</exe-cmd>
                </execute>
            </execute-list>

            <p if="{[os-type-is-rhel]}">Create the path where <postgres/> will be restored.</p>

            <execute-list if="{[os-type-is-rhel]}" host="{[host-pg2]}">
                <title>Create <postgres/> path</title>

                <execute user="postgres">
                    <exe-cmd>
                        mkdir -p -m 700 {[pg-path]}
                    </exe-cmd>
                </execute>
            </execute-list>

            <p>Now the standby can be created with the <cmd>restore</cmd> command.</p>

            <admonition type="important">If the cluster is intended to be promoted without becoming the new primary (e.g. for reporting or testing), use <br-option>--archive-mode=off</br-option> or set <pg-option>archive_mode=off</pg-option> in <file>postgresql.conf</file> to disable archiving. If archiving is not disabled then the repository may be polluted with WAL that can make restores more difficult.</admonition>

            <execute-list host="{[host-pg2]}">
                <title>Restore the {[postgres-cluster-demo]} standby cluster</title>

                <execute user="postgres" if="{[os-type-is-debian]}">
                    <exe-cmd>{[project-exe]} {[dash]}-stanza={[postgres-cluster-demo]} {[dash]}-delta --type=standby restore</exe-cmd>
                </execute>

                <execute user="postgres" if="{[os-type-is-rhel]}">
                    <exe-cmd>{[project-exe]} {[dash]}-stanza={[postgres-cluster-demo]} --type=standby restore</exe-cmd>
                </execute>

                <execute user="postgres" output="y" filter="n">
                    <exe-cmd>cat {[pg-recovery-path-demo]}</exe-cmd>
                </execute>

                <execute user="root" show="n" user-force="y">
                    <exe-cmd>cat /root/postgresql.common.conf >> {[postgres-config-demo]}</exe-cmd>
                </execute>
            </execute-list>

            <p>The <pg-setting>hot_standby</pg-setting> setting must be enabled before starting <postgres/> to allow read-only connections on <host>{[host-pg2]}</host>. Otherwise, connection attempts will be refused. The rest of the configuration is in case the standby is promoted to a primary.</p>

            <postgres-config host="{[host-pg2]}" file="{[postgres-config-demo]}">
                <title>Configure <postgres/></title>

                <postgres-config-option key="hot_standby">on</postgres-config-option>
                <postgres-config-option key="archive_command">'{[project-exe]} {[dash]}-stanza={[postgres-cluster-demo]} archive-push %p'</postgres-config-option>
                <postgres-config-option key="archive_mode">on</postgres-config-option>
                <postgres-config-option key="wal_level">replica</postgres-config-option>
                <postgres-config-option key="max_wal_senders">3</postgres-config-option>
                <postgres-config-option if="{[os-type-is-rhel]}" key="log_filename">'postgresql.log'</postgres-config-option>
            </postgres-config>

            <execute-list host="{[host-pg2]}">
                <title>Start <postgres/></title>

                <execute user="root" show="n">
                    <exe-cmd>rm {[postgres-log-demo]}</exe-cmd>
                </execute>

                <execute user="root">
                    <exe-cmd>{[pg-cluster-start]}</exe-cmd>
                </execute>

                <execute user="postgres" show="n">
                    <exe-cmd>{[pg-cluster-wait]}</exe-cmd>
                </execute>
            </execute-list>

            <p>The <postgres/> log gives valuable information about the recovery. Note especially that the cluster has entered standby mode and is ready to accept read-only connections.</p>

            <execute-list host="{[host-pg2]}">
                <title>Examine the <postgres/> log output for log messages indicating success</title>

                <execute user="postgres" output="y">
                    <exe-cmd>cat {[postgres-log-demo]}</exe-cmd>
                    <exe-highlight>entering standby mode|database system is ready to accept read only connections</exe-highlight>
                </execute>
            </execute-list>

            <p>An easy way to test that replication is properly configured is to create a table on <host>{[host-pg1]}</host>.</p>

            <execute-list host="{[host-pg1]}">
                <title>Create a new table on the primary</title>

                <execute user="postgres" output="y">
                    <exe-cmd>
                        psql -c "
                                 begin;
                                 create table replicated_table (message text);
                                 insert into replicated_table values ('{[test-table-data]}');
                                 commit;
                                 select * from replicated_table";
                    </exe-cmd>
                    <exe-highlight>{[test-table-data]}</exe-highlight>
                </execute>
            </execute-list>

            <p>And then query the same table on <host>{[host-pg2]}</host>.</p>

            <execute-list host="{[host-pg2]}">
                <title>Query new table on the standby</title>

                <execute user="postgres" output="y" err-expect="1">
                    <exe-cmd>psql -c "select * from replicated_table;"</exe-cmd>
                    <exe-highlight>does not exist</exe-highlight>
                </execute>
            </execute-list>

            <p>So, what went wrong? Since <postgres/> is pulling WAL segments from the archive to perform replication, changes won't be seen on the standby until the WAL segment that contains those changes is pushed from <host>{[host-pg1]}</host>.</p>

            <p>This can be done manually by calling <code>pg_switch_wal()</code> which pushes the current WAL segment to the archive (a new WAL segment is created to contain further changes).</p>

            <execute-list host="{[host-pg1]}">
                <title>Call <code>pg_switch_wal()</code></title>

                <execute user="postgres" output="y" filter="n">
                    <exe-cmd>
                        psql -c "select *, current_timestamp from pg_switch_wal()";
                    </exe-cmd>
                </execute>
            </execute-list>

            <p>Now after a short delay the table will appear on <host>{[host-pg2]}</host>.</p>

            <execute-list host="{[host-pg2]}">
                <title>Now the new table exists on the standby (may require a few retries)</title>

                <execute user="postgres" output="y" retry="15" filter="n">
                    <exe-cmd>psql -c "
                        select *, current_timestamp from replicated_table"</exe-cmd>
                    <exe-highlight>{[test-table-data]}</exe-highlight>
                </execute>
            </execute-list>

            <p>Check the standby configuration for access to the repository.</p>

            <execute-list host="{[host-pg2]}">
                <title>Check the configuration</title>

                <execute user="postgres" output="y">
                    <exe-cmd>{[project-exe]} {[dash]}-stanza={[postgres-cluster-demo]} {[dash]}-log-level-console=info check</exe-cmd>
                    <exe-highlight>because this is a standby</exe-highlight>
                </execute>
            </execute-list>
        </section>

        <!-- =================================================================================================================== -->
        <section id="streaming">
            <title>Streaming Replication</title>

            <p>Instead of relying solely on the WAL archive, streaming replication makes a direct connection to the primary and applies changes as soon as they are made on the primary. This results in much less lag between the primary and standby.</p>

            <p>Streaming replication requires a user with the replication privilege.</p>

            <execute-list host="{[host-pg1]}">
                <title>Create replication user</title>

                <execute user="postgres" output="y" filter="n">
                    <exe-cmd>
                        psql -c "
                            create user replicator password 'jw8s0F4' replication";
                    </exe-cmd>
                </execute>
            </execute-list>

            <p>The <file>pg_hba.conf</file> file must be updated to allow the standby to connect as the replication user. Be sure to replace the IP address below with the actual IP address of your <host>{[host-pg2]}</host>. A reload will be required after modifying the <file>pg_hba.conf</file> file.</p>

            <execute-list host="{[host-pg1]}">
                <title>Create <file>pg_hba.conf</file> entry for replication user</title>

                <execute user="postgres">
                    <exe-cmd>
                        sh -c 'echo
                        "host    replication     replicator      {[host-pg2-ip]}/32           md5"
                        >> {[postgres-hba-demo]}'
                    </exe-cmd>
                </execute>

                <execute user="root">
                    <exe-cmd>{[pg-cluster-reload]}</exe-cmd>
                </execute>
            </execute-list>

            <p>The standby needs to know how to contact the primary so the <pg-option>primary_conninfo</pg-option> setting will be configured in <backrest/>.</p>

            <backrest-config host="{[host-pg2]}" file="{[backrest-config-demo]}">
                <title>Set <pg-option>primary_conninfo</pg-option></title>

                <backrest-config-option section="demo" key="recovery-option">primary_conninfo=host={[host-pg1-ip]} port=5432 user=replicator</backrest-config-option>
            </backrest-config>

            <p>It is possible to configure a password in the <pg-option>primary_conninfo</pg-option> setting but using a <file>.pgpass</file> file is more flexible and secure.</p>

            <execute-list host="{[host-pg2]}">
                <title>Configure the replication password in the <file>.pgpass</file> file.</title>

                <execute user="postgres">
                    <exe-cmd>
                        sh -c 'echo
                        "{[host-pg1-ip]}:*:replication:replicator:jw8s0F4"
                        >> {[postgres-pgpass]}'
                    </exe-cmd>
                </execute>

                <execute user="postgres">
                    <exe-cmd>chmod 600 {[postgres-pgpass]}</exe-cmd>
                </execute>
            </execute-list>

            <p>Now the standby can be created with the <cmd>restore</cmd> command.</p>

            <execute-list host="{[host-pg2]}">
                <title>Stop <postgres/> and restore the {[postgres-cluster-demo]} standby cluster</title>

                <execute user="root" err-suppress="y">
                    <exe-cmd>{[pg-cluster-stop]}</exe-cmd>
                </execute>

                <execute user="postgres">
                    <exe-cmd>{[project-exe]} {[dash]}-stanza={[postgres-cluster-demo]} {[dash]}-delta --type=standby restore</exe-cmd>
                </execute>

                <execute user="postgres" output="y" filter="n">
                    <exe-cmd>cat {[pg-recovery-path-demo]}</exe-cmd>
                </execute>
            </execute-list>

            <admonition type="note">The <pg-setting>primary_conninfo</pg-setting> setting has been written into the <file>{[pg-recovery-file-demo]}</file> file because it was configured as a <br-option>recovery-option</br-option> in <file>{[project-exe]}.conf</file>. The <br-setting>{[dash]}-type=preserve</br-setting> option can be used with the <cmd>restore</cmd> to leave the existing <file>{[pg-recovery-file-demo]}</file> file in place if that behavior is preferred.</admonition>

            <p if="{[os-type-is-rhel]}">By default {[user-guide-os]} stores the <file>postgresql.conf</file> file in the <postgres/> data directory. That means the change made to <file>postgresql.conf</file> was overwritten by the last restore and the <pg-option>hot_standby</pg-option> setting must be enabled again. Other solutions to this problem are to store the <file>postgresql.conf</file> file elsewhere or to enable the <pg-option>hot_standby</pg-option> setting on the <host>{[host-pg1]}</host> host where it will be ignored.</p>

            <postgres-config host="{[host-pg2]}" if="{[os-type-is-rhel]}" file="{[postgres-config-demo]}">
                <title>Enable <pg-option>hot_standby</pg-option></title>

                <postgres-config-option key="hot_standby">on</postgres-config-option>
            </postgres-config>

            <execute-list host="{[host-pg2]}">
                <title>Start <postgres/></title>

                <execute user="root" show="n">
                    <exe-cmd>rm {[postgres-log-demo]}</exe-cmd>
                </execute>

                <execute user="root">
                    <exe-cmd>{[pg-cluster-start]}</exe-cmd>
                </execute>

                <execute user="postgres" show="n">
                    <exe-cmd>{[pg-cluster-wait]}</exe-cmd>
                </execute>
            </execute-list>

            <p>The <postgres/> log will confirm that streaming replication has started.</p>

            <execute-list host="{[host-pg2]}">
                <title>Examine the <postgres/> log output for log messages indicating success</title>

                <execute user="postgres" output="y">
                    <exe-cmd>cat {[postgres-log-demo]}</exe-cmd>
                    <exe-highlight>started streaming WAL from primary</exe-highlight>
                </execute>
            </execute-list>

            <p>Now when a table is created on <host>{[host-pg1]}</host> it will appear on <host>{[host-pg2]}</host> quickly and without the need to call <code>pg_switch_wal()</code>.</p>

            <execute-list host="{[host-pg1]}">
                <title>Create a new table on the primary</title>

                <execute user="postgres" output="y">
                    <exe-cmd>
                        psql -c "
                                 begin;
                                 create table stream_table (message text);
                                 insert into stream_table values ('{[test-table-data]}');
                                 commit;
                                 select *, current_timestamp from stream_table";
                    </exe-cmd>
                    <exe-highlight>{[test-table-data]}</exe-highlight>
                </execute>
            </execute-list>

            <execute-list host="{[host-pg2]}">
                <title>Query table on the standby</title>

                <execute user="postgres" output="y" retry="2" filter="n">
                    <exe-cmd>psql -c "
                        select *, current_timestamp from stream_table"</exe-cmd>
                    <exe-highlight>{[test-table-data]}</exe-highlight>
                </execute>
            </execute-list>
        </section>
    </section>

    <!-- ======================================================================================================================= -->
    <section id="multi-stanza" depend="/repo-host/perform-backup">
        <title>Multiple Stanzas</title>

        <p><backrest/> supports multiple stanzas. The most common usage is sharing a <host>{[host-repo1]}</host> host among multiple stanzas.</p>

        <!-- =================================================================================================================== -->
        <section id="installation">
            <title>Installation</title>

            <p>A new host named <host>{[host-pgalt]}</host> is created to run the new primary.</p>

            <host-add id="{[host-pgalt-id]}" name="{[host-pgalt]}" user="{[host-pgalt-user]}" image="{[host-pgalt-image]}" os="{[os-type]}" mount="{[host-pgalt-mount]}" option="{[host-mem]} {[host-option]}"/>

            <block id="br-install">
                <block-variable-replace key="br-install-host">{[host-pgalt]}</block-variable-replace>
                <block-variable-replace key="br-install-user">postgres</block-variable-replace>
                <block-variable-replace key="br-install-group">postgres</block-variable-replace>
            </block>
        </section>

        <!-- =================================================================================================================== -->
        <section if="{[protocol-ssh]}" id="setup-ssh">
            <title>Setup Passwordless SSH</title>

            <block id="setup-ssh-intro">
                <!-- ??? Bogus variable is set because the syntax currently requires at least one -->
                <block-variable-replace key="bogus"></block-variable-replace>
            </block>

            <block id="setup-ssh">
                <block-variable-replace key="setup-ssh-host">{[host-pgalt]}</block-variable-replace>
                <block-variable-replace key="setup-ssh-user">postgres</block-variable-replace>
                <block-variable-replace key="setup-ssh-user-home-path">{[pg-home-path]}</block-variable-replace>
            </block>
        </section>

        <!-- =================================================================================================================== -->
        <section id="configuration">
            <title>Configuration</title>

            <p><backrest/> configuration is nearly identical to <host>{[host-pg1]}</host> except that the <id>demo-alt</id> stanza will be used so backups and archive will be stored in a separate location.</p>

            <backrest-config host="{[host-pgalt]}" file="{[backrest-config-demo]}">
                <title>Configure <backrest/> on the new primary</title>

                <backrest-config-option section="demo-alt" key="pg1-path">{[pg-path]}</backrest-config-option>

                <backrest-config-option section="global" key="repo1-host">{[host-repo1]}</backrest-config-option>

                <backrest-config-option if="{[protocol-tls]}" section="global" key="repo1-host-type">tls</backrest-config-option>
                <backrest-config-option if="{[protocol-tls]}" section="global" key="repo1-host-ca-file">/etc/pgbackrest/cert/ca.crt</backrest-config-option>
                <backrest-config-option if="{[protocol-tls]}" section="global" key="repo1-host-cert-file">/etc/pgbackrest/cert/client.crt</backrest-config-option>
                <backrest-config-option if="{[protocol-tls]}" section="global" key="repo1-host-key-file">/etc/pgbackrest/cert/client.key</backrest-config-option>

                <backrest-config-option if="{[protocol-tls]}" section="global" key="tls-server-auth">pgbackrest-client=demo-alt</backrest-config-option>
                <backrest-config-option if="{[protocol-tls]}" section="global" key="tls-server-address">*</backrest-config-option>
                <backrest-config-option if="{[protocol-tls]}" section="global" key="tls-server-ca-file">/etc/pgbackrest/cert/ca.crt</backrest-config-option>
                <backrest-config-option if="{[protocol-tls]}" section="global" key="tls-server-cert-file">/etc/pgbackrest/cert/server.crt</backrest-config-option>
                <backrest-config-option if="{[protocol-tls]}" section="global" key="tls-server-key-file">/etc/pgbackrest/cert/server.key</backrest-config-option>

                <backrest-config-option section="global" key="log-level-file">detail</backrest-config-option>
                <backrest-config-option section="global" key="log-timestamp">n</backrest-config-option>
            </backrest-config>

            <backrest-config host="{[host-repo1]}" owner="{[br-user]}:{[br-group]}" file="{[backrest-config-demo]}">
                <title>Configure <br-option>pg1-host</br-option>/<br-option>pg1-host-user</br-option> and <br-option>pg1-path</br-option></title>

                <backrest-config-option section="demo-alt" key="pg1-path">{[pg-path]}</backrest-config-option>
                <backrest-config-option section="demo-alt" key="pg1-host">{[host-pgalt]}</backrest-config-option>

                <backrest-config-option if="{[protocol-tls]}" section="demo-alt" key="pg1-host-type">tls</backrest-config-option>
                <backrest-config-option if="{[protocol-tls]}" section="demo-alt" key="pg1-host-ca-file">/etc/pgbackrest/cert/ca.crt</backrest-config-option>
                <backrest-config-option if="{[protocol-tls]}" section="demo-alt" key="pg1-host-cert-file">/etc/pgbackrest/cert/client.crt</backrest-config-option>
                <backrest-config-option if="{[protocol-tls]}" section="demo-alt" key="pg1-host-key-file">/etc/pgbackrest/cert/client.key</backrest-config-option>
            </backrest-config>

            <block if="{[protocol-tls]}" id="setup-tls">
                <block-variable-replace key="setup-tls-host">{[host-pgalt]}</block-variable-replace>
                <block-variable-replace key="setup-tls-user">postgres</block-variable-replace>
                <block-variable-replace key="setup-tls-group">postgres</block-variable-replace>
            </block>
        </section>

        <!-- =================================================================================================================== -->
        <section id="setup-demo-cluster">
            <title>Setup Demo Cluster</title>

            <execute-list host="{[host-pgalt]}">
                <title>Create the demo cluster</title>

                <execute user="postgres">
                    <exe-cmd>
                        {[pg-bin-path]}/initdb
                            -D {[pg-path]} -k -A peer
                    </exe-cmd>
                </execute>

                <execute if="{[os-type-is-debian]}" user="root" output="y" filter="n">
                    <exe-cmd>{[pg-cluster-create]}</exe-cmd>
                </execute>

                <execute user="root" show="n" user-force="y">
                    <exe-cmd>cat /root/postgresql.common.conf >> {[postgres-config-demo]}</exe-cmd>
                </execute>
            </execute-list>

            <postgres-config host="{[host-pgalt]}" file="{[postgres-config-demo]}">
                <title>Configure <postgres/> settings</title>

                <postgres-config-option key="archive_command">'{[project-exe]} {[dash]}-stanza=demo-alt archive-push %p'</postgres-config-option>
                <postgres-config-option key="archive_mode">on</postgres-config-option>
                <postgres-config-option key="wal_level">replica</postgres-config-option>
                <postgres-config-option key="max_wal_senders">3</postgres-config-option>
                <postgres-config-option if="{[os-type-is-rhel]}" key="log_filename">'postgresql.log'</postgres-config-option>
            </postgres-config>

            <execute-list host="{[host-pgalt]}">
                <title>Start the {[postgres-cluster-demo]} cluster</title>

                <execute user="root">
                    <exe-cmd>{[pg-cluster-restart]}</exe-cmd>
                </execute>

                <execute user="postgres" show="n">
                    <exe-cmd>{[pg-cluster-wait]}</exe-cmd>
                </execute>
            </execute-list>
        </section>

        <!-- =================================================================================================================== -->
        <section id="create-stanza">
            <title>Create the Stanza and Check Configuration</title>

            <p>The <cmd>stanza-create</cmd> command must be run to initialize the stanza. It is recommended that the <cmd>check</cmd> command be run after <cmd>stanza-create</cmd> to ensure archiving and backups are properly configured.</p>

            <execute-list host="{[host-pgalt]}">
                <title>Create the stanza and check the configuration</title>

                <execute user="postgres" output="y">
                    <exe-cmd>{[project-exe]} {[dash]}-stanza=demo-alt {[dash]}-log-level-console=info stanza-create</exe-cmd>
                    <exe-highlight>completed successfully</exe-highlight>
                </execute>

                <execute user="postgres" output="y">
                    <exe-cmd>{[project-exe]} {[dash]}-log-level-console=info check</exe-cmd>
                    <exe-highlight>check stanza | successfully archived to </exe-highlight>
                </execute>
            </execute-list>

            <p>If the <cmd>check</cmd> command is run from the <host>{[host-repo1]}</host> host then all stanzas will be checked.</p>

            <execute-list host="{[host-repo1]}">
                <title>Check the configuration for all stanzas</title>

                <execute user="{[br-user]}" output="y">
                    <exe-cmd>{[project-exe]} {[dash]}-log-level-console=info check</exe-cmd>
                    <exe-highlight>check stanza | successfully archived to </exe-highlight>
                </execute>
            </execute-list>
        </section>
    </section>

    <!-- ======================================================================================================================= -->
    <section id="async-archiving" depend="/replication">
        <title>Asynchronous Archiving</title>

        <p>Asynchronous archiving is enabled with the <br-option>archive-async</br-option> option. This option enables asynchronous operation for both the <cmd>archive-push</cmd> and <cmd>archive-get</cmd> commands.</p>

        <p>A spool path is required. The commands will store transient data here but each command works quite a bit differently so spool path usage is described in detail in each section.</p>

        <execute-list host="{[host-pg1]}">
            <title>Create the spool directory</title>

            <execute user="root">
                <exe-cmd>mkdir -p -m 750 {[spool-path]}</exe-cmd>
            </execute>
            <execute user="root">
                <exe-cmd>chown postgres:postgres {[spool-path]}</exe-cmd>
            </execute>
        </execute-list>

        <execute-list host="{[host-pg2]}">
            <title>Create the spool directory</title>

            <execute user="root">
                <exe-cmd>mkdir -p -m 750 {[spool-path]}</exe-cmd>
            </execute>
            <execute user="root">
                <exe-cmd>chown postgres:postgres {[spool-path]}</exe-cmd>
            </execute>
        </execute-list>

        <p>The spool path must be configured and asynchronous archiving enabled. Asynchronous archiving automatically confers some benefit by reducing the number of connections made to remote storage, but setting <br-option>process-max</br-option> can drastically improve performance by parallelizing operations. Be sure not to set <br-option>process-max</br-option> so high that it affects normal database operations.</p>

        <backrest-config host="{[host-pg1]}" file="{[backrest-config-demo]}">
            <title>Configure the spool path and asynchronous archiving</title>

            <backrest-config-option section="global" key="spool-path">{[spool-path]}</backrest-config-option>
            <backrest-config-option section="global" key="archive-async">y</backrest-config-option>
            <backrest-config-option section="global:archive-push" key="process-max">2</backrest-config-option>
            <backrest-config-option section="global:archive-get" key="process-max">2</backrest-config-option>
        </backrest-config>

        <backrest-config host="{[host-pg2]}" file="{[backrest-config-demo]}">
            <title>Configure the spool path and asynchronous archiving</title>

            <backrest-config-option section="global" key="spool-path">{[spool-path]}</backrest-config-option>
            <backrest-config-option section="global" key="archive-async">y</backrest-config-option>
            <backrest-config-option section="global:archive-push" key="process-max">2</backrest-config-option>
            <backrest-config-option section="global:archive-get" key="process-max">2</backrest-config-option>
        </backrest-config>

        <admonition type="note"><br-option>process-max</br-option> is configured using command sections so that the option is not used by backup and restore. This also allows different values for <cmd>archive-push</cmd> and <cmd>archive-get</cmd>.</admonition>

        <p>For demonstration purposes streaming replication will be broken to force <postgres/> to get WAL using the <pg-option>restore_command</pg-option>.</p>

        <execute-list host="{[host-pg1]}">
            <title>Break streaming replication by changing the replication password</title>

            <execute user="postgres" output="y" filter="n">
                <exe-cmd>
                    psql -c "alter user replicator password 'bogus'"
                </exe-cmd>
            </execute>
        </execute-list>

        <execute-list host="{[host-pg2]}">
            <title>Restart standby to break connection</title>

            <execute user="root">
                <exe-cmd>{[pg-cluster-restart]}</exe-cmd>
            </execute>
        </execute-list>

        <!-- =================================================================================================================== -->
        <section id="async-archive-push">
            <title>Archive Push</title>

            <p>The asynchronous <cmd>archive-push</cmd> command offloads WAL archiving to a separate process (or processes) to improve throughput. It works by <quote>looking ahead</quote> to see which WAL segments are ready to be archived beyond the request that <postgres/> is currently making via the <code>archive_command</code>. WAL segments are transferred to the archive directly from the <path>pg_xlog</path>/<path>pg_wal</path> directory and success is only returned by the <code>archive_command</code> when the WAL segment has been safely stored in the archive.</p>

            <p>The spool path holds the current status of WAL archiving. Status files written into the spool directory are typically zero length and should consume a minimal amount of space (a few MB at most) and very little IO. All the information in this directory can be recreated so it is not necessary to preserve the spool directory if the cluster is moved to new hardware.</p>

            <admonition type="important">In the original implementation of asynchronous archiving, WAL segments were copied to the spool directory before compression and transfer. The new implementation copies WAL directly from the <path>pg_xlog</path> directory. If asynchronous archiving was utilized in <proper>v1.12</proper> or prior, read the <proper>v1.13</proper> release notes carefully before upgrading.</admonition>

            <p>The <file>[stanza]-archive-push-async.log</file> file can be used to monitor the activity of the asynchronous process. A good way to test this is to quickly push a number of WAL segments.</p>

            <execute-list host="{[host-pg1]}">
                <title>Test parallel asynchronous archiving</title>

                <execute user="postgres" output="n" show="n">
                    <exe-cmd>rm -f /var/log/pgbackrest/demo-archive-push-async.log</exe-cmd>
                </execute>

                <execute user="postgres" output="n">
                    <exe-cmd>
                        psql -c "
                            select pg_create_restore_point('test async push'); select pg_switch_wal();
                            select pg_create_restore_point('test async push'); select pg_switch_wal();
                            select pg_create_restore_point('test async push'); select pg_switch_wal();
                            select pg_create_restore_point('test async push'); select pg_switch_wal();
                            select pg_create_restore_point('test async push'); select pg_switch_wal();"
                    </exe-cmd>
                </execute>

                <execute user="postgres">
                    <exe-cmd>{[project-exe]} {[dash]}-stanza={[postgres-cluster-demo]} {[dash]}-log-level-console=info check</exe-cmd>
                    <exe-highlight>WAL segment</exe-highlight>
                </execute>
            </execute-list>

            <p>Now the log file will contain parallel, asynchronous activity.</p>

            <execute-list host="{[host-pg1]}">
                <title>Check results in the log</title>

                <execute user="postgres" output="y">
                    <exe-cmd>cat /var/log/pgbackrest/demo-archive-push-async.log</exe-cmd>
                    <exe-highlight> WAL file\(s\) to archive|pushed WAL file \'0000000</exe-highlight>
                </execute>
            </execute-list>
        </section>

        <!-- =================================================================================================================== -->
        <section id="async-archive-get">
            <title>Archive Get</title>

            <p>The asynchronous <cmd>archive-get</cmd> command maintains a local queue of WAL to improve throughput. If a WAL segment is not found in the queue it is fetched from the repository along with enough consecutive WAL to fill the queue. The maximum size of the queue is defined by <br-option>archive-get-queue-max</br-option>. Whenever the queue is less than half full more WAL will be fetched to fill it.</p>

            <p>Asynchronous operation is most useful in environments that generate a lot of WAL or have a high latency connection to the repository storage (i.e., <proper>S3</proper> or other object stores). In the case of a high latency connection it may be a good idea to increase <br-option>process-max</br-option>.</p>

            <p>The <file>[stanza]-archive-get-async.log</file> file can be used to monitor the activity of the asynchronous process.</p>

            <execute-list host="{[host-pg2]}">
                <title>Check results in the log</title>

                <execute user="postgres" show="n">
                    <exe-cmd>sleep 5</exe-cmd>
                </execute>
                <execute user="postgres" output="y">
                    <exe-cmd>cat /var/log/pgbackrest/demo-archive-get-async.log</exe-cmd>
                    <exe-highlight>found [0-F]{24} in the .* archive</exe-highlight>
                </execute>
            </execute-list>
        </section>

        <execute-list host="{[host-pg1]}">
            <title>Fix streaming replication by changing the replication password</title>

            <execute user="postgres" output="y" filter="n">
                <exe-cmd>
                    psql -c "alter user replicator password 'jw8s0F4'"
                </exe-cmd>
            </execute>
        </execute-list>
    </section>

    <!-- ======================================================================================================================= -->
    <section id="standby-backup" depend="/replication/streaming">
        <title>Backup from a Standby</title>

        <p><backrest/> can perform backups on a standby instead of the primary. Standby backups require the <host>{[host-pg2]}</host> host to be configured and the <br-option>backup-standby</br-option> option enabled. If more than one standby is configured then the first running standby found will be used for the backup.</p>

        <backrest-config host="{[host-repo1]}" owner="{[br-user]}:{[br-group]}" file="{[backrest-config-demo]}">
            <title>Configure <br-option>pg2-host</br-option>/<br-option>pg2-host-user</br-option> and <br-option>pg2-path</br-option></title>

            <backrest-config-option section="demo" key="pg2-path">{[pg-path]}</backrest-config-option>
            <backrest-config-option if="{[protocol-tls]}" section="demo" key="pg2-host-type">tls</backrest-config-option>
            <backrest-config-option section="demo" key="pg2-host">{[host-pg2]}</backrest-config-option>
            <backrest-config-option if="{[protocol-tls]}" section="demo" key="pg2-host-ca-file">/etc/pgbackrest/cert/ca.crt</backrest-config-option>
            <backrest-config-option if="{[protocol-tls]}" section="demo" key="pg2-host-cert-file">/etc/pgbackrest/cert/client.crt</backrest-config-option>
            <backrest-config-option if="{[protocol-tls]}" section="demo" key="pg2-host-key-file">/etc/pgbackrest/cert/client.key</backrest-config-option>

            <!-- <backrest-config-option if="{[pg-version]} >= 11" section="demo"
                key="pg2-host-user">{[br-user]}</backrest-config-option> -->

            <backrest-config-option section="global" key="backup-standby">y</backrest-config-option>
        </backrest-config>

        <p>Both the primary and standby databases are required to perform the backup, though the vast majority of the files will be copied from the standby to reduce load on the primary. The database hosts can be configured in any order. <backrest/> will automatically determine which is the primary and which is the standby.</p>

        <execute-list host="{[host-repo1]}">
            <title>Backup the {[postgres-cluster-demo]} cluster from <host>pg2</host></title>

            <execute user="{[br-user]}" output="y" filter="y">
                <exe-cmd>{[project-exe]} {[dash]}-stanza={[postgres-cluster-demo]} --log-level-console=detail backup</exe-cmd>
                <exe-highlight>backup file {[host-pg1]}|replay on the standby</exe-highlight>
            </execute>
        </execute-list>

        <p>This incremental backup shows that most of the files are copied from the <host>{[host-pg2]}</host> host and only a few are copied from the <host>{[host-pg1]}</host> host.</p>

        <p><backrest/> creates a standby backup that is identical to a backup performed on the primary. It does this by starting/stopping the backup on the <host>{[host-pg1]}</host> host, copying only files that are replicated from the <host>{[host-pg2]}</host> host, then copying the remaining few files from the <host>{[host-pg1]}</host> host. This means that logs and statistics from the primary database will be included in the backup.</p>
    </section>

    <!-- ===========================================================================================================================
    This optional section is used to perform stress testing. See the stress* variables for settings.

    Once the stress test has been run, it is common to perform some additional tests with a custom/debug build.

    To initialize the build, run the following. This only needs to be done once per doc build or branch change, though running it more that once only costs additional time:
        docker exec -it doc-build bash -c 'rm -rf /build/dev && mkdir -p /build/dev && cd /build/dev && /pgbackrest/src/configure -\-enable-test'
        docker exec -it doc-build bash -c 'rm -rf /build/dev && meson setup -Dbuildtype=debug /build/dev /pgbackrest'

    One each host where a new build is required, run the following. This will build pgbackrest, copy it to the host, and display the build time for sanity:
        docker exec -it <container> bash -c 'ssh build make -C /build/dev -j 8 && scp build:/build/dev/pgbackrest /usr/bin && ls -lah /usr/bin/pgbackrest'
        docker exec -it <container> bash -c 'ssh build ninja -C /build/dev && scp build:/build/dev/src/pgbackrest /usr/bin && ls -lah /usr/bin/pgbackrest'
    ============================================================================================================================ -->
    <section id="stress" if="'{[stress]}' eq 'y'">
        <title>Stress Testing</title>

        <!-- =================================================================================================================== -->
        <section id="configuration">
            <title>Configuration</title>

            <backrest-config host="{[host-repo1]}" owner="{[br-user]}:{[br-group]}" file="{[backrest-config-demo]}">
                <title>Configure {[host-repo1]} for stress testing</title>

                <backrest-config-option section="global" key="process-max">8</backrest-config-option>
                <backrest-config-option section="global" key="compress-type">lz4</backrest-config-option>
                <backrest-config-option section="global" key="compress-level">1</backrest-config-option>
                <backrest-config-option section="global" key="repo1-retention-full">1</backrest-config-option>
                <backrest-config-option section="global" key="log-timestamp">y</backrest-config-option>
            </backrest-config>

            <execute-list host="{[host-pg1]}">
                <title>Create the {[host-pg1]} spool directory</title>

                <execute user="root">
                    <exe-cmd>mkdir -p -m 750 {[spool-path]}</exe-cmd>
                </execute>
                <execute user="root">
                    <exe-cmd>chown postgres:postgres {[spool-path]}</exe-cmd>
                </execute>
            </execute-list>

            <backrest-config host="{[host-pg1]}" file="{[backrest-config-demo]}">
                <title>Configure {[host-pg1]} for stress testing</title>

                <backrest-config-option section="global" key="process-max">8</backrest-config-option>
                <backrest-config-option section="global" key="log-timestamp">y</backrest-config-option>
                <backrest-config-option section="global" key="compress-type">lz4</backrest-config-option>
                <backrest-config-option section="global" key="compress-level">1</backrest-config-option>
                <backrest-config-option section="global" key="spool-path">{[spool-path]}</backrest-config-option>
                <backrest-config-option section="global" key="archive-async">y</backrest-config-option>
                <backrest-config-option section="global:archive-push" key="process-max">4</backrest-config-option>
                <backrest-config-option section="global:archive-get" key="process-max">4</backrest-config-option>
            </backrest-config>

            <execute-list host="{[host-pg2]}">
                <title>Create the {[host-pg2]} spool directory</title>

                <execute user="root">
                    <exe-cmd>mkdir -p -m 750 {[spool-path]}</exe-cmd>
                </execute>
                <execute user="root">
                    <exe-cmd>chown postgres:postgres {[spool-path]}</exe-cmd>
                </execute>
            </execute-list>

            <backrest-config host="{[host-pg2]}" file="{[backrest-config-demo]}">
                <title>Configure {[host-pg2]} for stress testing</title>

                <backrest-config-option section="global" key="process-max">8</backrest-config-option>
                <backrest-config-option section="global" key="log-timestamp">y</backrest-config-option>
                <backrest-config-option section="global" key="compress-type">lz4</backrest-config-option>
                <backrest-config-option section="global" key="compress-level">1</backrest-config-option>
                <backrest-config-option section="global" key="spool-path">{[spool-path]}</backrest-config-option>
                <backrest-config-option section="global" key="archive-async">y</backrest-config-option>
                <backrest-config-option section="global:archive-push" key="process-max">4</backrest-config-option>
                <backrest-config-option section="global:archive-get" key="process-max">4</backrest-config-option>
            </backrest-config>
        </section>

        <!-- =================================================================================================================== -->
        <section id="data-load">
            <title>Create Tables and Load Data</title>

            <!-- =============================================================================================================== -->
            <section id="streaming-break">
                <title>Break Streaming Replication</title>

                <p>Break streaming replication to force the standby to replicate from the archive during data load.</p>

                <execute-list host="{[host-pg1]}">
                    <title>Break streaming replication by changing the replication password</title>

                    <execute user="postgres" output="y" filter="n">
                        <exe-cmd>
                            psql -c "alter user replicator password 'bogus'"
                        </exe-cmd>
                    </execute>
                </execute-list>

                <execute-list host="{[host-pg2]}">
                    <title>Restart standby to break connection</title>

                    <execute user="root">
                        <exe-cmd>{[pg-cluster-restart]}</exe-cmd>
                    </execute>
                </execute-list>
            </section>

            <!-- =============================================================================================================== -->
            <section id="table-create">
                <title>Create Tables</title>

                <execute-list host="{[host-pg1]}">
                    <title>Create tables</title>

                    <execute user="postgres">
                        <exe-cmd>
                            bash -c 'for i in {1..{[stress-scale-table]}};
                                do psql -c "select create_test_table(${i?}, 1000, true)";
                                done'
                        </exe-cmd>
                    </execute>
                </execute-list>
            </section>

            <!-- =============================================================================================================== -->
            <section id="data-load">
                <title>Load Data</title>

                <execute-list host="{[host-pg1]}">
                    <title>Load data</title>

                    <execute user="postgres">
                        <exe-cmd>{[pg-bin-path]}/pgbench -n -i -s {[stress-scale-data]}</exe-cmd>
                        <exe-cmd-extra>2>&amp;1</exe-cmd-extra>
                    </execute>
                </execute-list>
            </section>

            <!-- =============================================================================================================== -->
            <section id="streaming-fix">
                <title>Fix Streaming Replication</title>

                <p>Fix streaming replication so backups will work. Note that streaming replication will not start again until all WAL in the archive has been exhausted.</p>

                <execute-list host="{[host-pg1]}">
                    <title>Fix streaming replication by changing the replication password</title>

                    <execute user="postgres" output="y" filter="n">
                        <exe-cmd>
                            psql -c "alter user replicator password 'jw8s0F4'"
                        </exe-cmd>
                    </execute>
                </execute-list>
            </section>
        </section>

        <!-- =================================================================================================================== -->
        <section id="test">
            <title>Testing</title>

            <!-- =============================================================================================================== -->
            <section id="backup-full">
                <title>Full Backup</title>

                <execute-list host="{[host-repo1]}">
                    <title>Full backup</title>

                    <execute user="{[br-user]}" output="y" filter="n">
                        <exe-cmd>
                            pgbackrest --stanza=demo --type=full
                            --log-level-console=info --log-level-file=detail backup
                        </exe-cmd>
                        <exe-cmd-extra>2>&amp;1</exe-cmd-extra>
                    </execute>
                </execute-list>
            </section>

            <!-- =============================================================================================================== -->
            <section id="backup-diff-delta">
                <title>Diff Backup with Delta and Block Incremental</title>

                <execute-list host="{[host-pg1]}">
                    <title>Database updates</title>

                    <execute user="postgres">
                        <exe-cmd>{[pg-bin-path]}/pgbench -n -b simple-update -t {[stress-scale-data]}</exe-cmd>
                        <exe-cmd-extra>2>&amp;1</exe-cmd-extra>
                    </execute>
                </execute-list>

                <execute-list host="{[host-repo1]}">
                    <title>Diff backup</title>

                    <execute user="{[br-user]}" output="y" filter="n">
                        <exe-cmd>
                            pgbackrest --stanza=demo --type=diff --delta --repo1-bundle
                            --repo1-block --log-level-console=info --log-level-file=detail backup
                        </exe-cmd>
                        <exe-cmd-extra>2>&amp;1</exe-cmd-extra>
                    </execute>
                </execute-list>
            </section>

            <!-- =============================================================================================================== -->
            <section id="backup-incr">
                <title>Incr Backup with Block Incremental</title>

                <block id="stress-update-incr">
                    <block-variable-replace key="stress-update-incr-count">1</block-variable-replace>
                </block>
                <block id="stress-update-incr">
                    <block-variable-replace key="stress-update-incr-count">2</block-variable-replace>
                </block>
                <block id="stress-update-incr">
                    <block-variable-replace key="stress-update-incr-count">3</block-variable-replace>
                </block>
                <block id="stress-update-incr">
                    <block-variable-replace key="stress-update-incr-count">4</block-variable-replace>
                </block>
                <block id="stress-update-incr">
                    <block-variable-replace key="stress-update-incr-count">5</block-variable-replace>
                </block>
                <block id="stress-update-incr">
                    <block-variable-replace key="stress-update-incr-count">6</block-variable-replace>
                </block>
                <block id="stress-update-incr">
                    <block-variable-replace key="stress-update-incr-count">7</block-variable-replace>
                </block>
                <block id="stress-update-incr">
                    <block-variable-replace key="stress-update-incr-count">8</block-variable-replace>
                </block>
                <block id="stress-update-incr">
                    <block-variable-replace key="stress-update-incr-count">9</block-variable-replace>
                </block>
                <block id="stress-update-incr">
                    <block-variable-replace key="stress-update-incr-count">10</block-variable-replace>
                </block>
            </section>

            <!-- =============================================================================================================== -->
            <section id="restore-delta">
                <title>Restore with Delta</title>

                <execute-list host="{[host-pg1]}">
                    <title>Database updates so delta has something to restore</title>

                    <execute user="postgres">
                        <exe-cmd>{[pg-bin-path]}/pgbench -n -b simple-update -t {[stress-scale-data]}</exe-cmd>
                        <exe-cmd-extra>2>&amp;1</exe-cmd-extra>
                    </execute>
                </execute-list>

                <execute-list host="{[host-pg2]}">
                    <title>Stop <postgres/></title>

                    <execute user="root">
                        <exe-cmd>{[pg-cluster-stop]}</exe-cmd>
                    </execute>
                </execute-list>

                <execute-list host="{[host-pg2]}">
                    <title>Restore</title>

                    <execute user="postgres" output="y" filter="n">
                        <exe-cmd>
                            pgbackrest --stanza=demo --type=standby --delta
                            --log-level-console=info --log-level-file=detail restore
                        </exe-cmd>
                        <exe-cmd-extra>2>&amp;1</exe-cmd-extra>
                    </execute>
                </execute-list>
            </section>

            <!-- =============================================================================================================== -->
            <section id="restore">
                <title>Restore</title>

                <execute-list host="{[host-pg2]}">
                    <title>Remove data</title>

                    <execute user="postgres">
                        <exe-cmd>
                            rm -rf {[pg-path]}
                        </exe-cmd>
                    </execute>
                </execute-list>

                <execute-list host="{[host-pg2]}">
                    <title>Restore</title>

                    <execute user="postgres" output="y" filter="n">
                        <exe-cmd>
                            pgbackrest --stanza=demo --type=standby
                            --log-level-console=info --log-level-file=detail restore
                        </exe-cmd>
                        <exe-cmd-extra>2>&amp;1</exe-cmd-extra>
                    </execute>
                </execute-list>

                <execute-list host="{[host-pg2]}">
                    <title>Start <postgres/></title>

                    <execute user="root">
                        <exe-cmd>{[pg-cluster-start]}</exe-cmd>
                    </execute>
                </execute-list>

                <execute-list host="{[host-pg2]}">
                    <title>Check cluster</title>

                    <execute user="postgres" output="y" retry="30" filter="n">
                        <exe-cmd>psql -c "select count(*) from pg_class"</exe-cmd>
                    </execute>
                </execute-list>
            </section>
        </section>
    </section>

    <!-- ======================================================================================================================= -->
    <section id="upgrade-stanza">
        <title>Upgrading <postgres/></title>
        <cmd-description key="stanza-upgrade"/>

        <p>The following instructions are not meant to be a comprehensive guide for upgrading <postgres/>, rather they outline the general process for upgrading a primary and standby with the intent of demonstrating the steps required to reconfigure <backrest/>. It is recommended that a backup be taken prior to upgrading.</p>

        <execute-list host="{[host-pg1]}">
            <title>Stop old cluster</title>

            <execute user="root">
                <exe-cmd>{[pg-cluster-stop]}</exe-cmd>
            </execute>
        </execute-list>

        <p>Stop the old cluster on the standby since it will be restored from the newly upgraded cluster.</p>

        <execute-list host="{[host-pg2]}">
            <title>Stop old cluster</title>

            <execute user="root">
                <exe-cmd>{[pg-cluster-stop]}</exe-cmd>
            </execute>
        </execute-list>

        <p>Create the new cluster and perform upgrade.</p>

        <execute-list host="{[host-pg1]}">
            <title>Create new cluster and perform the upgrade</title>

            <execute user="postgres">
                <exe-cmd>
                    {[pg-bin-upgrade-path]}/initdb
                        -D {[pg-path-upgrade]} -k -A peer
                </exe-cmd>
            </execute>

            <execute user="root" if="{[os-type-is-debian]}">
                <exe-cmd>{[pg-cluster-create-upgrade]}</exe-cmd>
            </execute>

            <execute user="postgres" output="y" if="{[os-type-is-debian]}">
                <exe-cmd>sh -c 'cd /var/lib/postgresql &amp;&amp;
                        /usr/lib/postgresql/{[pg-version-upgrade]}/bin/pg_upgrade
                            {[dash]}-old-bindir=/usr/lib/postgresql/{[pg-version]}/bin
                            {[dash]}-new-bindir=/usr/lib/postgresql/{[pg-version-upgrade]}/bin
                            {[dash]}-old-datadir={[pg-path]}
                            {[dash]}-new-datadir={[pg-path-upgrade]}
                            {[dash]}-old-options=" -c config_file={[postgres-config-demo]}"
                            {[dash]}-new-options=" -c config_file={[postgres-config-demo-upgrade]}"'
                </exe-cmd>
                <exe-highlight>Upgrade Complete</exe-highlight>
            </execute>

            <execute user="postgres" output="y" if="{[os-type-is-rhel]}">
                <exe-cmd>sh -c 'cd /var/lib/pgsql &amp;&amp;
                        /usr/pgsql-{[pg-version-upgrade]}/bin/pg_upgrade
                            {[dash]}-old-bindir=/usr/pgsql-{[pg-version]}/bin
                            {[dash]}-new-bindir=/usr/pgsql-{[pg-version-upgrade]}/bin
                            {[dash]}-old-datadir={[pg-path]}
                            {[dash]}-new-datadir={[pg-path-upgrade]}
                            {[dash]}-old-options=" -c config_file={[postgres-config-demo]}"
                            {[dash]}-new-options=" -c config_file={[postgres-config-demo-upgrade]}"'
                </exe-cmd>
                <exe-highlight>Upgrade Complete</exe-highlight>
            </execute>

                <execute user="root" show="n" user-force="y">
                    <exe-cmd>cat /root/postgresql.common.conf >> {[postgres-config-demo-upgrade]}</exe-cmd>
                </execute>
        </execute-list>

        <p>Configure the new cluster settings and port.</p>

        <postgres-config host="{[host-pg1]}" file="{[postgres-config-demo-upgrade]}">
            <title>Configure <postgres/></title>

            <postgres-config-option key="archive_command">'{[project-exe]} {[dash]}-stanza={[postgres-cluster-demo]} archive-push %p'</postgres-config-option>
            <postgres-config-option key="archive_mode">on</postgres-config-option>
            <postgres-config-option key="wal_level">replica</postgres-config-option>
            <postgres-config-option key="max_wal_senders">3</postgres-config-option>
            <postgres-config-option if="{[os-type-is-rhel]}" key="log_filename">'postgresql.log'</postgres-config-option>
        </postgres-config>

        <p>Update the <backrest/> configuration on all systems to point to the new cluster.</p>

        <backrest-config host="{[host-pg1]}" file="{[backrest-config-demo]}">
            <title>Upgrade the <br-option>pg1-path</br-option></title>

            <backrest-config-option section="demo" key="pg1-path">{[pg-path-upgrade]}</backrest-config-option>
        </backrest-config>

        <backrest-config host="{[host-pg2]}" file="{[backrest-config-demo]}">
            <title>Upgrade the <br-option>pg-path</br-option></title>

            <backrest-config-option section="demo" key="pg1-path">{[pg-path-upgrade]}</backrest-config-option>
        </backrest-config>

        <backrest-config host="{[host-repo1]}" owner="{[br-user]}:{[br-group]}" file="{[backrest-config-demo]}">
            <title>Upgrade <br-option>pg1-path</br-option> and <br-option>pg2-path</br-option>, disable backup from standby</title>

            <backrest-config-option section="demo" key="pg1-path">{[pg-path-upgrade]}</backrest-config-option>
            <backrest-config-option section="demo" key="pg2-path">{[pg-path-upgrade]}</backrest-config-option>

            <backrest-config-option section="global" key="backup-standby">n</backrest-config-option>
        </backrest-config>

        <execute-list host="{[host-pg1]}">
            <title>Copy hba configuration</title>

            <execute user="root">
                <exe-cmd>cp {[postgres-hba-demo]}
                    {[postgres-hba-demo-upgrade]}</exe-cmd>
            </execute>
        </execute-list>

        <p>Before starting the new cluster, the <cmd>stanza-upgrade</cmd> command must be run.</p>

        <execute-list host="{[host-pg1]}">
            <title>Upgrade the stanza</title>

            <execute user="postgres" output="y">
                <exe-cmd>{[project-exe]} {[dash]}-stanza={[postgres-cluster-demo]} {[dash]}-no-online
                    {[dash]}-log-level-console=info stanza-upgrade</exe-cmd>
                <exe-highlight>completed successfully</exe-highlight>
            </execute>
        </execute-list>

        <p>Start the new cluster and confirm it is successfully installed.</p>

        <execute-list host="{[host-pg1]}">
            <title>Start new cluster</title>

            <execute user="root" output="y">
                <exe-cmd>{[pg-cluster-start-upgrade]}</exe-cmd>
            </execute>
        </execute-list>

        <p>Test configuration using the <cmd>check</cmd> command.</p>

        <execute-list host="{[host-pg1]}">
            <title>Check configuration</title>

            <execute user="postgres" output="n" filter="n">
                <exe-cmd>{[pg-cluster-check-upgrade]}</exe-cmd>
            </execute>

            <execute user="postgres" output="y" filter="n">
                <exe-cmd>{[project-exe]} {[dash]}-stanza={[postgres-cluster-demo]} check</exe-cmd>
            </execute>
        </execute-list>

        <p>Remove the old cluster.</p>

        <execute-list host="{[host-pg1]}">
            <title>Remove old cluster</title>

            <execute if="{[os-type-is-debian]}" user="root">
                <exe-cmd>pg_dropcluster {[pg-version]} {[postgres-cluster-demo]}</exe-cmd>
            </execute>

            <execute if="{[os-type-is-rhel]}" user="root">
                <exe-cmd>rm -rf {[pg-path]}</exe-cmd>
            </execute>
        </execute-list>

        <p>Install the new <postgres/> binaries on the standby and create the cluster.</p>

        <execute-list host="{[host-pg2]}">
            <title>Remove old cluster and create the new cluster</title>

            <execute if="{[os-type-is-debian]}" user="root">
                <exe-cmd>pg_dropcluster {[pg-version]} {[postgres-cluster-demo]}</exe-cmd>
            </execute>

            <execute if="{[os-type-is-rhel]}" user="root">
                <exe-cmd>rm -rf {[pg-path]}</exe-cmd>
            </execute>

            <execute user="postgres" if="{[os-type-is-rhel]}">
                <exe-cmd>
                    mkdir -p -m 700 {[pg-bin-upgrade-path]}
                </exe-cmd>
            </execute>

            <execute user="root" if="{[os-type-is-debian]}">
                <exe-cmd>{[pg-cluster-create-upgrade]}</exe-cmd>
            </execute>
        </execute-list>

        <p>Run the <cmd>check</cmd> on the repository host. The warning regarding the standby being down is expected since the standby cluster is down. Running this command demonstrates that the repository server is aware of the standby and is configured properly for the primary server.</p>

        <execute-list host="{[host-repo1]}">
            <title>Check configuration</title>

            <execute user="{[br-user]}" output="y" filter="n" >
                <exe-cmd>{[project-exe]} {[dash]}-stanza={[postgres-cluster-demo]} check</exe-cmd>
            </execute>
        </execute-list>

        <p>Run a full backup on the new cluster and then restore the standby from the backup. The backup type will automatically be changed to <id>full</id> if <id>incr</id> or <id>diff</id> is requested.</p>

        <execute-list host="{[host-repo1]}">
            <title>Run a full backup</title>

            <execute user="{[br-user]}">
                <exe-cmd>{[project-exe]} {[dash]}-stanza={[postgres-cluster-demo]} {[dash]}-type=full backup</exe-cmd>
            </execute>
        </execute-list>

        <execute-list host="{[host-pg2]}">
            <title>Restore the {[postgres-cluster-demo]} standby cluster</title>

            <execute user="postgres" if="{[os-type-is-debian]}">
                <exe-cmd>{[project-exe]} {[dash]}-stanza={[postgres-cluster-demo]} {[dash]}-delta --type=standby restore</exe-cmd>
            </execute>

            <execute user="postgres" if="{[os-type-is-rhel]}">
                <exe-cmd>{[project-exe]} {[dash]}-stanza={[postgres-cluster-demo]} --type=standby restore</exe-cmd>
            </execute>
        </execute-list>

        <postgres-config host="{[host-pg2]}" file="{[postgres-config-demo-upgrade]}">
            <title>Configure <postgres/></title>

            <postgres-config-option key="hot_standby">on</postgres-config-option>
        </postgres-config>

        <execute-list host="{[host-pg2]}">
            <title>Start <postgres/> and check the <backrest/> configuration</title>

            <execute user="root">
                <exe-cmd>{[pg-cluster-start-upgrade]}</exe-cmd>
            </execute>

            <execute user="postgres" show="n">
                <exe-cmd>{[pg-cluster-wait]}</exe-cmd>
            </execute>

            <execute user="postgres" output="y" filter="n" >
                <exe-cmd>{[project-exe]} {[dash]}-stanza={[postgres-cluster-demo]} check</exe-cmd>
            </execute>
        </execute-list>

        <p>Backup from standby can be enabled now that the standby is restored.</p>

        <backrest-config host="{[host-repo1]}" owner="{[br-user]}:{[br-group]}" file="{[backrest-config-demo]}">
            <title>Reenable backup from standby</title>

            <backrest-config-option section="global" key="backup-standby">y</backrest-config-option>
        </backrest-config>
    </section>
</doc><|MERGE_RESOLUTION|>--- conflicted
+++ resolved
@@ -817,11 +817,7 @@
                 <exe-cmd>mc --insecure alias set s3 https://127.0.0.1 {[s3-key]} {[s3-key-secret]}</exe-cmd>
             </execute>
             <execute user="root" user-force="y">
-<<<<<<< HEAD
                 <exe-cmd>mc --insecure mb --with-versioning s3/{[s3-bucket]}</exe-cmd>
-=======
-                <exe-cmd>mc --insecure mb s3/{[s3-bucket]}</exe-cmd>
->>>>>>> ee70c2e2
             </execute>
         </execute-list>
 
