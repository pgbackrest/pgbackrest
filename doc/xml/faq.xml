--- conflicted
+++ resolved
@@ -123,16 +123,14 @@
         <p>The suffix is the SHA1 checksum used to verify file integrity. There is no way to omit it.</p>
     </section>
 
-<<<<<<< HEAD
+    <!-- ======================================================================================================================= -->
     <section id="restore-speed">
         <title>Does it take longer to restore the specific backup types (full, differential, incremental)?</title>
 
         <p>The various backup types require the same amount of time to restore; restore retrieves files based on the backup manifest, which may reference files from a previous backup in the case of incremental or differential backups. While there could be differences in time spent <i>taking</i> a given backup (depending on backup type), database size determines restore time (disk I/O, network I/O, etc being equal).</p>
     </section>
 
-=======
     <!-- ======================================================================================================================= -->
->>>>>>> de816a0f
     <!-- <section id="different-server">
         <title>How to restore a backup to a different server (for example, a production backup to a development server)?</title>
 
