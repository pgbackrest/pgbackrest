--- conflicted
+++ resolved
@@ -780,7 +780,6 @@
 
 	<release title="Release Notes">
 		<release-version-list>
-<<<<<<< HEAD
 			<release-version version="0.80" title="DALLAS MILESTONE - UNDER DEVELOPMENT">
 				<release-feature-bullet-list>
 					<release-feature>
@@ -789,8 +788,6 @@
 				</release-feature-bullet-list>
 			</release-version>
 
-=======
->>>>>>> c568f5e7
 			<release-version version="0.78" title="Remove CPAN dependencies, stability improvements">
 				<release-feature-bullet-list>
 					<release-feature>
@@ -800,11 +797,7 @@
 						<text>Added vagrant test configurations for Ubuntu 12.04 and CentOS 6.</text>
 					</release-feature>
 					<release-feature>
-<<<<<<< HEAD
-						<text>Modified wait backoffs to use a Fibonacci sequence rather than geometric.  This will make then grow less aggresively while still giving reasonable wait times.</text>
-=======
-						<text>Modified wait backoffs to use a Fibonacci sequence rather than geometric.  This will make then grow less aggressively while still giving reasonable wait times.</text>
->>>>>>> c568f5e7
+						<text>Modified wait backoffs to use a Fibonacci sequence rather than geometric.  This will make them grow less aggressively while still giving reasonable wait times.</text>
 					</release-feature>
 					<release-feature>
 						<text>More options for regression tests and improved code to run in a variety of environments.</text>
