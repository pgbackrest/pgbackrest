name: test

on:
  push:
    branches:
      - integration
      - '**-ci'
      - '**-cig'
  pull_request:
    branches:
      - integration
      - '**-ci'
      - '**-cig'

jobs:
  test:
    runs-on: ubuntu-20.04

    strategy:
      # Let all the jobs run to completion even if one fails
      fail-fast: false

      # The first jobs should be the canaries in the coal mine, i.e. the most likely to fail if there are problems in the code. They
      # should also be a good mix of unit, integration, and documentation tests.
      #
      # In general tests should be ordered from slowest to fastest. This does not make a difference for testing a single commit, but
      # when multiple commits are being tested it is best to have the slowest jobs first so that as jobs become available they will
      # tackle the slowest tests first.
      matrix:
        include:
          # All unit tests (without coverage) for 32-bit
          - param: test --vm=u18 --param=no-performance --param=c-only

          # All integration tests for 32-bit
          - param: test --vm=u18 --param=module=mock --param=module=real

          # Debian/Ubuntu documentation
          - param: doc --vm=u18

          # All integration tests
          - param: test --vm=u22 --param=build-package --param=module=mock --param=module=real

          # All unit tests with coverage and alternate timezone
          - param: test --vm=u22 --param=c-only --param=tz=America/New_York

          # All unit tests on the newest gcc available
          - param: test --vm=f36 --param=c-only --param=no-valgrind --param=no-coverage --param=no-performance

          # RHEL documentation
          - param: doc --vm=rh8

          # All integration tests
          - param: test --vm=rh7 --param=module=mock --param=module=real

    steps:
      - name: Checkout Code
        uses: actions/checkout@v2
        with:
          path: pgbackrest

      - name: Run Test
        run: cd ${HOME?} && ${GITHUB_WORKSPACE?}/pgbackrest/test/ci.pl ${{matrix.param}} --param=build-max=2

  # Basic tests on other architectures using emulation. The emulation is so slow that running all the unit tests would be too
  # expensive, but this at least shows that the build works and some of the more complex tests run. In particular, it is good to
  # test on one big-endian architecture to be sure that checksums are correct.
  arch:
    runs-on: ubuntu-20.04

    strategy:
      matrix:
        include:
          - arch: ppc64le
            distro: ubuntu20.04
          - arch: s390x
            distro: ubuntu20.04

    steps:
      - name: Checkout Code
        uses: actions/checkout@v2
        with:
          path: pgbackrest

      - name: Run Test
        uses: uraimo/run-on-arch-action@v2.1.0
        id: runcmd
        with:
          arch: ${{matrix.arch}}
          distro: ${{matrix.distro}}

          # Cache builds
          githubToken: ${{github.token}}

          install: |
            apt-get update
            DEBCONF_NONINTERACTIVE_SEEN=true DEBIAN_FRONTEND=noninteractive apt-get install -y perl sudo libxml-checker-perl libyaml-perl rsync zlib1g-dev libssl-dev libxml2-dev libpq-dev libyaml-dev pkg-config make gcc ccache meson git liblz4-dev liblz4-tool zstd libzstd-dev bzip2 libbz2-dev

          run: |
            git config --global --add safe.directory ${GITHUB_WORKSPACE?}/pgbackrest
            ${GITHUB_WORKSPACE?}/pgbackrest/test/test.pl --vm=none --min-gen --no-valgrind --no-coverage --no-optimize --build-max=2 --module=command --test=backup
            ${GITHUB_WORKSPACE?}/pgbackrest/test/test.pl --vm=none --min-gen --no-valgrind --no-coverage --no-optimize --build-max=2 --module=postgres --test=interface

<<<<<<< HEAD
  # Run meson unity build to check for errors, unused functions, and extern'd functions
=======
  # Run meson unity build to check for errors, unused functions, and externed functions
>>>>>>> f0189129
  unity:
    runs-on: ubuntu-22.04

    steps:
      - name: Checkout Code
        uses: actions/checkout@v2
        with:
          path: pgbackrest

      - name: Install
        run: |
          sudo apt-get update
          DEBCONF_NONINTERACTIVE_SEEN=true DEBIAN_FRONTEND=noninteractive sudo apt-get install -y zlib1g-dev libssl-dev libxml2-dev libpq-dev libyaml-dev pkg-config meson liblz4-dev libzstd-dev libbz2-dev

      - name: Build
        run: |
          meson setup --unity=on -Dforce-release=true -Dwerror=true build ${GITHUB_WORKSPACE?}/pgbackrest
          ninja -vC build

      - name: Check
        run: |
          diff ${GITHUB_WORKSPACE?}/pgbackrest/.github/workflows/symbol.out <(nm -gj --defined-only build/src/pgbackrest)

  codeql:
    runs-on: ubuntu-latest

    permissions:
      actions: read
      contents: read
      security-events: write

    strategy:
      fail-fast: false
      matrix:
        language:
          - cpp

    steps:
      - name: Checkout Code
        uses: actions/checkout@v2

      - name: Install Packages
        run: sudo apt-get install -y --no-install-recommends libyaml-dev

      - name: Initialize CodeQL
        uses: github/codeql-action/init@v2
        with:
          languages: ${{matrix.language}}

      - name: Build
        run: ${GITHUB_WORKSPACE?}/src/configure && make -j 2

      - name: Perform CodeQL Analysis
        uses: github/codeql-action/analyze@v2<|MERGE_RESOLUTION|>--- conflicted
+++ resolved
@@ -100,11 +100,7 @@
             ${GITHUB_WORKSPACE?}/pgbackrest/test/test.pl --vm=none --min-gen --no-valgrind --no-coverage --no-optimize --build-max=2 --module=command --test=backup
             ${GITHUB_WORKSPACE?}/pgbackrest/test/test.pl --vm=none --min-gen --no-valgrind --no-coverage --no-optimize --build-max=2 --module=postgres --test=interface
 
-<<<<<<< HEAD
-  # Run meson unity build to check for errors, unused functions, and extern'd functions
-=======
   # Run meson unity build to check for errors, unused functions, and externed functions
->>>>>>> f0189129
   unity:
     runs-on: ubuntu-22.04
 
