--- conflicted
+++ resolved
@@ -131,11 +131,7 @@
 #define CFGOPT_TYPE                                                 "type"
 #define CFGOPT_VERBOSE                                              "verbose"
 
-<<<<<<< HEAD
-#define CFG_OPTION_TOTAL                                            159
-=======
-#define CFG_OPTION_TOTAL                                            160
->>>>>>> 16ac5ee8
+#define CFG_OPTION_TOTAL                                            161
 
 /***********************************************************************************************************************************
 Option value constants
