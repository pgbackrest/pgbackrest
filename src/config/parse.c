/***********************************************************************************************************************************
Command and Option Parse
***********************************************************************************************************************************/
#include "build.auto.h"

#include <ctype.h>
#include <stdlib.h>
#include <string.h>
#include <strings.h>
#include <unistd.h>

#include "common/debug.h"
#include "common/io/bufferRead.h"
#include "common/log.h"
#include "common/macro.h"
#include "common/memContext.h"
#include "common/regExp.h"
#include "config/common.h"
#include "config/config.intern.h"
#include "config/parse.h"
#include "version.h"

/***********************************************************************************************************************************
The maximum number of keys that an indexed option can have, e.g. pg256-path would be the maximum pg-path option
***********************************************************************************************************************************/
#define CFG_OPTION_KEY_MAX                                          256

/***********************************************************************************************************************************
Section enum - defines which sections of the config an option can appear in
***********************************************************************************************************************************/
typedef enum
{
    cfgSectionCommandLine,                                          // Command-line only
    cfgSectionGlobal,                                               // Command-line or in any config section
    cfgSectionStanza,                                               // Command-line or in any config stanza section
} ConfigSection;

/***********************************************************************************************************************************
Default type enum
***********************************************************************************************************************************/
typedef enum
{
    cfgDefaultTypeStatic,                                           // A stored static string
    cfgDefaultTypeDynamic,                                          // Determined at runtime
} ConfigDefaultType;

/***********************************************************************************************************************************
Standard config file name and old default path and name
***********************************************************************************************************************************/
#define PGBACKREST_CONFIG_ORIG_PATH_FILE                            "/etc/" PROJECT_CONFIG_FILE
STRING_STATIC(PGBACKREST_CONFIG_ORIG_PATH_FILE_STR,                 PGBACKREST_CONFIG_ORIG_PATH_FILE);

/***********************************************************************************************************************************
Mem context and local variables
***********************************************************************************************************************************/
static struct ConfigParseLocal
{
    MemContext *memContext;                                         // Mem context
    Ini *ini;                                                       // Parsed ini data
} configParseLocal;

/***********************************************************************************************************************************
Define how a command is parsed
***********************************************************************************************************************************/
typedef struct ParseRuleCommand
{
    const char *name;                                               // Name
    unsigned int commandRoleValid : CFG_COMMAND_ROLE_TOTAL;         // Valid for the command role?
    bool lockRequired : 1;                                          // Is an immediate lock required?
    bool lockRemoteRequired : 1;                                    // Is a lock required on the remote?
    unsigned int lockType : 3;                                      // Lock type required
    bool logFile : 1;                                               // Will the command log to a file?
    unsigned int logLevelDefault : 4;                               // Default log level
    bool parameterAllowed : 1;                                      // Command-line parameters are allowed
} ParseRuleCommand;

// Macros used to define parse rules in parse.auto.c.inc in a format that diffs well
#define PARSE_RULE_COMMAND(...)                                                                                                    \
    {__VA_ARGS__}

#define PARSE_RULE_COMMAND_NAME(nameParam)                                                                                         \
    .name = nameParam

#define PARSE_RULE_COMMAND_ROLE_VALID_LIST(...)                                                                                    \
    .commandRoleValid = 0 __VA_ARGS__

#define PARSE_RULE_COMMAND_ROLE(commandRoleParam)                                                                                  \
    | (1 << cfgCmdRole##commandRoleParam)

#define PARSE_RULE_COMMAND_INTERNAL(internalParam)

#define PARSE_RULE_COMMAND_LOCK_REQUIRED(lockRequiredParam)                                                                        \
    .lockRequired = lockRequiredParam

#define PARSE_RULE_COMMAND_LOCK_REMOTE_REQUIRED(lockRemoteRequiredParam)                                                           \
    .lockRemoteRequired = lockRemoteRequiredParam

#define PARSE_RULE_COMMAND_LOCK_TYPE(lockTypeParam)                                                                                \
    .lockType = lockType##lockTypeParam

#define PARSE_RULE_COMMAND_LOG_FILE(logFileParam)                                                                                  \
    .logFile = logFileParam

#define PARSE_RULE_COMMAND_LOG_LEVEL_DEFAULT(logLevelDefaultParam)                                                                 \
    .logLevelDefault = logLevel##logLevelDefaultParam

#define PARSE_RULE_COMMAND_PARAMETER_ALLOWED(parameterAllowedParam)                                                                \
    .parameterAllowed = parameterAllowedParam

/***********************************************************************************************************************************
Define how an option group is parsed
***********************************************************************************************************************************/
typedef struct ParseRuleOptionGroup
{
    const char *name;                                               // All options in the group must be prefixed with this name
} ParseRuleOptionGroup;

// Macros used to define parse rules in parse.auto.c.inc in a format that diffs well
#define PARSE_RULE_OPTION_GROUP(...)                                                                                               \
    {__VA_ARGS__}

#define PARSE_RULE_OPTION_GROUP_NAME(nameParam)                                                                                    \
    .name = nameParam

/***********************************************************************************************************************************
Define how an option is parsed and interacts with other options
***********************************************************************************************************************************/
typedef struct ParseRuleOption
{
    const char *name;                                               // Name
    unsigned int type : 4;                                          // e.g. string, int, boolean
    unsigned int defaultType : 1;                                   // e.g. static, dynamic
    bool boolLike : 1;                                              // Option accepts y/n and can be treated as bool?
    bool beta : 1;                                                  // Is the option a beta feature?
    bool negate : 1;                                                // Can the option be negated on the command line?
    bool reset : 1;                                                 // Can the option be reset on the command line?
    bool required : 1;                                              // Is the option required?
    unsigned int section : 2;                                       // e.g. global, stanza, cmd-line
    bool secure : 1;                                                // Needs to be redacted in logs and cmd-line?
    bool multi : 1;                                                 // Can be specified multiple times?
    bool group : 1;                                                 // In a group?
    unsigned int groupId : 1;                                       // Id if in a group
    bool deprecateMatch : 1;                                        // Does a deprecated name exactly match the option name?
    unsigned int packSize : 7;                                      // Size of optional data in pack format
    uint32_t commandRoleValid[CFG_COMMAND_ROLE_TOTAL];              // Valid for the command role?

    const uint8_t *pack;                                            // Optional data in pack format
} ParseRuleOption;

// Define additional types of data that can be associated with an option. Because these types are rare they are not given dedicated
// fields and are instead packed and read at runtime. This may seem inefficient but they are only accessed a single time during
// parse so space efficiency is more important than performance.
typedef enum
{
    parseRuleOptionalTypeValid = 1,
    parseRuleOptionalTypeAllowRange,
    parseRuleOptionalTypeAllowList,
    parseRuleOptionalTypeDefault,
    parseRuleOptionalTypeRequired,
} ParseRuleOptionalType;

// Optional rule filter types
typedef enum
{
    parseRuleFilterTypeCommand = 1,
} ParseRuleFilterType;

// Macros used to define parse rules in parse.auto.c.inc in a format that diffs well
#define PARSE_RULE_OPTION(...)                                                                                                     \
    {__VA_ARGS__}

#define PARSE_RULE_OPTION_NAME(nameParam)                                                                                          \
    .name = nameParam

#define PARSE_RULE_OPTION_TYPE(typeParam)                                                                                          \
    .type = cfgOptType##typeParam

#define PARSE_RULE_OPTION_INTERNAL(typeParam)
#define PARSE_RULE_OPTION_COMMAND_INTERNAL_LIST(...)

#define PARSE_RULE_OPTION_DEFAULT_TYPE(defaultTypeParam)                                                                           \
    .defaultType = cfgDefaultType##defaultTypeParam

#define PARSE_RULE_OPTION_BOOL_LIKE(boolLikeParam)                                                                                 \
    .boolLike = boolLikeParam

#define PARSE_RULE_OPTION_BETA(betaParam)                                                                                          \
    .beta = betaParam

#define PARSE_RULE_OPTION_NEGATE(negateParam)                                                                                      \
    .negate = negateParam

#define PARSE_RULE_OPTION_RESET(resetParam)                                                                                        \
    .reset = resetParam

#define PARSE_RULE_OPTION_REQUIRED(requiredParam)                                                                                  \
    .required = requiredParam

#define PARSE_RULE_OPTION_SECTION(sectionParam)                                                                                    \
    .section = cfgSection##sectionParam

#define PARSE_RULE_OPTION_SECURE(secureParam)                                                                                      \
    .secure = secureParam

#define PARSE_RULE_OPTION_MULTI(typeMulti)                                                                                         \
    .multi = typeMulti

#define PARSE_RULE_OPTION_GROUP_ID(groupIdParam)                                                                                   \
    .group = true, .groupId = cfgOptGrp##groupIdParam

#define PARSE_RULE_OPTION_DEPRECATE_MATCH(deprecateMatchParam)                                                                     \
    .deprecateMatch = deprecateMatchParam

#define PARSE_RULE_OPTION_COMMAND_ROLE_MAIN_VALID_LIST(...)                                                                        \
    .commandRoleValid[cfgCmdRoleMain] = 0 __VA_ARGS__

#define PARSE_RULE_OPTION_COMMAND_ROLE_ASYNC_VALID_LIST(...)                                                                       \
    .commandRoleValid[cfgCmdRoleAsync] = 0 __VA_ARGS__

#define PARSE_RULE_OPTION_COMMAND_ROLE_LOCAL_VALID_LIST(...)                                                                       \
    .commandRoleValid[cfgCmdRoleLocal] = 0 __VA_ARGS__

#define PARSE_RULE_OPTION_COMMAND_ROLE_REMOTE_VALID_LIST(...)                                                                      \
    .commandRoleValid[cfgCmdRoleRemote] = 0 __VA_ARGS__

#define PARSE_RULE_OPTION_COMMAND(commandParam)                                                                                    \
    | (1 << cfgCmd##commandParam)

#define PARSE_RULE_STRPUB(value)                                    {.buffer = (const char *)value, .size = sizeof(value) - 1}

// Macros used to define optional parse rules in pack format
#define PARSE_RULE_VARINT_01(value)                                                                                                \
    value
#define PARSE_RULE_VARINT_02(value)                                                                                                \
    0x80 | (value & 0x7f), (value >> 7) & 0x7f

#define PARSE_RULE_BOOL_TRUE                                        0x28
#define PARSE_RULE_BOOL_FALSE                                       0x20
#define PARSE_RULE_U32_1(value)                                     0x88, PARSE_RULE_VARINT_01(value)
#define PARSE_RULE_U32_2(value)                                     0x88, PARSE_RULE_VARINT_02(value)

#define PARSE_RULE_PACK(...)                                        __VA_ARGS__ 0x00
#define PARSE_RULE_PACK_SIZE(...)                                                                                                  \
    0xf0, 0x02, sizeof((const uint8_t []){PARSE_RULE_PACK(__VA_ARGS__)}),                                                          \
    PARSE_RULE_PACK(__VA_ARGS__)

#define PARSE_RULE_VAL_BOOL_TRUE                                    PARSE_RULE_BOOL_TRUE
#define PARSE_RULE_VAL_BOOL_FALSE                                   PARSE_RULE_BOOL_FALSE

#define PARSE_RULE_OPTIONAL(...)                                                                                                   \
    .packSize = sizeof((const uint8_t []){PARSE_RULE_PACK(__VA_ARGS__)}),                                                          \
    .pack = (const uint8_t []){PARSE_RULE_PACK(__VA_ARGS__)}
#define PARSE_RULE_OPTIONAL_GROUP(...)                              PARSE_RULE_PACK_SIZE(__VA_ARGS__)

#define PARSE_RULE_FILTER_CMD(...)                                                                                                 \
    PARSE_RULE_PACK_SIZE(PARSE_RULE_U32_1(parseRuleFilterTypeCommand), __VA_ARGS__)

#define PARSE_RULE_OPTIONAL_DEPEND(...)                                                                                            \
    PARSE_RULE_U32_1(parseRuleOptionalTypeValid), PARSE_RULE_PACK_SIZE(__VA_ARGS__)
#define PARSE_RULE_OPTIONAL_DEPEND_DEFAULT(value)                   PARSE_RULE_BOOL_TRUE, value
#define PARSE_RULE_OPTIONAL_ALLOW_LIST(...)                                                                                        \
    PARSE_RULE_U32_1(parseRuleOptionalTypeAllowList), PARSE_RULE_PACK_SIZE(__VA_ARGS__)
#define PARSE_RULE_OPTIONAL_ALLOW_RANGE(...)                                                                                       \
    PARSE_RULE_U32_1(parseRuleOptionalTypeAllowRange), PARSE_RULE_PACK_SIZE(__VA_ARGS__)
#define PARSE_RULE_OPTIONAL_ALLOW_RANGE_MAP(...)                                                                                   \
    0x10, __VA_ARGS__ 0x00
#define PARSE_RULE_OPTIONAL_DEFAULT(...)                                                                                           \
    PARSE_RULE_U32_1(parseRuleOptionalTypeDefault), PARSE_RULE_PACK_SIZE(__VA_ARGS__)
#define PARSE_RULE_OPTIONAL_DEFAULT_MAP(...)                                                                                       \
    0x10, __VA_ARGS__ 0x00
#define PARSE_RULE_OPTIONAL_REQUIRED(...)                                                                                          \
    PARSE_RULE_U32_1(parseRuleOptionalTypeRequired), PARSE_RULE_PACK_SIZE(__VA_ARGS__)
#define PARSE_RULE_OPTIONAL_NOT_REQUIRED(...)                       PARSE_RULE_OPTIONAL_REQUIRED(__VA_ARGS__)

/***********************************************************************************************************************************
Define option deprecations
***********************************************************************************************************************************/
typedef struct ParseRuleOptionDeprecate
{
    const char *name;                                               // Deprecated name
    ConfigOption id;                                                // Option Id
    bool indexed;                                                   // Can the deprecation be indexed?
    bool unindexed;                                                 // Can the deprecation be unindexed?
} ParseRuleOptionDeprecate;

/***********************************************************************************************************************************
Include automatically generated parse data
***********************************************************************************************************************************/
#include "config/parse.auto.c.inc"

/***********************************************************************************************************************************
Struct to hold options parsed from the command line
***********************************************************************************************************************************/
typedef struct ParseOptionValue
{
    bool found : 1;                                                 // Was the option found?
    bool negate : 1;                                                // Was the option negated on the command line?
    bool reset : 1;                                                 // Was the option reset on the command line?
    unsigned int source : 2;                                        // Where was the option found?
    StringList *valueList;                                          // List of values found
} ParseOptionValue;

typedef struct ParseOption
{
    unsigned int indexListTotal;                                    // Total options in indexed list
    ParseOptionValue *indexList;                                    // List of indexed option values
} ParseOption;

#define FUNCTION_LOG_PARSE_OPTION_FORMAT(value, buffer, bufferSize)                                                                \
    typeToLog("ParseOption", buffer, bufferSize)

/***********************************************************************************************************************************
Get the indexed value, creating the array to contain it if needed
***********************************************************************************************************************************/
static ParseOptionValue *
parseOptionIdxValue(ParseOption *const optionList, const unsigned int optionId, const unsigned int optionKeyIdx)
{
    FUNCTION_TEST_BEGIN();
        FUNCTION_TEST_PARAM_P(PARSE_OPTION, optionList);            // Structure containing all options being parsed
        FUNCTION_TEST_PARAM(UINT, optionId);                        // Unique ID which also identifies the option in the parse list
        FUNCTION_TEST_PARAM(UINT, optionKeyIdx);                    // Zero-based key index (e.g. pg3-path => 2), 0 for non-indexed
    FUNCTION_TEST_END();

    // If the requested index is beyond what has already been allocated
    if (optionKeyIdx >= optionList[optionId].indexListTotal)
    {
        // If the option is in a group
        if (parseRuleOption[optionId].group)
        {
            unsigned int optionOffset = 0;

            // Allocate enough memory to include the requested indexed or a fixed amount to avoid too many allocations
            if (optionList[optionId].indexListTotal == 0)
            {
                optionList[optionId].indexListTotal =
                    optionKeyIdx >= (LIST_INITIAL_SIZE / 2) ? optionKeyIdx + 1 : (LIST_INITIAL_SIZE / 2);
                optionList[optionId].indexList = memNew(sizeof(ParseOptionValue) * optionList[optionId].indexListTotal);
            }
            // Allocate more memory when needed. This could be more efficient but the limited number of indexes currently allowed
            // makes it difficult to get coverage on a better implementation.
            else
            {
                optionOffset = optionList[optionId].indexListTotal;
                optionList[optionId].indexListTotal = optionKeyIdx + 1;
                optionList[optionId].indexList = memResize(
                    optionList[optionId].indexList, sizeof(ParseOptionValue) * optionList[optionId].indexListTotal);
            }

            // Initialize the newly allocated memory
            for (unsigned int optKeyIdx = optionOffset; optKeyIdx < optionList[optionId].indexListTotal; optKeyIdx++)
                optionList[optionId].indexList[optKeyIdx] = (ParseOptionValue){0};
        }
        // Else the option is not in a group so there can only be one value
        else
        {
            optionList[optionId].indexList = memNew(sizeof(ParseOptionValue));
            optionList[optionId].indexListTotal = 1;
            optionList[optionId].indexList[0] = (ParseOptionValue){0};
        }
    }

    // Return the indexed value
    FUNCTION_TEST_RETURN_TYPE_P(ParseOptionValue, &optionList[optionId].indexList[optionKeyIdx]);
}

/***********************************************************************************************************************************
Check that --beta is set if a beta option is used
***********************************************************************************************************************************/
static void
parseOptionBeta(
    const unsigned int optionId, const unsigned int optionKeyIdx, const bool beta, const ParseOption *const parseOptionBeta)
{
    FUNCTION_TEST_BEGIN();
        FUNCTION_TEST_PARAM(UINT, optionId);
        FUNCTION_TEST_PARAM(UINT, optionKeyIdx);
        FUNCTION_TEST_PARAM(BOOL, beta);
        FUNCTION_TEST_PARAM_P(PARSE_OPTION, parseOptionBeta);
    FUNCTION_TEST_END();

    if (beta && optionId != cfgOptBeta && (parseOptionBeta->indexListTotal == 0 || parseOptionBeta->indexList[0].negate))
    {
        THROW_FMT(
            OptionInvalidError,
            "option '%s' is not valid without option '" CFGOPT_BETA "'\n"
            "HINT: beta features require the --" CFGOPT_BETA " option to prevent accidental usage.",
            cfgParseOptionKeyIdxName(optionId, optionKeyIdx));
    }

    FUNCTION_TEST_RETURN_VOID();
}

/***********************************************************************************************************************************
Get command id by name
***********************************************************************************************************************************/
static ConfigCommand
cfgParseCommandId(const char *const commandName)
{
    FUNCTION_TEST_BEGIN();
        FUNCTION_TEST_PARAM(STRINGZ, commandName);
    FUNCTION_TEST_END();

    ASSERT(commandName != NULL);

    // If command has a colon only search part before the colon
    const char *const colonPtr = strchr(commandName, ':');
    const size_t commandSize = colonPtr == NULL ? (size_t)strlen(commandName) : (size_t)(colonPtr - commandName);

    // Get command
    ConfigCommand commandId;

    for (commandId = 0; commandId < CFG_COMMAND_TOTAL; commandId++)
    {
        if (strncmp(commandName, parseRuleCommand[commandId].name, commandSize) == 0)
            break;
    }

    if (commandId == CFG_COMMAND_TOTAL)
        THROW_FMT(CommandInvalidError, "invalid command '%s'", commandName);

    FUNCTION_TEST_RETURN(ENUM, commandId);
}

/**********************************************************************************************************************************/
FN_EXTERN const char *
cfgParseCommandName(const ConfigCommand commandId)
{
    FUNCTION_TEST_BEGIN();
        FUNCTION_TEST_PARAM(ENUM, commandId);
    FUNCTION_TEST_END();

    ASSERT(commandId < CFG_COMMAND_TOTAL);

    FUNCTION_TEST_RETURN_CONST(STRINGZ, parseRuleCommand[commandId].name);
}

/***********************************************************************************************************************************
Convert command role from String to enum and vice versa
***********************************************************************************************************************************/
STRING_STATIC(CONFIG_COMMAND_ROLE_ASYNC_STR,                        CONFIG_COMMAND_ROLE_ASYNC);
STRING_STATIC(CONFIG_COMMAND_ROLE_LOCAL_STR,                        CONFIG_COMMAND_ROLE_LOCAL);
STRING_STATIC(CONFIG_COMMAND_ROLE_REMOTE_STR,                       CONFIG_COMMAND_ROLE_REMOTE);

static ConfigCommandRole
cfgParseCommandRoleEnum(const char *const commandRole)
{
    FUNCTION_TEST_BEGIN();
        FUNCTION_TEST_PARAM(STRINGZ, commandRole);
    FUNCTION_TEST_END();

    if (commandRole == NULL)
        FUNCTION_TEST_RETURN(ENUM, cfgCmdRoleMain);
    else if (strEqZ(CONFIG_COMMAND_ROLE_ASYNC_STR, commandRole))
        FUNCTION_TEST_RETURN(ENUM, cfgCmdRoleAsync);
    else if (strEqZ(CONFIG_COMMAND_ROLE_LOCAL_STR, commandRole))
        FUNCTION_TEST_RETURN(ENUM, cfgCmdRoleLocal);
    else if (strEqZ(CONFIG_COMMAND_ROLE_REMOTE_STR, commandRole))
        FUNCTION_TEST_RETURN(ENUM, cfgCmdRoleRemote);

    THROW_FMT(CommandInvalidError, "invalid command role '%s'", commandRole);
}

FN_EXTERN const String *
cfgParseCommandRoleStr(const ConfigCommandRole commandRole)
{
    FUNCTION_TEST_BEGIN();
        FUNCTION_TEST_PARAM(ENUM, commandRole);
    FUNCTION_TEST_END();

    const String *result = NULL;

    switch (commandRole)
    {
        case cfgCmdRoleMain:
            break;

        case cfgCmdRoleAsync:
            result = CONFIG_COMMAND_ROLE_ASYNC_STR;
            break;

        case cfgCmdRoleLocal:
            result = CONFIG_COMMAND_ROLE_LOCAL_STR;
            break;

        case cfgCmdRoleRemote:
            result = CONFIG_COMMAND_ROLE_REMOTE_STR;
            break;
    }

    FUNCTION_TEST_RETURN_CONST(STRING, result);
}

/**********************************************************************************************************************************/
FN_EXTERN String *
cfgParseCommandRoleName(const ConfigCommand commandId, const ConfigCommandRole commandRoleId)
{
    FUNCTION_TEST_BEGIN();
        FUNCTION_TEST_PARAM(ENUM, commandId);
        FUNCTION_TEST_PARAM(ENUM, commandRoleId);
    FUNCTION_TEST_END();

    String *const result = strCatZ(strNew(), cfgParseCommandName(commandId));

    if (commandRoleId != cfgCmdRoleMain)
        strCatFmt(result, ":%s", strZ(cfgParseCommandRoleStr(commandRoleId)));

    FUNCTION_TEST_RETURN(STRING, result);
}

/**********************************************************************************************************************************/
FN_EXTERN const Ini *
cfgParseIni(void)
{
    FUNCTION_TEST_VOID();
    FUNCTION_TEST_RETURN(INI, configParseLocal.ini);
}

/**********************************************************************************************************************************/
FN_EXTERN StringList *
cfgParseStanzaList(void)
{
    FUNCTION_TEST_VOID();

    StringList *const result = strLstNew();

    if (configParseLocal.ini != NULL)
    {
        MEM_CONTEXT_TEMP_BEGIN()
        {
            const StringList *const sectionList = strLstSort(iniSectionList(configParseLocal.ini), sortOrderAsc);

            for (unsigned int sectionIdx = 0; sectionIdx < strLstSize(sectionList); sectionIdx++)
            {
                const String *const section = strLstGet(sectionList, sectionIdx);

                // Skip global sections
                if (strEqZ(section, CFGDEF_SECTION_GLOBAL) || strBeginsWithZ(section, CFGDEF_SECTION_GLOBAL ":"))
                    continue;

                // Extract stanza
                const StringList *const sectionPart = strLstNewSplitZ(section, ":");
                ASSERT(strLstSize(sectionPart) <= 2);

                strLstAddIfMissing(result, strLstGet(sectionPart, 0));
            }
        }
        MEM_CONTEXT_TEMP_END();
    }

    strLstSort(result, sortOrderAsc);

    FUNCTION_TEST_RETURN(STRING_LIST, result);
}

/***********************************************************************************************************************************
Find an option by name in the option list
***********************************************************************************************************************************/
#define OPTION_PREFIX_NEGATE                                        "no-"
#define OPTION_PREFIX_RESET                                         "reset-"
#define OPTION_NAME_SIZE_MAX                                        64

FN_EXTERN CfgParseOptionResult
cfgParseOption(const String *const optionCandidate, const CfgParseOptionParam param)
{
    FUNCTION_TEST_BEGIN();
        FUNCTION_TEST_PARAM(STRING, optionCandidate);
        FUNCTION_TEST_PARAM(BOOL, param.prefixMatch);
        FUNCTION_TEST_PARAM(BOOL, param.ignoreMissingIndex);
    FUNCTION_TEST_END();

    ASSERT(optionCandidate != NULL);

    CfgParseOptionResult result = {0};

    // Copy the option to a buffer so it can be efficiently manipulated
    char optionName[OPTION_NAME_SIZE_MAX + 1];
    size_t optionNameSize = strSize(optionCandidate);

    if (optionNameSize > sizeof(optionName) - 1)
    {
        THROW_FMT(
            OptionInvalidError, "option '%s' exceeds maximum size of " STRINGIFY(OPTION_NAME_SIZE_MAX), strZ(optionCandidate));
    }

    strncpy(optionName, strZ(optionCandidate), sizeof(optionName) - 1);
    optionName[OPTION_NAME_SIZE_MAX] = '\0';

    // If this looks like negate
    if (strncmp(optionName, OPTION_PREFIX_NEGATE, sizeof(OPTION_PREFIX_NEGATE) - 1) == 0)
    {
        result.negate = true;

        // Strip the negate prefix
        optionNameSize -= sizeof(OPTION_PREFIX_NEGATE) - 1;
        memmove(optionName, optionName + (sizeof(OPTION_PREFIX_NEGATE) - 1), optionNameSize + 1);
    }
    // Else if looks like reset
    else if (strncmp(optionName, OPTION_PREFIX_RESET, sizeof(OPTION_PREFIX_RESET) - 1) == 0)
    {
        result.reset = true;

        // Strip the reset prefix
        optionNameSize -= sizeof(OPTION_PREFIX_RESET) - 1;
        memmove(optionName, optionName + (sizeof(OPTION_PREFIX_RESET) - 1), optionNameSize + 1);
    }

    // Indexed options must have at least one dash
    char *const dashPtr = strchr(optionName, '-');
    bool indexed = false;

    if (dashPtr != NULL)
    {
        if (dashPtr == optionName)
            THROW_FMT(OptionInvalidError, "option '%s' cannot begin with a dash", strZ(optionCandidate));

        // Check if the first dash is preceded by a numeric key and keep a tally of the key
        char *numberPtr = dashPtr;
        unsigned int multiplier = 1;

        while (numberPtr > optionName && isdigit(*(numberPtr - 1)))
        {
            numberPtr--;

            result.keyIdx += (unsigned int)(*numberPtr - '0') * multiplier;
            multiplier *= 10;
        }

        if (numberPtr == optionName)
            THROW_FMT(OptionInvalidError, "option '%s' cannot begin with a number", strZ(optionCandidate));

        // If there was a number then the option is indexed
        if (numberPtr != dashPtr)
        {
            indexed = true;

            // Strip the key to get the base option name
            optionNameSize -= (size_t)(dashPtr - numberPtr);
            memmove(numberPtr, dashPtr, optionNameSize + 1);

            // Check that the index is within bounds
            if (result.keyIdx < 1 || result.keyIdx > CFG_OPTION_KEY_MAX)
            {
                THROW_FMT(
                    OptionInvalidError, "option '%s' key must be between 1 and " STRINGIFY(CFG_OPTION_KEY_MAX),
                    strZ(optionCandidate));
            }

            // Subtract one to represent a key index
            result.keyIdx--;
        }
    }

    // Search for an exact match. A copy of the option name must be made because bsearch() requires a reference.
    const char *const optionNamePtr = optionName;

    const ParseRuleOption *optionFound = bsearch(
        &optionNamePtr, parseRuleOption, CFG_OPTION_TOTAL, sizeof(ParseRuleOption), lstComparatorZ);

    // If the option was not found
    if (optionFound == NULL)
    {
        // Search for a single partial match (if requested)
        if (param.prefixMatch)
        {
            unsigned int findPartialIdx = 0;
            unsigned int findPartialTotal = 0;

            for (unsigned int findIdx = 0; findIdx < CFG_OPTION_TOTAL; findIdx++)
            {
                if (strncmp(parseRuleOption[findIdx].name, optionName, optionNameSize) == 0)
                {
                    findPartialIdx = findIdx;
                    findPartialTotal++;

                    if (findPartialTotal > 1)
                        break;
                }
            }

            // If a single partial match was found
            if (findPartialTotal == 1)
                optionFound = &parseRuleOption[findPartialIdx];
        }

        // If the option was not found search deprecations
        if (optionFound == NULL)
        {
            // Search deprecations for an exact match
            const ParseRuleOptionDeprecate *deprecate = bsearch(
                &optionNamePtr, parseRuleOptionDeprecate, CFG_OPTION_DEPRECATE_TOTAL, sizeof(ParseRuleOptionDeprecate),
                lstComparatorZ);

            // If the option was not found then search deprecations for a single partial match (if requested)
            if (deprecate == NULL && param.prefixMatch)
            {
                unsigned int findPartialIdx = 0;
                unsigned int findPartialTotal = 0;

                for (unsigned int deprecateIdx = 0; deprecateIdx < CFG_OPTION_DEPRECATE_TOTAL; deprecateIdx++)
                {
                    if (strncmp(parseRuleOptionDeprecate[deprecateIdx].name, optionName, optionNameSize) == 0)
                    {
                        findPartialIdx = deprecateIdx;
                        findPartialTotal++;

                        if (findPartialTotal > 1)
                            break;
                    }
                }

                // If a single partial match was found
                if (findPartialTotal == 1)
                    deprecate = &parseRuleOptionDeprecate[findPartialIdx];
            }

            // Deprecation was found
            if (deprecate != NULL)
            {
                // Error if the option is indexed but the deprecation is not
                if (indexed && !deprecate->indexed)
                    THROW_FMT(OptionInvalidError, "deprecated option '%s' cannot have an index", strZ(optionCandidate));

                // Error if the option is unindexed but the deprecation is not
                optionFound = &parseRuleOption[deprecate->id];

                if (!indexed && !deprecate->unindexed && !param.ignoreMissingIndex)
                {
                    ASSERT(dashPtr != NULL);

                    const char *const groupName = parseRuleOptionGroup[optionFound->groupId].name;

                    THROW_FMT(
                        OptionInvalidError, "deprecated option '%s' requires an index\n"
                        "HINT: add the required index, e.g. %.*s1%s.\n"
                        "HINT: consider using the non-deprecated name, e.g. %s1%s.",
                        strZ(optionCandidate), (int)(dashPtr - optionName), optionName, dashPtr, groupName,
                        optionFound->name + strlen(groupName));
                }

                result.deprecated = true;
            }
        }
    }

    // Option was found
    if (optionFound != NULL)
    {
        result.found = true;
        result.id = (unsigned int)(optionFound - parseRuleOption);

        // Error if negate is not allowed
        if (result.negate && !optionFound->negate)
            THROW_FMT(OptionInvalidError, "option '%s' cannot be negated", strZ(optionCandidate));

        // Error if reset is not allowed
        if (result.reset && !optionFound->reset)
            THROW_FMT(OptionInvalidError, "option '%s' cannot be reset", strZ(optionCandidate));

        // It is possible for an unindexed deprecation to match an indexed option name (without the index) exactly. For example, the
        // deprecated repo-path option now maps to repo-path index 0, which will yield an exact match. In this case we still need to
        // mark the option as deprecated.
        if (indexed == false && optionFound->deprecateMatch)
            result.deprecated = true;

        // If not deprecated make sure indexing matches. Deprecation indexing has already been checked because the rules are per
        // deprecation.
        if (!result.deprecated)
        {
            // Error if the option is indexed but should not be
            if (indexed && !optionFound->group)
                THROW_FMT(OptionInvalidError, "option '%s' cannot have an index", strZ(optionCandidate));

            // Error if the option is unindexed but an index is required
            if (!indexed && optionFound->group && !param.ignoreMissingIndex)
            {
                const char *const groupName = parseRuleOptionGroup[optionFound->groupId].name;

                THROW_FMT(
                    OptionInvalidError,
                    "option '%s' requires an index\n"
                    "HINT: add the required index, e.g. %s1%s.",
                    strZ(optionCandidate), groupName, optionFound->name + strlen(groupName));
            }
        }

        // Set flags
        result.beta = optionFound->beta;
        result.multi = optionFound->multi;

        FUNCTION_TEST_RETURN_TYPE(CfgParseOptionResult, result);
    }

    FUNCTION_TEST_RETURN_TYPE(CfgParseOptionResult, (CfgParseOptionResult){0});
}

/**********************************************************************************************************************************/
FN_EXTERN ConfigOptionDataType
cfgParseOptionDataType(const ConfigOption optionId)
{
    FUNCTION_TEST_BEGIN();
        FUNCTION_TEST_PARAM(ENUM, optionId);
    FUNCTION_TEST_END();

    ASSERT(optionId < CFG_OPTION_TOTAL);

    switch (parseRuleOption[optionId].type)
    {
        case cfgOptTypeBoolean:
            FUNCTION_TEST_RETURN(ENUM, cfgOptDataTypeBoolean);

        case cfgOptTypeHash:
            FUNCTION_TEST_RETURN(ENUM, cfgOptDataTypeHash);

        case cfgOptTypeInteger:
        case cfgOptTypeSize:
        case cfgOptTypeTime:
            FUNCTION_TEST_RETURN(ENUM, cfgOptDataTypeInteger);

        case cfgOptTypeList:
            FUNCTION_TEST_RETURN(ENUM, cfgOptDataTypeList);

        case cfgOptTypeStringId:
            FUNCTION_TEST_RETURN(ENUM, cfgOptDataTypeStringId);

        default:
            break;
    }

    ASSERT(parseRuleOption[optionId].type == cfgOptTypePath || parseRuleOption[optionId].type == cfgOptTypeString);

    FUNCTION_TEST_RETURN(ENUM, cfgOptDataTypeString);
}

/***********************************************************************************************************************************
Get a value string by index
***********************************************************************************************************************************/
static const String *
cfgParseOptionValueStr(const ConfigOptionType type, unsigned int valueIdx)
{
    FUNCTION_TEST_BEGIN();
        FUNCTION_TEST_PARAM(ENUM, type);
        FUNCTION_TEST_PARAM(UINT, valueIdx);
    FUNCTION_TEST_END();

    switch (type)
    {
        case cfgOptTypeInteger:
            valueIdx = parseRuleValueIntStrMap[valueIdx];
            break;

        case cfgOptTypeSize:
            valueIdx = parseRuleValueSizeStrMap[valueIdx];
            break;

        case cfgOptTypeTime:
            valueIdx = parseRuleValueTimeStrMap[valueIdx];
            break;

        case cfgOptTypePath:
        case cfgOptTypeString:
            break;

        default:
        {
            ASSERT(type == cfgOptTypeStringId);

            valueIdx = parseRuleValueStrIdStrMap[valueIdx];
            break;
        }
    }

    FUNCTION_TEST_RETURN_CONST(STRING, (const String *)&parseRuleValueStr[valueIdx]);
}

/***********************************************************************************************************************************
Get an integer value by index
***********************************************************************************************************************************/
static int64_t
cfgParseOptionValue(const ConfigOptionType type, unsigned int valueIdx)
{
    FUNCTION_TEST_BEGIN();
        FUNCTION_TEST_PARAM(ENUM, type);
        FUNCTION_TEST_PARAM(UINT, valueIdx);
    FUNCTION_TEST_END();

    switch (type)
    {
        case cfgOptTypeInteger:
            FUNCTION_TEST_RETURN(INT64, parseRuleValueInt[valueIdx]);

        case cfgOptTypeSize:
            FUNCTION_TEST_RETURN(INT64, parseRuleValueSize[valueIdx]);

        default:
            ASSERT(type == cfgOptTypeTime);
            break;
    }

    FUNCTION_TEST_RETURN(INT64, parseRuleValueTime[valueIdx]);
}

/***********************************************************************************************************************************
Get default value from pack
***********************************************************************************************************************************/
static void
cfgParseOptionValuePack(PackRead *const ruleData, const ConfigOptionType type, ConfigOptionValueType *value, const String **raw)
{
    FUNCTION_TEST_BEGIN();
        FUNCTION_TEST_PARAM(PACK_READ, ruleData);
        FUNCTION_TEST_PARAM(ENUM, type);
        FUNCTION_TEST_PARAM_P(VOID, value);
        FUNCTION_TEST_PARAM_PP(VOID, raw);
    FUNCTION_TEST_END();

    switch (pckReadType(ruleData))
    {
        case pckTypeBool:
        {
            value->boolean = pckReadBoolP(ruleData);

            if (raw != NULL)
                *raw = value->boolean ? Y_STR : N_STR;

            break;
        }

        default:
        {
            const unsigned int valueIdx = pckReadU32P(ruleData);

            switch (type)
            {
                case cfgOptTypeInteger:
                case cfgOptTypeSize:
                case cfgOptTypeTime:
                    value->integer = cfgParseOptionValue(type, valueIdx);
                    break;

                case cfgOptTypePath:
                case cfgOptTypeString:
                    value->string = cfgParseOptionValueStr(type, valueIdx);
                    break;

                default:
                {
                    ASSERT(type == cfgOptTypeStringId);

                    value->stringId = parseRuleValueStrId[valueIdx];
                    break;
                }
            }

            if (raw != NULL)
                *raw = cfgParseOptionValueStr(type, valueIdx);
        }
    }

    FUNCTION_TEST_RETURN_VOID();
}

/***********************************************************************************************************************************
Find an optional rule
***********************************************************************************************************************************/
typedef struct CfgParseOptionalRuleState
{
    PackRead *pack;
    unsigned int typeNext;
    bool done;

    // Valid
    const uint8_t *valid;
    size_t validSize;
    unsigned int matchValue;

    // Allow range
    int64_t allowRangeMin;
    int64_t allowRangeMax;
    unsigned int allowRangeMinIdx;
    unsigned int allowRangeMaxIdx;
    bool allowRangeMatch;

    // Allow list
    const uint8_t *allowList;
    size_t allowListSize;

    // Default
    const String *const defaultDynamicBin;                          // Binary for dynamic default
    const String *defaultRaw;
    ConfigOptionValueType defaultValue;

    // Required
    bool required;
} CfgParseOptionalRuleState;

static bool
cfgParseOptionalRule(
    CfgParseOptionalRuleState *const optionalRules, const ParseRuleOptionalType optionalRuleType, const ConfigCommand commandId,
    const ConfigOption optionId)
{
    FUNCTION_TEST_BEGIN();
        FUNCTION_TEST_PARAM_P(VOID, optionalRules);
        FUNCTION_TEST_PARAM(ENUM, optionalRuleType);
        FUNCTION_TEST_PARAM(ENUM, commandId);
        FUNCTION_TEST_PARAM(ENUM, optionId);
    FUNCTION_TEST_END();

    FUNCTION_AUDIT_HELPER();

    ASSERT(optionalRuleType != 0);
    ASSERT(commandId < CFG_COMMAND_TOTAL);
    ASSERT(optionId < CFG_OPTION_TOTAL);

    bool result = false;
    bool match = false;

    // Check for optional rules
    const ParseRuleOption *const ruleOption = &parseRuleOption[optionId];

    if (!optionalRules->done && ruleOption->pack != NULL)
    {
        // Initialize optional rules
        if (optionalRules->pack == NULL)
        {
            MEM_CONTEXT_TEMP_BEGIN()
            {
                PackRead *const groupList = pckReadNewC(ruleOption->pack, ruleOption->packSize);

                // Search for a matching group
                do
                {
                    // Get the group pack
                    PackRead *group = pckReadPackReadConstP(groupList);

                    // Process filters if any
                    pckReadNext(group);

                    if (pckReadType(group) == pckTypePack)
                    {
                        // Check for filter match
                        bool match = false;
                        PackRead *const filter = pckReadPackReadConstP(group);
                        const ParseRuleFilterType filterType = (ParseRuleFilterType)pckReadU32P(filter);

                        switch (filterType)
                        {
                            default:
                            {
                                ASSERT(filterType == parseRuleFilterTypeCommand);

                                while (pckReadNext(filter))
                                {
                                    if ((ConfigCommand)pckReadU32P(filter) == commandId)
                                    {
                                        match = true;
                                        break;
                                    }
                                }

                                break;
                            }
                        }

                        // Filter did not match
                        if (!match)
                            group = NULL;
                    }

                    // If the group matched
                    if (group != NULL)
                    {
                        // Get first optional rule type. This is needed since pckReadNext() has already been called and it cannot
                        // be called again until data is read.
                        optionalRules->typeNext = pckReadU32P(group);
                        ASSERT(optionalRules->typeNext != 0);

                        // Move group to prior context and stop searching
                        optionalRules->pack = pckReadMove(group, memContextPrior());
                        break;
                    }
                }
                while (pckReadNext(groupList));
            }
            MEM_CONTEXT_TEMP_END();

            // If no group matched then done
            if (optionalRules->pack == NULL)
            {
                optionalRules->done = true;
                FUNCTION_TEST_RETURN(BOOL, false);
            }
        }

        // Search for the specified optional rule
        do
        {
            // Read the next optional rule type if it has not already been read
            if (optionalRules->typeNext == 0)
            {
                // If there are no more rules then done
                if (!pckReadNext(optionalRules->pack))
                {
                    optionalRules->done = true;
                    FUNCTION_TEST_RETURN(BOOL, false);
                }

                optionalRules->typeNext = pckReadU32P(optionalRules->pack);
                ASSERT(optionalRules->typeNext != 0);
            }

            // If this is the requested optional rule
            if (optionalRules->typeNext == optionalRuleType)
            {
                // Optional rule was found and dependency was matched
                result = true;
                match = true;

                // Process optional rule
                switch (optionalRuleType)
                {
                    case parseRuleOptionalTypeValid:
                    {
                        pckReadNext(optionalRules->pack);

                        optionalRules->valid = pckReadBufPtr(optionalRules->pack);
                        optionalRules->validSize = pckReadSize(optionalRules->pack);

                        pckReadConsume(optionalRules->pack);
                        break;
                    }

                    case parseRuleOptionalTypeAllowList:
                    {
                        pckReadNext(optionalRules->pack);

                        optionalRules->allowList = pckReadBufPtr(optionalRules->pack);
                        optionalRules->allowListSize = pckReadSize(optionalRules->pack);

                        pckReadConsume(optionalRules->pack);
                        break;
                    }

                    case parseRuleOptionalTypeAllowRange:
                    {
                        PackRead *const ruleData = pckReadPackReadConstP(optionalRules->pack);

                        pckReadNext(ruleData);

                        if (pckReadType(ruleData) == pckTypeArray)
                        {
                            pckReadArrayBeginP(ruleData);

                            while (!pckReadNullP(ruleData))         // {uncovered_branch - no options with partial allow range maps}
                            {
                                const unsigned int map = pckReadU32P(ruleData);
                                optionalRules->allowRangeMinIdx = pckReadU32P(ruleData);
                                optionalRules->allowRangeMaxIdx = pckReadU32P(ruleData);

                                if (map == optionalRules->matchValue)
                                {
                                    optionalRules->allowRangeMatch = true;
                                    break;
                                }
                            }

                            match = optionalRules->allowRangeMatch;
                        }
                        else
                        {
                            optionalRules->allowRangeMinIdx = pckReadU32P(ruleData);
                            optionalRules->allowRangeMaxIdx = pckReadU32P(ruleData);
                        }

                        optionalRules->allowRangeMin = cfgParseOptionValue(ruleOption->type, optionalRules->allowRangeMinIdx);
                        optionalRules->allowRangeMax = cfgParseOptionValue(ruleOption->type, optionalRules->allowRangeMaxIdx);

                        break;
                    }

                    case parseRuleOptionalTypeDefault:
                    {
                        PackRead *const ruleData = pckReadPackReadConstP(optionalRules->pack);

                        if (ruleOption->defaultType == cfgDefaultTypeDynamic)
                        {
                            ASSERT(ruleOption->type == cfgOptTypeString);

                            // No need to check the value until there is more than one
                            pckReadU32P(ruleData);

                            optionalRules->defaultValue.string = optionalRules->defaultDynamicBin;
                            optionalRules->defaultRaw = optionalRules->defaultDynamicBin;
                        }
                        else
                        {
                            ASSERT(ruleOption->defaultType == cfgDefaultTypeStatic);

                            pckReadNext(ruleData);

                            if (pckReadType(ruleData) == pckTypeArray)
                            {
                                pckReadArrayBeginP(ruleData);
                                match = false;

                                while (!pckReadNullP(ruleData))
                                {
                                    const unsigned int map = pckReadU32P(ruleData);

                                    cfgParseOptionValuePack(
                                        ruleData, ruleOption->type, &optionalRules->defaultValue, &optionalRules->defaultRaw);

                                    if (map == optionalRules->matchValue)
                                    {
                                        match = true;
                                        break;
                                    }
                                }
                            }
                            else
                            {
                                cfgParseOptionValuePack(
                                    ruleData, ruleOption->type, &optionalRules->defaultValue, &optionalRules->defaultRaw);
                            }
                        }

                        break;
                    }

                    default:
                    {
                        ASSERT(optionalRuleType == parseRuleOptionalTypeRequired);

                        optionalRules->required = !ruleOption->required;
                    }
                }
            }
            // Else not the requested optional rule
            else
            {
                // If the optional rule type is greater than requested then return. The optional rule may be requested later.
                if (optionalRules->typeNext > optionalRuleType)
                    FUNCTION_TEST_RETURN(BOOL, false);

                // Consume the unused optional rule
                pckReadConsume(optionalRules->pack);
            }

            // Type will need to be read again on next iteration
            optionalRules->typeNext = 0;
        }
        while (!result);
    }

    FUNCTION_TEST_RETURN(BOOL, result && match);
}

/***********************************************************************************************************************************
Resolve an option dependency
***********************************************************************************************************************************/
typedef struct CfgParseOptionalFilterDependResult
{
    bool valid;                                                     // Is the dependency valid?
    bool defaultExists;                                             // Is there a default of the dependency is not valid?
    ConfigOption dependId;                                          // Option id for the dependency
    ConfigOptionValueType defaultValue;                             // Default value if dependency is not valid
    unsigned int matchValue;                                        // Match value if the dependency is valid
} CfgParseOptionalFilterDependResult;

static CfgParseOptionalFilterDependResult
cfgParseOptionalFilterDepend(
    PackRead *const filter, const ConfigOptionType optionType, const Config *const config, const unsigned int optionListIdx)
{
    FUNCTION_TEST_BEGIN();
        FUNCTION_TEST_PARAM(PACK_READ, filter);
        FUNCTION_TEST_PARAM(ENUM, optionType);
        FUNCTION_TEST_PARAM_P(VOID, config);
        FUNCTION_TEST_PARAM(UINT, optionListIdx);
    FUNCTION_TEST_END();

    CfgParseOptionalFilterDependResult result = {.valid = false};

    // Default when the dependency is not resolved, if it exists
    pckReadNext(filter);

    if (pckReadType(filter) == pckTypeBool)
    {
        pckReadBoolP(filter);
        pckReadNext(filter);

        result.defaultExists = true;

        cfgParseOptionValuePack(filter, optionType, &result.defaultValue, NULL);
    }

    // Get the depend option value
    result.dependId = (ConfigOption)pckReadU32P(filter);
    ASSERT(config->option[result.dependId].index != NULL);
    const ConfigOptionValue *const dependValue =
        &config->option[result.dependId].index[parseRuleOption[result.dependId].group ? optionListIdx : 0];

    // Is the dependency resolved?
    if (dependValue->set)
    {
        // If a depend list exists, make sure the value is in the list
        if (pckReadNext(filter))
        {
            do
            {
                switch (cfgParseOptionDataType(result.dependId))
                {
                    case cfgOptDataTypeBoolean:
                        result.valid = pckReadBoolP(filter) == dependValue->value.boolean;
                        break;

                    default:
                    {
                        ASSERT(cfgParseOptionDataType(result.dependId) == cfgOptDataTypeStringId);
                        result.matchValue = pckReadU32P(filter);

                        if (parseRuleValueStrId[result.matchValue] == dependValue->value.stringId)
                            result.valid = true;

                        break;
                    }
                }

                if (result.valid)
                    break;
            }
            while (pckReadNext(filter));
        }
        else
            result.valid = true;
    }

    FUNCTION_TEST_RETURN_TYPE(CfgParseOptionalFilterDependResult, result);
}

/**********************************************************************************************************************************/
FN_EXTERN const char *
cfgParseOptionName(const ConfigOption optionId)
{
    FUNCTION_TEST_BEGIN();
        FUNCTION_TEST_PARAM(ENUM, optionId);
    FUNCTION_TEST_END();

    ASSERT(optionId < CFG_OPTION_TOTAL);

    FUNCTION_TEST_RETURN_CONST(STRINGZ, parseRuleOption[optionId].name);
}

/**********************************************************************************************************************************/
FN_EXTERN const char *
cfgParseOptionKeyIdxName(const ConfigOption optionId, const unsigned int keyIdx)
{
    FUNCTION_TEST_BEGIN();
        FUNCTION_TEST_PARAM(ENUM, optionId);
        FUNCTION_TEST_PARAM(UINT, keyIdx);
    FUNCTION_TEST_END();

    ASSERT(optionId < CFG_OPTION_TOTAL);
    ASSERT((!parseRuleOption[optionId].group && keyIdx == 0) || parseRuleOption[optionId].group);

    // If the option is in a group then construct the name
    const ParseRuleOption *const ruleOption = &parseRuleOption[optionId];

    if (ruleOption->group)
    {
        FUNCTION_TEST_RETURN_CONST(
            STRINGZ,
            zNewFmt(
                "%s%u%s", parseRuleOptionGroup[ruleOption->groupId].name, keyIdx + 1,
                ruleOption->name + strlen(parseRuleOptionGroup[ruleOption->groupId].name)));
    }

    // Else return the stored name
    FUNCTION_TEST_RETURN_CONST(STRINGZ, ruleOption->name);
}

/**********************************************************************************************************************************/
FN_EXTERN bool
cfgParseOptionSecure(const ConfigOption optionId)
{
    FUNCTION_TEST_BEGIN();
        FUNCTION_TEST_PARAM(ENUM, optionId);
    FUNCTION_TEST_END();

    ASSERT(optionId < CFG_OPTION_TOTAL);

    FUNCTION_TEST_RETURN(BOOL, parseRuleOption[optionId].secure);
}

/**********************************************************************************************************************************/
FN_EXTERN ConfigOptionType
cfgParseOptionType(const ConfigOption optionId)
{
    FUNCTION_TEST_BEGIN();
        FUNCTION_TEST_PARAM(ENUM, optionId);
    FUNCTION_TEST_END();

    ASSERT(optionId < CFG_OPTION_TOTAL);

    FUNCTION_TEST_RETURN(ENUM, parseRuleOption[optionId].type);
}

/**********************************************************************************************************************************/
FN_EXTERN bool
cfgParseOptionValid(const ConfigCommand commandId, const ConfigCommandRole commandRoleId, const ConfigOption optionId)
{
    FUNCTION_TEST_BEGIN();
        FUNCTION_TEST_PARAM(ENUM, commandId);
        FUNCTION_TEST_PARAM(ENUM, commandRoleId);
        FUNCTION_TEST_PARAM(ENUM, optionId);
    FUNCTION_TEST_END();

    ASSERT(commandId < CFG_COMMAND_TOTAL);
    ASSERT(optionId < CFG_OPTION_TOTAL);

    FUNCTION_TEST_RETURN(BOOL, parseRuleOption[optionId].commandRoleValid[commandRoleId] & ((uint32_t)1 << commandId));
}

/***********************************************************************************************************************************
Load the configuration file(s)

The parent mem context is used. Defaults are passed to make testing easier.

Rules:
- config and config-include-path are default. In this case, the config file will be loaded, if it exists, and *.conf files in the
  config-include-path will be appended, if they exist. A missing/empty dir will be ignored except that the original default
  for the config file will be attempted to be loaded if the current default is not found.
- config only is specified. Only the specified config file will be loaded and is required. The default config-include-path will be
  ignored.
- config and config-path are specified. The specified config file will be loaded and is required. The overridden default of the
  config-include-path (<config-path>/conf.d) will be loaded if exists but is not required.
- config-include-path only is specified. *.conf files in the config-include-path will be loaded and the path is required to exist.
  The default config will be be loaded if it exists.
- config-include-path and config-path are specified. The *.conf files in the config-include-path will be loaded and the directory
  passed must exist. The overridden default of the config file path (<config-path>/pgbackrest.conf) will be loaded if exists but is
  not required.
- If the config and config-include-path are specified. The config file will be loaded and is expected to exist and *.conf files in
  the config-include-path will be appended and at least one is expected to exist.
- If --no-config is specified and --config-include-path is specified then only *.conf files in the config-include-path will be
  loaded; the directory is required.
- If --no-config is specified and --config-path is specified then only *.conf files in the overridden default config-include-path
  (<config-path>/conf.d) will be loaded if exist but not required.
- If --no-config is specified and neither --config-include-path nor --config-path are specified then no configs will be loaded.
- If --config-path only, the defaults for config and config-include-path will be changed to use that as a base path but the files
  will not be required to exist since this is a default override.
***********************************************************************************************************************************/
static void
cfgFileLoadPart(String **const config, const Buffer *const configPart)
{
    FUNCTION_LOG_BEGIN(logLevelTrace);
        FUNCTION_LOG_PARAM_P(STRING, config);
        FUNCTION_LOG_PARAM(BUFFER, configPart);
    FUNCTION_LOG_END();

    FUNCTION_AUDIT_HELPER();

    if (configPart != NULL)
    {
        // Validate the file by parsing it as an Ini object. If the file is not properly formed, an error will occur.
        if (bufUsed(configPart) > 0)
        {
            iniValid(iniNewP(ioBufferReadNew(configPart)));

            // Create the result config file
            if (*config == NULL)
            {
                *config = strNew();
            }
            // Else add an LF in case the previous file did not end with one
            else
                strCat(*config, LF_STR);

            // Add the config part to the result config file
            strCat(*config, strNewBuf(configPart));
        }
    }

    FUNCTION_LOG_RETURN_VOID();
}

static String *
cfgFileLoad(
    const Storage *const storage,                                   // Storage to load configs
    const ParseOption *const optionList,                            // All options and their current settings
    // NOTE: Passing defaults to enable more complete test coverage
    const String *optConfigDefault,                                 // Current default for --config option
    const String *optConfigIncludePathDefault,                      // Current default for --config-include-path option
    const String *const origConfigDefault)                          // Original --config option default (/etc/pgbackrest.conf)
{
    FUNCTION_LOG_BEGIN(logLevelTrace);
        FUNCTION_LOG_PARAM(STORAGE, storage);
        FUNCTION_LOG_PARAM_P(PARSE_OPTION, optionList);
        FUNCTION_LOG_PARAM(STRING, optConfigDefault);
        FUNCTION_LOG_PARAM(STRING, optConfigIncludePathDefault);
        FUNCTION_LOG_PARAM(STRING, origConfigDefault);
    FUNCTION_LOG_END();

    FUNCTION_AUDIT_HELPER();

    ASSERT(optionList != NULL);
    ASSERT(optConfigDefault != NULL);
    ASSERT(optConfigIncludePathDefault != NULL);
    ASSERT(origConfigDefault != NULL);

    bool loadConfig = true;
    bool loadConfigInclude = true;

    // If the option is specified on the command line, then found will be true meaning the file is required to exist, else it is
    // optional
    const bool configFound = optionList[cfgOptConfig].indexList != NULL && optionList[cfgOptConfig].indexList[0].found;
    bool configRequired = configFound;
    const bool configPathRequired =
        optionList[cfgOptConfigPath].indexList != NULL && optionList[cfgOptConfigPath].indexList[0].found;
    bool configIncludeRequired =
        optionList[cfgOptConfigIncludePath].indexList != NULL && optionList[cfgOptConfigIncludePath].indexList[0].found;

    // Save default for later determining if must check old original default config path
    const String *const optConfigDefaultCurrent = optConfigDefault;

    // If the config-path option is found on the command line, then its value will override the base path defaults for config and
    // config-include-path
    if (configPathRequired)
    {
        optConfigDefault = strNewFmt(
            "%s/%s", strZ(strLstGet(optionList[cfgOptConfigPath].indexList[0].valueList, 0)), strBaseZ(optConfigDefault));
        optConfigIncludePathDefault = strNewFmt(
            "%s/%s", strZ(strLstGet(optionList[cfgOptConfigPath].indexList[0].valueList, 0)), PROJECT_CONFIG_INCLUDE_PATH);
    }

    // If the --no-config option was passed then do not load the config file
    if (optionList[cfgOptConfig].indexList != NULL && optionList[cfgOptConfig].indexList[0].negate)
    {
        loadConfig = false;
        configRequired = false;
    }

    // If --config option is specified on the command line but neither the --config-include-path nor the config-path are passed,
    // then do not attempt to load the include files
    if (configFound && !(configPathRequired || configIncludeRequired))
    {
        loadConfigInclude = false;
        configIncludeRequired = false;
    }

    String *result = NULL;

    // Load the main config file
    if (loadConfig)
    {
        const String *configFileName = NULL;

        // Get the config file name from the command-line if it exists else default
        if (configRequired)
            configFileName = strLstGet(optionList[cfgOptConfig].indexList[0].valueList, 0);
        else
            configFileName = optConfigDefault;

        // Load the config file
        const Buffer *buffer = storageGetP(storageNewReadP(storage, configFileName, .ignoreMissing = !configRequired));

        // Convert the contents of the file buffer to the config string object
        if (buffer != NULL)
            result = strCatBuf(strNew(), buffer);
        else if (strEq(configFileName, optConfigDefaultCurrent))
        {
            // If config is current default and it was not found, attempt to load the config file from the old default location
            buffer = storageGetP(storageNewReadP(storage, origConfigDefault, .ignoreMissing = !configRequired));

            if (buffer != NULL)
                result = strCatBuf(strNew(), buffer);
        }
    }

    // Load *.conf files from the include directory
    if (loadConfigInclude)
    {
        // Validate the file by parsing it as an Ini object. If the file is not properly formed, an error will occur.
        if (result != NULL)
            iniValid(iniNewP(ioBufferReadNew(BUFSTR(result))));

        const String *configIncludePath = NULL;

        // Get the config include path from the command-line if it exists else default
        if (configIncludeRequired)
            configIncludePath = strLstGet(optionList[cfgOptConfigIncludePath].indexList[0].valueList, 0);
        else
            configIncludePath = optConfigIncludePathDefault;

        // Get a list of conf files from the specified path -error on missing directory if the option was passed on the command line
        StringList *const list = storageListP(
            storage, configIncludePath, .expression = STRDEF(".+\\.conf$"), .errorOnMissing = configIncludeRequired,
            .nullOnMissing = !configIncludeRequired);

        // If conf files are found, then add them to the config string
        if (list != NULL && !strLstEmpty(list))
        {
            // Sort the list for reproducibility only -- order does not matter
            strLstSort(list, sortOrderAsc);

            for (unsigned int listIdx = 0; listIdx < strLstSize(list); listIdx++)
            {
                cfgFileLoadPart(
                    &result,
                    storageGetP(
                        storageNewReadP(
                            storage, strNewFmt("%s/%s", strZ(configIncludePath), strZ(strLstGet(list, listIdx))),
                            .ignoreMissing = true)));
            }
        }
    }

    FUNCTION_LOG_RETURN(STRING, result);
}

/***********************************************************************************************************************************
??? Add validation of section names and check all sections for invalid options in the check command. It's too expensive to add the
logic to this critical path code.
***********************************************************************************************************************************/
// Helper to check that option values are valid for conditional builds. This is a bit tricky since the distros used for unit testing
// have all possible features enabled, so this is split out to allow it to be tested independently. The loop variable is
// intentionally integrated into this function to make it obvious if it is omitted from the caller.
static bool
cfgParseOptionValueCondition(
    bool more, PackRead *const allowList, const bool allowListFound, const unsigned int optionId, const unsigned int optionKeyIdx,
    const String *const valueAllow)
{
    FUNCTION_TEST_BEGIN();
        FUNCTION_TEST_PARAM(BOOL, more);
        FUNCTION_TEST_PARAM(PACK_READ, allowList);
        FUNCTION_TEST_PARAM(BOOL, allowListFound);
        FUNCTION_TEST_PARAM(UINT, optionId);
        FUNCTION_TEST_PARAM(UINT, optionKeyIdx);
        FUNCTION_TEST_PARAM(STRING, valueAllow);
    FUNCTION_TEST_END();

    ASSERT(allowList != NULL);
    ASSERT(valueAllow != NULL);

    if (more && pckReadType(allowList) == pckTypeBool)
    {
        pckReadBoolP(allowList);

        if (allowListFound)
        {
            THROW_FMT(
                OptionInvalidValueError,
                PROJECT_NAME " not built with '%s=%s' support\n"
                "HINT: if " PROJECT_NAME " was installed from a package, does the package support this feature?\n"
                "HINT: if " PROJECT_NAME " was built from source, were the required development packages installed?",
                cfgParseOptionKeyIdxName(optionId, optionKeyIdx), strZ(valueAllow));
        }

        more = pckReadNext(allowList);
    }

    FUNCTION_TEST_RETURN(BOOL, more);
}

FN_EXTERN void
cfgParse(const Storage *const storage, const unsigned int argListSize, const char *argList[], const CfgParseParam param)
{
    FUNCTION_LOG_BEGIN(logLevelTrace);
        FUNCTION_LOG_PARAM(STORAGE, storage);
        FUNCTION_LOG_PARAM(UINT, argListSize);
        FUNCTION_LOG_PARAM(CHARPY, argList);
        FUNCTION_LOG_PARAM(BOOL, param.noResetLogLevel);
        FUNCTION_LOG_PARAM(BOOL, param.noConfigLoad);
    FUNCTION_LOG_END();

    // Initialize local mem context
    if (configParseLocal.memContext == NULL)
    {
        MEM_CONTEXT_BEGIN(memContextTop())
        {
            MEM_CONTEXT_NEW_BEGIN(ConfigParse, .childQty = MEM_CONTEXT_QTY_MAX)
            {
                configParseLocal.memContext = MEM_CONTEXT_NEW();
            }
            MEM_CONTEXT_NEW_END();
        }
        MEM_CONTEXT_END();
    }

    MEM_CONTEXT_TEMP_BEGIN()
    {
        // Create the config struct
        Config *config;

        OBJ_NEW_BASE_BEGIN(Config, .childQty = MEM_CONTEXT_QTY_MAX, .allocQty = MEM_CONTEXT_QTY_MAX)
        {
            config = OBJ_NEW_ALLOC();

            *config = (Config)
            {
                .memContext = MEM_CONTEXT_NEW(),
                .command = cfgCmdHelp,
                .bin = strNewZ(argList[0]),
            };
        }
        OBJ_NEW_END();

        // Phase 1: parse command line parameters
        // -------------------------------------------------------------------------------------------------------------------------
        // List of parsed options
        ParseOption parseOptionList[CFG_OPTION_TOTAL] = {{0}};

        // Only the first non-option parameter should be treated as a command so track if the command has been set
        bool commandSet = false;
        bool commandHelpSet = false;

        for (unsigned int argListIdx = 1; argListIdx < argListSize; argListIdx++)
        {
            const char *arg = argList[argListIdx];

            // If an option
            if (arg[0] == '-')
            {
                // Options must start with --
                if (arg[1] != '-')
                    THROW_FMT(OptionInvalidError, "option '%s' must begin with --", arg);

                // Consume --
                arg += 2;

                // Get the option name and the value when separated by =
                const String *optionName;
                const String *optionArg = NULL;

                const char *const equalPtr = strchr(arg, '=');

                if (equalPtr)
                {
                    optionName = strNewZN(arg, (size_t)(equalPtr - arg));
                    optionArg = strNewZ(equalPtr + 1);
                }
                else
                    optionName = strNewZ(arg);

                // Lookup the option name
                CfgParseOptionResult option = cfgParseOptionP(optionName, .prefixMatch = true);

                if (!option.found)
                    THROW_FMT(OptionInvalidError, "invalid option '--%s'", arg);

                // If the option may have an argument (arguments are optional for boolean options)
                const ParseRuleOption *const ruleOption = &parseRuleOption[option.id];

                if (!option.negate && !option.reset)
                {
                    // Handle boolean (only y/n allowed as argument)
                    if (ruleOption->type == cfgOptTypeBoolean)
                    {
                        // Validate argument/set negate when argument present
                        if (optionArg != NULL)
                        {
                            if (strEqZ(optionArg, "n"))
                                option.negate = true;
                            else if (!strEqZ(optionArg, "y"))
                            {
                                THROW_FMT(
                                    OptionInvalidValueError, "boolean option '--%s' argument must be 'y' or 'n'", strZ(optionName));
                            }
                        }
                    }
                    // If no argument was found with the option then try the next argument (unless bool-like)
                    else if (optionArg == NULL)
                    {
                        // If bool-like then set arg to y
                        if (ruleOption->boolLike)
                        {
                            optionArg = Y_STR;
                        }
                        // Else if there are no more arguments in the list
                        else if (argListIdx == argListSize - 1)
                        {
                            THROW_FMT(OptionInvalidError, "option '--%s' requires an argument", strZ(optionName));
                        }
                        // Else get arg
                        else
                            optionArg = strNewZ(argList[++argListIdx]);
                    }
                }
                // Else error if an argument was found with the option
                else if (optionArg != NULL)
                    THROW_FMT(OptionInvalidError, "option '%s' does not allow an argument", strZ(optionName));

                // if negated and bool-like then set to n
                if (option.negate && ruleOption->boolLike)
                {
                    option.negate = false;
                    optionArg = N_STR;
                }

                // Error if this option is secure and cannot be passed on the command line
                if (cfgParseOptionSecure(option.id))
                {
                    THROW_FMT(
                        OptionInvalidError,
                        "option '%s' is not allowed on the command-line\n"
                        "HINT: this option could expose secrets in the process list.\n"
                        "HINT: specify the option in a configuration file or an environment variable instead.",
                        cfgParseOptionKeyIdxName(option.id, option.keyIdx));
                }

                // If the option has not been found yet then set it
                ParseOptionValue *const optionValue = parseOptionIdxValue(parseOptionList, option.id, option.keyIdx);

                if (!optionValue->found)
                {
                    *optionValue = (ParseOptionValue)
                    {
                        .found = true,
                        .negate = option.negate,
                        .reset = option.reset,
                        .source = cfgSourceParam,
                    };

                    // Only set the argument if the option has one
                    if (optionArg != NULL)
                    {
                        optionValue->valueList = strLstNew();
                        strLstAdd(optionValue->valueList, optionArg);
                    }
                }
                else
                {
                    // Make sure option is not negated more than once. It probably wouldn't hurt anything to accept this case but
                    // there's no point in allowing the user to be sloppy.
                    if (optionValue->negate && option.negate)
                    {
                        THROW_FMT(
                            OptionInvalidError, "option '%s' is negated multiple times",
                            cfgParseOptionKeyIdxName(option.id, option.keyIdx));
                    }

                    // Make sure option is not reset more than once. Same justification as negate.
                    if (optionValue->reset && option.reset)
                    {
                        THROW_FMT(
                            OptionInvalidError, "option '%s' is reset multiple times",
                            cfgParseOptionKeyIdxName(option.id, option.keyIdx));
                    }

                    // Don't allow an option to be both negated and reset
                    if ((optionValue->reset && option.negate) || (optionValue->negate && option.reset))
                    {
                        THROW_FMT(
                            OptionInvalidError, "option '%s' cannot be negated and reset",
                            cfgParseOptionKeyIdxName(option.id, option.keyIdx));
                    }

                    // Don't allow an option to be both set and negated
                    if (optionValue->negate != option.negate)
                    {
                        THROW_FMT(
                            OptionInvalidError, "option '%s' cannot be set and negated",
                            cfgParseOptionKeyIdxName(option.id, option.keyIdx));
                    }

                    // Don't allow an option to be both set and reset
                    if (optionValue->reset != option.reset)
                    {
                        THROW_FMT(
                            OptionInvalidError, "option '%s' cannot be set and reset",
                            cfgParseOptionKeyIdxName(option.id, option.keyIdx));
                    }

                    // Add the argument
                    if (optionArg != NULL && option.multi)
                    {
                        strLstAdd(optionValue->valueList, optionArg);
                    }
                    // Error if the option does not accept multiple arguments
                    else
                    {
                        THROW_FMT(
                            OptionInvalidError, "option '%s' cannot be set multiple times",
                            cfgParseOptionKeyIdxName(option.id, option.keyIdx));
                    }
                }
            }
            // Else command or parameter
            else
            {
                // The first argument should be the command
                if (!commandSet)
                {
                    // Try getting the command from the valid command list
                    config->command = cfgParseCommandId(arg);

                    // Set help if help command
                    if (config->command == cfgCmdHelp && !commandHelpSet)
                    {
                        commandHelpSet = true;
                    }
                    // Else parse command role if appended
                    else
                    {
                        const char *const colonPtr = strchr(arg, ':');

                        if (colonPtr != NULL)
                            config->commandRole = cfgParseCommandRoleEnum(colonPtr + 1);
                        else
                            config->commandRole = cfgCmdRoleMain;

                        // Error when role is not valid for the command
                        if (!(parseRuleCommand[config->command].commandRoleValid & ((unsigned int)1 << config->commandRole)))
                            THROW_FMT(CommandInvalidError, "invalid command/role combination '%s'", arg);

                        // Error if help requested and role is not main
                        if (commandHelpSet && config->commandRole != cfgCmdRoleMain)
                            THROW_FMT(CommandInvalidError, "help is not available for the '%s' role", colonPtr + 1);

                        config->help = commandHelpSet;
                        commandSet = true;
                    }
                }
                // Additional arguments are command arguments
                else
                {
                    if (config->paramList == NULL)
                    {
                        MEM_CONTEXT_BEGIN(config->memContext)
                        {
                            config->paramList = strLstNew();
                        }
                        MEM_CONTEXT_END();
                    }

                    strLstAddZ(config->paramList, arg);
                }
            }
        }

        // Handle command not found
        if (!commandSet && !commandHelpSet)
        {
            ASSERT(config->command == cfgCmdHelp);

            for (unsigned int optionIdx = 0; optionIdx < CFG_OPTION_TOTAL; optionIdx++)
            {
                if (parseOptionList[optionIdx].indexListTotal != 0 && !cfgParseOptionValid(cfgCmdHelp, cfgCmdRoleMain, optionIdx))
                    THROW_FMT(CommandRequiredError, "no command found");
            }
        }

        // Set command options
        const ParseRuleCommand *const ruleCommand = &parseRuleCommand[config->command];

        config->lockRequired = ruleCommand->lockRequired;
        config->lockRemoteRequired = ruleCommand->lockRemoteRequired;
        config->lockType = (LockType)ruleCommand->lockType;
        config->logFile = ruleCommand->logFile;
        config->logLevelDefault = (LogLevel)ruleCommand->logLevelDefault;

        // Error when parameters found but the command does not allow parameters
        if (config->paramList != NULL && !config->help && !ruleCommand->parameterAllowed)
            THROW(ParamInvalidError, "command does not allow parameters");

        // Enable logging for main role so config file warnings will be output
        if (!param.noResetLogLevel && config->commandRole == cfgCmdRoleMain)
            logInit(logLevelWarn, logLevelOff, logLevelOff, false, 0, 1, false);

        // Determine whether any options should be loaded from the environment or config files. The help and version commands do
        // not use any non command-line options so they can skip this step. This prevents basic help or version from failing if,
        // e.g. the process does not have access to load the config file or there is an invalid option in the environment.
        const bool optionLoad = config->command != cfgCmdHelp && config->command != cfgCmdVersion;

        // Phase 2: parse environment variables
        // -------------------------------------------------------------------------------------------------------------------------
        if (optionLoad)
        {
            unsigned int environIdx = 0;

            // Loop through all environment variables and look for our env vars by matching the prefix
            while (environ[environIdx] != NULL)
            {
                const char *keyValue = environ[environIdx];
                environIdx++;

                if (strstr(keyValue, PGBACKREST_ENV) == keyValue)
                {
                    // Find the first = char
                    const char *const equalPtr = strchr(keyValue, '=');
                    ASSERT(equalPtr != NULL);

                    // Get key and value
                    const String *const key = strReplaceChr(
                        strLower(strNewZN(keyValue + PGBACKREST_ENV_SIZE, (size_t)(equalPtr - (keyValue + PGBACKREST_ENV_SIZE)))),
                        '_', '-');
                    const String *const value = STR(equalPtr + 1);

                    // Find the option
                    CfgParseOptionResult option = cfgParseOptionP(key);

                    // Warn if the option not found
                    if (!option.found)
                    {
                        LOG_WARN_FMT("environment contains invalid option '%s'", strZ(key));
                        continue;
                    }
                    // Warn if negate option found in env
                    else if (option.negate)
                    {
                        LOG_WARN_FMT("environment contains invalid negate option '%s'", strZ(key));
                        continue;
                    }
                    // Warn if reset option found in env
                    else if (option.reset)
                    {
                        LOG_WARN_FMT("environment contains invalid reset option '%s'", strZ(key));
                        continue;
                    }

                    // Continue if the option is not valid for this command
                    if (!cfgParseOptionValid(config->command, config->commandRole, option.id))
                        continue;

                    if (strSize(value) == 0)
                        THROW_FMT(OptionInvalidValueError, "environment variable '%s' must have a value", strZ(key));

                    // Continue if the option has already been specified on the command line
                    ParseOptionValue *optionValue = parseOptionIdxValue(parseOptionList, option.id, option.keyIdx);

                    if (optionValue->found)
                        continue;

                    optionValue->found = true;
                    optionValue->source = cfgSourceConfig;

                    // Convert boolean to string
                    if (cfgParseOptionType(option.id) == cfgOptTypeBoolean)
                    {
                        if (strEqZ(value, "n"))
                            optionValue->negate = true;
                        else if (!strEqZ(value, "y"))
                            THROW_FMT(OptionInvalidValueError, "environment boolean option '%s' must be 'y' or 'n'", strZ(key));
                    }
                    // Else split list/hash into separate values
                    else if (option.multi)
                    {
                        optionValue->valueList = strLstNewSplitZ(value, ":");
                    }
                    // Else add the string value
                    else
                    {
                        optionValue->valueList = strLstNew();
                        strLstAdd(optionValue->valueList, value);
                    }
                }
            }
        }

        // Phase 3: parse config file unless --no-config passed
        // -------------------------------------------------------------------------------------------------------------------------
        // Load the configuration file(s)
        if (!param.noConfigLoad && optionLoad)
        {
            const String *const configString = cfgFileLoad(
                storage, parseOptionList,
                (const String *)&parseRuleValueStr[parseRuleValStrCFGOPTDEF_CONFIG_PATH_SP_QT_FS_QT_SP_PROJECT_CONFIG_FILE],
                (const String *)&parseRuleValueStr[parseRuleValStrCFGOPTDEF_CONFIG_PATH_SP_QT_FS_QT_SP_PROJECT_CONFIG_INCLUDE_PATH],
                PGBACKREST_CONFIG_ORIG_PATH_FILE_STR);

            iniFree(configParseLocal.ini);
            configParseLocal.ini = NULL;

            if (configString != NULL)
            {
                MEM_CONTEXT_BEGIN(configParseLocal.memContext)
                {
                    configParseLocal.ini = iniNewP(ioBufferReadNew(BUFSTR(configString)), .store = true);
                }
                MEM_CONTEXT_END();
            }
        }

        if (configParseLocal.ini != NULL)
        {
            // Get the stanza name
            String *stanza = NULL;

            if (parseOptionList[cfgOptStanza].indexList != NULL)
                stanza = strLstGet(parseOptionList[cfgOptStanza].indexList[0].valueList, 0);

            // Build list of sections to search for options
            StringList *const sectionList = strLstNew();

            if (stanza != NULL)
            {
                strLstAddFmt(sectionList, "%s:%s", strZ(stanza), cfgParseCommandName(config->command));
                strLstAdd(sectionList, stanza);
            }

            strLstAddFmt(sectionList, CFGDEF_SECTION_GLOBAL ":%s", cfgParseCommandName(config->command));
            strLstAddZ(sectionList, CFGDEF_SECTION_GLOBAL);

            // Loop through sections to search for options
            for (unsigned int sectionIdx = 0; sectionIdx < strLstSize(sectionList); sectionIdx++)
            {
                const String *const section = strLstGet(sectionList, sectionIdx);
                const StringList *const keyList = iniSectionKeyList(configParseLocal.ini, section);
                KeyValue *const optionFound = kvNew();

                // Loop through keys to search for options
                for (unsigned int keyIdx = 0; keyIdx < strLstSize(keyList); keyIdx++)
                {
                    String *const key = strLstGet(keyList, keyIdx);

                    // Find the optionName in the main list
                    const CfgParseOptionResult option = cfgParseOptionP(key);
                    const ParseRuleOption *const ruleOption = &parseRuleOption[option.id];

                    // Warn if the option not found
                    if (!option.found)
                    {
                        LOG_WARN_FMT("configuration file contains invalid option '%s'", strZ(key));
                        continue;
                    }
                    // Warn if negate option found in config
                    else if (option.negate)
                    {
                        LOG_WARN_FMT("configuration file contains negate option '%s'", strZ(key));
                        continue;
                    }
                    // Warn if reset option found in config
                    else if (option.reset)
                    {
                        LOG_WARN_FMT("configuration file contains reset option '%s'", strZ(key));
                        continue;
                    }

                    // Warn if this option should be command-line only
                    if (ruleOption->section == cfgSectionCommandLine)
                    {
                        LOG_WARN_FMT("configuration file contains command-line only option '%s'", strZ(key));
                        continue;
                    }

                    // Make sure this option does not appear in the same section with an alternate name
                    const Variant *const optionFoundKey = VARUINT64(option.id * CFG_OPTION_KEY_MAX + option.keyIdx);
                    const Variant *const optionFoundName = kvGet(optionFound, optionFoundKey);

                    if (optionFoundName != NULL)
                    {
                        THROW_FMT(
                            OptionInvalidError, "configuration file contains duplicate options ('%s', '%s') in section '[%s]'",
                            strZ(key), strZ(varStr(optionFoundName)), strZ(section));
                    }
                    else
                        kvPut(optionFound, optionFoundKey, VARSTR(key));

                    // Continue if the option is not valid for this command
                    if (!cfgParseOptionValid(config->command, config->commandRole, option.id))
                    {
                        // Warn if it is in a command section
                        if (sectionIdx % 2 == 0)
                        {
                            LOG_WARN_FMT(
                                "configuration file contains option '%s' invalid for section '%s'", strZ(key), strZ(section));
                        }

                        continue;
                    }

                    // Continue if stanza option is in a global section
                    if (ruleOption->section == cfgSectionStanza &&
                        (strEqZ(section, CFGDEF_SECTION_GLOBAL) || strBeginsWithZ(section, CFGDEF_SECTION_GLOBAL ":")))
                    {
                        LOG_WARN_FMT(
                            "configuration file contains stanza-only option '%s' in global section '%s'", strZ(key), strZ(section));
                        continue;
                    }

                    // Continue if this option has already been found in another section or command-line/environment
                    ParseOptionValue *const optionValue = parseOptionIdxValue(parseOptionList, option.id, option.keyIdx);

                    if (optionValue->found)
                        continue;

                    optionValue->found = true;
                    optionValue->source = cfgSourceConfig;

                    // Process list
                    if (iniSectionKeyIsList(configParseLocal.ini, section, key))
                    {
                        // Error if the option cannot be specified multiple times
                        if (!option.multi)
                        {
                            THROW_FMT(
                                OptionInvalidError, "option '%s' cannot be set multiple times",
                                cfgParseOptionKeyIdxName(option.id, option.keyIdx));
                        }

                        optionValue->valueList = iniGetList(configParseLocal.ini, section, key);
                    }
                    else
                    {
                        // Get the option value
                        const String *const value = iniGet(configParseLocal.ini, section, key);

                        if (strSize(value) == 0)
                        {
                            THROW_FMT(
                                OptionInvalidValueError, "section '%s', key '%s' must have a value", strZ(section), strZ(key));
                        }

                        if (cfgParseOptionType(option.id) == cfgOptTypeBoolean)
                        {
                            if (strEqZ(value, "n"))
                                optionValue->negate = true;
                            else if (!strEqZ(value, "y"))
                                THROW_FMT(OptionInvalidValueError, "boolean option '%s' must be 'y' or 'n'", strZ(key));
                        }
                        // Else add the string value
                        else
                        {
                            optionValue->valueList = strLstNew();
                            strLstAdd(optionValue->valueList, value);
                        }
                    }
                }
            }
        }

        // Phase 4: create the config and resolve indexed options for each group
        // -------------------------------------------------------------------------------------------------------------------------
        // Determine how many indexes are used in each group
        bool groupIdxMap[CFG_OPTION_GROUP_TOTAL][CFG_OPTION_KEY_MAX] = {{0}};

        for (unsigned int optionId = 0; optionId < CFG_OPTION_TOTAL; optionId++)
        {
            // Always assign name since it may be needed for error messages
            const ParseRuleOption *const ruleOption = &parseRuleOption[optionId];
            config->option[optionId].name = ruleOption->name;

            // Is the option valid for this command?
            if (cfgParseOptionValid(config->command, config->commandRole, optionId))
            {
                config->option[optionId].valid = true;
                config->option[optionId].dataType = cfgParseOptionDataType(optionId);
                config->option[optionId].group = ruleOption->group;
                config->option[optionId].groupId = ruleOption->groupId;
            }
            else
            {
                // Error if the invalid option was explicitly set on the command-line
                if (parseOptionList[optionId].indexList != NULL)
                {
                    THROW_FMT(
                        OptionInvalidError, "option '%s' not valid for command '%s'", cfgParseOptionName(optionId),
                        cfgParseCommandName(config->command));
                }

                // Continue to the next option
                continue;
            }

            // If the option is in a group
            if (ruleOption->group)
            {
                const unsigned int groupId = ruleOption->groupId;

                config->optionGroup[groupId].valid = true;

                // Scan the option values to determine which indexes are in use. Store them in a map that will later be scanned to
                // create a list of just the used indexes.
                for (unsigned int optionKeyIdx = 0; optionKeyIdx < parseOptionList[optionId].indexListTotal; optionKeyIdx++)
                {
                    if (parseOptionList[optionId].indexList[optionKeyIdx].found &&
                        !parseOptionList[optionId].indexList[optionKeyIdx].reset)
                    {
                        if (!groupIdxMap[groupId][optionKeyIdx])
                        {
                            config->optionGroup[groupId].indexTotal++;
                            groupIdxMap[groupId][optionKeyIdx] = true;
                        }
                    }
                }
            }
        }

        // Write the indexes into the group in order
        for (unsigned int groupId = 0; groupId < CFG_OPTION_GROUP_TOTAL; groupId++)
        {
            // Set group name
            config->optionGroup[groupId].name = parseRuleOptionGroup[groupId].name;

            // Skip the group if it is not valid
            if (!config->optionGroup[groupId].valid)
                continue;

            // Allocate memory for the index to key index map
            const unsigned int optionIdxTotal = config->optionGroup[groupId].indexTotal;

            MEM_CONTEXT_BEGIN(config->memContext)
            {
                config->optionGroup[groupId].indexMap = memNew(sizeof(unsigned int) * (optionIdxTotal == 0 ? 1 : optionIdxTotal));
            }
            MEM_CONTEXT_END();

            // If no values were found in any index then use index 0 since all valid groups must have at least one index. This may
            // lead to an error unless all options in the group have defaults but that will be resolved later.
            if (optionIdxTotal == 0)
            {
                config->optionGroup[groupId].indexTotal = 1;
                config->optionGroup[groupId].indexMap[0] = 0;
            }
            // Else write the key to index map for the group. This allows translation from keys to indexes and vice versa.
            else
            {
                unsigned int optionIdxMax = 0;
                unsigned int optionKeyIdx = 0;

                // ??? For the pg group, key 1 is required to maintain compatibility with older versions. Before removing this
                // constraint the pg group remap to key 1 for remotes will need to be dealt with in the protocol/helper module.
                if (groupId == cfgOptGrpPg)
                {
                    optionKeyIdx = 1;
                    optionIdxMax = 1;

                    config->optionGroup[groupId].indexMap[0] = 0;
                }

                // Write keys into the index map
                for (; optionKeyIdx < CFG_OPTION_KEY_MAX; optionKeyIdx++)
                {
                    if (groupIdxMap[groupId][optionKeyIdx])
                    {
                        config->optionGroup[groupId].indexMap[optionIdxMax] = optionKeyIdx;
                        optionIdxMax++;
                    }
                }
            }
        }

        // Phase 5: validate option definitions and load into configuration
        // -------------------------------------------------------------------------------------------------------------------------
        // Determine whether a group index will be kept based on non-default values
        bool optionGroupIndexKeep[CFG_OPTION_GROUP_TOTAL][CFG_OPTION_KEY_MAX] = {{false}};

        for (unsigned int optionOrderIdx = 0; optionOrderIdx < CFG_OPTION_TOTAL; optionOrderIdx++)
        {
            // Validate options based on the option resolve order. This allows resolving all options in a single pass.
            const ConfigOption optionId = optionResolveOrder[optionOrderIdx];

            // Skip this option if it is not valid
            if (!config->option[optionId].valid)
                continue;

            // Determine the option index total. For options that are not indexed the index total is 1.
            const ParseRuleOption *const ruleOption = &parseRuleOption[optionId];
            const bool optionGroup = ruleOption->group;
            const unsigned int optionGroupId = optionGroup ? ruleOption->groupId : UINT_MAX;
            const unsigned int optionListIndexTotal = optionGroup ? config->optionGroup[optionGroupId].indexTotal : 1;

            MEM_CONTEXT_BEGIN(config->memContext)
            {
                config->option[optionId].index = memNew(sizeof(ConfigOptionValue) * optionListIndexTotal);
            }
            MEM_CONTEXT_END();

            // Loop through the option indexes
            const ConfigOptionType optionType = cfgParseOptionType(optionId);

            for (unsigned int optionListIdx = 0; optionListIdx < optionListIndexTotal; optionListIdx++)
            {
                // Get the key index by looking it up in the group or by defaulting to 0 for ungrouped options
                const unsigned optionKeyIdx = optionGroup ? config->optionGroup[optionGroupId].indexMap[optionListIdx] : 0;

                // Get the parsed value using the key index. Provide a default structure when the value was not found.
                const ParseOptionValue *const parseOptionValue =
                    optionKeyIdx < parseOptionList[optionId].indexListTotal ?
                        &parseOptionList[optionId].indexList[optionKeyIdx] : &(ParseOptionValue){0};

                // Get the location where the value will be stored in the configuration
                ConfigOptionValue *const configOptionValue = &config->option[optionId].index[optionListIdx];

                // Is the value set for this option?
                const bool optionSet =
                    parseOptionValue->found && (optionType == cfgOptTypeBoolean || !parseOptionValue->negate) &&
                    !parseOptionValue->reset;

                // Initialize option value and set negate and reset flag
                *configOptionValue = (ConfigOptionValue){.negate = parseOptionValue->negate, .reset = parseOptionValue->reset};

                // Is the option valid?
                CfgParseOptionalRuleState optionalRules = {.defaultDynamicBin = config->bin};
                CfgParseOptionalFilterDependResult dependResult = {.valid = true};
                const char *dependOptionName = NULL;

                if (cfgParseOptionalRule(&optionalRules, parseRuleOptionalTypeValid, config->command, optionId))
                {
                    PackRead *const filter = pckReadNewC(optionalRules.valid, optionalRules.validSize);
                    dependResult = cfgParseOptionalFilterDepend(filter, optionType, config, optionListIdx);
                    dependOptionName = cfgParseOptionKeyIdxName(
                        dependResult.dependId, parseRuleOption[dependResult.dependId].group ? optionKeyIdx : 0);

                    // If depend not resolved and option value is set on the command-line then error. It is OK to have unresolved
                    // options in the config file because they may be there for another command. For instance, spool-path is only
                    // loaded for the archive-push command when archive-async=y, and the presence of spool-path in the config file
                    // should not cause an error here, it will just end up null.
                    if (!dependResult.valid && optionSet && parseOptionValue->source == cfgSourceParam)
                    {
                        PackRead *const filter = pckReadNewC(optionalRules.valid, optionalRules.validSize);

                        // If there is a boolean default value just consume it since it is not needed here
                        pckReadNext(filter);

                        if (pckReadType(filter) == pckTypeBool)
                        {
                            pckReadBoolP(filter);
                            pckReadConsume(filter);
                        }

                        // Get depend option id and name
                        const ConfigOption dependId = pckReadU32P(filter);

                        // If depend value is not set
                        ASSERT(config->option[dependId].index != NULL);

                        if (!config->option[dependId].index[optionListIdx].set)
                        {
                            THROW_FMT(
                                OptionInvalidError, "option '%s' not valid without option '%s'",
                                cfgParseOptionKeyIdxName(optionId, optionKeyIdx), dependOptionName);
                        }

                        // Build type dependent error data
                        const String *errorValue = EMPTY_STR;

                        switch (parseRuleOption[dependId].type)
                        {
                            case cfgOptTypeBoolean:
                            {
                                if (!pckReadBoolP(filter))
                                    dependOptionName = zNewFmt("no-%s", dependOptionName);

                                break;
                            }

                            default:
                            {
                                String *const errorList = strNew();
                                unsigned int validSize = 0;

                                while (pckReadNext(filter))
                                {
                                    strCatFmt(
                                        errorList, "%s'%s'", validSize != 0 ? ", " : "",
                                        strZ(cfgParseOptionValueStr(parseRuleOption[dependId].type, pckReadU32P(filter))));

                                    validSize++;
                                }

                                ASSERT(validSize > 0);

                                if (validSize == 1)
                                    errorValue = strNewFmt(" = %s", strZ(errorList));
                                else
                                    errorValue = strNewFmt(" in (%s)", strZ(errorList));
                            }
                        }

                        THROW_FMT(
                            OptionInvalidError, "option '%s' not valid without option '%s'%s",
                            cfgParseOptionKeyIdxName(optionId, optionKeyIdx), dependOptionName, strZ(errorValue));
                    }

                    // Store the match value in case we need it to find the default, range, etc.
                    optionalRules.matchValue = dependResult.matchValue;

                    pckReadFree(filter);
                }

                if (dependResult.valid)
                {
                    // Is the option set?
                    if (optionSet)
                    {
                        configOptionValue->set = true;
                        configOptionValue->source = parseOptionValue->source;

                        // Check beta status
                        parseOptionBeta(optionId, optionKeyIdx, ruleOption->beta, &parseOptionList[cfgOptBeta]);

                        if (optionType == cfgOptTypeBoolean)
                        {
                            configOptionValue->value.boolean = !parseOptionValue->negate;
                        }
                        else if (optionType == cfgOptTypeHash)
                        {
                            KeyValue *value = NULL;

                            MEM_CONTEXT_BEGIN(config->memContext)
                            {
                                value = kvNew();
                            }
                            MEM_CONTEXT_END();

                            for (unsigned int listIdx = 0; listIdx < strLstSize(parseOptionValue->valueList); listIdx++)
                            {
                                const char *const pair = strZ(strLstGet(parseOptionValue->valueList, listIdx));
                                const char *const equal = strchr(pair, '=');

                                if (equal == NULL)
                                {
                                    THROW_FMT(
                                        OptionInvalidError, "key/value '%s' not valid for '%s' option",
                                        strZ(strLstGet(parseOptionValue->valueList, listIdx)),
                                        cfgParseOptionKeyIdxName(optionId, optionKeyIdx));
                                }

                                // Warn if a value will be overwritten
                                const Variant *const key = VARSTR(strNewZN(pair, (size_t)(equal - pair)));
                                const String *const old = varStr(kvGet(value, key));
                                const Variant *const new = VARSTRZ(equal + 1);

                                if (old != NULL)
                                {
                                    LOG_WARN_FMT(
                                        "key '%s' value '%s' is overwritten with '%s' for '%s' option",
                                        strZ(varStr(key)), strZ(old), strZ(varStr(new)),
                                        cfgParseOptionKeyIdxName(optionId, optionKeyIdx));
                                }

                                // Put the value (overwriting if the key already exists)
                                kvPut(value, key, new);
                            }

                            configOptionValue->value.keyValue = value;
                        }
                        else if (optionType == cfgOptTypeList)
                        {
                            MEM_CONTEXT_BEGIN(config->memContext)
                            {
                                configOptionValue->value.list = varLstNewStrLst(parseOptionValue->valueList);
                            }
                            MEM_CONTEXT_END();
                        }
                        else
                        {
                            String *const value = strLstGet(parseOptionValue->valueList, 0);
                            const String *const valueAllow = value;

                            // Preserve original value to display
                            MEM_CONTEXT_BEGIN(config->memContext)
                            {
                                configOptionValue->display = strDup(value);
                            }
                            MEM_CONTEXT_END();

                            // If a numeric type check that the value is valid
                            if (optionType == cfgOptTypeInteger || optionType == cfgOptTypeSize || optionType == cfgOptTypeTime)
                            {
                                // Check that the value can be converted
                                TRY_BEGIN()
                                {
                                    switch (optionType)
                                    {
                                        case cfgOptTypeInteger:
                                            configOptionValue->value.integer = cvtZToInt64(strZ(value));
                                            break;

                                        case cfgOptTypeSize:
                                            configOptionValue->value.integer = cfgParseSize(value);
                                            break;

                                        default:
                                        {
                                            ASSERT(optionType == cfgOptTypeTime);

                                            configOptionValue->value.integer = cfgParseTime(value);
                                            break;
                                        }
                                    }
                                }
                                CATCH_ANY()
                                {
                                    THROW_FMT(
                                        OptionInvalidValueError, "'%s' is not valid for '%s' option", strZ(value),
                                        cfgParseOptionKeyIdxName(optionId, optionKeyIdx));
                                }
                                TRY_END();

                                if (cfgParseOptionalRule(
                                        &optionalRules, parseRuleOptionalTypeAllowRange, config->command, optionId) &&
                                    (configOptionValue->value.integer < optionalRules.allowRangeMin ||
                                     configOptionValue->value.integer > optionalRules.allowRangeMax))
                                {
                                    THROW_FMT(
                                        OptionInvalidValueError,
                                        "'%s' is out of range for '%s' option%s\n"
                                        "HINT: allowed range is %s to %s inclusive",
                                        strZ(value), cfgParseOptionKeyIdxName(optionId, optionKeyIdx),
                                        optionalRules.allowRangeMatch ?
                                            zNewFmt(
                                                " when '%s' option = '%s'", dependOptionName,
                                                strZ(cfgParseOptionValueStr(cfgOptTypeStringId, optionalRules.matchValue))) :
                                            "",
                                        strZ(cfgParseOptionValueStr(optionType, optionalRules.allowRangeMinIdx)),
                                        strZ(cfgParseOptionValueStr(optionType, optionalRules.allowRangeMaxIdx)));
                                }
                            }
                            // Else if StringId
                            else if (optionType == cfgOptTypeStringId)
                            {
                                configOptionValue->value.stringId = strIdFromZN(strZ(valueAllow), strSize(valueAllow), false);
                            }
                            // Else if string make sure it is valid
                            else
                            {
                                ASSERT(optionType == cfgOptTypePath || optionType == cfgOptTypeString);

                                // Set string value to display value
                                configOptionValue->value.string = configOptionValue->display;

                                // Empty strings are not valid
                                if (strSize(value) == 0)
                                {
                                    THROW_FMT(
                                        OptionInvalidValueError, "'%s' must be >= 1 character for '%s' option", strZ(value),
                                        cfgParseOptionKeyIdxName(optionId, optionKeyIdx));
                                }

                                // If path make sure it is valid
                                if (optionType == cfgOptTypePath)
                                {
                                    // Make sure it starts with /
                                    if (!strBeginsWithZ(value, "/"))
                                    {
                                        THROW_FMT(
                                            OptionInvalidValueError, "'%s' must begin with / for '%s' option", strZ(value),
                                            cfgParseOptionKeyIdxName(optionId, optionKeyIdx));
                                    }

                                    // Make sure there are no occurrences of //
                                    if (strstr(strZ(value), "//") != NULL)
                                    {
                                        THROW_FMT(
                                            OptionInvalidValueError, "'%s' cannot contain // for '%s' option", strZ(value),
                                            cfgParseOptionKeyIdxName(optionId, optionKeyIdx));
                                    }

                                    // If the path ends with a / we'll strip it off (unless the value is just /)
                                    if (strEndsWithZ(value, "/") && strSize(value) != 1)
                                    {
                                        strTruncIdx(value, (int)strSize(value) - 1);

                                        // Reset string value since it was modified
                                        MEM_CONTEXT_BEGIN(config->memContext)
                                        {
                                            configOptionValue->value.string = strDup(value);
                                        }
                                        MEM_CONTEXT_END();
                                    }
                                }
                            }

                            // If the option has an allow list then check it
                            if (cfgParseOptionalRule(&optionalRules, parseRuleOptionalTypeAllowList, config->command, optionId))
                            {
                                PackRead *const allowList = pckReadNewC(optionalRules.allowList, optionalRules.allowListSize);
                                bool allowListFound = false;

                                pckReadNext(allowList);

                                while (true)
                                {
                                    // Compare based on option type
                                    const unsigned int valueIdx = pckReadU32P(allowList);

                                    switch (ruleOption->type)
                                    {
                                        case cfgOptTypeStringId:
                                            allowListFound = parseRuleValueStrId[valueIdx] == configOptionValue->value.stringId;
                                            break;

                                        default:
                                            allowListFound =
                                                cfgParseOptionValue(ruleOption->type, valueIdx) ==
                                                configOptionValue->value.integer;
                                            break;
                                    }

                                    // Stop when allow list is exhausted or value is found
                                    if (!cfgParseOptionValueCondition(
                                            pckReadNext(allowList), allowList, allowListFound, optionId, optionKeyIdx,
                                            valueAllow) ||
                                        allowListFound)
                                    {
                                        break;
                                    }
                                }

                                pckReadFree(allowList);

                                if (!allowListFound)
                                {
                                    PackRead *const allowList = pckReadNewC(optionalRules.allowList, optionalRules.allowListSize);
                                    String *const hintList = strNew();

                                    while (!pckReadNullP(allowList))
                                    {
                                        if (!strEmpty(hintList))
                                            strCatZ(hintList, ", ");

                                        strCatFmt(
                                            hintList, "'%s'",
                                            strZ(cfgParseOptionValueStr(ruleOption->type, pckReadU32P(allowList))));
                                    }

                                    THROW_FMT(
                                        OptionInvalidValueError,
                                        "'%s' is not allowed for '%s' option\n"
                                        "HINT: allowed values are %s",
                                        strZ(valueAllow), cfgParseOptionKeyIdxName(optionId, optionKeyIdx), strZ(hintList));
                                }
                            }
                        }
                    }
                    // Else set source when negated (value is already false)
                    else if (parseOptionValue->negate)
                    {
                        configOptionValue->source = parseOptionValue->source;
                    }

                    if ((!configOptionValue->set && !parseOptionValue->negate) || config->help)
                    {
                        // If the option has a default
                        if (cfgParseOptionalRule(&optionalRules, parseRuleOptionalTypeDefault, config->command, optionId))
                        {
                            if (!configOptionValue->set)
                            {
                                configOptionValue->set = true;
                                configOptionValue->value = optionalRules.defaultValue;
                                configOptionValue->display = optionalRules.defaultRaw;
                            }

                            configOptionValue->defaultValue = optionalRules.defaultRaw;
                        }
                        // Else error if option is required and help was not requested
                        else if (!config->help)
                        {
                            bool required =
                                cfgParseOptionalRule(&optionalRules, parseRuleOptionalTypeRequired, config->command, optionId) ?
                                    optionalRules.required : ruleOption->required;

                            // If a dependency exists and is not valid, the option should not be required
                            // This handles cases where an option is only required when a dependency value is in a specific list
                            // Check dependId to ensure a dependency check was actually performed
                            if (required && dependResult.dependId != 0 && !dependResult.valid)
                                required = false;

                            if (required)
                            {
                                THROW_FMT(
                                    OptionRequiredError, "%s command requires option: %s%s",
                                    cfgParseCommandName(config->command), cfgParseOptionKeyIdxName(optionId, optionKeyIdx),
                                    ruleOption->section == cfgSectionStanza ? "\nHINT: does this stanza exist?" : "");
                            }
                        }
                    }

                    // If a non-default group option, keep the group index
                    if (optionGroup && configOptionValue->source != cfgSourceDefault)
                        optionGroupIndexKeep[optionGroupId][optionListIdx] = true;
                }
                // Else dependency is not valid - check if option is required
                else
                {
<<<<<<< HEAD
                    // If option is not set, check if it's required
                    if ((!configOptionValue->set && !parseOptionValue->negate) || config->help)
                    {
                        // If the option has a default, only apply it if the dependency is valid
                        // If dependency is invalid, don't apply defaults as they may cause dependent options to be incorrectly
                        // required
                        if (cfgParseOptionalRule(&optionalRules, parseRuleOptionalTypeDefault, config->command, optionId) &&
                            (dependResult.dependId == 0 || dependResult.valid))
                        {
                            if (!configOptionValue->set)
                            {
                                configOptionValue->set = true;
                                configOptionValue->value = optionalRules.defaultValue;
                                configOptionValue->display = optionalRules.defaultRaw;
                            }

                            configOptionValue->defaultValue = optionalRules.defaultRaw;
                        }
                        // Else error if option is required and help was not requested
                        else if (!config->help)
                        {
                            bool required =
                                cfgParseOptionalRule(&optionalRules, parseRuleOptionalTypeRequired, config->command, optionId) ?
                                    optionalRules.required : ruleOption->required;

                            // If a dependency exists and is not valid, the option should not be required
                            // This handles cases where an option is only required when a dependency value is in a specific list
                            if (required && dependResult.dependId != 0 && !dependResult.valid)
                                required = false;

                            if (required)
                            {
                                THROW_FMT(
                                    OptionRequiredError, "%s command requires option: %s%s",
                                    cfgParseCommandName(config->command), cfgParseOptionKeyIdxName(optionId, optionKeyIdx),
                                    ruleOption->section == cfgSectionStanza ? "\nHINT: does this stanza exist?" : "");
                            }
                        }
                    }

                    // Apply the default for the unresolved dependency, if it exists
                    if (dependResult.defaultExists)
                    {
                        configOptionValue->set = true;
                        configOptionValue->value = dependResult.defaultValue;
                        configOptionValue->defaultValue = optionalRules.defaultRaw;
                        configOptionValue->display = optionalRules.defaultRaw;
                    }
=======
                    // Fully reinitialize since it might have been left partially set if dependency was not resolved
                    *configOptionValue = (ConfigOptionValue)
                    {
                        .set = true,
                        .value = dependResult.defaultValue,
                        .defaultValue = optionalRules.defaultRaw,
                        .display = optionalRules.defaultRaw,
                    };
>>>>>>> 09efab03
                }

                pckReadFree(optionalRules.pack);
            }
        }

        // Phase 6: Remove any group indexes that have all default values (unless there is only one)
        //
        // It is possible that a group index was created for an option that was later found to not meet dependencies. In this case
        // all values will be default leading to a phantom group, which can be quite confusing. Remove all group indexes that are
        // all default (except the final one) and make sure the key for the final all default group index is 1.
        // -------------------------------------------------------------------------------------------------------------------------
        for (unsigned int optionGroupIdx = 0; optionGroupIdx < CFG_OPTION_GROUP_TOTAL; optionGroupIdx++)
        {
            ConfigOptionGroupData *const optionGroup = &config->optionGroup[optionGroupIdx];

            // Iterate group indexes
            for (unsigned int keyIdx = optionGroup->indexTotal - 1; keyIdx + 1 > 0; keyIdx--)
            {
                // Break if there is only one index since each group must have at least one
                if (optionGroup->indexTotal == 1)
                    break;

                // If the group index does not have a non-default value
                if (!optionGroupIndexKeep[optionGroupIdx][keyIdx])
                {
                    // Remove the value if it is not last
                    if (keyIdx < optionGroup->indexTotal - 1)
                    {
                        // Remove index key
                        memmove(
                            optionGroup->indexMap + keyIdx, optionGroup->indexMap + (keyIdx + 1),
                            sizeof(unsigned int) * (optionGroup->indexTotal - keyIdx - 1));

                        // Iterate all options
                        for (unsigned int optionIdx = 0; optionIdx < CFG_OPTION_TOTAL; optionIdx++)
                        {
                            ConfigOptionData *const option = &config->option[optionIdx];

                            // Remove the value if in the correct group
                            if (option->group && option->groupId == optionGroupIdx)
                            {
                                memmove(
                                    option->index + keyIdx, option->index + (keyIdx + 1),
                                    sizeof(ConfigOptionValue) * (optionGroup->indexTotal - keyIdx - 1));
                            }
                        }
                    }

                    // Decrement index total
                    optionGroup->indexTotal--;
                }
            }

            // If the remaining index contains all default values and is not key 1 then make it key 1. This prevents the key from
            // being determined by the key of an unused option.
            if (optionGroup->indexTotal == 1 && !optionGroupIndexKeep[optionGroupIdx][0] && optionGroup->indexMap[0] != 0)
                optionGroup->indexMap[0] = 0;
        }

        // Initialize config
        cfgInit(config);

        // Set option group default index. The first index in the group is automatically set unless the group option, e.g. pg, is
        // set. For now the group default options are hard-coded but they could be dynamic. An assert has been added to make sure
        // the code breaks if a new group is added.
        for (unsigned int groupId = 0; groupId < CFG_OPTION_GROUP_TOTAL; groupId++)
        {
            ASSERT(groupId == cfgOptGrpPg || groupId == cfgOptGrpRepo);

            // Get the group default option
            const unsigned int defaultOptionId = groupId == cfgOptGrpPg ? cfgOptPg : cfgOptRepo;

            // Does a default always exist?
            config->optionGroup[groupId].indexDefaultExists =
                // A default always exists for the pg group
                groupId == cfgOptGrpPg ||
                // The repo group allows a default when the repo option is valid, i.e. either repo1 is the only key set or a repo
                // is specified
                cfgOptionValid(cfgOptRepo);

            // Does the group default option exist?
            if (cfgOptionTest(defaultOptionId))
            {
                // Search for the key
                const unsigned int optionKeyIdx = cfgOptionUInt(defaultOptionId) - 1;
                unsigned int index = 0;

                for (; index < cfgOptionGroupIdxTotal(groupId); index++)
                {
                    if (config->optionGroup[groupId].indexMap[index] == optionKeyIdx)
                        break;
                }

                // Error if the key was not found
                if (index == cfgOptionGroupIdxTotal(groupId))
                {
                    THROW_FMT(
                        OptionInvalidValueError, "key '%s' is not valid for '%s' option", strZ(cfgOptionDisplay(defaultOptionId)),
                        cfgOptionName(defaultOptionId));
                }

                // Set the default
                config->optionGroup[groupId].indexDefault = index;
                config->optionGroup[groupId].indexDefaultExists = true;
            }
        }
    }
    MEM_CONTEXT_TEMP_END();

    FUNCTION_LOG_RETURN_VOID();
}<|MERGE_RESOLUTION|>--- conflicted
+++ resolved
@@ -2770,56 +2770,6 @@
                 // Else dependency is not valid - check if option is required
                 else
                 {
-<<<<<<< HEAD
-                    // If option is not set, check if it's required
-                    if ((!configOptionValue->set && !parseOptionValue->negate) || config->help)
-                    {
-                        // If the option has a default, only apply it if the dependency is valid
-                        // If dependency is invalid, don't apply defaults as they may cause dependent options to be incorrectly
-                        // required
-                        if (cfgParseOptionalRule(&optionalRules, parseRuleOptionalTypeDefault, config->command, optionId) &&
-                            (dependResult.dependId == 0 || dependResult.valid))
-                        {
-                            if (!configOptionValue->set)
-                            {
-                                configOptionValue->set = true;
-                                configOptionValue->value = optionalRules.defaultValue;
-                                configOptionValue->display = optionalRules.defaultRaw;
-                            }
-
-                            configOptionValue->defaultValue = optionalRules.defaultRaw;
-                        }
-                        // Else error if option is required and help was not requested
-                        else if (!config->help)
-                        {
-                            bool required =
-                                cfgParseOptionalRule(&optionalRules, parseRuleOptionalTypeRequired, config->command, optionId) ?
-                                    optionalRules.required : ruleOption->required;
-
-                            // If a dependency exists and is not valid, the option should not be required
-                            // This handles cases where an option is only required when a dependency value is in a specific list
-                            if (required && dependResult.dependId != 0 && !dependResult.valid)
-                                required = false;
-
-                            if (required)
-                            {
-                                THROW_FMT(
-                                    OptionRequiredError, "%s command requires option: %s%s",
-                                    cfgParseCommandName(config->command), cfgParseOptionKeyIdxName(optionId, optionKeyIdx),
-                                    ruleOption->section == cfgSectionStanza ? "\nHINT: does this stanza exist?" : "");
-                            }
-                        }
-                    }
-
-                    // Apply the default for the unresolved dependency, if it exists
-                    if (dependResult.defaultExists)
-                    {
-                        configOptionValue->set = true;
-                        configOptionValue->value = dependResult.defaultValue;
-                        configOptionValue->defaultValue = optionalRules.defaultRaw;
-                        configOptionValue->display = optionalRules.defaultRaw;
-                    }
-=======
                     // Fully reinitialize since it might have been left partially set if dependency was not resolved
                     *configOptionValue = (ConfigOptionValue)
                     {
@@ -2828,7 +2778,6 @@
                         .defaultValue = optionalRules.defaultRaw,
                         .display = optionalRules.defaultRaw,
                     };
->>>>>>> 09efab03
                 }
 
                 pckReadFree(optionalRules.pack);
