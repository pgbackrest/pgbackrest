--- conflicted
+++ resolved
@@ -291,14 +291,10 @@
             // Get the command definition id
             ConfigDefineCommand commandDefId = cfgCommandDefIdFromId(cfgCommand());
 
-<<<<<<< HEAD
             // Load the configuration file(s)
             Ini *config = loadConfigFile(commandDefId, &parseOptionList[cfgOptConfig], &parseOptionList[cfgOptConfigIncludePath]);
 
             if (config != NULL)
-=======
-            if (!parseOptionList[cfgOptConfig].negate)
->>>>>>> c6457b07
             {
                 // Get the stanza name
                 String *stanza = NULL;
@@ -336,7 +332,6 @@
                         // Warn if the option not found
                         if (optionList[optionIdx].name == NULL)
                         {
-<<<<<<< HEAD
                             LOG_WARN("configuration file contains invalid option '%s'", strPtr(key));
                             continue;
                         }
@@ -352,41 +347,6 @@
                             LOG_WARN("configuration file contains reset option '%s'", strPtr(key));
                             continue;
                         }
-=======
-                            String *key = strLstGet(keyList, keyIdx);
-
-                            // Find the optionName in the main list
-                            unsigned int optionIdx = optionFind(key);
-
-                            // Warn if the option not found
-                            if (optionList[optionIdx].name == NULL)
-                            {
-                                LOG_WARN("'%s' contains invalid option '%s'", strPtr(configFile), strPtr(key));
-                                continue;
-                            }
-                            // Warn if negate option found in config
-                            else if (optionList[optionIdx].val & PARSE_NEGATE_FLAG)
-                            {
-                                LOG_WARN("'%s' contains negate option '%s'", strPtr(configFile), strPtr(key));
-                                continue;
-                            }
-                            // Warn if reset option found in config
-                            else if (optionList[optionIdx].val & PARSE_RESET_FLAG)
-                            {
-                                LOG_WARN("'%s' contains reset option '%s'", strPtr(configFile), strPtr(key));
-                                continue;
-                            }
-
-                            ConfigOption optionId = optionList[optionIdx].val & PARSE_OPTION_MASK;
-                            ConfigDefineOption optionDefId = cfgOptionDefIdFromId(optionId);
-
-                            /// Warn if this option should be command-line only
-                            if (cfgDefOptionSection(optionDefId) == cfgDefSectionCommandLine)
-                            {
-                                LOG_WARN("'%s' contains command-line only option '%s'", strPtr(configFile), strPtr(key));
-                                continue;
-                            }
->>>>>>> c6457b07
 
                         optionId = optionList[optionIdx].val & PARSE_OPTION_MASK;
                         ConfigDefineOption optionDefId = cfgOptionDefIdFromId(optionId);
