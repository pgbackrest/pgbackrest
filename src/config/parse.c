/***********************************************************************************************************************************
Command and Option Parse
***********************************************************************************************************************************/
#include <getopt.h>
#include <string.h>
#include <strings.h>

#include "common/debug.h"
#include "common/error.h"
#include "common/ini.h"
#include "common/log.h"
#include "common/memContext.h"
#include "config/parse.h"
#include "storage/helper.h"

/***********************************************************************************************************************************
Parse option flags
***********************************************************************************************************************************/
// Offset the option values so they don't conflict with getopt_long return codes
#define PARSE_OPTION_FLAG                                           (1 << 30)

// Add a flag for negation rather than checking "--no-"
#define PARSE_NEGATE_FLAG                                           (1 << 29)

// Add a flag for reset rather than checking "--reset-"
#define PARSE_RESET_FLAG                                            (1 << 28)

// Indicate that option name has been deprecated and will be removed in a future release
#define PARSE_DEPRECATE_FLAG                                        (1 << 27)

// Mask to exclude all flags and get at the actual option id (only 12 bits allowed for option id, the rest reserved for flags)
#define PARSE_OPTION_MASK                                           0xFFF

/***********************************************************************************************************************************
Include automatically generated data structure for getopt_long()
***********************************************************************************************************************************/
#include "parse.auto.c"

/***********************************************************************************************************************************
Struct to hold options parsed from the command line
***********************************************************************************************************************************/
typedef struct ParseOption
{
    bool found:1;                                                   // Was the option found on the command line?
    bool negate:1;                                                  // Was the option negated on the command line?
    bool reset:1;                                                   // Was the option reset on the command line?
    unsigned int source:2;                                          // Where was to option found?
    StringList *valueList;                                          // List of values found
} ParseOption;

/***********************************************************************************************************************************
Find an option by name in the option list
***********************************************************************************************************************************/
static unsigned int
optionFind(const String *option)
{
    unsigned int optionIdx = 0;

    while (optionList[optionIdx].name != NULL)
    {
        if (strcmp(strPtr(option), optionList[optionIdx].name) == 0)
            break;

        optionIdx++;
    }

    return optionIdx;
}

/***********************************************************************************************************************************
Load the configuration file(s)

The parent mem context is used. Defaults are passed to make testing easier.

Rules:
- config and config-include-path are default. In this case, the config file will be loaded, if it exists, and *.conf files in the
  config-include-path will be appended, if they exist. A missing/empty dir will be ignored.
- config is specified. Only the specified config file will be loaded. The default config-include-path will be ignored.
- config-include-path is specified. Only *.conf files in the config-include-path will be loaded. The default config will be ignored.
- If the config and config-include-path are specified. Just like #1, except with the user-specified values.
- If --no-config is specified and --config-include-path is specified then Only *.conf files in the config-include-path will be
  loaded.
- If --no-config is specified and --config-include-path IS NOT specified then no config will be loaded.
***********************************************************************************************************************************/
static String *
cfgFileLoad(
    const ParseOption *configOpt, const ParseOption *configIncludeOpt, const String *configOptDefault,
    const String *configOptIncludePathDefault)
{
    bool loadConfig = true;
    bool loadConfigInclude = true;

    // If the option is specified on the command line, then found will be true meaning the file is required to exist,
    // else it is optional
    bool configRequired = configOpt->found;
    bool configIncludeRequired = configIncludeOpt->found;

    // If the --no-config option was passed or the --config option was not passed on the command line but the
    // config-include-path was passed on the command line, then do not load the config file
    if (configOpt->negate || (!configOpt->found && configIncludeOpt->found))
    {
        loadConfig = false;
        configRequired = false;
    }

    // If --config option is specified on the command line but the --config-include-path is not, then do not attempt to
    // load the include files
    if (configOpt->found && !configIncludeOpt->found)
    {
        loadConfigInclude = false;
        configIncludeRequired = false;
    }

    String *result = NULL;

    // Load the main config file
    if (loadConfig)
    {
        const String *configFileName = NULL;

        // Get the config file name from the command-line if it exists else default
        if (configOpt->found)
            configFileName = strLstGet(configOpt->valueList, 0);
        else
            configFileName = configOptDefault;

        // Load the config file
        Buffer *buffer = storageGet(storageLocal(), configFileName, !configRequired);

        // Convert the contents of the file buffer to the config string object
        if (buffer != NULL)
            result = strNewBuf(buffer);
    }

    // Load *.conf files from the include directory
    if (loadConfigInclude)
    {
        if (result != NULL)
        {
            // Validate the file by parsing it as an Ini object. If the file is not properly formed, en error will occur.
            Ini *ini = iniNew();
            iniParse(ini, result);
        }

        const String *configIncludePath = NULL;

        // Get the config include path from the command-line if it exists else default
        if (configIncludeOpt->found)
            configIncludePath = strLstGet(configIncludeOpt->valueList, 0);
        else
            configIncludePath = configOptIncludePathDefault;

        // Get a list of conf files from the specified path -- don't ignore missing if the option was passed on the command line
        StringList *list = storageList(storageLocal(), configIncludePath, strNew(".+\\.conf$"), !configIncludeRequired);

        // If conf files are found, then add them to the config string
        if (list != NULL && strLstSize(list) > 0)
        {
            // Sort the list for reproducibility only -- order does not matter
            strLstSort(list, sortOrderAsc);

            for (unsigned int listIdx = 0; listIdx < strLstSize(list); listIdx++)
            {
                Buffer *fileBuffer = storageGet(
                    storageLocal(), strNewFmt("%s/%s", strPtr(configIncludePath), strPtr(strLstGet(list, listIdx))), false);

                if (fileBuffer != NULL) // {uncovered - NULL can only occur if file is missing after file list is retrieved}
                {
                    // Convert the contents of the file buffer to a string object
                    String *configPart = strNewBuf(fileBuffer);

                    // Validate the file by parsing it as an Ini object. If the file is not properly formed, an error will occur.
                    if (strSize(configPart) > 0)
                    {
                        Ini *configPartIni = iniNew();
                        iniParse(configPartIni, configPart);

                        // Create the result config file
                        if (result == NULL)
                            result = strNew("");
                        // Else add an LF in case the previous file did not end with one
                        else
                            strCat(result, "\n");

                        // Add the config part to the result config file
                        strCat(result, strPtr(configPart));
                    }
                }
            }
        }
    }

    return result;
}

/***********************************************************************************************************************************
Parse the command-line arguments and config file to produce final config data

??? Add validation of section names and check all sections for invalid options in the check command.  It's too expensive to add the
logic to this critical path code.
***********************************************************************************************************************************/
void
configParse(unsigned int argListSize, const char *argList[])
{
    // Initialize configuration
    cfgInit();

    MEM_CONTEXT_TEMP_BEGIN()
    {
        // Set the exe
        cfgExeSet(strNew(argList[0]));

        // Phase 1: parse command line parameters
        // -------------------------------------------------------------------------------------------------------------------------
        int option;                                                     // Code returned by getopt_long
        int optionListIdx;                                              // Index of option is list (if an option was returned)
        bool argFound = false;                                          // Track args found to decide on error or help at the end
        StringList *commandParamList = NULL;                            // List of command  parameters

        // Reset optind to 1 in case getopt_long has been called before
        optind = 1;

        // Don't error automatically on unknown options - they will be processed in the loop below
        opterr = false;

        // List of parsed options
        ParseOption parseOptionList[CFG_OPTION_TOTAL];
        memset(&parseOptionList, 0, sizeof(parseOptionList));

        // Only the first non-option parameter should be treated as a command so track if the command has been set
        bool commandSet = false;

        while ((option = getopt_long((int)argListSize, (char **)argList, "-:", optionList, &optionListIdx)) != -1)
        {
            switch (option)
            {
                // Parse arguments that are not options, i.e. commands and parameters passed to commands
                case 1:
                {
                    // The first argument should be the command
                    if (!commandSet)
                    {
                        // Try getting the command from the valid command list
                        TRY_BEGIN()
                        {
                            cfgCommandSet(cfgCommandId(argList[optind - 1]));
                        }
                        // Assert error means the command does not exist, which is correct for all usages but this one (since we
                        // don't have any control over what the user passes), so modify the error code and message.
                        CATCH(AssertError)
                        {
                            THROW(CommandInvalidError, "invalid command '%s'", argList[optind - 1]);
                        }
                        TRY_END();

                        if (cfgCommand() == cfgCmdHelp)
                            cfgCommandHelpSet(true);
                        else
                            commandSet = true;
                    }
                    // Additional arguments are command arguments
                    else
                    {
                        if (commandParamList == NULL)
                            commandParamList = strLstNew();

                        strLstAdd(commandParamList, strNew(argList[optind - 1]));
                    }

                    break;
                }

                // If the option is unknown then error
                case '?':
                {
                    THROW(OptionInvalidError, "invalid option '%s'", argList[optind - 1]);
                    break;
                }

                // If the option is missing an argument then error
                case ':':
                {
                    THROW(OptionInvalidError, "option '%s' requires argument", argList[optind - 1]);
                    break;
                }

                // Parse valid option
                default:
                {
                    // Get option id and flags from the option code
                    ConfigOption optionId = option & PARSE_OPTION_MASK;
                    bool negate = option & PARSE_NEGATE_FLAG;
                    bool reset = option & PARSE_RESET_FLAG;

                    // Make sure the option id is valid
                    ASSERT_DEBUG(optionId < CFG_OPTION_TOTAL);

                    // If the the option has not been found yet then set it
                    if (!parseOptionList[optionId].found)
                    {
                        parseOptionList[optionId].found = true;
                        parseOptionList[optionId].negate = negate;
                        parseOptionList[optionId].reset = reset;
                        parseOptionList[optionId].source = cfgSourceParam;

                        // Only set the argument if the option requires one
                        if (optionList[optionListIdx].has_arg == required_argument)
                            parseOptionList[optionId].valueList = strLstAdd(strLstNew(), strNew(optarg));
                    }
                    else
                    {
                        // Make sure option is not negated more than once.  It probably wouldn't hurt anything to accept this case
                        // but there's no point in allowing the user to be sloppy.
                        if (parseOptionList[optionId].negate && negate)
                            THROW(OptionInvalidError, "option '%s' is negated multiple times", cfgOptionName(optionId));

                        // Make sure option is not reset more than once.  Same justification as negate.
                        if (parseOptionList[optionId].reset && reset)
                            THROW(OptionInvalidError, "option '%s' is reset multiple times", cfgOptionName(optionId));

                        // Don't allow an option to be both negated and reset
                        if ((parseOptionList[optionId].reset && negate) || (parseOptionList[optionId].negate && reset))
                            THROW(OptionInvalidError, "option '%s' cannot be negated and reset", cfgOptionName(optionId));

                        // Don't allow an option to be both set and negated
                        if (parseOptionList[optionId].negate != negate)
                            THROW(OptionInvalidError, "option '%s' cannot be set and negated", cfgOptionName(optionId));

                        // Don't allow an option to be both set and reset
                        if (parseOptionList[optionId].reset != reset)
                            THROW(OptionInvalidError, "option '%s' cannot be set and reset", cfgOptionName(optionId));

                        // Add the argument
                        strLstAdd(parseOptionList[optionId].valueList, strNew(optarg));
                    }

                    break;
                }
            }

            // Arg has been found
            argFound = true;
        }

        // Handle command not found
        if (!commandSet && !cfgCommandHelp())
        {
            // If there are args then error
            if (argFound)
                THROW(CommandRequiredError, "no command found");

            // Otherwise set the comand to help
            cfgCommandHelpSet(true);
        }

        // Set command params
        if (commandParamList != NULL)
            cfgCommandParamSet(commandParamList);

        // Enable logging (except for local and remote commands) so config file warnings will be output
        if (cfgCommand() != cfgCmdLocal && cfgCommand() != cfgCmdRemote)
            logInit(logLevelWarn, logLevelWarn, logLevelOff, false);

        // Phase 2: parse config file unless --no-config passed
        // ---------------------------------------------------------------------------------------------------------------------
        if (cfgCommand() != cfgCmdNone &&
            cfgCommand() != cfgCmdVersion &&
            cfgCommand() != cfgCmdHelp)
        {
            // Get the command definition id
            ConfigDefineCommand commandDefId = cfgCommandDefIdFromId(cfgCommand());

            // Load the configuration file(s)
            String *configString = cfgFileLoad(&parseOptionList[cfgOptConfig],
                &parseOptionList[cfgOptConfigIncludePath],
                strNew(cfgDefOptionDefault(commandDefId, cfgOptionDefIdFromId(cfgOptConfig))),
                strNew(cfgDefOptionDefault(commandDefId, cfgOptionDefIdFromId(cfgOptConfigIncludePath))));

            if (configString != NULL)
            {
                Ini *config = iniNew();
                iniParse(config, configString);
                // Get the stanza name
                String *stanza = NULL;

                if (parseOptionList[cfgOptStanza].found)
                    stanza = strLstGet(parseOptionList[cfgOptStanza].valueList, 0);

<<<<<<< HEAD
                // Build list of sections to search for options
                StringList *sectionList = strLstNew();
=======
                // Load the ini file
                Buffer *buffer = storageGetNP(
                    storageOpenReadP(storageLocal(), configFile, .ignoreMissing = !parseOptionList[cfgOptConfig].found));
>>>>>>> 46b6be6d

                if (stanza != NULL)
                {
                    strLstAdd(sectionList, strNewFmt("%s:%s", strPtr(stanza), cfgCommandName(cfgCommand())));
                    strLstAdd(sectionList, stanza);
                }

                strLstAdd(sectionList, strNewFmt(CFGDEF_SECTION_GLOBAL ":%s", cfgCommandName(cfgCommand())));
                strLstAdd(sectionList, strNew(CFGDEF_SECTION_GLOBAL));

                // Loop through sections to search for options
                for (unsigned int sectionIdx = 0; sectionIdx < strLstSize(sectionList); sectionIdx++)
                {
                    String *section = strLstGet(sectionList, sectionIdx);
                    StringList *keyList = iniSectionKeyList(config, section);
                    KeyValue *optionFound = kvNew();

                    // Loop through keys to search for options
                    for (unsigned int keyIdx = 0; keyIdx < strLstSize(keyList); keyIdx++)
                    {
                        String *key = strLstGet(keyList, keyIdx);

                        // Find the optionName in the main list
                        unsigned int optionIdx = optionFind(key);

                        // Warn if the option not found
                        if (optionList[optionIdx].name == NULL)
                        {
                            LOG_WARN("configuration file contains invalid option '%s'", strPtr(key));
                            continue;
                        }
                        // Warn if negate option found in config
                        else if (optionList[optionIdx].val & PARSE_NEGATE_FLAG)
                        {
                            LOG_WARN("configuration file contains negate option '%s'", strPtr(key));
                            continue;
                        }
                        // Warn if reset option found in config
                        else if (optionList[optionIdx].val & PARSE_RESET_FLAG)
                        {
                            LOG_WARN("configuration file contains reset option '%s'", strPtr(key));
                            continue;
                        }

                        ConfigOption optionId = optionList[optionIdx].val & PARSE_OPTION_MASK;
                        ConfigDefineOption optionDefId = cfgOptionDefIdFromId(optionId);

                        /// Warn if this option should be command-line only
                        if (cfgDefOptionSection(optionDefId) == cfgDefSectionCommandLine)
                        {
                            LOG_WARN("configuration file contains command-line only option '%s'", strPtr(key));
                            continue;
                        }

                        // Make sure this option does not appear in the same section with an alternate name
                        Variant *optionFoundKey = varNewInt(optionId);
                        const Variant *optionFoundName = kvGet(optionFound, optionFoundKey);

                        if (optionFoundName != NULL)
                        {
                            THROW(
                                OptionInvalidError, "configuration file contains duplicate options ('%s', '%s') in section '[%s]'",
                                strPtr(key), strPtr(varStr(optionFoundName)), strPtr(section));
                        }
                        else
                            kvPut(optionFound, optionFoundKey, varNewStr(key));

                        // Continue if the option is not valid for this command
                        if (!cfgDefOptionValid(commandDefId, optionDefId))
                        {
                            // Warn if it is in a command section
                            if (sectionIdx % 2 == 0)
                            {
                                LOG_WARN(
                                    "configuration file contains option '%s' invalid for section '%s'", strPtr(key),
                                    strPtr(section));
                                continue;
                            }

                            continue;
                        }

                        // Continue if stanza option is in a global section
                        if (cfgDefOptionSection(optionDefId) == cfgDefSectionStanza &&
                            strBeginsWithZ(section, CFGDEF_SECTION_GLOBAL))
                        {
                            LOG_WARN(
                                "configuration file contains stanza-only option '%s' in global section '%s'", strPtr(key),
                                strPtr(section));
                            continue;
                        }

                        // Continue if this option has already been found in another section
                        if (parseOptionList[optionId].found)
                            continue;

                        // Get the option value
                        const Variant *value = iniGetDefault(config, section, key, NULL);

                        if (varType(value) == varTypeString && strSize(varStr(value)) == 0)
                            THROW(OptionInvalidValueError, "section '%s', key '%s' must have a value", strPtr(section),
                            strPtr(key));

                        parseOptionList[optionId].found = true;
                        parseOptionList[optionId].source = cfgSourceConfig;

                        // Convert boolean to string
                        if (cfgDefOptionType(optionDefId) == cfgDefOptTypeBoolean)
                        {
                            if (strcasecmp(strPtr(varStr(value)), "n") == 0)
                                parseOptionList[optionId].negate = true;
                            else if (strcasecmp(strPtr(varStr(value)), "y") != 0)
                                THROW(OptionInvalidError, "boolean option '%s' must be 'y' or 'n'", strPtr(key));
                        }
                        // Else add the string value
                        else if (varType(value) == varTypeString)
                        {
                            parseOptionList[optionId].valueList = strLstNew();
                            strLstAdd(parseOptionList[optionId].valueList, varStr(value));
                        }
                        // Else add the string list
                        else
                            parseOptionList[optionId].valueList = strLstNewVarLst(varVarLst(value));
                    }
                }
            }

            // Phase 3: validate option definitions and load into configuration
            // ---------------------------------------------------------------------------------------------------------------------
            bool allResolved;
            bool optionResolved[CFG_OPTION_TOTAL] = {false};

            do
            {
                // Assume that all dependencies will be resolved in this loop.  This probably won't be true the first few times, but
                // eventually it will be or the do loop would never exit.
                allResolved = true;

                // Loop through all options
                for (ConfigOption optionId = 0; optionId < CFG_OPTION_TOTAL; optionId++)
                {
                    // Get the option data parsed from the command-line
                    ParseOption *parseOption = &parseOptionList[optionId];

                    // Get the option definition id -- will be used to look up option rules
                    ConfigDefineOption optionDefId = cfgOptionDefIdFromId(optionId);
                    ConfigDefineOptionType optionDefType = cfgDefOptionType(optionDefId);

                    // Skip this option if it has already been resolved
                    if (optionResolved[optionId])
                        continue;

                    // Error if the option is not valid for this command
                    if (parseOption->found && !cfgDefOptionValid(commandDefId, optionDefId))
                    {
                        THROW(
                            OptionInvalidError, "option '%s' not valid for command '%s'", cfgOptionName(optionId),
                            cfgCommandName(cfgCommand()));
                    }

                    // Error if this option is secure and cannot be passed on the command line
                    if (parseOption->found && parseOption->source == cfgSourceParam && cfgDefOptionSecure(optionDefId))
                    {
                        THROW(
                            OptionInvalidError,
                            "option '%s' is not allowed on the command-line\n"
                            "HINT: this option could expose secrets in the process list.\n"
                            "HINT: specify the option in '%s' instead.",
                            cfgOptionName(optionId), cfgDefOptionDefault(commandDefId, cfgDefOptConfig));
                    }

                    // Error if this option does not allow multiple arguments
                    if (parseOption->valueList != NULL && strLstSize(parseOption->valueList) > 1 &&
                        !(cfgDefOptionType(cfgOptionDefIdFromId(optionId)) == cfgDefOptTypeHash ||
                          cfgDefOptionType(cfgOptionDefIdFromId(optionId)) == cfgDefOptTypeList))
                    {
                        THROW(OptionInvalidError, "option '%s' cannot have multiple arguments", cfgOptionName(optionId));
                    }

                    // Is the option valid for this command?  If not, mark it as resolved since there is nothing more to do.
                    cfgOptionValidSet(optionId, cfgDefOptionValid(commandDefId, optionDefId));

                    if (!cfgOptionValid(optionId))
                    {
                        optionResolved[optionId] = true;
                        continue;
                    }

                    // Is the value set for this option?
                    bool optionSet =
                        parseOption->found && (optionDefType == cfgDefOptTypeBoolean || !parseOption->negate) &&
                        !parseOption->reset;

                    // Set negate flag
                    cfgOptionNegateSet(optionId, parseOption->negate);

                    // Set reset flag
                    cfgOptionResetSet(optionId, parseOption->reset);

                    // Check option dependencies
                    bool dependResolved = true;

                    if (cfgDefOptionDepend(commandDefId, optionDefId))
                    {
                        ConfigOption dependOptionId =
                            cfgOptionIdFromDefId(cfgDefOptionDependOption(commandDefId, optionDefId), cfgOptionIndex(optionId));
                        ConfigDefineOption dependOptionDefId = cfgOptionDefIdFromId(dependOptionId);
                        ConfigDefineOptionType dependOptionDefType = cfgDefOptionType(dependOptionDefId);

                        // Make sure the depend option has been resolved, otherwise skip this option for now
                        if (!optionResolved[dependOptionId])
                        {
                            allResolved = false;
                            continue;
                        }

                        // Get the depend option value
                        const Variant *dependValue = cfgOption(dependOptionId);

                        if (dependValue != NULL)
                        {
                            if (dependOptionDefType == cfgDefOptTypeBoolean)
                            {
                                if (cfgOptionBool(dependOptionId))
                                    dependValue = varNewStrZ("1");
                                else
                                    dependValue = varNewStrZ("0");
                            }
                        }

                        // Can't resolve if the depend option value is null
                        if (dependValue == NULL)
                        {
                            dependResolved = false;

                            // if (optionSet)
                            if (optionSet && parseOption->source == cfgSourceParam)
                            {
                                THROW(
                                    OptionInvalidError, "option '%s' not valid without option '%s'", cfgOptionName(optionId),
                                    cfgOptionName(dependOptionId));
                            }
                        }
                        // If a depend list exists, make sure the value is in the list
                        else if (cfgDefOptionDependValueTotal(commandDefId, optionDefId) > 0)
                        {
                            dependResolved = cfgDefOptionDependValueValid(commandDefId, optionDefId, strPtr(varStr(dependValue)));

                            // If depend not resolved and option value is set on the command-line then error.  It's OK to have
                            // unresolved options in the config file because they may be there for another command.  For instance,
                            // spool-path is only loaded for the archive-push command when archive-async=y, and the presense of
                            // spool-path in the config file should not cause an error here, it will just end up null.
                            if (!dependResolved && optionSet && parseOption->source == cfgSourceParam)
                            {
                                // Get the depend option name
                                String *dependOptionName = strNew(cfgOptionName(dependOptionId));

                                // Build the list of possible depend values
                                StringList *dependValueList = strLstNew();

                                for (int listIdx = 0; listIdx < cfgDefOptionDependValueTotal(commandDefId, optionDefId); listIdx++)
                                {
                                    const char *dependValue = cfgDefOptionDependValue(commandDefId, optionDefId, listIdx);

                                    // Build list based on depend option type
                                    switch (dependOptionDefType)
                                    {
                                        // Boolean outputs depend option name as no-* when false
                                        case cfgDefOptTypeBoolean:
                                        {
                                            if (strcmp(dependValue, "0") == 0)
                                                dependOptionName = strNewFmt("no-%s", cfgOptionName(dependOptionId));

                                            break;
                                        }

                                        // String is output with quotes
                                        case cfgDefOptTypeString:
                                        {
                                            strLstAdd(dependValueList, strNewFmt("'%s'", dependValue));
                                            break;
                                        }

                                        // Other types are output plain
                                        case cfgDefOptTypeFloat:
                                        case cfgDefOptTypeHash:
                                        case cfgDefOptTypeInteger:
                                        case cfgDefOptTypeList:
                                        {
                                            strLstAddZ(dependValueList, dependValue);   // {uncovered - no depends of other types}
                                            break;                                      // {+uncovered}
                                        }
                                    }
                                }

                                // Build the error string
                                String *error = strNew("option '%s' not valid without option '%s'");

                                if (strLstSize(dependValueList) == 1)
                                    strCat(error, " = %s");
                                else if (strLstSize(dependValueList) > 1)
                                    strCat(error, " in (%s)");

                                // Throw the error
                                THROW(
                                    OptionInvalidError, strPtr(error), cfgOptionName(optionId), strPtr(dependOptionName),
                                    strPtr(strLstJoin(dependValueList, ", ")));
                            }
                        }
                    }

                    // Is the option defined?
                    if (optionSet && dependResolved)
                    {
                        if (optionDefType == cfgDefOptTypeBoolean)
                        {
                            cfgOptionSet(optionId, parseOption->source, varNewBool(!parseOption->negate));
                        }
                        else if (optionDefType == cfgDefOptTypeHash)
                        {
                            Variant *value = varNewKv();
                            KeyValue *keyValue = varKv(value);

                            for (unsigned int listIdx = 0; listIdx < strLstSize(parseOption->valueList); listIdx++)
                            {
                                const char *pair = strPtr(strLstGet(parseOption->valueList, listIdx));
                                const char *equal = strchr(pair, '=');

                                if (equal == NULL)
                                {
                                    THROW(
                                        OptionInvalidError, "key/value '%s' not valid for '%s' option",
                                        strPtr(strLstGet(parseOption->valueList, listIdx)), cfgOptionName(optionId));
                                }

                                kvPut(keyValue, varNewStr(strNewN(pair, (size_t)(equal - pair))), varNewStr(strNew(equal + 1)));
                            }

                            cfgOptionSet(optionId, parseOption->source, value);
                        }
                        else if (optionDefType == cfgDefOptTypeList)
                        {
                            cfgOptionSet(optionId, parseOption->source, varNewVarLst(varLstNewStrLst(parseOption->valueList)));
                        }
                        else
                        {
                            String *value = strLstGet(parseOption->valueList, 0);

                            // If the option has an allow list then check it
                            if (cfgDefOptionAllowList(commandDefId, optionDefId) &&
                                !cfgDefOptionAllowListValueValid(commandDefId, optionDefId, strPtr(value)))
                            {
                                THROW(
                                    OptionInvalidValueError, "'%s' is not valid for '%s' option", strPtr(value),
                                    cfgOptionName(optionId));
                            }

                            // If a numeric type check that the value is valid
                            if (optionDefType == cfgDefOptTypeInteger || optionDefType == cfgDefOptTypeFloat)
                            {
                                double valueDbl = 0;

                                // Check that the value can be converted
                                TRY_BEGIN()
                                {
                                    if (optionDefType == cfgDefOptTypeInteger)
                                        valueDbl = (double)varInt64Force(varNewStr(value));
                                    else
                                        valueDbl = varDblForce(varNewStr(value));
                                }
                                CATCH_ANY()
                                {
                                    THROW(
                                        OptionInvalidValueError, "'%s' is not valid for '%s' option", strPtr(value),
                                        cfgOptionName(optionId));
                                }
                                TRY_END();

                                // Check value range
                                if (cfgDefOptionAllowRange(commandDefId, optionDefId) &&
                                    (valueDbl < cfgDefOptionAllowRangeMin(commandDefId, optionDefId) ||
                                     valueDbl > cfgDefOptionAllowRangeMax(commandDefId, optionDefId)))
                                {
                                    THROW(
                                        OptionInvalidValueError, "'%s' is not valid for '%s' option", strPtr(value),
                                        cfgOptionName(optionId));
                                }
                            }

                            cfgOptionSet(optionId, parseOption->source, varNewStr(value));
                        }
                    }
                    else if (dependResolved && parseOption->negate)
                        cfgOptionSet(optionId, parseOption->source, NULL);
                    // Else try to set a default
                    else if (dependResolved)
                    {
                        // Get the default value for this option
                        const char *value = cfgDefOptionDefault(commandDefId, optionDefId);

                        if (value != NULL)
                            cfgOptionSet(optionId, cfgSourceDefault, varNewStrZ(value));
                        else if (cfgOptionIndex(optionId) == 0 && cfgDefOptionRequired(commandDefId, optionDefId) &&
                                 !cfgCommandHelp())
                        {
                            const char *hint = "";

                            if (cfgDefOptionSection(optionDefId) == cfgDefSectionStanza)
                                hint = "\nHINT: does this stanza exist?";

                            THROW(
                                OptionRequiredError, "%s command requires option: %s%s", cfgCommandName(cfgCommand()),
                                cfgOptionName(optionId), hint);
                        }
                    }

                    // Option is now resolved
                    optionResolved[optionId] = true;
                }
            }
            while (!allResolved);
        }
    }
    MEM_CONTEXT_TEMP_END();
}<|MERGE_RESOLUTION|>--- conflicted
+++ resolved
@@ -125,7 +125,7 @@
             configFileName = configOptDefault;
 
         // Load the config file
-        Buffer *buffer = storageGet(storageLocal(), configFileName, !configRequired);
+        Buffer *buffer = storageGetNP(storageOpenReadP(storageLocal(), configFileName, .ignoreMissing = !configRequired));
 
         // Convert the contents of the file buffer to the config string object
         if (buffer != NULL)
@@ -150,8 +150,9 @@
         else
             configIncludePath = configOptIncludePathDefault;
 
-        // Get a list of conf files from the specified path -- don't ignore missing if the option was passed on the command line
-        StringList *list = storageList(storageLocal(), configIncludePath, strNew(".+\\.conf$"), !configIncludeRequired);
+        // Get a list of conf files from the specified path -- error on missing if the option was passed on the command line
+        StringList *list = storageListP(
+            storageLocal(), configIncludePath, .expression = strNew(".+\\.conf$"), .errorOnMissing = configIncludeRequired);
 
         // If conf files are found, then add them to the config string
         if (list != NULL && strLstSize(list) > 0)
@@ -161,8 +162,10 @@
 
             for (unsigned int listIdx = 0; listIdx < strLstSize(list); listIdx++)
             {
-                Buffer *fileBuffer = storageGet(
-                    storageLocal(), strNewFmt("%s/%s", strPtr(configIncludePath), strPtr(strLstGet(list, listIdx))), false);
+                Buffer *fileBuffer = storageGetNP(
+                    storageOpenReadP(
+                        storageLocal(), strNewFmt("%s/%s", strPtr(configIncludePath), strPtr(strLstGet(list, listIdx))),
+                        .ignoreMissing = true));
 
                 if (fileBuffer != NULL) // {uncovered - NULL can only occur if file is missing after file list is retrieved}
                 {
@@ -386,14 +389,8 @@
                 if (parseOptionList[cfgOptStanza].found)
                     stanza = strLstGet(parseOptionList[cfgOptStanza].valueList, 0);
 
-<<<<<<< HEAD
                 // Build list of sections to search for options
                 StringList *sectionList = strLstNew();
-=======
-                // Load the ini file
-                Buffer *buffer = storageGetNP(
-                    storageOpenReadP(storageLocal(), configFile, .ignoreMissing = !parseOptionList[cfgOptConfig].found));
->>>>>>> 46b6be6d
 
                 if (stanza != NULL)
                 {
