--- conflicted
+++ resolved
@@ -199,11 +199,7 @@
         // For each possible repo, check and adjust the settings as appropriate
         for (unsigned int optionIdx = 0; optionIdx < cfgOptionGroupIdxTotal(cfgOptGrpRepo); optionIdx++)
         {
-<<<<<<< HEAD
-            const StringId archiveRetentionType = cfgOptionIdxStrId(cfgOptRepoRetentionArchiveType, optionIdx);
-=======
             const BackupType archiveRetentionType = (BackupType)cfgOptionIdxStrId(cfgOptRepoRetentionArchiveType, optionIdx);
->>>>>>> 4af2e6af
 
             const String *msgArchiveOff = strNewFmt(
                 "WAL segments will not be expired: option '%s=%s' but", cfgOptionIdxName(cfgOptRepoRetentionArchiveType, optionIdx),
@@ -217,17 +213,10 @@
                 // retention-full-type is 'time' then the the expire command will default the archive retention accordingly.
                 switch (archiveRetentionType)
                 {
-<<<<<<< HEAD
-                    case CFGOPTVAL_REPO_RETENTION_ARCHIVE_TYPE_FULL:
-                    {
-                        if (cfgOptionIdxStrId(cfgOptRepoRetentionFullType, optionIdx) == CFGOPTVAL_REPO_RETENTION_FULL_TYPE_COUNT &&
-=======
                     case backupTypeFull:
                     {
-                        if (strEqZ(
-                                cfgOptionIdxStr(cfgOptRepoRetentionFullType, optionIdx),
-                                CFGOPTVAL_TMP_REPO_RETENTION_FULL_TYPE_COUNT) &&
->>>>>>> 4af2e6af
+                        if (cfgOptionIdxStrId(cfgOptRepoRetentionFullType, optionIdx) ==
+                                CFGOPTVAL_REPO_RETENTION_FULL_TYPE_COUNT &&
                             cfgOptionIdxTest(cfgOptRepoRetentionFull, optionIdx))
                         {
                             cfgOptionIdxSet(cfgOptRepoRetentionArchive, optionIdx, cfgSourceDefault,
@@ -237,37 +226,6 @@
                         break;
                     }
 
-<<<<<<< HEAD
-                    case CFGOPTVAL_REPO_RETENTION_ARCHIVE_TYPE_DIFF:
-                    {
-                        // if repo-retention-diff is set then user must have set it
-                        if (cfgOptionIdxTest(cfgOptRepoRetentionDiff, optionIdx))
-                        {
-                            cfgOptionIdxSet(cfgOptRepoRetentionArchive, optionIdx, cfgSourceDefault,
-                                VARUINT(cfgOptionIdxUInt(cfgOptRepoRetentionDiff, optionIdx)));
-                        }
-                        else
-                        {
-                            LOG_WARN_FMT(
-                                "%s neither option '%s' nor option '%s' is set", strZ(msgArchiveOff),
-                                cfgOptionIdxName(cfgOptRepoRetentionArchive, optionIdx),
-                                cfgOptionIdxName(cfgOptRepoRetentionDiff, optionIdx));
-                        }
-
-                        break;
-                    }
-
-                    default:
-                    {
-                        ASSERT(archiveRetentionType == CFGOPTVAL_REPO_RETENTION_ARCHIVE_TYPE_INCR);
-
-                        LOG_WARN_FMT(
-                            "%s option '%s' is not set", strZ(msgArchiveOff),
-                            cfgOptionIdxName(cfgOptRepoRetentionArchive, optionIdx));
-
-                        break;
-                    }
-=======
                     case backupTypeDiff:
                     {
                         // if repo-retention-diff is set then user must have set it
@@ -292,7 +250,6 @@
                             "%s option '%s' is not set", strZ(msgArchiveOff),
                             cfgOptionIdxName(cfgOptRepoRetentionArchive, optionIdx));
                         break;
->>>>>>> 4af2e6af
                 }
             }
             else
@@ -300,16 +257,6 @@
                 // If repo-retention-archive is set then check repo-retention-archive-type and issue a warning if the
                 // corresponding setting is UNDEF since UNDEF means backups will not be expired but they should be in the
                 // practice of setting this value even though expiring the archive itself is OK and will be performed.
-<<<<<<< HEAD
-                if (archiveRetentionType == CFGOPTVAL_REPO_RETENTION_ARCHIVE_TYPE_DIFF &&
-                    !cfgOptionIdxTest(cfgOptRepoRetentionDiff, optionIdx))
-                {
-                    LOG_WARN_FMT(
-                        "option '%s' is not set for '%s=" CFGOPTVAL_REPO_RETENTION_ARCHIVE_TYPE_DIFF_Z "'\n"
-                        "HINT: to retain differential backups indefinitely (without warning), set option '%s' to the maximum.",
-                        cfgOptionIdxName(cfgOptRepoRetentionDiff, optionIdx),
-                        cfgOptionIdxName(cfgOptRepoRetentionArchiveType, optionIdx),
-=======
                 if (archiveRetentionType == backupTypeDiff && !cfgOptionIdxTest(cfgOptRepoRetentionDiff, optionIdx))
                 {
                     LOG_WARN_FMT(
@@ -318,7 +265,6 @@
                         cfgOptionIdxName(cfgOptRepoRetentionDiff, optionIdx),
                         cfgOptionIdxName(cfgOptRepoRetentionArchiveType, optionIdx),
                         strZ(strIdToStr(backupTypeDiff)),
->>>>>>> 4af2e6af
                         cfgOptionIdxName(cfgOptRepoRetentionDiff, optionIdx));
                 }
             }
