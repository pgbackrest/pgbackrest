/***********************************************************************************************************************************
Configuration Load
***********************************************************************************************************************************/
#include "build.auto.h"

#include <string.h>
#include <sys/stat.h>
#include <unistd.h>

#include "command/command.h"
#include "common/compress/helper.intern.h"
#include "common/crypto/common.h"
#include "common/memContext.h"
#include "common/debug.h"
#include "common/io/io.h"
#include "common/io/socket/common.h"
#include "common/lock.h"
#include "common/log.h"
#include "config/config.intern.h"
#include "config/load.h"
#include "config/parse.h"
#include "storage/cifs/storage.h"
#include "storage/posix/storage.h"
#include "storage/helper.h"

/***********************************************************************************************************************************
Load log settings
***********************************************************************************************************************************/
static void
cfgLoadLogSetting(void)
{
    FUNCTION_LOG_VOID(logLevelTrace);

    // Initialize logging
    LogLevel logLevelConsole = logLevelOff;
    LogLevel logLevelStdErr = logLevelOff;
    LogLevel logLevelFile = logLevelOff;
    bool logTimestamp = true;
    unsigned int logProcessMax = 1;

    if (cfgOptionValid(cfgOptLogLevelConsole))
        logLevelConsole = logLevelEnum(strZ(cfgOptionStr(cfgOptLogLevelConsole)));

    if (cfgOptionValid(cfgOptLogLevelStderr))
    {
        logLevelStdErr = logLevelEnum(strZ(cfgOptionStr(cfgOptLogLevelStderr)));
    }

    if (cfgOptionValid(cfgOptLogLevelFile))
        logLevelFile = logLevelEnum(strZ(cfgOptionStr(cfgOptLogLevelFile)));

    if (cfgOptionValid(cfgOptLogTimestamp))
        logTimestamp = cfgOptionBool(cfgOptLogTimestamp);

    if (cfgOptionValid(cfgOptProcessMax))
        logProcessMax = cfgOptionUInt(cfgOptProcessMax);

    logInit(
        logLevelConsole, logLevelStdErr, logLevelFile, logTimestamp, 0, logProcessMax,
        cfgOptionValid(cfgOptDryRun) && cfgOptionBool(cfgOptDryRun));

    FUNCTION_LOG_RETURN_VOID();
}

/**********************************************************************************************************************************/
void
cfgLoadUpdateOption(void)
{
    FUNCTION_LOG_VOID(logLevelTrace);

    // Make sure repo option is set for the default command role when it is not internal and more than one repo is configured or the
    // first configured repo is not key 1. Filter out any commands where this does not apply.
<<<<<<< HEAD
    if (!cfgCommandHelp() && cfgCommand() != cfgCmdInfo && cfgCommand() != cfgCmdExpire && cfgCommand() != cfgCmdRestore &&
        cfgOptionValid(cfgOptRepo) && !cfgOptionTest(cfgOptRepo) &&
=======
    if (!cfgCommandHelp() && cfgOptionValid(cfgOptRepo) && !cfgOptionTest(cfgOptRepo) && cfgCommand() != cfgCmdArchiveGet &&
        cfgCommand() != cfgCmdInfo && cfgCommand() != cfgCmdExpire &&
>>>>>>> 5cc51024
        (cfgOptionGroupIdxTotal(cfgOptGrpRepo) > 1 || cfgOptionGroupIdxToKey(cfgOptGrpRepo, 0) != 1))
    {
        THROW_FMT(
            OptionRequiredError,
            "%s command requires option: " CFGOPT_REPO "\n"
            "HINT: this command requires a specific repository to operate on",
            cfgCommandName(cfgCommand()));
    }

    // If there is more than one repo configured
    if (cfgOptionGroupIdxTotal(cfgOptGrpRepo) > 1)
    {
        for (unsigned int optionIdx = 0; optionIdx < cfgOptionGroupIdxTotal(cfgOptGrpRepo); optionIdx++)
        {
            // If the repo is local and either posix or cifs
            if (!(cfgOptionIdxTest(cfgOptRepoHost, optionIdx)) &&
                (strEq(cfgOptionIdxStr(cfgOptRepoType, optionIdx), STORAGE_POSIX_TYPE_STR) ||
                strEq(cfgOptionIdxStr(cfgOptRepoType, optionIdx), STORAGE_CIFS_TYPE_STR)))
            {
                // Ensure a local repo does not have the same path as another local repo of the same type
                for (unsigned int repoIdx = 0; repoIdx < cfgOptionGroupIdxTotal(cfgOptGrpRepo); repoIdx++)
                {
                    if (optionIdx != repoIdx && !(cfgOptionIdxTest(cfgOptRepoHost, repoIdx)) &&
                        strEq(cfgOptionIdxStr(cfgOptRepoType, optionIdx), cfgOptionIdxStr(cfgOptRepoType, repoIdx)) &&
                        strEq(cfgOptionIdxStr(cfgOptRepoPath, optionIdx), cfgOptionIdxStr(cfgOptRepoPath, repoIdx)))
                    {
                        THROW_FMT(
                            OptionInvalidValueError,
                            "local repo%u and repo%u paths are both '%s' but must be different",
                            cfgOptionGroupIdxToKey(cfgOptGrpRepo, optionIdx), cfgOptionGroupIdxToKey(cfgOptGrpRepo, repoIdx),
                            strZ(cfgOptionIdxStr(cfgOptRepoPath, repoIdx)));
                    }
                }
            }
        }
    }

    // Set default for repo-host-cmd
    if (cfgOptionValid(cfgOptRepoHostCmd))
        cfgOptionDefaultSet(cfgOptRepoHostCmd, VARSTR(cfgExe()));

    // Set default for pg-host-cmd
    if (cfgOptionValid(cfgOptPgHostCmd))
        cfgOptionDefaultSet(cfgOptPgHostCmd, VARSTR(cfgExe()));

    // Protocol timeout should be greater than db timeout
    if (cfgOptionTest(cfgOptDbTimeout) && cfgOptionTest(cfgOptProtocolTimeout) &&
        cfgOptionInt64(cfgOptProtocolTimeout) <= cfgOptionInt64(cfgOptDbTimeout))
    {
        // If protocol-timeout is default then increase it to be greater than db-timeout
        if (cfgOptionSource(cfgOptProtocolTimeout) == cfgSourceDefault)
        {
            cfgOptionSet(
                cfgOptProtocolTimeout, cfgSourceDefault, VARINT64(cfgOptionInt64(cfgOptDbTimeout) + (int64_t)(30 * MSEC_PER_SEC)));
        }
        else if (cfgOptionSource(cfgOptDbTimeout) == cfgSourceDefault)
        {
            int64_t dbTimeout = cfgOptionInt64(cfgOptProtocolTimeout) - (int64_t)(30 * MSEC_PER_SEC);

            // Normally the protocol time will be greater than 45 seconds so db timeout can be at least 15 seconds
            if (dbTimeout >= (int64_t)(15 * MSEC_PER_SEC))
            {
                cfgOptionSet(cfgOptDbTimeout, cfgSourceDefault, VARINT64(dbTimeout));
            }
            // But in some test cases the protocol timeout will be very small so make db timeout half of protocol timeout
            else
                cfgOptionSet(cfgOptDbTimeout, cfgSourceDefault, VARINT64(cfgOptionInt64(cfgOptProtocolTimeout) / 2));
        }
        else
        {
            THROW_FMT(
                OptionInvalidValueError,
                "'%s' is not valid for '" CFGOPT_PROTOCOL_TIMEOUT "' option\nHINT '" CFGOPT_PROTOCOL_TIMEOUT "' option (%s)"
                    " should be greater than '" CFGOPT_DB_TIMEOUT "' option (%s).",
                strZ(varStrForce(cfgOption(cfgOptProtocolTimeout))),  strZ(varStrForce(cfgOption(cfgOptProtocolTimeout))),
                strZ(varStrForce(cfgOption(cfgOptDbTimeout))));
        }
    }

    // Make sure that repo and pg host settings are not both set - cannot both be remote
    if (cfgOptionValid(cfgOptPgHost) && cfgOptionValid(cfgOptRepoHost))
    {
        bool pgHostFound = false;

        for (unsigned int optionIdx = 0; optionIdx < cfgOptionGroupIdxTotal(cfgOptGrpPg); optionIdx++)
        {
            if (cfgOptionIdxTest(cfgOptPgHost, optionIdx))
            {
                pgHostFound = true;
                break;
            }
        }

        // If a pg-host was found, see if a repo-host is configured
        if (pgHostFound == true)
        {
            for (unsigned int optionIdx = 0; optionIdx < cfgOptionGroupIdxTotal(cfgOptGrpRepo); optionIdx++)
            {
                if (cfgOptionIdxTest(cfgOptRepoHost, optionIdx))
                    THROW_FMT(ConfigError, "pg and repo hosts cannot both be configured as remote");
            }
        }
    }

    // Warn when repo-retention-full is not set on a configured repo
    if (!cfgCommandHelp() && cfgOptionValid(cfgOptRepoRetentionFullType))
    {
        for (unsigned int optionIdx = 0; optionIdx < cfgOptionGroupIdxTotal(cfgOptGrpRepo); optionIdx++)
        {
            if (!(cfgOptionIdxTest(cfgOptRepoRetentionFull, optionIdx)))
            {
                LOG_WARN_FMT(
                    "option '%s' is not set for '%s=%s', the repository may run out of space"
                    "\nHINT: to retain full backups indefinitely (without warning), set option '%s' to the maximum.",
                    cfgOptionIdxName(cfgOptRepoRetentionFull, optionIdx), cfgOptionIdxName(cfgOptRepoRetentionFullType, optionIdx),
                    strZ(cfgOptionIdxStr(cfgOptRepoRetentionFullType, optionIdx)),
                    cfgOptionIdxName(cfgOptRepoRetentionFull, optionIdx));
            }
        }
    }

    // If archive retention is valid for the command, then set archive settings
    if (cfgOptionValid(cfgOptRepoRetentionArchive))
    {
        // For each possible repo, check and adjust the settings as appropriate
        for (unsigned int optionIdx = 0; optionIdx < cfgOptionGroupIdxTotal(cfgOptGrpRepo); optionIdx++)
        {
            const String *archiveRetentionType = cfgOptionIdxStr(cfgOptRepoRetentionArchiveType, optionIdx);

            const String *msgArchiveOff = strNewFmt(
                "WAL segments will not be expired: option '%s=%s' but", cfgOptionIdxName(cfgOptRepoRetentionArchiveType, optionIdx),
                strZ(archiveRetentionType));

            // If the archive retention is not explicitly set then determine what it should be defaulted to
            if (!cfgOptionIdxTest(cfgOptRepoRetentionArchive, optionIdx))
            {
                // If repo-retention-archive-type is default (full), then if repo-retention-full is set, set the
                // repo-retention-archive to this value when retention-full-type is 'count', else ignore archiving. If
                // retention-full-type is 'time' then the the expire command will default the archive retention accordingly.
                if (strEqZ(archiveRetentionType, CFGOPTVAL_TMP_REPO_RETENTION_ARCHIVE_TYPE_FULL))
                {
                    if (strEqZ(
                            cfgOptionIdxStr(cfgOptRepoRetentionFullType, optionIdx),
                            CFGOPTVAL_TMP_REPO_RETENTION_FULL_TYPE_COUNT) &&
                        cfgOptionIdxTest(cfgOptRepoRetentionFull, optionIdx))
                    {
                        cfgOptionIdxSet(cfgOptRepoRetentionArchive, optionIdx, cfgSourceDefault,
                            VARUINT(cfgOptionIdxUInt(cfgOptRepoRetentionFull, optionIdx)));
                    }
                }
                else if (strEqZ(archiveRetentionType, CFGOPTVAL_TMP_REPO_RETENTION_ARCHIVE_TYPE_DIFF))
                {
                    // if repo-retention-diff is set then user must have set it
                    if (cfgOptionIdxTest(cfgOptRepoRetentionDiff, optionIdx))
                    {
                        cfgOptionIdxSet(cfgOptRepoRetentionArchive, optionIdx, cfgSourceDefault,
                            VARUINT(cfgOptionIdxUInt(cfgOptRepoRetentionDiff, optionIdx)));
                    }
                    else
                    {
                        LOG_WARN_FMT(
                            "%s neither option '%s' nor option '%s' is set", strZ(msgArchiveOff),
                            cfgOptionIdxName(cfgOptRepoRetentionArchive, optionIdx),
                            cfgOptionIdxName(cfgOptRepoRetentionDiff, optionIdx));
                    }
                }
                else
                {
                    CHECK(strEqZ(archiveRetentionType, CFGOPTVAL_TMP_REPO_RETENTION_ARCHIVE_TYPE_INCR));

                    LOG_WARN_FMT(
                        "%s option '%s' is not set", strZ(msgArchiveOff),
                        cfgOptionIdxName(cfgOptRepoRetentionArchive, optionIdx));
                }
            }
            else
            {
                // If repo-retention-archive is set then check repo-retention-archive-type and issue a warning if the
                // corresponding setting is UNDEF since UNDEF means backups will not be expired but they should be in the
                // practice of setting this value even though expiring the archive itself is OK and will be performed.
                if ((strEqZ(archiveRetentionType, CFGOPTVAL_TMP_REPO_RETENTION_ARCHIVE_TYPE_DIFF)) &&
                    (!cfgOptionIdxTest(cfgOptRepoRetentionDiff, optionIdx)))
                {
                    LOG_WARN_FMT("option '%s' is not set for '%s=%s'\n"
                        "HINT: to retain differential backups indefinitely (without warning), set option '%s' to the maximum.",
                        cfgOptionIdxName(cfgOptRepoRetentionDiff, optionIdx),
                        cfgOptionIdxName(cfgOptRepoRetentionArchiveType, optionIdx),
                        CFGOPTVAL_TMP_REPO_RETENTION_ARCHIVE_TYPE_DIFF,
                        cfgOptionIdxName(cfgOptRepoRetentionDiff, optionIdx));
                }
            }
        }
    }

    // For each possible repo, error if an S3 bucket name contains dots
    for (unsigned int repoIdx = 0; repoIdx < cfgOptionGroupIdxTotal(cfgOptGrpRepo); repoIdx++)
    {
        if (cfgOptionIdxTest(cfgOptRepoS3Bucket, repoIdx) && cfgOptionIdxBool(cfgOptRepoS3VerifyTls, repoIdx) &&
            strChr(cfgOptionIdxStr(cfgOptRepoS3Bucket, repoIdx), '.') != -1)
        {
            THROW_FMT(
                OptionInvalidValueError,
                "'%s' is not valid for option '%s'"
                    "\nHINT: RFC-2818 forbids dots in wildcard matches."
                    "\nHINT: TLS/SSL verification cannot proceed with this bucket name."
                    "\nHINT: remove dots from the bucket name.",
                strZ(cfgOptionIdxStr(cfgOptRepoS3Bucket, repoIdx)), cfgOptionIdxName(cfgOptRepoS3Bucket, repoIdx));
        }
    }

    // Check/update compress-type if compress is valid. There should be no references to the compress option outside this block.
    if (cfgOptionValid(cfgOptCompress))
    {
        if (cfgOptionSource(cfgOptCompress) != cfgSourceDefault)
        {
            if (cfgOptionSource(cfgOptCompressType) != cfgSourceDefault)
            {
                LOG_WARN(
                    "'" CFGOPT_COMPRESS "' and '" CFGOPT_COMPRESS_TYPE "' options should not both be set\n"
                    "HINT: '" CFGOPT_COMPRESS_TYPE "' is preferred and '" CFGOPT_COMPRESS "' is deprecated.");
            }

            // Set compress-type to none. Eventually the compress option will be deprecated and removed so this reduces code churn
            // when that happens.
            if (!cfgOptionBool(cfgOptCompress) && cfgOptionSource(cfgOptCompressType) == cfgSourceDefault)
                cfgOptionSet(cfgOptCompressType, cfgSourceParam, VARSTR(compressTypeStr(compressTypeNone)));
        }

        // Now invalidate compress so it can't be used and won't be passed to child processes
        cfgOptionInvalidate(cfgOptCompress);
        cfgOptionSet(cfgOptCompress, cfgSourceDefault, NULL);
    }

    // Check that selected compress type has been compiled into this binary
    if (cfgOptionValid(cfgOptCompressType))
        compressTypePresent(compressTypeEnum(cfgOptionStr(cfgOptCompressType)));

    // Update compress-level default based on the compression type
    if (cfgOptionValid(cfgOptCompressLevel) && cfgOptionSource(cfgOptCompressLevel) == cfgSourceDefault)
    {
        cfgOptionSet(
            cfgOptCompressLevel, cfgSourceDefault,
            VARINT(compressLevelDefault(compressTypeEnum(cfgOptionStr(cfgOptCompressType)))));
    }

    FUNCTION_LOG_RETURN_VOID();
}

/**********************************************************************************************************************************/
void
cfgLoadLogFile(void)
{
    if (cfgLogFile() && !cfgCommandHelp())
    {
        MEM_CONTEXT_TEMP_BEGIN()
        {
            // Construct log filename prefix
            String *logFile = strNewFmt(
                "%s/%s-%s", strZ(cfgOptionStr(cfgOptLogPath)),
                cfgOptionTest(cfgOptStanza) ? strZ(cfgOptionStr(cfgOptStanza)): "all", cfgCommandName(cfgCommand()));

            // ??? Append async for local/remote archive async commands.  It would be good to find a more generic way to do this in
            // case the async role is added to more commands.
            if (cfgCommandRole() == cfgCmdRoleLocal || cfgCommandRole() == cfgCmdRoleRemote)
            {
                if (cfgOptionValid(cfgOptArchiveAsync) && cfgOptionBool(cfgOptArchiveAsync))
                    strCatFmt(logFile, "-async");
            }

            // Add command role if it is not default
            if (cfgCommandRole() != cfgCmdRoleDefault)
                strCatFmt(logFile, "-%s", strZ(cfgCommandRoleStr(cfgCommandRole())));

            // Add process id if local or remote role
            if (cfgCommandRole() == cfgCmdRoleLocal || cfgCommandRole() == cfgCmdRoleRemote)
                strCatFmt(logFile, "-%03u", cfgOptionUInt(cfgOptProcess));

            // Add extension
            strCatZ(logFile, ".log");

            // Attempt to open log file
            if (!logFileSet(strZ(logFile)))
                cfgOptionSet(cfgOptLogLevelFile, cfgSourceParam, varNewStrZ("off"));
        }
        MEM_CONTEXT_TEMP_END();
    }
}

/**********************************************************************************************************************************/
void
cfgLoad(unsigned int argListSize, const char *argList[])
{
    FUNCTION_LOG_BEGIN(logLevelDebug);
        FUNCTION_LOG_PARAM(UINT, argListSize);
        FUNCTION_LOG_PARAM(CHARPY, argList);
    FUNCTION_LOG_END();

    MEM_CONTEXT_TEMP_BEGIN()
    {
        // Parse config from command line and config file
        configParse(storageLocal(), argListSize, argList, true);

        // Initialize dry-run mode for storage when valid for the current command
        storageHelperDryRunInit(cfgOptionValid(cfgOptDryRun) && cfgOptionBool(cfgOptDryRun));

        // Load the log settings
        cfgLoadLogSetting();

        // Neutralize the umask to make the repository file/path modes more consistent
        if (cfgOptionValid(cfgOptNeutralUmask) && cfgOptionBool(cfgOptNeutralUmask))
            umask(0000);

        // If a command is set
        if (cfgCommand() != cfgCmdNone)
        {
            // Initialize TCP settings
            if (cfgOptionValid(cfgOptSckKeepAlive))
            {
                sckInit(
                    cfgOptionBool(cfgOptSckBlock),
                    cfgOptionBool(cfgOptSckKeepAlive),
                    cfgOptionTest(cfgOptTcpKeepAliveCount) ? cfgOptionInt(cfgOptTcpKeepAliveCount) : 0,
                    cfgOptionTest(cfgOptTcpKeepAliveIdle) ? cfgOptionInt(cfgOptTcpKeepAliveIdle) : 0,
                    cfgOptionTest(cfgOptTcpKeepAliveInterval) ? cfgOptionInt(cfgOptTcpKeepAliveInterval) : 0);
            }

            // Set IO buffer size
            if (cfgOptionValid(cfgOptBufferSize))
                ioBufferSizeSet(cfgOptionUInt(cfgOptBufferSize));

            // Set IO timeout
            if (cfgOptionValid(cfgOptIoTimeout))
                ioTimeoutMsSet(cfgOptionUInt64(cfgOptIoTimeout));

            // Open the log file if this command logs to a file
            cfgLoadLogFile();

            // Create the exec-id used to identify all locals and remotes spawned by this process. This allows lock contention to be
            // easily resolved and makes it easier to associate processes from various logs.
            if (cfgOptionValid(cfgOptExecId) && !cfgOptionTest(cfgOptExecId))
            {
                // Generate some random bytes
                uint32_t execRandom;
                cryptoRandomBytes((unsigned char *)&execRandom, sizeof(execRandom));

                // Format a string with the pid and the random bytes to serve as the exec id
                cfgOptionSet(cfgOptExecId, cfgSourceParam, VARSTR(strNewFmt("%d-%08x", getpid(), execRandom)));
            }

            // Begin the command
            cmdBegin();

            // Acquire a lock if this command requires a lock
            if (cfgLockRequired() && !cfgCommandHelp())
            {
                lockAcquire(
                    cfgOptionStr(cfgOptLockPath), cfgOptionStr(cfgOptStanza), cfgOptionStr(cfgOptExecId), cfgLockType(), 0, true);
            }

            // Update options that have complex rules
            cfgLoadUpdateOption();
        }
    }
    MEM_CONTEXT_TEMP_END();

    FUNCTION_LOG_RETURN_VOID();
}<|MERGE_RESOLUTION|>--- conflicted
+++ resolved
@@ -70,13 +70,8 @@
 
     // Make sure repo option is set for the default command role when it is not internal and more than one repo is configured or the
     // first configured repo is not key 1. Filter out any commands where this does not apply.
-<<<<<<< HEAD
-    if (!cfgCommandHelp() && cfgCommand() != cfgCmdInfo && cfgCommand() != cfgCmdExpire && cfgCommand() != cfgCmdRestore &&
-        cfgOptionValid(cfgOptRepo) && !cfgOptionTest(cfgOptRepo) &&
-=======
-    if (!cfgCommandHelp() && cfgOptionValid(cfgOptRepo) && !cfgOptionTest(cfgOptRepo) && cfgCommand() != cfgCmdArchiveGet &&
-        cfgCommand() != cfgCmdInfo && cfgCommand() != cfgCmdExpire &&
->>>>>>> 5cc51024
+    if (!cfgCommandHelp() && cfgCommand() != cfgCmdInfo && cfgCommand() != cfgCmdExpire && cfgCommand() != cfgCmdArchiveGet &&
+        cfgCommand() != cfgCmdRestore && cfgOptionValid(cfgOptRepo) && !cfgOptionTest(cfgOptRepo) &&
         (cfgOptionGroupIdxTotal(cfgOptGrpRepo) > 1 || cfgOptionGroupIdxToKey(cfgOptGrpRepo, 0) != 1))
     {
         THROW_FMT(
