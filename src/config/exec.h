--- conflicted
+++ resolved
@@ -10,15 +10,11 @@
 /***********************************************************************************************************************************
 Functions
 ***********************************************************************************************************************************/
-<<<<<<< HEAD
-StringList *cfgExecParam(
-    ConfigCommand commandId, ConfigCommandRole commandRoleId, const KeyValue *optionReplace, bool local, bool quote);
-=======
 // Generate a list of options required for execution of a new command, overriding options with the values in optionReplace when
 // present. If local is set the the new command must have access to the local configuration files and environment since only options
 // originally passed on the command-line will be added to the list.  Use quote when the options will be used as a concatenated
 // string rather than being passed directly to exec*() as a list.
-StringList *cfgExecParam(ConfigCommand commandId, const KeyValue *optionReplace, bool local, bool quote);
->>>>>>> 0c5c78e5
+StringList *cfgExecParam(
+    ConfigCommand commandId, ConfigCommandRole commandRoleId, const KeyValue *optionReplace, bool local, bool quote);
 
 #endif