/***********************************************************************************************************************************
Command and Option Configuration
***********************************************************************************************************************************/
#include "build.auto.h"

#include <string.h>

#include "common/debug.h"
#include "common/error.h"
#include "common/memContext.h"
#include "config/config.intern.h"
#include "config/parse.h"

/***********************************************************************************************************************************
Map command names to ids and vice versa
***********************************************************************************************************************************/
typedef struct ConfigCommandData
{
    const char *name;

    bool lockRequired:1;
    bool lockRemoteRequired:1;
    unsigned int lockType:2;

    bool logFile:1;
    unsigned int logLevelDefault:4;
} ConfigCommandData;

#define CONFIG_COMMAND_LIST(...)                                                                                                   \
    {__VA_ARGS__};

#define CONFIG_COMMAND(...)                                                                                                        \
    {__VA_ARGS__},

#define CONFIG_COMMAND_LOCK_REQUIRED(lockRequiredParam)                                                                            \
    .lockRequired = lockRequiredParam,
#define CONFIG_COMMAND_LOCK_REMOTE_REQUIRED(lockRemoteRequiredParam)                                                               \
    .lockRemoteRequired = lockRemoteRequiredParam,
#define CONFIG_COMMAND_LOCK_TYPE(lockTypeParam)                                                                                    \
    .lockType = lockTypeParam,
#define CONFIG_COMMAND_LOG_FILE(logFileParam)                                                                                      \
    .logFile = logFileParam,
#define CONFIG_COMMAND_LOG_LEVEL_DEFAULT(logLevelDefaultParam)                                                                     \
    .logLevelDefault = logLevelDefaultParam,
#define CONFIG_COMMAND_NAME(nameParam)                                                                                             \
    .name = nameParam,

/***********************************************************************************************************************************
Include the automatically generated configuration data
***********************************************************************************************************************************/
#include "config/config.auto.c"

/***********************************************************************************************************************************
Data for the currently loaded configuration
***********************************************************************************************************************************/
Config *configLocal = NULL;

/**********************************************************************************************************************************/
void
cfgInit(Config *config)
{
    FUNCTION_TEST_BEGIN();
        FUNCTION_TEST_PARAM_P(VOID, config);
    FUNCTION_TEST_END();

    ASSERT(config != NULL);

    // Free the old context
    if (configLocal != NULL)
        memContextFree(configLocal->memContext);

    // Set config and move context to top so it persists for the life of the program
    configLocal = config;
    memContextMove(configLocal->memContext, memContextTop());

    FUNCTION_TEST_RETURN_VOID();
}

/**********************************************************************************************************************************/
ConfigCommand
cfgCommand(void)
{
    FUNCTION_TEST_VOID();
    FUNCTION_TEST_RETURN(configLocal == NULL ? cfgCmdNone : configLocal->command);
}

ConfigCommandRole
cfgCommandRole(void)
{
    FUNCTION_TEST_VOID();
    ASSERT(configLocal != NULL);
    FUNCTION_TEST_RETURN(configLocal->commandRole);
}

void
cfgCommandSet(ConfigCommand commandId, ConfigCommandRole commandRoleId)
{
    FUNCTION_TEST_BEGIN();
        FUNCTION_TEST_PARAM(ENUM, commandId);
        FUNCTION_TEST_PARAM(ENUM, commandRoleId);
    FUNCTION_TEST_END();

    ASSERT(configLocal != NULL);
    ASSERT(commandId <= cfgCmdNone);

    configLocal->command = commandId;
    configLocal->commandRole = commandRoleId;

    FUNCTION_TEST_RETURN_VOID();
}

/**********************************************************************************************************************************/
bool
cfgCommandHelp(void)
{
    FUNCTION_TEST_VOID();
    ASSERT(configLocal != NULL);
    FUNCTION_TEST_RETURN(configLocal->help);
}

/**********************************************************************************************************************************/
ConfigCommand
cfgCommandId(const char *commandName)
{
    FUNCTION_TEST_BEGIN();
        FUNCTION_TEST_PARAM(STRINGZ, commandName);
    FUNCTION_TEST_END();

    ASSERT(commandName != NULL);

    ConfigCommand commandId;

    for (commandId = 0; commandId < cfgCmdNone; commandId++)
        if (strcmp(commandName, configCommandData[commandId].name) == 0)
            break;

    FUNCTION_TEST_RETURN(commandId);
}

/**********************************************************************************************************************************/
VariantList *
cfgCommandJobRetry(void)
{
    FUNCTION_TEST_VOID();

    ASSERT(configLocal != NULL);

    // Return NULL if no retries
    unsigned int retryTotal = cfgOptionUInt(cfgOptJobRetry);

    if (retryTotal == 0)
        FUNCTION_TEST_RETURN(NULL);

    // Build retry list
    VariantList *result = varLstNew();

    for (unsigned int retryIdx = 0; retryIdx < cfgOptionUInt(cfgOptJobRetry); retryIdx++)
        varLstAdd(result, varNewUInt64(retryIdx == 0 ? 0 : cfgOptionUInt64(cfgOptJobRetryInterval)));

    FUNCTION_TEST_RETURN(result);
}

/**********************************************************************************************************************************/
const char *
cfgCommandName(ConfigCommand commandId)
{
    FUNCTION_TEST_BEGIN();
        FUNCTION_TEST_PARAM(ENUM, commandId);
    FUNCTION_TEST_END();

    ASSERT(commandId < cfgCmdNone);

    FUNCTION_TEST_RETURN(configCommandData[commandId].name);
}

String *
cfgCommandRoleNameParam(ConfigCommand commandId, ConfigCommandRole commandRoleId, const String *separator)
{
    FUNCTION_TEST_BEGIN();
        FUNCTION_TEST_PARAM(ENUM, commandId);
        FUNCTION_TEST_PARAM(ENUM, commandRoleId);
        FUNCTION_TEST_PARAM(STRING, separator);
    FUNCTION_TEST_END();

    String *result = strNew(cfgCommandName(commandId));

    if (commandRoleId != cfgCmdRoleDefault)
        strCatFmt(result, "%s%s", strZ(separator), strZ(cfgCommandRoleStr(commandRoleId)));

    FUNCTION_TEST_RETURN(result);
}

String *
cfgCommandRoleName(void)
{
    FUNCTION_TEST_VOID();

    FUNCTION_TEST_RETURN(cfgCommandRoleNameParam(cfgCommand(), cfgCommandRole(), COLON_STR));
}

/**********************************************************************************************************************************/
const StringList *
cfgCommandParam(void)
{
    FUNCTION_TEST_VOID();

    ASSERT(configLocal != NULL);

    if (configLocal->paramList == NULL)
    {
        MEM_CONTEXT_BEGIN(configLocal->memContext)
        {
            configLocal->paramList = strLstNew();
        }
        MEM_CONTEXT_END();
    }

    FUNCTION_TEST_RETURN(configLocal->paramList);
}

/**********************************************************************************************************************************/
STRING_STATIC(CONFIG_COMMAND_ROLE_ASYNC_STR,                        CONFIG_COMMAND_ROLE_ASYNC);
STRING_STATIC(CONFIG_COMMAND_ROLE_LOCAL_STR,                        CONFIG_COMMAND_ROLE_LOCAL);
STRING_STATIC(CONFIG_COMMAND_ROLE_REMOTE_STR,                       CONFIG_COMMAND_ROLE_REMOTE);

ConfigCommandRole
cfgCommandRoleEnum(const String *commandRole)
{
    FUNCTION_TEST_BEGIN();
        FUNCTION_TEST_PARAM(STRING, commandRole);
    FUNCTION_TEST_END();

    if (commandRole == NULL)
        FUNCTION_TEST_RETURN(cfgCmdRoleDefault);
    else if (strEq(commandRole, CONFIG_COMMAND_ROLE_ASYNC_STR))
        FUNCTION_TEST_RETURN(cfgCmdRoleAsync);
    else if (strEq(commandRole, CONFIG_COMMAND_ROLE_LOCAL_STR))
        FUNCTION_TEST_RETURN(cfgCmdRoleLocal);
    else if (strEq(commandRole, CONFIG_COMMAND_ROLE_REMOTE_STR))
        FUNCTION_TEST_RETURN(cfgCmdRoleRemote);

    THROW_FMT(CommandInvalidError, "invalid command role '%s'", strZ(commandRole));
}

const String *
cfgCommandRoleStr(ConfigCommandRole commandRole)
{
    FUNCTION_TEST_BEGIN();
        FUNCTION_TEST_PARAM(ENUM, commandRole);
    FUNCTION_TEST_END();

    const String *result = NULL;

    switch (commandRole)
    {
        case cfgCmdRoleDefault:
            break;

        case cfgCmdRoleAsync:
            result = CONFIG_COMMAND_ROLE_ASYNC_STR;
            break;

        case cfgCmdRoleLocal:
            result = CONFIG_COMMAND_ROLE_LOCAL_STR;
            break;

        case cfgCmdRoleRemote:
            result = CONFIG_COMMAND_ROLE_REMOTE_STR;
            break;
    }

    FUNCTION_TEST_RETURN(result);
}

/**********************************************************************************************************************************/
const String *
cfgExe(void)
{
    FUNCTION_TEST_VOID();
    ASSERT(configLocal != NULL);
    FUNCTION_TEST_RETURN(configLocal->exe);
}

/**********************************************************************************************************************************/
bool
cfgLockRequired(void)
{
    FUNCTION_TEST_VOID();

    ASSERT(configLocal != NULL);
    ASSERT(configLocal->command != cfgCmdNone);

    // Local roles never take a lock and the remote role has special logic for locking
    FUNCTION_TEST_RETURN(
        // If a lock is required for the command and the role is default
        (configCommandData[cfgCommand()].lockRequired && cfgCommandRole() == cfgCmdRoleDefault) ||
        // Or any command when the role is async
        cfgCommandRole() == cfgCmdRoleAsync);
}

/**********************************************************************************************************************************/
bool
cfgLockRemoteRequired(void)
{
    FUNCTION_TEST_VOID();

    FUNCTION_TEST_RETURN(configCommandData[cfgCommand()].lockRemoteRequired);
}

/**********************************************************************************************************************************/
LockType
cfgLockType(void)
{
    FUNCTION_TEST_VOID();

    ASSERT(configLocal != NULL);
    ASSERT(configLocal->command != cfgCmdNone);

    FUNCTION_TEST_RETURN((LockType)configCommandData[cfgCommand()].lockType);
}

/**********************************************************************************************************************************/
bool
cfgLogFile(void)
{
    FUNCTION_TEST_VOID();

    ASSERT(configLocal != NULL);
    ASSERT(configLocal->command != cfgCmdNone);

    FUNCTION_TEST_RETURN(
        // If the command always logs to a file
        configCommandData[cfgCommand()].logFile ||
        // Or log-level-file was explicitly set as a param/env var
        (cfgOptionValid(cfgOptLogLevelFile) && cfgOptionSource(cfgOptLogLevelFile) == cfgSourceParam) ||
        // Or the role is async
        cfgCommandRole() == cfgCmdRoleAsync);
}

/**********************************************************************************************************************************/
LogLevel
cfgLogLevelDefault(void)
{
    FUNCTION_TEST_VOID();

    ASSERT(configLocal != NULL);
    ASSERT(configLocal->command != cfgCmdNone);

    FUNCTION_TEST_RETURN((LogLevel)configCommandData[cfgCommand()].logLevelDefault);
}

/**********************************************************************************************************************************/
bool
cfgOptionGroup(ConfigOption optionId)
{
    FUNCTION_TEST_BEGIN();
        FUNCTION_TEST_PARAM(ENUM, optionId);
    FUNCTION_TEST_END();

    ASSERT(configLocal != NULL);
    ASSERT(optionId < CFG_OPTION_TOTAL);

    FUNCTION_TEST_RETURN(configLocal->option[optionId].group);
}

/**********************************************************************************************************************************/
unsigned int
cfgOptionGroupId(ConfigOption optionId)
{
    FUNCTION_TEST_BEGIN();
        FUNCTION_TEST_PARAM(ENUM, optionId);
    FUNCTION_TEST_END();

    ASSERT(configLocal != NULL);
    ASSERT(optionId < CFG_OPTION_TOTAL);
    ASSERT(configLocal->option[optionId].group);

    FUNCTION_TEST_RETURN(configLocal->option[optionId].groupId);
}

/**********************************************************************************************************************************/
unsigned int
cfgOptionGroupIdxDefault(ConfigOptionGroup groupId)
{
    FUNCTION_TEST_BEGIN();
        FUNCTION_TEST_PARAM(ENUM, groupId);
    FUNCTION_TEST_END();

    ASSERT(configLocal != NULL);
    ASSERT(groupId < CFG_OPTION_GROUP_TOTAL);
    ASSERT(configLocal->optionGroup[groupId].indexDefaultExists);

    FUNCTION_TEST_RETURN(configLocal->optionGroup[groupId].indexDefault);
}

/**********************************************************************************************************************************/
unsigned int
cfgOptionGroupIdxToKey(ConfigOptionGroup groupId, unsigned int groupIdx)
{
    FUNCTION_TEST_BEGIN();
        FUNCTION_TEST_PARAM(ENUM, groupId);
        FUNCTION_TEST_PARAM(UINT, groupIdx);
    FUNCTION_TEST_END();

    ASSERT(configLocal != NULL);
    ASSERT(groupId < CFG_OPTION_GROUP_TOTAL);
    ASSERT(groupIdx < configLocal->optionGroup[groupId].indexTotal);

    FUNCTION_TEST_RETURN(configLocal->optionGroup[groupId].indexMap[groupIdx] + 1);
}

/**********************************************************************************************************************************/
unsigned int
cfgOptionKeyToIdx(ConfigOption optionId, unsigned int key)
{
    FUNCTION_TEST_BEGIN();
        FUNCTION_TEST_PARAM(ENUM, optionId);
        FUNCTION_TEST_PARAM(UINT, key);
    FUNCTION_TEST_END();

    ASSERT(configLocal != NULL);
    ASSERT(optionId < CFG_OPTION_TOTAL);

    unsigned int result = 0;

    // If then option is in a group then search for the key, else the index is 0
    if (cfgOptionGroup(optionId))
    {
        unsigned int groupId = cfgOptionGroupId(optionId);

        // Seach the group for the key
        for (; result < cfgOptionGroupIdxTotal(groupId); result++)
        {
            if (configLocal->optionGroup[groupId].indexMap[result] == key - 1)
                break;
        }

        // Error when the key is not found
        if (result == cfgOptionGroupIdxTotal(groupId))
            THROW_FMT(AssertError, "key '%u' is not valid for '%s' option", key, configLocal->option[optionId].name);
    }

    FUNCTION_TEST_RETURN(result);
}

/**********************************************************************************************************************************/
unsigned int
cfgOptionGroupIdxTotal(ConfigOptionGroup groupId)
{
    FUNCTION_TEST_BEGIN();
        FUNCTION_TEST_PARAM(ENUM, groupId);
    FUNCTION_TEST_END();

    ASSERT(configLocal != NULL);
    ASSERT(groupId < CFG_OPTION_GROUP_TOTAL);

    FUNCTION_TEST_RETURN(configLocal->optionGroup[groupId].indexTotal);
}

/**********************************************************************************************************************************/
bool
cfgOptionGroupValid(ConfigOptionGroup groupId)
{
    FUNCTION_TEST_BEGIN();
        FUNCTION_TEST_PARAM(ENUM, groupId);
    FUNCTION_TEST_END();

    ASSERT(configLocal != NULL);
    ASSERT(groupId < CFG_OPTION_GROUP_TOTAL);

    FUNCTION_TEST_RETURN(configLocal->optionGroup[groupId].valid);
}

/**********************************************************************************************************************************/
unsigned int
cfgOptionIdxDefault(ConfigOption optionId)
{
    FUNCTION_TEST_BEGIN();
        FUNCTION_TEST_PARAM(ENUM, optionId);
    FUNCTION_TEST_END();

    ASSERT(configLocal != NULL);
    ASSERT(optionId < CFG_OPTION_TOTAL);
    ASSERT(
        !configLocal->option[optionId].group || configLocal->optionGroup[configLocal->option[optionId].groupId].indexDefaultExists);

    FUNCTION_TEST_RETURN(
        configLocal->option[optionId].group ? configLocal->optionGroup[configLocal->option[optionId].groupId].indexDefault : 0);
}

/**********************************************************************************************************************************/
unsigned int
cfgOptionIdxTotal(ConfigOption optionId)
{
    FUNCTION_TEST_BEGIN();
        FUNCTION_TEST_PARAM(ENUM, optionId);
    FUNCTION_TEST_END();

    ASSERT(configLocal != NULL);
    ASSERT(optionId < CFG_OPTION_TOTAL);

    FUNCTION_TEST_RETURN(
        configLocal->option[optionId].group ? configLocal->optionGroup[configLocal->option[optionId].groupId].indexTotal : 1);
}

/**********************************************************************************************************************************/
static Variant *
cfgOptionDefaultValue(ConfigOption optionId)
{
    FUNCTION_TEST_BEGIN();
        FUNCTION_TEST_PARAM(ENUM, optionId);
    FUNCTION_TEST_END();

    Variant *result;
    Variant *defaultValue = varNewStrZ(cfgParseOptionDefault(cfgCommand(), optionId));

    switch (cfgParseOptionType(optionId))
    {
        case cfgOptTypeBoolean:
            result = varNewBool(varBoolForce(defaultValue));
            break;

        case cfgOptTypeInteger:
        case cfgOptTypeSize:
        case cfgOptTypeTime:
            result = varNewInt64(varInt64Force(defaultValue));
            break;

        case cfgOptTypePath:
        case cfgOptTypeString:
            result = varDup(defaultValue);
            break;

        default:
            THROW_FMT(AssertError, "default value not available for option type %u", cfgParseOptionType(optionId));
    }

    FUNCTION_TEST_RETURN(result);
}

const Variant *
cfgOptionDefault(ConfigOption optionId)
{
    FUNCTION_TEST_BEGIN();
        FUNCTION_TEST_PARAM(ENUM, optionId);
    FUNCTION_TEST_END();

    ASSERT(configLocal != NULL);
    ASSERT(optionId < CFG_OPTION_TOTAL);

    if (configLocal->option[optionId].defaultValue == NULL)
    {
        if (cfgParseOptionDefault(cfgCommand(), optionId) != NULL)
        {
            MEM_CONTEXT_BEGIN(configLocal->memContext)
            {
                configLocal->option[optionId].defaultValue = cfgOptionDefaultValue(optionId);
            }
            MEM_CONTEXT_END();
        }
    }

    FUNCTION_TEST_RETURN(configLocal->option[optionId].defaultValue);
}

void
cfgOptionDefaultSet(ConfigOption optionId, const Variant *defaultValue)
{
    FUNCTION_TEST_BEGIN();
        FUNCTION_TEST_PARAM(ENUM, optionId);
        FUNCTION_TEST_PARAM(VARIANT, defaultValue);
    FUNCTION_TEST_END();

    ASSERT(optionId < CFG_OPTION_TOTAL);
    ASSERT(configLocal != NULL);
    ASSERT(configLocal->option[optionId].valid);

    MEM_CONTEXT_BEGIN(configLocal->memContext)
    {
        // Set the default value
        configLocal->option[optionId].defaultValue = varDup(defaultValue);

        // Copy the value to option indexes that are marked as default so the default can be retrieved quickly
        for (unsigned int optionIdx = 0; optionIdx < cfgOptionIdxTotal(optionId); optionIdx++)
        {
            if (configLocal->option[optionId].index[optionIdx].source == cfgSourceDefault)
            {
                configLocal->option[optionId].index[optionIdx].value = configLocal->option[optionId].defaultValue;
                configLocal->option[optionId].index[optionIdx].display = NULL;
            }
        }
    }
    MEM_CONTEXT_END();

    FUNCTION_TEST_RETURN_VOID();
}


/**********************************************************************************************************************************/
const String *
cfgOptionDisplayVar(const Variant *const value, const ConfigOptionType optionType)
{
    FUNCTION_TEST_BEGIN();
        FUNCTION_TEST_PARAM(VARIANT, value);
        FUNCTION_TEST_PARAM(UINT, optionType);
    FUNCTION_TEST_END();

    ASSERT(value != NULL);
    ASSERT(optionType != cfgOptTypeHash && optionType != cfgOptTypeList);

    if (varType(value) == varTypeString)
    {
        FUNCTION_TEST_RETURN(varStr(value));
    }
    else if (optionType == cfgOptTypeBoolean)
    {
        FUNCTION_TEST_RETURN(varBool(value) ? TRUE_STR : FALSE_STR);
    }
    else if (optionType == cfgOptTypeTime)
    {
        FUNCTION_TEST_RETURN(strNewDbl((double)varInt64(value) / MSEC_PER_SEC));
    }

    FUNCTION_TEST_RETURN(varStrForce(value));
}

const String *
cfgOptionIdxDisplay(const ConfigOption optionId, const unsigned int optionIdx)
{
    FUNCTION_TEST_BEGIN();
        FUNCTION_TEST_PARAM(ENUM, optionId);
        FUNCTION_TEST_PARAM(UINT, optionIdx);
    FUNCTION_TEST_END();

    ASSERT(optionId < CFG_OPTION_TOTAL);
    ASSERT(configLocal != NULL);
    ASSERT(
        (!configLocal->option[optionId].group && optionIdx == 0) ||
        (configLocal->option[optionId].group && optionIdx <
            configLocal->optionGroup[configLocal->option[optionId].groupId].indexTotal));

    // Check that the option is valid for the current command
    if (!cfgOptionValid(optionId))
        THROW_FMT(AssertError, "option '%s' is not valid for the current command", cfgOptionIdxName(optionId, optionIdx));

    // If there is already a display value set then return that
    ConfigOptionValue *const option = &configLocal->option[optionId].index[optionIdx];

    if (option->display != NULL)
        FUNCTION_TEST_RETURN(option->display);

    // Generate the display value based on the type
    MEM_CONTEXT_BEGIN(configLocal->memContext)
    {
        option->display = cfgOptionDisplayVar(option->value, cfgParseOptionType(optionId));
    }
    MEM_CONTEXT_END();


    FUNCTION_TEST_RETURN(option->display);
}

const String *
cfgOptionDisplay(const ConfigOption optionId)
{
    FUNCTION_TEST_BEGIN();
        FUNCTION_TEST_PARAM(ENUM, optionId);
    FUNCTION_TEST_END();

    FUNCTION_TEST_RETURN(cfgOptionIdxDisplay(optionId, cfgOptionIdxDefault(optionId)));
}

/**********************************************************************************************************************************/
String *
cfgOptionHostPort(ConfigOption optionId, unsigned int *port)
{
    FUNCTION_TEST_BEGIN();
        FUNCTION_TEST_PARAM(ENUM, optionId);
        FUNCTION_TEST_PARAM_P(UINT, port);
    FUNCTION_TEST_END();

    FUNCTION_TEST_RETURN(cfgOptionIdxHostPort(optionId, cfgOptionIdxDefault(optionId), port));
}

String *
cfgOptionIdxHostPort(ConfigOption optionId, unsigned int optionIdx, unsigned int *port)
{
    FUNCTION_TEST_BEGIN();
        FUNCTION_TEST_PARAM(ENUM, optionId);
        FUNCTION_TEST_PARAM(UINT, optionIdx);
        FUNCTION_TEST_PARAM_P(UINT, port);
    FUNCTION_TEST_END();

    ASSERT(optionId < CFG_OPTION_TOTAL);
    ASSERT(configLocal != NULL);
    ASSERT(
        (!configLocal->option[optionId].group && optionIdx == 0) ||
        (configLocal->option[optionId].group && optionIdx <
            configLocal->optionGroup[configLocal->option[optionId].groupId].indexTotal));
    ASSERT(port != NULL);

    String *result = NULL;

    // Proceed if option is valid and has a value
    if (cfgOptionIdxTest(optionId, optionIdx))
    {
        MEM_CONTEXT_TEMP_BEGIN()
        {
            const String *host = cfgOptionIdxStr(optionId, optionIdx);

            // If the host contains a colon then it has a port appended
            if (strChr(host, ':') != -1)
            {
                const StringList *hostPart = strLstNewSplitZ(host, ":");

                // More than one colon is invalid
                if (strLstSize(hostPart) > 2)
                {
                    THROW_FMT(
                        OptionInvalidError,
                        "'%s' is not valid for option '%s'"
                            "\nHINT: is more than one port specified?",
                        strZ(host), cfgOptionIdxName(optionId, optionIdx));
                }

                // Set the host
                MEM_CONTEXT_PRIOR_BEGIN()
                {
                    result = strDup(strLstGet(hostPart, 0));
                }
                MEM_CONTEXT_PRIOR_END();

                // Set the port and error if it is not a positive integer
                TRY_BEGIN()
                {
                    *port = cvtZToUInt(strZ(strLstGet(hostPart, 1)));
                }
                CATCH(FormatError)
                {
                    THROW_FMT(
                        OptionInvalidError,
                        "'%s' is not valid for option '%s'"
                            "\nHINT: port is not a positive integer.",
                        strZ(host), cfgOptionIdxName(optionId, optionIdx));
                }
                TRY_END();
            }
            // Else there is no port and just copy the host
            else
            {
                MEM_CONTEXT_PRIOR_BEGIN()
                {
                    result = strDup(host);
                }
                MEM_CONTEXT_PRIOR_END();
            }
        }
        MEM_CONTEXT_TEMP_END();
    }

    FUNCTION_TEST_RETURN(result);
}

/***********************************************************************************************************************************
Get option name by id
***********************************************************************************************************************************/
const char *
cfgOptionName(ConfigOption optionId)
{
    FUNCTION_TEST_BEGIN();
        FUNCTION_TEST_PARAM(ENUM, optionId);
    FUNCTION_TEST_END();

    ASSERT(optionId < CFG_OPTION_TOTAL);

    FUNCTION_TEST_RETURN(cfgOptionIdxName(optionId, cfgOptionIdxDefault(optionId)));
}

const char *
cfgOptionIdxName(ConfigOption optionId, unsigned int optionIdx)
{
    FUNCTION_TEST_BEGIN();
        FUNCTION_TEST_PARAM(ENUM, optionId);
        FUNCTION_TEST_PARAM(UINT, optionIdx);
    FUNCTION_TEST_END();

    ASSERT(optionId < CFG_OPTION_TOTAL);
    ASSERT(configLocal != NULL);
    ASSERT(
        (!configLocal->option[optionId].group && optionIdx == 0) ||
        (configLocal->option[optionId].group && optionIdx <
            configLocal->optionGroup[configLocal->option[optionId].groupId].indexTotal));

    if (configLocal->option[optionId].group)
    {
        // This is somewhat less than ideal since memory is being allocated with each call, rather than caching prior results. In
        // practice the number of allocations should be quite small so we'll ignore this for now.
        String *name = strNewFmt(
            "%s%u%s", configLocal->optionGroup[configLocal->option[optionId].groupId].name,
            configLocal->optionGroup[configLocal->option[optionId].groupId].indexMap[optionIdx] + 1,
            configLocal->option[optionId].name + strlen(configLocal->optionGroup[configLocal->option[optionId].groupId].name));

        FUNCTION_TEST_RETURN(strZ(name));
    }

    FUNCTION_TEST_RETURN(configLocal->option[optionId].name);
}

/**********************************************************************************************************************************/
bool
cfgOptionNegate(ConfigOption optionId)
{
    FUNCTION_TEST_BEGIN();
        FUNCTION_TEST_PARAM(ENUM, optionId);
    FUNCTION_TEST_END();

    FUNCTION_TEST_RETURN(cfgOptionIdxNegate(optionId, cfgOptionIdxDefault(optionId)));
}

bool
cfgOptionIdxNegate(ConfigOption optionId, unsigned int optionIdx)
{
    FUNCTION_TEST_BEGIN();
        FUNCTION_TEST_PARAM(ENUM, optionId);
        FUNCTION_TEST_PARAM(UINT, optionIdx);
    FUNCTION_TEST_END();

    ASSERT(optionId < CFG_OPTION_TOTAL);
    ASSERT(configLocal != NULL);
    ASSERT(
        (!configLocal->option[optionId].group && optionIdx == 0) ||
        (configLocal->option[optionId].group && optionIdx <
            configLocal->optionGroup[configLocal->option[optionId].groupId].indexTotal));

    FUNCTION_TEST_RETURN(configLocal->option[optionId].index[optionIdx].negate);
}

/**********************************************************************************************************************************/
bool
cfgOptionReset(ConfigOption optionId)
{
    FUNCTION_TEST_BEGIN();
        FUNCTION_TEST_PARAM(ENUM, optionId);
    FUNCTION_TEST_END();

    FUNCTION_TEST_RETURN(cfgOptionIdxReset(optionId, cfgOptionIdxDefault(optionId)));
}

bool
cfgOptionIdxReset(ConfigOption optionId, unsigned int optionIdx)
{
    FUNCTION_TEST_BEGIN();
        FUNCTION_TEST_PARAM(ENUM, optionId);
        FUNCTION_TEST_PARAM(UINT, optionIdx);
    FUNCTION_TEST_END();

    ASSERT(optionId < CFG_OPTION_TOTAL);
    ASSERT(configLocal != NULL);
    ASSERT(
        (!configLocal->option[optionId].group && optionIdx == 0) ||
        (configLocal->option[optionId].group && optionIdx <
            configLocal->optionGroup[configLocal->option[optionId].groupId].indexTotal));

    FUNCTION_TEST_RETURN(configLocal->option[optionId].index[optionIdx].reset);
}

/**********************************************************************************************************************************/
// Helper to enforce contraints when getting options
static const Variant *
cfgOptionIdxInternal(ConfigOption optionId, unsigned int optionIdx, VariantType typeRequested, bool nullAllowed)
{
    FUNCTION_TEST_BEGIN();
        FUNCTION_TEST_PARAM(ENUM, optionId);
        FUNCTION_TEST_PARAM(UINT, optionIdx);
        FUNCTION_TEST_PARAM(ENUM, typeRequested);
        FUNCTION_TEST_PARAM(BOOL, nullAllowed);
    FUNCTION_TEST_END();

    ASSERT(optionId < CFG_OPTION_TOTAL);
    ASSERT(configLocal != NULL);
    ASSERT(
        (!configLocal->option[optionId].group && optionIdx == 0) ||
        (configLocal->option[optionId].group && optionIdx <
            configLocal->optionGroup[configLocal->option[optionId].groupId].indexTotal));

    // Check that the option is valid for the current command
    if (!cfgOptionValid(optionId))
        THROW_FMT(AssertError, "option '%s' is not valid for the current command", cfgOptionIdxName(optionId, optionIdx));

    // If the option is not NULL then check it is the requested type
    const Variant *result = configLocal->option[optionId].index[optionIdx].value;

    if (result != NULL)
    {
        if (varType(result) != typeRequested)
        {
            THROW_FMT(
                AssertError, "option '%s' is type %u but %u was requested", cfgOptionIdxName(optionId, optionIdx), varType(result),
                typeRequested);
        }
    }
    // Else check the option is allowed to be NULL
    else if (!nullAllowed)
        THROW_FMT(AssertError, "option '%s' is null but non-null was requested", cfgOptionIdxName(optionId, optionIdx));

    FUNCTION_TEST_RETURN(result);
}

const Variant *
cfgOption(ConfigOption optionId)
{
    FUNCTION_TEST_BEGIN();
        FUNCTION_TEST_PARAM(ENUM, optionId);
    FUNCTION_TEST_END();

    FUNCTION_TEST_RETURN(cfgOptionIdx(optionId, cfgOptionIdxDefault(optionId)));
}

const Variant *
cfgOptionIdx(ConfigOption optionId, unsigned int optionIdx)
{
    FUNCTION_TEST_BEGIN();
        FUNCTION_TEST_PARAM(ENUM, optionId);
        FUNCTION_TEST_PARAM(UINT, optionIdx);
    FUNCTION_TEST_END();

    ASSERT(configLocal != NULL);
    ASSERT(
        (!configLocal->option[optionId].group && optionIdx == 0) ||
        (configLocal->option[optionId].group && optionIdx <
            configLocal->optionGroup[configLocal->option[optionId].groupId].indexTotal));

    FUNCTION_TEST_RETURN(configLocal->option[optionId].index[optionIdx].value);
}

bool
cfgOptionBool(ConfigOption optionId)
{
    FUNCTION_LOG_BEGIN(logLevelTrace);
        FUNCTION_LOG_PARAM(ENUM, optionId);
    FUNCTION_LOG_END();

    FUNCTION_LOG_RETURN(BOOL, varBool(cfgOptionIdxInternal(optionId, cfgOptionIdxDefault(optionId), varTypeBool, false)));
}

bool
cfgOptionIdxBool(ConfigOption optionId, unsigned int optionIdx)
{
    FUNCTION_LOG_BEGIN(logLevelTrace);
        FUNCTION_LOG_PARAM(ENUM, optionId);
        FUNCTION_LOG_PARAM(UINT, optionIdx);
    FUNCTION_LOG_END();

    FUNCTION_LOG_RETURN(BOOL, varBool(cfgOptionIdxInternal(optionId, optionIdx, varTypeBool, false)));
}

int
cfgOptionInt(ConfigOption optionId)
{
    FUNCTION_LOG_BEGIN(logLevelTrace);
        FUNCTION_LOG_PARAM(ENUM, optionId);
    FUNCTION_LOG_END();

    FUNCTION_LOG_RETURN(INT, varIntForce(cfgOptionIdxInternal(optionId, cfgOptionIdxDefault(optionId), varTypeInt64, false)));
}

int
cfgOptionIdxInt(ConfigOption optionId, unsigned int optionIdx)
{
    FUNCTION_LOG_BEGIN(logLevelTrace);
        FUNCTION_LOG_PARAM(ENUM, optionId);
        FUNCTION_LOG_PARAM(UINT, optionIdx);
    FUNCTION_LOG_END();

    FUNCTION_LOG_RETURN(INT, varIntForce(cfgOptionIdxInternal(optionId, optionIdx, varTypeInt64, false)));
}

int64_t
cfgOptionInt64(ConfigOption optionId)
{
    FUNCTION_LOG_BEGIN(logLevelTrace);
        FUNCTION_LOG_PARAM(ENUM, optionId);
    FUNCTION_LOG_END();

    FUNCTION_LOG_RETURN(INT64, varInt64(cfgOptionIdxInternal(optionId, cfgOptionIdxDefault(optionId), varTypeInt64, false)));
}

int64_t
cfgOptionIdxInt64(ConfigOption optionId, unsigned int optionIdx)
{
    FUNCTION_LOG_BEGIN(logLevelTrace);
        FUNCTION_LOG_PARAM(ENUM, optionId);
        FUNCTION_LOG_PARAM(UINT, optionIdx);
    FUNCTION_LOG_END();

    FUNCTION_LOG_RETURN(INT64, varInt64(cfgOptionIdxInternal(optionId, optionIdx, varTypeInt64, false)));
}

unsigned int
cfgOptionUInt(ConfigOption optionId)
{
    FUNCTION_LOG_BEGIN(logLevelTrace);
        FUNCTION_LOG_PARAM(ENUM, optionId);
    FUNCTION_LOG_END();

    FUNCTION_LOG_RETURN(UINT, varUIntForce(cfgOptionIdxInternal(optionId, cfgOptionIdxDefault(optionId), varTypeInt64, false)));
}

unsigned int
cfgOptionIdxUInt(ConfigOption optionId, unsigned int optionIdx)
{
    FUNCTION_LOG_BEGIN(logLevelTrace);
        FUNCTION_LOG_PARAM(ENUM, optionId);
        FUNCTION_LOG_PARAM(UINT, optionIdx);
    FUNCTION_LOG_END();

    FUNCTION_LOG_RETURN(UINT, varUIntForce(cfgOptionIdxInternal(optionId, optionIdx, varTypeInt64, false)));
}

uint64_t
cfgOptionUInt64(ConfigOption optionId)
{
    FUNCTION_LOG_BEGIN(logLevelTrace);
        FUNCTION_LOG_PARAM(ENUM, optionId);
    FUNCTION_LOG_END();

    FUNCTION_LOG_RETURN(UINT64, varUInt64Force(cfgOptionIdxInternal(optionId, cfgOptionIdxDefault(optionId), varTypeInt64, false)));
}

uint64_t
cfgOptionIdxUInt64(ConfigOption optionId, unsigned int optionIdx)
{
    FUNCTION_LOG_BEGIN(logLevelTrace);
        FUNCTION_LOG_PARAM(ENUM, optionId);
        FUNCTION_LOG_PARAM(UINT, optionIdx);
    FUNCTION_LOG_END();

    FUNCTION_LOG_RETURN(UINT64, varUInt64Force(cfgOptionIdxInternal(optionId, optionIdx, varTypeInt64, false)));
}

const KeyValue *
cfgOptionKv(ConfigOption optionId)
{
    FUNCTION_LOG_BEGIN(logLevelTrace);
        FUNCTION_LOG_PARAM(ENUM, optionId);
    FUNCTION_LOG_END();

    FUNCTION_LOG_RETURN(KEY_VALUE, varKv(cfgOptionIdxInternal(optionId, cfgOptionIdxDefault(optionId), varTypeKeyValue, false)));
}

const KeyValue *
cfgOptionIdxKv(ConfigOption optionId, unsigned int optionIdx)
{
    FUNCTION_LOG_BEGIN(logLevelTrace);
        FUNCTION_LOG_PARAM(ENUM, optionId);
        FUNCTION_LOG_PARAM(UINT, optionIdx);
    FUNCTION_LOG_END();

    FUNCTION_LOG_RETURN(KEY_VALUE, varKv(cfgOptionIdxInternal(optionId, optionIdx, varTypeKeyValue, false)));
}

const VariantList *
cfgOptionLst(ConfigOption optionId)
{
    FUNCTION_LOG_BEGIN(logLevelTrace);
        FUNCTION_LOG_PARAM(ENUM, optionId);
    FUNCTION_LOG_END();

    FUNCTION_LOG_RETURN_CONST(VARIANT_LIST, cfgOptionIdxLst(optionId, cfgOptionIdxDefault(optionId)));
}

const VariantList *
cfgOptionIdxLst(ConfigOption optionId, unsigned int optionIdx)
{
    FUNCTION_LOG_BEGIN(logLevelTrace);
        FUNCTION_LOG_PARAM(ENUM, optionId);
        FUNCTION_LOG_PARAM(UINT, optionIdx);
    FUNCTION_LOG_END();

    ASSERT(configLocal != NULL);

    const Variant *optionValue = cfgOptionIdxInternal(optionId, optionIdx, varTypeVariantList, true);

    if (optionValue == NULL)
    {
        MEM_CONTEXT_BEGIN(configLocal->memContext)
        {
            optionValue = varNewVarLst(varLstNew());
            configLocal->option[optionId].index[optionIdx].value = optionValue;
        }
        MEM_CONTEXT_END();
    }

    FUNCTION_LOG_RETURN(VARIANT_LIST, varVarLst(optionValue));
}

const String *
cfgOptionStr(ConfigOption optionId)
{
    FUNCTION_LOG_BEGIN(logLevelTrace);
        FUNCTION_LOG_PARAM(ENUM, optionId);
    FUNCTION_LOG_END();

    FUNCTION_LOG_RETURN_CONST(STRING, varStr(cfgOptionIdxInternal(optionId, cfgOptionIdxDefault(optionId), varTypeString, false)));
}

const String *
cfgOptionIdxStr(ConfigOption optionId, unsigned int optionIdx)
{
    FUNCTION_LOG_BEGIN(logLevelTrace);
        FUNCTION_LOG_PARAM(ENUM, optionId);
        FUNCTION_LOG_PARAM(UINT, optionIdx);
    FUNCTION_LOG_END();

    FUNCTION_LOG_RETURN_CONST(STRING, varStr(cfgOptionIdxInternal(optionId, optionIdx, varTypeString, false)));
}

const String *
cfgOptionStrNull(ConfigOption optionId)
{
    FUNCTION_LOG_BEGIN(logLevelTrace);
        FUNCTION_LOG_PARAM(ENUM, optionId);
    FUNCTION_LOG_END();

    FUNCTION_LOG_RETURN_CONST(STRING, varStr(cfgOptionIdxInternal(optionId, cfgOptionIdxDefault(optionId), varTypeString, true)));
}

const String *
cfgOptionIdxStrNull(ConfigOption optionId, unsigned int optionIdx)
{
    FUNCTION_LOG_BEGIN(logLevelTrace);
        FUNCTION_LOG_PARAM(ENUM, optionId);
        FUNCTION_LOG_PARAM(UINT, optionIdx);
    FUNCTION_LOG_END();

    FUNCTION_LOG_RETURN_CONST(STRING, varStr(cfgOptionIdxInternal(optionId, optionIdx, varTypeString, true)));
}

// Helper to convert option String values to StringIds. Some options need 6-bit encoding while most work fine with 5-bit encoding.
// At some point the config parser will work with StringIds directly and this code can be removed, but for now it protects the
// callers from this logic and hopefully means no changes to the callers when the parser is updated.
static StringId
cfgOptionStrIdInternal(
<<<<<<< HEAD
    const ConfigOption optionId, const unsigned int optionIdx, const VariantType typeRequested, const bool nullAllowed)
=======
    const ConfigOption optionId, const unsigned int optionIdx)
>>>>>>> 066fbcf2
{
    FUNCTION_TEST_BEGIN();
        FUNCTION_TEST_PARAM(ENUM, optionId);
        FUNCTION_TEST_PARAM(UINT, optionIdx);
<<<<<<< HEAD
        FUNCTION_TEST_PARAM(ENUM, typeRequested);
        FUNCTION_TEST_PARAM(BOOL, nullAllowed);
    FUNCTION_TEST_END();

    const String *const value = varStr(cfgOptionIdxInternal(optionId, optionIdx, typeRequested, nullAllowed));
=======
    FUNCTION_TEST_END();

    const String *const value = varStr(cfgOptionIdxInternal(optionId, optionIdx, varTypeString, false));
>>>>>>> 066fbcf2

    if (optionId == cfgOptRepoType)
        FUNCTION_TEST_RETURN(strIdFromStr(stringIdBit6, value));

    FUNCTION_TEST_RETURN(strIdFromStr(stringIdBit5, value));
}

StringId
cfgOptionStrId(ConfigOption optionId)
{
    FUNCTION_LOG_BEGIN(logLevelTrace);
        FUNCTION_LOG_PARAM(ENUM, optionId);
    FUNCTION_LOG_END();

<<<<<<< HEAD
    FUNCTION_LOG_RETURN(STRING_ID, cfgOptionStrIdInternal(optionId, cfgOptionIdxDefault(optionId), varTypeString, false));
=======
    FUNCTION_LOG_RETURN(STRING_ID, cfgOptionStrIdInternal(optionId, cfgOptionIdxDefault(optionId)));
>>>>>>> 066fbcf2
}

StringId
cfgOptionIdxStrId(ConfigOption optionId, unsigned int optionIdx)
{
    FUNCTION_LOG_BEGIN(logLevelTrace);
        FUNCTION_LOG_PARAM(ENUM, optionId);
        FUNCTION_LOG_PARAM(UINT, optionIdx);
    FUNCTION_LOG_END();

<<<<<<< HEAD
    FUNCTION_LOG_RETURN(STRING_ID, cfgOptionStrIdInternal(optionId, optionIdx, varTypeString, true));
=======
    FUNCTION_LOG_RETURN(STRING_ID, cfgOptionStrIdInternal(optionId, optionIdx));
>>>>>>> 066fbcf2
}

/**********************************************************************************************************************************/
void
cfgOptionSet(ConfigOption optionId, ConfigSource source, const Variant *value)
{
    FUNCTION_TEST_BEGIN();
        FUNCTION_TEST_PARAM(ENUM, optionId);
        FUNCTION_TEST_PARAM(ENUM, source);
        FUNCTION_TEST_PARAM(VARIANT, value);
    FUNCTION_TEST_END();

    cfgOptionIdxSet(optionId, cfgOptionIdxDefault(optionId), source, value);

    FUNCTION_TEST_RETURN_VOID();
}

void
cfgOptionIdxSet(ConfigOption optionId, unsigned int optionIdx, ConfigSource source, const Variant *value)
{
    FUNCTION_TEST_BEGIN();
        FUNCTION_TEST_PARAM(ENUM, optionId);
        FUNCTION_TEST_PARAM(UINT, optionIdx);
        FUNCTION_TEST_PARAM(ENUM, source);
        FUNCTION_TEST_PARAM(VARIANT, value);
    FUNCTION_TEST_END();

    ASSERT(optionId < CFG_OPTION_TOTAL);
    ASSERT(configLocal != NULL);
    ASSERT(
        (!configLocal->option[optionId].group && optionIdx == 0) ||
        (configLocal->option[optionId].group && optionIdx <
            configLocal->optionGroup[configLocal->option[optionId].groupId].indexTotal));

    MEM_CONTEXT_BEGIN(configLocal->memContext)
    {
        // Set the source
        configLocal->option[optionId].index[optionIdx].source = source;

        // Only set value if it is not null
        if (value != NULL)
        {
            switch (cfgParseOptionType(optionId))
            {
                case cfgOptTypeBoolean:
                {
                    if (varType(value) == varTypeBool)
                        configLocal->option[optionId].index[optionIdx].value = varDup(value);
                    else
                        configLocal->option[optionId].index[optionIdx].value = varNewBool(varBoolForce(value));

                    break;
                }

                case cfgOptTypeInteger:
                case cfgOptTypeSize:
                case cfgOptTypeTime:
                {
                    if (varType(value) == varTypeInt64)
                        configLocal->option[optionId].index[optionIdx].value = varDup(value);
                    else
                        configLocal->option[optionId].index[optionIdx].value = varNewInt64(varInt64Force(value));

                    break;
                }

                case cfgOptTypePath:
                case cfgOptTypeString:
                {
                    if (varType(value) == varTypeString)
                        configLocal->option[optionId].index[optionIdx].value = varDup(value);
                    else
                    {
                        THROW_FMT(
                            AssertError, "option '%s' must be set with String variant", cfgOptionIdxName(optionId, optionIdx));
                    }

                    break;
                }

                default:
                    THROW_FMT(AssertError, "set not available for option type %u", cfgParseOptionType(optionId));
            }
        }
        else
            configLocal->option[optionId].index[optionIdx].value = NULL;

        // Clear the display value, which will be generated when needed
        configLocal->option[optionId].index[optionIdx].display = NULL;
    }
    MEM_CONTEXT_END();

    FUNCTION_TEST_RETURN_VOID();
}

/**********************************************************************************************************************************/
ConfigSource
cfgOptionSource(ConfigOption optionId)
{
    FUNCTION_TEST_BEGIN();
        FUNCTION_TEST_PARAM(ENUM, optionId);
    FUNCTION_TEST_END();

    FUNCTION_TEST_RETURN(cfgOptionIdxSource(optionId, cfgOptionIdxDefault(optionId)));
}

ConfigSource
cfgOptionIdxSource(ConfigOption optionId, unsigned int optionIdx)
{
    FUNCTION_TEST_BEGIN();
        FUNCTION_TEST_PARAM(ENUM, optionId);
        FUNCTION_TEST_PARAM(UINT, optionIdx);
    FUNCTION_TEST_END();

    ASSERT(optionId < CFG_OPTION_TOTAL);
    ASSERT(configLocal != NULL);
    ASSERT(
        (!configLocal->option[optionId].group && optionIdx == 0) ||
        (configLocal->option[optionId].group && optionIdx <
            configLocal->optionGroup[configLocal->option[optionId].groupId].indexTotal));

    FUNCTION_TEST_RETURN(configLocal->option[optionId].index[optionIdx].source);
}

/**********************************************************************************************************************************/
bool
cfgOptionTest(ConfigOption optionId)
{
    FUNCTION_TEST_BEGIN();
        FUNCTION_TEST_PARAM(ENUM, optionId);
    FUNCTION_TEST_END();

    FUNCTION_TEST_RETURN(cfgOptionIdxTest(optionId, cfgOptionIdxDefault(optionId)));
}

bool
cfgOptionIdxTest(ConfigOption optionId, unsigned int optionIdx)
{
    FUNCTION_TEST_BEGIN();
        FUNCTION_TEST_PARAM(ENUM, optionId);
        FUNCTION_TEST_PARAM(UINT, optionIdx);
    FUNCTION_TEST_END();

    ASSERT(optionId < CFG_OPTION_TOTAL);
    ASSERT(configLocal != NULL);
    ASSERT(
        !cfgOptionValid(optionId) ||
        ((!configLocal->option[optionId].group && optionIdx == 0) ||
         (configLocal->option[optionId].group && optionIdx <
          configLocal->optionGroup[configLocal->option[optionId].groupId].indexTotal)));

    FUNCTION_TEST_RETURN(cfgOptionValid(optionId) && configLocal->option[optionId].index[optionIdx].value != NULL);
}

/**********************************************************************************************************************************/
bool
cfgOptionValid(ConfigOption optionId)
{
    FUNCTION_TEST_BEGIN();
        FUNCTION_TEST_PARAM(ENUM, optionId);
    FUNCTION_TEST_END();

    ASSERT(optionId < CFG_OPTION_TOTAL);
    ASSERT(configLocal != NULL);

    FUNCTION_TEST_RETURN(configLocal->option[optionId].valid);
}

void
cfgOptionInvalidate(ConfigOption optionId)
{
    FUNCTION_TEST_BEGIN();
        FUNCTION_TEST_PARAM(ENUM, optionId);
    FUNCTION_TEST_END();

    ASSERT(optionId < CFG_OPTION_TOTAL);
    ASSERT(configLocal != NULL);

    configLocal->option[optionId].valid = false;

    FUNCTION_TEST_RETURN_VOID();
}<|MERGE_RESOLUTION|>--- conflicted
+++ resolved
@@ -1141,26 +1141,14 @@
 // callers from this logic and hopefully means no changes to the callers when the parser is updated.
 static StringId
 cfgOptionStrIdInternal(
-<<<<<<< HEAD
-    const ConfigOption optionId, const unsigned int optionIdx, const VariantType typeRequested, const bool nullAllowed)
-=======
     const ConfigOption optionId, const unsigned int optionIdx)
->>>>>>> 066fbcf2
 {
     FUNCTION_TEST_BEGIN();
         FUNCTION_TEST_PARAM(ENUM, optionId);
         FUNCTION_TEST_PARAM(UINT, optionIdx);
-<<<<<<< HEAD
-        FUNCTION_TEST_PARAM(ENUM, typeRequested);
-        FUNCTION_TEST_PARAM(BOOL, nullAllowed);
-    FUNCTION_TEST_END();
-
-    const String *const value = varStr(cfgOptionIdxInternal(optionId, optionIdx, typeRequested, nullAllowed));
-=======
     FUNCTION_TEST_END();
 
     const String *const value = varStr(cfgOptionIdxInternal(optionId, optionIdx, varTypeString, false));
->>>>>>> 066fbcf2
 
     if (optionId == cfgOptRepoType)
         FUNCTION_TEST_RETURN(strIdFromStr(stringIdBit6, value));
@@ -1175,11 +1163,7 @@
         FUNCTION_LOG_PARAM(ENUM, optionId);
     FUNCTION_LOG_END();
 
-<<<<<<< HEAD
-    FUNCTION_LOG_RETURN(STRING_ID, cfgOptionStrIdInternal(optionId, cfgOptionIdxDefault(optionId), varTypeString, false));
-=======
     FUNCTION_LOG_RETURN(STRING_ID, cfgOptionStrIdInternal(optionId, cfgOptionIdxDefault(optionId)));
->>>>>>> 066fbcf2
 }
 
 StringId
@@ -1190,11 +1174,7 @@
         FUNCTION_LOG_PARAM(UINT, optionIdx);
     FUNCTION_LOG_END();
 
-<<<<<<< HEAD
-    FUNCTION_LOG_RETURN(STRING_ID, cfgOptionStrIdInternal(optionId, optionIdx, varTypeString, true));
-=======
     FUNCTION_LOG_RETURN(STRING_ID, cfgOptionStrIdInternal(optionId, optionIdx));
->>>>>>> 066fbcf2
 }
 
 /**********************************************************************************************************************************/
