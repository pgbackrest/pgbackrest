/***********************************************************************************************************************************
Configuration Protocol Handler
***********************************************************************************************************************************/
#include "build.auto.h"

#include "common/debug.h"
#include "common/io/io.h"
#include "common/log.h"
#include "common/memContext.h"
#include "common/type/json.h"
#include "config/config.intern.h"
#include "config/parse.h"
#include "config/protocol.h"

/**********************************************************************************************************************************/
FN_EXTERN ProtocolServerResult *
configOptionProtocol(PackRead *const param)
{
    FUNCTION_LOG_BEGIN(logLevelDebug);
        FUNCTION_LOG_PARAM(PACK_READ, param);
    FUNCTION_LOG_END();

    ASSERT(param != NULL);

    ProtocolServerResult *const result = protocolServerResultNewP();

    MEM_CONTEXT_TEMP_BEGIN()
    {
        VariantList *const optionList = varLstNew();

        while (pckReadNext(param))
        {
            CfgParseOptionResult option = cfgParseOptionP(pckReadStrP(param));
            CHECK(AssertError, option.found, "option not found");

            varLstAdd(optionList, varDup(cfgOptionIdxVar(option.id, cfgOptionKeyToIdx(option.id, option.keyIdx + 1))));
        }

        pckWriteStrP(protocolServerResultData(result), jsonFromVar(varNewVarLst(optionList)));
    }
    MEM_CONTEXT_TEMP_END();

    FUNCTION_LOG_RETURN(PROTOCOL_SERVER_RESULT, result);
}

/**********************************************************************************************************************************/
FN_EXTERN VariantList *
configOptionRemote(ProtocolClient *const client, const VariantList *const paramList)
{
    FUNCTION_LOG_BEGIN(logLevelTrace);
        FUNCTION_LOG_PARAM(PROTOCOL_CLIENT, client);
        FUNCTION_LOG_PARAM(VARIANT_LIST, paramList);
    FUNCTION_LOG_END();

    VariantList *result = NULL;

    MEM_CONTEXT_TEMP_BEGIN()
    {
<<<<<<< HEAD
        PackWrite *const param = protocolPackNew();
=======
        ProtocolCommand *const command = protocolCommandNew(PROTOCOL_COMMAND_CONFIG_OPTION);
        PackWrite *const param = protocolCommandParam(command);
>>>>>>> b40c2616

        for (unsigned int paramIdx = 0; paramIdx < varLstSize(paramList); paramIdx++)
            pckWriteStrP(param, varStr(varLstGet(paramList, paramIdx)));

        const VariantList *const list = varVarLst(
            jsonToVar(pckReadStrP(protocolClientRequestP(client, PROTOCOL_COMMAND_CONFIG_OPTION, .param = param))));

        MEM_CONTEXT_PRIOR_BEGIN()
        {
            result = varLstDup(list);
        }
        MEM_CONTEXT_PRIOR_END();
    }
    MEM_CONTEXT_TEMP_END();

    FUNCTION_LOG_RETURN(VARIANT_LIST, result);
}<|MERGE_RESOLUTION|>--- conflicted
+++ resolved
@@ -56,12 +56,7 @@
 
     MEM_CONTEXT_TEMP_BEGIN()
     {
-<<<<<<< HEAD
         PackWrite *const param = protocolPackNew();
-=======
-        ProtocolCommand *const command = protocolCommandNew(PROTOCOL_COMMAND_CONFIG_OPTION);
-        PackWrite *const param = protocolCommandParam(command);
->>>>>>> b40c2616
 
         for (unsigned int paramIdx = 0; paramIdx < varLstSize(paramList); paramIdx++)
             pckWriteStrP(param, varStr(varLstGet(paramList, paramIdx)));
