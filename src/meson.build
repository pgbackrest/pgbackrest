--- conflicted
+++ resolved
@@ -1,38 +1,21 @@
 ####################################################################################################################################
-<<<<<<< HEAD
-# Change extern'd functions/variables to static when unity is enabled
-=======
 # Make externed functions/variables static when unity is enabled
->>>>>>> f0189129
 ####################################################################################################################################
 arg_unity = []
 
 if get_option('unity') == 'on'
-<<<<<<< HEAD
-    configuration.set('FN_EXTERN', 'static', description: 'Change extern\'d functions/variables to static')
-    configuration.set('VR_EXTERN', 'static', description: 'Change extern\'d variable definitions to static')
-=======
     configuration.set('FN_EXTERN', 'static', description: 'Function is static for unity build')
     configuration.set('VR_EXTERN_DECLARE', 'static', description: 'Variable declaration is static for unity build')
     configuration.set('VR_EXTERN_DEFINE', 'static', description: 'Variable definition is static for unity build')
->>>>>>> f0189129
 
     # Add args to builds to prevent non-pgbackrest binaries failing due to unused functions
     arg_unity += '-Wno-unused-function'
 else
-<<<<<<< HEAD
-    configuration.set('FN_EXTERN', 'extern', description: 'Leave extern\'d functions/variables alone')
-    configuration.set('VR_EXTERN', '', description: 'Leave extern\'d variable definitions alone')
-endif
-
-
-=======
     configuration.set('FN_EXTERN', 'extern', description: 'Extern function required by other compilation units')
     configuration.set('VR_EXTERN_DECLARE', 'extern', description: 'Extern variable declaration required by other compilation units')
     configuration.set('VR_EXTERN_DEFINE', '', description: 'Extern variable definition required by other compilation units')
 endif
 
->>>>>>> f0189129
 ####################################################################################################################################
 # Write configuration
 ####################################################################################################################################
@@ -260,10 +243,6 @@
 	'storage/s3/read.c',
 	'storage/s3/storage.c',
 	'storage/s3/write.c',
-	'storage/sftp/helper.c',
-	'storage/sftp/read.c',
-	'storage/sftp/storage.c',
-	'storage/sftp/write.c',
     'main.c',
 ]
 
@@ -281,6 +260,5 @@
         lib_xml,
         lib_z,
         lib_zstd,
-        lib_ssh2,
     ]
 )