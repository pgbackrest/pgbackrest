--- conflicted
+++ resolved
@@ -108,18 +108,6 @@
 /***********************************************************************************************************************************
 Memory management functions
 
-<<<<<<< HEAD
-All these functions operate in the current memory context, including memGrowRaw() and memFree().
-***********************************************************************************************************************************/
-// Allocate memory in the current memory context and zero the contents
-void *memNew(size_t size);
-
-// Allocate memory in the current memory context with initialization
-void *memNewRaw(size_t size);
-
-// Reallocate to the new size, either larger or smaller, and do not initialize the new portion, if any
-void *memGrowRaw(const void *buffer, size_t size);
-=======
 All these functions operate in the current memory context, including memResize() and memFree().
 ***********************************************************************************************************************************/
 // Allocate memory in the current memory context
@@ -130,7 +118,6 @@
 
 // Reallocate to the new size.  Original buffer pointer is undefined on return.
 void *memResize(const void *buffer, size_t size);
->>>>>>> 135818fd
 
 // Free memory allocation
 void memFree(void *buffer);
