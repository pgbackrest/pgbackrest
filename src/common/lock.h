/***********************************************************************************************************************************
Lock Handler
***********************************************************************************************************************************/
#ifndef COMMON_LOCK_H
#define COMMON_LOCK_H

/***********************************************************************************************************************************
Lock types
***********************************************************************************************************************************/
typedef enum
{
    lockTypeArchive,
    lockTypeBackup,
    lockTypeAll,
    lockTypeNone,
} LockType;

#include "common/type/string.h"

// Lock data
typedef struct LockData
{
    pid_t processId;                                                // Process holding the lock
    const String *execId;                                           // Exec id of process holding the lock
    double *percentComplete;                                        // Percentage of backup complete (when not NULL)
} LockData;

#include "common/time.h"

/***********************************************************************************************************************************
Constants
***********************************************************************************************************************************/
#define LOCK_FILE_EXT                                               ".lock"

/***********************************************************************************************************************************
Functions
***********************************************************************************************************************************/
// Acquire a lock type. This will involve locking one or more files on disk depending on the lock type.  Most operations only take a
// single lock (archive or backup), but the stanza commands all need to lock both.
bool lockAcquire(
    const String *lockPath, const String *stanza, const String *execId, LockType lockType, TimeMSec lockTimeout, bool failOnNoLock);

// Release a lock
bool lockRelease(bool failOnNoLock);

// Build lock file name
String *lockFileName(const String *stanza, LockType lockType);

<<<<<<< HEAD
// Write data to a lock file
typedef struct LockWriteDataParam
{
    VAR_PARAM_HEADER;
    double *percentComplete;                                        // Percentage of backup complete
} LockWriteDataParam;

#define lockWriteDataP(lockType, ...)                                                                                              \
    lockWriteData(lockType, (LockWriteDataParam) {VAR_PARAM_INIT, __VA_ARGS__})

void lockWriteData(LockType lockType, LockWriteDataParam param);
=======
// Read a lock file held by another process to get information about what the process is doing. This is a lower-level version to use
// when the lock file name is already known and the lock file may need to be removed.
typedef enum
{
    lockReadStatusMissing,                                          // File is missing
    lockReadStatusUnlocked,                                         // File is not locked
    lockReadStatusInvalid,                                          // File contents are invalid
    lockReadStatusValid,                                            // File is locked and contexts are valid
} LockReadStatus;

typedef struct LockReadResult
{
    LockReadStatus status;                                          // Status of file read
    LockData data;                                                  // Lock data
} LockReadResult;

typedef struct LockReadFileParam
{
    VAR_PARAM_HEADER;
    bool remove;                                                    // Remove the lock file after locking/reading
} LockReadFileParam;

#define lockReadFileP(lockFile, ...)                                                                                               \
    lockReadFile(lockFile, (LockReadFileParam){VAR_PARAM_INIT, __VA_ARGS__})

LockReadResult lockReadFile(const String *lockFile, LockReadFileParam param);

// Wrapper that generates the lock filename before calling lockReadFile()
LockReadResult lockRead(const String *lockPath, const String *stanza, LockType lockType);
>>>>>>> fa40bcdc

#endif<|MERGE_RESOLUTION|>--- conflicted
+++ resolved
@@ -46,7 +46,6 @@
 // Build lock file name
 String *lockFileName(const String *stanza, LockType lockType);
 
-<<<<<<< HEAD
 // Write data to a lock file
 typedef struct LockWriteDataParam
 {
@@ -58,7 +57,6 @@
     lockWriteData(lockType, (LockWriteDataParam) {VAR_PARAM_INIT, __VA_ARGS__})
 
 void lockWriteData(LockType lockType, LockWriteDataParam param);
-=======
 // Read a lock file held by another process to get information about what the process is doing. This is a lower-level version to use
 // when the lock file name is already known and the lock file may need to be removed.
 typedef enum
@@ -88,6 +86,5 @@
 
 // Wrapper that generates the lock filename before calling lockReadFile()
 LockReadResult lockRead(const String *lockPath, const String *stanza, LockType lockType);
->>>>>>> fa40bcdc
 
 #endif