--- conflicted
+++ resolved
@@ -44,7 +44,9 @@
 // Release a lock
 bool lockRelease(bool failOnNoLock);
 
-<<<<<<< HEAD
+// Build lock file name
+String *lockFileName(const String *stanza, LockType lockType);
+
 // Write data to a lock file
 typedef struct LockWriteDataParam
 {
@@ -61,17 +63,13 @@
 typedef struct LockReadDataParam
 {
     VAR_PARAM_HEADER;
-    String *lockFile;
+    const String *lockFile;
     int fd;
 } LockReadDataParam;
 
-#define lockReadDataP(...)                                                                                              \
+#define lockReadDataP(...)                                                                                                         \
     lockReadData((LockReadDataParam) {VAR_PARAM_INIT, __VA_ARGS__})
 
 LockData lockReadData(LockReadDataParam param);
-=======
-// Build lock file name
-String *lockFileName(const String *stanza, LockType lockType);
->>>>>>> f7ab002a
 
 #endif