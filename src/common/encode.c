--- conflicted
+++ resolved
@@ -388,13 +388,8 @@
             decodeToBinBase64(source, destination);
             break;
 
-<<<<<<< HEAD
-        case encodeBase64Url:
-            THROW(AssertError, "unsupported");
-=======
         default:
             ASSERT_MSG("unsupported");
->>>>>>> 00b60e56
     }
 
     FUNCTION_TEST_RETURN_VOID();
@@ -419,13 +414,8 @@
             destinationSize = decodeToBinSizeBase64(source);
             break;
 
-<<<<<<< HEAD
-        case encodeBase64Url:
-            THROW(AssertError, "unsupported");
-=======
         default:
             ASSERT_MSG("unsupported");
->>>>>>> 00b60e56
     }
 
     FUNCTION_TEST_RETURN(destinationSize);
