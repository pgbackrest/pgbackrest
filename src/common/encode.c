--- conflicted
+++ resolved
@@ -7,11 +7,6 @@
 #include <string.h>
 
 #include "common/encode.h"
-<<<<<<< HEAD
-#include "common/encode/base64.h"
-#include "common/encode/base64url.h"
-=======
->>>>>>> f6c32628
 #include "common/debug.h"
 #include "common/error.h"
 
@@ -19,7 +14,7 @@
 Assert that encoding type is valid. This needs to be kept up to date with the last item in the enum.
 ***********************************************************************************************************************************/
 #define ASSERT_ENCODE_TYPE_VALID(type)                                                                                             \
-    ASSERT(type <= encodeBase64);
+    ASSERT(type <= encodeBase64Url);
 
 /***********************************************************************************************************************************
 Base64 encoding/decoding
@@ -35,14 +30,6 @@
         FUNCTION_TEST_PARAM_P(CHARDATA, destination);
     FUNCTION_TEST_END();
 
-<<<<<<< HEAD
-    if (encodeType == encodeBase64)
-        encodeToStrBase64(source, sourceSize, destination);
-    else if (encodeType == encodeBase64Url)
-        encodeToStrBase64Url(source, sourceSize, destination);
-    else
-        ENCODE_TYPE_INVALID_ERROR(encodeType);
-=======
     ASSERT(source != NULL);
     ASSERT(destination != NULL);
 
@@ -88,7 +75,6 @@
 
     // Zero-terminate the string
     destination[destinationIdx] = 0;
->>>>>>> f6c32628
 
     FUNCTION_TEST_RETURN_VOID();
 }
@@ -104,18 +90,9 @@
     // Calculate how many groups of three are in the source
     size_t encodeGroupTotal = sourceSize / 3;
 
-<<<<<<< HEAD
-    if (encodeType == encodeBase64)
-        destinationSize = encodeToStrSizeBase64(sourceSize);
-    else if (encodeType == encodeBase64Url)
-        destinationSize = encodeToStrSizeBase64Url(sourceSize);
-    else
-        ENCODE_TYPE_INVALID_ERROR(encodeType);
-=======
     // Increase by one if there is a partial group
     if (sourceSize % 3 != 0)
         encodeGroupTotal++;
->>>>>>> f6c32628
 
     // Four characters are needed to encode each group
     FUNCTION_TEST_RETURN(encodeGroupTotal * 4);
@@ -248,6 +225,96 @@
 }
 
 /***********************************************************************************************************************************
+Base64 encoding
+***********************************************************************************************************************************/
+static const char encodeBase64LookupUrl[] = "ABCDEFGHIJKLMNOPQRSTUVWXYZabcdefghijklmnopqrstuvwxyz0123456789-_";
+
+static void
+encodeToStrBase64Url(const unsigned char *source, size_t sourceSize, char *destination)
+{
+    FUNCTION_TEST_BEGIN();
+        FUNCTION_TEST_PARAM_P(UCHARDATA, source);
+        FUNCTION_TEST_PARAM(SIZE, sourceSize);
+        FUNCTION_TEST_PARAM_P(CHARDATA, destination);
+    FUNCTION_TEST_END();
+
+    ASSERT(source != NULL);
+    ASSERT(destination != NULL);
+
+    unsigned int destinationIdx = 0;
+
+    // Encode the string from three bytes to four characters
+    for (unsigned int sourceIdx = 0; sourceIdx < sourceSize; sourceIdx += 3)
+    {
+        // First encoded character is always used completely
+        destination[destinationIdx++] = encodeBase64LookupUrl[source[sourceIdx] >> 2];
+
+        // If there is only one byte to encode then the second encoded character is only partly used
+        if (sourceSize - sourceIdx == 1)
+        {
+            destination[destinationIdx++] = encodeBase64LookupUrl[(source[sourceIdx] & 0x03) << 4];
+        }
+        // Else if more than one byte to encode
+        else
+        {
+            // If there is more than one byte to encode then the second encoded character is used completely
+            destination[destinationIdx++] =
+                encodeBase64LookupUrl[((source[sourceIdx] & 0x03) << 4) | ((source[sourceIdx + 1] & 0xf0) >> 4)];
+
+            // If there are only two bytes to encode then the third encoded character is only partly used
+            if (sourceSize - sourceIdx == 2)
+            {
+                destination[destinationIdx++] = encodeBase64LookupUrl[(source[sourceIdx + 1] & 0x0f) << 2];
+            }
+            // Else the third and fourth encoded characters are used completely
+            else
+            {
+                destination[destinationIdx++] =
+                    encodeBase64LookupUrl[((source[sourceIdx + 1] & 0x0f) << 2) | ((source[sourceIdx + 2] & 0xc0) >> 6)];
+                destination[destinationIdx++] = encodeBase64LookupUrl[source[sourceIdx + 2] & 0x3f];
+            }
+        }
+    }
+
+    // Zero-terminate the string
+    destination[destinationIdx] = 0;
+
+    FUNCTION_TEST_RETURN_VOID();
+}
+
+/**********************************************************************************************************************************/
+static size_t
+encodeToStrSizeBase64Url(size_t sourceSize)
+{
+    FUNCTION_TEST_BEGIN();
+        FUNCTION_TEST_PARAM(SIZE, sourceSize);
+    FUNCTION_TEST_END();
+
+    // Calculate how many groups of three are in the source. Each group of three is encoded with four bytes.
+    size_t encodeTotal = sourceSize / 3 * 4;
+
+    // Dertermine additional required bytes for the partial group, if any
+    switch (sourceSize % 3)
+    {
+        // One byte requires two characters to encode
+        case 1:
+            encodeTotal += 2;
+            break;
+
+        // Two bytes require three characters to encode
+        case 2:
+            encodeTotal += 3;
+            break;
+
+        // If mod is zero then sourceSize was evenly divisible and no additional bytes are required
+        case 0:
+            break;
+    }
+
+    FUNCTION_TEST_RETURN(encodeTotal);
+}
+
+/***********************************************************************************************************************************
 Generic encoding/decoding
 ***********************************************************************************************************************************/
 void
@@ -267,6 +334,10 @@
         case encodeBase64:
             encodeToStrBase64(source, sourceSize, destination);
             break;
+
+        case encodeBase64Url:
+            encodeToStrBase64Url(source, sourceSize, destination);
+            break;
     }
 
     FUNCTION_TEST_RETURN_VOID();
@@ -289,6 +360,10 @@
     {
         case encodeBase64:
             destinationSize = encodeToStrSizeBase64(sourceSize);
+            break;
+
+        case encodeBase64Url:
+            destinationSize = encodeToStrSizeBase64Url(sourceSize);
             break;
     }
 
@@ -312,6 +387,9 @@
         case encodeBase64:
             decodeToBinBase64(source, destination);
             break;
+
+        case encodeBase64Url:
+            THROW(AssertError, "unsupported");
     }
 
     FUNCTION_TEST_RETURN_VOID();
@@ -335,6 +413,9 @@
         case encodeBase64:
             destinationSize = decodeToBinSizeBase64(source);
             break;
+
+        case encodeBase64Url:
+            THROW(AssertError, "unsupported");
     }
 
     FUNCTION_TEST_RETURN(destinationSize);
