--- conflicted
+++ resolved
@@ -62,52 +62,11 @@
 };
 
 /***********************************************************************************************************************************
-<<<<<<< HEAD
 Read contents of lock file
 
 If a seek is required to get to the beginning of the data, that must be done before calling this function.
 
 ??? This function should not be extern'd, but need to fix dependency in cmdStop().
-=======
-Macros for function logging
-***********************************************************************************************************************************/
-String *lockJsonDataToLog(const LockJsonData *this);
-
-#define FUNCTION_LOG_LOCKJSONDATA_TYPE                                                                                             \
-    LockJsonData
-#define FUNCTION_LOG_LOCKJSONDATA_FORMAT(value, buffer, bufferSize)                                                                \
-    FUNCTION_LOG_STRING_OBJECT_FORMAT(&value, lockJsonDataToLog, buffer, bufferSize)
-
-/**********************************************************************************************************************************/
-static void
-lockWriteData(int lockFd, const String *lockFile, const LockJsonData lockJsonData)
-{
-    FUNCTION_LOG_BEGIN(logLevelDebug);
-    FUNCTION_LOG_PARAM(INT, lockFd);
-    FUNCTION_LOG_PARAM(STRING, lockFile);
-    FUNCTION_LOG_PARAM(LOCKJSONDATA, lockJsonData);
-    FUNCTION_LOG_END();
-
-    MEM_CONTEXT_TEMP_BEGIN()
-    {
-        // Build kv for second line json
-        KeyValue *keyValue = kvNew();
-        kvPut(keyValue, EXEC_ID_VAR, varNewStr(lockJsonData.execId));
-        kvPut(keyValue, PERCENT_COMPLETE_VAR, varNewStr(lockJsonData.percentComplete));
-
-        // Seek to beginning of backup lock file and write updated information
-        THROW_ON_SYS_ERROR_FMT(
-            lseek(lockFd, 0, SEEK_SET) == -1, FileOpenError, STORAGE_ERROR_READ_SEEK, (uint64_t)0, strZ(lockFile));
-        ioFdWriteOneStr(lockFd, strNewFmt("%d" LF_Z "%s" LF_Z, getpid(), strZ(jsonFromKv(keyValue))));
-    }
-    MEM_CONTEXT_TEMP_END();
-
-    FUNCTION_LOG_RETURN_VOID();
-}
-
-/***********************************************************************************************************************************
-Acquire a lock using a file on the local filesystem
->>>>>>> e1a7cf8d
 ***********************************************************************************************************************************/
 // Size of initial buffer used to load lock file
 #define LOCK_BUFFER_SIZE                                            128
@@ -239,16 +198,9 @@
                     }
                     TRY_END();
 
-<<<<<<< HEAD
                     // Even though we were unable to lock the file, it may be that it is already locked by another process with the
                     // same exec-id, i.e. spawned by the same original main process. If so, report the lock as successful.
                     if (strEq(execId, lockLocal.execId))
-=======
-                    // Parse the file and see if the exec id matches
-                    const StringList *parse = strLstNewSplitZ(strNewZN(buffer, (size_t)actualBytes), LF_Z);
-
-                    if (strLstSize(parse) == 3 && strEq(varStr(kvGet(jsonToKv(strLstGet(parse,1)), EXEC_ID_VAR)), execId))
->>>>>>> e1a7cf8d
                         result = LOCK_ON_EXEC_ID;
                     else
                         result = -1;
@@ -278,15 +230,6 @@
                     errorHint == NULL ? "" : strZ(errorHint));
             }
         }
-<<<<<<< HEAD
-=======
-        else if (result != LOCK_ON_EXEC_ID)
-        {
-            // Create, populate, and write lock file data
-            LockJsonData lockJsonData = {.execId = strDup(execId), .percentComplete = strNewZ("0.00")};
-            lockWriteData(result, lockFile, lockJsonData);
-        }
->>>>>>> e1a7cf8d
     }
     MEM_CONTEXT_TEMP_END();
 
@@ -426,82 +369,4 @@
     }
 
     FUNCTION_LOG_RETURN(BOOL, result);
-}
-
-/**********************************************************************************************************************************/
-void
-lockWritePercentComplete(const String *const execId, const double percentComplete)
-{
-    FUNCTION_LOG_BEGIN(logLevelDebug);
-    FUNCTION_LOG_PARAM(STRING, execId);
-    FUNCTION_LOG_PARAM(DOUBLE, percentComplete);
-    FUNCTION_LOG_END();
-
-    ASSERT(execId != NULL);
-
-    // Backup lock is required
-    CHECK(AssertError, lockTypeHeld == lockTypeBackup || lockTypeHeld == lockTypeAll, "backup lock is not held");
-
-    MEM_CONTEXT_TEMP_BEGIN()
-    {
-        // Create, populate, and write lock file data
-        LockJsonData lockJsonData = {.execId = strDup(execId), .percentComplete = strNewFmt("%.2lf", percentComplete)};
-        lockWriteData(lockFd[lockTypeBackup], lockFile[lockTypeBackup], lockJsonData);
-    }
-    MEM_CONTEXT_TEMP_END();
-
-    FUNCTION_LOG_RETURN_VOID();
-}
-
-/**********************************************************************************************************************************/
-LockJsonData
-lockReadJson(void)
-{
-    FUNCTION_LOG_VOID(logLevelDebug);
-
-    // Backup lock is required
-    CHECK(AssertError, lockTypeHeld == lockTypeBackup || lockTypeHeld == lockTypeAll, "backup lock is not held");
-
-    LockJsonData result = {0};
-
-    MEM_CONTEXT_TEMP_BEGIN()
-    {
-        char buffer[LOCK_BUFFER_SIZE];
-
-        // Seek to beginning of file
-        THROW_ON_SYS_ERROR_FMT(
-            lseek(lockFd[lockTypeBackup], 0, SEEK_SET) == -1, FileOpenError, STORAGE_ERROR_READ_SEEK, (uint64_t)0,
-            strZ(lockFile[lockTypeBackup]));
-
-        // Read the file
-        ssize_t actualBytes = read(lockFd[lockTypeBackup], buffer, sizeof(buffer));
-        THROW_ON_SYS_ERROR_FMT(actualBytes == -1, FileReadError, "unable to read '%s", strZ(lockFile[lockTypeBackup]));
-
-        // Parse and populate the struct
-        const StringList *parse = strLstNewSplitZ(strNewZN(buffer, (size_t)actualBytes), LF_Z);
-        if (strLstSize(parse) == 3)
-        {
-            const String *const execId = strDup(varStr(kvGet(jsonToKv(strLstGet(parse,1)), EXEC_ID_VAR)));
-            const String *const percentComplete = strDup(varStr(kvGet(jsonToKv(strLstGet(parse,1)), PERCENT_COMPLETE_VAR)));
-
-            MEM_CONTEXT_PRIOR_BEGIN()
-            {
-                result.execId = strDup(execId);
-                result.percentComplete = strDup(percentComplete);
-            }
-            MEM_CONTEXT_PRIOR_END();
-        }
-    }
-    MEM_CONTEXT_TEMP_END();
-
-    FUNCTION_LOG_RETURN_STRUCT(result);
-}
-
-/**********************************************************************************************************************************/
-// Logging function for LockJsonData
-String *
-lockJsonDataToLog(const LockJsonData *this)
-{
-    return strNewFmt(
-        "{execId: %s, percentComplete: %s}", strZNull(this->execId), strZNull(this->percentComplete));
 }