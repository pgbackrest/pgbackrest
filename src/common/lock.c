--- conflicted
+++ resolved
@@ -334,13 +334,8 @@
                     userInit();
 
                     errorHint = strNewFmt(
-<<<<<<< HEAD
-                        "\nHINT: does the '%s/%s' user/group running " PROJECT_NAME " have permissions on the '%s' file?",
-                        strZ(userName()), strZ(groupName()), strZ(lockFile));
-=======
                         "\nHINT: does '%s:%s' running " PROJECT_NAME " have permissions on the '%s' file?", strZ(userName()),
                         strZ(groupName()), strZ(lockFile));
->>>>>>> 0055fa40
                 }
 
                 THROW_FMT(
