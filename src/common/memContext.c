--- conflicted
+++ resolved
@@ -43,7 +43,7 @@
 {
 #ifdef DEBUG
     const char *name;                                               // Indicates what the context is being used for
-<<<<<<< HEAD
+#endif
     bool active:1;                                                  // Is the context currently active
     MemType allocType:2;                                            // How many allocations can this context have?
     bool allocInitialized:1;                                        // Has the allocation list been initialized?
@@ -51,10 +51,6 @@
     bool childInitialized:1;                                        // Has the child contest list been initialized?
     MemType callbackType:2;                                         // How many callbacks can this context have?
     bool callbackInitialized:1;                                     // Has the callback been initialized?
-=======
-#endif
-    MemContextState state:1;                                        // Current state of the context
->>>>>>> eb435bec
     size_t allocExtra:16;                                           // Size of extra allocation (1kB max)
 
     unsigned int contextParentIdx;                                  // Index in the parent context list
@@ -173,7 +169,6 @@
 The top context always exists and can never be freed.  All other contexts are children of the top context. The top context is
 generally used to allocate memory that exists for the life of the program.
 ***********************************************************************************************************************************/
-<<<<<<< HEAD
 static struct MemContextTop
 {
     MemContext memContext;
@@ -183,19 +178,13 @@
 {
     .memContext =
     {
+#ifdef DEBUG
         .name = "TOP",
+#endif
         .active = true,
         .allocType = memTypeMany,
         .childType = memTypeMany,
     },
-=======
-static MemContext contextTop =
-{
-    .state = memContextStateActive,
-#ifdef DEBUG
-    .name = "TOP",
-#endif
->>>>>>> eb435bec
 };
 
 /***********************************************************************************************************************************
@@ -529,22 +518,9 @@
     ASSERT(this->active);
     ASSERT(this->callbackType != memTypeNone);
 
-<<<<<<< HEAD
+#ifdef DEBUG
     // Error if callback has already been set - there may be valid use cases for this in the future but error until one is found
     if (this->callbackInitialized)
-=======
-    // Error if context is not active
-    if (this->state != memContextStateActive)
-        THROW(AssertError, "cannot assign callback to inactive context");
-
-    // Top context cannot have a callback
-    if (this == &contextTop)
-        THROW(AssertError, "top context may not have a callback");
-
-#ifdef DEBUG
-    // Error if callback has already been set - there may be valid use cases for this but error until one is found
-    if (this->callbackFunction)
->>>>>>> eb435bec
         THROW_FMT(AssertError, "callback is already set for context '%s'", this->name);
 #endif
 
@@ -948,28 +924,6 @@
 {
     FUNCTION_TEST_VOID();
     FUNCTION_TEST_RETURN(MEM_CONTEXT, memContextStack[memContextCurrentStackIdx].memContext);
-}
-
-/**********************************************************************************************************************************/
-<<<<<<< HEAD
-const char *
-memContextName(const MemContext *const this)
-=======
-bool
-memContextFreeing(const MemContext *const this)
->>>>>>> eb435bec
-{
-    FUNCTION_TEST_BEGIN();
-        FUNCTION_TEST_PARAM(MEM_CONTEXT, this);
-    FUNCTION_TEST_END();
-
-    ASSERT(this != NULL);
-
-<<<<<<< HEAD
-    FUNCTION_TEST_RETURN_CONST(STRINGZ, this->name);
-=======
-    FUNCTION_TEST_RETURN(BOOL, this->state == memContextStateFreeing);
->>>>>>> eb435bec
 }
 
 /**********************************************************************************************************************************/
@@ -1115,18 +1069,10 @@
     // Callback
     if (this->callbackInitialized)
     {
-<<<<<<< HEAD
         MemContextCallback *const callback = memContextCallback(this);
         callback->function(callback->argument);
         this->callbackInitialized = false;
     }
-=======
-#ifdef DEBUG
-        // Current context cannot be freed unless it is top (top is never really freed, just the stuff under it)
-        if (this == memContextStack[memContextCurrentStackIdx].memContext && this != &contextTop)
-            THROW_FMT(AssertError, "cannot free current context '%s'", this->name);
-#endif
->>>>>>> eb435bec
 
     // Child callbacks
     if (this->childInitialized)
@@ -1165,9 +1111,11 @@
     ASSERT(this != NULL);
     ASSERT(this->active);
 
+#ifdef DEBUG
     // Current context cannot be freed unless it is top (top is never really freed, just the stuff under it)
     if (this == memContextStack[memContextCurrentStackIdx].memContext && this != (MemContext *)&contextTop)
         THROW_FMT(AssertError, "cannot free current context '%s'", this->name);
+#endif
 
     // Set state to freeing so that actions against the context are now longer allowed
     this->active = false;
