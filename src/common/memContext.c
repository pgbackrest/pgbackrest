--- conflicted
+++ resolved
@@ -44,17 +44,13 @@
 #ifdef DEBUG
     const char *name;                                               // Indicates what the context is being used for
 #endif
-<<<<<<< HEAD
-    bool active:1;                                                  // Is the context currently active
+    bool active:1;                                                  // Is the context currently active?
     MemType allocType:2;                                            // How many allocations can this context have?
     bool allocInitialized:1;                                        // Has the allocation list been initialized?
     MemType childType:2;                                            // How many child contexts can this context have?
     bool childInitialized:1;                                        // Has the child contest list been initialized?
     MemType callbackType:2;                                         // How many callbacks can this context have?
     bool callbackInitialized:1;                                     // Has the callback been initialized?
-=======
-    bool active:1;                                                  // Is the context currently active?
->>>>>>> 1a8d3424
     size_t allocExtra:16;                                           // Size of extra allocation (1kB max)
 
     unsigned int contextParentIdx;                                  // Index in the parent context list
@@ -175,7 +171,6 @@
 ***********************************************************************************************************************************/
 static struct MemContextTop
 {
-<<<<<<< HEAD
     MemContext memContext;
     MemContextAllocMany memContextAllocMany;
     MemContextChildMany memContextChildMany;
@@ -183,19 +178,13 @@
 {
     .memContext =
     {
-=======
->>>>>>> 1a8d3424
 #ifdef DEBUG
         .name = "TOP",
 #endif
-<<<<<<< HEAD
         .active = true,
         .allocType = memTypeMany,
         .childType = memTypeMany,
     },
-=======
-    .active = true,
->>>>>>> 1a8d3424
 };
 
 /***********************************************************************************************************************************
@@ -434,12 +423,6 @@
         // Set extra allocation
         .allocExtra = (uint16_t)allocExtra,
 
-<<<<<<< HEAD
-        // Set new context active
-        .active = true,
-
-=======
->>>>>>> 1a8d3424
         // Set current context as the parent
         .contextParent = contextCurrent,
     };
@@ -532,15 +515,8 @@
     ASSERT(this != NULL);
     ASSERT(this->active);
     ASSERT(callbackFunction != NULL);
-<<<<<<< HEAD
     ASSERT(this->active);
     ASSERT(this->callbackType != memTypeNone);
-=======
-
-    // Top context cannot have a callback
-    if (this == &contextTop)
-        THROW(AssertError, "top context may not have a callback");
->>>>>>> 1a8d3424
 
 #ifdef DEBUG
     // Error if callback has already been set - there may be valid use cases for this in the future but error until one is found
@@ -564,13 +540,10 @@
     FUNCTION_TEST_END();
 
     ASSERT(this != NULL);
-<<<<<<< HEAD
     ASSERT(this->callbackType != memTypeNone);
-=======
     ASSERT(this->active);
->>>>>>> 1a8d3424
-
-    // Top context cannot have a callback
+
+    // Top context cannot have a callback !!! IS THIS NEEDED? this->callbackType != memTypeNone SHOULD BE ENOUGH
     ASSERT(this != (MemContext *)&contextTop);
 
     // Clear callback function and argument
@@ -1083,8 +1056,7 @@
 }
 
 /***********************************************************************************************************************************
-<<<<<<< HEAD
-!!!
+Execute callbacks for the context and all its childrens
 ***********************************************************************************************************************************/
 static void
 memContextCallbackRecurse(MemContext *const this)
@@ -1094,6 +1066,9 @@
     FUNCTION_TEST_END();
 
     ASSERT(this != NULL);
+
+    // Certain actions against the context are no longer allowed
+    this->active = false;
 
     // Callback
     if (this->callbackInitialized)
@@ -1130,194 +1105,92 @@
 }
 
 /**********************************************************************************************************************************/
-void
-memContextFree(MemContext *this)
-=======
-Execute callbacks for the context and all its childrens
-***********************************************************************************************************************************/
 static void
-memContextCallbackRecurse(MemContext *const this)
->>>>>>> 1a8d3424
+memContextFreeRecurse(MemContext *const this)
 {
     FUNCTION_TEST_BEGIN();
         FUNCTION_TEST_PARAM(MEM_CONTEXT, this);
     FUNCTION_TEST_END();
 
     ASSERT(this != NULL);
-    ASSERT(this->active);
-
-<<<<<<< HEAD
+
 #ifdef DEBUG
     // Current context cannot be freed unless it is top (top is never really freed, just the stuff under it)
     if (this == memContextStack[memContextCurrentStackIdx].memContext && this != (MemContext *)&contextTop)
         THROW_FMT(AssertError, "cannot free current context '%s'", this->name);
 #endif
 
-    // Set state to freeing so that actions against the context are now longer allowed
-    this->active = false;
-
-    // Execute callbacks if defined
-    TRY_BEGIN()
-    {
-        memContextCallbackRecurse(this);
-    }
-    // Finish cleanup even if the callback fails
-    FINALLY()
-=======
-    // Certain actions against the context are no longer allowed
-    this->active = false;
-
-    // Callback
-    if (this->callbackFunction)
-    {
-        this->callbackFunction(this->callbackArgument);
-        this->callbackFunction = NULL;
-    }
-
-    // Child callbacks
-    for (unsigned int contextIdx = 0; contextIdx < this->contextChildListSize; contextIdx++)
-    {
-        if (this->contextChildList[contextIdx] != NULL)
-            memContextCallbackRecurse(this->contextChildList[contextIdx]);
-    }
-
-    FUNCTION_TEST_RETURN_VOID();
-}
-
-/**********************************************************************************************************************************/
-static void
-memContextFreeRecurse(MemContext *const this)
-{
-    FUNCTION_TEST_BEGIN();
-        FUNCTION_TEST_PARAM(MEM_CONTEXT, this);
-    FUNCTION_TEST_END();
-
-    ASSERT(this != NULL);
-
-#ifdef DEBUG
-    // Current context cannot be freed unless it is top (top is never really freed, just the stuff under it)
-    if (this == memContextStack[memContextCurrentStackIdx].memContext && this != &contextTop)
-        THROW_FMT(AssertError, "cannot free current context '%s'", this->name);
-#endif
-
-    // Free child contexts and list
-    if (this->contextChildListSize > 0)
->>>>>>> 1a8d3424
-    {
-        // Free child contexts
-        if (this->childInitialized)
-        {
-<<<<<<< HEAD
-            if (this->childType == memTypeOne) // {uncovered}
+    // Free child contexts
+    if (this->childInitialized)
+    {
+        if (this->childType == memTypeOne) // {uncovered}
+        {
+            MemContextChildOne *const memContextChild = memContextChildOne(this); // {uncovered}
+
+            if (memContextChild->context != NULL) // {uncovered}
+                memContextFreeRecurse(memContextChild->context); // {uncovered}
+        }
+        else
+        {
+            ASSERT(this->childType == memTypeMany);
+            MemContextChildMany *const memContextChild = memContextChildMany(this);
+
+            for (unsigned int contextIdx = 0; contextIdx < memContextChild->listSize; contextIdx++)
             {
-                MemContextChildOne *const memContextChild = memContextChildOne(this); // {uncovered}
-
-                if (memContextChild->context != NULL) // {uncovered}
-                    memContextFree(memContextChild->context); // {uncovered}
+                if (memContextChild->list[contextIdx] != NULL)
+                    memContextFreeRecurse(memContextChild->list[contextIdx]);
             }
-            else
-            {
-                ASSERT(this->childType == memTypeMany);
-                MemContextChildMany *const memContextChild = memContextChildMany(this);
-
-                for (unsigned int contextIdx = 0; contextIdx < memContextChild->listSize; contextIdx++)
-                {
-                    if (memContextChild->list[contextIdx] != NULL)
-                        memContextFree(memContextChild->list[contextIdx]);
-                }
-            }
-        }
-
-        // Free child context allocation list
-        if (this->childInitialized)
-        {
-            if (this->childType == memTypeMany) // {uncovered}
-                memFreeInternal(memContextChildMany(this)->list);
-
-            this->childInitialized = false;
-        }
-
-        // Free memory allocations and list
-        if (this->allocInitialized)
-        {
-            ASSERT(this->allocType != memTypeNone);
-
-            if (this->allocType == memTypeOne) // {uncovered}
-            {
-                MemContextAllocOne *const contextAlloc = memContextAllocOne(this); // {uncovered}
-
-                if (contextAlloc->alloc != NULL) // {uncovered}
-                    memFreeInternal(contextAlloc->alloc); // {uncovered}
-            }
-            else
-            {
-                ASSERT(this->allocType == memTypeMany);
-
-                MemContextAllocMany *const contextAlloc = memContextAllocMany(this);
-
-                for (unsigned int allocIdx = 0; allocIdx < contextAlloc->listSize; allocIdx++)
-                    if (contextAlloc->list[allocIdx] != NULL)
-                        memFreeInternal(contextAlloc->list[allocIdx]);
-
-                memFreeInternal(contextAlloc->list);
-            }
-
-            this->allocInitialized = false;
-        }
-
-        // If the context index is lower than the current free index in the parent then replace it
-        if (this->contextParent != NULL && this->contextParent->childType == memTypeMany) // {uncovered}
-        {
-            MemContextChildMany *const memContextChild = memContextChildMany(this->contextParent);
-
-            if (this->contextParentIdx < memContextChild->freeIdx)
-                memContextChild->freeIdx = this->contextParentIdx;
-        }
-
-        // Make top context active again
-        if (this == (MemContext *)&contextTop)
-        {
-            this->active = true;
-        }
-        // Else free the memory context so the slot can be reused
+        }
+    }
+
+    // Free child context allocation list
+    if (this->childInitialized)
+    {
+        if (this->childType == memTypeMany) // {uncovered}
+            memFreeInternal(memContextChildMany(this)->list);
+
+        this->childInitialized = false;
+    }
+
+    // Free memory allocations and list
+    if (this->allocInitialized)
+    {
+        ASSERT(this->allocType != memTypeNone);
+
+        if (this->allocType == memTypeOne) // {uncovered}
+        {
+            MemContextAllocOne *const contextAlloc = memContextAllocOne(this); // {uncovered}
+
+            if (contextAlloc->alloc != NULL) // {uncovered}
+                memFreeInternal(contextAlloc->alloc); // {uncovered}
+        }
         else
         {
-            ASSERT(this->contextParent != NULL);
-
-            if (this->contextParent->childType == memTypeOne) // {uncovered}
-                memContextChildOne(this->contextParent)->context = NULL; // {uncovered}
-            else
-                memContextChildMany(this->contextParent)->list[this->contextParentIdx] = NULL;
-
-            memFreeInternal(this);
-        }
-=======
-            if (this->contextChildList[contextIdx] != NULL)
-                memContextFreeRecurse(this->contextChildList[contextIdx]);
-        }
-
-        // Free child context allocation list
-        memFreeInternal(this->contextChildList);
-        this->contextChildListSize = 0;
-    }
-
-    // Free memory allocations and list
-    if (this->allocListSize > 0)
-    {
-        for (unsigned int allocIdx = 0; allocIdx < this->allocListSize; allocIdx++)
-            if (this->allocList[allocIdx] != NULL)
-                memFreeInternal(this->allocList[allocIdx]);
-
-        memFreeInternal(this->allocList);
-        this->allocListSize = 0;
+            ASSERT(this->allocType == memTypeMany);
+
+            MemContextAllocMany *const contextAlloc = memContextAllocMany(this);
+
+            for (unsigned int allocIdx = 0; allocIdx < contextAlloc->listSize; allocIdx++)
+                if (contextAlloc->list[allocIdx] != NULL)
+                    memFreeInternal(contextAlloc->list[allocIdx]);
+
+            memFreeInternal(contextAlloc->list);
+        }
+
+        this->allocInitialized = false;
     }
 
     // If the context index is lower than the current free index in the parent then replace it
-    if (this->contextParent != NULL && this->contextParentIdx < this->contextParent->contextChildFreeIdx)
-        this->contextParent->contextChildFreeIdx = this->contextParentIdx;
+    if (this->contextParent != NULL && this->contextParent->childType == memTypeMany) // {uncovered}
+    {
+        MemContextChildMany *const memContextChild = memContextChildMany(this->contextParent);
+
+        if (this->contextParentIdx < memContextChild->freeIdx)
+            memContextChild->freeIdx = this->contextParentIdx;
+    }
 
     // Make top context active again
-    if (this == &contextTop)
+    if (this == (MemContext *)&contextTop)
     {
         this->active = true;
     }
@@ -1326,7 +1199,11 @@
     {
         ASSERT(this->contextParent != NULL);
 
-        this->contextParent->contextChildList[this->contextParentIdx] = NULL;
+        if (this->contextParent->childType == memTypeOne) // {uncovered}
+            memContextChildOne(this->contextParent)->context = NULL; // {uncovered}
+        else
+            memContextChildMany(this->contextParent)->list[this->contextParentIdx] = NULL;
+
         memFreeInternal(this);
     }
 
@@ -1352,7 +1229,6 @@
     FINALLY()
     {
         memContextFreeRecurse(this);
->>>>>>> 1a8d3424
     }
     TRY_END();
 
