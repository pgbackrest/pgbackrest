/***********************************************************************************************************************************
Error Handler

Implement a try ... catch ... finally error handler.

TRY_BEGIN()
{
    <Do something that might throw an error>
}
CATCH(Error1)
{
    <Handle Error1>
}
CATCH(Error2)
{
    <Handle Error2>
}
CATCH_ANY()
{
    <Handle errors that are not Error1 or Error2>
}
FINALLY()
{
    <Cleanup code that runs in all cases>
}
TRY_END();

The CATCH() and FINALLY() blocks are optional but at least one must be specified.  There is no need for a TRY block by itself
because errors will automatically be propagated to the nearest try block in the call stack.

IMPORTANT: If a local variable of the function containing a TRY block is modified in the TRY_BEGIN() block and used later in the
function after an error is thrown, that variable must be declared "volatile" if the preserving the value is important.  Beware that
gcc's -Wclobbered warnings are almost entirely useless for catching such issues.

IMPORTANT: Never call return from within any of the error-handling blocks.
***********************************************************************************************************************************/
#ifndef COMMON_ERROR_H
#define COMMON_ERROR_H

#include <errno.h>
#include <setjmp.h>
#include <stdbool.h>

/***********************************************************************************************************************************
Error type object
***********************************************************************************************************************************/
typedef struct ErrorType ErrorType;

// Macro for declaring new error types
#define ERROR_DECLARE(name)                                                                                                        \
    extern const ErrorType name

// Include error type declarations
#include "common/error.auto.h"

// Declare test error
#ifndef NDEBUG
    ERROR_DECLARE(TestError);
#endif

/***********************************************************************************************************************************
Functions to get information about a generic error type
***********************************************************************************************************************************/
// Error type code
int errorTypeCode(const ErrorType *errorType);

// Get error type using a code
const ErrorType *errorTypeFromCode(int code);

// Error type name
const char *errorTypeName(const ErrorType *errorType);

// Error type parent
const ErrorType *errorTypeParent(const ErrorType *errorType);

// Does the child error type extend the parent error type?
bool errorTypeExtends(const ErrorType *child, const ErrorType *parent);

/***********************************************************************************************************************************
Functions to get information about the current error
***********************************************************************************************************************************/
// Error type
const ErrorType *errorType(void);

// Error code (pulled from error type)
int errorCode(void);

// Error filename
const char *errorFileName(void);

// Error function name
const char *errorFunctionName(void);

// Error file line number
int errorFileLine(void);

// Is this error an instance of the error type?
bool errorInstanceOf(const ErrorType *errorTypeTest);

// Error message
const char *errorMessage(void);

// Error name (pulled from error type)
const char *errorName(void);

// Error stack trace
const char *errorStackTrace(void);

/***********************************************************************************************************************************
Functions to get information about the try stack
***********************************************************************************************************************************/
// Get the depth of the current try statement (0 if none)
unsigned int errorTryDepth(void);

/***********************************************************************************************************************************
Begin a block where errors can be thrown
***********************************************************************************************************************************/
#define TRY_BEGIN()                                                                                                                \
    do                                                                                                                             \
    {                                                                                                                              \
        if (errorInternalTry(__FILE__, __func__, __LINE__) && setjmp(*errorInternalJump()) >= 0)                                   \
        {                                                                                                                          \
            while (errorInternalProcess(false))                                                                                    \
            {                                                                                                                      \
                if (errorInternalStateTry())

/***********************************************************************************************************************************
Catch a specific error thrown in the try block
***********************************************************************************************************************************/
#define CATCH(errorTypeCatch)                                                                                                      \
                else if (errorInternalStateCatch(&errorTypeCatch))

/***********************************************************************************************************************************
Catch any error thrown in the try block
***********************************************************************************************************************************/
#define CATCH_ANY()                                                                                                                \
                else if (errorInternalStateCatch(&RuntimeError))

/***********************************************************************************************************************************
Code to run whether the try block was successful or not
***********************************************************************************************************************************/
#define FINALLY()                                                                                                                  \
                else if (errorInternalStateFinal())

/***********************************************************************************************************************************
End the try block
***********************************************************************************************************************************/
#define TRY_END()                                                                                                                  \
            }                                                                                                                      \
        }                                                                                                                          \
    } while (0)

/***********************************************************************************************************************************
Throw an error

Errors can be thrown any time, but if there is no TRY block somewhere in the call stack then the program will exit and print the
error information to stderr.

The seldom used "THROWP" variants allow an error to be thrown with a pointer to the error type.
***********************************************************************************************************************************/
#define THROW(errorType, message)                                                                                                  \
    errorInternalThrow(&errorType, __FILE__, __func__, __LINE__, message)
#define THROW_FMT(errorType, ...)                                                                                                  \
    errorInternalThrowFmt(&errorType, __FILE__, __func__, __LINE__, __VA_ARGS__)
#define THROWP(errorType, message)                                                                                                 \
    errorInternalThrow(errorType, __FILE__, __func__, __LINE__, message)
#define THROWP_FMT(errorType, ...)                                                                                                 \
    errorInternalThrowFmt(errorType, __FILE__, __func__, __LINE__, __VA_ARGS__)

#define THROW_CODE(errorCode, message)                                                                                             \
    errorInternalThrow(errorTypeFromCode(errorCode), __FILE__, __func__, __LINE__, message)
#define THROW_CODE_FMT(errorCode, ...)                                                                                             \
    errorInternalThrowFmt(errorTypeFromCode(errorCode), __FILE__, __func__, __LINE__, __VA_ARGS__)

/***********************************************************************************************************************************
Throw an error when a system call fails
***********************************************************************************************************************************/
#define THROW_SYS_ERROR(errorType, message)                                                                                        \
    errorInternalThrowSys(errno, &errorType, __FILE__, __func__, __LINE__, message)
#define THROW_SYS_ERROR_FMT(errorType, ...)                                                                                        \
    errorInternalThrowSysFmt(errno, &errorType, __FILE__, __func__, __LINE__, __VA_ARGS__)
#define THROWP_SYS_ERROR(errorType, message)                                                                                       \
    errorInternalThrowSys(errno, errorType, __FILE__, __func__, __LINE__, message)
#define THROWP_SYS_ERROR_FMT(errorType, ...)                                                                                       \
    errorInternalThrowSysFmt(errno, errorType, __FILE__, __func__, __LINE__, __VA_ARGS__)

#define THROW_SYS_ERROR_CODE(errNo, errorType, message)                                                                            \
    errorInternalThrowSys(errNo, &errorType, __FILE__, __func__, __LINE__, message)
#define THROW_SYS_ERROR_CODE_FMT(errNo, errorType, ...)                                                                            \
    errorInternalThrowSysFmt(errNo, &errorType, __FILE__, __func__, __LINE__, __VA_ARGS__)
#define THROWP_SYS_ERROR_CODE(errNo, errorType, message)                                                                           \
    errorInternalThrowSys(errNo, errorType, __FILE__, __func__, __LINE__, message)
#define THROWP_SYS_ERROR_CODE_FMT(errNo, errorType, ...)                                                                           \
    errorInternalThrowSysFmt(errNo, errorType, __FILE__, __func__, __LINE__, __VA_ARGS__)

<<<<<<< HEAD
// When coverage testing define special versions of the macros that don't contain branches.  These macros are less efficient because
=======
// When coverage testing, define special versions of the macros that don't contain branches. These macros are less efficient because
>>>>>>> cfbedaa5
// they need to call errorInternalThrowOnSys*() before determining if there is an error or not, but they allow coverage testing for
// THROW*_ON*() calls that contain conditionals.
#ifdef DEBUG_COVERAGE

    // The expression can't be passed directly to errorInternalThrowSys*() because we need to be sure it is evaluated before passing
    // errno. Depending on optimization that might not happen.
    #define THROW_ON_SYS_ERROR(expression, errorType, message)                                                                     \
        do                                                                                                                         \
        {                                                                                                                          \
            bool error = expression;                                                                                               \
            errorInternalThrowOnSys(error, errno, &errorType, __FILE__, __func__, __LINE__, message);                              \
        } while(0)

    #define THROW_ON_SYS_ERROR_FMT(expression, errorType, ...)                                                                     \
        do                                                                                                                         \
        {                                                                                                                          \
            bool error = expression;                                                                                               \
            errorInternalThrowOnSysFmt(error, errno, &errorType, __FILE__, __func__, __LINE__, __VA_ARGS__);                       \
        } while(0)

    #define THROWP_ON_SYS_ERROR(expression, errorType, message)                                                                    \
        do                                                                                                                         \
        {                                                                                                                          \
            bool error = expression;                                                                                               \
            errorInternalThrowOnSys(error, errno, errorType, __FILE__, __func__, __LINE__, message);                               \
        } while(0)

    #define THROWP_ON_SYS_ERROR_FMT(expression, errorType, ...)                                                                    \
        do                                                                                                                         \
        {                                                                                                                          \
            bool error = expression;                                                                                               \
            errorInternalThrowOnSysFmt(error, errno, errorType, __FILE__, __func__, __LINE__, __VA_ARGS__);                        \
        } while(0)

// Else define the normal macros which check for an error first
#else
    #define THROW_ON_SYS_ERROR(expression, errorType, message)                                                                     \
        do                                                                                                                         \
        {                                                                                                                          \
            if (expression)                                                                                                        \
                errorInternalThrowSys(errno, &errorType, __FILE__, __func__, __LINE__, message);                                   \
        } while(0)

    #define THROW_ON_SYS_ERROR_FMT(expression, errorType, ...)                                                                     \
        do                                                                                                                         \
        {                                                                                                                          \
            if (expression)                                                                                                        \
                errorInternalThrowSysFmt(errno, &errorType, __FILE__, __func__, __LINE__, __VA_ARGS__);                            \
        } while(0)

    #define THROWP_ON_SYS_ERROR(expression, errorType, message)                                                                    \
        do                                                                                                                         \
        {                                                                                                                          \
            if (expression)                                                                                                        \
                errorInternalThrowSys(errno, errorType, __FILE__, __func__, __LINE__, message);                                    \
        } while(0)

    #define THROWP_ON_SYS_ERROR_FMT(expression, errorType, ...)                                                                    \
        do                                                                                                                         \
        {                                                                                                                          \
            if (expression)                                                                                                        \
                errorInternalThrowSysFmt(errno, errorType, __FILE__, __func__, __LINE__, __VA_ARGS__);                             \
        } while(0)
#endif

/***********************************************************************************************************************************
Rethrow the current error
***********************************************************************************************************************************/
#define RETHROW()                                                                                                                  \
    errorInternalPropagate()

/***********************************************************************************************************************************
Internal functions

These functions are used by the macros to implement the error handler and should never be called independently.
***********************************************************************************************************************************/
// Begin the try block
bool errorInternalTry(const char *fileName, const char *functionName, int fileLine);

// Return jump buffer for current try
jmp_buf *errorInternalJump(void);

// True when in try state
bool errorInternalStateTry(void);

// True when in catch state and the expected error matches
bool errorInternalStateCatch(const ErrorType *errorTypeCatch);

// True when in final state
bool errorInternalStateFinal(void);

// Process the error through each try and state
bool errorInternalProcess(bool catch);

// Propagate the error up so it can be caught
void errorInternalPropagate(void) __attribute__((__noreturn__));

// Throw an error
void errorInternalThrow(
    const ErrorType *errorType, const char *fileName, const char *functionName, int fileLine, const char *message)
    __attribute__((__noreturn__));
void errorInternalThrowFmt(
    const ErrorType *errorType, const char *fileName, const char *functionName, int fileLine, const char *format, ...)
    __attribute__((format(printf, 5, 6))) __attribute__((__noreturn__));

// Throw a system error
void errorInternalThrowSys(
    int errNo, const ErrorType *errorType, const char *fileName, const char *functionName, int fileLine, const char *message)
    __attribute__((__noreturn__));

// Throw a formatted system error
void errorInternalThrowSysFmt(
    int errNo, const ErrorType *errorType, const char *fileName, const char *functionName, int fileLine, const char *format, ...)
    __attribute__((format(printf, 6, 7))) __attribute__((__noreturn__));

// Versions of the above for coverage testing which checks the error condition inside the function
#ifdef DEBUG_COVERAGE
    void errorInternalThrowOnSys(
        bool error, int errNo, const ErrorType *errorType, const char *fileName, const char *functionName, int fileLine,
        const char *message);

    void errorInternalThrowOnSysFmt(
        bool error, int errNo, const ErrorType *errorType, const char *fileName, const char *functionName, int fileLine,
        const char *format, ...) __attribute__((format(printf, 7, 8)));
#endif

/***********************************************************************************************************************************
Macros for function logging
***********************************************************************************************************************************/
#define FUNCTION_LOG_ERROR_TYPE_TYPE                                                                                               \
    ErrorType *
#define FUNCTION_LOG_ERROR_TYPE_FORMAT(value, buffer, bufferSize)                                                                  \
    objToLog(value, "ErrorType", buffer, bufferSize)

#endif<|MERGE_RESOLUTION|>--- conflicted
+++ resolved
@@ -193,11 +193,7 @@
 #define THROWP_SYS_ERROR_CODE_FMT(errNo, errorType, ...)                                                                           \
     errorInternalThrowSysFmt(errNo, errorType, __FILE__, __func__, __LINE__, __VA_ARGS__)
 
-<<<<<<< HEAD
-// When coverage testing define special versions of the macros that don't contain branches.  These macros are less efficient because
-=======
 // When coverage testing, define special versions of the macros that don't contain branches. These macros are less efficient because
->>>>>>> cfbedaa5
 // they need to call errorInternalThrowOnSys*() before determining if there is an error or not, but they allow coverage testing for
 // THROW*_ON*() calls that contain conditionals.
 #ifdef DEBUG_COVERAGE
