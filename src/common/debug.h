/***********************************************************************************************************************************
Debug Routines
***********************************************************************************************************************************/
#ifndef COMMON_DEBUG_H
#define COMMON_DEBUG_H

#include "common/assert.h"
#include "common/stackTrace.h"
#include "common/type/convert.h"
#include "common/type/stringZ.h"

/***********************************************************************************************************************************
Base function debugging macros

In debug mode parameters will always be recorded in the stack trace while in production mode they will only be recorded when the log
level is set to debug or trace.
***********************************************************************************************************************************/
#define FUNCTION_LOG_LEVEL()                                                                                                       \
    FUNCTION_LOG_logLevel

#ifdef DEBUG_TEST_TRACE
    #define FUNCTION_LOG_BEGIN_BASE(logLevel)                                                                                      \
        LogLevel FUNCTION_LOG_LEVEL() = STACK_TRACE_PUSH(logLevel);                                                                \
                                                                                                                                   \
        {                                                                                                                          \
            stackTraceParamLog();                                                                                                  \
            stackTraceTestStop();

    #define FUNCTION_LOG_END_BASE()                                                                                                \
            stackTraceTestStart();                                                                                                 \
            LOG_FMT(FUNCTION_LOG_LEVEL(), 0, "(%s)", stackTraceParam());                                                           \
        }
#else
    #define FUNCTION_LOG_BEGIN_BASE(logLevel)                                                                                      \
        LogLevel FUNCTION_LOG_LEVEL() = STACK_TRACE_PUSH(logLevel);                                                                \
                                                                                                                                   \
        if (logAny(FUNCTION_LOG_LEVEL()))                                                                                          \
        {                                                                                                                          \
            stackTraceParamLog();

    #define FUNCTION_LOG_END_BASE()                                                                                                \
            LOG_FMT(FUNCTION_LOG_LEVEL(), 0, "(%s)", stackTraceParam());                                                           \
        }
#endif

/***********************************************************************************************************************************
General purpose function debugging macros

FUNCTION_LOG_VOID() is provided as a shortcut for functions that have no parameters.
***********************************************************************************************************************************/
#define FUNCTION_LOG_BEGIN(logLevel)                                                                                               \
    FUNCTION_LOG_BEGIN_BASE(logLevel)

#define FUNCTION_LOG_END()                                                                                                         \
    FUNCTION_LOG_END_BASE()

#define FUNCTION_LOG_VOID(logLevel)                                                                                                \
    FUNCTION_LOG_BEGIN_BASE(logLevel);                                                                                             \
    FUNCTION_LOG_END_BASE()

#define FUNCTION_LOG_PARAM(typeMacroPrefix, param)                                                                                 \
    stackTraceParamAdd(FUNCTION_LOG_##typeMacroPrefix##_FORMAT(param, stackTraceParamBuffer(#param), STACK_TRACE_PARAM_MAX))

#define FUNCTION_LOG_PARAM_P(typeMacroPrefix, param)                                                                               \
    do                                                                                                                             \
    {                                                                                                                              \
        char *buffer = stackTraceParamBuffer(#param);                                                                              \
                                                                                                                                   \
        if (param == NULL)                                                                                                         \
            stackTraceParamAdd(typeToLog(NULL_Z, buffer, STACK_TRACE_PARAM_MAX));                                                  \
        else                                                                                                                       \
        {                                                                                                                          \
            buffer[0] = '*';                                                                                                       \
            stackTraceParamAdd(FUNCTION_LOG_##typeMacroPrefix##_FORMAT(*param, buffer + 1, STACK_TRACE_PARAM_MAX - 1) + 1);        \
        }                                                                                                                          \
    }                                                                                                                              \
    while (0)

#define FUNCTION_LOG_PARAM_PP(typeMacroPrefix, param)                                                                              \
    do                                                                                                                             \
    {                                                                                                                              \
        char *buffer = stackTraceParamBuffer(#param);                                                                              \
                                                                                                                                   \
        if (param == NULL)                                                                                                         \
            stackTraceParamAdd(typeToLog(NULL_Z, buffer, STACK_TRACE_PARAM_MAX));                                                  \
        else if (*param == NULL)                                                                                                   \
            stackTraceParamAdd(typeToLog("*null", buffer, STACK_TRACE_PARAM_MAX));                                                 \
        else                                                                                                                       \
        {                                                                                                                          \
            buffer[0] = '*';                                                                                                       \
            buffer[1] = '*';                                                                                                       \
            stackTraceParamAdd(FUNCTION_LOG_##typeMacroPrefix##_FORMAT(**param, buffer + 2, STACK_TRACE_PARAM_MAX - 2) + 2);       \
        }                                                                                                                          \
    }                                                                                                                              \
    while (0)

/***********************************************************************************************************************************
Functions and macros to render various data types
***********************************************************************************************************************************/
// Convert object to a zero-terminated string for logging
size_t objToLog(const void *object, const char *objectName, char *buffer, size_t bufferSize);

// Convert pointer to a zero-terminated string for logging
size_t ptrToLog(const void *pointer, const char *pointerName, char *buffer, size_t bufferSize);

// Convert zero-terminated string for logging
size_t strzToLog(const char *string, char *buffer, size_t bufferSize);

// Convert a type name to a zero-terminated string for logging
size_t typeToLog(const char *typeName, char *buffer, size_t bufferSize);

#define FUNCTION_LOG_BOOL_TYPE                                                                                                     \
    bool
#define FUNCTION_LOG_BOOL_FORMAT(value, buffer, bufferSize)                                                                        \
    cvtBoolToZ(value, buffer, bufferSize)

#define FUNCTION_LOG_CHAR_TYPE                                                                                                     \
    char
#define FUNCTION_LOG_CHAR_FORMAT(value, buffer, bufferSize)                                                                        \
    cvtCharToZ(value, buffer, bufferSize)

#define FUNCTION_LOG_CHARDATA_TYPE                                                                                                 \
    char
#define FUNCTION_LOG_CHARDATA_FORMAT(value, buffer, bufferSize)                                                                    \
    typeToLog("(char)", buffer, bufferSize)

#define FUNCTION_LOG_CHARPY_TYPE                                                                                                   \
    char *[]
#define FUNCTION_LOG_CHARPY_FORMAT(value, buffer, bufferSize)                                                                      \
    ptrToLog(value, "char *[]", buffer, bufferSize)

#define FUNCTION_LOG_DOUBLE_TYPE                                                                                                   \
    double
#define FUNCTION_LOG_DOUBLE_FORMAT(value, buffer, bufferSize)                                                                      \
    cvtDoubleToZ(value, buffer, bufferSize)

#define FUNCTION_LOG_INT_TYPE                                                                                                      \
    int
#define FUNCTION_LOG_INT_FORMAT(value, buffer, bufferSize)                                                                         \
    cvtIntToZ(value, buffer, bufferSize)

#define FUNCTION_LOG_INT64_TYPE                                                                                                    \
    int64_t
#define FUNCTION_LOG_INT64_FORMAT(value, buffer, bufferSize)                                                                       \
    cvtInt64ToZ(value, buffer, bufferSize)

#define FUNCTION_LOG_ENUM_TYPE                                                                                                     \
    unsigned int
#define FUNCTION_LOG_ENUM_FORMAT(value, buffer, bufferSize)                                                                        \
    FUNCTION_LOG_UINT_FORMAT(value, buffer, bufferSize)

#define FUNCTION_LOG_FUNCTIONP_FORMAT(value, buffer, bufferSize)                                                                   \
    ptrToLog(value == NULL ? NULL : (void *)1, "function *", buffer, bufferSize)

#define FUNCTION_LOG_MODE_TYPE                                                                                                     \
    mode_t
#define FUNCTION_LOG_MODE_FORMAT(value, buffer, bufferSize)                                                                        \
    cvtModeToZ(value, buffer, bufferSize)

#define FUNCTION_LOG_TIMEMSEC_TYPE                                                                                                 \
    TimeMSec
#define FUNCTION_LOG_TIMEMSEC_FORMAT(value, buffer, bufferSize)                                                                    \
    cvtUInt64ToZ(value, buffer, bufferSize)

#define FUNCTION_LOG_UCHARDATA_TYPE                                                                                                \
    unsigned char
#define FUNCTION_LOG_UCHARDATA_FORMAT(value, buffer, bufferSize)                                                                   \
    typeToLog("(unsigned char)", buffer, bufferSize)

#define FUNCTION_LOG_SIZE_TYPE                                                                                                     \
    size_t
#define FUNCTION_LOG_SIZE_FORMAT(value, buffer, bufferSize)                                                                        \
    cvtSizeToZ(value, buffer, bufferSize)

#define FUNCTION_LOG_SSIZE_TYPE                                                                                                    \
    ssize_t
#define FUNCTION_LOG_SSIZE_FORMAT(value, buffer, bufferSize)                                                                       \
    cvtSSizeToZ(value, buffer, bufferSize)

#define FUNCTION_LOG_TIME_TYPE                                                                                                     \
    time_t
#define FUNCTION_LOG_TIME_FORMAT(value, buffer, bufferSize)                                                                        \
    cvtTimeToZ(value, buffer, bufferSize)

#define FUNCTION_LOG_UINT_TYPE                                                                                                     \
    unsigned int
#define FUNCTION_LOG_UINT_FORMAT(value, buffer, bufferSize)                                                                        \
    cvtUIntToZ(value, buffer, bufferSize)

#define FUNCTION_LOG_UINT16_TYPE                                                                                                   \
    uint16_t
#define FUNCTION_LOG_UINT16_FORMAT(value, buffer, bufferSize)                                                                      \
    FUNCTION_LOG_UINT_FORMAT(value, buffer, bufferSize)

#define FUNCTION_LOG_UINT32_TYPE                                                                                                   \
    uint32_t
#define FUNCTION_LOG_UINT32_FORMAT(value, buffer, bufferSize)                                                                      \
    FUNCTION_LOG_UINT_FORMAT(value, buffer, bufferSize)

#define FUNCTION_LOG_UINT64_TYPE                                                                                                   \
    uint64_t
#define FUNCTION_LOG_UINT64_FORMAT(value, buffer, bufferSize)                                                                      \
    cvtUInt64ToZ(value, buffer, bufferSize)

#define FUNCTION_LOG_VOID_TYPE                                                                                                     \
    void
#define FUNCTION_LOG_VOID_FORMAT(value, buffer, bufferSize)                                                                        \
    typeToLog("void", buffer, bufferSize)

#define FUNCTION_LOG_STRINGZ_TYPE                                                                                                  \
    char *
#define FUNCTION_LOG_STRINGZ_FORMAT(value, buffer, bufferSize)                                                                     \
    strzToLog(value, buffer, bufferSize)

/***********************************************************************************************************************************
Macros to return function results (or void)
***********************************************************************************************************************************/
#define FUNCTION_LOG_RETURN_BASE(typePre, typeMacroPrefix, typePost, result)                                                       \
    do                                                                                                                             \
    {                                                                                                                              \
        typePre FUNCTION_LOG_##typeMacroPrefix##_TYPE typePost FUNCTION_LOG_RETURN_result = result;                                \
                                                                                                                                   \
        STACK_TRACE_POP(false);                                                                                                    \
                                                                                                                                   \
        IF_LOG_ANY(FUNCTION_LOG_LEVEL())                                                                                           \
        {                                                                                                                          \
            char buffer[STACK_TRACE_PARAM_MAX];                                                                                    \
                                                                                                                                   \
            FUNCTION_LOG_##typeMacroPrefix##_FORMAT(FUNCTION_LOG_RETURN_result, buffer, sizeof(buffer));                           \
            LOG_FMT(FUNCTION_LOG_LEVEL(), 0, "=> %s", buffer);                                                                     \
        }                                                                                                                          \
                                                                                                                                   \
        return FUNCTION_LOG_RETURN_result;                                                                                         \
    }                                                                                                                              \
    while (0)

#define FUNCTION_LOG_RETURN(typeMacroPrefix, result)                                                                               \
    FUNCTION_LOG_RETURN_BASE(, typeMacroPrefix, , result)

#define FUNCTION_LOG_RETURN_P(typeMacroPrefix, result)                                                                             \
    FUNCTION_LOG_RETURN_BASE(, typeMacroPrefix, *, result)

#define FUNCTION_LOG_RETURN_PP(typeMacroPrefix, result)                                                                            \
    FUNCTION_LOG_RETURN_BASE(, typeMacroPrefix, **, result)

#define FUNCTION_LOG_RETURN_CONST(typeMacroPrefix, result)                                                                         \
    FUNCTION_LOG_RETURN_BASE(const, typeMacroPrefix, , result)

#define FUNCTION_LOG_RETURN_CONST_P(typeMacroPrefix, result)                                                                       \
    FUNCTION_LOG_RETURN_BASE(const, typeMacroPrefix, *, result)

#define FUNCTION_LOG_RETURN_CONST_PP(typeMacroPrefix, result)                                                                      \
    FUNCTION_LOG_RETURN_BASE(const, typeMacroPrefix, **, result)

#define FUNCTION_LOG_RETURN_STRUCT(result)                                                                                         \
    do                                                                                                                             \
    {                                                                                                                              \
        STACK_TRACE_POP(false);                                                                                                    \
                                                                                                                                   \
        IF_LOG_ANY(FUNCTION_LOG_LEVEL())                                                                                           \
            LOG_FMT(FUNCTION_LOG_LEVEL(), 0, "=> struct");                                                                         \
                                                                                                                                   \
        return result;                                                                                                             \
    }                                                                                                                              \
    while (0)

#define FUNCTION_LOG_RETURN_VOID()                                                                                                 \
    do                                                                                                                             \
    {                                                                                                                              \
        STACK_TRACE_POP(false);                                                                                                    \
                                                                                                                                   \
        LOG(FUNCTION_LOG_LEVEL(), 0, "=> void");                                                                                   \
    }                                                                                                                              \
    while (0)

/***********************************************************************************************************************************
Function Test Macros

In debug builds these macros will update the stack trace with function names and parameters but will not log. In production builds
all test macros are compiled out (except for return statements).

Ignore DEBUG_TEST_TRACE_MACRO if DEBUG is not defined because the underlying functions that support the macros will not be present.
***********************************************************************************************************************************/
#ifdef DEBUG
#ifdef DEBUG_TEST_TRACE
    #define DEBUG_TEST_TRACE_MACRO
#endif // DEBUG_TEST_TRACE
#endif // DEBUG

// Annotate functions that do not return so it is clear why there is no FUNCTION_TEST_RETURN*() macro
#define FUNCTION_TEST_NO_RETURN()

#ifdef DEBUG_TEST_TRACE_MACRO
    #define FUNCTION_TEST_BEGIN()                                                                                                  \
        /* Ensure that FUNCTION_LOG_BEGIN() and FUNCTION_TEST_BEGIN() are not both used in a single function by declaring the */   \
        /* same variable that FUNCTION_LOG_BEGIN() uses to track logging */                                                        \
        LogLevel FUNCTION_LOG_LEVEL();                                                                                             \
        (void)FUNCTION_LOG_LEVEL();                                                                                                \
                                                                                                                                   \
        /* Ensure that FUNCTION_TEST_RETURN*() is not used with FUNCTION_LOG_BEGIN*() by declaring a variable that will be */      \
        /* referenced in FUNCTION_TEST_RETURN*() */                                                                                \
        bool FUNCTION_TEST_BEGIN_exists;                                                                                           \
                                                                                                                                   \
        if (stackTraceTest())                                                                                                      \
        {                                                                                                                          \
            STACK_TRACE_PUSH(logLevelDebug);                                                                                       \
            stackTraceParamLog();                                                                                                  \
            stackTraceTestStop()

    #define FUNCTION_TEST_PARAM(typeMacroPrefix, param)                                                                            \
        FUNCTION_LOG_PARAM(typeMacroPrefix, param)

    #define FUNCTION_TEST_PARAM_P(typeName, param)                                                                                 \
        FUNCTION_LOG_PARAM_P(typeName, param)

    #define FUNCTION_TEST_PARAM_PP(typeName, param)                                                                                \
        FUNCTION_LOG_PARAM_PP(typeName, param)

    #define FUNCTION_TEST_END()                                                                                                    \
            /* CHECK for presense of FUNCTION_TEST_BEGIN*() */                                                                     \
            (void)FUNCTION_TEST_BEGIN_exists;                                                                                      \
                                                                                                                                   \
            stackTraceTestStart();                                                                                                 \
        }

    #define FUNCTION_TEST_VOID()                                                                                                   \
        FUNCTION_TEST_BEGIN();                                                                                                     \
        FUNCTION_TEST_END();

    #define FUNCTION_TEST_RETURN(...)                                                                                              \
        do                                                                                                                         \
        {                                                                                                                          \
            /* CHECK for presense of FUNCTION_TEST_BEGIN*() */                                                                     \
            (void)FUNCTION_TEST_BEGIN_exists;                                                                                      \
                                                                                                                                   \
            STACK_TRACE_POP(true);                                                                                                 \
            return __VA_ARGS__;                                                                                                    \
        }                                                                                                                          \
        while (0)

    #define FUNCTION_TEST_RETURN_VOID()                                                                                            \
        do                                                                                                                         \
        {                                                                                                                          \
            /* CHECK for presense of FUNCTION_TEST_BEGIN*() */                                                                     \
            (void)FUNCTION_TEST_BEGIN_exists;                                                                                      \
                                                                                                                                   \
            STACK_TRACE_POP(true);                                                                                                 \
            return;                                                                                                                \
        }                                                                                                                          \
        while (0)
#else
    #define FUNCTION_TEST_BEGIN()
    #define FUNCTION_TEST_PARAM(typeMacroPrefix, param)
    #define FUNCTION_TEST_PARAM_P(typeMacroPrefix, param)
    #define FUNCTION_TEST_PARAM_PP(typeMacroPrefix, param)
    #define FUNCTION_TEST_END()
    #define FUNCTION_TEST_VOID()
<<<<<<< HEAD
    #define FUNCTION_TEST_RETURN(...)                                                                                              \
        return __VA_ARGS__
    #define FUNCTION_TEST_RETURN_VOID()                                                                                            \
        return;
=======
    #define FUNCTION_TEST_RETURN(result)                                                                                           \
        return result
    #define FUNCTION_TEST_RETURN_VOID()                                                                                            \
        return
>>>>>>> da9f2618
#endif // DEBUG_TEST_TRACE_MACRO

#endif<|MERGE_RESOLUTION|>--- conflicted
+++ resolved
@@ -355,17 +355,10 @@
     #define FUNCTION_TEST_PARAM_PP(typeMacroPrefix, param)
     #define FUNCTION_TEST_END()
     #define FUNCTION_TEST_VOID()
-<<<<<<< HEAD
     #define FUNCTION_TEST_RETURN(...)                                                                                              \
         return __VA_ARGS__
     #define FUNCTION_TEST_RETURN_VOID()                                                                                            \
-        return;
-=======
-    #define FUNCTION_TEST_RETURN(result)                                                                                           \
-        return result
-    #define FUNCTION_TEST_RETURN_VOID()                                                                                            \
         return
->>>>>>> da9f2618
 #endif // DEBUG_TEST_TRACE_MACRO
 
 #endif