/***********************************************************************************************************************************
Ini Handler
***********************************************************************************************************************************/
#ifndef COMMON_INI_H
#define COMMON_INI_H

/***********************************************************************************************************************************
Ini object
***********************************************************************************************************************************/
typedef struct Ini Ini;

#include "common/io/read.h"
#include "common/io/write.h"
#include "common/type/object.h"
#include "common/type/variant.h"

/***********************************************************************************************************************************
Ini section/key/value
***********************************************************************************************************************************/
typedef struct IniValue
{
    String *section;
    String *key;
    String *value;
} IniValue;

/***********************************************************************************************************************************
Constructors
***********************************************************************************************************************************/
typedef struct IniNewParam
{
    VAR_PARAM_HEADER;
    bool strict;                                                    // Expect all values to be JSON and do not trim
    bool store;                                                     // Store in KeyValue so functions can be used to query
} IniNewParam;

#define iniNewP(read, ...)                                                                                                         \
    iniNew(read, (IniNewParam){VAR_PARAM_INIT, __VA_ARGS__})

FN_EXTERN Ini *iniNew(IoRead *read, IniNewParam param);

/***********************************************************************************************************************************
Functions
***********************************************************************************************************************************/
// Move to a new parent mem context
FN_INLINE_ALWAYS Ini *
iniMove(Ini *const this, MemContext *const parentNew)
{
    return objMove(this, parentNew);
}

// Check that the ini is valid
FN_EXTERN void iniValid(Ini *this);

// Get the next value in the ini file. Note that members of IniValue are reused between calls so the members of a previous call may
// change after the next call. Any members that need to be preserved should be copied before the next call.
FN_EXTERN const IniValue *iniValueNext(Ini *this);

/***********************************************************************************************************************************
Getters
***********************************************************************************************************************************/
// Get an ini value -- error if it does not exist
FN_EXTERN const String *iniGet(const Ini *this, const String *section, const String *key);

// Ini key list
FN_EXTERN StringList *iniGetList(const Ini *this, const String *section, const String *key);

// The key's value is a list
FN_EXTERN bool iniSectionKeyIsList(const Ini *this, const String *section, const String *key);

// List of keys for a section
FN_EXTERN StringList *iniSectionKeyList(const Ini *this, const String *section);

/***********************************************************************************************************************************
Destructor
***********************************************************************************************************************************/
FN_INLINE_ALWAYS void
iniFree(Ini *const this)
{
    objFree(this);
}

/***********************************************************************************************************************************
Macros for function logging
***********************************************************************************************************************************/
#define FUNCTION_LOG_INI_TYPE                                                                                                      \
    Ini *
#define FUNCTION_LOG_INI_FORMAT(value, buffer, bufferSize)                                                                         \
<<<<<<< HEAD
    objToLog(value, "Ini", buffer, bufferSize)
#define FUNCTION_LOG_INI_VALUE_TYPE                                                                                                \
    IniValue *
#define FUNCTION_LOG_INI_VALUE_FORMAT(value, buffer, bufferSize)                                                                   \
    objToLog(value, "IniValue", buffer, bufferSize)
=======
    objNameToLog(value, "Ini", buffer, bufferSize)
>>>>>>> 9ca492ce

#endif<|MERGE_RESOLUTION|>--- conflicted
+++ resolved
@@ -86,14 +86,10 @@
 #define FUNCTION_LOG_INI_TYPE                                                                                                      \
     Ini *
 #define FUNCTION_LOG_INI_FORMAT(value, buffer, bufferSize)                                                                         \
-<<<<<<< HEAD
-    objToLog(value, "Ini", buffer, bufferSize)
+    objNameToLog(value, "Ini", buffer, bufferSize)
 #define FUNCTION_LOG_INI_VALUE_TYPE                                                                                                \
     IniValue *
 #define FUNCTION_LOG_INI_VALUE_FORMAT(value, buffer, bufferSize)                                                                   \
-    objToLog(value, "IniValue", buffer, bufferSize)
-=======
-    objNameToLog(value, "Ini", buffer, bufferSize)
->>>>>>> 9ca492ce
+    objNameToLog(value, "IniValue", buffer, bufferSize)
 
 #endif