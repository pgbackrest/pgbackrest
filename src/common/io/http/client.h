--- conflicted
+++ resolved
@@ -26,42 +26,6 @@
 
 #include "common/io/http/session.h"
 #include "common/time.h"
-<<<<<<< HEAD
-#include "common/type/stringList.h"
-
-/***********************************************************************************************************************************
-HTTP Constants
-***********************************************************************************************************************************/
-#define HTTP_VERB_DELETE                                            "DELETE"
-    STRING_DECLARE(HTTP_VERB_DELETE_STR);
-#define HTTP_VERB_GET                                               "GET"
-    STRING_DECLARE(HTTP_VERB_GET_STR);
-#define HTTP_VERB_HEAD                                              "HEAD"
-    STRING_DECLARE(HTTP_VERB_HEAD_STR);
-#define HTTP_VERB_POST                                              "POST"
-    STRING_DECLARE(HTTP_VERB_POST_STR);
-#define HTTP_VERB_PUT                                               "PUT"
-    STRING_DECLARE(HTTP_VERB_PUT_STR);
-
-#define HTTP_HEADER_AUTHORIZATION                                   "authorization"
-    STRING_DECLARE(HTTP_HEADER_AUTHORIZATION_STR);
-#define HTTP_HEADER_CONTENT_LENGTH                                  "content-length"
-    STRING_DECLARE(HTTP_HEADER_CONTENT_LENGTH_STR);
-#define HTTP_HEADER_CONTENT_MD5                                     "content-md5"
-    STRING_DECLARE(HTTP_HEADER_CONTENT_MD5_STR);
-#define HTTP_HEADER_DATE                                            "date"
-    STRING_DECLARE(HTTP_HEADER_DATE_STR);
-#define HTTP_HEADER_ETAG                                            "etag"
-    STRING_DECLARE(HTTP_HEADER_ETAG_STR);
-#define HTTP_HEADER_HOST                                            "host"
-    STRING_DECLARE(HTTP_HEADER_HOST_STR);
-#define HTTP_HEADER_LAST_MODIFIED                                   "last-modified"
-    STRING_DECLARE(HTTP_HEADER_LAST_MODIFIED_STR);
-
-#define HTTP_RESPONSE_CODE_FORBIDDEN                                403
-#define HTTP_RESPONSE_CODE_NOT_FOUND                                404
-=======
->>>>>>> c5892d12
 
 /***********************************************************************************************************************************
 Statistics
