/***********************************************************************************************************************************
HTTP Client
***********************************************************************************************************************************/
#include "build.auto.h"

#include "common/debug.h"
#include "common/io/http/client.h"
#include "common/io/tls/client.h"
#include "common/log.h"
#include "common/type/object.h"
<<<<<<< HEAD
#include "common/wait.h"

/***********************************************************************************************************************************
Http constants
***********************************************************************************************************************************/
#define HTTP_VERSION                                                "HTTP/1.1"
    STRING_STATIC(HTTP_VERSION_STR,                                 HTTP_VERSION);

STRING_EXTERN(HTTP_VERB_DELETE_STR,                                 HTTP_VERB_DELETE);
STRING_EXTERN(HTTP_VERB_GET_STR,                                    HTTP_VERB_GET);
STRING_EXTERN(HTTP_VERB_HEAD_STR,                                   HTTP_VERB_HEAD);
STRING_EXTERN(HTTP_VERB_POST_STR,                                   HTTP_VERB_POST);
STRING_EXTERN(HTTP_VERB_PUT_STR,                                    HTTP_VERB_PUT);

STRING_EXTERN(HTTP_HEADER_AUTHORIZATION_STR,                        HTTP_HEADER_AUTHORIZATION);
#define HTTP_HEADER_CONNECTION                                      "connection"
    STRING_STATIC(HTTP_HEADER_CONNECTION_STR,                       HTTP_HEADER_CONNECTION);
STRING_EXTERN(HTTP_HEADER_CONTENT_LENGTH_STR,                       HTTP_HEADER_CONTENT_LENGTH);
STRING_EXTERN(HTTP_HEADER_CONTENT_MD5_STR,                          HTTP_HEADER_CONTENT_MD5);
STRING_EXTERN(HTTP_HEADER_DATE_STR,                                 HTTP_HEADER_DATE);
STRING_EXTERN(HTTP_HEADER_ETAG_STR,                                 HTTP_HEADER_ETAG);
STRING_EXTERN(HTTP_HEADER_HOST_STR,                                 HTTP_HEADER_HOST);
STRING_EXTERN(HTTP_HEADER_LAST_MODIFIED_STR,                        HTTP_HEADER_LAST_MODIFIED);
#define HTTP_HEADER_TRANSFER_ENCODING                               "transfer-encoding"
    STRING_STATIC(HTTP_HEADER_TRANSFER_ENCODING_STR,                HTTP_HEADER_TRANSFER_ENCODING);

#define HTTP_VALUE_CONNECTION_CLOSE                                 "close"
    STRING_STATIC(HTTP_VALUE_CONNECTION_CLOSE_STR,                  HTTP_VALUE_CONNECTION_CLOSE);
#define HTTP_VALUE_TRANSFER_ENCODING_CHUNKED                        "chunked"
    STRING_STATIC(HTTP_VALUE_TRANSFER_ENCODING_CHUNKED_STR,         HTTP_VALUE_TRANSFER_ENCODING_CHUNKED);

// 5xx errors that should always be retried
#define HTTP_RESPONSE_CODE_RETRY_CLASS                              5
=======
>>>>>>> c5892d12

/***********************************************************************************************************************************
Statistics
***********************************************************************************************************************************/
HttpClientStat httpClientStat;

/***********************************************************************************************************************************
Object type
***********************************************************************************************************************************/
struct HttpClient
{
    MemContext *memContext;                                         // Mem context
    TimeMSec timeout;                                               // Request timeout
    TlsClient *tlsClient;                                           // TLS client

    List *sessionReuseList;                                         // List of HTTP sessions that can be reused
};

OBJECT_DEFINE_GET(Timeout, const, HTTP_CLIENT, TimeMSec, timeout);

/**********************************************************************************************************************************/
HttpClient *
httpClientNew(
    const String *host, unsigned int port, TimeMSec timeout, bool verifyPeer, const String *caFile, const String *caPath)
{
    FUNCTION_LOG_BEGIN(logLevelDebug)
        FUNCTION_LOG_PARAM(STRING, host);
        FUNCTION_LOG_PARAM(UINT, port);
        FUNCTION_LOG_PARAM(TIME_MSEC, timeout);
        FUNCTION_LOG_PARAM(BOOL, verifyPeer);
        FUNCTION_LOG_PARAM(STRING, caFile);
        FUNCTION_LOG_PARAM(STRING, caPath);
    FUNCTION_LOG_END();

    ASSERT(host != NULL);

    HttpClient *this = NULL;

    MEM_CONTEXT_NEW_BEGIN("HttpClient")
    {
        this = memNew(sizeof(HttpClient));

        *this = (HttpClient)
        {
            .memContext = MEM_CONTEXT_NEW(),
            .timeout = timeout,
            .tlsClient = tlsClientNew(sckClientNew(host, port, timeout), timeout, verifyPeer, caFile, caPath),
            .sessionReuseList = lstNew(sizeof(HttpSession *)),
        };

        httpClientStat.object++;
    }
    MEM_CONTEXT_NEW_END();

    FUNCTION_LOG_RETURN(HTTP_CLIENT, this);
}

/**********************************************************************************************************************************/
HttpSession *
httpClientOpen(HttpClient *this)
{
    FUNCTION_LOG_BEGIN(logLevelTrace);
        FUNCTION_LOG_PARAM(HTTP_CLIENT, this);
    FUNCTION_LOG_END();

    ASSERT(this != NULL);

    HttpSession *result = NULL;

    // Check if there is a resuable session
    if (lstSize(this->sessionReuseList) > 0)
    {
        // Remove session from reusable list
        result = *(HttpSession **)lstGet(this->sessionReuseList, 0);
        lstRemoveIdx(this->sessionReuseList, 0);

        // Move session to the calling context
        httpSessionMove(result, memContextCurrent());
    }
    // Else create a new session
    else
    {
        result = httpSessionNew(this, tlsClientOpen(this->tlsClient));
        httpClientStat.session++;
    }

    FUNCTION_LOG_RETURN(HTTP_SESSION, result);
}

/**********************************************************************************************************************************/
void
httpClientReuse(HttpClient *this, HttpSession *session)
{
    FUNCTION_LOG_BEGIN(logLevelTrace);
        FUNCTION_LOG_PARAM(HTTP_CLIENT, this);
        FUNCTION_LOG_PARAM(HTTP_SESSION, session);
    FUNCTION_LOG_END();

    ASSERT(this != NULL);
    ASSERT(session != NULL);

    httpSessionMove(session, lstMemContext(this->sessionReuseList));
    lstAdd(this->sessionReuseList, &session);

    FUNCTION_LOG_RETURN_VOID();
}

/**********************************************************************************************************************************/
String *
httpClientStatStr(void)
{
    FUNCTION_TEST_VOID();

    String *result = NULL;

    if (httpClientStat.object > 0)
    {
        result = strNewFmt(
            "http statistics: objects %" PRIu64 ", sessions %" PRIu64 ", requests %" PRIu64 ", retries %" PRIu64
                ", closes %" PRIu64,
            httpClientStat.object, httpClientStat.session, httpClientStat.request, httpClientStat.retry, httpClientStat.close);
    }

    FUNCTION_TEST_RETURN(result);
}<|MERGE_RESOLUTION|>--- conflicted
+++ resolved
@@ -8,42 +8,6 @@
 #include "common/io/tls/client.h"
 #include "common/log.h"
 #include "common/type/object.h"
-<<<<<<< HEAD
-#include "common/wait.h"
-
-/***********************************************************************************************************************************
-Http constants
-***********************************************************************************************************************************/
-#define HTTP_VERSION                                                "HTTP/1.1"
-    STRING_STATIC(HTTP_VERSION_STR,                                 HTTP_VERSION);
-
-STRING_EXTERN(HTTP_VERB_DELETE_STR,                                 HTTP_VERB_DELETE);
-STRING_EXTERN(HTTP_VERB_GET_STR,                                    HTTP_VERB_GET);
-STRING_EXTERN(HTTP_VERB_HEAD_STR,                                   HTTP_VERB_HEAD);
-STRING_EXTERN(HTTP_VERB_POST_STR,                                   HTTP_VERB_POST);
-STRING_EXTERN(HTTP_VERB_PUT_STR,                                    HTTP_VERB_PUT);
-
-STRING_EXTERN(HTTP_HEADER_AUTHORIZATION_STR,                        HTTP_HEADER_AUTHORIZATION);
-#define HTTP_HEADER_CONNECTION                                      "connection"
-    STRING_STATIC(HTTP_HEADER_CONNECTION_STR,                       HTTP_HEADER_CONNECTION);
-STRING_EXTERN(HTTP_HEADER_CONTENT_LENGTH_STR,                       HTTP_HEADER_CONTENT_LENGTH);
-STRING_EXTERN(HTTP_HEADER_CONTENT_MD5_STR,                          HTTP_HEADER_CONTENT_MD5);
-STRING_EXTERN(HTTP_HEADER_DATE_STR,                                 HTTP_HEADER_DATE);
-STRING_EXTERN(HTTP_HEADER_ETAG_STR,                                 HTTP_HEADER_ETAG);
-STRING_EXTERN(HTTP_HEADER_HOST_STR,                                 HTTP_HEADER_HOST);
-STRING_EXTERN(HTTP_HEADER_LAST_MODIFIED_STR,                        HTTP_HEADER_LAST_MODIFIED);
-#define HTTP_HEADER_TRANSFER_ENCODING                               "transfer-encoding"
-    STRING_STATIC(HTTP_HEADER_TRANSFER_ENCODING_STR,                HTTP_HEADER_TRANSFER_ENCODING);
-
-#define HTTP_VALUE_CONNECTION_CLOSE                                 "close"
-    STRING_STATIC(HTTP_VALUE_CONNECTION_CLOSE_STR,                  HTTP_VALUE_CONNECTION_CLOSE);
-#define HTTP_VALUE_TRANSFER_ENCODING_CHUNKED                        "chunked"
-    STRING_STATIC(HTTP_VALUE_TRANSFER_ENCODING_CHUNKED_STR,         HTTP_VALUE_TRANSFER_ENCODING_CHUNKED);
-
-// 5xx errors that should always be retried
-#define HTTP_RESPONSE_CODE_RETRY_CLASS                              5
-=======
->>>>>>> c5892d12
 
 /***********************************************************************************************************************************
 Statistics
