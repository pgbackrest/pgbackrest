/***********************************************************************************************************************************
HTTP Request
***********************************************************************************************************************************/
#include "build.auto.h"

#include "common/debug.h"
#include "common/error/retry.h"
#include "common/io/http/common.h"
#include "common/io/http/request.h"
#include "common/log.h"
#include "common/stat.h"
#include "common/wait.h"
#include "version.h"

/***********************************************************************************************************************************
HTTP constants
***********************************************************************************************************************************/
STRING_EXTERN(HTTP_VERSION_STR,                                     HTTP_VERSION);
STRING_EXTERN(HTTP_VERSION_10_STR,                                  HTTP_VERSION_10);

STRING_EXTERN(HTTP_VERB_DELETE_STR,                                 HTTP_VERB_DELETE);
STRING_EXTERN(HTTP_VERB_GET_STR,                                    HTTP_VERB_GET);
STRING_EXTERN(HTTP_VERB_HEAD_STR,                                   HTTP_VERB_HEAD);
STRING_EXTERN(HTTP_VERB_POST_STR,                                   HTTP_VERB_POST);
STRING_EXTERN(HTTP_VERB_PUT_STR,                                    HTTP_VERB_PUT);

STRING_EXTERN(HTTP_HEADER_AUTHORIZATION_STR,                        HTTP_HEADER_AUTHORIZATION);
STRING_EXTERN(HTTP_HEADER_CONTENT_ID_STR,                           HTTP_HEADER_CONTENT_ID);
STRING_EXTERN(HTTP_HEADER_CONTENT_LENGTH_STR,                       HTTP_HEADER_CONTENT_LENGTH);
STRING_EXTERN(HTTP_HEADER_CONTENT_MD5_STR,                          HTTP_HEADER_CONTENT_MD5);
STRING_EXTERN(HTTP_HEADER_CONTENT_RANGE_STR,                        HTTP_HEADER_CONTENT_RANGE);
STRING_EXTERN(HTTP_HEADER_CONTENT_TYPE_STR,                         HTTP_HEADER_CONTENT_TYPE);
STRING_EXTERN(HTTP_HEADER_CONTENT_TYPE_APP_FORM_URL_STR,            HTTP_HEADER_CONTENT_TYPE_APP_FORM_URL);
STRING_EXTERN(HTTP_HEADER_CONTENT_TYPE_HTTP_STR,                    HTTP_HEADER_CONTENT_TYPE_HTTP);
STRING_EXTERN(HTTP_HEADER_CONTENT_TYPE_JSON_STR,                    HTTP_HEADER_CONTENT_TYPE_JSON);
STRING_EXTERN(HTTP_HEADER_CONTENT_TYPE_XML_STR,                     HTTP_HEADER_CONTENT_TYPE_XML);
STRING_EXTERN(HTTP_HEADER_ETAG_STR,                                 HTTP_HEADER_ETAG);
STRING_EXTERN(HTTP_HEADER_DATE_STR,                                 HTTP_HEADER_DATE);
STRING_EXTERN(HTTP_HEADER_HOST_STR,                                 HTTP_HEADER_HOST);
STRING_EXTERN(HTTP_HEADER_LAST_MODIFIED_STR,                        HTTP_HEADER_LAST_MODIFIED);
STRING_EXTERN(HTTP_HEADER_RANGE_STR,                                HTTP_HEADER_RANGE);
#define HTTP_HEADER_USER_AGENT                                      "user-agent"

/***********************************************************************************************************************************
Object type
***********************************************************************************************************************************/
struct HttpRequest
{
    HttpRequestPub pub;                                             // Publicly accessible variables
    HttpClient *client;                                             // HTTP client
    const Buffer *content;                                          // HTTP content

    HttpSession *session;                                           // Session for async requests
};

struct HttpRequestMulti
{
    List *contentList;                                              // Multipart content
    size_t contentSize;                                             // Size of all content (excluding boundaries)
    Buffer *boundaryRaw;                                            // Multipart boundary (not yet formatted for output)
};

/***********************************************************************************************************************************
Format the request (excluding content)
***********************************************************************************************************************************/
static String *
httpRequestFmt(
    const String *const verb, const String *const path, const HttpQuery *const query, const HttpHeader *const header,
    const bool agent)
{
    FUNCTION_TEST_BEGIN();
        FUNCTION_TEST_PARAM(STRING, verb);
        FUNCTION_TEST_PARAM(STRING, path);
        FUNCTION_TEST_PARAM(HTTP_QUERY, query);
        FUNCTION_TEST_PARAM(HTTP_HEADER, header);
        FUNCTION_TEST_PARAM(BOOL, agent);
    FUNCTION_TEST_END();

    ASSERT(verb != NULL);
    ASSERT(path != NULL);
    ASSERT(header != NULL);

    String *const result = strNew();

    MEM_CONTEXT_TEMP_BEGIN()
    {
        // Add verb, path, and query
        strCatFmt(
            result, "%s %s%s%s " HTTP_VERSION "\r\n", strZ(verb), strZ(path), query == NULL ? "" : "?",
            query == NULL ? "" : strZ(httpQueryRenderP(query)));

        // Add user agent
        if (agent)
            strCatZ(result, HTTP_HEADER_USER_AGENT ":" PROJECT_NAME "/" PROJECT_VERSION "\r\n");

        // Add headers
        StringList *const headerList = httpHeaderList(header);

        for (unsigned int headerIdx = 0; headerIdx < strLstSize(headerList); headerIdx++)
        {
            const String *const headerKey = strLstGet(headerList, headerIdx);

            strCatFmt(result, "%s:%s\r\n", strZ(headerKey), strZ(httpHeaderGet(header, headerKey)));
        }

        // Add blank line to end of headers
        strCat(result, CRLF_STR);
    }
    MEM_CONTEXT_TEMP_END();

    FUNCTION_TEST_RETURN(STRING, result);
}

/***********************************************************************************************************************************
Process the request
***********************************************************************************************************************************/
static HttpResponse *
httpRequestProcess(HttpRequest *const this, const bool waitForResponse, const bool contentCache)
{
    FUNCTION_LOG_BEGIN(logLevelDebug);
        FUNCTION_LOG_PARAM(HTTP_REQUEST, this);
        FUNCTION_LOG_PARAM(BOOL, waitForResponse);
        FUNCTION_LOG_PARAM(BOOL, contentCache);
    FUNCTION_LOG_END();

    ASSERT(this != NULL);

    // HTTP Response
    HttpResponse *result = NULL;

    MEM_CONTEXT_TEMP_BEGIN()
    {
        bool retry;
        ErrorRetry *const errRetry = errRetryNew();
        Wait *const wait = waitNew(httpClientTimeout(this->client));

        do
        {
            // Assume there will be no retry
            retry = false;

            TRY_BEGIN()
            {
                MEM_CONTEXT_TEMP_BEGIN()
                {
                    HttpSession *session = NULL;

                    // If a session is saved then the request was already successfully sent
                    if (this->session != NULL)
                    {
                        session = httpSessionMove(this->session, memContextCurrent());
                        this->session = NULL;
                    }
                    // Else the request has not been sent yet or this is a retry
                    else
                    {
                        session = httpClientOpen(this->client);

<<<<<<< HEAD
                        // Write the request as a buffer so secrets do not show up in logs
                        ioWrite(
                            httpSessionIoWrite(session),
                            BUFSTR(
                                httpRequestFmt(
                                    httpRequestVerb(this), httpRequestPath(this), httpRequestQuery(this), httpRequestHeader(this),
                                    true)));
=======
                        // Format the request and user agent
                        String *const requestStr =
                            strCatFmt(
                                strNew(),
                                "%s %s%s%s " HTTP_VERSION "\r\n" HTTP_HEADER_USER_AGENT ":" PROJECT_NAME "/" PROJECT_VERSION "\r\n",
                                strZ(httpRequestVerb(this)), strZ(httpRequestPath(this)), httpRequestQuery(this) == NULL ? "" : "?",
                                httpRequestQuery(this) == NULL ? "" : strZ(httpQueryRenderP(httpRequestQuery(this))));

                        // Add headers
                        const StringList *const headerList = httpHeaderList(httpRequestHeader(this));

                        for (unsigned int headerIdx = 0; headerIdx < strLstSize(headerList); headerIdx++)
                        {
                            const String *const headerKey = strLstGet(headerList, headerIdx);

                            strCatFmt(
                                requestStr, "%s:%s\r\n", strZ(headerKey), strZ(httpHeaderGet(httpRequestHeader(this), headerKey)));
                        }

                        // Add blank line to end of headers and write the request as a buffer so secrets do not show up in logs
                        strCat(requestStr, CRLF_STR);
                        ioWrite(httpSessionIoWrite(session), BUFSTR(requestStr));
>>>>>>> b40c2616

                        // Write out content if any
                        if (this->content != NULL)
                            ioWrite(httpSessionIoWrite(session), this->content);

                        // Flush all writes
                        ioWriteFlush(httpSessionIoWrite(session));

                        // If not waiting for the response then move the session to the object context
                        if (!waitForResponse)
                            this->session = httpSessionMove(session, objMemContext(this));
                    }

                    // Wait for response
                    if (waitForResponse)
                    {
                        result = httpResponseNew(session, httpRequestVerb(this), contentCache);

                        // Retry when response code is 5xx. These errors generally represent a server error for a request that looks
                        // valid. There are a few errors that might be permanently fatal but they are rare and it seems best not to
                        // try and pick and choose errors in this class to retry.
                        if (httpResponseCodeRetry(result))
                            THROW_FMT(ServiceError, "[%u] %s", httpResponseCode(result), strZ(httpResponseReason(result)));

                        // Move response to outer temp context
                        httpResponseMove(result, memContextPrior());
                    }
                }
                MEM_CONTEXT_TEMP_END();
            }
            CATCH_ANY()
            {
                // Add the error retry info
                errRetryAddP(errRetry);

                // Sleep and then retry unless the total wait time has expired
                if (waitMore(wait))
                {
                    LOG_DEBUG_FMT("retry %s: %s", errorTypeName(errorType()), errorMessage());
                    retry = true;

                    statInc(HTTP_STAT_RETRY_STR);
                }
                else
                    THROWP(errRetryType(errRetry), strZ(errRetryMessage(errRetry)));
            }
            TRY_END();
        }
        while (retry);

        // Move response to calling context
        httpResponseMove(result, memContextPrior());
    }
    MEM_CONTEXT_TEMP_END();

    FUNCTION_LOG_RETURN(HTTP_RESPONSE, result);
}

/**********************************************************************************************************************************/
FN_EXTERN HttpRequest *
httpRequestNew(HttpClient *const client, const String *const verb, const String *const path, const HttpRequestNewParam param)
{
    FUNCTION_LOG_BEGIN(logLevelDebug);
        FUNCTION_LOG_PARAM(HTTP_CLIENT, client);
        FUNCTION_LOG_PARAM(STRING, verb);
        FUNCTION_LOG_PARAM(STRING, path);
        FUNCTION_LOG_PARAM(HTTP_QUERY, param.query);
        FUNCTION_LOG_PARAM(HTTP_HEADER, param.header);
        FUNCTION_LOG_PARAM(BUFFER, param.content);
    FUNCTION_LOG_END();

    ASSERT(verb != NULL);
    ASSERT(path != NULL);

    OBJ_NEW_BEGIN(HttpRequest, .childQty = MEM_CONTEXT_QTY_MAX)
    {
        *this = (HttpRequest)
        {
            .pub =
            {
                .verb = strDup(verb),
                .path = strDup(path),
                .query = httpQueryDupP(param.query),
                .header = param.header == NULL ? httpHeaderNew(NULL) : httpHeaderDup(param.header, NULL),
            },
            .client = client,
            .content = param.content == NULL ? NULL : bufDup(param.content),
        };
    }
    OBJ_NEW_END();

    // Send the request
    httpRequestProcess(this, false, false);
    statInc(HTTP_STAT_REQUEST_STR);

    FUNCTION_LOG_RETURN(HTTP_REQUEST, this);
}

/**********************************************************************************************************************************/
FN_EXTERN HttpResponse *
httpRequestResponse(HttpRequest *const this, const bool contentCache)
{
    FUNCTION_LOG_BEGIN(logLevelDebug);
        FUNCTION_LOG_PARAM(HTTP_REQUEST, this);
        FUNCTION_LOG_PARAM(BOOL, contentCache);
    FUNCTION_LOG_END();

    ASSERT(this != NULL);

    FUNCTION_LOG_RETURN(HTTP_RESPONSE, httpRequestProcess(this, true, contentCache));
}

/**********************************************************************************************************************************/
FN_EXTERN void
httpRequestError(const HttpRequest *const this, HttpResponse *const response)
{
    FUNCTION_LOG_BEGIN(logLevelTrace);
        FUNCTION_LOG_PARAM(HTTP_REQUEST, this);
        FUNCTION_LOG_PARAM(HTTP_RESPONSE, response);
    FUNCTION_LOG_END();

    ASSERT(this != NULL);
    ASSERT(response != NULL);

    // Error code
    String *const error = strCatFmt(strNew(), "HTTP request failed with %u", httpResponseCode(response));

    // Add reason when present
    if (strSize(httpResponseReason(response)) > 0)
        strCatFmt(error, " (%s)", strZ(httpResponseReason(response)));

    // Output path/query
    strCatZ(error, ":\n*** Path/Query ***:");

    strCatFmt(error, "\n%s %s", strZ(httpRequestVerb(this)), strZ(httpRequestPath(this)));

    if (httpRequestQuery(this) != NULL)
        strCatFmt(error, "?%s", strZ(httpQueryRenderP(httpRequestQuery(this), .redact = true)));

    // Output request headers
    const StringList *const requestHeaderList = httpHeaderList(httpRequestHeader(this));

    if (!strLstEmpty(requestHeaderList))
    {
        strCatZ(error, "\n*** Request Headers ***:");

        for (unsigned int requestHeaderIdx = 0; requestHeaderIdx < strLstSize(requestHeaderList); requestHeaderIdx++)
        {
            const String *const key = strLstGet(requestHeaderList, requestHeaderIdx);

            strCatFmt(
                error, "\n%s: %s", strZ(key),
                httpHeaderRedact(httpRequestHeader(this), key) ? "<redacted>" : strZ(httpHeaderGet(httpRequestHeader(this), key)));
        }
    }

    // Output response headers
    const HttpHeader *const responseHeader = httpResponseHeader(response);
    const StringList *const responseHeaderList = httpHeaderList(responseHeader);

    if (!strLstEmpty(responseHeaderList))
    {
        strCatZ(error, "\n*** Response Headers ***:");

        for (unsigned int responseHeaderIdx = 0; responseHeaderIdx < strLstSize(responseHeaderList); responseHeaderIdx++)
        {
            const String *const key = strLstGet(responseHeaderList, responseHeaderIdx);
            strCatFmt(error, "\n%s: %s", strZ(key), strZ(httpHeaderGet(responseHeader, key)));
        }
    }

    // Add response content, if any
    if (!bufEmpty(httpResponseContent(response)))
    {
        strCatZ(error, "\n*** Response Content ***:\n");
        strCat(error, strNewBuf(httpResponseContent(response)));
    }

    THROW(ProtocolError, strZ(error));
}

/**********************************************************************************************************************************/
#define HTTP_MULTIPART_BOUNDARY_INIT_SIZE                           (sizeof(HTTP_MULTIPART_BOUNDARY_INIT) - 1)

FN_EXTERN HttpRequestMulti *
httpRequestMultiNew(void)
{
    FUNCTION_TEST_VOID();

    OBJ_NEW_BEGIN(HttpRequestMulti, .childQty = MEM_CONTEXT_QTY_MAX)
    {
        *this = (HttpRequestMulti)
        {
            .boundaryRaw = bufNewC(HTTP_MULTIPART_BOUNDARY_INIT, HTTP_MULTIPART_BOUNDARY_INIT_SIZE),
            .contentList = lstNewP(sizeof(Buffer *)),
        };
    }
    OBJ_NEW_END();

    FUNCTION_TEST_RETURN(HTTP_REQUEST_MULTI, this);
}

/**********************************************************************************************************************************/
#define HTTP_MULTIPART_BOUNDARY_EXTRA_SIZE                          (sizeof(HTTP_MULTIPART_BOUNDARY_EXTRA) - 1)

FN_EXTERN void
httpRequestMultiAdd(
    HttpRequestMulti *const this, const String *const contentId, const String *const verb, const String *const path,
    const HttpRequestNewParam param)
{
    FUNCTION_TEST_BEGIN();
        FUNCTION_TEST_PARAM(HTTP_REQUEST_MULTI, this);
        FUNCTION_TEST_PARAM(STRING, contentId);
        FUNCTION_TEST_PARAM(STRING, verb);
        FUNCTION_TEST_PARAM(STRING, path);
        FUNCTION_TEST_PARAM(HTTP_QUERY, param.query);
        FUNCTION_TEST_PARAM(HTTP_HEADER, param.header);
        FUNCTION_TEST_PARAM(BUFFER, param.content);
    FUNCTION_TEST_END();

    ASSERT(this != NULL);
    ASSERT(contentId != NULL);
    ASSERT(verb != NULL);
    ASSERT(path != NULL);

    MEM_CONTEXT_TEMP_BEGIN()
    {
        // Construct request header
        String *const request = strNew();

        strCatZ(request, HTTP_HEADER_CONTENT_TYPE ":" HTTP_HEADER_CONTENT_TYPE_HTTP "\r\n");
        strCatZ(request, HTTP_HEADER_CONTENT_TRANSFER_ENCODING ":" HTTP_HEADER_CONTENT_TRANSFER_ENCODING_BINARY "\r\n");
        strCatFmt(request, HTTP_HEADER_CONTENT_ID ":%s\r\n\r\n", strZ(contentId));
        strCat(request, httpRequestFmt(verb, path, param.query, param.header, false));

        MEM_CONTEXT_OBJ_BEGIN(this->contentList)
        {
            // Add content
            Buffer *const content = bufNew(strSize(request) + (param.content == NULL ? 0 : bufUsed(param.content)));

            bufCat(content, BUFSTR(request));
            bufCat(content, param.content);

            // Find a boundary that is not used in the content
            while (bufFindP(content, this->boundaryRaw) != NULL)
            {
                if (bufUsed(this->boundaryRaw) == HTTP_MULTIPART_BOUNDARY_INIT_SIZE + HTTP_MULTIPART_BOUNDARY_EXTRA_SIZE)
                    THROW(AssertError, "unable to construct unique boundary");

                bufCatC(
                    this->boundaryRaw, (unsigned char *)HTTP_MULTIPART_BOUNDARY_EXTRA,
                    bufUsed(this->boundaryRaw) - HTTP_MULTIPART_BOUNDARY_INIT_SIZE, HTTP_MULTIPART_BOUNDARY_NEXT);
            }

            // Add to list
            lstAdd(this->contentList, &content);
            this->contentSize += bufUsed(content);
        }
        MEM_CONTEXT_OBJ_END();
    }
    MEM_CONTEXT_TEMP_END();

    FUNCTION_TEST_RETURN_VOID();
}

/**********************************************************************************************************************************/
#define HTTP_MULTIPART_BOUNDARY_PRE_SIZE                            (sizeof(HTTP_MULTIPART_BOUNDARY_PRE) - 1)
#define HTTP_MULTIPART_BOUNDARY_POST_SIZE                           (sizeof(HTTP_MULTIPART_BOUNDARY_POST) - 1)

FN_EXTERN Buffer *
httpRequestMultiContent(HttpRequestMulti *const this)
{
    FUNCTION_TEST_BEGIN();
        FUNCTION_TEST_PARAM(HTTP_REQUEST_MULTI, this);
    FUNCTION_TEST_END();

    ASSERT(this != NULL);
    ASSERT(!lstEmpty(this->contentList));

    const size_t boundarySize = bufUsed(this->boundaryRaw) + HTTP_MULTIPART_BOUNDARY_PRE_SIZE + HTTP_MULTIPART_BOUNDARY_POST_SIZE;
    Buffer *const result = bufNew(this->contentSize + ((lstSize(this->contentList) + 1) * boundarySize));

    MEM_CONTEXT_TEMP_BEGIN()
    {
        // Generate boundary
        Buffer *const boundary = bufNew(boundarySize);
        bufCat(boundary, BUFSTRDEF(HTTP_MULTIPART_BOUNDARY_PRE));
        bufCat(boundary, this->boundaryRaw);
        bufCat(boundary, BUFSTRDEF(HTTP_MULTIPART_BOUNDARY_POST));

        // Add first boundary
        bufCat(result, boundary);

        // Add content and boundaries
        for (unsigned int contentIdx = 0; contentIdx < lstSize(this->contentList); contentIdx++)
        {
            bufCat(result, *(Buffer **)lstGet(this->contentList, contentIdx));
            bufCat(result, boundary);
        }
    }
    MEM_CONTEXT_TEMP_END();

    FUNCTION_TEST_RETURN(BUFFER, result);
}

/**********************************************************************************************************************************/
FN_EXTERN HttpHeader *
httpRequestMultiHeaderAdd(HttpRequestMulti *const this, HttpHeader *const header)
{
    FUNCTION_TEST_BEGIN();
        FUNCTION_TEST_PARAM(HTTP_REQUEST_MULTI, this);
        FUNCTION_TEST_PARAM(HTTP_HEADER, header);
    FUNCTION_TEST_END();

    ASSERT(this != NULL);
    ASSERT(header != NULL);

    MEM_CONTEXT_TEMP_BEGIN()
    {
        httpHeaderAdd(
            header, HTTP_HEADER_CONTENT_TYPE_STR,
            strNewFmt(HTTP_HEADER_CONTENT_TYPE_MULTIPART "%s", strZ(strNewBuf(this->boundaryRaw))));
    }
    MEM_CONTEXT_TEMP_END();

    FUNCTION_TEST_RETURN(HTTP_HEADER, header);
}

/**********************************************************************************************************************************/
FN_EXTERN void
httpRequestToLog(const HttpRequest *const this, StringStatic *const debugLog)
{
    strStcFmt(
        debugLog, "{verb: %s, path: %s, contentSize: %zu, query: ", strZ(httpRequestVerb(this)),
        strZ(httpRequestPath(this)), this->content == NULL ? 0 : bufUsed(this->content));

    strStcResultSizeInc(
        debugLog,
        FUNCTION_LOG_OBJECT_FORMAT(
            httpRequestQuery(this), httpQueryToLog, strStcRemains(debugLog), strStcRemainsSize(debugLog)));

    strStcCat(debugLog, ", header: "),
    httpHeaderToLog(httpRequestHeader(this), debugLog);
    strStcCatChr(debugLog, '}');
}<|MERGE_RESOLUTION|>--- conflicted
+++ resolved
@@ -156,7 +156,6 @@
                     {
                         session = httpClientOpen(this->client);
 
-<<<<<<< HEAD
                         // Write the request as a buffer so secrets do not show up in logs
                         ioWrite(
                             httpSessionIoWrite(session),
@@ -164,30 +163,6 @@
                                 httpRequestFmt(
                                     httpRequestVerb(this), httpRequestPath(this), httpRequestQuery(this), httpRequestHeader(this),
                                     true)));
-=======
-                        // Format the request and user agent
-                        String *const requestStr =
-                            strCatFmt(
-                                strNew(),
-                                "%s %s%s%s " HTTP_VERSION "\r\n" HTTP_HEADER_USER_AGENT ":" PROJECT_NAME "/" PROJECT_VERSION "\r\n",
-                                strZ(httpRequestVerb(this)), strZ(httpRequestPath(this)), httpRequestQuery(this) == NULL ? "" : "?",
-                                httpRequestQuery(this) == NULL ? "" : strZ(httpQueryRenderP(httpRequestQuery(this))));
-
-                        // Add headers
-                        const StringList *const headerList = httpHeaderList(httpRequestHeader(this));
-
-                        for (unsigned int headerIdx = 0; headerIdx < strLstSize(headerList); headerIdx++)
-                        {
-                            const String *const headerKey = strLstGet(headerList, headerIdx);
-
-                            strCatFmt(
-                                requestStr, "%s:%s\r\n", strZ(headerKey), strZ(httpHeaderGet(httpRequestHeader(this), headerKey)));
-                        }
-
-                        // Add blank line to end of headers and write the request as a buffer so secrets do not show up in logs
-                        strCat(requestStr, CRLF_STR);
-                        ioWrite(httpSessionIoWrite(session), BUFSTR(requestStr));
->>>>>>> b40c2616
 
                         // Write out content if any
                         if (this->content != NULL)
