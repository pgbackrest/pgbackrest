/***********************************************************************************************************************************
TLS Client
***********************************************************************************************************************************/
#include "build.auto.h"

#include <strings.h>

#include "common/crypto/common.h"
#include "common/debug.h"
#include "common/log.h"
#include "common/io/client.h"
#include "common/io/io.h"
#include "common/io/tls/client.h"
#include "common/io/tls/common.h"
#include "common/io/tls/session.h"
#include "common/stat.h"
#include "common/type/object.h"
#include "common/wait.h"

/***********************************************************************************************************************************
Statistics constants
***********************************************************************************************************************************/
STRING_EXTERN(TLS_STAT_CLIENT_STR,                                  TLS_STAT_CLIENT);
STRING_EXTERN(TLS_STAT_RETRY_STR,                                   TLS_STAT_RETRY);
STRING_EXTERN(TLS_STAT_SESSION_STR,                                 TLS_STAT_SESSION);

/***********************************************************************************************************************************
Object type
***********************************************************************************************************************************/
typedef struct TlsClient
{
    const String *host;                                             // Host to use for peer verification
    TimeMSec timeout;                                               // Timeout for any i/o operation (connect, read, etc.)
    bool verifyPeer;                                                // Should the peer (server) certificate be verified?
    IoClient *ioClient;                                             // Underlying client (usually a SocketClient)

    SSL_CTX *context;                                               // TLS context
} TlsClient;

/***********************************************************************************************************************************
Macros for function logging
***********************************************************************************************************************************/
static String *
tlsClientToLog(const THIS_VOID)
{
    THIS(const TlsClient);

    return strNewFmt(
        "{ioClient: %s, timeout: %" PRIu64", verifyPeer: %s}",
        objMemContextFreeing(this) ? NULL_Z : strZ(ioClientToLog(this->ioClient)), this->timeout,
        cvtBoolToConstZ(this->verifyPeer));
}

#define FUNCTION_LOG_TLS_CLIENT_TYPE                                                                                               \
    TlsClient *
#define FUNCTION_LOG_TLS_CLIENT_FORMAT(value, buffer, bufferSize)                                                                  \
    FUNCTION_LOG_STRING_OBJECT_FORMAT(value, tlsClientToLog, buffer, bufferSize)

/***********************************************************************************************************************************
Free connection
***********************************************************************************************************************************/
static void
tlsClientFreeResource(THIS_VOID)
{
    THIS(TlsClient);

    FUNCTION_LOG_BEGIN(logLevelTrace);
        FUNCTION_LOG_PARAM(TLS_CLIENT, this);
    FUNCTION_LOG_END();

    ASSERT(this != NULL);

    SSL_CTX_free(this->context);

    FUNCTION_LOG_RETURN_VOID();
}

/***********************************************************************************************************************************
Check if a name from the server certificate matches the hostname

Matching is always case-insensitive since DNS is case insensitive.
***********************************************************************************************************************************/
static bool
tlsClientHostVerifyName(const String *host, const String *name)
{
    FUNCTION_LOG_BEGIN(logLevelTrace);
        FUNCTION_LOG_PARAM(STRING, host);
        FUNCTION_LOG_PARAM(STRING, name);
    FUNCTION_LOG_END();

    ASSERT(host != NULL);
    ASSERT(name != NULL);

    // Check for NULLs in the name
    tlsCertNameVerify(name);

    bool result = false;

    // Try an exact match
    if (strcasecmp(strZ(name), strZ(host)) == 0)                                                                    // {vm_covered}
    {
        result = true;                                                                                              // {vm_covered}
    }
    // Else check if a wildcard certificate matches the host name
    //
    // The rules are:
    // 1. Only match the '*' character as wildcard
    // 2. Only match wildcards at the start of the string
    // 3. The '*' character does *not* match '.', meaning that we match only a single pathname component.
    // 4. Don't support more than one '*' in a single pattern.
    //
    // This is roughly in line with RFC2818, but contrary to what most browsers appear to be implementing (point 3 being the
    // difference)
    else if (strZ(name)[0] == '*' && strZ(name)[1] == '.' && strSize(name) > 2 &&                                   // {vm_covered}
             strSize(name) < strSize(host) &&                                                                       // {vm_covered}
             strcasecmp(strZ(name) + 1, strZ(host) + strSize(host) - strSize(name) + 1) == 0 &&                     // {vm_covered}
             strChr(host, '.') >= (int)(strSize(host) - strSize(name)))                                             // {vm_covered}
    {
        result = true;                                                                                              // {vm_covered}
    }

    FUNCTION_LOG_RETURN(BOOL, result);
}

/***********************************************************************************************************************************
Verify that the server certificate matches the hostname we connected to

The certificate's Common Name and Subject Alternative Names are considered.
***********************************************************************************************************************************/
static bool
tlsClientHostVerify(const String *host, X509 *certificate)
{
    FUNCTION_LOG_BEGIN(logLevelTrace);
        FUNCTION_LOG_PARAM(STRING, host);
        FUNCTION_LOG_PARAM_P(VOID, certificate);
    FUNCTION_LOG_END();

    ASSERT(host != NULL);

    bool result = false;

    // Error if the certificate is NULL
    if (certificate == NULL)                                                                                        // {vm_covered}
        THROW(CryptoError, "No certificate presented by the TLS server");                                           // {vm_covered}

    MEM_CONTEXT_TEMP_BEGIN()                                                                                        // {vm_covered}
    {
        // First get the subject alternative names from the certificate and compare them against the hostname
        STACK_OF(GENERAL_NAME) *altNameStack = (STACK_OF(GENERAL_NAME) *)X509_get_ext_d2i(                          // {vm_covered}
            certificate, NID_subject_alt_name, NULL, NULL);                                                         // {vm_covered}
        bool altNameFound = false;                                                                                  // {vm_covered}

        if (altNameStack)                                                                                           // {vm_covered}
        {
            for (int altNameIdx = 0; altNameIdx < sk_GENERAL_NAME_num(altNameStack); altNameIdx++)                  // {vm_covered}
            {
                const GENERAL_NAME *name = sk_GENERAL_NAME_value(altNameStack, altNameIdx);                         // {vm_covered}
                altNameFound = true;                                                                                // {vm_covered}

                if (name->type == GEN_DNS)                                                                          // {vm_covered}
                    result = tlsClientHostVerifyName(host, tlsAsn1ToStr(name->d.dNSName));                          // {vm_covered}

                if (result != false)                                                                                // {vm_covered}
                    break;                                                                                          // {vm_covered}
            }

            sk_GENERAL_NAME_pop_free(altNameStack, GENERAL_NAME_free);                                              // {vm_covered}
        }

        // If no subject alternative name was found then check the common name. Per RFC 2818 and RFC 6125, if the subjectAltName
        // extension of type dNSName is present the CN must be ignored.
        if (!altNameFound)                                                                                          // {vm_covered}
            result = tlsClientHostVerifyName(host, tlsCertCommonName(certificate));                                 // {vm_covered}
    }
    MEM_CONTEXT_TEMP_END();                                                                                         // {vm_covered}

    FUNCTION_LOG_RETURN(BOOL, result);                                                                              // {vm_covered}
}

/***********************************************************************************************************************************
!!!INIT STEPS FOR CLIENT CERT PULLED FROM src/interfaces/libpq/fe-secure-openssl.c initialize_SSL()
***********************************************************************************************************************************/
// static int
// tlsClientPwd(char *buf, int size, int rwflag, void *userdata)
// {
//     (void)buf;
//     (void)size;
//     (void)rwflag;
//     (void)userdata;
// }

static void
tlsClientInit(const TlsClient *const this, SSL *const tlsSession)
{
    FUNCTION_LOG_BEGIN(logLevelTrace);
        FUNCTION_LOG_PARAM(TLS_CLIENT, this);
        FUNCTION_LOG_PARAM_P(VOID, tlsSession);
    FUNCTION_LOG_END();

    MEM_CONTEXT_TEMP_BEGIN()
    {
        // !!! 1------------------------------------------------------------
        /* THIS WILL GENERATE AN ERROR
        * Delegate the client cert password prompt to the libpq wrapper callback
        * if any is defined.
        *
        * If the application hasn't installed its own and the sslpassword
        * parameter is non-null, we install ours now to make sure we supply
        * PGconn->sslpassword to OpenSSL instead of letting it prompt on stdin.
        *
        * This will replace OpenSSL's default PEM_def_callback (which prompts on
        * stdin), but we're only setting it for this SSL context so it's
        * harmless.
        */
        // if (PQsslKeyPassHook
        //     || (conn->sslpassword && strlen(conn->sslpassword) > 0))
        // {
        //     SSL_CTX_set_default_passwd_cb(SSL_context, PQssl_passwd_cb);
        //     SSL_CTX_set_default_passwd_cb_userdata(SSL_context, conn);
        // }

        // Set server host name used for validation
        cryptoError(SSL_set_tlsext_host_name(tlsSession, strZ(this->host)) != 1, "unable to set TLS host name");

        // !!! 9------------------------------------------------------------
        // ??? NOT CLEAR IF THIS IS NEEDED SINCE IT JUST RETURNS OK IN PG CODE
        /*
        * If a root cert was loaded, also set our certificate verification
        * callback.
        */
        // if (have_rootcert)
        //     SSL_set_verify(conn->ssl, SSL_VERIFY_PEER, verify_cb);
    }
    MEM_CONTEXT_TEMP_END();

    FUNCTION_LOG_RETURN_VOID();
}

/***********************************************************************************************************************************
!!!AUTH STEPS FOR CLIENT CERT PULLED FROM src/interfaces/libpq/fe-secure-openssl.c open_client_SSL()
***********************************************************************************************************************************/
static bool
tlsClientAuth(const TlsClient *const this, SSL *const tlsSession)
{
    FUNCTION_LOG_BEGIN(logLevelTrace);
        FUNCTION_LOG_PARAM(TLS_CLIENT, this);
        FUNCTION_LOG_PARAM_P(VOID, tlsSession);
    FUNCTION_LOG_END();

    bool result = false;

    MEM_CONTEXT_TEMP_BEGIN()
    {
        // Verify that the certificate presented by the server is valid
        if (this->verifyPeer)                                                                                       // {vm_covered}
        {
            // Verify that the chain of trust leads to a valid CA
            long int verifyResult = SSL_get_verify_result(tlsSession);                                              // {vm_covered}

            if (verifyResult != X509_V_OK)                                                                          // {vm_covered}
            {
                THROW_FMT(                                                                                          // {vm_covered}
                    CryptoError, "unable to verify certificate presented by '%s': [%ld] %s",                        // {vm_covered}
                    strZ(ioClientName(this->ioClient)), verifyResult,                                               // {vm_covered}
                    X509_verify_cert_error_string(verifyResult));                                                   // {vm_covered}
            }

            // Verify that the hostname appears in the certificate
            X509 *certificate = SSL_get_peer_certificate(tlsSession);                                               // {vm_covered}
            bool nameResult = tlsClientHostVerify(this->host, certificate);                                         // {vm_covered}
            X509_free(certificate);                                                                                 // {vm_covered}

            if (!nameResult)                                                                                        // {vm_covered}
            {
                THROW_FMT(                                                                                          // {vm_covered}
                    CryptoError,                                                                                    // {vm_covered}
                    "unable to find hostname '%s' in certificate common name or subject alternative names",         // {vm_covered}
                    strZ(this->host));                                                                              // {vm_covered}
            }
        }

        result = true;
    }
    MEM_CONTEXT_TEMP_END();

    FUNCTION_LOG_RETURN(BOOL, result);
}

/***********************************************************************************************************************************
Open TLS session on a socket
***********************************************************************************************************************************/
static IoSession *
tlsClientOpen(THIS_VOID)
{
    THIS(TlsClient);

    FUNCTION_LOG_BEGIN(logLevelTrace);
        FUNCTION_LOG_PARAM(TLS_CLIENT, this);
    FUNCTION_LOG_END();

    ASSERT(this != NULL);

    IoSession *result = NULL;

    MEM_CONTEXT_TEMP_BEGIN()
    {
        bool retry;
        Wait *wait = waitNew(this->timeout);
        SSL *tlsSession = NULL;

        do
        {
            // Assume there will be no retry
            retry = false;

            // Create the TLS session
            tlsSession = SSL_new(this->context);
            cryptoError(tlsSession == NULL, "unable to create TLS session");

            // Initialize TLS session
            TRY_BEGIN()
            {
                tlsClientInit(this, tlsSession);
            }
            CATCH_ANY()
            {
                SSL_free(tlsSession);                                                   // {uncovered - !!! add test}
                RETHROW();                                                              // {uncovered - !!! add test}
            }
            TRY_END();

            // Open TLS session
            TRY_BEGIN()
            {
                // Open the underlying session first since this is mostly likely to fail
                IoSession *ioSession = NULL;

                TRY_BEGIN()
                {
                    ioSession = ioClientOpen(this->ioClient);
                }
                CATCH_ANY()
                {
                    SSL_free(tlsSession);
                    RETHROW();
                }
                TRY_END();

                // Open session
                result = tlsSessionNew(tlsSession, ioSession, this->timeout);
            }
            CATCH_ANY()
            {
                result = NULL;

                // Retry if wait time has not expired
                if (waitMore(wait))
                {
                    LOG_DEBUG_FMT("retry %s: %s", errorTypeName(errorType()), errorMessage());
                    retry = true;

                    statInc(TLS_STAT_RETRY_STR);
                }
                else
                    RETHROW();
            }
            TRY_END();
        }
        while (retry);

        // Authenticate TLS session
        ioSessionAuthenticatedSet(result, tlsClientAuth(this, tlsSession));

        // Move session
        ioSessionMove(result, memContextPrior());
    }
    MEM_CONTEXT_TEMP_END();

    statInc(TLS_STAT_SESSION_STR);

    FUNCTION_LOG_RETURN(IO_SESSION, result);
}

/**********************************************************************************************************************************/
static const String *
tlsClientName(THIS_VOID)
{
    THIS(TlsClient);

    FUNCTION_TEST_BEGIN();
        FUNCTION_TEST_PARAM(TLS_CLIENT, this);
    FUNCTION_TEST_END();

    ASSERT(this != NULL);

    FUNCTION_TEST_RETURN(ioClientName(this->ioClient));
}

/**********************************************************************************************************************************/
static const IoClientInterface tlsClientInterface =
{
    .type = IO_CLIENT_TLS_TYPE,
    .name = tlsClientName,
    .open = tlsClientOpen,
    .toLog = tlsClientToLog,
};

IoClient *
tlsClientNew(
    IoClient *const ioClient, const String *const host, const TimeMSec timeout, const bool verifyPeer, const String *const caFile,
    const String *const caPath, const String *const certFile, const String *const keyFile, const String *const crlFile)
{
    FUNCTION_LOG_BEGIN(logLevelDebug);
        FUNCTION_LOG_PARAM(IO_CLIENT, ioClient);
        FUNCTION_LOG_PARAM(STRING, host);
        FUNCTION_LOG_PARAM(TIME_MSEC, timeout);
        FUNCTION_LOG_PARAM(BOOL, verifyPeer);
        FUNCTION_LOG_PARAM(STRING, caFile);
        FUNCTION_LOG_PARAM(STRING, caPath);
        FUNCTION_LOG_PARAM(STRING, certFile);
        FUNCTION_LOG_PARAM(STRING, keyFile);
        FUNCTION_LOG_PARAM(STRING, crlFile);
    FUNCTION_LOG_END();

    ASSERT(ioClient != NULL);

    IoClient *this = NULL;

    OBJ_NEW_BEGIN(TlsClient)
    {
        TlsClient *driver = OBJ_NEW_ALLOC();

        *driver = (TlsClient)
        {
            .ioClient = ioClientMove(ioClient, MEM_CONTEXT_NEW()),
            .host = strDup(host),
            .timeout = timeout,
            .verifyPeer = verifyPeer,
            .context = tlsContext(),
        };

<<<<<<< HEAD
        // Set callback to free context
        memContextCallbackSet(driver->memContext, tlsClientFreeResource, driver);
=======
        // Setup TLS context
        // -------------------------------------------------------------------------------------------------------------------------
        cryptoInit();

        // Select the TLS method to use.  To maintain compatibility with older versions of OpenSSL we need to use an SSL method,
        // but SSL versions will be excluded in SSL_CTX_set_options().
        const SSL_METHOD *method = SSLv23_method();
        cryptoError(method == NULL, "unable to load TLS method");

        // Create the TLS context
        driver->context = SSL_CTX_new(method);
        cryptoError(driver->context == NULL, "unable to create TLS context");

        memContextCallbackSet(objMemContext(driver), tlsClientFreeResource, driver);
>>>>>>> 1afea449

        // Enable safe compatibility options
        SSL_CTX_set_options(driver->context, (long)SSL_OP_ALL);

        // Set location of CA certificates if the server certificate will be verified
        if (driver->verifyPeer)
        {
            // If the user specified a location
            if (caFile != NULL || caPath != NULL)                                                                   // {vm_covered}
            {
                cryptoError(                                                                                        // {vm_covered}
                    SSL_CTX_load_verify_locations(driver->context, strZNull(caFile), strZNull(caPath)) != 1,        // {vm_covered}
                    "unable to set user-defined CA certificate location");                                          // {vm_covered}
            }
            // Else use the defaults
            else
            {
                cryptoError(
                    SSL_CTX_set_default_verify_paths(driver->context) != 1, "unable to set default CA certificate location");
            }
        }

        // Load certificate and key, if specified
        tlsCertKeyLoad(driver->context, certFile, keyFile);

        // Load certificate revocation list
        tlsCrlLoad(driver->context, crlFile);

        // Increment stat
        statInc(TLS_STAT_CLIENT_STR);

        // Create client interface
        this = ioClientNew(driver, &tlsClientInterface);
    }
    OBJ_NEW_END();

    FUNCTION_LOG_RETURN(IO_CLIENT, this);
}<|MERGE_RESOLUTION|>--- conflicted
+++ resolved
@@ -439,25 +439,8 @@
             .context = tlsContext(),
         };
 
-<<<<<<< HEAD
         // Set callback to free context
-        memContextCallbackSet(driver->memContext, tlsClientFreeResource, driver);
-=======
-        // Setup TLS context
-        // -------------------------------------------------------------------------------------------------------------------------
-        cryptoInit();
-
-        // Select the TLS method to use.  To maintain compatibility with older versions of OpenSSL we need to use an SSL method,
-        // but SSL versions will be excluded in SSL_CTX_set_options().
-        const SSL_METHOD *method = SSLv23_method();
-        cryptoError(method == NULL, "unable to load TLS method");
-
-        // Create the TLS context
-        driver->context = SSL_CTX_new(method);
-        cryptoError(driver->context == NULL, "unable to create TLS context");
-
         memContextCallbackSet(objMemContext(driver), tlsClientFreeResource, driver);
->>>>>>> 1afea449
 
         // Enable safe compatibility options
         SSL_CTX_set_options(driver->context, (long)SSL_OP_ALL);
