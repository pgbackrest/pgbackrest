--- conflicted
+++ resolved
@@ -7,7 +7,6 @@
 #include <strings.h>
 
 #include <openssl/conf.h>
-#include <openssl/err.h>
 #include <openssl/ssl.h>
 #include <openssl/x509v3.h>
 
@@ -38,12 +37,6 @@
     SocketClient *socketClient;                                     // Socket client
 
     SSL_CTX *context;                                               // TLS context
-<<<<<<< HEAD
-    SSL *session;                                                   // TLS session on the socket
-    IoRead *read;                                                   // Read interface
-    IoWrite *write;                                                 // Write interface
-=======
->>>>>>> 82fc9f5f
 };
 
 OBJECT_DEFINE_FREE(TLS_CLIENT);
@@ -57,139 +50,6 @@
 }
 OBJECT_DEFINE_FREE_RESOURCE_END(LOG);
 
-<<<<<<< HEAD
-/***********************************************************************************************************************************
-Process results and report errors. Returns true if the command should continue and false if it should exit.
-***********************************************************************************************************************************/
-static int
-tlsResult(TlsClient *this, int result, bool closeOk)
-{
-    FUNCTION_LOG_BEGIN(logLevelTrace);
-        FUNCTION_LOG_PARAM(TLS_CLIENT, this);
-        FUNCTION_LOG_PARAM(INT, result);
-        FUNCTION_LOG_PARAM(BOOL, closeOk);
-    FUNCTION_LOG_END();
-
-    ASSERT(this != NULL);
-    ASSERT(this->session != NULL);
-
-    if (result <= 0)
-    {
-        // Get tls error and store errno in case of syscall error
-        int error = SSL_get_error(this->session, result);
-        int errNo = errno;
-
-        LOG_DEBUG_FMT("tls error %d, sys error %d", error, errNo);
-
-        ERR_clear_error();
-
-        switch (error)
-        {
-            // The connection was closed
-            case SSL_ERROR_ZERO_RETURN:
-            {
-                tlsClientClose(this);
-
-                if (!closeOk)
-                    THROW(ProtocolError, "unexpected eof");
-
-                result = -1;
-                break;
-            }
-
-            // Try the read/write again
-            case SSL_ERROR_WANT_READ:
-            case SSL_ERROR_WANT_WRITE:
-            {
-                sckSessionReady(this->socketSession, error == SSL_ERROR_WANT_READ, error == SSL_ERROR_WANT_WRITE);
-
-                result = 0;
-                break;
-            }
-
-            // A syscall failed (this usually indicates eof)
-            case SSL_ERROR_SYSCALL:
-            {
-                // Get the error before closing so it is not cleared
-                tlsClientClose(this);
-
-                // Throw the sys error if there is one
-                THROW_SYS_ERROR_CODE(errNo, KernelError, "tls failed syscall");
-                break;
-            }
-
-            // Some other tls error that cannot be handled
-            default:
-                THROW_FMT(ServiceError, "tls error [%d]", error);
-        }
-    }
-
-    FUNCTION_LOG_RETURN(INT, result);
-}
-
-/**********************************************************************************************************************************/
-TlsClient *
-tlsClientNewServer(TimeMSec timeout, const String *certificateFile, const String *privateKeyFile)
-{
-    FUNCTION_LOG_BEGIN(logLevelDebug);
-        FUNCTION_LOG_PARAM(TIME_MSEC, timeout);
-        FUNCTION_LOG_PARAM(STRING, certificateFile);
-        FUNCTION_LOG_PARAM(STRING, privateKeyFile);
-    FUNCTION_LOG_END();
-
-    ASSERT(certificateFile != NULL);
-    ASSERT(privateKeyFile != NULL);
-
-    TlsClient *this = NULL;
-
-    MEM_CONTEXT_NEW_BEGIN("TlsClient")
-    {
-        this = memNew(sizeof(TlsClient));
-
-        *this = (TlsClient)
-        {
-            .memContext = MEM_CONTEXT_NEW(),
-            .timeout = timeout,
-        };
-
-        // Setup TLS context
-        // -------------------------------------------------------------------------------------------------------------------------
-        cryptoInit();
-
-        // Select the TLS method to use.  To maintain compatibility with older versions of OpenSSL we need to use an SSL method,
-        // but SSL versions will be excluded in SSL_CTX_set_options().
-        const SSL_METHOD *method = SSLv23_method();
-        cryptoError(method == NULL, "unable to load TLS method");
-
-        // Create the TLS context
-        this->context = SSL_CTX_new(method);
-        cryptoError(this->context == NULL, "unable to create TLS context");
-
-        memContextCallbackSet(this->memContext, tlsClientFreeResource, this);
-
-        // Exclude SSL versions to only allow TLS and also disable compression
-        SSL_CTX_set_options(this->context, (long)(SSL_OP_ALL | SSL_OP_NO_SSLv2 | SSL_OP_NO_SSLv3 | SSL_OP_NO_COMPRESSION));
-
-        // Disable auto-retry to prevent SSL_read() from hanging
-        SSL_CTX_clear_mode(this->context, SSL_MODE_AUTO_RETRY);
-
-        // Set certificate and private key
-        cryptoError(
-            SSL_CTX_use_certificate_file(this->context, strPtr(certificateFile), SSL_FILETYPE_PEM) <= 0,
-            "unable to load certificate");
-        cryptoError(
-            SSL_CTX_use_PrivateKey_file(this->context, strPtr(privateKeyFile), SSL_FILETYPE_PEM) <= 0,
-            "unable to load private key");
-
-        tlsClientStatLocal.object++;
-    }
-    MEM_CONTEXT_NEW_END();
-
-    FUNCTION_LOG_RETURN(TLS_CLIENT, this);
-}
-
-=======
->>>>>>> 82fc9f5f
 /**********************************************************************************************************************************/
 TlsClient *
 tlsClientNew(SocketClient *socket, TimeMSec timeout, bool verifyPeer, const String *caFile, const String *caPath)
@@ -412,29 +272,6 @@
     TlsSession *result = NULL;
     SSL *session = NULL;
 
-<<<<<<< HEAD
-    // If no tls data pending then check the socket to reduce blocking
-    if (!SSL_pending(this->session))
-        sckSessionReadyRead(this->socketSession);
-
-    // If blocking read keep reading until buffer is full or eof
-    do
-    {
-        // Read and handle errors
-        size_t expectedBytes = bufRemains(buffer);
-        result = tlsResult(this, SSL_read(this->session, bufRemainsPtr(buffer), (int)expectedBytes), true);
-
-        // Update amount of buffer used
-        if (result > 0)
-        {
-            bufUsedInc(buffer, (size_t)result);
-        }
-        // If the connection was closed then we are at eof. It is up to the layer above tls to decide if this is an error.
-        else if (result == -1)
-            break;
-    }
-    while (block && bufRemains(buffer) > 0);
-=======
     MEM_CONTEXT_TEMP_BEGIN()
     {
         bool connected = false;
@@ -445,64 +282,12 @@
         {
             // Assume there will be no retry
             retry = false;
->>>>>>> 82fc9f5f
 
             TRY_BEGIN()
             {
                 // Create internal TLS session
                 cryptoError((session = SSL_new(this->context)) == NULL, "unable to create TLS session");
 
-<<<<<<< HEAD
-void
-tlsClientWrite(THIS_VOID, const Buffer *buffer)
-{
-    THIS(TlsClient);
-
-    FUNCTION_LOG_BEGIN(logLevelTrace);
-        FUNCTION_LOG_PARAM(TLS_CLIENT, this);
-        FUNCTION_LOG_PARAM(BUFFER, buffer);
-    FUNCTION_LOG_END();
-
-    ASSERT(this != NULL);
-    ASSERT(this->session != NULL);
-    ASSERT(buffer != NULL);
-
-    int result = 0;
-
-    do
-    {
-        result = tlsResult(this, SSL_write(this->session, bufPtrConst(buffer), (int)bufUsed(buffer)), false);
-
-        CHECK(result == 0 || (size_t)result == bufUsed(buffer));
-    }
-    while (result == 0);
-
-    FUNCTION_LOG_RETURN_VOID();
-}
-
-/***********************************************************************************************************************************
-Close the connection
-***********************************************************************************************************************************/
-void
-tlsClientClose(TlsClient *this)
-{
-    FUNCTION_LOG_BEGIN(logLevelTrace);
-        FUNCTION_LOG_PARAM(TLS_CLIENT, this);
-    FUNCTION_LOG_END();
-
-    ASSERT(this != NULL);
-
-    // Free the TLS session
-    if (this->session != NULL)
-    {
-        SSL_shutdown(this->session);
-        SSL_free(this->session);
-        this->session = NULL;
-
-        // Free the socket
-        sckSessionFree(this->socketSession);
-        this->socketSession = NULL;
-=======
                 // Set server host name used for validation
                 cryptoError(
                     SSL_set_tlsext_host_name(session, strPtr(sckClientHost(this->socketClient))) != 1,
@@ -536,94 +321,10 @@
             RETHROW();
 
         tlsSessionMove(result, memContextPrior());
->>>>>>> 82fc9f5f
     }
     MEM_CONTEXT_TEMP_END();
 
-<<<<<<< HEAD
-    FUNCTION_LOG_RETURN_VOID();
-}
-
-/***********************************************************************************************************************************
-Has session been closed by the server?
-***********************************************************************************************************************************/
-bool
-tlsClientEof(THIS_VOID)
-{
-    THIS(TlsClient);
-
-    FUNCTION_LOG_BEGIN(logLevelTrace);
-        FUNCTION_LOG_PARAM(TLS_CLIENT, this);
-    FUNCTION_LOG_END();
-
-    ASSERT(this != NULL);
-
-    FUNCTION_LOG_RETURN(BOOL, this->session == NULL);
-}
-
-/***********************************************************************************************************************************
-Accept a connection
-***********************************************************************************************************************************/
-void
-tlsClientAccept(TlsClient *this, SocketSession *socketSession)
-{
-    FUNCTION_LOG_BEGIN(logLevelTrace)
-        FUNCTION_LOG_PARAM(TLS_CLIENT, this);
-        FUNCTION_LOG_PARAM(SOCKET_SESSION, socketSession);
-    FUNCTION_LOG_END();
-
-    ASSERT(this != NULL);
-    ASSERT(socketSession != NULL);
-
-    // !!! THIS SHOULD BE A MOVE, BUT THIS IS TEMP CODE
-    this->socketSession = socketSession;
-
-    // Free the read/write interfaces
-    ioReadFree(this->read);
-    this->read = NULL;
-    ioWriteFree(this->write);
-    this->write = NULL;
-
-    // Negotiate TLS
-    cryptoError((this->session = SSL_new(this->context)) == NULL, "unable to create TLS context");
-
-    cryptoError(
-        SSL_set_fd(this->session, sckSessionFd(this->socketSession)) != 1, "unable to add socket to TLS context");
-
-    // Keep trying the accept until success or error
-    while (tlsResult(this, SSL_accept(this->session), false) == 0);
-
-    MEM_CONTEXT_BEGIN(this->memContext)
-    {
-        // Create read and write interfaces
-        this->write = ioWriteNewP(this, .write = tlsClientWrite);
-        ioWriteOpen(this->write);
-        this->read = ioReadNewP(this, .block = true, .eof = tlsClientEof, .read = tlsClientRead);
-        ioReadOpen(this->read);
-    }
-    MEM_CONTEXT_END();
-
     tlsClientStatLocal.session++;
-
-    FUNCTION_LOG_RETURN_VOID();
-}
-
-/***********************************************************************************************************************************
-Open connection if this is a new client or if the connection was closed by the server
-***********************************************************************************************************************************/
-bool
-tlsClientOpen(TlsClient *this)
-{
-    FUNCTION_LOG_BEGIN(logLevelTrace)
-        FUNCTION_LOG_PARAM(TLS_CLIENT, this);
-    FUNCTION_LOG_END();
-
-    ASSERT(this != NULL);
-
-    bool result = false;
-=======
-    tlsClientStatLocal.session++;
->>>>>>> 82fc9f5f
 
     // Verify that the certificate presented by the server is valid
     if (this->verifyPeer)
@@ -633,65 +334,10 @@
 
         if (verifyResult != X509_V_OK)
         {
-<<<<<<< HEAD
-            bool connected = false;
-            bool retry;
-            Wait *wait = waitNew(this->timeout);
-
-            do
-            {
-                // Assume there will be no retry
-                retry = false;
-
-                TRY_BEGIN()
-                {
-                    // Open the socket
-                    MEM_CONTEXT_BEGIN(this->memContext)
-                    {
-                        this->socketSession = sckClientOpen(this->socketClient);
-                    }
-                    MEM_CONTEXT_END();
-
-                    // Negotiate TLS
-                    cryptoError((this->session = SSL_new(this->context)) == NULL, "unable to create TLS context");
-
-                    cryptoError(
-                        SSL_set_tlsext_host_name(this->session, strPtr(sckSessionHost(this->socketSession))) != 1,
-                        "unable to set TLS host name");
-                    cryptoError(
-                        SSL_set_fd(this->session, sckSessionFd(this->socketSession)) != 1, "unable to add socket to TLS context");
-
-                    // Keep trying the connection until success or error
-                    while (tlsResult(this, SSL_connect(this->session), false) == 0);
-
-                    // Connection was successful
-                    connected = true;
-                }
-                CATCH_ANY()
-                {
-                    // Retry if wait time has not expired
-                    if (waitMore(wait))
-                    {
-                        LOG_DEBUG_FMT("retry %s: %s", errorTypeName(errorType()), errorMessage());
-                        retry = true;
-
-                        tlsClientStatLocal.retry++;
-                    }
-
-                    tlsClientClose(this);
-                }
-                TRY_END();
-            }
-            while (!connected && retry);
-
-            if (!connected)
-                RETHROW();
-=======
             THROW_FMT(
                 CryptoError, "unable to verify certificate presented by '%s:%u': [%ld] %s",
                 strPtr(sckClientHost(this->socketClient)), sckClientPort(this->socketClient), verifyResult,
                 X509_verify_cert_error_string(verifyResult));
->>>>>>> 82fc9f5f
         }
 
         // Verify that the hostname appears in the certificate
