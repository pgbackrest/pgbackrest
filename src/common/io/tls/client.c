/***********************************************************************************************************************************
TLS Client
***********************************************************************************************************************************/
#include "build.auto.h"

#include <strings.h>

#include "common/crypto/common.h"
#include "common/debug.h"
#include "common/log.h"
#include "common/io/client.h"
#include "common/io/io.h"
#include "common/io/tls/client.h"
#include "common/io/tls/common.h"
#include "common/io/tls/session.h"
#include "common/stat.h"
#include "common/type/object.h"
#include "common/wait.h"

/***********************************************************************************************************************************
Statistics constants
***********************************************************************************************************************************/
STRING_EXTERN(TLS_STAT_CLIENT_STR,                                  TLS_STAT_CLIENT);
STRING_EXTERN(TLS_STAT_RETRY_STR,                                   TLS_STAT_RETRY);
STRING_EXTERN(TLS_STAT_SESSION_STR,                                 TLS_STAT_SESSION);

/***********************************************************************************************************************************
Object type
***********************************************************************************************************************************/
typedef struct TlsClient
{
    const String *host;                                             // Host to use for peer verification
    TimeMSec timeoutConnect;                                        // Timeout for connection
    TimeMSec timeoutSession;                                        // Timeout passed to session
    bool verifyPeer;                                                // Should the peer (server) certificate be verified?
    IoClient *ioClient;                                             // Underlying client (usually a SocketClient)

    SSL_CTX *context;                                               // TLS context
} TlsClient;

/***********************************************************************************************************************************
Macros for function logging
***********************************************************************************************************************************/
static String *
tlsClientToLog(const THIS_VOID)
{
    THIS(const TlsClient);

    return strNewFmt(
        "{ioClient: %s, timeoutConnect: %" PRIu64 ", timeoutSession: %" PRIu64 ", verifyPeer: %s}",
        objMemContextFreeing(this) ? NULL_Z : strZ(ioClientToLog(this->ioClient)), this->timeoutConnect, this->timeoutSession,
        cvtBoolToConstZ(this->verifyPeer));
}

#define FUNCTION_LOG_TLS_CLIENT_TYPE                                                                                               \
    TlsClient *
#define FUNCTION_LOG_TLS_CLIENT_FORMAT(value, buffer, bufferSize)                                                                  \
    FUNCTION_LOG_STRING_OBJECT_FORMAT(value, tlsClientToLog, buffer, bufferSize)

/***********************************************************************************************************************************
Free connection
***********************************************************************************************************************************/
static void
tlsClientFreeResource(THIS_VOID)
{
    THIS(TlsClient);

    FUNCTION_LOG_BEGIN(logLevelTrace);
        FUNCTION_LOG_PARAM(TLS_CLIENT, this);
    FUNCTION_LOG_END();

    ASSERT(this != NULL);

    SSL_CTX_free(this->context);

    FUNCTION_LOG_RETURN_VOID();
}

/***********************************************************************************************************************************
Check if a name from the server certificate matches the hostname

Matching is always case-insensitive since DNS is case insensitive.
***********************************************************************************************************************************/
static bool
tlsClientHostVerifyName(const String *host, const String *name)
{
    FUNCTION_LOG_BEGIN(logLevelTrace);
        FUNCTION_LOG_PARAM(STRING, host);
        FUNCTION_LOG_PARAM(STRING, name);
    FUNCTION_LOG_END();

    ASSERT(host != NULL);
    ASSERT(name != NULL);

    // Check for NULLs in the name
    tlsCertNameVerify(name);

    bool result = false;

    // Try an exact match
    if (strcasecmp(strZ(name), strZ(host)) == 0)                                                                    // {vm_covered}
    {
        result = true;                                                                                              // {vm_covered}
    }
    // Else check if a wildcard certificate matches the host name
    //
    // The rules are:
    // 1. Only match the '*' character as wildcard
    // 2. Only match wildcards at the start of the string
    // 3. The '*' character does *not* match '.', meaning that we match only a single pathname component.
    // 4. Don't support more than one '*' in a single pattern.
    //
    // This is roughly in line with RFC2818, but contrary to what most browsers appear to be implementing (point 3 being the
    // difference)
    else if (strZ(name)[0] == '*' && strZ(name)[1] == '.' && strSize(name) > 2 &&                                   // {vm_covered}
             strSize(name) < strSize(host) &&                                                                       // {vm_covered}
             strcasecmp(strZ(name) + 1, strZ(host) + strSize(host) - strSize(name) + 1) == 0 &&                     // {vm_covered}
             strChr(host, '.') >= (int)(strSize(host) - strSize(name)))                                             // {vm_covered}
    {
        result = true;                                                                                              // {vm_covered}
    }

    FUNCTION_LOG_RETURN(BOOL, result);
}

/***********************************************************************************************************************************
Verify that the server certificate matches the hostname we connected to

The certificate's Common Name and Subject Alternative Names are considered.
***********************************************************************************************************************************/
static bool
tlsClientHostVerify(const String *host, X509 *certificate)
{
    FUNCTION_LOG_BEGIN(logLevelTrace);
        FUNCTION_LOG_PARAM(STRING, host);
        FUNCTION_LOG_PARAM_P(VOID, certificate);
    FUNCTION_LOG_END();

    ASSERT(host != NULL);

    bool result = false;

    // Error if the certificate is NULL
    if (certificate == NULL)                                                                                        // {vm_covered}
        THROW(CryptoError, "No certificate presented by the TLS server");                                           // {vm_covered}

    MEM_CONTEXT_TEMP_BEGIN()                                                                                        // {vm_covered}
    {
        // First get the subject alternative names from the certificate and compare them against the hostname
        STACK_OF(GENERAL_NAME) *altNameStack = (STACK_OF(GENERAL_NAME) *)X509_get_ext_d2i(                          // {vm_covered}
            certificate, NID_subject_alt_name, NULL, NULL);                                                         // {vm_covered}
        bool altNameFound = false;                                                                                  // {vm_covered}

        if (altNameStack)                                                                                           // {vm_covered}
        {
            for (int altNameIdx = 0; altNameIdx < sk_GENERAL_NAME_num(altNameStack); altNameIdx++)                  // {vm_covered}
            {
                const GENERAL_NAME *name = sk_GENERAL_NAME_value(altNameStack, altNameIdx);                         // {vm_covered}
                altNameFound = true;                                                                                // {vm_covered}

                if (name->type == GEN_DNS)                                                                          // {vm_covered}
                    result = tlsClientHostVerifyName(host, tlsAsn1ToStr(name->d.dNSName));                          // {vm_covered}

                if (result != false)                                                                                // {vm_covered}
                    break;                                                                                          // {vm_covered}
            }

            sk_GENERAL_NAME_pop_free(altNameStack, GENERAL_NAME_free);                                              // {vm_covered}
        }

        // If no subject alternative name was found then check the common name. Per RFC 2818 and RFC 6125, if the subjectAltName
        // extension of type dNSName is present the CN must be ignored.
        if (!altNameFound)                                                                                          // {vm_covered}
            result = tlsClientHostVerifyName(host, tlsCertCommonName(certificate));                                 // {vm_covered}
    }
    MEM_CONTEXT_TEMP_END();                                                                                         // {vm_covered}

    FUNCTION_LOG_RETURN(BOOL, result);                                                                              // {vm_covered}
}

/***********************************************************************************************************************************
Authenticate server

Adapted from PostgreSQL open_client_SSL() in src/interfaces/libpq/fe-secure-openssl.c.
***********************************************************************************************************************************/
static bool
tlsClientAuth(const TlsClient *const this, SSL *const tlsSession)
{
    FUNCTION_LOG_BEGIN(logLevelTrace);
        FUNCTION_LOG_PARAM(TLS_CLIENT, this);
        FUNCTION_LOG_PARAM_P(VOID, tlsSession);
    FUNCTION_LOG_END();

    bool result = false;

    MEM_CONTEXT_TEMP_BEGIN()
    {
        // Verify that the certificate presented by the server is valid
        if (this->verifyPeer)                                                                                       // {vm_covered}
        {
            // Verify that the chain of trust leads to a valid CA
            long int verifyResult = SSL_get_verify_result(tlsSession);                                              // {vm_covered}

            if (verifyResult != X509_V_OK)                                                                          // {vm_covered}
            {
                THROW_FMT(                                                                                          // {vm_covered}
                    CryptoError, "unable to verify certificate presented by '%s': [%ld] %s",                        // {vm_covered}
                    strZ(ioClientName(this->ioClient)), verifyResult,                                               // {vm_covered}
                    X509_verify_cert_error_string(verifyResult));                                                   // {vm_covered}
            }

            // Verify that the hostname appears in the certificate
            X509 *certificate = SSL_get_peer_certificate(tlsSession);                                               // {vm_covered}
            bool nameResult = tlsClientHostVerify(this->host, certificate);                                         // {vm_covered}
            X509_free(certificate);                                                                                 // {vm_covered}

            if (!nameResult)                                                                                        // {vm_covered}
            {
                THROW_FMT(                                                                                          // {vm_covered}
                    CryptoError,                                                                                    // {vm_covered}
                    "unable to find hostname '%s' in certificate common name or subject alternative names",         // {vm_covered}
                    strZ(this->host));                                                                              // {vm_covered}
            }
        }

        result = true;
    }
    MEM_CONTEXT_TEMP_END();

    FUNCTION_LOG_RETURN(BOOL, result);
}

/***********************************************************************************************************************************
Open TLS session on a socket
***********************************************************************************************************************************/
static IoSession *
tlsClientOpen(THIS_VOID)
{
    THIS(TlsClient);

    FUNCTION_LOG_BEGIN(logLevelTrace);
        FUNCTION_LOG_PARAM(TLS_CLIENT, this);
    FUNCTION_LOG_END();

    ASSERT(this != NULL);

    IoSession *result = NULL;

    MEM_CONTEXT_TEMP_BEGIN()
    {
        bool retry;
        Wait *wait = waitNew(this->timeoutConnect);
        SSL *tlsSession = NULL;

        do
        {
            // Assume there will be no retry
            retry = false;

            // Create the TLS session
            tlsSession = SSL_new(this->context);
            cryptoError(tlsSession == NULL, "unable to create TLS session");

            // Set server host name used for validation
            cryptoError(SSL_set_tlsext_host_name(tlsSession, strZ(this->host)) != 1, "unable to set TLS host name");

            // Open TLS session
            TRY_BEGIN()
            {
                // Open the underlying session first since this is mostly likely to fail
                IoSession *ioSession = NULL;

                TRY_BEGIN()
                {
                    ioSession = ioClientOpen(this->ioClient);
                }
                CATCH_ANY()
                {
                    SSL_free(tlsSession);
                    RETHROW();
                }
                TRY_END();

                // Open session
                result = tlsSessionNew(tlsSession, ioSession, this->timeoutSession);
            }
            CATCH_ANY()
            {
                result = NULL;

                // Retry if wait time has not expired
                if (waitMore(wait))
                {
                    LOG_DEBUG_FMT("retry %s: %s", errorTypeName(errorType()), errorMessage());
                    retry = true;

                    statInc(TLS_STAT_RETRY_STR);
                }
                else
                    RETHROW();
            }
            TRY_END();
        }
        while (retry);

        // Authenticate TLS session
        ASSERT(result != NULL);
        ioSessionAuthenticatedSet(result, tlsClientAuth(this, tlsSession));

        // Move session
        ioSessionMove(result, memContextPrior());
    }
    MEM_CONTEXT_TEMP_END();

    statInc(TLS_STAT_SESSION_STR);

    FUNCTION_LOG_RETURN(IO_SESSION, result);
}

/**********************************************************************************************************************************/
static const String *
tlsClientName(THIS_VOID)
{
    THIS(TlsClient);

    FUNCTION_TEST_BEGIN();
        FUNCTION_TEST_PARAM(TLS_CLIENT, this);
    FUNCTION_TEST_END();

    ASSERT(this != NULL);

    FUNCTION_TEST_RETURN(ioClientName(this->ioClient));
}

/***********************************************************************************************************************************
Initialize TLS session with all required security features

Adapted from PostgreSQL initialize_SSL() in src/interfaces/libpq/fe-secure-openssl.c.
***********************************************************************************************************************************/
static const IoClientInterface tlsClientInterface =
{
    .type = IO_CLIENT_TLS_TYPE,
    .name = tlsClientName,
    .open = tlsClientOpen,
    .toLog = tlsClientToLog,
};

IoClient *
tlsClientNew(
    IoClient *const ioClient, const String *const host, const TimeMSec timeoutConnect, const TimeMSec timeoutSession,
<<<<<<< HEAD
    const bool verifyPeer, const String *const caFile, const String *const caPath, const String *const certFile,
    const String *const keyFile, const String *const crlFile)
=======
    const bool verifyPeer, const TlsClientNewParam param)
>>>>>>> 676b9d95
{
    FUNCTION_LOG_BEGIN(logLevelDebug);
        FUNCTION_LOG_PARAM(IO_CLIENT, ioClient);
        FUNCTION_LOG_PARAM(STRING, host);
        FUNCTION_LOG_PARAM(TIME_MSEC, timeoutConnect);
        FUNCTION_LOG_PARAM(TIME_MSEC, timeoutSession);
        FUNCTION_LOG_PARAM(BOOL, verifyPeer);
<<<<<<< HEAD
        FUNCTION_LOG_PARAM(STRING, caFile);
        FUNCTION_LOG_PARAM(STRING, caPath);
        FUNCTION_LOG_PARAM(STRING, certFile);
        FUNCTION_LOG_PARAM(STRING, keyFile);
        FUNCTION_LOG_PARAM(STRING, crlFile);
=======
        FUNCTION_LOG_PARAM(STRING, param.caFile);
        FUNCTION_LOG_PARAM(STRING, param.caPath);
        FUNCTION_LOG_PARAM(STRING, param.certFile);
        FUNCTION_LOG_PARAM(STRING, param.keyFile);
>>>>>>> 676b9d95
    FUNCTION_LOG_END();

    ASSERT(ioClient != NULL);

    IoClient *this = NULL;

    OBJ_NEW_BEGIN(TlsClient)
    {
        TlsClient *driver = OBJ_NEW_ALLOC();

        *driver = (TlsClient)
        {
            .ioClient = ioClientMove(ioClient, MEM_CONTEXT_NEW()),
            .host = strDup(host),
            .timeoutConnect = timeoutConnect,
            .timeoutSession = timeoutSession,
            .verifyPeer = verifyPeer,
            .context = tlsContext(),
        };

        // Set callback to free context
        memContextCallbackSet(objMemContext(driver), tlsClientFreeResource, driver);

        // Enable safe compatibility options
        SSL_CTX_set_options(driver->context, SSL_OP_ALL);

        // Set location of CA certificates if the server certificate will be verified
        if (driver->verifyPeer)
        {
            // If the user specified a location
            if (param.caFile != NULL || param.caPath != NULL)                                                       // {vm_covered}
            {
                cryptoError(                                                                                        // {vm_covered}
                    SSL_CTX_load_verify_locations(                                                                  // {vm_covered}
                        driver->context, strZNull(param.caFile), strZNull(param.caPath)) != 1,                      // {vm_covered}
                    "unable to set user-defined CA certificate location");                                          // {vm_covered}
            }
            // Else use the defaults
            else
            {
                cryptoError(
                    SSL_CTX_set_default_verify_paths(driver->context) != 1, "unable to set default CA certificate location");
            }
        }

        // Load certificate and key, if specified
        tlsCertKeyLoad(driver->context, param.certFile, param.keyFile);

        // Load certificate revocation list
        tlsCrlLoad(driver->context, crlFile);

        // Increment stat
        statInc(TLS_STAT_CLIENT_STR);

        // Create client interface
        this = ioClientNew(driver, &tlsClientInterface);
    }
    OBJ_NEW_END();

    FUNCTION_LOG_RETURN(IO_CLIENT, this);
}<|MERGE_RESOLUTION|>--- conflicted
+++ resolved
@@ -348,12 +348,7 @@
 IoClient *
 tlsClientNew(
     IoClient *const ioClient, const String *const host, const TimeMSec timeoutConnect, const TimeMSec timeoutSession,
-<<<<<<< HEAD
-    const bool verifyPeer, const String *const caFile, const String *const caPath, const String *const certFile,
-    const String *const keyFile, const String *const crlFile)
-=======
     const bool verifyPeer, const TlsClientNewParam param)
->>>>>>> 676b9d95
 {
     FUNCTION_LOG_BEGIN(logLevelDebug);
         FUNCTION_LOG_PARAM(IO_CLIENT, ioClient);
@@ -361,18 +356,11 @@
         FUNCTION_LOG_PARAM(TIME_MSEC, timeoutConnect);
         FUNCTION_LOG_PARAM(TIME_MSEC, timeoutSession);
         FUNCTION_LOG_PARAM(BOOL, verifyPeer);
-<<<<<<< HEAD
-        FUNCTION_LOG_PARAM(STRING, caFile);
-        FUNCTION_LOG_PARAM(STRING, caPath);
-        FUNCTION_LOG_PARAM(STRING, certFile);
-        FUNCTION_LOG_PARAM(STRING, keyFile);
-        FUNCTION_LOG_PARAM(STRING, crlFile);
-=======
         FUNCTION_LOG_PARAM(STRING, param.caFile);
         FUNCTION_LOG_PARAM(STRING, param.caPath);
         FUNCTION_LOG_PARAM(STRING, param.certFile);
         FUNCTION_LOG_PARAM(STRING, param.keyFile);
->>>>>>> 676b9d95
+        FUNCTION_LOG_PARAM(STRING, param.crlFile);
     FUNCTION_LOG_END();
 
     ASSERT(ioClient != NULL);
@@ -422,7 +410,7 @@
         tlsCertKeyLoad(driver->context, param.certFile, param.keyFile);
 
         // Load certificate revocation list
-        tlsCrlLoad(driver->context, crlFile);
+        tlsCrlLoad(driver->context, param.crlFile);
 
         // Increment stat
         statInc(TLS_STAT_CLIENT_STR);
