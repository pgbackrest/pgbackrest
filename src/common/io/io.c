--- conflicted
+++ resolved
@@ -100,13 +100,8 @@
 ioCopy(IoRead *const source, IoWrite *const destination)
 {
     FUNCTION_TEST_BEGIN();
-<<<<<<< HEAD
-        FUNCTION_TEST_PARAM(IO_READ, read);
-        FUNCTION_TEST_PARAM(IO_READ, write);
-=======
         FUNCTION_TEST_PARAM(IO_READ, source);
         FUNCTION_TEST_PARAM(IO_WRITE, destination);
->>>>>>> 5f78a5fc
     FUNCTION_TEST_END();
 
     MEM_CONTEXT_TEMP_BEGIN()
