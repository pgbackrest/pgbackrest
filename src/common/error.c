/***********************************************************************************************************************************
Error Handler
***********************************************************************************************************************************/
#include "build.auto.h"

#include <assert.h>
#include <stdarg.h>
#include <stdio.h>
#include <stdlib.h>
#include <string.h>

#include "common/error.h"
#include "common/macro.h"
#include "common/stackTrace.h"

/***********************************************************************************************************************************
Represents an error type
***********************************************************************************************************************************/
struct ErrorType
{
    const int code;
    const bool fatal;
    const char *name;
    const struct ErrorType *parentType;
};

// Macro for defining new error types
#define ERROR_DEFINE(code, name, fatal, parentType)                                                                                \
<<<<<<< HEAD
    VR_EXTERN const ErrorType name = {code, fatal, #name, &parentType}
=======
    VR_EXTERN_DEFINE const ErrorType name = {code, fatal, #name, &parentType}
>>>>>>> f0189129

// Define test error
#ifdef DEBUG
    ERROR_DEFINE(1, TestError, false, RuntimeError);
#endif

// Include error type definitions
#include "common/error.auto.c.inc"

/***********************************************************************************************************************************
Maximum allowed number of nested try blocks
***********************************************************************************************************************************/
#define ERROR_TRY_MAX                                             64

/***********************************************************************************************************************************
States for each try
***********************************************************************************************************************************/
typedef enum {errorStateTry, errorStateCatch, errorStateEnd} ErrorState;

/***********************************************************************************************************************************
Track error handling
***********************************************************************************************************************************/
typedef struct Error
{
    const ErrorType *errorType;                                     // Error type
    const char *fileName;                                           // Source file where the error occurred
    const char *functionName;                                       // Function where the error occurred
    int fileLine;                                                   // Source file line where the error occurred
    const char *message;                                            // Description of the error
    const char *stackTrace;                                         // Stack trace
} Error;

static struct
{
    // Array of jump buffers
    jmp_buf jumpList[ERROR_TRY_MAX];

    // Handler list
    const ErrorHandlerFunction *handlerList;
    unsigned int handlerTotal;

    // State of each try
    int tryTotal;

    struct
    {
        ErrorState state;
        bool uncaught;
    } tryList[ERROR_TRY_MAX + 1];

    // Last error
    Error error;
} errorContext;

/***********************************************************************************************************************************
Message buffer and buffer size

The message buffer is statically allocated so there is some space to store error messages.  Not being able to allocate such a small
amount of memory seems pretty unlikely so just keep the code simple and let the loader deal with massively constrained memory
situations.

The temp buffer is required because the error message being passed might be the error already stored in the message buffer.
***********************************************************************************************************************************/
#ifndef ERROR_MESSAGE_BUFFER_SIZE
    #define ERROR_MESSAGE_BUFFER_SIZE                                   8192
#endif

static char messageBuffer[ERROR_MESSAGE_BUFFER_SIZE];
static char messageBufferTemp[ERROR_MESSAGE_BUFFER_SIZE];
static char stackTraceBuffer[ERROR_MESSAGE_BUFFER_SIZE];

/**********************************************************************************************************************************/
FN_EXTERN void errorHandlerSet(ErrorHandlerFunction *list, unsigned int total)
{
    assert(total == 0 || list != NULL);

    errorContext.handlerList = list;
    errorContext.handlerTotal = total;
}

/**********************************************************************************************************************************/
FN_EXTERN int
errorTypeCode(const ErrorType *errorType)
{
    return errorType->code;
}

/**********************************************************************************************************************************/
FN_EXTERN bool
errorTypeFatal(const ErrorType *const errorType)
{
    return errorType->fatal;
}

/**********************************************************************************************************************************/
FN_EXTERN const ErrorType *
errorTypeFromCode(int code)
{
    // Search for error type by code
    int errorTypeIdx = 0;
    const ErrorType *result = errorTypeList[errorTypeIdx];

    while (result != NULL)
    {
        if (result->code == code)
            break;

        result = errorTypeList[++errorTypeIdx];
    }

    // Error if type was not found
    if (result == NULL)
        result = &UnknownError;

    return result;
}

/**********************************************************************************************************************************/
FN_EXTERN const char *
errorTypeName(const ErrorType *errorType)
{
    return errorType->name;
}

/**********************************************************************************************************************************/
FN_EXTERN const ErrorType *
errorTypeParent(const ErrorType *errorType)
{
    return errorType->parentType;
}

/**********************************************************************************************************************************/
FN_EXTERN unsigned int errorTryDepth(void)
{
    return (unsigned int)errorContext.tryTotal;
}

/**********************************************************************************************************************************/
FN_EXTERN bool
errorTypeExtends(const ErrorType *child, const ErrorType *parent)
{
    const ErrorType *find = child;

    do
    {
        find = errorTypeParent(find);

        // Parent was found
        if (find == parent)
            return true;
    }
    while (find != errorTypeParent(find));

    // Parent was not found
    return false;
}

/**********************************************************************************************************************************/
FN_EXTERN const ErrorType *
errorType(void)
{
    assert(errorContext.error.errorType != NULL);

    return errorContext.error.errorType;
}

/**********************************************************************************************************************************/
FN_EXTERN int
errorCode(void)
{
    return errorTypeCode(errorType());
}

/**********************************************************************************************************************************/
FN_EXTERN bool
errorFatal(void)
{
    return errorTypeFatal(errorType());
}

/**********************************************************************************************************************************/
FN_EXTERN const char *
errorFileName(void)
{
    assert(errorContext.error.fileName != NULL);

    return errorContext.error.fileName;
}

/**********************************************************************************************************************************/
FN_EXTERN const char *
errorFunctionName(void)
{
    assert(errorContext.error.functionName != NULL);

    return errorContext.error.functionName;
}

/**********************************************************************************************************************************/
FN_EXTERN int
errorFileLine(void)
{
    assert(errorContext.error.fileLine != 0);

    return errorContext.error.fileLine;
}

/**********************************************************************************************************************************/
FN_EXTERN const char *
errorMessage(void)
{
    assert(errorContext.error.message != NULL);

    return errorContext.error.message;
}

/**********************************************************************************************************************************/
FN_EXTERN const char *
errorName(void)
{
    return errorTypeName(errorType());
}

/**********************************************************************************************************************************/
FN_EXTERN const char *
errorStackTrace(void)
{
    assert(errorContext.error.stackTrace != NULL);

    return errorContext.error.stackTrace;
}

/**********************************************************************************************************************************/
FN_EXTERN bool
errorInstanceOf(const ErrorType *errorTypeTest)
{
    return errorType() == errorTypeTest || errorTypeExtends(errorType(), errorTypeTest);
}

/***********************************************************************************************************************************
Return current error context state
***********************************************************************************************************************************/
static ErrorState
errorInternalState(void)
{
    return errorContext.tryList[errorContext.tryTotal].state;
}

/**********************************************************************************************************************************/
FN_EXTERN void
errorInternalTryBegin(const char *const fileName, const char *const functionName, const int fileLine)
{
    // If try total has been exceeded then throw an error
    if (errorContext.tryTotal >= ERROR_TRY_MAX)
        errorInternalThrowFmt(&AssertError, fileName, functionName, fileLine, "too many nested try blocks");

    // Increment try total
    errorContext.tryTotal++;

    // Setup try
    errorContext.tryList[errorContext.tryTotal].state = errorStateTry;
    errorContext.tryList[errorContext.tryTotal].uncaught = false;
}

/**********************************************************************************************************************************/
FN_EXTERN jmp_buf *
errorInternalJump(void)
{
    return &errorContext.jumpList[errorContext.tryTotal - 1];
}

/**********************************************************************************************************************************/
FN_EXTERN bool
errorInternalCatch(const ErrorType *const errorTypeCatch, const bool fatalCatch)
{
    assert(fatalCatch || !errorTypeFatal(errorTypeCatch));

    // If just entering error state clean up the stack
    if (errorInternalState() == errorStateTry)
    {
        for (unsigned int handlerIdx = 0; handlerIdx < errorContext.handlerTotal; handlerIdx++)
            errorContext.handlerList[handlerIdx](errorTryDepth(), fatalCatch);

        errorContext.tryList[errorContext.tryTotal].state++;
    }

    if (errorInternalState() == errorStateCatch && errorInstanceOf(errorTypeCatch) && (fatalCatch || !errorFatal()))
    {
        errorContext.tryList[errorContext.tryTotal].uncaught = false;
        errorContext.tryList[errorContext.tryTotal].state++;

        return true;
    }

    return false;
}

/**********************************************************************************************************************************/
FN_EXTERN void
errorInternalPropagate(void)
{
    assert(errorType() != NULL);

    // Mark the error as uncaught
    errorContext.tryList[errorContext.tryTotal].uncaught = true;

    // If there is a parent try then jump to it
    if (errorContext.tryTotal > 0)
        longjmp(errorContext.jumpList[errorContext.tryTotal - 1], 1);

    // If there was no try to catch this error then output to stderr
    fprintf(stderr, "\nUncaught %s: %s\n    thrown at %s:%d\n\n", errorName(), errorMessage(), errorFileName(), errorFileLine());
    fflush(stderr);

    // Exit with failure
    exit(UnhandledError.code);
}

/**********************************************************************************************************************************/
FN_EXTERN void
errorInternalTryEnd(void)
{
    // Any catch blocks have been processed and none of them called RETHROW() so clear the error
    if (errorInternalState() == errorStateEnd && !errorContext.tryList[errorContext.tryTotal].uncaught)
        errorContext.error = (Error){0};

    // Remove the try
    errorContext.tryTotal--;

    // If not caught in the last try then propagate
    if (errorContext.tryList[errorContext.tryTotal + 1].uncaught)
        errorInternalPropagate();
}

/**********************************************************************************************************************************/
FN_EXTERN void
errorInternalThrow(
    const ErrorType *const errorType, const char *const fileName, const char *const functionName, const int fileLine,
    const char *const message, const char *const stackTrace)
{
    // Setup error data
    errorContext.error.errorType = errorType;
    errorContext.error.fileName = fileName;
    errorContext.error.functionName = functionName;
    errorContext.error.fileLine = fileLine;

    // Assign message to the error. If errorMessage() is passed as the message there is no need to make a copy.
    if (message != messageBuffer)
    {
        strncpy(messageBuffer, message, sizeof(messageBuffer));
        messageBuffer[sizeof(messageBuffer) - 1] = 0;
    }

    errorContext.error.message = (const char *)messageBuffer;

    // If a stack trace was provided
    if (stackTrace != NULL)
    {
        strncpy(stackTraceBuffer, stackTrace, sizeof(stackTraceBuffer) - 1);
        messageBuffer[sizeof(stackTraceBuffer) - 1] = '\0';
    }
    // Else generate the stack trace for the error
    else if (
        stackTraceToZ(
            stackTraceBuffer, sizeof(stackTraceBuffer), errorFileName(), errorFunctionName(),
            (unsigned int)fileLine) >= sizeof(stackTraceBuffer))
    {
        // Indicate that the stack trace was truncated
    }

    errorContext.error.stackTrace = (const char *)stackTraceBuffer;

    // Propagate the error
    errorInternalPropagate();
}

FN_EXTERN void
errorInternalThrowFmt(
    const ErrorType *errorType, const char *fileName, const char *functionName, int fileLine, const char *format, ...)
{
    // Format message
    va_list argument;
    va_start(argument, format);
    vsnprintf(messageBufferTemp, ERROR_MESSAGE_BUFFER_SIZE - 1, format, argument);
    va_end(argument);

    errorInternalThrow(errorType, fileName, functionName, fileLine, messageBufferTemp, NULL);
}

/**********************************************************************************************************************************/
FN_EXTERN void
errorInternalThrowSys(
    int errNo, const ErrorType *errorType, const char *fileName, const char *functionName, int fileLine, const char *message)
{
    // Format message with system message appended
    if (errNo == 0)
    {
        strncpy(messageBufferTemp, message, ERROR_MESSAGE_BUFFER_SIZE - 1);
        messageBufferTemp[sizeof(messageBuffer) - 1] = 0;
    }
    else
        snprintf(messageBufferTemp, ERROR_MESSAGE_BUFFER_SIZE - 1, "%s: [%d] %s", message, errNo, strerror(errNo));

    errorInternalThrow(errorType, fileName, functionName, fileLine, messageBufferTemp, NULL);
}

#ifdef DEBUG_COVERAGE
FN_EXTERN void
errorInternalThrowOnSys(
    bool error, int errNo, const ErrorType *errorType, const char *fileName, const char *functionName, int fileLine,
    const char *message)
{
    if (error)
        errorInternalThrowSys(errNo, errorType, fileName, functionName, fileLine, message);
}
#endif

FN_EXTERN void
errorInternalThrowSysFmt(
    int errNo, const ErrorType *errorType, const char *fileName, const char *functionName, int fileLine, const char *format, ...)
{
    // Format message
    va_list argument;
    va_start(argument, format);
    size_t messageSize = (size_t)vsnprintf(messageBufferTemp, ERROR_MESSAGE_BUFFER_SIZE - 1, format, argument);
    va_end(argument);

    // Append the system message
    if (errNo != 0)
        snprintf(messageBufferTemp + messageSize, ERROR_MESSAGE_BUFFER_SIZE - 1 - messageSize, ": [%d] %s", errNo, strerror(errNo));

    errorInternalThrow(errorType, fileName, functionName, fileLine, messageBufferTemp, NULL);
}

#ifdef DEBUG_COVERAGE
FN_EXTERN void
errorInternalThrowOnSysFmt(
    bool error, int errNo, const ErrorType *errorType, const char *fileName, const char *functionName, int fileLine,
    const char *format, ...)
{
    if (error)
    {
        // Format message
        va_list argument;
        va_start(argument, format);
        size_t messageSize = (size_t)vsnprintf(messageBufferTemp, ERROR_MESSAGE_BUFFER_SIZE - 1, format, argument);
        va_end(argument);

        // Append the system message
        if (errNo != 0)
        {
            snprintf(
                messageBufferTemp + messageSize, ERROR_MESSAGE_BUFFER_SIZE - 1 - messageSize, ": [%d] %s", errNo, strerror(errNo));
        }

        errorInternalThrow(errorType, fileName, functionName, fileLine, messageBufferTemp, NULL);
    }
}
#endif<|MERGE_RESOLUTION|>--- conflicted
+++ resolved
@@ -26,11 +26,7 @@
 
 // Macro for defining new error types
 #define ERROR_DEFINE(code, name, fatal, parentType)                                                                                \
-<<<<<<< HEAD
-    VR_EXTERN const ErrorType name = {code, fatal, #name, &parentType}
-=======
     VR_EXTERN_DEFINE const ErrorType name = {code, fatal, #name, &parentType}
->>>>>>> f0189129
 
 // Define test error
 #ifdef DEBUG
