--- conflicted
+++ resolved
@@ -88,13 +88,10 @@
 
 The temp buffer is required because the error message being passed might be the error already stored in the message buffer.
 ***********************************************************************************************************************************/
-<<<<<<< HEAD
-#define ERROR_MESSAGE_BUFFER_SIZE                                   65536
-=======
+
 #ifndef ERROR_MESSAGE_BUFFER_SIZE
     #define ERROR_MESSAGE_BUFFER_SIZE                                   8192
 #endif
->>>>>>> 09fb9393
 
 static char messageBuffer[ERROR_MESSAGE_BUFFER_SIZE];
 static char messageBufferTemp[ERROR_MESSAGE_BUFFER_SIZE];
