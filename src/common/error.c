--- conflicted
+++ resolved
@@ -373,11 +373,7 @@
     errorContext.error.functionName = functionName;
     errorContext.error.fileLine = fileLine;
 
-<<<<<<< HEAD
-    // Assign message to the error
-=======
     // Assign message to the error. If errorMessage() is passed as the message there is no need to make a copy.
->>>>>>> b84fd7c9
     if (message != messageBuffer)
     {
         strncpy(messageBuffer, message, sizeof(messageBuffer));
