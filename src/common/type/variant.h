/***********************************************************************************************************************************
Variant Data Type

Variants are lightweight objects in that they do not have their own memory context, instead they exist in the current context in
which they are instantiated. If a variant is needed outside the current memory context, the memory context must be switched to the
old context and then back. Below is a simplified example:

    Variant *result = NULL;    <--- is created in the current memory context (referred to as "old context" below)
    MEM_CONTEXT_TEMP_BEGIN()   <--- begins a new temporary context
    {
        String *resultStr = strNewZN("myNewStr"); <--- creates a string in the temporary memory context

        MEM_CONTEXT_PRIOR_BEGIN() <--- switch to old context so creation of the variant from the string is in old context
        {
            result = varNewUInt64(cvtZToUInt64(strZ(resultStr))); <--- recreates variant from the string in the old context.
        }
        MEM_CONTEXT_PRIOR_END(); <--- switch back to the temporary context
    }
    MEM_CONTEXT_TEMP_END(); <-- frees everything created inside this temporary memory context - i.e resultStr
***********************************************************************************************************************************/
#ifndef COMMON_TYPE_VARIANT_H
#define COMMON_TYPE_VARIANT_H

#include <stdint.h>

/***********************************************************************************************************************************
Variant object
***********************************************************************************************************************************/
typedef struct Variant Variant;

/***********************************************************************************************************************************
Variant type
***********************************************************************************************************************************/
typedef enum
{
    varTypeBool,
    varTypeInt,
    varTypeInt64,
    varTypeKeyValue,
    varTypeString,
    varTypeUInt,
    varTypeUInt64,
    varTypeVariantList,
} VariantType;

#include "common/type/keyValue.h"
#include "common/type/string.h"
#include "common/type/variantList.h"

/***********************************************************************************************************************************
Constructors
***********************************************************************************************************************************/
FN_EXTERN Variant *varNewBool(bool data);
FN_EXTERN Variant *varNewInt(int data);
FN_EXTERN Variant *varNewInt64(int64_t data);

// Note that the KeyValue is not duplicated because it this a heavy-weight operation. It is merely moved into the same MemContext as
// the Variant.
FN_EXTERN Variant *varNewKv(KeyValue *data);

FN_EXTERN Variant *varNewStr(const String *data);
FN_EXTERN Variant *varNewStrZ(const char *data);
FN_EXTERN Variant *varNewUInt(unsigned int data);
FN_EXTERN Variant *varNewUInt64(uint64_t data);
FN_EXTERN Variant *varNewVarLst(const VariantList *data);

FN_EXTERN Variant *varDup(const Variant *this);

/***********************************************************************************************************************************
Getters/Setters
***********************************************************************************************************************************/
#define VARIANT_COMMON                                                                                                             \
    VariantType type;                                               /* Variant type */

typedef struct VariantPub
{
    VARIANT_COMMON
} VariantPub;

typedef struct VariantBoolPub
{
    VARIANT_COMMON
    bool data;                                                      // Boolean data
} VariantBoolPub;

typedef struct VariantIntPub
{
    VARIANT_COMMON
    int data;                                                       // Signed integer data
} VariantIntPub;

typedef struct VariantInt64Pub
{
    VARIANT_COMMON
    int64_t data;                                                   // 64-bit signed integer data
} VariantInt64Pub;

typedef struct VariantStringPub
{
    VARIANT_COMMON
    String *data;                                                   // String data
} VariantStringPub;

typedef struct VariantUIntPub
{
    VARIANT_COMMON
    unsigned int data;                                              // Unsigned integer data
} VariantUIntPub;

typedef struct VariantUInt64Pub
{
    VARIANT_COMMON
    uint64_t data;                                                  // 64-bit unsigned integer data
} VariantUInt64Pub;

FN_EXTERN bool varBool(const Variant *this);
FN_EXTERN bool varBoolForce(const Variant *this);

FN_EXTERN int varInt(const Variant *this);
FN_EXTERN int varIntForce(const Variant *this);

FN_EXTERN int64_t varInt64(const Variant *this);
FN_EXTERN int64_t varInt64Force(const Variant *this);

FN_EXTERN KeyValue *varKv(const Variant *this);

FN_EXTERN const String *varStr(const Variant *this);
FN_EXTERN String *varStrForce(const Variant *this);

FN_EXTERN unsigned int varUInt(const Variant *this);
FN_EXTERN unsigned int varUIntForce(const Variant *this);

FN_EXTERN uint64_t varUInt64(const Variant *this);
FN_EXTERN uint64_t varUInt64Force(const Variant *this);

FN_EXTERN VariantList *varVarLst(const Variant *this);

// Variant type
FN_INLINE_ALWAYS VariantType
varType(const Variant *const this)
{
    return THIS_PUB(Variant)->type;
}

/***********************************************************************************************************************************
Functions
***********************************************************************************************************************************/
// Test if Variants are equal
FN_EXTERN bool varEq(const Variant *this1, const Variant *this2);

/***********************************************************************************************************************************
Destructor
***********************************************************************************************************************************/
FN_INLINE_ALWAYS void
varFree(Variant *const this)
{
    objFree(this);
}

/***********************************************************************************************************************************
Macros for constant variants

Frequently used constant variants can be declared with these macros at compile time rather than dynamically at run time.

Note that variants created in this way are declared as const so can't be modified or freed by the var*() methods.  Casting to
Variant * will generally result in a segfault.

By convention all variant constant identifiers are appended with _VAR.
***********************************************************************************************************************************/
// Create a Bool Variant constant inline from a bool
#define VARBOOL(dataParam)                                                                                                         \
    ((const Variant *)&(const VariantBoolPub){.type = varTypeBool, .data = dataParam})

// Create an Int Variant constant inline from an int
#define VARINT(dataParam)                                                                                                          \
    ((const Variant *)&(const VariantIntPub){.type = varTypeInt, .data = dataParam})

// Create an Int64 Variant constant inline from an int64_t
#define VARINT64(dataParam)                                                                                                        \
    ((const Variant *)&(const VariantInt64Pub){.type = varTypeInt64, .data = dataParam})

// Create a String Variant constant inline from any zero-terminated string
#define VARSTRZ(dataParam)                                                                                                         \
    ((const Variant *)&(const VariantStringPub){.type = varTypeString, .data = (String *)STR(dataParam)})

// Create a String Variant constant inline from a #define or inline string constant
#define VARSTRDEF(dataParam)                                                                                                       \
    ((const Variant *)&(const VariantStringPub){.type = varTypeString, .data = (String *)STRDEF(dataParam)})

// Create a String Variant constant inline from a String constant
#define VARSTR(dataParam)                                                                                                          \
    ((const Variant *)&(const VariantStringPub){.type = varTypeString, .data = (String *)(dataParam)})

// Used to declare String Variant constants that will be externed using VARIANT_DECLARE().  Must be used in a .c file.
#define VARIANT_STRDEF_EXTERN(name, dataParam)                                                                                     \
<<<<<<< HEAD
    VR_EXTERN const Variant *const name = VARSTRDEF(dataParam)
=======
    VR_EXTERN_DEFINE const Variant *const name = VARSTRDEF(dataParam)
>>>>>>> f0189129

// Used to declare String Variant constants that will be local to the .c file.  Must be used in a .c file.
#define VARIANT_STRDEF_STATIC(name, dataParam)                                                                                     \
    static const Variant *const name = VARSTRDEF(dataParam)

// Create a UInt Variant constant inline from an unsigned int
#define VARUINT(dataParam)                                                                                                         \
    ((const Variant *)&(const VariantUIntPub){.type = varTypeUInt, .data = dataParam})

// Create a UInt64 Variant constant inline from a uint64_t
#define VARUINT64(dataParam)                                                                                                       \
    ((const Variant *)&(const VariantUInt64Pub){.type = varTypeUInt64, .data = dataParam})

// Used to extern String Variant constants declared with VARIANT_STRDEF_EXTERN/STATIC().  Must be used in a .h file.
#define VARIANT_DECLARE(name)                                                                                                      \
<<<<<<< HEAD
    FN_EXTERN const Variant *const name
=======
    VR_EXTERN_DECLARE const Variant *const name
>>>>>>> f0189129

/***********************************************************************************************************************************
Constant variants that are generally useful
***********************************************************************************************************************************/
VARIANT_DECLARE(BOOL_FALSE_VAR);
VARIANT_DECLARE(BOOL_TRUE_VAR);

/***********************************************************************************************************************************
Macros for function logging
***********************************************************************************************************************************/
FN_EXTERN String *varToLog(const Variant *this);

#define FUNCTION_LOG_VARIANT_TYPE                                                                                                  \
    Variant *
#define FUNCTION_LOG_VARIANT_FORMAT(value, buffer, bufferSize)                                                                     \
    FUNCTION_LOG_STRING_OBJECT_FORMAT(value, varToLog, buffer, bufferSize)

#endif<|MERGE_RESOLUTION|>--- conflicted
+++ resolved
@@ -193,11 +193,7 @@
 
 // Used to declare String Variant constants that will be externed using VARIANT_DECLARE().  Must be used in a .c file.
 #define VARIANT_STRDEF_EXTERN(name, dataParam)                                                                                     \
-<<<<<<< HEAD
-    VR_EXTERN const Variant *const name = VARSTRDEF(dataParam)
-=======
     VR_EXTERN_DEFINE const Variant *const name = VARSTRDEF(dataParam)
->>>>>>> f0189129
 
 // Used to declare String Variant constants that will be local to the .c file.  Must be used in a .c file.
 #define VARIANT_STRDEF_STATIC(name, dataParam)                                                                                     \
@@ -213,11 +209,7 @@
 
 // Used to extern String Variant constants declared with VARIANT_STRDEF_EXTERN/STATIC().  Must be used in a .h file.
 #define VARIANT_DECLARE(name)                                                                                                      \
-<<<<<<< HEAD
-    FN_EXTERN const Variant *const name
-=======
     VR_EXTERN_DECLARE const Variant *const name
->>>>>>> f0189129
 
 /***********************************************************************************************************************************
 Constant variants that are generally useful
