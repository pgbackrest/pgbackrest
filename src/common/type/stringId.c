/***********************************************************************************************************************************
Represent Short Strings as Integers
***********************************************************************************************************************************/
#include "build.auto.h"

#include "common/assert.h"
#include "common/debug.h"
#include "common/type/stringId.h"

/***********************************************************************************************************************************
Number of bits to use for encoding. The number of bits affects the character set that can be encoded.
***********************************************************************************************************************************/
typedef enum
{
    stringIdBit5 = 0,                                               // 5-bit encoding for a-z, 2, 5, 6, and - characters
    stringIdBit6 = 1,                                               // 6-bit encoding for a-z, 0-9, A-Z, and - characters
} StringIdBit;

/***********************************************************************************************************************************
Constants used to extract information from the header
***********************************************************************************************************************************/
#define STRING_ID_HEADER_SIZE                                       4
#define STRING_ID_PREFIX                                            4

/**********************************************************************************************************************************/
// Helper to do encoding for specified number of bits
static StringId
strIdBitFromZN(const StringIdBit bit, const char *const buffer, size_t size)
{
    FUNCTION_TEST_BEGIN();
        FUNCTION_TEST_PARAM(ENUM, bit);
        FUNCTION_TEST_PARAM(VOID, buffer);
        FUNCTION_TEST_PARAM(SIZE, size);
    FUNCTION_TEST_END();

    ASSERT(buffer != NULL);
    ASSERT(size > 0);

    // Encoding type
    switch (bit)
    {
        // 5-bit encoding
        case stringIdBit5:
        {
            // Map to convert characters to encoding
            // {uncrustify_off - array alignment}
            static const uint8_t map[256] =
            {
                 0,  0,  0,  0,  0,  0,  0,  0,  0,  0,  0,  0,  0,  0,  0,  0,
                 0,  0,  0,  0,  0,  0,  0,  0,  0,  0,  0,  0,  0,  0,  0,  0,
                 0,  0,  0,  0,  0,  0,  0,  0,  0,  0,  0,  0,  0, 27,  0,  0,
                 0,  0, 28,  0,  0, 29, 30,  0,  0,  0,  0,  0,  0,  0,  0,  0,
                 0,  0,  0,  0,  0,  0,  0,  0,  0,  0,  0,  0,  0,  0,  0,  0,
                 0,  0,  0,  0,  0,  0,  0,  0,  0,  0,  0,  0,  0,  0,  0,  0,
                 0,  1,  2,  3,  4,  5,  6,  7,  8,  9, 10, 11, 12, 13, 14, 15,
                16, 17, 18, 19, 20, 21, 22, 23, 24, 25, 26,  0,  0,  0,  0,  0,
                 0,  0,  0,  0,  0,  0,  0,  0,  0,  0,  0,  0,  0,  0,  0,  0,
                 0,  0,  0,  0,  0,  0,  0,  0,  0,  0,  0,  0,  0,  0,  0,  0,
                 0,  0,  0,  0,  0,  0,  0,  0,  0,  0,  0,  0,  0,  0,  0,  0,
                 0,  0,  0,  0,  0,  0,  0,  0,  0,  0,  0,  0,  0,  0,  0,  0,
                 0,  0,  0,  0,  0,  0,  0,  0,  0,  0,  0,  0,  0,  0,  0,  0,
                 0,  0,  0,  0,  0,  0,  0,  0,  0,  0,  0,  0,  0,  0,  0,  0,
                 0,  0,  0,  0,  0,  0,  0,  0,  0,  0,  0,  0,  0,  0,  0,  0,
                 0,  0,  0,  0,  0,  0,  0,  0,  0,  0,  0,  0,  0,  0,  0,  0,
            };
            // {uncrustify_on}

            // Make sure the string is valid for this encoding
            for (size_t bufferIdx = 0; bufferIdx < size; bufferIdx++)
            {
                if (bufferIdx == STRID5_MAX - 1)
                    break;

                if (map[(uint8_t)buffer[bufferIdx]] == 0)
                    FUNCTION_TEST_RETURN(STRING_ID, 0);
            }

            // Set encoding in header
            uint64_t result = stringIdBit5;

            // If size is greater than can be encoded then add prefix bit and adjust size
            if (size >= STRID5_MAX)
            {
                result |= STRING_ID_PREFIX;
                size = STRID5_MAX - 1;
            }

            // Encode based on the number of characters that need to be encoded
            switch (size)
            {
                case 12:
                    result |= (uint64_t)map[(uint8_t)buffer[11]] << 59;

                case 11:
                    result |= (uint64_t)map[(uint8_t)buffer[10]] << 54;

                case 10:
                    result |= (uint64_t)map[(uint8_t)buffer[9]] << 49;

                case 9:
                    result |= (uint64_t)map[(uint8_t)buffer[8]] << 44;

                case 8:
                    result |= (uint64_t)map[(uint8_t)buffer[7]] << 39;

                case 7:
                    result |= (uint64_t)map[(uint8_t)buffer[6]] << 34;

                case 6:
                    result |= (uint64_t)map[(uint8_t)buffer[5]] << 29;

                case 5:
                    result |= (uint64_t)map[(uint8_t)buffer[4]] << 24;

                case 4:
                    result |= (uint64_t)map[(uint8_t)buffer[3]] << 19;

                case 3:
                    result |= (uint64_t)map[(uint8_t)buffer[2]] << 14;

                case 2:
                    result |= (uint64_t)map[(uint8_t)buffer[1]] << 9;

                case 1:
                    result |= (uint64_t)map[(uint8_t)buffer[0]] << 4;
            }

            FUNCTION_TEST_RETURN(STRING_ID, result);
        }

        // 6-bit encoding
        default:
        {
            ASSERT(bit == stringIdBit6);

            // Map to convert characters to encoding
            // {uncrustify_off - array alignment}
            static const uint8_t map[256] =
            {
                 0,  0,  0,  0,  0,  0,  0,  0,  0,  0,  0,  0,  0,  0,  0,  0,
                 0,  0,  0,  0,  0,  0,  0,  0,  0,  0,  0,  0,  0,  0,  0,  0,
                 0,  0,  0,  0,  0,  0,  0,  0,  0,  0,  0,  0,  0, 27,  0,  0,
                28, 29, 30, 31, 32, 33, 34, 35, 36, 37,  0,  0,  0,  0,  0,  0,
                 0, 38, 39, 40, 41, 42, 43, 44, 45, 46, 47, 48, 49, 50, 51, 52,
                53, 54, 55, 56, 57, 58, 59, 60, 61, 62, 63,  0,  0,  0,  0,  0,
                 0,  1,  2,  3,  4,  5,  6,  7,  8,  9, 10, 11, 12, 13, 14, 15,
                16, 17, 18, 19, 20, 21, 22, 23, 24, 25, 26,  0,  0,  0,  0,  0,
                 0,  0,  0,  0,  0,  0,  0,  0,  0,  0,  0,  0,  0,  0,  0,  0,
                 0,  0,  0,  0,  0,  0,  0,  0,  0,  0,  0,  0,  0,  0,  0,  0,
                 0,  0,  0,  0,  0,  0,  0,  0,  0,  0,  0,  0,  0,  0,  0,  0,
                 0,  0,  0,  0,  0,  0,  0,  0,  0,  0,  0,  0,  0,  0,  0,  0,
                 0,  0,  0,  0,  0,  0,  0,  0,  0,  0,  0,  0,  0,  0,  0,  0,
                 0,  0,  0,  0,  0,  0,  0,  0,  0,  0,  0,  0,  0,  0,  0,  0,
                 0,  0,  0,  0,  0,  0,  0,  0,  0,  0,  0,  0,  0,  0,  0,  0,
                 0,  0,  0,  0,  0,  0,  0,  0,  0,  0,  0,  0,  0,  0,  0,  0,
            };
            // {uncrustify_on}

            // Make sure the string is valid for this encoding
            for (size_t bufferIdx = 0; bufferIdx < size; bufferIdx++)
            {
                if (bufferIdx == STRID6_MAX - 1)
                    break;

                if (map[(uint8_t)buffer[bufferIdx]] == 0)
                    FUNCTION_TEST_RETURN(STRING_ID, 0);
            }

            // Set encoding in header
            uint64_t result = stringIdBit6;

            // If size is greater than can be encoded then add prefix bit and adjust size
            if (size >= STRID6_MAX)
            {
                result |= STRING_ID_PREFIX;
                size = STRID6_MAX - 1;
            }

            // Encode based on the number of characters that need to be encoded
            switch (size)
            {
                case 10:
                    result |= (uint64_t)map[(uint8_t)buffer[9]] << 58;

                case 9:
                    result |= (uint64_t)map[(uint8_t)buffer[8]] << 52;

                case 8:
                    result |= (uint64_t)map[(uint8_t)buffer[7]] << 46;

                case 7:
                    result |= (uint64_t)map[(uint8_t)buffer[6]] << 40;

                case 6:
                    result |= (uint64_t)map[(uint8_t)buffer[5]] << 34;

                case 5:
                    result |= (uint64_t)map[(uint8_t)buffer[4]] << 28;

                case 4:
                    result |= (uint64_t)map[(uint8_t)buffer[3]] << 22;

                case 3:
                    result |= (uint64_t)map[(uint8_t)buffer[2]] << 16;

                case 2:
                    result |= (uint64_t)map[(uint8_t)buffer[1]] << 10;

                case 1:
                    result |= (uint64_t)map[(uint8_t)buffer[0]] << 4;
            }

            FUNCTION_TEST_RETURN(STRING_ID, result);
        }
    }
}

FN_EXTERN StringId
strIdFromZN(const char *const buffer, const size_t size, const bool error)
{
    FUNCTION_TEST_BEGIN();
        FUNCTION_TEST_PARAM(VOID, buffer);
        FUNCTION_TEST_PARAM(SIZE, size);
        FUNCTION_TEST_PARAM(BOOL, error);
    FUNCTION_TEST_END();

    StringId result = strIdBitFromZN(stringIdBit5, buffer, size);

    // If 5-bit encoding fails try 6-bit
    if (result == 0)
    {
        result = strIdBitFromZN(stringIdBit6, buffer, size);

        // Error when 6-bit encoding also fails
        if (result == 0 && error)
            THROW_FMT(FormatError, "'%s' contains invalid characters", buffer);
    }

    FUNCTION_TEST_RETURN(STRING_ID, result);
}

/**********************************************************************************************************************************/
FN_EXTERN size_t
strIdToZN(StringId strId, char *const buffer)
{
    FUNCTION_TEST_BEGIN();
        FUNCTION_TEST_PARAM(STRING_ID, strId);
        FUNCTION_TEST_PARAM(VOID, buffer);
    FUNCTION_TEST_END();

    ASSERT(strId != 0);
    ASSERT(buffer != NULL);

    // Is the StringId a prefix of a longer string?
    bool prefix = strId & STRING_ID_PREFIX;

    // Extract bits used to encode the characters
    StringIdBit bit = (StringIdBit)(strId & STRING_ID_BIT_MASK);

    // Remove header to get the encoded characters
    strId >>= STRING_ID_HEADER_SIZE;

    // Decoding type
    switch (bit)
    {
        // 5-bit decoding
        case stringIdBit5:
        {
            // Map to convert encoding to characters
            static const char map[32] = "!abcdefghijklmnopqrstuvwxyz-256!";

            // Macro to decode all but the last character
            #define STR5ID_TO_ZN_IDX(idx)                                                                                          \
                buffer[idx] = map[strId & 0x1F];                                                                                   \
                strId >>= 5;                                                                                                       \
                                                                                                                                   \
                if (strId == 0)                                                                                                    \
                    FUNCTION_TEST_RETURN(SIZE, idx + 1)

            // Char 1-11
            STR5ID_TO_ZN_IDX(0);
            STR5ID_TO_ZN_IDX(1);
            STR5ID_TO_ZN_IDX(2);
            STR5ID_TO_ZN_IDX(3);
            STR5ID_TO_ZN_IDX(4);
            STR5ID_TO_ZN_IDX(5);
            STR5ID_TO_ZN_IDX(6);
            STR5ID_TO_ZN_IDX(7);
            STR5ID_TO_ZN_IDX(8);
            STR5ID_TO_ZN_IDX(9);
            STR5ID_TO_ZN_IDX(10);

            // Char 12
            buffer[11] = map[strId & 0x1F];
            ASSERT(strId >> 5 == 0);

            // If prefix flag is set then append +
            if (prefix)
            {
                buffer[12] = '+';
                FUNCTION_TEST_RETURN(SIZE, 13);
            }

            FUNCTION_TEST_RETURN(SIZE, 12);
        }

        // 6-bit decoding
        default:
        {
            ASSERT(bit == stringIdBit6);

            // Map to convert encoding to characters
            static const char map[64] = "!abcdefghijklmnopqrstuvwxyz-0123456789ABCDEFGHIJKLMNOPQRSTUVWXYZ";

            // Macro to decode all but the last character
            #define STR6ID_TO_ZN_IDX(idx)                                                                                          \
                buffer[idx] = map[strId & 0x3F];                                                                                   \
                strId >>= 6;                                                                                                       \
                                                                                                                                   \
                if (strId == 0)                                                                                                    \
                    FUNCTION_TEST_RETURN(SIZE, idx + 1)

            // Char 1-9
            STR6ID_TO_ZN_IDX(0);
            STR6ID_TO_ZN_IDX(1);
            STR6ID_TO_ZN_IDX(2);
            STR6ID_TO_ZN_IDX(3);
            STR6ID_TO_ZN_IDX(4);
            STR6ID_TO_ZN_IDX(5);
            STR6ID_TO_ZN_IDX(6);
            STR6ID_TO_ZN_IDX(7);
            STR6ID_TO_ZN_IDX(8);

            // Char 10
            buffer[9] = map[strId & 0x3F];
            ASSERT(strId >> 6 == 0);

            // If prefix flag is set then append +
            if (prefix)
            {
                buffer[10] = '+';
                FUNCTION_TEST_RETURN(SIZE, 11);
            }

            FUNCTION_TEST_RETURN(SIZE, 10);
        }
    }
}

/**********************************************************************************************************************************/
FN_EXTERN String *
strIdToStr(const StringId strId)
{
    FUNCTION_TEST_BEGIN();
        FUNCTION_TEST_PARAM(STRING_ID, strId);
    FUNCTION_TEST_END();

    char buffer[STRID_MAX + 1];
    buffer[strIdToZN(strId, buffer)] = '\0';

    FUNCTION_TEST_RETURN(STRING, strNewZ(buffer));
}

/**********************************************************************************************************************************/
FN_EXTERN size_t
strIdToZ(const StringId strId, char *const buffer)
{
    FUNCTION_TEST_BEGIN();
        FUNCTION_TEST_PARAM(STRING_ID, strId);
        FUNCTION_TEST_PARAM(VOID, buffer);
    FUNCTION_TEST_END();

    size_t size = strIdToZN(strId, buffer);
    buffer[size] = '\0';

    FUNCTION_TEST_RETURN(SIZE, size);
}

/**********************************************************************************************************************************/
FN_EXTERN size_t
strIdToLog(const StringId strId, char *const buffer, const size_t bufferSize)
{
    ASSERT(bufferSize > STRID_MAX);
    (void)bufferSize;

    // Treat 0 as if it were null since this can never be a valid StringId
    if (strId == 0)
<<<<<<< HEAD
        return (size_t)snprintf(buffer, bufferSize, "null");
=======
        return (size_t)snprintf(buffer, bufferSize, NULL_Z);
>>>>>>> 9f5a9713

    return strIdToZ(strId, buffer);
}<|MERGE_RESOLUTION|>--- conflicted
+++ resolved
@@ -385,11 +385,7 @@
 
     // Treat 0 as if it were null since this can never be a valid StringId
     if (strId == 0)
-<<<<<<< HEAD
-        return (size_t)snprintf(buffer, bufferSize, "null");
-=======
         return (size_t)snprintf(buffer, bufferSize, NULL_Z);
->>>>>>> 9f5a9713
 
     return strIdToZ(strId, buffer);
 }