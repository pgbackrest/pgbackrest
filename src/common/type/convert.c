/***********************************************************************************************************************************
Convert Base Data Types
***********************************************************************************************************************************/
#include <ctype.h>
#include <inttypes.h>
#include <limits.h>
#include <stdio.h>
#include <stdlib.h>
#include <string.h>

#include "common/assert.h"
#include "common/debug.h"
#include "common/type/convert.h"

/***********************************************************************************************************************************
Check results of strto*() function for:
    * leading/trailing spaces
    * invalid characters
    * blank string
    * error in errno
***********************************************************************************************************************************/
static void
cvtZToIntValid(int errNo, const char *value, const char *endPtr, const char *type)
{
    FUNCTION_TEST_BEGIN();
        FUNCTION_TEST_PARAM(INT, errNo);
        FUNCTION_TEST_PARAM(CHARP, value);
        FUNCTION_TEST_PARAM(CHARP, endPtr);
        FUNCTION_TEST_PARAM(CHARP, type);

        FUNCTION_TEST_ASSERT(value != NULL);
        FUNCTION_TEST_ASSERT(endPtr != NULL);
    FUNCTION_TEST_END();

    if (errNo != 0 || *value == '\0' || isspace(*value) || *endPtr != '\0')
        THROW_FMT(FormatError, "unable to convert string '%s' to %s", value, type);

    FUNCTION_TEST_RESULT_VOID();
}

/***********************************************************************************************************************************
Convert zero-terminated string to int64 and validate result
***********************************************************************************************************************************/
static int64_t
cvtZToInt64Internal(const char *value, const char *type)
{
    FUNCTION_TEST_BEGIN();
        FUNCTION_TEST_PARAM(CHARP, value);
        FUNCTION_TEST_PARAM(CHARP, type);

        FUNCTION_TEST_ASSERT(value != NULL);
        FUNCTION_TEST_ASSERT(type != NULL);
    FUNCTION_TEST_END();

    // Convert from string
    errno = 0;
    char *endPtr = NULL;
    int64_t result = strtoll(value, &endPtr, 10);

    // Validate the result
    cvtZToIntValid(errno, value, endPtr, type);

    FUNCTION_TEST_RESULT(INT64, result);
}

/***********************************************************************************************************************************
Convert zero-terminated string to uint64 and validate result
***********************************************************************************************************************************/
static uint64_t
cvtZToUInt64Internal(const char *value, const char *type)
{
    FUNCTION_TEST_BEGIN();
        FUNCTION_TEST_PARAM(CHARP, value);
        FUNCTION_TEST_PARAM(CHARP, type);

        FUNCTION_TEST_ASSERT(value != NULL);
        FUNCTION_TEST_ASSERT(type != NULL);
    FUNCTION_TEST_END();

    // Convert from string
    errno = 0;
    char *endPtr = NULL;
    uint64_t result = strtoull(value, &endPtr, 10);

    // Validate the result
    cvtZToIntValid(errno, value, endPtr, type);

    FUNCTION_TEST_RESULT(UINT64, result);
}

/***********************************************************************************************************************************
Convert uint64 to zero-terminated string
***********************************************************************************************************************************/
size_t
cvtBoolToZ(bool value, char *buffer, size_t bufferSize)
{
    FUNCTION_TEST_BEGIN();
        FUNCTION_TEST_PARAM(BOOL, value);
        FUNCTION_TEST_PARAM(CHARP, buffer);
        FUNCTION_TEST_PARAM(SIZE, bufferSize);

        FUNCTION_TEST_ASSERT(buffer != NULL);
    FUNCTION_TEST_END();

    size_t result = (size_t)snprintf(buffer, bufferSize, "%s", value ? "true" : "false");

    if (result >= bufferSize)
        THROW(AssertError, "buffer overflow");

    FUNCTION_TEST_RESULT(SIZE, result);
}

/***********************************************************************************************************************************
Convert double to zero-terminated string and vice versa
***********************************************************************************************************************************/
size_t
cvtDoubleToZ(double value, char *buffer, size_t bufferSize)
{
    FUNCTION_TEST_BEGIN();
        FUNCTION_TEST_PARAM(DOUBLE, value);
        FUNCTION_TEST_PARAM(CHARP, buffer);
        FUNCTION_TEST_PARAM(SIZE, bufferSize);

        FUNCTION_TEST_ASSERT(buffer != NULL);
    FUNCTION_TEST_END();

    // Convert to a string
    size_t result = (size_t)snprintf(buffer, bufferSize, "%lf", value);

    if (result >= bufferSize)
        THROW(AssertError, "buffer overflow");

    // Any formatted double should be at least 8 characters, i.e. 0.000000
    ASSERT_DEBUG(strlen(buffer) >= 8);
    // Any formatted double should have a decimal point
    ASSERT_DEBUG(strchr(buffer, '.') != NULL);

    // Strip off any final 0s and the decimal point if there are no non-zero digits after it
    char *end = buffer + strlen(buffer) - 1;

    while (*end == '0' || *end == '.')
    {
        // It should not be possible to go past the beginning because format "%lf" will always write a decimal point
        ASSERT_DEBUG(end > buffer);

        end--;

        if (*(end + 1) == '.')
            break;
    }

    // Zero terminate the string
    end[1] = 0;

    // Return string length
    FUNCTION_TEST_RESULT(SIZE, (size_t)(end - buffer + 1));
}

double
cvtZToDouble(const char *value)
{
    FUNCTION_TEST_BEGIN();
        FUNCTION_TEST_PARAM(CHARP, value);

        FUNCTION_TEST_ASSERT(value != NULL);
    FUNCTION_TEST_END();

    double result = 0;
    sscanf(value, "%lf", &result);

    if (result == 0 && strcmp(value, "0") != 0)
        THROW_FMT(FormatError, "unable to convert string '%s' to double", value);

    FUNCTION_TEST_RESULT(DOUBLE, result);
}

/***********************************************************************************************************************************
Convert int to zero-terminated string and vice versa
***********************************************************************************************************************************/
size_t
cvtIntToZ(int value, char *buffer, size_t bufferSize)
{
    FUNCTION_TEST_BEGIN();
        FUNCTION_TEST_PARAM(INT, value);
        FUNCTION_TEST_PARAM(CHARP, buffer);
        FUNCTION_TEST_PARAM(SIZE, bufferSize);

        FUNCTION_TEST_ASSERT(buffer != NULL);
    FUNCTION_TEST_END();

    size_t result = (size_t)snprintf(buffer, bufferSize, "%d", value);

    if (result >= bufferSize)
        THROW(AssertError, "buffer overflow");

    FUNCTION_TEST_RESULT(SIZE, result);
}

int
cvtZToInt(const char *value)
{
    FUNCTION_TEST_BEGIN();
        FUNCTION_TEST_PARAM(CHARP, value);

        FUNCTION_TEST_ASSERT(value != NULL);
    FUNCTION_TEST_END();

    int64_t result = cvtZToInt64Internal(value, "int");

    if (result > INT_MAX || result < INT_MIN)
        THROW_FMT(FormatError, "unable to convert string '%s' to int", value);

    FUNCTION_TEST_RESULT(INT, (int)result);
}

/***********************************************************************************************************************************
Convert int64 to zero-terminated string and vice versa
***********************************************************************************************************************************/
size_t
cvtInt64ToZ(int64_t value, char *buffer, size_t bufferSize)
{
    FUNCTION_TEST_BEGIN();
        FUNCTION_TEST_PARAM(INT64, value);
        FUNCTION_TEST_PARAM(CHARP, buffer);
        FUNCTION_TEST_PARAM(SIZE, bufferSize);

        FUNCTION_TEST_ASSERT(buffer != NULL);
    FUNCTION_TEST_END();

    size_t result = (size_t)snprintf(buffer, bufferSize, "%" PRId64, value);

    if (result >= bufferSize)
        THROW(AssertError, "buffer overflow");

    FUNCTION_TEST_RESULT(SIZE, result);
}

int64_t
cvtZToInt64(const char *value)
{
    FUNCTION_TEST_BEGIN();
        FUNCTION_TEST_PARAM(CHARP, value);

        FUNCTION_TEST_ASSERT(value != NULL);
    FUNCTION_TEST_END();

    FUNCTION_TEST_RESULT(INT64, cvtZToInt64Internal(value, "int64"));
}

/***********************************************************************************************************************************
Convert mode to zero-terminated string
***********************************************************************************************************************************/
size_t
cvtModeToZ(mode_t value, char *buffer, size_t bufferSize)
{
    FUNCTION_TEST_BEGIN();
        FUNCTION_TEST_PARAM(MODE, value);
        FUNCTION_TEST_PARAM(CHARP, buffer);
        FUNCTION_TEST_PARAM(SIZE, bufferSize);

        FUNCTION_TEST_ASSERT(buffer != NULL);
    FUNCTION_TEST_END();

    size_t result = (size_t)snprintf(buffer, bufferSize, "%04o", value);

    if (result >= bufferSize)
        THROW(AssertError, "buffer overflow");

    FUNCTION_TEST_RESULT(SIZE, result);
}

/***********************************************************************************************************************************
Convert size to zero-terminated string
***********************************************************************************************************************************/
size_t
cvtSizeToZ(size_t value, char *buffer, size_t bufferSize)
{
    FUNCTION_TEST_BEGIN();
        FUNCTION_TEST_PARAM(SIZE, value);
        FUNCTION_TEST_PARAM(CHARP, buffer);
        FUNCTION_TEST_PARAM(SIZE, bufferSize);

        FUNCTION_TEST_ASSERT(buffer != NULL);
    FUNCTION_TEST_END();

    size_t result = (size_t)snprintf(buffer, bufferSize, "%zu", value);

    if (result >= bufferSize)
        THROW(AssertError, "buffer overflow");

    FUNCTION_TEST_RESULT(SIZE, result);
}

/***********************************************************************************************************************************
Convert uint to zero-terminated string
***********************************************************************************************************************************/
size_t
cvtUIntToZ(unsigned int value, char *buffer, size_t bufferSize)
{
    FUNCTION_TEST_BEGIN();
        FUNCTION_TEST_PARAM(UINT, value);
        FUNCTION_TEST_PARAM(CHARP, buffer);
        FUNCTION_TEST_PARAM(SIZE, bufferSize);

        FUNCTION_TEST_ASSERT(buffer != NULL);
    FUNCTION_TEST_END();

    size_t result = (size_t)snprintf(buffer, bufferSize, "%u", value);

    if (result >= bufferSize)
        THROW(AssertError, "buffer overflow");

    FUNCTION_TEST_RESULT(SIZE, result);
}

/***********************************************************************************************************************************
Convert uint64 to zero-terminated string and visa versa
***********************************************************************************************************************************/
size_t
cvtUInt64ToZ(uint64_t value, char *buffer, size_t bufferSize)
{
    FUNCTION_TEST_BEGIN();
        FUNCTION_TEST_PARAM(UINT64, value);
        FUNCTION_TEST_PARAM(CHARP, buffer);
        FUNCTION_TEST_PARAM(SIZE, bufferSize);

        FUNCTION_TEST_ASSERT(buffer != NULL);
    FUNCTION_TEST_END();

    size_t result = (size_t)snprintf(buffer, bufferSize, "%" PRIu64, value);

    if (result >= bufferSize)
        THROW(AssertError, "buffer overflow");

    FUNCTION_TEST_RESULT(SIZE, result);
}

uint64_t
cvtZToUInt64(const char *value)
{
    FUNCTION_TEST_BEGIN();
        FUNCTION_TEST_PARAM(CHARP, value);

        FUNCTION_TEST_ASSERT(value != NULL);
    FUNCTION_TEST_END();

<<<<<<< HEAD
    // Attempt to convert the string to base-10 64-bit unsigned int. The conversion will be up to the first
    // character that cannot be converted (except leading whitespace is ignored - which will still cause an error since
    // the final buffer for strcmp will then not be equal).
    char *endPtr;
    uint64_t result = strtoull(value, &endPtr, (int)10);

    char buffer[32];
    snprintf(buffer, sizeof(buffer), "%" PRIu64, result);

    if (strcmp(value, buffer) != 0)
        THROW_FMT(
            FormatError, "unable to convert string '%s' to uint64", value);
=======
    uint64_t result = cvtZToUInt64Internal(value, "uint64");

    // Don't allow negative numbers even though strtoull() does
    if (*value == '-')
        THROW_FMT(FormatError, "unable to convert string '%s' to uint64", value);
>>>>>>> 4e38cbae

    FUNCTION_TEST_RESULT(UINT64, result);
}<|MERGE_RESOLUTION|>--- conflicted
+++ resolved
@@ -344,26 +344,11 @@
         FUNCTION_TEST_ASSERT(value != NULL);
     FUNCTION_TEST_END();
 
-<<<<<<< HEAD
-    // Attempt to convert the string to base-10 64-bit unsigned int. The conversion will be up to the first
-    // character that cannot be converted (except leading whitespace is ignored - which will still cause an error since
-    // the final buffer for strcmp will then not be equal).
-    char *endPtr;
-    uint64_t result = strtoull(value, &endPtr, (int)10);
-
-    char buffer[32];
-    snprintf(buffer, sizeof(buffer), "%" PRIu64, result);
-
-    if (strcmp(value, buffer) != 0)
-        THROW_FMT(
-            FormatError, "unable to convert string '%s' to uint64", value);
-=======
     uint64_t result = cvtZToUInt64Internal(value, "uint64");
 
     // Don't allow negative numbers even though strtoull() does
     if (*value == '-')
         THROW_FMT(FormatError, "unable to convert string '%s' to uint64", value);
->>>>>>> 4e38cbae
 
     FUNCTION_TEST_RESULT(UINT64, result);
 }