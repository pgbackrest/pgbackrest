--- conflicted
+++ resolved
@@ -292,11 +292,7 @@
     ASSERT(limit >= bufUsed(this));
 
     this->pub.size = limit;
-<<<<<<< HEAD
-    this->pub.sizeLimit = true; // !!! MAYBE OPTIMIZE THIS?
-=======
     this->pub.sizeLimit = limit != bufSizeAlloc(this);
->>>>>>> c8ec114c
 
     FUNCTION_TEST_RETURN_VOID();
 }
