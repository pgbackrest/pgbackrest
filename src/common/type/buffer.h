/***********************************************************************************************************************************
Buffer Handler
***********************************************************************************************************************************/
#ifndef COMMON_TYPE_BUFFER_H
#define COMMON_TYPE_BUFFER_H

/***********************************************************************************************************************************
Buffer object
***********************************************************************************************************************************/
typedef struct Buffer Buffer;

#include "common/memContext.h"
#include "common/type/object.h"
#include "common/type/string.h"

/***********************************************************************************************************************************
Constructors
***********************************************************************************************************************************/
FN_EXTERN Buffer *bufNew(size_t size);

// Create a new buffer from a C buffer
FN_EXTERN Buffer *bufNewC(const void *buffer, size_t size);

// Create a new buffer from a string encoded with the specified type
FN_EXTERN Buffer *bufNewDecode(EncodingType type, const String *string);

// Duplicate a buffer
FN_EXTERN Buffer *bufDup(const Buffer *buffer);

/***********************************************************************************************************************************
Getters/Setters
***********************************************************************************************************************************/
typedef struct BufferPub
{
    size_t sizeAlloc;                                               // Allocated size of the buffer
    size_t size;                                                    // Reported size of the buffer
    bool sizeLimit;                                                 // Is the size limited to make the buffer appear smaller?
    size_t used;                                                    // Amount of buffer used
    unsigned char *buffer;                                          // Buffer
} BufferPub;

// Amount of the buffer actually used. This will be updated automatically when possible but if the buffer is modified by using
// bufPtr() then the user is responsible for updating used.
FN_INLINE_ALWAYS size_t
bufUsed(const Buffer *const this)
{
    return THIS_PUB(Buffer)->used;
}

// Is the buffer empty?
FN_INLINE_ALWAYS bool
bufEmpty(const Buffer *const this)
{
    return bufUsed(this) == 0;
}

// Buffer size
FN_INLINE_ALWAYS size_t
bufSize(const Buffer *const this)
{
    return THIS_PUB(Buffer)->size;
}

// Is the buffer full?
FN_INLINE_ALWAYS bool
bufFull(const Buffer *const this)
{
    return bufUsed(this) == bufSize(this);
}

// Buffer pointer
FN_INLINE_ALWAYS unsigned char *
bufPtr(Buffer *const this)
{
    return THIS_PUB(Buffer)->buffer;
}

// Const buffer pointer
FN_INLINE_ALWAYS const unsigned char *
bufPtrConst(const Buffer *const this)
{
    return THIS_PUB(Buffer)->buffer;
}

// Remaining space in the buffer
FN_INLINE_ALWAYS size_t
bufRemains(const Buffer *const this)
{
    return bufSize(this) - bufUsed(this);
}

// Pointer to remaining buffer space (after used space)
FN_INLINE_ALWAYS unsigned char *
bufRemainsPtr(Buffer *const this)
{
    return bufPtr(this) + bufUsed(this);
}

// Allocated buffer size. This may be different from bufSize() if a limit has been set.
FN_INLINE_ALWAYS size_t
bufSizeAlloc(const Buffer *const this)
{
    return THIS_PUB(Buffer)->sizeAlloc;
}

// Is the size limited to make the buffer appear smaller?
FN_INLINE_ALWAYS bool
bufSizeLimit(const Buffer *const this)
{
    return THIS_PUB(Buffer)->sizeLimit;
}

/***********************************************************************************************************************************
Functions
***********************************************************************************************************************************/
// Append the contents of another buffer
FN_EXTERN Buffer *bufCat(Buffer *this, const Buffer *cat);

// Append a C buffer
FN_EXTERN Buffer *bufCatC(Buffer *this, const unsigned char *cat, size_t catOffset, size_t catSize);

// Append a subset of another buffer
FN_EXTERN Buffer *bufCatSub(Buffer *this, const Buffer *cat, size_t catOffset, size_t catSize);

// Are two buffers equal?
FN_EXTERN bool bufEq(const Buffer *this, const Buffer *compare);

// Move to a new parent mem context
FN_INLINE_ALWAYS Buffer *
bufMove(Buffer *const this, MemContext *const parentNew)
{
    return objMove(this, parentNew);
}

// Resize the buffer
FN_EXTERN Buffer *bufResize(Buffer *this, size_t size);

// Manage buffer limits
FN_EXTERN void bufLimitClear(Buffer *this);
FN_EXTERN void bufLimitSet(Buffer *this, size_t limit);

FN_EXTERN void bufUsedInc(Buffer *this, size_t inc);
FN_EXTERN void bufUsedSet(Buffer *this, size_t used);
FN_EXTERN void bufUsedZero(Buffer *this);

/***********************************************************************************************************************************
Destructor
***********************************************************************************************************************************/
FN_INLINE_ALWAYS void
bufFree(Buffer *const this)
{
    objFree(this);
}

/***********************************************************************************************************************************
Macros for constant buffers

Frequently used constant buffers can be declared with these macros at compile time rather than dynamically at run time.

Note that buffers created in this way are declared as const so can't be modified or freed by the buf*() methods.  Casting to
Buffer * will result in a segfault.

By convention all buffer constant identifiers are appended with _BUF.
***********************************************************************************************************************************/
// Create a buffer constant inline from an unsigned char[]
#define BUF(bufferParam, sizeParam)                                                                                                \
    ((const Buffer *)&(const BufferPub){.size = sizeParam, .used = sizeParam, .buffer = (unsigned char *)bufferParam})

// Create a buffer constant inline from a non-constant zero-terminated string
#define BUFSTRZ(stringz)                                                                                                           \
    BUF((unsigned char *)stringz, strlen(stringz))

// Create a buffer constant inline from a String
#define BUFSTR(string)                                                                                                             \
    BUF((unsigned char *)strZ(string), strSize(string))

// Create a buffer constant inline from a constant zero-terminated string
#define BUFSTRDEF(stringdef)                                                                                                       \
    BUF((unsigned char *)stringdef, (sizeof(stringdef) - 1))

// Used to declare buffer constants that will be externed using BUFFER_DECLARE().  Must be used in a .c file.
#define BUFFER_STRDEF_EXTERN(name, string)                                                                                         \
<<<<<<< HEAD
    VR_EXTERN const Buffer *const name = BUFSTRDEF(string)
=======
    VR_EXTERN_DEFINE const Buffer *const name = BUFSTRDEF(string)
>>>>>>> f0189129

// Used to declare buffer constants that will be local to the .c file.  Must be used in a .c file.
#define BUFFER_STRDEF_STATIC(name, string)                                                                                         \
    static const Buffer *const name = BUFSTRDEF(string)

// Used to extern buffer constants declared with BUFFER_STRDEF_EXTERN(.  Must be used in a .h file.
#define BUFFER_DECLARE(name)                                                                                                       \
<<<<<<< HEAD
    FN_EXTERN const Buffer *const name
=======
    VR_EXTERN_DECLARE const Buffer *const name
>>>>>>> f0189129

/***********************************************************************************************************************************
Constant buffers that are generally useful
***********************************************************************************************************************************/
BUFFER_DECLARE(BRACEL_BUF);
BUFFER_DECLARE(BRACER_BUF);
BUFFER_DECLARE(BRACKETL_BUF);
BUFFER_DECLARE(BRACKETR_BUF);
BUFFER_DECLARE(COMMA_BUF);
BUFFER_DECLARE(EQ_BUF);
BUFFER_DECLARE(LF_BUF);
BUFFER_DECLARE(QUOTED_BUF);

/***********************************************************************************************************************************
Macros for function logging
***********************************************************************************************************************************/
FN_EXTERN String *bufToLog(const Buffer *this);

#define FUNCTION_LOG_BUFFER_TYPE                                                                                                   \
    Buffer *
#define FUNCTION_LOG_BUFFER_FORMAT(value, buffer, bufferSize)                                                                      \
    FUNCTION_LOG_STRING_OBJECT_FORMAT(value, bufToLog, buffer, bufferSize)

#endif<|MERGE_RESOLUTION|>--- conflicted
+++ resolved
@@ -180,11 +180,7 @@
 
 // Used to declare buffer constants that will be externed using BUFFER_DECLARE().  Must be used in a .c file.
 #define BUFFER_STRDEF_EXTERN(name, string)                                                                                         \
-<<<<<<< HEAD
-    VR_EXTERN const Buffer *const name = BUFSTRDEF(string)
-=======
     VR_EXTERN_DEFINE const Buffer *const name = BUFSTRDEF(string)
->>>>>>> f0189129
 
 // Used to declare buffer constants that will be local to the .c file.  Must be used in a .c file.
 #define BUFFER_STRDEF_STATIC(name, string)                                                                                         \
@@ -192,11 +188,7 @@
 
 // Used to extern buffer constants declared with BUFFER_STRDEF_EXTERN(.  Must be used in a .h file.
 #define BUFFER_DECLARE(name)                                                                                                       \
-<<<<<<< HEAD
-    FN_EXTERN const Buffer *const name
-=======
     VR_EXTERN_DECLARE const Buffer *const name
->>>>>>> f0189129
 
 /***********************************************************************************************************************************
 Constant buffers that are generally useful
