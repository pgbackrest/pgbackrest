--- conflicted
+++ resolved
@@ -115,26 +115,6 @@
 ***********************************************************************************************************************************/
 typedef enum
 {
-<<<<<<< HEAD
-    pckFormatUnknown = 0,
-    pckFormatArray = 1,
-    pckFormatBool = 2,
-    pckFormatI32 = 3,
-    pckFormatI64 = 4,
-    pckFormatObj = 5,
-    pckFormatPtr = 6,
-    pckFormatStr = 7,
-    pckFormatU32 = 8,
-    pckFormatU64 = 9,
-    pckFormatStrId = 10,
-
-    pckFormatTime = 15,
-    pckFormatBin = 16,
-    pckFormatPack = 17,
-} PackFormat;
-
-typedef struct PackFormatData
-=======
     pckTypeMapUnknown = 0,                                          // Used internally when the type is not known
     pckTypeMapArray = 1,                                            // Maps to pckTypeArray
     pckTypeMapBool = 2,                                             // Maps to pckTypeBool
@@ -145,15 +125,16 @@
     pckTypeMapStr = 7,                                              // Maps to pckTypeStr
     pckTypeMapU32 = 8,                                              // Maps to pckTypeU32
     pckTypeMapU64 = 9,                                              // Maps to pckTypeU64
+    pckTypeMapStrId = 10,                                           // Maps to pckTypeStrId
 
     // The empty positions before 15 can be used for new types that will be encoded entirely in the tag
 
     pckTypeMapTime = 15,                                            // Maps to pckTypeTime
-    pckTypeMapBin = 16,                                             // Maps to pckTypePack
+    pckTypeMapBin = 16,                                             // Maps to pckTypeBin
+    pckTypeMapPack = 17,                                            // Maps to pckTypePack
 } PackTypeMap;
 
 typedef struct PackTypeMapData
->>>>>>> f0931290
 {
     PackType type;                                                  // Data type
     bool valueSingleBit;                                            // Can the value be stored in a single bit (e.g. bool)
@@ -892,10 +873,10 @@
         FUNCTION_TEST_RETURN(NULL);
 
     // Read the tag
-    pckReadTag(this, &param.id, pckFormatPack, false);
+    pckReadTag(this, &param.id, pckTypeMapPack, false);
 
     // Get the pack size
-    Buffer *result = bufNew((size_t)pckReadUInt64Internal(this));
+    Buffer *result = bufNew((size_t)pckReadU64Internal(this));
 
     // Read the pack out in chunks
     while (bufUsed(result) < bufSize(result))
@@ -980,7 +961,7 @@
     if (pckReadNullInternal(this, &param.id))
         FUNCTION_TEST_RETURN(param.defaultValue);
 
-    FUNCTION_TEST_RETURN(pckReadTag(this, &param.id, pckFormatStrId, false));
+    FUNCTION_TEST_RETURN(pckReadTag(this, &param.id, pckTypeMapStrId, false));
 }
 
 /**********************************************************************************************************************************/
@@ -1595,12 +1576,12 @@
         ASSERT(value != NULL);
 
         // Write pack size
-        pckWriteTag(this, pckFormatPack, param.id, 0);
+        pckWriteTag(this, pckTypeMapPack, param.id, 0);
 
         // Write pack data
         const Buffer *packBuffer = pckWriteBuf(value);
 
-        pckWriteUInt64Internal(this, bufUsed(packBuffer));
+        pckWriteU64Internal(this, bufUsed(packBuffer));
         pckWriteBuffer(this, packBuffer);
     }
 
@@ -1671,7 +1652,7 @@
     ASSERT(this != NULL);
 
     if (!pckWriteDefaultNull(this, param.defaultWrite, value == param.defaultValue))
-        pckWriteTag(this, pckFormatStrId, param.id, value);
+        pckWriteTag(this, pckTypeMapStrId, param.id, value);
 
     FUNCTION_TEST_RETURN(this);
 }
@@ -1774,14 +1755,10 @@
     ASSERT(this != NULL);
     ASSERT(lstSize(this->tagStack) == 1);
 
-<<<<<<< HEAD
     // Determine if the pack was empty
     this->empty = this->tagStackTop->idLast == 0 && this->tagStackTop->nullTotal == 0;
 
-    pckWriteUInt64Internal(this, 0);
-=======
     pckWriteU64Internal(this, 0);
->>>>>>> f0931290
     this->tagStackTop = NULL;
 
     // If writing to io flush the internal buffer
