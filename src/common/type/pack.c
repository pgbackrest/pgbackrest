--- conflicted
+++ resolved
@@ -487,11 +487,7 @@
     if (this->read != NULL)
     {
         // Internal buffer should be empty
-<<<<<<< HEAD
-        ASSERT(this->bufferUsed - this->bufferPos == 0);
-=======
         ASSERT(this->bufferUsed == this->bufferPos);
->>>>>>> 62751b4c
         FUNCTION_TEST_RETURN(UINT64, ioReadVarIntU64(this->read));
     }
 
