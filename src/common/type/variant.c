/***********************************************************************************************************************************
Variant Data Type
***********************************************************************************************************************************/
#include "build.auto.h"

#include <errno.h>
#include <inttypes.h>
#include <limits.h>
#include <stdio.h>
#include <stdlib.h>
#include <string.h>
#include <strings.h>

#include "common/debug.h"
#include "common/memContext.h"
#include "common/type/convert.h"
#include "common/type/variant.h"

/***********************************************************************************************************************************
Constant variants that are generally useful
***********************************************************************************************************************************/
// Used to declare Bool Variant constants that will be externed using VARIANT_DECLARE().  Must be used in a .c file.
#define VARIANT_BOOL_EXTERN(name, dataParam)                                                                                       \
<<<<<<< HEAD
    VR_EXTERN const Variant *const name = ((const Variant *)&(const VariantBoolPub){.type = varTypeBool, .data = dataParam})
=======
    VR_EXTERN_DEFINE const Variant *const name = ((const Variant *)&(const VariantBoolPub){.type = varTypeBool, .data = dataParam})
>>>>>>> f0189129

VARIANT_BOOL_EXTERN(BOOL_FALSE_VAR,                                 false);
VARIANT_BOOL_EXTERN(BOOL_TRUE_VAR,                                  true);

/***********************************************************************************************************************************
Information about the variant
***********************************************************************************************************************************/
struct Variant
{
    VariantPub pub;                                                 // Publicly accessible variables
};

typedef struct VariantBool
{
    VariantBoolPub pub;                                             // Publicly accessible variables
} VariantBool;

typedef struct VariantInt
{
    VariantIntPub pub;                                              // Publicly accessible variables
} VariantInt;

typedef struct VariantInt64
{
    VariantInt64Pub pub;                                            // Publicly accessible variables
} VariantInt64;

typedef struct VariantKeyValue
{
    VARIANT_COMMON
    KeyValue *data;                                                 // KeyValue data
} VariantKeyValue;

typedef struct VariantString
{
    VariantStringPub pub;                                           // Publicly accessible variables
} VariantString;

typedef struct VariantUInt
{
    VariantUIntPub pub;                                             // Publicly accessible variables
} VariantUInt;

typedef struct VariantUInt64
{
    VariantUInt64Pub pub;                                           // Publicly accessible variables
} VariantUInt64;

typedef struct VariantVariantList
{
    VARIANT_COMMON
    VariantList *data;                                              // VariantList data
} VariantVariantList;

/***********************************************************************************************************************************
Variant type names
***********************************************************************************************************************************/
static const char *const variantTypeName[] =
{
    "bool",                                                         // varTypeBool
    "int",                                                          // varTypeInt
    "int64",                                                        // varTypeInt64
    "KeyValue",                                                     // varTypeKeyValue
    "String",                                                       // varTypeString
    "unsigned int",                                                 // varTypeUInt
    "uint64",                                                       // varTypeUInt64
    "VariantList",                                                  // varTypeVariantList
};

/**********************************************************************************************************************************/
FN_EXTERN Variant *
varDup(const Variant *this)
{
    FUNCTION_TEST_BEGIN();
        FUNCTION_TEST_PARAM(VARIANT, this);
    FUNCTION_TEST_END();

    Variant *result = NULL;

    if (this != NULL)
    {
        switch (varType(this))
        {
            case varTypeBool:
                result = varNewBool(varBool(this));
                break;

            case varTypeInt:
                result = varNewInt(varInt(this));
                break;

            case varTypeInt64:
                result = varNewInt64(varInt64(this));
                break;

            case varTypeKeyValue:
            {
                result = varNewKv(kvDup(varKv(this)));
                break;
            }

            case varTypeString:
                result = varNewStr(varStr(this));
                break;

            case varTypeUInt:
                result = varNewUInt(varUInt(this));
                break;

            case varTypeUInt64:
                result = varNewUInt64(varUInt64(this));
                break;

            case varTypeVariantList:
                result = varNewVarLst(varVarLst(this));
                break;
        }
    }

    FUNCTION_TEST_RETURN(VARIANT, result);
}

/**********************************************************************************************************************************/
FN_EXTERN bool
varEq(const Variant *this1, const Variant *this2)
{
    FUNCTION_TEST_BEGIN();
        FUNCTION_TEST_PARAM(VARIANT, this1);
        FUNCTION_TEST_PARAM(VARIANT, this2);
    FUNCTION_TEST_END();

    bool result = false;

    // Test if both variants are non-null
    if (this1 != NULL && this2 != NULL)
    {
        // Test if both variants are of the same type
        if (varType(this1) == varType(this2))
        {
            switch (varType(this1))
            {
                case varTypeBool:
                    result = varBool(this1) == varBool(this2);
                    break;

                case varTypeInt:
                    result = varInt(this1) == varInt(this2);
                    break;

                case varTypeInt64:
                    result = varInt64(this1) == varInt64(this2);
                    break;

                case varTypeString:
                    result = strEq(varStr(this1), varStr(this2));
                    break;

                case varTypeUInt:
                    result = varUInt(this1) == varUInt(this2);
                    break;

                case varTypeUInt64:
                    result = varUInt64(this1) == varUInt64(this2);
                    break;

                default:
                    THROW_FMT(AssertError, "unable to test equality for %s", variantTypeName[varType(this1)]);
            }
        }
    }
    // Else they are equal if they are both null
    else
        result = this1 == NULL && this2 == NULL;

    FUNCTION_TEST_RETURN(BOOL, result);
}

/**********************************************************************************************************************************/
FN_EXTERN Variant *
varNewBool(bool data)
{
    FUNCTION_TEST_BEGIN();
        FUNCTION_TEST_PARAM(BOOL, data);
    FUNCTION_TEST_END();

    VariantBool *this = NULL;

    OBJ_NEW_BEGIN(VariantBool)
    {
        this = OBJ_NEW_ALLOC();

        *this = (VariantBool)
        {
            .pub =
            {
                .type = varTypeBool,
                .data = data,
            },
        };
    }
    OBJ_NEW_END();

    FUNCTION_TEST_RETURN(VARIANT, (Variant *)this);
}

/**********************************************************************************************************************************/
FN_EXTERN bool
varBool(const Variant *this)
{
    FUNCTION_TEST_BEGIN();
        FUNCTION_TEST_PARAM(VARIANT, this);
    FUNCTION_TEST_END();

    ASSERT(this != NULL);
    ASSERT(varType(this) == varTypeBool);

    FUNCTION_TEST_RETURN(BOOL, ((VariantBool *)this)->pub.data);
}

FN_EXTERN bool
varBoolForce(const Variant *this)
{
    FUNCTION_TEST_BEGIN();
        FUNCTION_TEST_PARAM(VARIANT, this);
    FUNCTION_TEST_END();

    ASSERT(this != NULL);

    bool result = false;

    switch (varType(this))
    {
        case varTypeBool:
            result = varBool(this);
            break;

        case varTypeInt:
            result = varInt(this) != 0;
            break;

        case varTypeInt64:
            result = varInt64(this) != 0;
            break;

        case varTypeString:
        {
            // List of false/true boolean string values.  Note that false/true values must be equal.
            static const char *const boolString[] =
            {
                "n", "f", "0",  "no", FALSE_Z, "off",
                "y", "t", "1", "yes",  TRUE_Z,  "on",
            };

            // Search for the string
            const char *string = strZ(varStr(this));
            unsigned int boolIdx;

            for (boolIdx = 0; boolIdx < LENGTH_OF(boolString); boolIdx++)
                if (strcasecmp(string, boolString[boolIdx]) == 0)
                    break;

            // If string was not found then not a boolean
            if (boolIdx == LENGTH_OF(boolString))
                THROW_FMT(FormatError, "unable to convert str '%s' to bool", string);

            // False if in first half of list, true if in second half
            result = boolIdx / (LENGTH_OF(boolString) / 2);

            break;
        }

        case varTypeUInt:
            result = varUInt(this) != 0;
            break;

        case varTypeUInt64:
            result = varUInt64(this) != 0;
            break;

        default:
            THROW_FMT(AssertError, "unable to force %s to %s", variantTypeName[varType(this)], variantTypeName[varTypeBool]);
    }

    FUNCTION_TEST_RETURN(BOOL, result);
}

/**********************************************************************************************************************************/
FN_EXTERN Variant *
varNewInt(int data)
{
    FUNCTION_TEST_BEGIN();
        FUNCTION_TEST_PARAM(INT, data);
    FUNCTION_TEST_END();

    VariantInt *this = NULL;

    OBJ_NEW_BEGIN(VariantInt)
    {
        this = OBJ_NEW_ALLOC();

        *this = (VariantInt)
        {
            .pub =
            {
                .type = varTypeInt,
                .data = data,
            },
        };
    }
    OBJ_NEW_END();

    FUNCTION_TEST_RETURN(VARIANT, (Variant *)this);
}

/**********************************************************************************************************************************/
FN_EXTERN int
varInt(const Variant *this)
{
    FUNCTION_TEST_BEGIN();
        FUNCTION_TEST_PARAM(VARIANT, this);
    FUNCTION_TEST_END();

    ASSERT(this != NULL);
    ASSERT(varType(this) == varTypeInt);

    FUNCTION_TEST_RETURN(INT, ((VariantInt *)this)->pub.data);
}

FN_EXTERN int
varIntForce(const Variant *this)
{
    FUNCTION_TEST_BEGIN();
        FUNCTION_TEST_PARAM(VARIANT, this);
    FUNCTION_TEST_END();

    ASSERT(this != NULL);

    int result = 0;

    switch (varType(this))
    {
        case varTypeBool:
            result = varBool(this);
            break;

        case varTypeInt:
            result = varInt(this);
            break;

        case varTypeInt64:
        {
            int64_t resultTest = varInt64(this);

            // Make sure the value fits into a normal 32-bit int range since 32-bit platforms are supported
            if (resultTest > INT32_MAX || resultTest < INT32_MIN)
                THROW_FMT(
                    FormatError, "unable to convert %s %" PRId64 " to %s", variantTypeName[varType(this)], resultTest,
                    variantTypeName[varTypeInt]);

            result = (int)resultTest;
            break;
        }

        case varTypeString:
            result = cvtZToInt(strZ(varStr(this)));
            break;

        case varTypeUInt:
        {
            unsigned int resultTest = varUInt(this);

            // Make sure the value fits into a normal 32-bit int range
            if (resultTest > INT32_MAX)
                THROW_FMT(
                    FormatError, "unable to convert %s %u to %s", variantTypeName[varType(this)], resultTest,
                    variantTypeName[varTypeInt]);

            result = (int)resultTest;
            break;
        }

        case varTypeUInt64:
        {
            uint64_t resultTest = varUInt64(this);

            // Make sure the value fits into a normal 32-bit int range
            if (resultTest > INT32_MAX)
                THROW_FMT(
                    FormatError, "unable to convert %s %" PRIu64 " to %s", variantTypeName[varType(this)], resultTest,
                    variantTypeName[varTypeInt]);

            result = (int)resultTest;
            break;
        }

        default:
            THROW_FMT(AssertError, "unable to force %s to %s", variantTypeName[varType(this)], variantTypeName[varTypeInt]);
    }

    FUNCTION_TEST_RETURN(INT, result);
}

/**********************************************************************************************************************************/
FN_EXTERN Variant *
varNewInt64(int64_t data)
{
    FUNCTION_TEST_BEGIN();
        FUNCTION_TEST_PARAM(INT64, data);
    FUNCTION_TEST_END();

    VariantInt64 *this = NULL;

    OBJ_NEW_BEGIN(VariantInt64)
    {
        this = OBJ_NEW_ALLOC();

        *this = (VariantInt64)
        {
            .pub =
            {
                .type = varTypeInt64,
                .data = data,
            },
        };
    }
    OBJ_NEW_END();

    FUNCTION_TEST_RETURN(VARIANT, (Variant *)this);
}

/**********************************************************************************************************************************/
FN_EXTERN int64_t
varInt64(const Variant *this)
{
    FUNCTION_TEST_BEGIN();
        FUNCTION_TEST_PARAM(VARIANT, this);
    FUNCTION_TEST_END();

    ASSERT(this != NULL);
    ASSERT(varType(this) == varTypeInt64);

    FUNCTION_TEST_RETURN(INT64, ((VariantInt64 *)this)->pub.data);
}

FN_EXTERN int64_t
varInt64Force(const Variant *this)
{
    FUNCTION_TEST_BEGIN();
        FUNCTION_TEST_PARAM(VARIANT, this);
    FUNCTION_TEST_END();

    ASSERT(this != NULL);

    int64_t result = 0;

    switch (varType(this))
    {
        case varTypeBool:
            result = varBool(this);
            break;

        case varTypeInt:
            result = (int64_t)varInt(this);
            break;

        case varTypeInt64:
            result = varInt64(this);
            break;

        case varTypeString:
            result = cvtZToInt64(strZ(varStr(this)));
            break;

        case varTypeUInt:
            result = varUInt(this);

            break;

        case varTypeUInt64:
        {
            uint64_t resultTest = varUInt64(this);

            // If max number of unsigned 64-bit integer is greater than max 64-bit signed integer can hold, then error
            if (resultTest <= INT64_MAX)
                result = (int64_t)resultTest;
            else
            {
                THROW_FMT(
                    FormatError, "unable to convert %s %" PRIu64 " to %s", variantTypeName[varType(this)], resultTest,
                    variantTypeName[varTypeInt64]);
            }

            break;
        }

        default:
            THROW_FMT(AssertError, "unable to force %s to %s", variantTypeName[varType(this)], variantTypeName[varTypeInt64]);
    }

    FUNCTION_TEST_RETURN(INT64, result);
}

/**********************************************************************************************************************************/
FN_EXTERN Variant *
varNewUInt(unsigned int data)
{
    FUNCTION_TEST_BEGIN();
        FUNCTION_TEST_PARAM(UINT, data);
    FUNCTION_TEST_END();

    VariantUInt *this = NULL;

    OBJ_NEW_BEGIN(VariantUInt)
    {
        this = OBJ_NEW_ALLOC();

        *this = (VariantUInt)
        {
            .pub =
            {
                .type = varTypeUInt,
                .data = data,
            },
        };
    }
    OBJ_NEW_END();

    FUNCTION_TEST_RETURN(VARIANT, (Variant *)this);
}

/**********************************************************************************************************************************/
FN_EXTERN unsigned int
varUInt(const Variant *this)
{
    FUNCTION_TEST_BEGIN();
        FUNCTION_TEST_PARAM(VARIANT, this);
    FUNCTION_TEST_END();

    ASSERT(this != NULL);
    ASSERT(varType(this) == varTypeUInt);

    FUNCTION_TEST_RETURN(UINT, ((VariantUInt *)this)->pub.data);
}

FN_EXTERN unsigned int
varUIntForce(const Variant *this)
{
    FUNCTION_TEST_BEGIN();
        FUNCTION_TEST_PARAM(VARIANT, this);
    FUNCTION_TEST_END();

    ASSERT(this != NULL);

    unsigned int result = 0;

    switch (varType(this))
    {
        case varTypeBool:
            result = varBool(this);
            break;

        case varTypeInt:
        {
            int resultTest = varInt(this);

            // If integer is a negative number, throw an error since the resulting conversion would be a different number
            if (resultTest >= 0)
                result = (unsigned int)resultTest;
            else
            {
                THROW_FMT(
                    FormatError, "unable to convert %s %d to %s", variantTypeName[varType(this)], resultTest,
                    variantTypeName[varTypeUInt]);
            }

            break;
        }

        case varTypeInt64:
        {
            int64_t resultTest = varInt64(this);

            // If integer is a negative number or too large, throw an error since the resulting conversion would be out of bounds
            if (resultTest >= 0 && resultTest <= UINT_MAX)
                result = (unsigned int)resultTest;
            else
            {
                THROW_FMT(
                    FormatError, "unable to convert %s %" PRId64 " to %s", variantTypeName[varType(this)], resultTest,
                    variantTypeName[varTypeUInt]);
            }

            break;
        }

        case varTypeUInt:
            result = varUInt(this);
            break;

        case varTypeUInt64:
        {
            uint64_t resultTest = varUInt64(this);

            // If integer is too large, throw an error since the resulting conversion would be out of bounds
            if (resultTest <= UINT_MAX)
                result = (unsigned int)resultTest;
            else
            {
                THROW_FMT(
                    FormatError, "unable to convert %s %" PRIu64 " to %s", variantTypeName[varType(this)], resultTest,
                    variantTypeName[varTypeUInt]);
            }

            break;
        }

        case varTypeString:
            result = cvtZToUInt(strZ(varStr(this)));
            break;

        default:
            THROW_FMT(AssertError, "unable to force %s to %s", variantTypeName[varType(this)], variantTypeName[varTypeUInt]);
    }

    FUNCTION_TEST_RETURN(UINT, result);
}

/**********************************************************************************************************************************/
FN_EXTERN Variant *
varNewUInt64(uint64_t data)
{
    FUNCTION_TEST_BEGIN();
        FUNCTION_TEST_PARAM(UINT64, data);
    FUNCTION_TEST_END();

    VariantUInt64 *this = NULL;

    OBJ_NEW_BEGIN(VariantUInt64)
    {
        this = OBJ_NEW_ALLOC();

        *this = (VariantUInt64)
        {
            .pub =
            {
                .type = varTypeUInt64,
                .data = data,
            },
        };
    }
    OBJ_NEW_END();

    FUNCTION_TEST_RETURN(VARIANT, (Variant *)this);
}

/**********************************************************************************************************************************/
FN_EXTERN uint64_t
varUInt64(const Variant *this)
{
    FUNCTION_TEST_BEGIN();
        FUNCTION_TEST_PARAM(VARIANT, this);
    FUNCTION_TEST_END();

    ASSERT(this != NULL);
    ASSERT(varType(this) == varTypeUInt64);

    FUNCTION_TEST_RETURN(UINT64, ((VariantUInt64 *)this)->pub.data);
}

FN_EXTERN uint64_t
varUInt64Force(const Variant *this)
{
    FUNCTION_TEST_BEGIN();
        FUNCTION_TEST_PARAM(VARIANT, this);
    FUNCTION_TEST_END();

    ASSERT(this != NULL);

    uint64_t result = 0;

    switch (varType(this))
    {
        case varTypeBool:
            result = varBool(this);
            break;

        case varTypeInt:
        {
            int resultTest = varInt(this);

            // If integer is a negative number, throw an error since the resulting conversion would be a different number
            if (resultTest >= 0)
                result = (uint64_t)resultTest;
            else
            {
                THROW_FMT(
                    FormatError, "unable to convert %s %d to %s", variantTypeName[varType(this)], resultTest,
                    variantTypeName[varTypeUInt64]);
            }

            break;
        }

        case varTypeInt64:
        {
            int64_t resultTest = varInt64(this);

            // If integer is a negative number, throw an error since the resulting conversion would be out of bounds
            if (resultTest >= 0)
                result = (uint64_t)resultTest;
            else
            {
                THROW_FMT(
                    FormatError, "unable to convert %s %" PRId64 " to %s", variantTypeName[varType(this)], resultTest,
                    variantTypeName[varTypeUInt64]);
            }

            break;
        }

        case varTypeString:
            result = cvtZToUInt64(strZ(varStr(this)));
            break;

        case varTypeUInt:
            result = varUInt(this);
            break;

        case varTypeUInt64:
            result = varUInt64(this);
            break;

        default:
            THROW_FMT(AssertError, "unable to force %s to %s", variantTypeName[varType(this)], variantTypeName[varTypeUInt64]);
    }

    FUNCTION_TEST_RETURN(UINT64, result);
}

/**********************************************************************************************************************************/
FN_EXTERN Variant *
varNewKv(KeyValue *data)
{
    FUNCTION_TEST_BEGIN();
        FUNCTION_TEST_PARAM(KEY_VALUE, data);
    FUNCTION_TEST_END();

    VariantKeyValue *this = NULL;

    OBJ_NEW_BEGIN(VariantKeyValue, .childQty = 1)
    {
        this = OBJ_NEW_ALLOC();

        *this = (VariantKeyValue)
        {
            .type = varTypeKeyValue,
        };

        if (data != NULL)
            this->data = kvMove(data, memContextCurrent());
    }
    OBJ_NEW_END();

    FUNCTION_TEST_RETURN(VARIANT, (Variant *)this);
}

/**********************************************************************************************************************************/
FN_EXTERN KeyValue *
varKv(const Variant *this)
{
    FUNCTION_TEST_BEGIN();
        FUNCTION_TEST_PARAM(VARIANT, this);
    FUNCTION_TEST_END();

    KeyValue *result = NULL;

    if (this != NULL)
    {
        ASSERT(varType(this) == varTypeKeyValue);
        result = ((VariantKeyValue *)this)->data;
    }

    FUNCTION_TEST_RETURN(KEY_VALUE, result);
}

/**********************************************************************************************************************************/
FN_EXTERN Variant *
varNewStr(const String *data)
{
    FUNCTION_TEST_BEGIN();
        FUNCTION_TEST_PARAM(STRING, data);
    FUNCTION_TEST_END();

    VariantString *this = NULL;

    // If the variant is larger than the extra allowed with a mem context then allocate the buffer separately
    size_t allocExtra = sizeof(VariantString) + (data != NULL ? sizeof(StringPub) + strSize(data) + 1 : 0);

    if (allocExtra > MEM_CONTEXT_ALLOC_EXTRA_MAX)
    {
        ASSERT(data != NULL);

        OBJ_NEW_BEGIN(VariantString, .childQty = 1)
        {
            this = OBJ_NEW_ALLOC();

            *this = (VariantString)
            {
                .pub =
                {
                    .type = varTypeString,
                    .data = strDup(data),
                },
            };
        }
        OBJ_NEW_END();

        FUNCTION_TEST_RETURN(VARIANT, (Variant *)this);
    }

    OBJ_NEW_EXTRA_BEGIN(VariantString, (uint16_t)(allocExtra))
    {
        this = OBJ_NEW_ALLOC();

        *this = (VariantString)
        {
            .pub =
            {
                .type = varTypeString,
            },
        };

        if (data != NULL)
        {
            // Point the String after the VariantString struct
            StringPub *const pubData = (StringPub *)(this + 1);
            this->pub.data = (String *)pubData;

            // Assign the string size and buffer (after StringPub struct)
            *pubData = (StringPub)
            {
                .size = (unsigned int)strSize(data),
                .buffer = (char *)(pubData + 1),
            };

            // Assign the string
            memcpy(pubData->buffer, strZ(data), strSize(data));
            pubData->buffer[strSize(data)] = '\0';
        }
    }
    OBJ_NEW_END();

    FUNCTION_TEST_RETURN(VARIANT, (Variant *)this);
}

FN_EXTERN Variant *
varNewStrZ(const char *data)
{
    FUNCTION_TEST_BEGIN();
        FUNCTION_TEST_PARAM(STRINGZ, data);
    FUNCTION_TEST_END();

    FUNCTION_TEST_RETURN(VARIANT, varNewStr(data == NULL ? NULL : STR(data)));
}

/**********************************************************************************************************************************/
FN_EXTERN const String *
varStr(const Variant *this)
{
    FUNCTION_TEST_BEGIN();
        FUNCTION_TEST_PARAM(VARIANT, this);
    FUNCTION_TEST_END();

    String *result = NULL;

    if (this != NULL)
    {
        ASSERT(varType(this) == varTypeString);
        result = ((VariantString *)this)->pub.data;
    }

    FUNCTION_TEST_RETURN(STRING, result);
}

FN_EXTERN String *
varStrForce(const Variant *this)
{
    FUNCTION_TEST_BEGIN();
        FUNCTION_TEST_PARAM(VARIANT, this);
    FUNCTION_TEST_END();

    ASSERT(this != NULL);

    String *result = NULL;

    switch (varType(this))
    {
        case varTypeBool:
            result = strNewZ(cvtBoolToConstZ(varBool(this)));
            break;

        case varTypeInt:
        {
            char working[CVT_BASE10_BUFFER_SIZE];

            cvtIntToZ(varInt(this), working, sizeof(working));
            result = strNewZ(working);
            break;
        }

        case varTypeInt64:
        {
            char working[CVT_BASE10_BUFFER_SIZE];

            cvtInt64ToZ(varInt64(this), working, sizeof(working));
            result = strNewZ(working);
            break;
        }

        case varTypeString:
            result = strDup(varStr(this));
            break;

        case varTypeUInt:
        {
            char working[CVT_BASE10_BUFFER_SIZE];

            cvtUIntToZ(varUInt(this), working, sizeof(working));
            result = strNewZ(working);
            break;
        }

        case varTypeUInt64:
        {
            char working[CVT_BASE10_BUFFER_SIZE];

            cvtUInt64ToZ(varUInt64(this), working, sizeof(working));
            result = strNewZ(working);
            break;
        }

        default:
            THROW_FMT(FormatError, "unable to force %s to %s", variantTypeName[varType(this)], variantTypeName[varTypeString]);
    }

    FUNCTION_TEST_RETURN(STRING, result);
}

/**********************************************************************************************************************************/
FN_EXTERN Variant *
varNewVarLst(const VariantList *data)
{
    FUNCTION_TEST_BEGIN();
        FUNCTION_TEST_PARAM(VARIANT_LIST, data);
    FUNCTION_TEST_END();

    VariantVariantList *this = NULL;

    OBJ_NEW_BEGIN(VariantVariantList, .childQty = 1)
    {
        this = OBJ_NEW_ALLOC();

        *this = (VariantVariantList)
        {
            .type = varTypeVariantList,
        };

        if (data != NULL)
            this->data = varLstDup(data);
    }
    OBJ_NEW_END();

    FUNCTION_TEST_RETURN(VARIANT, (Variant *)this);
}

/**********************************************************************************************************************************/
FN_EXTERN VariantList *
varVarLst(const Variant *this)
{
    FUNCTION_TEST_BEGIN();
        FUNCTION_TEST_PARAM(VARIANT, this);
    FUNCTION_TEST_END();

    VariantList *result = NULL;

    if (this != NULL)
    {
        ASSERT(varType(this) == varTypeVariantList);
        result = ((VariantVariantList *)this)->data;
    }

    FUNCTION_TEST_RETURN(VARIANT_LIST, result);
}

/**********************************************************************************************************************************/
FN_EXTERN String *
varToLog(const Variant *this)
{
    String *result = NULL;

    if (this == NULL)
        result = strDup(NULL_STR);
    else
    {
        switch (varType(this))
        {
            case varTypeString:
                result = strToLog(varStr(this));
                break;

            case varTypeKeyValue:
                result = strNewZ("{KeyValue}");
                break;

            case varTypeVariantList:
                result = strNewZ("{VariantList}");
                break;

            case varTypeBool:
            case varTypeInt:
            case varTypeInt64:
            case varTypeUInt:
            case varTypeUInt64:
            {
                result = strNewFmt("{%s}", strZ(varStrForce(this)));
                break;
            }
        }
    }

    return result;
}<|MERGE_RESOLUTION|>--- conflicted
+++ resolved
@@ -21,11 +21,7 @@
 ***********************************************************************************************************************************/
 // Used to declare Bool Variant constants that will be externed using VARIANT_DECLARE().  Must be used in a .c file.
 #define VARIANT_BOOL_EXTERN(name, dataParam)                                                                                       \
-<<<<<<< HEAD
-    VR_EXTERN const Variant *const name = ((const Variant *)&(const VariantBoolPub){.type = varTypeBool, .data = dataParam})
-=======
     VR_EXTERN_DEFINE const Variant *const name = ((const Variant *)&(const VariantBoolPub){.type = varTypeBool, .data = dataParam})
->>>>>>> f0189129
 
 VARIANT_BOOL_EXTERN(BOOL_FALSE_VAR,                                 false);
 VARIANT_BOOL_EXTERN(BOOL_TRUE_VAR,                                  true);
