/***********************************************************************************************************************************
Variant Data Type
***********************************************************************************************************************************/
#include <errno.h>
#include <inttypes.h>
#include <limits.h>
#include <stdio.h>
#include <stdlib.h>
#include <string.h>
#include <strings.h>

#include "common/assert.h"
#include "common/debug.h"
#include "common/memContext.h"
#include "common/type/convert.h"
#include "common/type/variant.h"

/***********************************************************************************************************************************
Information about the variant
***********************************************************************************************************************************/
struct Variant
{
    MemContext *memContext;                                         // Mem context
    unsigned int type:3;                                            // Variant Type
};

/***********************************************************************************************************************************
Variant type names
***********************************************************************************************************************************/
static const char *variantTypeName[] =
{
    "bool",                                                         // varTypeBool
    "double",                                                       // varTypeDouble,
    "int",                                                          // varTypeInt
    "int64",                                                        // varTypeInt64
    "KeyValue",                                                     // varTypeKeyValue
    "String",                                                       // varTypeString
    "VariantList",                                                  // varTypeVariantList
    "uint64",                                                       // varTypeUInt64
};

/***********************************************************************************************************************************
New variant of any supported type
***********************************************************************************************************************************/
static Variant *
varNewInternal(VariantType type, void *data, size_t dataSize)
{
    FUNCTION_TEST_BEGIN();
        FUNCTION_TEST_PARAM(ENUM, type);
        FUNCTION_TEST_PARAM(VOIDP, data);
        FUNCTION_TEST_PARAM(SIZE, dataSize);

        FUNCTION_TEST_ASSERT(data != NULL);
        FUNCTION_TEST_ASSERT(dataSize > 0);
    FUNCTION_TEST_END();

    // Allocate memory for the variant and set the type
    Variant *this = memNew(sizeof(Variant) + dataSize);
    this->memContext = memContextCurrent();
    this->type = type;

    // Copy data
    memcpy((unsigned char *)this + sizeof(Variant), data, dataSize);

    FUNCTION_TEST_RESULT(VARIANT, this);
}

/***********************************************************************************************************************************
Get a pointer to the data stored in the variant.  This hides the complicated pointer arithmetic.
***********************************************************************************************************************************/
static void *
varData(const Variant *this)
{
    FUNCTION_TEST_BEGIN();
        FUNCTION_TEST_PARAM(VARIANT, this);

        FUNCTION_TEST_ASSERT(this != NULL);
    FUNCTION_TEST_END();

    FUNCTION_TEST_RESULT(VOIDP, (void *)((unsigned char *)this + sizeof(Variant)));
}

/***********************************************************************************************************************************
Duplicate a variant
***********************************************************************************************************************************/
Variant *
varDup(const Variant *this)
{
    FUNCTION_TEST_BEGIN();
        FUNCTION_TEST_PARAM(VARIANT, this);
    FUNCTION_TEST_END();

    Variant *result = NULL;

    if (this != NULL)
    {
        switch (this->type)
        {
            case varTypeBool:
            {
                result = varNewBool(varBool(this));
                break;
            }

            case varTypeDouble:
            {
                result = varNewDbl(varDbl(this));
                break;
            }

            case varTypeInt:
            {
                result = varNewInt(varInt(this));
                break;
            }

            case varTypeInt64:
            {
                result = varNewInt64(varInt64(this));
                break;
            }

            case varTypeUInt64:
            {
                result = varNewUInt64(varUInt64(this));
                break;
            }

            case varTypeKeyValue:
            {
                KeyValue *data = kvDup(varKv(this));
                result = varNewInternal(varTypeKeyValue, (void *)&data, sizeof(data));
                break;
            }

            case varTypeString:
            {
                result = varNewStr(varStr(this));
                break;
            }

            case varTypeVariantList:
            {
                result = varNewVarLst(varVarLst(this));
                break;
            }
        }
    }

    FUNCTION_TEST_RESULT(VARIANT, result);
}

/***********************************************************************************************************************************
Test if variants are equal
***********************************************************************************************************************************/
bool
varEq(const Variant *this1, const Variant *this2)
{
    FUNCTION_TEST_BEGIN();
        FUNCTION_TEST_PARAM(VARIANT, this1);
        FUNCTION_TEST_PARAM(VARIANT, this2);
    FUNCTION_TEST_END();

    bool result = false;

    // Test if both variants are non-null
    if (this1 != NULL && this2 != NULL)
    {
        // Test if both variants are of the same type
        if (varType(this1) == varType(this2))
        {
            switch (varType(this1))
            {
                case varTypeBool:
                {
                    result = varBool(this1) == varBool(this2);
                    break;
                }

                case varTypeDouble:
                {
                    result = varDbl(this1) == varDbl(this2);
                    break;
                }

                case varTypeInt:
                {
                    result = varInt(this1) == varInt(this2);
                    break;
                }

                case varTypeInt64:
                {
                    result = varInt64(this1) == varInt64(this2);
                    break;
                }

                case varTypeUInt64:
                {
                    result = varUInt64(this1) == varUInt64(this2);
                    break;
                }

                case varTypeString:
                {
                    result = strEq(varStr(this1), varStr(this2));
                    break;
                }

                case varTypeKeyValue:
                case varTypeVariantList:
                    THROW_FMT(AssertError, "unable to test equality for %s", variantTypeName[this1->type]);
            }
        }
    }
    // Else they are equal if they are both null
    else
        result = this1 == NULL && this2 == NULL;

    FUNCTION_TEST_RESULT(BOOL, result);
}

/***********************************************************************************************************************************
Get variant type
***********************************************************************************************************************************/
VariantType
varType(const Variant *this)
{
    FUNCTION_TEST_BEGIN();
        FUNCTION_TEST_PARAM(VARIANT, this);

        FUNCTION_TEST_ASSERT(this != NULL);
    FUNCTION_TEST_END();

    FUNCTION_TEST_RESULT(ENUM, this->type);
}

/***********************************************************************************************************************************
New bool variant
***********************************************************************************************************************************/
Variant *
varNewBool(bool data)
{
    FUNCTION_TEST_BEGIN();
        FUNCTION_TEST_PARAM(BOOL, data);
    FUNCTION_TEST_END();

    FUNCTION_TEST_RESULT(VARIANT, varNewInternal(varTypeBool, (void *)&data, sizeof(data)));
}

/***********************************************************************************************************************************
Return bool
***********************************************************************************************************************************/
bool
varBool(const Variant *this)
{
    FUNCTION_TEST_BEGIN();
        FUNCTION_TEST_PARAM(VARIANT, this);

        FUNCTION_TEST_ASSERT(this != NULL);
    FUNCTION_TEST_END();

    ASSERT(this->type == varTypeBool);

    FUNCTION_TEST_RESULT(BOOL, *((bool *)varData(this)));
}

/***********************************************************************************************************************************
Return bool regardless of variant type
***********************************************************************************************************************************/
bool
varBoolForce(const Variant *this)
{
    FUNCTION_TEST_BEGIN();
        FUNCTION_TEST_PARAM(VARIANT, this);

        FUNCTION_TEST_ASSERT(this != NULL);
    FUNCTION_TEST_END();

    bool result = false;

    switch (this->type)
    {
        case varTypeBool:
            result = varBool(this);
            break;

        case varTypeInt:
            result = varInt(this) != 0;
            break;

        case varTypeInt64:
            result = varInt64(this) != 0;
            break;

        case varTypeUInt64:
            result = varUInt64(this) != 0;
            break;

        case varTypeString:
        {
            // List of false/true boolean string values.  Note that false/true values must be equal.
            static const char *boolString[] =
            {
                "n", "f", "0",  "no", "false", "off",
                "y", "t", "1", "yes",  "true",  "on",
            };

            // Search for the string
            const char *string = strPtr(varStr(this));
            unsigned int boolIdx;

            for (boolIdx = 0; boolIdx < sizeof(boolString) / sizeof(char *); boolIdx++)
                if (strcasecmp(string, boolString[boolIdx]) == 0)
                    break;

            // If string was not found then not a boolean
            if (boolIdx == sizeof(boolString) / sizeof(char *))
                THROW_FMT(FormatError, "unable to convert str '%s' to bool", string);

            // False if in first half of list, true if in second half
            result = boolIdx / (sizeof(boolString) / sizeof(char *) / 2);

            break;
        }

        default:
<<<<<<< HEAD
            THROW(AssertError, "unable to force %s to %s", variantTypeName[this->type], variantTypeName[varTypeBool]);
=======
            THROW_FMT(FormatError, "unable to force %s to %s", variantTypeName[this->type], variantTypeName[varTypeBool]);
>>>>>>> 350b30fa
    }

    FUNCTION_TEST_RESULT(BOOL, result);
}

/***********************************************************************************************************************************
New double variant
***********************************************************************************************************************************/
Variant *
varNewDbl(double data)
{
    FUNCTION_TEST_BEGIN();
        FUNCTION_TEST_PARAM(DOUBLE, data);
    FUNCTION_TEST_END();

    FUNCTION_TEST_RESULT(VARIANT, varNewInternal(varTypeDouble, (unsigned char *)&data, sizeof(data)));
}

/***********************************************************************************************************************************
Return double
***********************************************************************************************************************************/
double
varDbl(const Variant *this)
{
    FUNCTION_TEST_BEGIN();
        FUNCTION_TEST_PARAM(VARIANT, this);

        FUNCTION_TEST_ASSERT(this != NULL);
    FUNCTION_TEST_END();

    ASSERT(this->type == varTypeDouble);

    FUNCTION_TEST_RESULT(DOUBLE, *((double *)varData(this)));
}

/***********************************************************************************************************************************
Return double regardless of variant type
***********************************************************************************************************************************/
double
varDblForce(const Variant *this)
{
    FUNCTION_TEST_BEGIN();
        FUNCTION_TEST_PARAM(VARIANT, this);

        FUNCTION_TEST_ASSERT(this != NULL);
    FUNCTION_TEST_END();

    double result = 0;

    switch (this->type)
    {
        case varTypeBool:
        {
            result = varBool(this);
            break;
        }

        case varTypeDouble:
        {
            result = varDbl(this);
            break;
        }

        case varTypeInt:
        {
            result = varInt(this);
            break;
        }

        case varTypeInt64:
        {
            result = (double)varInt64(this);
            break;
        }

        case varTypeUInt64:
        {
            uint64_t resultTest = varUInt64(this);

            if (resultTest <= 9223372036854775807)
                result = (double)resultTest;
            else
            {
                THROW(
                    FormatError, "unable to convert %s %" PRIu64 " to %s", variantTypeName[this->type], resultTest,
                    variantTypeName[varTypeDouble]);
            }

            break;
        }

        case varTypeString:
        {
<<<<<<< HEAD
            sscanf(strPtr(varStr(this)), "%lf", &result);

            if (result == 0 && strcmp(strPtr(varStr(this)), "0") != 0)
            {
                THROW(
                    FormatError, "unable to convert %s '%s' to %s", variantTypeName[this->type], strPtr(varStr(this)),
                    variantTypeName[varTypeDouble]);
            }

=======
            result = cvtZToDouble(strPtr(varStr(this)));
>>>>>>> 350b30fa
            break;
        }

        default:
<<<<<<< HEAD
            THROW(AssertError, "unable to force %s to %s", variantTypeName[this->type], variantTypeName[varTypeDouble]);
=======
            THROW_FMT(FormatError, "unable to force %s to %s", variantTypeName[this->type], variantTypeName[varTypeDouble]);
>>>>>>> 350b30fa
    }

    FUNCTION_TEST_RESULT(DOUBLE, result);
}

/***********************************************************************************************************************************
New int variant
***********************************************************************************************************************************/
Variant *
varNewInt(int data)
{
    FUNCTION_TEST_BEGIN();
        FUNCTION_TEST_PARAM(INT, data);
    FUNCTION_TEST_END();

    FUNCTION_TEST_RESULT(VARIANT, varNewInternal(varTypeInt, (void *)&data, sizeof(data)));
}

/***********************************************************************************************************************************
Return int
***********************************************************************************************************************************/
int
varInt(const Variant *this)
{
    FUNCTION_TEST_BEGIN();
        FUNCTION_TEST_PARAM(VARIANT, this);

        FUNCTION_TEST_ASSERT(this != NULL);
    FUNCTION_TEST_END();

    ASSERT(this->type == varTypeInt);

    FUNCTION_TEST_RESULT(INT, *((int *)varData(this)));
}

/***********************************************************************************************************************************
Return int regardless of variant type
***********************************************************************************************************************************/
int
varIntForce(const Variant *this)
{
    FUNCTION_TEST_BEGIN();
        FUNCTION_TEST_PARAM(VARIANT, this);

        FUNCTION_TEST_ASSERT(this != NULL);
    FUNCTION_TEST_END();

    int result = 0;

    switch (this->type)
    {
        case varTypeBool:
        {
            result = varBool(this);
            break;
        }

        case varTypeInt:
        {
            result = varInt(this);
            break;
        }

        case varTypeInt64:
        {
            int64_t resultTest = varInt64(this);

            // Not using INT_MIN/INT_MAX because the value can change depending on the system and we always want "int" to be a
            // 32-bit value
            if (resultTest > 2147483647 || resultTest < -2147483648)
<<<<<<< HEAD
                THROW(
                    FormatError, "unable to convert %s %" PRId64 " to %s", variantTypeName[this->type], resultTest,
                    variantTypeName[varTypeInt]);

            result = (int)resultTest;
            break;
        }

        case varTypeUInt64:
        {
            uint64_t resultTest = varUInt64(this);

            if (resultTest > 2147483647)
                THROW(
                    FormatError, "unable to convert %s %" PRIu64 " to %s", variantTypeName[this->type], resultTest,
=======
                THROW_FMT(
                    AssertError, "unable to convert %s %" PRId64 " to %s", variantTypeName[this->type], resultTest,
>>>>>>> 350b30fa
                    variantTypeName[varTypeInt]);

            result = (int)resultTest;
            break;
        }

        case varTypeString:
        {
            result = cvtZToInt(strPtr(varStr(this)));
            break;
        }

        default:
<<<<<<< HEAD
            THROW(AssertError, "unable to force %s to %s", variantTypeName[this->type], variantTypeName[varTypeInt]);
=======
            THROW_FMT(FormatError, "unable to force %s to %s", variantTypeName[this->type], variantTypeName[varTypeInt]);
>>>>>>> 350b30fa
    }

    FUNCTION_TEST_RESULT(INT, result);
}

/***********************************************************************************************************************************
New int64 variant
***********************************************************************************************************************************/
Variant *
varNewInt64(int64_t data)
{
    FUNCTION_TEST_BEGIN();
        FUNCTION_TEST_PARAM(INT64, data);
    FUNCTION_TEST_END();

    FUNCTION_TEST_RESULT(VARIANT, varNewInternal(varTypeInt64, (void *)&data, sizeof(data)));
}

/***********************************************************************************************************************************
Return int64
***********************************************************************************************************************************/
int64_t
varInt64(const Variant *this)
{
<<<<<<< HEAD
    // Only valid for int64
    if (this->type != varTypeInt64)
        THROW(AssertError, "variant type is not %s", variantTypeName[varTypeInt64]);
=======
    FUNCTION_TEST_BEGIN();
        FUNCTION_TEST_PARAM(VARIANT, this);
>>>>>>> 350b30fa

        FUNCTION_TEST_ASSERT(this != NULL);
    FUNCTION_TEST_END();

    ASSERT(this->type == varTypeInt64);

    FUNCTION_TEST_RESULT(INT64, *((int64_t *)varData(this)));
}

/***********************************************************************************************************************************
Return int64 regardless of variant type
***********************************************************************************************************************************/
int64_t
varInt64Force(const Variant *this)
{
    FUNCTION_TEST_BEGIN();
        FUNCTION_TEST_PARAM(VARIANT, this);

        FUNCTION_TEST_ASSERT(this != NULL);
    FUNCTION_TEST_END();

    int64_t result = 0;

    switch (this->type)
    {
        case varTypeBool:
        {
            result = varBool(this);
            break;
        }

        case varTypeInt:
        {
            result = (int64_t)varInt(this);
            break;
        }

        case varTypeInt64:
        {
            result = varInt64(this);
            break;
        }

        case varTypeUInt64:
        {
            uint64_t resultTest = varUInt64(this);

            // If max number of unsigned 64-bit integer is greater than max 64-bit signed integer can hold, then error
            if (resultTest <= 9223372036854775807)
                result = (int64_t)resultTest;
            else
            {
                THROW(
                    FormatError, "unable to convert %s %" PRIu64 " to %s", variantTypeName[this->type], resultTest,
                    variantTypeName[varTypeInt64]);
            }

            break;
        }

        case varTypeString:
        {
            result = cvtZToInt64(strPtr(varStr(this)));
            break;
        }

        default:
<<<<<<< HEAD
            THROW(AssertError, "unable to force %s to %s", variantTypeName[this->type], variantTypeName[varTypeInt64]);
    }

    return result;
}

/***********************************************************************************************************************************
New uint64 variant
***********************************************************************************************************************************/
Variant *
varNewUInt64(uint64_t data)
{
    return varNewInternal(varTypeUInt64, (void *)&data, sizeof(data));
}

/***********************************************************************************************************************************
Return int64
***********************************************************************************************************************************/
uint64_t
varUInt64(const Variant *this)
{
    // Only valid for uint64
    if (this->type != varTypeUInt64)
        THROW(AssertError, "variant type is not %s", variantTypeName[varTypeUInt64]);

    // Get the int
    return *((uint64_t *)varData(this));
}

/***********************************************************************************************************************************
Return uint64 regardless of variant type
***********************************************************************************************************************************/
uint64_t
varUInt64Force(const Variant *this)
{
    uint64_t result = 0;

    switch (this->type)
    {
        case varTypeBool:
        {
            result = varBool(this);
            break;
        }

        case varTypeInt:
        {
            int resultTest = varInt(this);

            // If integer is a negative number, throw an error since the resulting conversion would be a different number
            if (resultTest >= 0)
                result = (uint64_t)resultTest;
            else
            {
                THROW(
                    FormatError, "unable to convert %s %d to %s", variantTypeName[this->type], resultTest,
                    variantTypeName[varTypeUInt64]);
            }

            break;
        }

        case varTypeInt64:
        {
            int64_t resultTest = varInt64(this);

            // If integer is a negative number, throw an error since the resulting conversion would be out of bounds
            if (resultTest >= 0)
                result = (uint64_t)resultTest;
            else
            {
                THROW(
                    FormatError, "unable to convert %s %" PRId64 " to %s", variantTypeName[this->type], resultTest,
                    variantTypeName[varTypeUInt64]);
            }

            break;
        }

        case varTypeUInt64:
        {
            result = varUInt64(this);
            break;
        }

        case varTypeString:
        {
            // Attempt to convert the string to base-10 64-bit unsigned int. The conversion will be up to the first
            // character that cannot be converted (except leading whitespace is ignored - which will still cause an error since
            // the final buffer for strcmp will then not be equal).
            char *endPtr;
            result = strtoull(strPtr(varStr(this)), &endPtr, (int)10);

            char buffer[32];
            snprintf(buffer, sizeof(buffer), "%" PRIu64, result);

            if (strcmp(strPtr(varStr(this)), buffer) != 0)
                THROW(
                    FormatError, "unable to convert %s '%s' to %s", variantTypeName[varTypeString], strPtr(varStr(this)),
                    variantTypeName[varTypeUInt64]);

            break;
        }

        default:
            THROW(AssertError, "unable to force %s to %s", variantTypeName[this->type], variantTypeName[varTypeUInt64]);
=======
            THROW_FMT(FormatError, "unable to force %s to %s", variantTypeName[this->type], variantTypeName[varTypeInt64]);
>>>>>>> 350b30fa
    }

    FUNCTION_TEST_RESULT(INT64, result);
}

/***********************************************************************************************************************************
New key/value variant
***********************************************************************************************************************************/
Variant *
varNewKv()
{
    FUNCTION_TEST_VOID();

    // Create a new kv for the variant
    KeyValue *data = kvNew();

    FUNCTION_TEST_RESULT(VARIANT, varNewInternal(varTypeKeyValue, (void *)&data, sizeof(data)));
}

/***********************************************************************************************************************************
Return key/value
***********************************************************************************************************************************/
KeyValue *
varKv(const Variant *this)
{
    FUNCTION_TEST_BEGIN();
        FUNCTION_TEST_PARAM(VARIANT, this);
    FUNCTION_TEST_END();

    KeyValue *result = NULL;

    if (this != NULL)
    {
        ASSERT(this->type == varTypeKeyValue);
        result = *((KeyValue **)varData(this));
    }

    FUNCTION_TEST_RESULT(KEY_VALUE, result);
}

/***********************************************************************************************************************************
New string variant
***********************************************************************************************************************************/
Variant *
varNewStr(const String *data)
{
    FUNCTION_TEST_BEGIN();
        FUNCTION_TEST_PARAM(STRING, data);

        FUNCTION_TEST_ASSERT(data != NULL);
    FUNCTION_TEST_END();

    // Create a copy of the string for the variant
    String *dataCopy = strDup(data);

    FUNCTION_TEST_RESULT(VARIANT, varNewInternal(varTypeString, (void *)&dataCopy, sizeof(dataCopy)));
}

/***********************************************************************************************************************************
New string variant from a zero-terminated string
***********************************************************************************************************************************/
Variant *
varNewStrZ(const char *data)
{
    FUNCTION_TEST_BEGIN();
        FUNCTION_TEST_PARAM(STRINGZ, data);

        FUNCTION_TEST_ASSERT(data != NULL);
    FUNCTION_TEST_END();

    // Create a string for the variant
    String *dataCopy = strNew(data);

    FUNCTION_TEST_RESULT(VARIANT, varNewInternal(varTypeString, (void *)&dataCopy, sizeof(dataCopy)));
}

/***********************************************************************************************************************************
Return string
***********************************************************************************************************************************/
String *
varStr(const Variant *this)
{
    FUNCTION_TEST_BEGIN();
        FUNCTION_TEST_PARAM(VARIANT, this);
    FUNCTION_TEST_END();

    String *result = NULL;

    if (this != NULL)
    {
        ASSERT(this->type == varTypeString);
        result = *((String **)varData(this));
    }

    FUNCTION_TEST_RESULT(STRING, result);
}

/***********************************************************************************************************************************
Return string regardless of variant type
***********************************************************************************************************************************/
String *
varStrForce(const Variant *this)
{
    FUNCTION_TEST_BEGIN();
        FUNCTION_TEST_PARAM(VARIANT, this);

        FUNCTION_TEST_ASSERT(this != NULL);
    FUNCTION_TEST_END();

    String *result = NULL;

    switch (this->type)
    {
        case varTypeBool:
        {
            char working[6];

            cvtBoolToZ(varBool(this), working, sizeof(working));
            result = strNew(working);

            break;
        }

        case varTypeDouble:
        {
            char working[64];

            cvtDoubleToZ(varDbl(this), working, sizeof(working));
            result = strNew(working);

            break;
        }

        case varTypeInt:
        {
            char working[64];

            cvtIntToZ(varInt(this), working, sizeof(working));
            result = strNew(working);
            break;
        }

        case varTypeInt64:
        {
            char working[64];

            cvtInt64ToZ(varInt64(this), working, sizeof(working));
            result = strNew(working);
            break;
        }

        case varTypeUInt64:
        {
            result = strNewFmt("%" PRIu64, varUInt64(this));
            break;
        }

        case varTypeString:
        {
            result = strDup(varStr(this));
            break;
        }

<<<<<<< HEAD
        default:
            THROW(AssertError, "unable to force %s to %s", variantTypeName[this->type], variantTypeName[varTypeString]);
=======
        case varTypeKeyValue:
        case varTypeVariantList:
            THROW_FMT(FormatError, "unable to force %s to %s", variantTypeName[this->type], variantTypeName[varTypeString]);
>>>>>>> 350b30fa
    }

    FUNCTION_TEST_RESULT(STRING, result);
}

/***********************************************************************************************************************************
New variant list variant
***********************************************************************************************************************************/
Variant *
varNewVarLst(const VariantList *data)
{
    FUNCTION_TEST_BEGIN();
        FUNCTION_TEST_PARAM(VARIANT_LIST, data);

        FUNCTION_TEST_ASSERT(data != NULL);
    FUNCTION_TEST_END();

    // Copy variant list for the variant
    VariantList *dataCopy = varLstDup(data);

    FUNCTION_TEST_RESULT(VARIANT, varNewInternal(varTypeVariantList, (void *)&dataCopy, sizeof(dataCopy)));
}

/***********************************************************************************************************************************
Return key/value
***********************************************************************************************************************************/
VariantList *
varVarLst(const Variant *this)
{
    FUNCTION_TEST_BEGIN();
        FUNCTION_TEST_PARAM(VARIANT, this);
    FUNCTION_TEST_END();

    VariantList *result = NULL;

    if (this != NULL)
    {
        ASSERT(this->type == varTypeVariantList);
        result = *((VariantList **)varData(this));
    }

    FUNCTION_TEST_RESULT(VARIANT_LIST, result);
}

/***********************************************************************************************************************************
Convert variant to a zero-terminated string for logging
***********************************************************************************************************************************/
size_t
varToLog(const Variant *this, char *buffer, size_t bufferSize)
{
    size_t result = 0;

    MEM_CONTEXT_TEMP_BEGIN()
    {
        String *string = NULL;

        if (this == NULL)
        {
            string = strNew("null");
            result = (size_t)snprintf(buffer, bufferSize, "%s", strPtr(string));
        }
        else
        {
            switch (varType(this))
            {
                case varTypeString:
                {
                    String *temp = varStrForce(this);
                    string = strNewFmt("\"%s\"", strPtr(temp));
                    strFree(temp);
                    break;
                }

                case varTypeKeyValue:
                {
                    string = strNew("KeyValue");
                    break;
                }

                case varTypeVariantList:
                {
                    string = strNew("VariantList");
                    break;
                }

                case varTypeBool:
                case varTypeDouble:
                case varTypeInt:
                case varTypeInt64:
                {
                    string = varStrForce(this);
                    break;
                }
            }

            result = (size_t)snprintf(buffer, bufferSize, "{%s}", strPtr(string));
        }
    }
    MEM_CONTEXT_TEMP_END();

    return result;
}

/***********************************************************************************************************************************
Free variant
***********************************************************************************************************************************/
void
varFree(Variant *this)
{
    FUNCTION_TEST_BEGIN();
        FUNCTION_TEST_PARAM(VARIANT, this);
    FUNCTION_TEST_END();

    if (this != NULL)
    {
        MEM_CONTEXT_BEGIN(this->memContext)
        {
            switch (this->type)
            {
                case varTypeKeyValue:
                {
                    kvFree(varKv(this));
                    break;
                }

                case varTypeString:
                {
                    strFree(varStr(this));
                    break;
                }

                case varTypeVariantList:
                {
                    varLstFree(varVarLst(this));
                    break;
                }

                // Nothing additional to free for these types
                case varTypeBool:
                case varTypeDouble:
                case varTypeInt:
                case varTypeInt64:
                case varTypeUInt64:
                    break;
            }

            memFree(this);
        }
        MEM_CONTEXT_END();
    }

    FUNCTION_TEST_RESULT_VOID();
}<|MERGE_RESOLUTION|>--- conflicted
+++ resolved
@@ -325,11 +325,7 @@
         }
 
         default:
-<<<<<<< HEAD
-            THROW(AssertError, "unable to force %s to %s", variantTypeName[this->type], variantTypeName[varTypeBool]);
-=======
-            THROW_FMT(FormatError, "unable to force %s to %s", variantTypeName[this->type], variantTypeName[varTypeBool]);
->>>>>>> 350b30fa
+            THROW_FMT(AssertError, "unable to force %s to %s", variantTypeName[this->type], variantTypeName[varTypeBool]);
     }
 
     FUNCTION_TEST_RESULT(BOOL, result);
@@ -413,7 +409,7 @@
                 result = (double)resultTest;
             else
             {
-                THROW(
+                THROW_FMT(
                     FormatError, "unable to convert %s %" PRIu64 " to %s", variantTypeName[this->type], resultTest,
                     variantTypeName[varTypeDouble]);
             }
@@ -423,28 +419,12 @@
 
         case varTypeString:
         {
-<<<<<<< HEAD
-            sscanf(strPtr(varStr(this)), "%lf", &result);
-
-            if (result == 0 && strcmp(strPtr(varStr(this)), "0") != 0)
-            {
-                THROW(
-                    FormatError, "unable to convert %s '%s' to %s", variantTypeName[this->type], strPtr(varStr(this)),
-                    variantTypeName[varTypeDouble]);
-            }
-
-=======
             result = cvtZToDouble(strPtr(varStr(this)));
->>>>>>> 350b30fa
             break;
         }
 
         default:
-<<<<<<< HEAD
-            THROW(AssertError, "unable to force %s to %s", variantTypeName[this->type], variantTypeName[varTypeDouble]);
-=======
-            THROW_FMT(FormatError, "unable to force %s to %s", variantTypeName[this->type], variantTypeName[varTypeDouble]);
->>>>>>> 350b30fa
+            THROW_FMT(AssertError, "unable to force %s to %s", variantTypeName[this->type], variantTypeName[varTypeDouble]);
     }
 
     FUNCTION_TEST_RESULT(DOUBLE, result);
@@ -515,8 +495,7 @@
             // Not using INT_MIN/INT_MAX because the value can change depending on the system and we always want "int" to be a
             // 32-bit value
             if (resultTest > 2147483647 || resultTest < -2147483648)
-<<<<<<< HEAD
-                THROW(
+                THROW_FMT(
                     FormatError, "unable to convert %s %" PRId64 " to %s", variantTypeName[this->type], resultTest,
                     variantTypeName[varTypeInt]);
 
@@ -529,12 +508,8 @@
             uint64_t resultTest = varUInt64(this);
 
             if (resultTest > 2147483647)
-                THROW(
+                THROW_FMT(
                     FormatError, "unable to convert %s %" PRIu64 " to %s", variantTypeName[this->type], resultTest,
-=======
-                THROW_FMT(
-                    AssertError, "unable to convert %s %" PRId64 " to %s", variantTypeName[this->type], resultTest,
->>>>>>> 350b30fa
                     variantTypeName[varTypeInt]);
 
             result = (int)resultTest;
@@ -548,11 +523,7 @@
         }
 
         default:
-<<<<<<< HEAD
-            THROW(AssertError, "unable to force %s to %s", variantTypeName[this->type], variantTypeName[varTypeInt]);
-=======
-            THROW_FMT(FormatError, "unable to force %s to %s", variantTypeName[this->type], variantTypeName[varTypeInt]);
->>>>>>> 350b30fa
+            THROW_FMT(AssertError, "unable to force %s to %s", variantTypeName[this->type], variantTypeName[varTypeInt]);
     }
 
     FUNCTION_TEST_RESULT(INT, result);
@@ -577,14 +548,8 @@
 int64_t
 varInt64(const Variant *this)
 {
-<<<<<<< HEAD
-    // Only valid for int64
-    if (this->type != varTypeInt64)
-        THROW(AssertError, "variant type is not %s", variantTypeName[varTypeInt64]);
-=======
-    FUNCTION_TEST_BEGIN();
-        FUNCTION_TEST_PARAM(VARIANT, this);
->>>>>>> 350b30fa
+    FUNCTION_TEST_BEGIN();
+        FUNCTION_TEST_PARAM(VARIANT, this);
 
         FUNCTION_TEST_ASSERT(this != NULL);
     FUNCTION_TEST_END();
@@ -637,7 +602,7 @@
                 result = (int64_t)resultTest;
             else
             {
-                THROW(
+                THROW_FMT(
                     FormatError, "unable to convert %s %" PRIu64 " to %s", variantTypeName[this->type], resultTest,
                     variantTypeName[varTypeInt64]);
             }
@@ -652,11 +617,10 @@
         }
 
         default:
-<<<<<<< HEAD
-            THROW(AssertError, "unable to force %s to %s", variantTypeName[this->type], variantTypeName[varTypeInt64]);
-    }
-
-    return result;
+            THROW_FMT(AssertError, "unable to force %s to %s", variantTypeName[this->type], variantTypeName[varTypeInt64]);
+    }
+
+    FUNCTION_TEST_RESULT(INT64, result);
 }
 
 /***********************************************************************************************************************************
@@ -665,7 +629,11 @@
 Variant *
 varNewUInt64(uint64_t data)
 {
-    return varNewInternal(varTypeUInt64, (void *)&data, sizeof(data));
+    FUNCTION_TEST_BEGIN();
+        FUNCTION_TEST_PARAM(UINT64, data);
+    FUNCTION_TEST_END();
+
+    FUNCTION_TEST_RESULT(VARIANT, varNewInternal(varTypeUInt64, (void *)&data, sizeof(data)));
 }
 
 /***********************************************************************************************************************************
@@ -674,12 +642,15 @@
 uint64_t
 varUInt64(const Variant *this)
 {
-    // Only valid for uint64
-    if (this->type != varTypeUInt64)
-        THROW(AssertError, "variant type is not %s", variantTypeName[varTypeUInt64]);
-
-    // Get the int
-    return *((uint64_t *)varData(this));
+    FUNCTION_TEST_BEGIN();
+        FUNCTION_TEST_PARAM(VARIANT, this);
+
+        FUNCTION_TEST_ASSERT(this != NULL);
+    FUNCTION_TEST_END();
+
+    ASSERT(this->type == varTypeUInt64);
+
+    FUNCTION_TEST_RESULT(UINT64, *((uint64_t *)varData(this)));
 }
 
 /***********************************************************************************************************************************
@@ -688,6 +659,12 @@
 uint64_t
 varUInt64Force(const Variant *this)
 {
+    FUNCTION_TEST_BEGIN();
+        FUNCTION_TEST_PARAM(VARIANT, this);
+
+        FUNCTION_TEST_ASSERT(this != NULL);
+    FUNCTION_TEST_END();
+
     uint64_t result = 0;
 
     switch (this->type)
@@ -707,7 +684,7 @@
                 result = (uint64_t)resultTest;
             else
             {
-                THROW(
+                THROW_FMT(
                     FormatError, "unable to convert %s %d to %s", variantTypeName[this->type], resultTest,
                     variantTypeName[varTypeUInt64]);
             }
@@ -724,7 +701,7 @@
                 result = (uint64_t)resultTest;
             else
             {
-                THROW(
+                THROW_FMT(
                     FormatError, "unable to convert %s %" PRId64 " to %s", variantTypeName[this->type], resultTest,
                     variantTypeName[varTypeUInt64]);
             }
@@ -740,31 +717,15 @@
 
         case varTypeString:
         {
-            // Attempt to convert the string to base-10 64-bit unsigned int. The conversion will be up to the first
-            // character that cannot be converted (except leading whitespace is ignored - which will still cause an error since
-            // the final buffer for strcmp will then not be equal).
-            char *endPtr;
-            result = strtoull(strPtr(varStr(this)), &endPtr, (int)10);
-
-            char buffer[32];
-            snprintf(buffer, sizeof(buffer), "%" PRIu64, result);
-
-            if (strcmp(strPtr(varStr(this)), buffer) != 0)
-                THROW(
-                    FormatError, "unable to convert %s '%s' to %s", variantTypeName[varTypeString], strPtr(varStr(this)),
-                    variantTypeName[varTypeUInt64]);
-
+            result = cvtZToUInt64(strPtr(varStr(this)));
             break;
         }
 
         default:
-            THROW(AssertError, "unable to force %s to %s", variantTypeName[this->type], variantTypeName[varTypeUInt64]);
-=======
-            THROW_FMT(FormatError, "unable to force %s to %s", variantTypeName[this->type], variantTypeName[varTypeInt64]);
->>>>>>> 350b30fa
-    }
-
-    FUNCTION_TEST_RESULT(INT64, result);
+            THROW_FMT(AssertError, "unable to force %s to %s", variantTypeName[this->type], variantTypeName[varTypeUInt64]);
+    }
+
+    FUNCTION_TEST_RESULT(UINT64, result);
 }
 
 /***********************************************************************************************************************************
@@ -925,14 +886,9 @@
             break;
         }
 
-<<<<<<< HEAD
-        default:
-            THROW(AssertError, "unable to force %s to %s", variantTypeName[this->type], variantTypeName[varTypeString]);
-=======
         case varTypeKeyValue:
         case varTypeVariantList:
             THROW_FMT(FormatError, "unable to force %s to %s", variantTypeName[this->type], variantTypeName[varTypeString]);
->>>>>>> 350b30fa
     }
 
     FUNCTION_TEST_RESULT(STRING, result);
@@ -1022,6 +978,7 @@
                 case varTypeDouble:
                 case varTypeInt:
                 case varTypeInt64:
+                case varTypeUInt64:
                 {
                     string = varStrForce(this);
                     break;
