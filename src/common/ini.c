--- conflicted
+++ resolved
@@ -443,9 +443,5 @@
     }
     MEM_CONTEXT_TEMP_END();
 
-<<<<<<< HEAD
     FUNCTION_LOG_RETURN_VOID();
-=======
-    FUNCTION_TEST_RETURN_VOID();
->>>>>>> 05abab5e
 }