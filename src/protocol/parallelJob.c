/***********************************************************************************************************************************
Protocol Parallel Job
***********************************************************************************************************************************/
#include "build.auto.h"

#include "common/debug.h"
#include "common/log.h"
#include "common/memContext.h"
#include "protocol/command.h"
#include "protocol/parallelJob.h"

/***********************************************************************************************************************************
Object type
***********************************************************************************************************************************/
struct ProtocolParallelJob
{
    ProtocolParallelJobPub pub;                                     // Publicly accessible variables
};

/**********************************************************************************************************************************/
ProtocolParallelJob *
protocolParallelJobNew(const Variant *key, ProtocolCommand *command)
{
    FUNCTION_LOG_BEGIN(logLevelTrace);
        FUNCTION_LOG_PARAM(VARIANT, key);
        FUNCTION_LOG_PARAM(PROTOCOL_COMMAND, command);
    FUNCTION_LOG_END();

    ProtocolParallelJob *this = NULL;

    MEM_CONTEXT_NEW_BEGIN("ProtocolParallelJob")
    {
        this = memNew(sizeof(ProtocolParallelJob));

        *this = (ProtocolParallelJob)
        {
            .pub =
            {
                .memContext = memContextCurrent(),
                .state = protocolParallelJobStatePending,
                .key = varDup(key),
            },
        };

<<<<<<< HEAD
        this->command = protocolCommandMove(command, this->memContext);

        // End the pack
        pckWriteEndP(protocolCommandParam(command));
=======
        this->pub.command = protocolCommandMove(command, this->pub.memContext);
>>>>>>> 5b332b22
    }
    MEM_CONTEXT_NEW_END();

    FUNCTION_LOG_RETURN(PROTOCOL_PARALLEL_JOB, this);
}

/**********************************************************************************************************************************/
void
protocolParallelJobErrorSet(ProtocolParallelJob *this, int code, const String *message)
{
    FUNCTION_LOG_BEGIN(logLevelTrace);
        FUNCTION_LOG_PARAM(PROTOCOL_PARALLEL_JOB, this);
        FUNCTION_LOG_PARAM(INT, code);
        FUNCTION_LOG_PARAM(STRING, message);
    FUNCTION_LOG_END();

    ASSERT(this != NULL);
    ASSERT(code != 0);
    ASSERT(message != NULL);

    MEM_CONTEXT_BEGIN(this->pub.memContext)
    {
        this->pub.code = code;
        this->pub.message = strDup(message);
    }
    MEM_CONTEXT_END();

    FUNCTION_LOG_RETURN_VOID();
}

/**********************************************************************************************************************************/
void
protocolParallelJobProcessIdSet(ProtocolParallelJob *this, unsigned int processId)
{
    FUNCTION_LOG_BEGIN(logLevelTrace);
        FUNCTION_LOG_PARAM(PROTOCOL_PARALLEL_JOB, this);
        FUNCTION_LOG_PARAM(UINT, processId);
    FUNCTION_LOG_END();

    ASSERT(this != NULL);
    ASSERT(processId > 0);

    this->pub.processId = processId;

    FUNCTION_LOG_RETURN_VOID();
}

/**********************************************************************************************************************************/
void
protocolParallelJobResultSet(ProtocolParallelJob *this, const Variant *result)
{
    FUNCTION_LOG_BEGIN(logLevelTrace);
        FUNCTION_LOG_PARAM(PROTOCOL_PARALLEL_JOB, this);
        FUNCTION_LOG_PARAM(VARIANT, result);
    FUNCTION_LOG_END();

    ASSERT(this != NULL);
    ASSERT(protocolParallelJobErrorCode(this) == 0);

    MEM_CONTEXT_BEGIN(this->pub.memContext)
    {
        this->pub.result = varDup(result);
    }
    MEM_CONTEXT_END();

    FUNCTION_LOG_RETURN_VOID();
}

/**********************************************************************************************************************************/
void
protocolParallelJobStateSet(ProtocolParallelJob *this, ProtocolParallelJobState state)
{
    FUNCTION_LOG_BEGIN(logLevelTrace);
        FUNCTION_LOG_PARAM(PROTOCOL_PARALLEL_JOB, this);
        FUNCTION_LOG_PARAM(STRING_ID, state);
    FUNCTION_LOG_END();

    ASSERT(this != NULL);

    if (this->pub.state == protocolParallelJobStatePending && state == protocolParallelJobStateRunning)
        this->pub.state = protocolParallelJobStateRunning;
    else if (this->pub.state == protocolParallelJobStateRunning && state == protocolParallelJobStateDone)
        this->pub.state = protocolParallelJobStateDone;
    else
    {
        THROW_FMT(
            AssertError, "invalid state transition from '%s' to '%s'", strZ(strIdToStr(protocolParallelJobState(this))),
            strZ(strIdToStr(state)));
    }

    FUNCTION_LOG_RETURN_VOID();
}

String *
protocolParallelJobToLog(const ProtocolParallelJob *this)
{
    return strNewFmt(
        "{state: %s, key: %s, command: %s, code: %d, message: %s, result: %s}",
        strZ(strIdToStr(protocolParallelJobState(this))), strZ(varToLog(protocolParallelJobKey(this))),
        strZ(protocolCommandToLog(protocolParallelJobCommand(this))), protocolParallelJobErrorCode(this),
        strZ(strToLog(protocolParallelJobErrorMessage(this))), strZ(varToLog(protocolParallelJobResult(this))));
}<|MERGE_RESOLUTION|>--- conflicted
+++ resolved
@@ -42,14 +42,10 @@
             },
         };
 
-<<<<<<< HEAD
-        this->command = protocolCommandMove(command, this->memContext);
+        this->pub.command = protocolCommandMove(command, this->pub.memContext);
 
         // End the pack
         pckWriteEndP(protocolCommandParam(command));
-=======
-        this->pub.command = protocolCommandMove(command, this->pub.memContext);
->>>>>>> 5b332b22
     }
     MEM_CONTEXT_NEW_END();
 
