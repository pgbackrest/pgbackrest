--- conflicted
+++ resolved
@@ -201,11 +201,7 @@
         strNewFmt(PROTOCOL_SERVICE_LOCAL "-%u protocol", processId),
         PROTOCOL_SERVICE_LOCAL_STR, execIoRead(helper->exec), execIoWrite(helper->exec));
 
-<<<<<<< HEAD
-    // Move client to prior context
-=======
     // Move client to exec context so they are freed together
->>>>>>> 0999de02
     protocolClientMove(helper->client, execMemContext(helper->exec));
 
     FUNCTION_TEST_RETURN_VOID();
@@ -598,13 +594,12 @@
         strNewFmt(PROTOCOL_SERVICE_REMOTE "-%u %s protocol on '%s'", processId, strZ(strIdToStr(remoteType)), strZ(host)),
         PROTOCOL_SERVICE_REMOTE_STR, read, write);
 
-<<<<<<< HEAD
     // Remote initialization
     switch (remoteType)
     {
         // SSH remote
         case CFGOPTVAL_REPO_HOST_TYPE_SSH:
-            // Client is now owned by exec so they get freed together
+            // Move client to exec context so they are freed together
             protocolClientMove(helper->client, execMemContext(helper->exec));
             break;
 
@@ -621,10 +616,6 @@
             break;
         }
     }
-=======
-    // Move client to exec context so they are freed together
-    protocolClientMove(helper->client, execMemContext(helper->exec));
->>>>>>> 0999de02
 
     FUNCTION_TEST_RETURN_VOID();
 }
