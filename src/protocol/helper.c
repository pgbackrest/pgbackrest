/***********************************************************************************************************************************
Protocol Helper
***********************************************************************************************************************************/
#include "build.auto.h"

#include <string.h>

#include "common/crypto/common.h"
#include "common/debug.h"
#include "common/exec.h"
#include "common/memContext.h"
#include "config/config.intern.h"
#include "config/exec.h"
#include "config/parse.h"
#include "config/protocol.h"
#include "postgres/version.h"
#include "protocol/helper.h"
#include "version.h"

/***********************************************************************************************************************************
Constants
***********************************************************************************************************************************/
STRING_EXTERN(PROTOCOL_SERVICE_LOCAL_STR,                           PROTOCOL_SERVICE_LOCAL);
STRING_EXTERN(PROTOCOL_SERVICE_REMOTE_STR,                          PROTOCOL_SERVICE_REMOTE);

/***********************************************************************************************************************************
Local variables
***********************************************************************************************************************************/
typedef struct ProtocolHelperClient
{
    Exec *exec;                                                     // Executed client
    ProtocolClient *client;                                         // Protocol client
} ProtocolHelperClient;

static struct
{
    MemContext *memContext;                                         // Mem context for protocol helper

    unsigned int clientRemoteSize;                                  // Remote clients
    ProtocolHelperClient *clientRemote;

    unsigned int clientLocalSize;                                   // Local clients
    ProtocolHelperClient *clientLocal;
} protocolHelper;

/***********************************************************************************************************************************
Init local mem context and data structure
***********************************************************************************************************************************/
static void
protocolHelperInit(void)
{
    // In the protocol helper has not been initialized
    if (protocolHelper.memContext == NULL)
    {
        // Create a mem context to store protocol objects
        MEM_CONTEXT_BEGIN(memContextTop())
        {
            MEM_CONTEXT_NEW_BEGIN("ProtocolHelper")
            {
                protocolHelper.memContext = MEM_CONTEXT_NEW();
            }
            MEM_CONTEXT_NEW_END();
        }
        MEM_CONTEXT_END();
    }
}

/**********************************************************************************************************************************/
bool
repoIsLocal(unsigned int repoIdx)
{
    FUNCTION_LOG_BEGIN(logLevelDebug);
        FUNCTION_LOG_PARAM(UINT, repoIdx);
    FUNCTION_LOG_END();

    FUNCTION_LOG_RETURN(BOOL, !cfgOptionIdxTest(cfgOptRepoHost, repoIdx));
}

/**********************************************************************************************************************************/
void
repoIsLocalVerify(void)
{
    FUNCTION_TEST_VOID();

    repoIsLocalVerifyIdx(cfgOptionGroupIdxDefault(cfgOptGrpRepo));

    FUNCTION_TEST_RETURN_VOID();
}

/**********************************************************************************************************************************/
void
repoIsLocalVerifyIdx(unsigned int repoIdx)
{
    FUNCTION_TEST_VOID();

    if (!repoIsLocal(repoIdx))
        THROW_FMT(HostInvalidError, "%s command must be run on the repository host", cfgCommandName(cfgCommand()));

    FUNCTION_TEST_RETURN_VOID();
}

/**********************************************************************************************************************************/
bool
pgIsLocal(unsigned int pgIdx)
{
    FUNCTION_LOG_BEGIN(logLevelDebug);
        FUNCTION_LOG_PARAM(UINT, pgIdx);
    FUNCTION_LOG_END();

    FUNCTION_LOG_RETURN(BOOL, !cfgOptionIdxTest(cfgOptPgHost, pgIdx));
}

/**********************************************************************************************************************************/
void
pgIsLocalVerify(void)
{
    FUNCTION_TEST_VOID();

    if (!pgIsLocal(cfgOptionGroupIdxDefault(cfgOptGrpPg)))
        THROW_FMT(HostInvalidError, "%s command must be run on the " PG_NAME " host", cfgCommandName(cfgCommand()));

    FUNCTION_TEST_RETURN_VOID();
}

/***********************************************************************************************************************************
Get the command line required for local protocol execution
***********************************************************************************************************************************/
static StringList *
protocolLocalParam(ProtocolStorageType protocolStorageType, unsigned int hostIdx, unsigned int processId)
{
    FUNCTION_LOG_BEGIN(logLevelDebug);
        FUNCTION_LOG_PARAM(STRING_ID, protocolStorageType);
        FUNCTION_LOG_PARAM(UINT, hostIdx);
        FUNCTION_LOG_PARAM(UINT, processId);
    FUNCTION_LOG_END();

    StringList *result = NULL;

    MEM_CONTEXT_TEMP_BEGIN()
    {
        // Option replacements
        KeyValue *optionReplace = kvNew();

        // Add the process id -- used when more than one process will be called
        kvPut(optionReplace, VARSTRDEF(CFGOPT_PROCESS), VARUINT(processId));

        // Add the pg default. Don't do this for repos because the repo default should come from the user or the local should
        // handle all the repos equally. Repos don't get special handling like pg primaries or standbys.
        if (protocolStorageType == protocolStorageTypePg)
            kvPut(optionReplace, VARSTRDEF(CFGOPT_PG), VARUINT(cfgOptionGroupIdxToKey(cfgOptGrpPg, hostIdx)));

        // Add the remote type
<<<<<<< HEAD
        kvPut(optionReplace, VARSTR(CFGOPT_REMOTE_TYPE_STR), VARSTR(strIdToStr(protocolStorageType)));
=======
        kvPut(optionReplace, VARSTRDEF(CFGOPT_REMOTE_TYPE), VARSTR(protocolStorageTypeStr(protocolStorageType)));
>>>>>>> 066fbcf2

        // Only enable file logging on the local when requested
        kvPut(
            optionReplace, VARSTRDEF(CFGOPT_LOG_LEVEL_FILE),
            cfgOptionBool(cfgOptLogSubprocess) ? cfgOption(cfgOptLogLevelFile) : VARSTRDEF("off"));

        // Always output errors on stderr for debugging purposes
        kvPut(optionReplace, VARSTRDEF(CFGOPT_LOG_LEVEL_STDERR), VARSTRDEF("error"));

        // Disable output to stdout since it is used by the protocol
        kvPut(optionReplace, VARSTRDEF(CFGOPT_LOG_LEVEL_CONSOLE), VARSTRDEF("off"));

        result = strLstMove(cfgExecParam(cfgCommand(), cfgCmdRoleLocal, optionReplace, true, false), memContextPrior());
    }
    MEM_CONTEXT_TEMP_END();

    FUNCTION_LOG_RETURN(STRING_LIST, result);
}

/**********************************************************************************************************************************/
ProtocolClient *
protocolLocalGet(ProtocolStorageType protocolStorageType, unsigned int hostIdx, unsigned int processId)
{
    FUNCTION_LOG_BEGIN(logLevelDebug);
        FUNCTION_LOG_PARAM(STRING_ID, protocolStorageType);
        FUNCTION_LOG_PARAM(UINT, hostIdx);
        FUNCTION_LOG_PARAM(UINT, processId);
    FUNCTION_LOG_END();

    protocolHelperInit();

    // Allocate the client cache
    if (protocolHelper.clientLocalSize == 0)
    {
        MEM_CONTEXT_BEGIN(protocolHelper.memContext)
        {
            protocolHelper.clientLocalSize = cfgOptionUInt(cfgOptProcessMax) + 1;
            protocolHelper.clientLocal = memNew(protocolHelper.clientLocalSize * sizeof(ProtocolHelperClient));

            for (unsigned int clientIdx = 0; clientIdx < protocolHelper.clientLocalSize; clientIdx++)
                protocolHelper.clientLocal[clientIdx] = (ProtocolHelperClient){.exec = NULL};
        }
        MEM_CONTEXT_END();
    }

    ASSERT(processId <= protocolHelper.clientLocalSize);

    // Create protocol object
    ProtocolHelperClient *protocolHelperClient = &protocolHelper.clientLocal[processId - 1];

    if (protocolHelperClient->client == NULL)
    {
        MEM_CONTEXT_BEGIN(protocolHelper.memContext)
        {
            // Execute the protocol command
            protocolHelperClient->exec = execNew(
                cfgExe(), protocolLocalParam(protocolStorageType, hostIdx, processId),
                strNewFmt(PROTOCOL_SERVICE_LOCAL "-%u process", processId), cfgOptionUInt64(cfgOptProtocolTimeout));
            execOpen(protocolHelperClient->exec);

            // Create protocol object
            protocolHelperClient->client = protocolClientNew(
                strNewFmt(PROTOCOL_SERVICE_LOCAL "-%u protocol", processId),
                PROTOCOL_SERVICE_LOCAL_STR, execIoRead(protocolHelperClient->exec), execIoWrite(protocolHelperClient->exec));

            protocolClientMove(protocolHelperClient->client, execMemContext(protocolHelperClient->exec));
        }
        MEM_CONTEXT_END();
    }

    FUNCTION_LOG_RETURN(PROTOCOL_CLIENT, protocolHelperClient->client);
}

/***********************************************************************************************************************************
Free the protocol client and underlying exec'd process. Log any errors as warnings since it is not worth terminating the process
while closing a local/remote that has already completed its work. The warning will be an indication that something is not right.
***********************************************************************************************************************************/
static void
protocolHelperClientFree(ProtocolHelperClient *protocolHelperClient)
{
    FUNCTION_LOG_BEGIN(logLevelTrace);
        FUNCTION_LOG_PARAM_P(VOID, protocolHelperClient);
    FUNCTION_LOG_END();

    if (protocolHelperClient->client != NULL)
    {
        // Try to shutdown the protocol but only warn on error
        TRY_BEGIN()
        {
            protocolClientFree(protocolHelperClient->client);
        }
        CATCH_ANY()
        {
            LOG_WARN(errorMessage());
        }
        TRY_END();

        // Try to end the child process but only warn on error
        TRY_BEGIN()
        {
            execFree(protocolHelperClient->exec);
        }
        CATCH_ANY()
        {
            LOG_WARN(errorMessage());
        }
        TRY_END();

        protocolHelperClient->client = NULL;
        protocolHelperClient->exec = NULL;
    }

    FUNCTION_LOG_RETURN_VOID();
}

/**********************************************************************************************************************************/
void
protocolLocalFree(unsigned int processId)
{
    FUNCTION_LOG_BEGIN(logLevelDebug);
        FUNCTION_LOG_PARAM(UINT, processId);
    FUNCTION_LOG_END();

    if (protocolHelper.clientLocal != NULL)
    {
        ASSERT(processId <= protocolHelper.clientLocalSize);
        protocolHelperClientFree(&protocolHelper.clientLocal[processId - 1]);
    }

    FUNCTION_LOG_RETURN_VOID();
}

/***********************************************************************************************************************************
Get the command line required for remote protocol execution
***********************************************************************************************************************************/
static StringList *
protocolRemoteParam(ProtocolStorageType protocolStorageType, unsigned int hostIdx)
{
    FUNCTION_LOG_BEGIN(logLevelDebug);
        FUNCTION_LOG_PARAM(STRING_ID, protocolStorageType);
        FUNCTION_LOG_PARAM(UINT, hostIdx);
    FUNCTION_LOG_END();

    // Is this a repo remote?
    bool isRepo = protocolStorageType == protocolStorageTypeRepo;

    // Fixed parameters for ssh command
    StringList *result = strLstNew();
    strLstAddZ(result, "-o");
    strLstAddZ(result, "LogLevel=error");
    strLstAddZ(result, "-o");
    strLstAddZ(result, "Compression=no");
    strLstAddZ(result, "-o");
    strLstAddZ(result, "PasswordAuthentication=no");

    // Append port if specified
    ConfigOption optHostPort = isRepo ? cfgOptRepoHostPort : cfgOptPgHostPort;

    if (cfgOptionIdxTest(optHostPort, hostIdx))
    {
        strLstAddZ(result, "-p");
        strLstAdd(result, strNewFmt("%u", cfgOptionIdxUInt(optHostPort, hostIdx)));
    }

    // Append user/host
    strLstAdd(
        result,
        strNewFmt(
            "%s@%s", strZ(cfgOptionIdxStr(isRepo ? cfgOptRepoHostUser : cfgOptPgHostUser, hostIdx)),
            strZ(cfgOptionIdxStr(isRepo ? cfgOptRepoHost : cfgOptPgHost, hostIdx))));

    // Option replacements
    KeyValue *optionReplace = kvNew();

    // Replace config options with the host versions
    unsigned int optConfig = isRepo ? cfgOptRepoHostConfig : cfgOptPgHostConfig;

    kvPut(
        optionReplace, VARSTRDEF(CFGOPT_CONFIG),
        cfgOptionIdxSource(optConfig, hostIdx) != cfgSourceDefault ? VARSTR(cfgOptionIdxStr(optConfig, hostIdx)) : NULL);

    unsigned int optConfigIncludePath = isRepo ? cfgOptRepoHostConfigIncludePath : cfgOptPgHostConfigIncludePath;

    kvPut(
        optionReplace, VARSTRDEF(CFGOPT_CONFIG_INCLUDE_PATH),
        cfgOptionIdxSource(optConfigIncludePath, hostIdx) != cfgSourceDefault ?
            VARSTR(cfgOptionIdxStr(optConfigIncludePath, hostIdx)) : NULL);

    unsigned int optConfigPath = isRepo ? cfgOptRepoHostConfigPath : cfgOptPgHostConfigPath;

    kvPut(
        optionReplace, VARSTRDEF(CFGOPT_CONFIG_PATH),
        cfgOptionIdxSource(optConfigPath, hostIdx) != cfgSourceDefault ? VARSTR(cfgOptionIdxStr(optConfigPath, hostIdx)) : NULL);

    // Update/remove repo/pg options that are sent to the remote
    for (ConfigOption optionId = 0; optionId < CFG_OPTION_TOTAL; optionId++)
    {
        // Skip options that are not part of a group
        if (!cfgOptionGroup(optionId))
            continue;

        bool remove = false;
        bool skipHostZero = false;

        // Remove repo options when the remote type is pg since they won't be used
        if (cfgOptionGroupId(optionId) == cfgOptGrpRepo)
        {
            remove = protocolStorageType == protocolStorageTypePg;
        }
        // Remove pg host options that are not needed on the remote
        else
        {
            ASSERT(cfgOptionGroupId(optionId) == cfgOptGrpPg);

            // Remove unrequired/defaulted pg options when the remote type is repo since they won't be used
            if (protocolStorageType == protocolStorageTypeRepo)
            {
                remove = !cfgParseOptionRequired(cfgCommand(), optionId) || cfgParseOptionDefault(cfgCommand(), optionId) != NULL;
            }
            // Move pg options to host index 0 (key 1) so they will be in the default index on the remote host
            else
            {
                if (hostIdx != 0)
                {
                    kvPut(
                        optionReplace, VARSTRZ(cfgOptionIdxName(optionId, 0)),
                        cfgOptionIdxSource(optionId, hostIdx) != cfgSourceDefault ? cfgOptionIdx(optionId, hostIdx) : NULL);
                }

                remove = true;
                skipHostZero = true;
            }
        }

        // Remove options that have been marked for removal if they are not already null or invalid. This is more efficient because
        // cfgExecParam() won't have to search through as large a list looking for overrides.
        if (remove)
        {
            // Loop through option indexes
            for (unsigned int optionIdx = 0; optionIdx < cfgOptionIdxTotal(optionId); optionIdx++)
            {
                if (cfgOptionIdxTest(optionId, optionIdx) && !(skipHostZero && optionIdx == 0))
                    kvPut(optionReplace, VARSTRZ(cfgOptionIdxName(optionId, optionIdx)), NULL);
            }
        }
    }

    // Set repo default so the remote only operates on a single repo
    if (protocolStorageType == protocolStorageTypeRepo)
        kvPut(optionReplace, VARSTRDEF(CFGOPT_REPO), VARUINT(cfgOptionGroupIdxToKey(cfgOptGrpRepo, hostIdx)));

    // Add the process id if not set. This means that the remote is being started from the main process and should always get a
    // process id of 0.
    if (!cfgOptionTest(cfgOptProcess))
        kvPut(optionReplace, VARSTRDEF(CFGOPT_PROCESS), VARINT(0));

    // Don't pass log-path or lock-path since these are host specific
    kvPut(optionReplace, VARSTRDEF(CFGOPT_LOG_PATH), NULL);
    kvPut(optionReplace, VARSTRDEF(CFGOPT_LOCK_PATH), NULL);

    // Only enable file logging on the remote when requested
    kvPut(
        optionReplace, VARSTRDEF(CFGOPT_LOG_LEVEL_FILE),
        cfgOptionBool(cfgOptLogSubprocess) ? cfgOption(cfgOptLogLevelFile) : VARSTRDEF("off"));

    // Always output errors on stderr for debugging purposes
    kvPut(optionReplace, VARSTRDEF(CFGOPT_LOG_LEVEL_STDERR), VARSTRDEF("error"));

    // Disable output to stdout since it is used by the protocol
    kvPut(optionReplace, VARSTRDEF(CFGOPT_LOG_LEVEL_CONSOLE), VARSTRDEF("off"));

    // Add the remote type
<<<<<<< HEAD
    kvPut(optionReplace, VARSTR(CFGOPT_REMOTE_TYPE_STR), VARSTR(strIdToStr(protocolStorageType)));
=======
    kvPut(optionReplace, VARSTRDEF(CFGOPT_REMOTE_TYPE), VARSTR(protocolStorageTypeStr(protocolStorageType)));
>>>>>>> 066fbcf2

    StringList *commandExec = cfgExecParam(cfgCommand(), cfgCmdRoleRemote, optionReplace, false, true);
    strLstInsert(commandExec, 0, cfgOptionIdxStr(isRepo ? cfgOptRepoHostCmd : cfgOptPgHostCmd, hostIdx));
    strLstAdd(result, strLstJoin(commandExec, " "));

    FUNCTION_LOG_RETURN(STRING_LIST, result);
}

/**********************************************************************************************************************************/
ProtocolClient *
protocolRemoteGet(ProtocolStorageType protocolStorageType, unsigned int hostIdx)
{
    FUNCTION_LOG_BEGIN(logLevelDebug);
        FUNCTION_LOG_PARAM(STRING_ID, protocolStorageType);
        FUNCTION_LOG_PARAM(UINT, hostIdx);
    FUNCTION_LOG_END();

    // Is this a repo remote?
    bool isRepo = protocolStorageType == protocolStorageTypeRepo;

    protocolHelperInit();

    // Allocate the client cache
    if (protocolHelper.clientRemoteSize == 0)
    {
        MEM_CONTEXT_BEGIN(protocolHelper.memContext)
        {
            protocolHelper.clientRemoteSize = cfgOptionGroupIdxTotal(isRepo ? cfgOptGrpRepo : cfgOptGrpPg) + 1;
            protocolHelper.clientRemote = memNew(protocolHelper.clientRemoteSize * sizeof(ProtocolHelperClient));

            for (unsigned int clientIdx = 0; clientIdx < protocolHelper.clientRemoteSize; clientIdx++)
                protocolHelper.clientRemote[clientIdx] = (ProtocolHelperClient){.exec = NULL};
        }
        MEM_CONTEXT_END();
    }

    // Determine protocol id for the remote.  If the process option is set then use that since we want the remote protocol id to
    // match the local protocol id. Otherwise set to 0 since the remote is being started from a main process and there should only
    // be one remote per host.
    unsigned int processId = 0;

    if (cfgOptionTest(cfgOptProcess))
        processId = cfgOptionUInt(cfgOptProcess);

    CHECK(hostIdx < protocolHelper.clientRemoteSize);

    // Create protocol object
    ProtocolHelperClient *protocolHelperClient = &protocolHelper.clientRemote[hostIdx];

    if (protocolHelperClient->client == NULL)
    {
        MEM_CONTEXT_BEGIN(protocolHelper.memContext)
        {
            unsigned int optHost = isRepo ? cfgOptRepoHost : cfgOptPgHost;

            // Execute the protocol command
            protocolHelperClient->exec = execNew(
                cfgOptionStr(cfgOptCmdSsh), protocolRemoteParam(protocolStorageType, hostIdx),
                strNewFmt(PROTOCOL_SERVICE_REMOTE "-%u process on '%s'", processId, strZ(cfgOptionIdxStr(optHost, hostIdx))),
                cfgOptionUInt64(cfgOptProtocolTimeout));
            execOpen(protocolHelperClient->exec);

            // Create protocol object
            protocolHelperClient->client = protocolClientNew(
                strNewFmt(PROTOCOL_SERVICE_REMOTE "-%u protocol on '%s'", processId, strZ(cfgOptionIdxStr(optHost, hostIdx))),
                PROTOCOL_SERVICE_REMOTE_STR, execIoRead(protocolHelperClient->exec), execIoWrite(protocolHelperClient->exec));

            // Get cipher options from the remote if none are locally configured
            if (isRepo && strEq(cfgOptionIdxStr(cfgOptRepoCipherType, hostIdx), CIPHER_TYPE_NONE_STR))
            {
                // Options to query
                VariantList *param = varLstNew();
                varLstAdd(param, varNewStrZ(cfgOptionIdxName(cfgOptRepoCipherType, hostIdx)));
                varLstAdd(param, varNewStrZ(cfgOptionIdxName(cfgOptRepoCipherPass, hostIdx)));

                VariantList *optionList = configOptionRemote(protocolHelperClient->client, param);

                if (!strEq(varStr(varLstGet(optionList, 0)), CIPHER_TYPE_NONE_STR))
                {
                    cfgOptionIdxSet(cfgOptRepoCipherType, hostIdx, cfgSourceConfig, varLstGet(optionList, 0));
                    cfgOptionIdxSet(cfgOptRepoCipherPass, hostIdx, cfgSourceConfig, varLstGet(optionList, 1));
                }
            }

            protocolClientMove(protocolHelperClient->client, execMemContext(protocolHelperClient->exec));
        }
        MEM_CONTEXT_END();
    }

    FUNCTION_LOG_RETURN(PROTOCOL_CLIENT, protocolHelperClient->client);
}

/**********************************************************************************************************************************/
void
protocolRemoteFree(unsigned int hostIdx)
{
    FUNCTION_LOG_BEGIN(logLevelDebug);
        FUNCTION_LOG_PARAM(UINT, hostIdx);
    FUNCTION_LOG_END();

    if (protocolHelper.clientRemote != NULL)
        protocolHelperClientFree(&protocolHelper.clientRemote[hostIdx]);

    FUNCTION_LOG_RETURN_VOID();
}

/**********************************************************************************************************************************/
void
protocolKeepAlive(void)
{
    FUNCTION_LOG_VOID(logLevelTrace);

    if (protocolHelper.memContext != NULL)
    {
        for (unsigned int clientIdx  = 0; clientIdx < protocolHelper.clientRemoteSize; clientIdx++)
        {
            if (protocolHelper.clientRemote[clientIdx].client != NULL)
                protocolClientNoOp(protocolHelper.clientRemote[clientIdx].client);
        }
    }

    FUNCTION_LOG_RETURN_VOID();
}

/**********************************************************************************************************************************/
void
protocolFree(void)
{
    FUNCTION_LOG_VOID(logLevelTrace);

    if (protocolHelper.memContext != NULL)
    {
        // Free remotes
        for (unsigned int clientIdx = 0; clientIdx < protocolHelper.clientRemoteSize; clientIdx++)
            protocolRemoteFree(clientIdx);

        // Free locals
        for (unsigned int clientIdx = 1; clientIdx <= protocolHelper.clientLocalSize; clientIdx++)
            protocolLocalFree(clientIdx);
    }

    FUNCTION_LOG_RETURN_VOID();
}<|MERGE_RESOLUTION|>--- conflicted
+++ resolved
@@ -150,11 +150,7 @@
             kvPut(optionReplace, VARSTRDEF(CFGOPT_PG), VARUINT(cfgOptionGroupIdxToKey(cfgOptGrpPg, hostIdx)));
 
         // Add the remote type
-<<<<<<< HEAD
-        kvPut(optionReplace, VARSTR(CFGOPT_REMOTE_TYPE_STR), VARSTR(strIdToStr(protocolStorageType)));
-=======
-        kvPut(optionReplace, VARSTRDEF(CFGOPT_REMOTE_TYPE), VARSTR(protocolStorageTypeStr(protocolStorageType)));
->>>>>>> 066fbcf2
+        kvPut(optionReplace, VARSTRDEF(CFGOPT_REMOTE_TYPE), VARSTR(strIdToStr(protocolStorageType)));
 
         // Only enable file logging on the local when requested
         kvPut(
@@ -427,11 +423,7 @@
     kvPut(optionReplace, VARSTRDEF(CFGOPT_LOG_LEVEL_CONSOLE), VARSTRDEF("off"));
 
     // Add the remote type
-<<<<<<< HEAD
-    kvPut(optionReplace, VARSTR(CFGOPT_REMOTE_TYPE_STR), VARSTR(strIdToStr(protocolStorageType)));
-=======
-    kvPut(optionReplace, VARSTRDEF(CFGOPT_REMOTE_TYPE), VARSTR(protocolStorageTypeStr(protocolStorageType)));
->>>>>>> 066fbcf2
+    kvPut(optionReplace, VARSTRDEF(CFGOPT_REMOTE_TYPE), VARSTR(strIdToStr(protocolStorageType)));
 
     StringList *commandExec = cfgExecParam(cfgCommand(), cfgCmdRoleRemote, optionReplace, false, true);
     strLstInsert(commandExec, 0, cfgOptionIdxStr(isRepo ? cfgOptRepoHostCmd : cfgOptPgHostCmd, hostIdx));
