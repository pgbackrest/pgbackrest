--- conflicted
+++ resolved
@@ -261,25 +261,12 @@
     if (hostIdx != 0)
     {
         kvPut(optionReplace, VARSTR(CFGOPT_PG1_PATH_STR), cfgOption(cfgOptPgPath + hostIdx));
-<<<<<<< HEAD
-
-        if (cfgOptionSource(cfgOptPgSocketPath + hostIdx) != cfgSourceDefault)
-            kvPut(optionReplace, VARSTR(CFGOPT_PG1_SOCKET_PATH_STR), cfgOption(cfgOptPgSocketPath + hostIdx));
-        else
-            kvPut(optionReplace, VARSTR(CFGOPT_PG1_SOCKET_PATH_STR), NULL);
-
-        if (cfgOptionSource(cfgOptPgPort + hostIdx) != cfgSourceDefault)
-            kvPut(optionReplace, VARSTR(CFGOPT_PG1_PORT_STR), cfgOption(cfgOptPgPort + hostIdx));
-        else
-            kvPut(optionReplace, VARSTR(CFGOPT_PG1_PORT_STR), NULL);
-=======
         kvPut(
             optionReplace, VARSTR(CFGOPT_PG1_SOCKET_PATH_STR),
             cfgOptionSource(cfgOptPgSocketPath + hostIdx) != cfgSourceDefault ? cfgOption(cfgOptPgSocketPath + hostIdx) : NULL);
         kvPut(
             optionReplace, VARSTR(CFGOPT_PG1_PORT_STR),
             cfgOptionSource(cfgOptPgPort + hostIdx) != cfgSourceDefault ? cfgOption(cfgOptPgPort + hostIdx) : NULL);
->>>>>>> 6b5366a6
     }
 
     // Remove pg options that are not needed on the remote.  This is to reduce clustter and make debugging options easier.
