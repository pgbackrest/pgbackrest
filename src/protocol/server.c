/***********************************************************************************************************************************
Protocol Server
***********************************************************************************************************************************/
#include "build.auto.h"

#include <string.h>

#include "common/debug.h"
#include "common/error/retry.h"
#include "common/log.h"
#include "common/time.h"
#include "common/type/json.h"
#include "common/type/keyValue.h"
#include "common/type/list.h"
#include "protocol/helper.h"
#include "protocol/server.h"
#include "version.h"

/***********************************************************************************************************************************
Object type
***********************************************************************************************************************************/
struct ProtocolServer
{
    IoRead *read;                                                   // Read interface
    IoWrite *write;                                                 // Write interface
    const String *name;                                             // Name displayed in logging
    List *sessionList;                                              // List of active sessions
<<<<<<< HEAD
    uint64_t sessionTotal;                                          // Total sessions (used to generate session ids);
};

=======
    uint64_t sessionId;                                             // Current session being processed
};

struct ProtocolServerResult
{
    void *sessionData;                                              // Session data
    PackWrite *data;                                                // Result data
    size_t extra;                                                   // Extra bytes for initializing data
    bool close;                                                     // Close session?
};

>>>>>>> df8cbc91
// Track server sessions
typedef struct ProtocolServerSession
{
    uint64_t id;                                                    // Session id
    void *data;                                                     // Data for the session
} ProtocolServerSession;

/**********************************************************************************************************************************/
FN_EXTERN ProtocolServer *
protocolServerNew(const String *name, const String *service, IoRead *read, IoWrite *write)
{
    FUNCTION_LOG_BEGIN(logLevelTrace);
        FUNCTION_LOG_PARAM(STRING, name);
        FUNCTION_LOG_PARAM(STRING, service);
        FUNCTION_LOG_PARAM(IO_READ, read);
        FUNCTION_LOG_PARAM(IO_WRITE, write);
    FUNCTION_LOG_END();

    ASSERT(name != NULL);
    ASSERT(read != NULL);
    ASSERT(write != NULL);

    OBJ_NEW_BEGIN(ProtocolServer, .childQty = MEM_CONTEXT_QTY_MAX)
    {
        *this = (ProtocolServer)
        {
            .read = read,
            .write = write,
            .name = strDup(name),
            .sessionList = lstNewP(sizeof(ProtocolServerSession)),
        };

        // Send the protocol greeting
        MEM_CONTEXT_TEMP_BEGIN()
        {
            JsonWrite *const json = jsonWriteObjectBegin(jsonWriteNewP());

            jsonWriteZ(jsonWriteKeyStrId(json, PROTOCOL_GREETING_NAME), PROJECT_NAME);
            jsonWriteStr(jsonWriteKeyStrId(json, PROTOCOL_GREETING_SERVICE), service);
            jsonWriteZ(jsonWriteKeyStrId(json, PROTOCOL_GREETING_VERSION), PROJECT_VERSION);

            ioWriteStrLine(this->write, jsonWriteResult(jsonWriteObjectEnd(json)));
            ioWriteFlush(this->write);
        }
        MEM_CONTEXT_TEMP_END();
    }
    OBJ_NEW_END();

    FUNCTION_LOG_RETURN(PROTOCOL_SERVER, this);
}

/**********************************************************************************************************************************/
FN_EXTERN void
protocolServerResponse(ProtocolServer *const this, const ProtocolServerResponseParam param)
{
    FUNCTION_TEST_BEGIN();
        FUNCTION_TEST_PARAM(PROTOCOL_SERVER, this);
        FUNCTION_TEST_PARAM(ENUM, param.type);
        FUNCTION_TEST_PARAM(BOOL, param.close);
        FUNCTION_TEST_PARAM(PACK_WRITE, param.data);
    FUNCTION_TEST_END();

    ASSERT(this != NULL);

    MEM_CONTEXT_TEMP_BEGIN()
    {
        // End the pack
        if (param.data != NULL)
            pckWriteEndP(param.data);

        // Write the result
        PackWrite *const resultMessage = pckWriteNewIo(this->write);

        pckWriteU64P(resultMessage, this->sessionId);
        pckWriteU32P(resultMessage, param.type, .defaultWrite = true);
        pckWriteBoolP(resultMessage, param.close);
        pckWritePackP(resultMessage, pckWriteResult(param.data));
        pckWriteEndP(resultMessage);
        ioWriteFlush(this->write);
    }
    MEM_CONTEXT_TEMP_END();

    FUNCTION_TEST_RETURN_VOID();
}

/**********************************************************************************************************************************/
FN_EXTERN void
protocolServerError(ProtocolServer *this, int code, const String *message, const String *stack)
{
    FUNCTION_LOG_BEGIN(logLevelDebug);
        FUNCTION_LOG_PARAM(PROTOCOL_SERVER, this);
        FUNCTION_LOG_PARAM(INT, code);
        FUNCTION_LOG_PARAM(STRING, message);
        FUNCTION_LOG_PARAM(STRING, stack);
    FUNCTION_LOG_END();

    ASSERT(this != NULL);
    ASSERT(code != 0);
    ASSERT(message != NULL);
    ASSERT(stack != NULL);

    MEM_CONTEXT_TEMP_BEGIN()
    {
        PackWrite *const packWrite = protocolPackNew();

        pckWriteI32P(packWrite, code);
        pckWriteStrP(packWrite, message);
        pckWriteStrP(packWrite, stack);

        protocolServerResponseP(this, .type = protocolMessageTypeError, .data = packWrite);
    }
    MEM_CONTEXT_TEMP_END();

    FUNCTION_LOG_RETURN_VOID();
}

/**********************************************************************************************************************************/
FN_EXTERN ProtocolServerRequestResult
protocolServerRequest(ProtocolServer *const this)
{
    FUNCTION_LOG_BEGIN(logLevelTrace);
        FUNCTION_LOG_PARAM(PROTOCOL_SERVER, this);
    FUNCTION_LOG_END();

    FUNCTION_AUDIT_STRUCT();

    ProtocolServerRequestResult result = {0};

    MEM_CONTEXT_TEMP_BEGIN()
    {
        PackRead *const request = pckReadNewIo(this->read);
        ProtocolMessageType type = (ProtocolMessageType)pckReadU32P(request);

        CHECK(FormatError, type == protocolMessageTypeRequest, "expected request message");

        MEM_CONTEXT_PRIOR_BEGIN()
        {
<<<<<<< HEAD
            result.id = pckReadStrIdP(command);
            result.type = (ProtocolCommandType)pckReadStrIdP(command);
            result.sessionId = pckReadU64P(command);
            result.param = pckReadPackP(command);
=======
            result.id = pckReadStrIdP(request);
            result.type = (ProtocolCommandType)pckReadStrIdP(request);
            this->sessionId = pckReadU64P(request);
            result.sessionRequired = pckReadBoolP(request);
            result.param = pckReadPackP(request);

            ASSERT(this->sessionId != 0);
>>>>>>> df8cbc91
        }
        MEM_CONTEXT_PRIOR_END();

        pckReadEndP(request);
    }
    MEM_CONTEXT_TEMP_END();

    FUNCTION_LOG_RETURN_STRUCT(result);
}

/**********************************************************************************************************************************/
FN_EXTERN void
protocolServerProcess(
    ProtocolServer *this, const VariantList *retryInterval, const ProtocolServerHandler *const handlerList,
    const unsigned int handlerListSize)
{
    FUNCTION_LOG_BEGIN(logLevelDebug);
        FUNCTION_LOG_PARAM(PROTOCOL_SERVER, this);
        FUNCTION_LOG_PARAM(VARIANT_LIST, retryInterval);
        FUNCTION_LOG_PARAM_P(VOID, handlerList);
        FUNCTION_LOG_PARAM(UINT, handlerListSize);
    FUNCTION_LOG_END();

    ASSERT(this != NULL);
    ASSERT(handlerList != NULL);
    ASSERT(handlerListSize > 0);

    // Loop until exit request is received
    bool exit = false;

    do
    {
        TRY_BEGIN()
        {
            MEM_CONTEXT_TEMP_BEGIN()
            {
                // Get request
                ProtocolServerRequestResult request = protocolServerRequest(this);

                // Find the handler
                const ProtocolServerHandler *handler = NULL;

                for (unsigned int handlerIdx = 0; handlerIdx < handlerListSize; handlerIdx++)
                {
                    if (request.id == handlerList[handlerIdx].command)
                    {
                        handler = &handlerList[handlerIdx];
                        break;
                    }
                }

                // If handler was found then process
                if (handler != NULL)
                {
                    // Send the request to the handler
                    MEM_CONTEXT_TEMP_BEGIN()
                    {
                        // Variables to store first error message and retry messages
                        ErrorRetry *const errRetry = errRetryNew();
                        const String *errStackTrace = NULL;

                        // Initialize retries in case of request failure
                        bool retry = false;
                        unsigned int retryRemaining = retryInterval != NULL ? varLstSize(retryInterval) : 0;
                        TimeMSec retrySleepMs = 0;

                        // Handler retry loop
                        do
                        {
                            retry = false;

                            TRY_BEGIN()
                            {
<<<<<<< HEAD
                                // Process command type
                                switch (command.type)
=======
                                // Process request type
                                switch (request.type)
>>>>>>> df8cbc91
                                {
                                    // Open a protocol session
                                    case protocolCommandTypeOpen:
                                    {
<<<<<<< HEAD
                                        ASSERT(command.sessionId == 0);
                                        ASSERT(handler->open != NULL);

                                        ProtocolServerSession session = {.id = ++this->sessionTotal};

                                        // Return session id to client
                                        protocolServerDataPut(this, pckWriteU64P(protocolPackNew(), session.id));

                                        // Call open handler
                                        MEM_CONTEXT_OBJ_BEGIN(this->sessionList)
                                        {
                                            session.data = handler->open(pckReadNew(command.param), this);
                                        }
                                        MEM_CONTEXT_OBJ_END();

                                        // Create session if open returned session data
                                        if (session.data != NULL)
                                            lstAdd(this->sessionList, &session);
=======
                                        ASSERT(handler->open != NULL);

                                        // Call open handler
                                        ProtocolServerResult *const openResult = handler->open(pckReadNew(request.param));
                                        ASSERT(openResult != NULL);
                                        ASSERT(!openResult->close);

                                        ProtocolServerSession session = {.id = this->sessionId};

                                        // Send data
                                        protocolServerResponseP(
                                            this, .data = openResult->data, .close = openResult->sessionData == NULL);

                                        // Create session if open returned session data
                                        if (openResult->sessionData != NULL)
                                        {
                                            session.data = objMove(openResult->sessionData, objMemContext(this->sessionList));
                                            lstAdd(this->sessionList, &session);
                                        }
>>>>>>> df8cbc91

                                        break;
                                    }

                                    // Process or close/cancel protocol session
                                    default:
                                    {
<<<<<<< HEAD
                                        ASSERT(command.type == protocolCommandTypeProcess || protocolCommandTypeClose);

=======
>>>>>>> df8cbc91
                                        // Find session data
                                        void *sessionData = NULL;
                                        unsigned int sessionListIdx = 0;

<<<<<<< HEAD
                                        if (command.sessionId != 0)
=======
                                        if (request.sessionRequired)
>>>>>>> df8cbc91
                                        {
                                            ASSERT(handler->processSession != NULL);
                                            ASSERT(handler->process == NULL);

                                            for (; sessionListIdx < lstSize(this->sessionList); sessionListIdx++)
                                            {
                                                ProtocolServerSession *const session = lstGet(this->sessionList, sessionListIdx);

<<<<<<< HEAD
                                                if (session->id == command.sessionId)
=======
                                                if (session->id == this->sessionId)
>>>>>>> df8cbc91
                                                {
                                                    sessionData = session->data;
                                                    break;
                                                }
                                            }

                                            // Error when session not found
<<<<<<< HEAD
                                            if (sessionData == NULL)
                                            {
                                                THROW_FMT(
                                                    ProtocolError, "unable to find session id %" PRIu64 " for command %s:%s",
                                                    command.sessionId, strZ(strIdToStr(command.id)),
                                                    strZ(strIdToStr(command.type)));
                                            }
                                        }

                                        // Process command type
                                        switch (command.type)
                                        {
                                            // Process command
                                            case protocolCommandTypeProcess:
                                            {
                                                // Process session
=======
                                            if (sessionData == NULL && request.type != protocolCommandTypeCancel)
                                            {
                                                THROW_FMT(
                                                    ProtocolError, "unable to find session id %" PRIu64 " for request %s:%s",
                                                    this->sessionId, strZ(strIdToStr(request.id)),
                                                    strZ(strIdToStr(request.type)));
                                            }
                                        }

                                        // Process request type
                                        switch (request.type)
                                        {
                                            // Process request
                                            case protocolCommandTypeProcess:
                                            {
                                                // Process session
                                                ProtocolServerResult *processResult;

>>>>>>> df8cbc91
                                                if (handler->processSession != NULL)
                                                {
                                                    ASSERT(handler->process == NULL);
                                                    CHECK_FMT(
<<<<<<< HEAD
                                                        ProtocolError, command.sessionId != 0, "no session id for command %s:%s",
                                                        strZ(strIdToStr(command.id)), strZ(strIdToStr(command.type)));

                                                    // Free session when process returns false. This optimization allows an explicit
                                                    // close to be skipped.
                                                    if (!handler->processSession(pckReadNew(command.param), this, sessionData))
                                                    {
                                                        objFree(sessionData);
                                                        lstRemoveIdx(this->sessionList, sessionListIdx);
                                                    }
=======
                                                        ProtocolError, this->sessionId != 0, "no session id for request %s:%s",
                                                        strZ(strIdToStr(request.id)), strZ(strIdToStr(request.type)));

                                                    processResult = handler->processSession(pckReadNew(request.param), sessionData);
>>>>>>> df8cbc91
                                                }
                                                // Standalone process
                                                else
                                                {
                                                    ASSERT(handler->process != NULL);
<<<<<<< HEAD
                                                    ASSERT(command.sessionId == 0);

                                                    handler->process(pckReadNew(command.param), this);
=======
                                                    ASSERT(!request.sessionRequired);

                                                    processResult = handler->process(pckReadNew(request.param));
                                                }

                                                if (processResult == NULL)
                                                    protocolServerResponseP(this);
                                                else
                                                {
                                                    ASSERT(processResult->sessionData == NULL);
                                                    ASSERT(handler->processSession != NULL || !processResult->close);

                                                    protocolServerResponseP(
                                                        this, .data = processResult->data, .close = processResult->close);

                                                    // Free session when close is true. This optimization allows an explicit
                                                    // close to be skipped.
                                                    if (processResult->close)
                                                    {
                                                        objFree(sessionData);
                                                        lstRemoveIdx(this->sessionList, sessionListIdx);
                                                    }
>>>>>>> df8cbc91
                                                }

                                                break;
                                            }

                                            // Close protocol session
                                            case protocolCommandTypeClose:
                                            {
                                                // If there is a close handler then call it
<<<<<<< HEAD
                                                if (handler->close != NULL)
                                                {
                                                    handler->close(pckReadNew(command.param), this, sessionData);
                                                }
                                                // Else send default NULL data
                                                else
                                                    protocolServerDataPut(this, NULL);
=======
                                                PackWrite *data = NULL;

                                                if (handler->close != NULL)
                                                {
                                                    ProtocolServerResult *const closeResult = handler->close(
                                                        pckReadNew(request.param), sessionData);
                                                    ASSERT(closeResult != NULL);
                                                    ASSERT(closeResult->sessionData == NULL);
                                                    ASSERT(!closeResult->close);

                                                    data = closeResult->data;
                                                }

                                                // Send data
                                                protocolServerResponseP(this, .data = data, .close = true);
>>>>>>> df8cbc91

                                                // Free the session
                                                objFree(sessionData);
                                                lstRemoveIdx(this->sessionList, sessionListIdx);

                                                break;
                                            }

                                            // Cancel protocol session
                                            default:
                                            {
                                                CHECK_FMT(
<<<<<<< HEAD
                                                    ProtocolError, command.type == protocolCommandTypeCancel,
                                                    "unknown command type '%s'", strZ(strIdToStr(command.type)));

                                                // Send NULL data
                                                protocolServerDataPut(this, NULL);

                                                // Free the session
                                                objFree(sessionData);
                                                lstRemoveIdx(this->sessionList, sessionListIdx);
=======
                                                    ProtocolError, request.type == protocolCommandTypeCancel,
                                                    "unknown request type '%s'", strZ(strIdToStr(request.type)));

                                                // Send NULL data
                                                protocolServerResponseP(this, .close = true);

                                                // Free the session
                                                if (sessionData != NULL)
                                                {
                                                    objFree(sessionData);
                                                    lstRemoveIdx(this->sessionList, sessionListIdx);
                                                }
>>>>>>> df8cbc91

                                                break;
                                            }
                                        }
                                    }
                                }
                            }
                            CATCH_ANY()
                            {
                                // Add the error retry info
                                errRetryAddP(errRetry);

                                // On first error record the stack trace. Only the first error will contain a stack trace since
                                // the first error is most likely to contain valuable information.
                                if (errStackTrace == NULL)
                                    errStackTrace = strNewZ(errorStackTrace());

                                // Are there retries remaining?
                                if (retryRemaining > 0)
                                {
                                    // Get the sleep interval for this retry
                                    retrySleepMs = varUInt64(varLstGet(retryInterval, varLstSize(retryInterval) - retryRemaining));

                                    // Log the retry
                                    LOG_DEBUG_FMT(
                                        "retry %s after %" PRIu64 "ms: %s", errorTypeName(errorType()), retrySleepMs,
                                        errorMessage());

                                    // Sleep for interval
                                    sleepMSec(retrySleepMs);

                                    // Decrement retries remaining and retry
                                    retryRemaining--;
                                    retry = true;

                                    // Send keep-alive to remotes. A retry means the request is taking longer than usual so make
                                    // sure the remote does not timeout.
                                    protocolKeepAlive();
                                }
                                // Else report error to the client
                                else
                                {
                                    protocolServerError(
                                        this, errorTypeCode(errRetryType(errRetry)), errRetryMessage(errRetry), errStackTrace);
                                }
                            }
                            TRY_END();
                        }
                        while (retry);
                    }
                    MEM_CONTEXT_TEMP_END();
                }
                // Else check built-in requests
                else
                {
                    switch (request.id)
                    {
                        case PROTOCOL_COMMAND_EXIT:
                            exit = true;
                            break;

                        case PROTOCOL_COMMAND_NOOP:
<<<<<<< HEAD
                            protocolServerDataPut(this, NULL);
=======
                            protocolServerResponseP(this);
>>>>>>> df8cbc91
                            break;

                        default:
                            THROW_FMT(
                                ProtocolError, "invalid request '%s' (0x%" PRIx64 ")", strZ(strIdToStr(request.id)), request.id);
                    }
                }

                // Send keep-alive to remotes. When a local process is doing work that does not involve the remote it is important
                // that the remote does not timeout. This will send a keep alive once per unit of work that is performed by the
                // local process.
                protocolKeepAlive();
            }
            MEM_CONTEXT_TEMP_END();
        }
        CATCH_FATAL()
        {
            // Zero session id so a fatal error will be handled by the first client that sees it
            this->sessionId = 0;

            // Report error to the client
            protocolServerError(this, errorCode(), STR(errorMessage()), STR(errorStackTrace()));

            // Rethrow so the process exits with an error
            RETHROW();
        }
        TRY_END();
    }
    while (!exit);

    FUNCTION_LOG_RETURN_VOID();
}

/**********************************************************************************************************************************/
<<<<<<< HEAD
=======
FN_EXTERN ProtocolServerResult *
protocolServerResultNew(const ProtocolServerResultNewParam param)
{
    FUNCTION_TEST_BEGIN();
        FUNCTION_TEST_PARAM(SIZE, param.extra);
    FUNCTION_TEST_END();

    OBJ_NEW_BEGIN(ProtocolServerResult, .childQty = MEM_CONTEXT_QTY_MAX)
    {
        *this = (ProtocolServerResult)
        {
            .extra = param.extra,
        };
    }
    OBJ_NEW_END();

    FUNCTION_TEST_RETURN(PROTOCOL_SERVER_RESULT, this);
}

/**********************************************************************************************************************************/
FN_EXTERN PackWrite *
protocolServerResultData(ProtocolServerResult *const this)
{
    FUNCTION_TEST_BEGIN();
        FUNCTION_TEST_PARAM(PROTOCOL_SERVER_RESULT, this);
    FUNCTION_TEST_END();

    ASSERT(this != NULL);
    ASSERT(this->data == NULL);

    MEM_CONTEXT_OBJ_BEGIN(this)
    {
        this->data = pckWriteNewP(.size = PROTOCOL_PACK_DEFAULT_SIZE + this->extra);
    }
    MEM_CONTEXT_OBJ_END();

    FUNCTION_TEST_RETURN(PACK_WRITE, this->data);
}

/**********************************************************************************************************************************/
>>>>>>> df8cbc91
FN_EXTERN void
protocolServerResultSessionDataSet(ProtocolServerResult *const this, void *const sessionData)
{
    FUNCTION_TEST_BEGIN();
        FUNCTION_TEST_PARAM(PROTOCOL_SERVER_RESULT, this);
        FUNCTION_TEST_PARAM_P(VOID, sessionData);
    FUNCTION_TEST_END();

<<<<<<< HEAD
    MEM_CONTEXT_TEMP_BEGIN()
    {
        // End the pack
        if (data != NULL)
            pckWriteEndP(data);

        // Write the result
        PackWrite *const resultMessage = pckWriteNewIo(this->write);

        pckWriteU32P(resultMessage, protocolMessageTypeData, .defaultWrite = true);
        pckWritePackP(resultMessage, pckWriteResult(data));
        pckWriteEndP(resultMessage);
        ioWriteFlush(this->write);
    }
    MEM_CONTEXT_TEMP_END();

    FUNCTION_LOG_RETURN_VOID();
=======
    ASSERT(this != NULL);
    ASSERT(sessionData != NULL);

    this->sessionData = objMove(sessionData, objMemContext(this));

    FUNCTION_TEST_RETURN_VOID();
}

/**********************************************************************************************************************************/
FN_EXTERN void
protocolServerResultCloseSet(ProtocolServerResult *const this)
{
    FUNCTION_TEST_BEGIN();
        FUNCTION_TEST_PARAM(PROTOCOL_SERVER_RESULT, this);
    FUNCTION_TEST_END();

    ASSERT(this != NULL);

    this->close = true;

    FUNCTION_TEST_RETURN_VOID();
>>>>>>> df8cbc91
}

/**********************************************************************************************************************************/
FN_EXTERN void
protocolServerToLog(const ProtocolServer *const this, StringStatic *const debugLog)
{
    strStcFmt(debugLog, "{name: %s}", strZ(this->name));
}

/**********************************************************************************************************************************/
FN_EXTERN void
protocolServerResultToLog(const ProtocolServerResult *const this, StringStatic *const debugLog)
{
    strStcFmt(
        debugLog, "{data: %s, sessionData: %s, close: %s}", cvtBoolToConstZ(this->data != NULL),
        cvtBoolToConstZ(this->sessionData != NULL), cvtBoolToConstZ(this->close));
}<|MERGE_RESOLUTION|>--- conflicted
+++ resolved
@@ -25,11 +25,6 @@
     IoWrite *write;                                                 // Write interface
     const String *name;                                             // Name displayed in logging
     List *sessionList;                                              // List of active sessions
-<<<<<<< HEAD
-    uint64_t sessionTotal;                                          // Total sessions (used to generate session ids);
-};
-
-=======
     uint64_t sessionId;                                             // Current session being processed
 };
 
@@ -41,7 +36,6 @@
     bool close;                                                     // Close session?
 };
 
->>>>>>> df8cbc91
 // Track server sessions
 typedef struct ProtocolServerSession
 {
@@ -179,12 +173,6 @@
 
         MEM_CONTEXT_PRIOR_BEGIN()
         {
-<<<<<<< HEAD
-            result.id = pckReadStrIdP(command);
-            result.type = (ProtocolCommandType)pckReadStrIdP(command);
-            result.sessionId = pckReadU64P(command);
-            result.param = pckReadPackP(command);
-=======
             result.id = pckReadStrIdP(request);
             result.type = (ProtocolCommandType)pckReadStrIdP(request);
             this->sessionId = pckReadU64P(request);
@@ -192,7 +180,6 @@
             result.param = pckReadPackP(request);
 
             ASSERT(this->sessionId != 0);
->>>>>>> df8cbc91
         }
         MEM_CONTEXT_PRIOR_END();
 
@@ -266,37 +253,12 @@
 
                             TRY_BEGIN()
                             {
-<<<<<<< HEAD
-                                // Process command type
-                                switch (command.type)
-=======
                                 // Process request type
                                 switch (request.type)
->>>>>>> df8cbc91
                                 {
                                     // Open a protocol session
                                     case protocolCommandTypeOpen:
                                     {
-<<<<<<< HEAD
-                                        ASSERT(command.sessionId == 0);
-                                        ASSERT(handler->open != NULL);
-
-                                        ProtocolServerSession session = {.id = ++this->sessionTotal};
-
-                                        // Return session id to client
-                                        protocolServerDataPut(this, pckWriteU64P(protocolPackNew(), session.id));
-
-                                        // Call open handler
-                                        MEM_CONTEXT_OBJ_BEGIN(this->sessionList)
-                                        {
-                                            session.data = handler->open(pckReadNew(command.param), this);
-                                        }
-                                        MEM_CONTEXT_OBJ_END();
-
-                                        // Create session if open returned session data
-                                        if (session.data != NULL)
-                                            lstAdd(this->sessionList, &session);
-=======
                                         ASSERT(handler->open != NULL);
 
                                         // Call open handler
@@ -316,7 +278,6 @@
                                             session.data = objMove(openResult->sessionData, objMemContext(this->sessionList));
                                             lstAdd(this->sessionList, &session);
                                         }
->>>>>>> df8cbc91
 
                                         break;
                                     }
@@ -324,20 +285,11 @@
                                     // Process or close/cancel protocol session
                                     default:
                                     {
-<<<<<<< HEAD
-                                        ASSERT(command.type == protocolCommandTypeProcess || protocolCommandTypeClose);
-
-=======
->>>>>>> df8cbc91
                                         // Find session data
                                         void *sessionData = NULL;
                                         unsigned int sessionListIdx = 0;
 
-<<<<<<< HEAD
-                                        if (command.sessionId != 0)
-=======
                                         if (request.sessionRequired)
->>>>>>> df8cbc91
                                         {
                                             ASSERT(handler->processSession != NULL);
                                             ASSERT(handler->process == NULL);
@@ -346,11 +298,7 @@
                                             {
                                                 ProtocolServerSession *const session = lstGet(this->sessionList, sessionListIdx);
 
-<<<<<<< HEAD
-                                                if (session->id == command.sessionId)
-=======
                                                 if (session->id == this->sessionId)
->>>>>>> df8cbc91
                                                 {
                                                     sessionData = session->data;
                                                     break;
@@ -358,24 +306,6 @@
                                             }
 
                                             // Error when session not found
-<<<<<<< HEAD
-                                            if (sessionData == NULL)
-                                            {
-                                                THROW_FMT(
-                                                    ProtocolError, "unable to find session id %" PRIu64 " for command %s:%s",
-                                                    command.sessionId, strZ(strIdToStr(command.id)),
-                                                    strZ(strIdToStr(command.type)));
-                                            }
-                                        }
-
-                                        // Process command type
-                                        switch (command.type)
-                                        {
-                                            // Process command
-                                            case protocolCommandTypeProcess:
-                                            {
-                                                // Process session
-=======
                                             if (sessionData == NULL && request.type != protocolCommandTypeCancel)
                                             {
                                                 THROW_FMT(
@@ -394,38 +324,19 @@
                                                 // Process session
                                                 ProtocolServerResult *processResult;
 
->>>>>>> df8cbc91
                                                 if (handler->processSession != NULL)
                                                 {
                                                     ASSERT(handler->process == NULL);
                                                     CHECK_FMT(
-<<<<<<< HEAD
-                                                        ProtocolError, command.sessionId != 0, "no session id for command %s:%s",
-                                                        strZ(strIdToStr(command.id)), strZ(strIdToStr(command.type)));
-
-                                                    // Free session when process returns false. This optimization allows an explicit
-                                                    // close to be skipped.
-                                                    if (!handler->processSession(pckReadNew(command.param), this, sessionData))
-                                                    {
-                                                        objFree(sessionData);
-                                                        lstRemoveIdx(this->sessionList, sessionListIdx);
-                                                    }
-=======
                                                         ProtocolError, this->sessionId != 0, "no session id for request %s:%s",
                                                         strZ(strIdToStr(request.id)), strZ(strIdToStr(request.type)));
 
                                                     processResult = handler->processSession(pckReadNew(request.param), sessionData);
->>>>>>> df8cbc91
                                                 }
                                                 // Standalone process
                                                 else
                                                 {
                                                     ASSERT(handler->process != NULL);
-<<<<<<< HEAD
-                                                    ASSERT(command.sessionId == 0);
-
-                                                    handler->process(pckReadNew(command.param), this);
-=======
                                                     ASSERT(!request.sessionRequired);
 
                                                     processResult = handler->process(pckReadNew(request.param));
@@ -448,7 +359,6 @@
                                                         objFree(sessionData);
                                                         lstRemoveIdx(this->sessionList, sessionListIdx);
                                                     }
->>>>>>> df8cbc91
                                                 }
 
                                                 break;
@@ -458,15 +368,6 @@
                                             case protocolCommandTypeClose:
                                             {
                                                 // If there is a close handler then call it
-<<<<<<< HEAD
-                                                if (handler->close != NULL)
-                                                {
-                                                    handler->close(pckReadNew(command.param), this, sessionData);
-                                                }
-                                                // Else send default NULL data
-                                                else
-                                                    protocolServerDataPut(this, NULL);
-=======
                                                 PackWrite *data = NULL;
 
                                                 if (handler->close != NULL)
@@ -482,7 +383,6 @@
 
                                                 // Send data
                                                 protocolServerResponseP(this, .data = data, .close = true);
->>>>>>> df8cbc91
 
                                                 // Free the session
                                                 objFree(sessionData);
@@ -495,17 +395,6 @@
                                             default:
                                             {
                                                 CHECK_FMT(
-<<<<<<< HEAD
-                                                    ProtocolError, command.type == protocolCommandTypeCancel,
-                                                    "unknown command type '%s'", strZ(strIdToStr(command.type)));
-
-                                                // Send NULL data
-                                                protocolServerDataPut(this, NULL);
-
-                                                // Free the session
-                                                objFree(sessionData);
-                                                lstRemoveIdx(this->sessionList, sessionListIdx);
-=======
                                                     ProtocolError, request.type == protocolCommandTypeCancel,
                                                     "unknown request type '%s'", strZ(strIdToStr(request.type)));
 
@@ -518,7 +407,6 @@
                                                     objFree(sessionData);
                                                     lstRemoveIdx(this->sessionList, sessionListIdx);
                                                 }
->>>>>>> df8cbc91
 
                                                 break;
                                             }
@@ -581,11 +469,7 @@
                             break;
 
                         case PROTOCOL_COMMAND_NOOP:
-<<<<<<< HEAD
-                            protocolServerDataPut(this, NULL);
-=======
                             protocolServerResponseP(this);
->>>>>>> df8cbc91
                             break;
 
                         default:
@@ -620,8 +504,6 @@
 }
 
 /**********************************************************************************************************************************/
-<<<<<<< HEAD
-=======
 FN_EXTERN ProtocolServerResult *
 protocolServerResultNew(const ProtocolServerResultNewParam param)
 {
@@ -662,7 +544,6 @@
 }
 
 /**********************************************************************************************************************************/
->>>>>>> df8cbc91
 FN_EXTERN void
 protocolServerResultSessionDataSet(ProtocolServerResult *const this, void *const sessionData)
 {
@@ -671,25 +552,6 @@
         FUNCTION_TEST_PARAM_P(VOID, sessionData);
     FUNCTION_TEST_END();
 
-<<<<<<< HEAD
-    MEM_CONTEXT_TEMP_BEGIN()
-    {
-        // End the pack
-        if (data != NULL)
-            pckWriteEndP(data);
-
-        // Write the result
-        PackWrite *const resultMessage = pckWriteNewIo(this->write);
-
-        pckWriteU32P(resultMessage, protocolMessageTypeData, .defaultWrite = true);
-        pckWritePackP(resultMessage, pckWriteResult(data));
-        pckWriteEndP(resultMessage);
-        ioWriteFlush(this->write);
-    }
-    MEM_CONTEXT_TEMP_END();
-
-    FUNCTION_LOG_RETURN_VOID();
-=======
     ASSERT(this != NULL);
     ASSERT(sessionData != NULL);
 
@@ -711,7 +573,6 @@
     this->close = true;
 
     FUNCTION_TEST_RETURN_VOID();
->>>>>>> df8cbc91
 }
 
 /**********************************************************************************************************************************/
