/***********************************************************************************************************************************
Protocol Server
***********************************************************************************************************************************/
#include "build.auto.h"

#include <string.h>

#include "common/debug.h"
#include "common/log.h"
#include "common/memContext.h"
#include "common/time.h"
#include "common/type/json.h"
#include "common/type/keyValue.h"
#include "common/type/list.h"
#include "protocol/client.h"
#include "protocol/helper.h"
#include "protocol/server.h"
#include "version.h"

/***********************************************************************************************************************************
Object type
***********************************************************************************************************************************/
struct ProtocolServer
{
    ProtocolServerPub pub;                                          // Publicly accessible variables
    const String *name;
};

/**********************************************************************************************************************************/
ProtocolServer *
protocolServerNew(const String *name, const String *service, IoRead *read, IoWrite *write)
{
    FUNCTION_LOG_BEGIN(logLevelTrace);
        FUNCTION_LOG_PARAM(STRING, name);
        FUNCTION_LOG_PARAM(STRING, service);
        FUNCTION_LOG_PARAM(IO_READ, read);
        FUNCTION_LOG_PARAM(IO_WRITE, write);
    FUNCTION_LOG_END();

    ASSERT(name != NULL);
    ASSERT(read != NULL);
    ASSERT(write != NULL);

    ProtocolServer *this = NULL;

    MEM_CONTEXT_NEW_BEGIN("ProtocolServer")
    {
        this = memNew(sizeof(ProtocolServer));

        *this = (ProtocolServer)
        {
            .pub =
            {
                .memContext = memContextCurrent(),
                .read = read,
                .write = write,
            },
            .name = strDup(name),
        };

        // Send the protocol greeting
        MEM_CONTEXT_TEMP_BEGIN()
        {
            KeyValue *greetingKv = kvNew();
            kvPut(greetingKv, VARSTR(PROTOCOL_GREETING_NAME_STR), VARSTRZ(PROJECT_NAME));
            kvPut(greetingKv, VARSTR(PROTOCOL_GREETING_SERVICE_STR), VARSTR(service));
            kvPut(greetingKv, VARSTR(PROTOCOL_GREETING_VERSION_STR), VARSTRZ(PROJECT_VERSION));

            ioWriteStrLine(protocolServerIoWrite(this), jsonFromKv(greetingKv));
            ioWriteFlush(protocolServerIoWrite(this));
        }
        MEM_CONTEXT_TEMP_END();
    }
    MEM_CONTEXT_NEW_END();

    FUNCTION_LOG_RETURN(PROTOCOL_SERVER, this);
}

/**********************************************************************************************************************************/
void
protocolServerError(ProtocolServer *this, int code, const String *message, const String *stack)
{
    FUNCTION_LOG_BEGIN(logLevelTrace);
        FUNCTION_LOG_PARAM(PROTOCOL_SERVER, this);
        FUNCTION_LOG_PARAM(INT, code);
        FUNCTION_LOG_PARAM(STRING, message);
        FUNCTION_LOG_PARAM(STRING, stack);
    FUNCTION_LOG_END();

    ASSERT(this != NULL);
    ASSERT(code != 0);
    ASSERT(message != NULL);
    ASSERT(stack != NULL);

    KeyValue *error = kvNew();
    kvPut(error, VARSTR(PROTOCOL_ERROR_STR), VARINT(code));
    kvPut(error, VARSTR(PROTOCOL_OUTPUT_STR), VARSTR(message));
    kvPut(error, VARSTR(PROTOCOL_ERROR_STACK_STR), VARSTR(stack));

    ioWriteStrLine(protocolServerIoWrite(this), jsonFromKv(error));
    ioWriteFlush(protocolServerIoWrite(this));

    FUNCTION_LOG_RETURN_VOID();
}

/**********************************************************************************************************************************/
void
protocolServerProcess(
    ProtocolServer *this, const VariantList *retryInterval, const ProtocolServerHandler *const handlerList,
    const unsigned int handlerListSize)
{
    FUNCTION_LOG_BEGIN(logLevelDebug);
        FUNCTION_LOG_PARAM(PROTOCOL_SERVER, this);
        FUNCTION_LOG_PARAM(VARIANT_LIST, retryInterval);
        FUNCTION_LOG_PARAM_P(VOID, handlerList);
        FUNCTION_LOG_PARAM(UINT, handlerListSize);
    FUNCTION_LOG_END();

    ASSERT(this != NULL);
    ASSERT(handlerList != NULL);
    ASSERT(handlerListSize > 0);

    // Loop until exit command is received
    bool exit = false;

    do
    {
        TRY_BEGIN()
        {
            MEM_CONTEXT_TEMP_BEGIN()
            {
                // Read command
<<<<<<< HEAD
                KeyValue *commandKv = jsonToKv(ioReadLine(this->read));
                const StringId command = strIdFromStr(stringIdBit5, varStr(kvGet(commandKv, VARSTR(PROTOCOL_KEY_COMMAND_STR))));
=======
                KeyValue *commandKv = jsonToKv(ioReadLine(protocolServerIoRead(this)));
                const String *command = varStr(kvGet(commandKv, VARSTR(PROTOCOL_KEY_COMMAND_STR)));
>>>>>>> 4937653a
                VariantList *paramList = varVarLst(kvGet(commandKv, VARSTR(PROTOCOL_KEY_PARAMETER_STR)));

                // Find the handler
                ProtocolServerCommandHandler handler = NULL;

                for (unsigned int handlerIdx = 0; handlerIdx < handlerListSize; handlerIdx++)
                {
                    if (command == handlerList[handlerIdx].command)
                    {
                        handler = handlerList[handlerIdx].handler;
                        break;
                    }
                }

                // If handler was found then process
                if (handler != NULL)
                {
                    // Send the command to the handler.  Run the handler in the server's memory context in case any persistent data
                    // needs to be stored by the handler.
                    MEM_CONTEXT_BEGIN(this->pub.memContext)
                    {
                        // Initialize retries in case of command failure
                        bool retry = false;
                        unsigned int retryRemaining = retryInterval != NULL ? varLstSize(retryInterval) : 0;

                        // Handler retry loop
                        do
                        {
                            retry = false;

                            TRY_BEGIN()
                            {
                                handler(paramList, this);
                            }
                            CATCH_ANY()
                            {
                                // Are there retries remaining?
                                if (retryRemaining > 0)
                                {
                                    // Get the sleep interval for this retry
                                    TimeMSec retrySleepMs = varUInt64(
                                        varLstGet(retryInterval, varLstSize(retryInterval) - retryRemaining));

                                    // Log the retry
                                    LOG_DEBUG_FMT(
                                        "retry %s after %" PRIu64 "ms: %s", errorTypeName(errorType()), retrySleepMs,
                                        errorMessage());

                                    // Sleep if there is an interval
                                    if (retrySleepMs > 0)
                                        sleepMSec(retrySleepMs);

                                    // Decrement retries remaining and retry
                                    retryRemaining--;
                                    retry = true;

                                    // Send keep alives to remotes. A retry means the command is taking longer than usual so make
                                    // sure the remote does not timeout.
                                    protocolKeepAlive();
                                }
                                else
                                    RETHROW();
                            }
                            TRY_END();
                        }
                        while (retry);
                    }
                    MEM_CONTEXT_END();
                }
                // Else check built-in commands
                else
                {
                    switch (command)
                    {
                        case PROTOCOL_COMMAND_EXIT:
                            exit = true;
                            break;

                        case PROTOCOL_COMMAND_NOOP:
                            protocolServerResponse(this, NULL);
                            break;

                        default:
                            THROW_FMT(ProtocolError, "invalid command '%s' (0x%" PRIx64 ")", strZ(strIdToStr(command)), command);
                    }
                }

                // Send keep alives to remotes.  When a local process is doing work that does not involve the remote it is important
                // that the remote does not timeout.  This will send a keep alive once per unit of work that is performed by the
                // local process.
                protocolKeepAlive();
            }
            MEM_CONTEXT_TEMP_END();
        }
        CATCH_ANY()
        {
            // Report error to the client
            protocolServerError(this, errorCode(), STR(errorMessage()), STR(errorStackTrace()));
        }
        TRY_END();
    }
    while (!exit);

    FUNCTION_LOG_RETURN_VOID();
}

/**********************************************************************************************************************************/
void
protocolServerResponse(ProtocolServer *this, const Variant *output)
{
    FUNCTION_LOG_BEGIN(logLevelTrace);
        FUNCTION_LOG_PARAM(PROTOCOL_SERVER, this);
        FUNCTION_LOG_PARAM(VARIANT, output);
    FUNCTION_LOG_END();

    KeyValue *result = kvNew();

    if (output != NULL)
        kvAdd(result, VARSTR(PROTOCOL_OUTPUT_STR), output);

    ioWriteStrLine(protocolServerIoWrite(this), jsonFromKv(result));
    ioWriteFlush(protocolServerIoWrite(this));

    FUNCTION_LOG_RETURN_VOID();
}

/**********************************************************************************************************************************/
void
protocolServerWriteLine(ProtocolServer *this, const String *line)
{
    FUNCTION_LOG_BEGIN(logLevelTrace);
        FUNCTION_LOG_PARAM(PROTOCOL_SERVER, this);
        FUNCTION_LOG_PARAM(STRING, line);
    FUNCTION_LOG_END();

    ASSERT(this != NULL);

    // Dot indicates the start of an lf-terminated line
    ioWrite(protocolServerIoWrite(this), DOT_BUF);

    // Write the line if it exists
    if (line != NULL)
        ioWriteStr(protocolServerIoWrite(this), line);

    // Terminate with a linefeed
    ioWrite(protocolServerIoWrite(this), LF_BUF);

    FUNCTION_LOG_RETURN_VOID();
}

/**********************************************************************************************************************************/
String *
protocolServerToLog(const ProtocolServer *this)
{
    return strNewFmt("{name: %s}", strZ(this->name));
}<|MERGE_RESOLUTION|>--- conflicted
+++ resolved
@@ -130,13 +130,8 @@
             MEM_CONTEXT_TEMP_BEGIN()
             {
                 // Read command
-<<<<<<< HEAD
-                KeyValue *commandKv = jsonToKv(ioReadLine(this->read));
+                KeyValue *commandKv = jsonToKv(ioReadLine(protocolServerIoRead(this)));
                 const StringId command = strIdFromStr(stringIdBit5, varStr(kvGet(commandKv, VARSTR(PROTOCOL_KEY_COMMAND_STR))));
-=======
-                KeyValue *commandKv = jsonToKv(ioReadLine(protocolServerIoRead(this)));
-                const String *command = varStr(kvGet(commandKv, VARSTR(PROTOCOL_KEY_COMMAND_STR)));
->>>>>>> 4937653a
                 VariantList *paramList = varVarLst(kvGet(commandKv, VARSTR(PROTOCOL_KEY_PARAMETER_STR)));
 
                 // Find the handler
