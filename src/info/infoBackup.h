--- conflicted
+++ resolved
@@ -79,12 +79,6 @@
 
 InfoPg *infoBackupPg(const InfoBackup *this);
 InfoBackupData infoBackupData(const InfoBackup *this, unsigned int backupDataIdx);
-<<<<<<< HEAD
-// Return a pointer to a structure from the current backup data given a label, else NULL
-InfoBackupData *infoBackupDataByLabel(const InfoBackup *this, const String *backupLabel);
-// Given a backup label, get the dependency list
-StringList *infoBackupDataDependentList(const InfoBackup *this, const String *backupLabel);
-=======
 
 // Return a pointer to a structure from the current backup data given a label, else NULL
 InfoBackupData *infoBackupDataByLabel(const InfoBackup *this, const String *backupLabel);
@@ -92,7 +86,6 @@
 // Given a backup label, get the dependency list
 StringList *infoBackupDataDependentList(const InfoBackup *this, const String *backupLabel);
 
->>>>>>> 86f71349
 unsigned int infoBackupDataTotal(const InfoBackup *this);
 const String *infoBackupCipherPass(const InfoBackup *this);
 
