--- conflicted
+++ resolved
@@ -164,7 +164,6 @@
 // Create a diff/incr backup by comparing to a previous backup manifest
 void manifestBuildIncr(Manifest *this, const Manifest *prior, BackupType type, const String *archiveStart);
 
-<<<<<<< HEAD
 // Set all remaining values required to complete the manifest
 void manifestBuildComplete(
     Manifest *this, time_t timestampStart, unsigned int pgId, uint64_t pgSystemId, bool optionArchiveCheck, bool optionArchiveCopy,
@@ -172,8 +171,6 @@
     unsigned int optionCompressLevelNetwork, bool optionHardLink, bool optionOnline, unsigned int optionProcessMax,
     bool optionStandby);
 
-=======
->>>>>>> ed629e42
 /***********************************************************************************************************************************
 Functions
 ***********************************************************************************************************************************/
@@ -197,9 +194,6 @@
 const ManifestFile *manifestFileFindDefault(const Manifest *this, const String *name, const ManifestFile *fileDefault);
 void manifestFileRemove(const Manifest *this, const String *name);
 unsigned int manifestFileTotal(const Manifest *this);
-void manifestFileUpdate(
-    Manifest *this, const String *name, uint64_t size, uint64_t sizeRepo, const char *checksumSha1, const String *reference,
-    bool checksumPage, bool checksumPageError, const VariantList *checksumPageErrorList);
 
 // Update a file with new data
 void manifestFileUpdate(
