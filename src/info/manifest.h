/***********************************************************************************************************************************
Backup Manifest Handler

The backup manifest stores a complete list of all files, links, and paths in a backup along with metadata such as checksums, sizes,
timestamps, etc.  A list of databases is also included for selective restore.

The purpose of the manifest is to allow the restore command to confidently reconstruct the PostgreSQL data directory and ensure that
nothing is missing or corrupt.  It is also useful for reporting, e.g. size of backup, backup time, etc.
***********************************************************************************************************************************/
#ifndef INFO_MANIFEST_H
#define INFO_MANIFEST_H

/***********************************************************************************************************************************
Constants
***********************************************************************************************************************************/
#define BACKUP_MANIFEST_EXT                                         ".manifest"
#define BACKUP_MANIFEST_FILE                                        "backup" BACKUP_MANIFEST_EXT
    STRING_DECLARE(BACKUP_MANIFEST_FILE_STR);

#define MANIFEST_PATH_BUNDLE                                        "bundle"
    STRING_DECLARE(MANIFEST_PATH_BUNDLE_STR);

#define MANIFEST_TARGET_PGDATA                                      "pg_data"
    STRING_DECLARE(MANIFEST_TARGET_PGDATA_STR);
#define MANIFEST_TARGET_PGTBLSPC                                    "pg_tblspc"
    STRING_DECLARE(MANIFEST_TARGET_PGTBLSPC_STR);

/***********************************************************************************************************************************
Object type
***********************************************************************************************************************************/
typedef struct Manifest Manifest;

#include "command/backup/common.h"
#include "common/compress/helper.h"
#include "common/crypto/common.h"
#include "common/crypto/hash.h"
#include "common/type/variant.h"
#include "common/type/object.h"
#include "info/info.h"
#include "info/infoBackup.h"
#include "storage/storage.h"

/***********************************************************************************************************************************
Manifest data
***********************************************************************************************************************************/
typedef struct ManifestData
{
    const String *backrestVersion;                                  // pgBackRest version

    const String *backupLabel;                                      // Backup label (unique identifier for the backup)
    const String *backupLabelPrior;                                 // Backup label for backup this diff/incr is based on
    time_t backupTimestampCopyStart;                                // When did the file copy start?
    time_t backupTimestampStart;                                    // When did the backup start?
    time_t backupTimestampStop;                                     // When did the backup stop?
    BackupType backupType;                                          // Type of backup: full, diff, incr
    bool bundle;                                                    // Does the backup bundle files?
    bool blockIncr;                                                 // Does the backup perform block incremental?

    // ??? Note that these fields are redundant and verbose since storing the start/stop lsn as a uint64 would be sufficient.
    // However, we currently lack the functions to transform these values back and forth so this will do for now.
    const String *archiveStart;                                     // First WAL file in the backup
    const String *archiveStop;                                      // Last WAL file in the backup
    const String *lsnStart;                                         // Start LSN for the backup
    const String *lsnStop;                                          // Stop LSN for the backup

    unsigned int pgId;                                              // PostgreSQL id in backup.info
    unsigned int pgVersion;                                         // PostgreSQL version
    uint64_t pgSystemId;                                            // PostgreSQL system identifier
    unsigned int pgCatalogVersion;                                  // PostgreSQL catalog version

    const Variant *annotation;                                      // Backup annotation(s) metadata

    bool backupOptionArchiveCheck;                                  // Will WAL segments be checked at the end of the backup?
    bool backupOptionArchiveCopy;                                   // Will WAL segments be copied to the backup?
    const Variant *backupOptionStandby;                             // Will the backup be performed from a standby?
    const Variant *backupOptionBufferSize;                          // Buffer size used for file/protocol operations
    const Variant *backupOptionChecksumPage;                        // Will page checksums be verified?
    CompressType backupOptionCompressType;                          // Compression type used for the backup
    const Variant *backupOptionCompressLevel;                       // Level used for compression (if type not none)
    const Variant *backupOptionCompressLevelNetwork;                // Level used for network compression
    const Variant *backupOptionDelta;                               // Will a checksum delta be performed?
    bool backupOptionHardLink;                                      // Will hardlinks be created in the backup?
    bool backupOptionOnline;                                        // Will an online backup be performed?
    const Variant *backupOptionProcessMax;                          // How many processes will be used for backup?
} ManifestData;

/***********************************************************************************************************************************
Db type
***********************************************************************************************************************************/
typedef struct ManifestDb
{
    const String *name;                                             // Db name (must be first member in struct)
    unsigned int id;                                                // Db oid
    unsigned int lastSystemId;                                      // Highest oid used by system objects (deprecated - do not use)
} ManifestDb;

/***********************************************************************************************************************************
File type
***********************************************************************************************************************************/
typedef struct ManifestFile
{
    const String *name;                                             // File name (must be first member in struct)
    bool copy:1;                                                    // Should the file be copied (backup only)?
    bool delta:1;                                                   // Verify checksum in PGDATA before copying (backup only)?
    bool resume:1;                                                  // Is the file being resumed (backup only)?
    bool checksumPage:1;                                            // Does this file have page checksums?
    bool checksumPageError:1;                                       // Is there an error in the page checksum?
    mode_t mode;                                                    // File mode
    const uint8_t *checksumSha1;                                    // SHA1 checksum
    const uint8_t *checksumRepoSha1;                                // SHA1 checksum as stored in repo (including compression, etc.)
    const String *checksumPageErrorList;                            // List of page checksum errors if there are any
    const String *user;                                             // User name
    const String *group;                                            // Group name
    const String *reference;                                        // Reference to a prior backup
    uint64_t bundleId;                                              // Bundle id
    uint64_t bundleOffset;                                          // Bundle offset
    uint64_t blockIncrSize;                                         // Size of incremental blocks
    uint64_t blockIncrMapSize;                                      // Block incremental map size
    uint64_t size;                                                  // Original size
    uint64_t sizeRepo;                                              // Size in repo
    time_t timestamp;                                               // Original timestamp
} ManifestFile;

/***********************************************************************************************************************************
Link type
***********************************************************************************************************************************/
typedef struct ManifestLink
{
    const String *name;                                             // Link name (must be first member in struct)
    const String *destination;                                      // Link destination
    const String *user;                                             // User name
    const String *group;                                            // Group name
} ManifestLink;

/***********************************************************************************************************************************
Path type
***********************************************************************************************************************************/
typedef struct ManifestPath
{
    const String *name;                                             // Path name (must be first member in struct)
    mode_t mode;                                                    // Directory mode
    const String *user;                                             // User name
    const String *group;                                            // Group name
} ManifestPath;

/***********************************************************************************************************************************
Target type
***********************************************************************************************************************************/
typedef enum
{
    manifestTargetTypePath,
    manifestTargetTypeLink,
} ManifestTargetType;

typedef struct ManifestTarget
{
    const String *name;                                             // Target name (must be first member in struct)
    ManifestTargetType type;                                        // Target type
    const String *path;                                             // Target path (if path or link)
    const String *file;                                             // Target file (if file link)
    unsigned int tablespaceId;                                      // Oid if this link is a tablespace
    const String *tablespaceName;                                   // Name of the tablespace
} ManifestTarget;

/***********************************************************************************************************************************
Constructors
***********************************************************************************************************************************/
// Build a new manifest for a PostgreSQL data directory
<<<<<<< HEAD
Manifest *manifestNewBuild(
    const Storage *storagePg, unsigned int pgVersion, unsigned int pgCatalogVersion, time_t timestampStart, bool online,
    bool checksumPage, bool bundle, bool blockIncr, const StringList *excludeList, const Pack *tablespaceList);
=======
FV_EXTERN Manifest *manifestNewBuild(
    const Storage *storagePg, unsigned int pgVersion, unsigned int pgCatalogVersion, bool online, bool checksumPage, bool bundle,
    const StringList *excludeList, const Pack *tablespaceList);
>>>>>>> 4fb8a0ec

// Load a manifest from IO
FV_EXTERN Manifest *manifestNewLoad(IoRead *read);

/***********************************************************************************************************************************
Getters/Setters
***********************************************************************************************************************************/
typedef struct ManifestPub
{
    MemContext *memContext;                                         // Mem context
    Info *info;                                                     // Base info object
    ManifestData data;                                              // Manifest data and options
    List *dbList;                                                   // List of databases
    List *fileList;                                                 // List of files
    List *linkList;                                                 // List of links
    List *pathList;                                                 // List of paths
    List *targetList;                                               // List of targets
    StringList *referenceList;                                      // List of file references
} ManifestPub;

// Get/set the cipher subpassphrase
FN_INLINE_ALWAYS const String *
manifestCipherSubPass(const Manifest *const this)
{
    return infoCipherPass(THIS_PUB(Manifest)->info);
}

FN_INLINE_ALWAYS void
manifestCipherSubPassSet(Manifest *const this, const String *const cipherSubPass)
{
    infoCipherPassSet(THIS_PUB(Manifest)->info, cipherSubPass);
}

// Get manifest configuration and options
FN_INLINE_ALWAYS const ManifestData *
manifestData(const Manifest *const this)
{
    return &(THIS_PUB(Manifest)->data);
}

// Get reference list
FN_INLINE_ALWAYS const StringList *
manifestReferenceList(const Manifest *const this)
{
    return THIS_PUB(Manifest)->referenceList;
}

// Set backup label
FV_EXTERN void manifestBackupLabelSet(Manifest *this, const String *backupLabel);

/***********************************************************************************************************************************
Build functions
***********************************************************************************************************************************/
// Validate the timestamps in the manifest given a copy start time, i.e. all times should be <= the copy start time
FV_EXTERN void manifestBuildValidate(Manifest *this, bool delta, time_t copyStart, CompressType compressType);

// Create a diff/incr backup by comparing to a previous backup manifest
FV_EXTERN void manifestBuildIncr(Manifest *this, const Manifest *prior, BackupType type, const String *archiveStart);

// Set remaining values before the final save
<<<<<<< HEAD
void manifestBuildComplete(
    Manifest *this, const String *lsnStart, const String *archiveStart, time_t timestampStop, const String *lsnStop,
    const String *archiveStop, unsigned int pgId, uint64_t pgSystemId, const Pack *dbList, bool optionArchiveCheck,
    bool optionArchiveCopy, size_t optionBufferSize, unsigned int optionCompressLevel, unsigned int optionCompressLevelNetwork,
    bool optionHardLink, unsigned int optionProcessMax, bool optionStandby, const KeyValue *annotation);
=======
FV_EXTERN void manifestBuildComplete(
    Manifest *this, time_t timestampStart, const String *lsnStart, const String *archiveStart, time_t timestampStop,
    const String *lsnStop, const String *archiveStop, unsigned int pgId, uint64_t pgSystemId, const Pack *dbList,
    bool optionArchiveCheck, bool optionArchiveCopy, size_t optionBufferSize, unsigned int optionCompressLevel,
    unsigned int optionCompressLevelNetwork, bool optionHardLink, unsigned int optionProcessMax, bool optionStandby,
    const KeyValue *annotation);
>>>>>>> 4fb8a0ec

/***********************************************************************************************************************************
Functions
***********************************************************************************************************************************/
// Ensure that symlinks do not point to the same file, directory, or subdirectory of another link
FV_EXTERN void manifestLinkCheck(const Manifest *this);

// Move to a new parent mem context
FN_INLINE_ALWAYS Manifest *
manifestMove(Manifest *const this, MemContext *const parentNew)
{
    return objMove(this, parentNew);
}

// Manifest save
FV_EXTERN void manifestSave(Manifest *this, IoWrite *write);

// Validate a completed manifest.  Use strict mode only when saving the manifest after a backup.
FV_EXTERN void manifestValidate(Manifest *this, bool strict);

/***********************************************************************************************************************************
Db functions and getters/setters
***********************************************************************************************************************************/
FN_INLINE_ALWAYS const ManifestDb *
manifestDb(const Manifest *const this, const unsigned int dbIdx)
{
    return lstGet(THIS_PUB(Manifest)->dbList, dbIdx);
}

// If the database requested is not found in the list, return the default passed rather than throw an error
FN_INLINE_ALWAYS const ManifestDb *
manifestDbFindDefault(const Manifest *const this, const String *const name, const ManifestDb *const dbDefault)
{
    ASSERT_INLINE(name != NULL);
    return lstFindDefault(THIS_PUB(Manifest)->dbList, &name, (void *)dbDefault);
}

FN_INLINE_ALWAYS unsigned int
manifestDbTotal(const Manifest *const this)
{
    return lstSize(THIS_PUB(Manifest)->dbList);
}

/***********************************************************************************************************************************
File functions and getters/setters
***********************************************************************************************************************************/
typedef struct ManifestFilePack ManifestFilePack;

// Unpack file pack returned by manifestFilePackGet()
FV_EXTERN ManifestFile manifestFileUnpack(const Manifest *manifest, const ManifestFilePack *filePack);

// Get file in pack format by index
FN_INLINE_ALWAYS const ManifestFilePack *
manifestFilePackGet(const Manifest *const this, const unsigned int fileIdx)
{
    return *(ManifestFilePack **)lstGet(THIS_PUB(Manifest)->fileList, fileIdx);
}

// Get file name
FN_INLINE_ALWAYS const String *
manifestFileNameGet(const Manifest *const this, const unsigned int fileIdx)
{
    return (const String *)manifestFilePackGet(this, fileIdx);
}

// Get file by index
FN_INLINE_ALWAYS ManifestFile
manifestFile(const Manifest *const this, const unsigned int fileIdx)
{
    return manifestFileUnpack(this, manifestFilePackGet(this, fileIdx));
}

// Add a file
FV_EXTERN void manifestFileAdd(Manifest *this, ManifestFile *file);

// Find file in pack format by name
FV_EXTERN const ManifestFilePack *manifestFilePackFind(const Manifest *this, const String *name);

// Find file by name
FN_INLINE_ALWAYS ManifestFile
manifestFileFind(const Manifest *const this, const String *const name)
{
    ASSERT_INLINE(name != NULL);
    return manifestFileUnpack(this, manifestFilePackFind(this, name));
}

// Does the file exist?
FN_INLINE_ALWAYS bool
manifestFileExists(const Manifest *const this, const String *const name)
{
    ASSERT_INLINE(name != NULL);
    return lstFindDefault(THIS_PUB(Manifest)->fileList, &name, NULL) != NULL;
}

FV_EXTERN void manifestFileRemove(const Manifest *this, const String *name);

FN_INLINE_ALWAYS unsigned int
manifestFileTotal(const Manifest *const this)
{
    return lstSize(THIS_PUB(Manifest)->fileList);
}

// Update a file with new data
FV_EXTERN void manifestFileUpdate(Manifest *const this, const ManifestFile *file);

/***********************************************************************************************************************************
Link functions and getters/setters
***********************************************************************************************************************************/
FN_INLINE_ALWAYS const ManifestLink *
manifestLink(const Manifest *const this, const unsigned int linkIdx)
{
    return lstGet(THIS_PUB(Manifest)->linkList, linkIdx);
}

FV_EXTERN void manifestLinkAdd(Manifest *this, const ManifestLink *link);
FV_EXTERN const ManifestLink *manifestLinkFind(const Manifest *this, const String *name);

// If the link requested is not found in the list, return the default passed rather than throw an error
FN_INLINE_ALWAYS const ManifestLink *
manifestLinkFindDefault(const Manifest *const this, const String *const name, const ManifestLink *const linkDefault)
{
    ASSERT_INLINE(name != NULL);
    return lstFindDefault(THIS_PUB(Manifest)->linkList, &name, (void *)linkDefault);
}

FV_EXTERN void manifestLinkRemove(const Manifest *this, const String *name);

FN_INLINE_ALWAYS unsigned int
manifestLinkTotal(const Manifest *const this)
{
    return lstSize(THIS_PUB(Manifest)->linkList);
}

FV_EXTERN void manifestLinkUpdate(const Manifest *this, const String *name, const String *path);

/***********************************************************************************************************************************
Path functions and getters/setters
***********************************************************************************************************************************/
FN_INLINE_ALWAYS const ManifestPath *
manifestPath(const Manifest *const this, const unsigned int pathIdx)
{
    return lstGet(THIS_PUB(Manifest)->pathList, pathIdx);
}

FV_EXTERN const ManifestPath *manifestPathFind(const Manifest *this, const String *name);

// If the path requested is not found in the list, return the default passed rather than throw an error
FN_INLINE_ALWAYS const ManifestPath *
manifestPathFindDefault(const Manifest *const this, const String *const name, const ManifestPath *const pathDefault)
{
    ASSERT_INLINE(name != NULL);
    return lstFindDefault(THIS_PUB(Manifest)->pathList, &name, (void *)pathDefault);
}

// Data directory relative path for any manifest file/link/path/target name
FV_EXTERN String *manifestPathPg(const String *manifestPath);

FN_INLINE_ALWAYS unsigned int
manifestPathTotal(const Manifest *const this)
{
    return lstSize(THIS_PUB(Manifest)->pathList);
}

/***********************************************************************************************************************************
Target functions and getters/setters
***********************************************************************************************************************************/
FN_INLINE_ALWAYS const ManifestTarget *
manifestTarget(const Manifest *const this, const unsigned int targetIdx)
{
    return lstGet(THIS_PUB(Manifest)->targetList, targetIdx);
}

FV_EXTERN void manifestTargetAdd(Manifest *this, const ManifestTarget *target);
FV_EXTERN const ManifestTarget *manifestTargetFind(const Manifest *this, const String *name);

// If the target requested is not found in the list, return the default passed rather than throw an error
FN_INLINE_ALWAYS const ManifestTarget *
manifestTargetFindDefault(const Manifest *const this, const String *const name, const ManifestTarget *const targetDefault)
{
    ASSERT_INLINE(name != NULL);
    return lstFindDefault(THIS_PUB(Manifest)->targetList, &name, (void *)targetDefault);
}

// Base target, i.e. the target that is the data directory
FN_INLINE_ALWAYS const ManifestTarget *
manifestTargetBase(const Manifest *const this)
{
    return manifestTargetFind(this, MANIFEST_TARGET_PGDATA_STR);
}

// Absolute path to the target
FV_EXTERN String *manifestTargetPath(const Manifest *this, const ManifestTarget *target);

FV_EXTERN void manifestTargetRemove(const Manifest *this, const String *name);

FN_INLINE_ALWAYS unsigned int
manifestTargetTotal(const Manifest *const this)
{
    return lstSize(THIS_PUB(Manifest)->targetList);
}

FV_EXTERN void manifestTargetUpdate(const Manifest *this, const String *name, const String *path, const String *file);

/***********************************************************************************************************************************
Destructor
***********************************************************************************************************************************/
FN_INLINE_ALWAYS void
manifestFree(Manifest *const this)
{
    objFree(this);
}

/***********************************************************************************************************************************
Helper functions
***********************************************************************************************************************************/
// Load backup manifest
FV_EXTERN Manifest *manifestLoadFile(
    const Storage *storage, const String *fileName, CipherType cipherType, const String *cipherPass);

/***********************************************************************************************************************************
Macros for function logging
***********************************************************************************************************************************/
#define FUNCTION_LOG_MANIFEST_TYPE                                                                                                 \
    Manifest *
#define FUNCTION_LOG_MANIFEST_FORMAT(value, buffer, bufferSize)                                                                    \
    objToLog(value, "Manifest", buffer, bufferSize)

#define FUNCTION_LOG_MANIFEST_DB_TYPE                                                                                              \
    ManifestDb *
#define FUNCTION_LOG_MANIFEST_DB_FORMAT(value, buffer, bufferSize)                                                                 \
    objToLog(value, "ManifestDb", buffer, bufferSize)

#define FUNCTION_LOG_MANIFEST_FILE_TYPE                                                                                            \
    ManifestFile *
#define FUNCTION_LOG_MANIFEST_FILE_FORMAT(value, buffer, bufferSize)                                                               \
    objToLog(value, "ManifestFile", buffer, bufferSize)

#define FUNCTION_LOG_MANIFEST_LINK_TYPE                                                                                            \
    ManifestLink *
#define FUNCTION_LOG_MANIFEST_LINK_FORMAT(value, buffer, bufferSize)                                                               \
    objToLog(value, "ManifestLink", buffer, bufferSize)

#define FUNCTION_LOG_MANIFEST_PATH_TYPE                                                                                            \
    ManifestPath *
#define FUNCTION_LOG_MANIFEST_PATH_FORMAT(value, buffer, bufferSize)                                                               \
    objToLog(value, "ManifestPath", buffer, bufferSize)

#define FUNCTION_LOG_MANIFEST_TARGET_TYPE                                                                                          \
    ManifestTarget *
#define FUNCTION_LOG_MANIFEST_TARGET_FORMAT(value, buffer, bufferSize)                                                             \
    objToLog(value, "ManifestTarget", buffer, bufferSize)

#endif<|MERGE_RESOLUTION|>--- conflicted
+++ resolved
@@ -166,15 +166,9 @@
 Constructors
 ***********************************************************************************************************************************/
 // Build a new manifest for a PostgreSQL data directory
-<<<<<<< HEAD
-Manifest *manifestNewBuild(
+FV_EXTERN Manifest *manifestNewBuild(
     const Storage *storagePg, unsigned int pgVersion, unsigned int pgCatalogVersion, time_t timestampStart, bool online,
     bool checksumPage, bool bundle, bool blockIncr, const StringList *excludeList, const Pack *tablespaceList);
-=======
-FV_EXTERN Manifest *manifestNewBuild(
-    const Storage *storagePg, unsigned int pgVersion, unsigned int pgCatalogVersion, bool online, bool checksumPage, bool bundle,
-    const StringList *excludeList, const Pack *tablespaceList);
->>>>>>> 4fb8a0ec
 
 // Load a manifest from IO
 FV_EXTERN Manifest *manifestNewLoad(IoRead *read);
@@ -235,20 +229,11 @@
 FV_EXTERN void manifestBuildIncr(Manifest *this, const Manifest *prior, BackupType type, const String *archiveStart);
 
 // Set remaining values before the final save
-<<<<<<< HEAD
-void manifestBuildComplete(
+FV_EXTERN void manifestBuildComplete(
     Manifest *this, const String *lsnStart, const String *archiveStart, time_t timestampStop, const String *lsnStop,
     const String *archiveStop, unsigned int pgId, uint64_t pgSystemId, const Pack *dbList, bool optionArchiveCheck,
     bool optionArchiveCopy, size_t optionBufferSize, unsigned int optionCompressLevel, unsigned int optionCompressLevelNetwork,
     bool optionHardLink, unsigned int optionProcessMax, bool optionStandby, const KeyValue *annotation);
-=======
-FV_EXTERN void manifestBuildComplete(
-    Manifest *this, time_t timestampStart, const String *lsnStart, const String *archiveStart, time_t timestampStop,
-    const String *lsnStop, const String *archiveStop, unsigned int pgId, uint64_t pgSystemId, const Pack *dbList,
-    bool optionArchiveCheck, bool optionArchiveCopy, size_t optionBufferSize, unsigned int optionCompressLevel,
-    unsigned int optionCompressLevelNetwork, bool optionHardLink, unsigned int optionProcessMax, bool optionStandby,
-    const KeyValue *annotation);
->>>>>>> 4fb8a0ec
 
 /***********************************************************************************************************************************
 Functions
