--- conflicted
+++ resolved
@@ -338,14 +338,7 @@
 }
 
 // Update a file with new data
-<<<<<<< HEAD
-void manifestFileUpdate(
-    Manifest *this, const String *name, uint64_t size, uint64_t sizeRepo, const char *checksumSha1, const Variant *reference,
-    bool checksumPage, bool checksumPageError, const String *checksumPageErrorList, uint64_t bundleId, uint64_t bundleOffset,
-    uint64_t blockIncrMapSize);
-=======
 void manifestFileUpdate(Manifest *const this, const ManifestFile *file);
->>>>>>> 2747e5a2
 
 /***********************************************************************************************************************************
 Link functions and getters/setters
