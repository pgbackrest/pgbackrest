--- conflicted
+++ resolved
@@ -119,21 +119,21 @@
 Create new object and load contents from a file
 ***********************************************************************************************************************************/
 static void
-infoBackupLoadCallback(void *callbackData, const String *section, const String *key, const String *value)
+infoBackupLoadCallback(void *data, const String *section, const String *key, const String *value)
 {
     FUNCTION_TEST_BEGIN();
-        FUNCTION_TEST_PARAM_P(VOID, callbackData);
+        FUNCTION_TEST_PARAM_P(VOID, data);
         FUNCTION_TEST_PARAM(STRING, section);
         FUNCTION_TEST_PARAM(STRING, key);
         FUNCTION_TEST_PARAM(STRING, value);
     FUNCTION_TEST_END();
 
-    ASSERT(callbackData != NULL);
+    ASSERT(data != NULL);
     ASSERT(section != NULL);
     ASSERT(key != NULL);
     ASSERT(value != NULL);
 
-    InfoBackup *infoBackup = (InfoBackup *)callbackData;
+    InfoBackup *infoBackup = (InfoBackup *)data;
 
     // Process current backup list
     if (strEq(section, INFO_BACKUP_SECTION_BACKUP_CURRENT_STR))
@@ -152,26 +152,26 @@
                 .backupInfoSizeDelta = varUInt64(kvGet(backupKv, INFO_BACKUP_KEY_BACKUP_INFO_SIZE_DELTA_VAR)),
                 .backupLabel = strDup(key),
                 .backupPgId = cvtZToUInt(strPtr(varStrForce(kvGet(backupKv, INFO_KEY_DB_ID_VAR)))),
-                .backupTimestampStart = varUInt64(kvGet(backupKv, INFO_MANIFEST_KEY_BACKUP_TIMESTAMP_START_VAR)),
-                .backupTimestampStop= varUInt64(kvGet(backupKv, INFO_MANIFEST_KEY_BACKUP_TIMESTAMP_STOP_VAR)),
-                .backupType = varStrForce(kvGet(backupKv, INFO_MANIFEST_KEY_BACKUP_TYPE_VAR)),
+                .backupTimestampStart = varUInt64(kvGet(backupKv, INFO_BACKUP_KEY_BACKUP_TIMESTAMP_START_VAR)),
+                .backupTimestampStop= varUInt64(kvGet(backupKv, INFO_BACKUP_KEY_BACKUP_TIMESTAMP_STOP_VAR)),
+                .backupType = varStrForce(kvGet(backupKv, INFO_BACKUP_KEY_BACKUP_TYPE_VAR)),
 
                 // Possible NULL values
-                .backupArchiveStart = strDup(varStr(kvGet(backupKv, INFO_MANIFEST_KEY_BACKUP_ARCHIVE_START_VAR))),
-                .backupArchiveStop = strDup(varStr(kvGet(backupKv, INFO_MANIFEST_KEY_BACKUP_ARCHIVE_STOP_VAR))),
-                .backupPrior = strDup(varStr(kvGet(backupKv, INFO_MANIFEST_KEY_BACKUP_PRIOR_VAR))),
+                .backupArchiveStart = strDup(varStr(kvGet(backupKv, INFO_BACKUP_KEY_BACKUP_ARCHIVE_START_VAR))),
+                .backupArchiveStop = strDup(varStr(kvGet(backupKv, INFO_BACKUP_KEY_BACKUP_ARCHIVE_STOP_VAR))),
+                .backupPrior = strDup(varStr(kvGet(backupKv, INFO_BACKUP_KEY_BACKUP_PRIOR_VAR))),
                 .backupReference =
                     kvGet(backupKv, INFO_BACKUP_KEY_BACKUP_REFERENCE_VAR) != NULL ?
                         strLstNewVarLst(varVarLst(kvGet(backupKv, INFO_BACKUP_KEY_BACKUP_REFERENCE_VAR))) : NULL,
 
                 // Options
-                .optionArchiveCheck = varBool(kvGet(backupKv, INFO_MANIFEST_KEY_OPT_ARCHIVE_CHECK_VAR)),
-                .optionArchiveCopy = varBool(kvGet(backupKv, INFO_MANIFEST_KEY_OPT_ARCHIVE_COPY_VAR)),
-                .optionBackupStandby = varBool(kvGet(backupKv, INFO_MANIFEST_KEY_OPT_BACKUP_STANDBY_VAR)),
-                .optionChecksumPage = varBool(kvGet(backupKv, INFO_MANIFEST_KEY_OPT_CHECKSUM_PAGE_VAR)),
-                .optionCompress = varBool(kvGet(backupKv, INFO_MANIFEST_KEY_OPT_COMPRESS_VAR)),
-                .optionHardlink = varBool(kvGet(backupKv, INFO_MANIFEST_KEY_OPT_HARDLINK_VAR)),
-                .optionOnline = varBool(kvGet(backupKv, INFO_MANIFEST_KEY_OPT_ONLINE_VAR)),
+                .optionArchiveCheck = varBool(kvGet(backupKv, INFO_BACKUP_KEY_OPT_ARCHIVE_CHECK_VAR)),
+                .optionArchiveCopy = varBool(kvGet(backupKv, INFO_BACKUP_KEY_OPT_ARCHIVE_COPY_VAR)),
+                .optionBackupStandby = varBool(kvGet(backupKv, INFO_BACKUP_KEY_OPT_BACKUP_STANDBY_VAR)),
+                .optionChecksumPage = varBool(kvGet(backupKv, INFO_BACKUP_KEY_OPT_CHECKSUM_PAGE_VAR)),
+                .optionCompress = varBool(kvGet(backupKv, INFO_BACKUP_KEY_OPT_COMPRESS_VAR)),
+                .optionHardlink = varBool(kvGet(backupKv, INFO_BACKUP_KEY_OPT_HARDLINK_VAR)),
+                .optionOnline = varBool(kvGet(backupKv, INFO_BACKUP_KEY_OPT_ONLINE_VAR)),
             };
 
             // Add the backup data to the list
@@ -190,54 +190,9 @@
         FUNCTION_LOG_PARAM(IO_READ, read);
     FUNCTION_LOG_END();
 
-<<<<<<< HEAD
     ASSERT(read != NULL);
 
     InfoBackup *this = NULL;
-=======
-            // For each backup label, store the information
-            for (unsigned int backupLabelIdx = 0; backupLabelIdx < strLstSize(backupLabelList); backupLabelIdx++)
-            {
-                const String *backupLabelKey = strLstGet(backupLabelList, backupLabelIdx);
-                const KeyValue *backupKv = jsonToKv(iniGet(ini, backupCurrentSection, backupLabelKey));
-
-                InfoBackupData infoBackupData =
-                {
-                    .backrestFormat = varUIntForce(kvGet(backupKv, VARSTR(INFO_KEY_FORMAT_STR))),
-                    .backrestVersion = varStrForce(kvGet(backupKv, VARSTR(INFO_KEY_VERSION_STR))),
-                    .backupInfoRepoSize = varUInt64(kvGet(backupKv, INFO_BACKUP_KEY_BACKUP_INFO_REPO_SIZE_VAR)),
-                    .backupInfoRepoSizeDelta = varUInt64(kvGet(backupKv, INFO_BACKUP_KEY_BACKUP_INFO_REPO_SIZE_DELTA_VAR)),
-                    .backupInfoSize = varUInt64(kvGet(backupKv, INFO_BACKUP_KEY_BACKUP_INFO_SIZE_VAR)),
-                    .backupInfoSizeDelta = varUInt64(kvGet(backupKv, INFO_BACKUP_KEY_BACKUP_INFO_SIZE_DELTA_VAR)),
-                    .backupLabel = strDup(backupLabelKey),
-                    .backupPgId = cvtZToUInt(strPtr(varStrForce(kvGet(backupKv, INFO_KEY_DB_ID_VAR)))),
-                    .backupTimestampStart = varUInt64(kvGet(backupKv, INFO_BACKUP_KEY_BACKUP_TIMESTAMP_START_VAR)),
-                    .backupTimestampStop= varUInt64(kvGet(backupKv, INFO_BACKUP_KEY_BACKUP_TIMESTAMP_STOP_VAR)),
-                    .backupType = varStrForce(kvGet(backupKv, INFO_BACKUP_KEY_BACKUP_TYPE_VAR)),
-
-                    // Possible NULL values
-                    .backupArchiveStart = varStr(kvGet(backupKv, INFO_BACKUP_KEY_BACKUP_ARCHIVE_START_VAR)),
-                    .backupArchiveStop = varStr(kvGet(backupKv, INFO_BACKUP_KEY_BACKUP_ARCHIVE_STOP_VAR)),
-                    .backupPrior = varStr(kvGet(backupKv, INFO_BACKUP_KEY_BACKUP_PRIOR_VAR)),
-                    .backupReference =
-                        kvGet(backupKv, INFO_BACKUP_KEY_BACKUP_REFERENCE_VAR) != NULL ?
-                            strLstNewVarLst(varVarLst(kvGet(backupKv, INFO_BACKUP_KEY_BACKUP_REFERENCE_VAR))) : NULL,
-
-                    // Options
-                    .optionArchiveCheck = varBool(kvGet(backupKv, INFO_BACKUP_KEY_OPT_ARCHIVE_CHECK_VAR)),
-                    .optionArchiveCopy = varBool(kvGet(backupKv, INFO_BACKUP_KEY_OPT_ARCHIVE_COPY_VAR)),
-                    .optionBackupStandby = varBool(kvGet(backupKv, INFO_BACKUP_KEY_OPT_BACKUP_STANDBY_VAR)),
-                    .optionChecksumPage = varBool(kvGet(backupKv, INFO_BACKUP_KEY_OPT_CHECKSUM_PAGE_VAR)),
-                    .optionCompress = varBool(kvGet(backupKv, INFO_BACKUP_KEY_OPT_COMPRESS_VAR)),
-                    .optionHardlink = varBool(kvGet(backupKv, INFO_BACKUP_KEY_OPT_HARDLINK_VAR)),
-                    .optionOnline = varBool(kvGet(backupKv, INFO_BACKUP_KEY_OPT_ONLINE_VAR)),
-                };
-
-                // Add the backup data to the list
-                lstAdd(this->backup, &infoBackupData);
-            }
-        }
->>>>>>> 7ade3fc1
 
     MEM_CONTEXT_NEW_BEGIN("InfoBackup")
     {
@@ -253,18 +208,18 @@
 Save to file
 ***********************************************************************************************************************************/
 static void
-infoBackupSaveCallback(void *callbackData, const String *sectionNext, InfoSave *infoSaveData)
+infoBackupSaveCallback(void *data, const String *sectionNext, InfoSave *infoSaveData)
 {
     FUNCTION_TEST_BEGIN();
-        FUNCTION_TEST_PARAM_P(VOID, callbackData);
+        FUNCTION_TEST_PARAM_P(VOID, data);
         FUNCTION_TEST_PARAM(STRING, sectionNext);
         FUNCTION_TEST_PARAM(INFO_SAVE, infoSaveData);
     FUNCTION_TEST_END();
 
-    ASSERT(callbackData != NULL);
+    ASSERT(data != NULL);
     ASSERT(infoSaveData != NULL);
 
-    InfoBackup *infoBackup = (InfoBackup *)callbackData;
+    InfoBackup *infoBackup = (InfoBackup *)data;
 
     if (infoSaveSection(infoSaveData, INFO_BACKUP_SECTION_BACKUP_CURRENT_STR, sectionNext))
     {
