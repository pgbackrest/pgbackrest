/***********************************************************************************************************************************
Backup Info Handler
***********************************************************************************************************************************/
#include "build.auto.h"

#include <stdarg.h>
#include <stdlib.h>
#include <string.h>
#include <inttypes.h>

#include "common/crypto/cipherBlock.h"
#include "common/debug.h"
#include "common/ini.h"
#include "common/log.h"
#include "common/memContext.h"
#include "common/object.h"
#include "common/regExp.h"
#include "common/type/json.h"
#include "common/type/list.h"
#include "info/infoBackup.h"
#include "info/manifest.h"
#include "postgres/interface.h"
#include "postgres/version.h"
#include "storage/helper.h"

/***********************************************************************************************************************************
Constants
??? INFO_BACKUP_SECTION should be in a separate include since it will also be used when reading the manifest
***********************************************************************************************************************************/
#define INFO_BACKUP_SECTION                                         "backup"
#define INFO_BACKUP_SECTION_BACKUP_CURRENT                          INFO_BACKUP_SECTION ":current"
    STRING_STATIC(INFO_BACKUP_SECTION_BACKUP_CURRENT_STR,           INFO_BACKUP_SECTION_BACKUP_CURRENT);

VARIANT_STRDEF_STATIC(INFO_BACKUP_KEY_BACKUP_ARCHIVE_START_VAR,     "backup-archive-start");
VARIANT_STRDEF_STATIC(INFO_BACKUP_KEY_BACKUP_ARCHIVE_STOP_VAR,      "backup-archive-stop");
VARIANT_STRDEF_STATIC(INFO_BACKUP_KEY_BACKUP_INFO_REPO_SIZE_VAR,    "backup-info-repo-size");
VARIANT_STRDEF_STATIC(INFO_BACKUP_KEY_BACKUP_INFO_REPO_SIZE_DELTA_VAR, "backup-info-repo-size-delta");
VARIANT_STRDEF_STATIC(INFO_BACKUP_KEY_BACKUP_INFO_SIZE_VAR,         "backup-info-size");
VARIANT_STRDEF_STATIC(INFO_BACKUP_KEY_BACKUP_INFO_SIZE_DELTA_VAR,   "backup-info-size-delta");
VARIANT_STRDEF_STATIC(INFO_BACKUP_KEY_BACKUP_PRIOR_VAR,             "backup-prior");
VARIANT_STRDEF_STATIC(INFO_BACKUP_KEY_BACKUP_REFERENCE_VAR,         "backup-reference");
VARIANT_STRDEF_STATIC(INFO_BACKUP_KEY_BACKUP_TIMESTAMP_START_VAR,   "backup-timestamp-start");
VARIANT_STRDEF_STATIC(INFO_BACKUP_KEY_BACKUP_TIMESTAMP_STOP_VAR,    "backup-timestamp-stop");
VARIANT_STRDEF_STATIC(INFO_BACKUP_KEY_BACKUP_TYPE_VAR,              "backup-type");
VARIANT_STRDEF_STATIC(INFO_BACKUP_KEY_OPT_ARCHIVE_CHECK_VAR,        "option-archive-check");
VARIANT_STRDEF_STATIC(INFO_BACKUP_KEY_OPT_ARCHIVE_COPY_VAR,         "option-archive-copy");
VARIANT_STRDEF_STATIC(INFO_BACKUP_KEY_OPT_BACKUP_STANDBY_VAR,       "option-backup-standby");
VARIANT_STRDEF_STATIC(INFO_BACKUP_KEY_OPT_CHECKSUM_PAGE_VAR,        "option-checksum-page");
VARIANT_STRDEF_STATIC(INFO_BACKUP_KEY_OPT_COMPRESS_VAR,             "option-compress");
VARIANT_STRDEF_STATIC(INFO_BACKUP_KEY_OPT_HARDLINK_VAR,             "option-hardlink");
VARIANT_STRDEF_STATIC(INFO_BACKUP_KEY_OPT_ONLINE_VAR,               "option-online");

STRING_EXTERN(INFO_BACKUP_PATH_FILE_STR,                            INFO_BACKUP_PATH_FILE);
STRING_EXTERN(INFO_BACKUP_PATH_FILE_COPY_STR,                       INFO_BACKUP_PATH_FILE_COPY);

/***********************************************************************************************************************************
Object type
***********************************************************************************************************************************/
struct InfoBackup
{
    MemContext *memContext;                                         // Mem context
    InfoPg *infoPg;                                                 // Contents of the DB data
    List *backup;                                                   // List of current backups and their associated data
};

OBJECT_DEFINE_FREE(INFO_BACKUP);

/***********************************************************************************************************************************
Create new object
***********************************************************************************************************************************/
static InfoBackup *
infoBackupNewInternal(void)
{
    FUNCTION_TEST_VOID();

    InfoBackup *this = memNew(sizeof(InfoBackup));
    this->memContext = memContextCurrent();
    this->backup = lstNew(sizeof(InfoBackupData));

    FUNCTION_TEST_RETURN(this);
}

/***********************************************************************************************************************************
Create new object without loading it from a file
***********************************************************************************************************************************/
InfoBackup *
infoBackupNew(
    unsigned int pgVersion, uint64_t pgSystemId, const uint32_t pgControlVersion, const uint32_t pgCatalogVersion,
    const String *cipherPassSub)
{
    FUNCTION_LOG_BEGIN(logLevelDebug);
        FUNCTION_LOG_PARAM(UINT, pgVersion);
        FUNCTION_LOG_PARAM(UINT64, pgSystemId);
        FUNCTION_LOG_PARAM(UINT32, pgControlVersion);
        FUNCTION_LOG_PARAM(UINT32, pgCatalogVersion);
        FUNCTION_TEST_PARAM(STRING, cipherPassSub);
    FUNCTION_LOG_END();

    ASSERT(pgVersion > 0 && pgSystemId > 0 && pgControlVersion > 0 && pgCatalogVersion > 0);

    InfoBackup *this = NULL;

    MEM_CONTEXT_NEW_BEGIN("InfoBackup")
    {
        this = infoBackupNewInternal();

        // Initialize the pg data
        this->infoPg = infoPgNew(infoPgBackup, cipherPassSub);
        infoBackupPgSet(this, pgVersion, pgSystemId, pgControlVersion, pgCatalogVersion);
    }
    MEM_CONTEXT_NEW_END();

    FUNCTION_LOG_RETURN(INFO_BACKUP, this);
}

/***********************************************************************************************************************************
Create new object and load contents from a file
***********************************************************************************************************************************/
static void
infoBackupLoadCallback(void *data, const String *section, const String *key, const String *value)
{
    FUNCTION_TEST_BEGIN();
        FUNCTION_TEST_PARAM_P(VOID, data);
        FUNCTION_TEST_PARAM(STRING, section);
        FUNCTION_TEST_PARAM(STRING, key);
        FUNCTION_TEST_PARAM(STRING, value);
    FUNCTION_TEST_END();

    ASSERT(data != NULL);
    ASSERT(section != NULL);
    ASSERT(key != NULL);
    ASSERT(value != NULL);

    InfoBackup *infoBackup = (InfoBackup *)data;

    // Process current backup list
    if (strEq(section, INFO_BACKUP_SECTION_BACKUP_CURRENT_STR))
    {
        const KeyValue *backupKv = jsonToKv(value);

        MEM_CONTEXT_BEGIN(lstMemContext(infoBackup->backup))
        {
            InfoBackupData infoBackupData =
            {
                .backrestFormat = varUIntForce(kvGet(backupKv, VARSTR(INFO_KEY_FORMAT_STR))),
                .backrestVersion = varStrForce(kvGet(backupKv, VARSTR(INFO_KEY_VERSION_STR))),
                .backupInfoRepoSize = varUInt64(kvGet(backupKv, INFO_BACKUP_KEY_BACKUP_INFO_REPO_SIZE_VAR)),
                .backupInfoRepoSizeDelta = varUInt64(kvGet(backupKv, INFO_BACKUP_KEY_BACKUP_INFO_REPO_SIZE_DELTA_VAR)),
                .backupInfoSize = varUInt64(kvGet(backupKv, INFO_BACKUP_KEY_BACKUP_INFO_SIZE_VAR)),
                .backupInfoSizeDelta = varUInt64(kvGet(backupKv, INFO_BACKUP_KEY_BACKUP_INFO_SIZE_DELTA_VAR)),
                .backupLabel = strDup(key),
                .backupPgId = cvtZToUInt(strPtr(varStrForce(kvGet(backupKv, INFO_KEY_DB_ID_VAR)))),
                .backupTimestampStart = varUInt64(kvGet(backupKv, INFO_BACKUP_KEY_BACKUP_TIMESTAMP_START_VAR)),
                .backupTimestampStop= varUInt64(kvGet(backupKv, INFO_BACKUP_KEY_BACKUP_TIMESTAMP_STOP_VAR)),
                .backupType = varStrForce(kvGet(backupKv, INFO_BACKUP_KEY_BACKUP_TYPE_VAR)),

                // Possible NULL values
                .backupArchiveStart = strDup(varStr(kvGet(backupKv, INFO_BACKUP_KEY_BACKUP_ARCHIVE_START_VAR))),
                .backupArchiveStop = strDup(varStr(kvGet(backupKv, INFO_BACKUP_KEY_BACKUP_ARCHIVE_STOP_VAR))),
                .backupPrior = strDup(varStr(kvGet(backupKv, INFO_BACKUP_KEY_BACKUP_PRIOR_VAR))),
                .backupReference =
                    kvGet(backupKv, INFO_BACKUP_KEY_BACKUP_REFERENCE_VAR) != NULL ?
                        strLstNewVarLst(varVarLst(kvGet(backupKv, INFO_BACKUP_KEY_BACKUP_REFERENCE_VAR))) : NULL,

                // Options
                .optionArchiveCheck = varBool(kvGet(backupKv, INFO_BACKUP_KEY_OPT_ARCHIVE_CHECK_VAR)),
                .optionArchiveCopy = varBool(kvGet(backupKv, INFO_BACKUP_KEY_OPT_ARCHIVE_COPY_VAR)),
                .optionBackupStandby = varBool(kvGet(backupKv, INFO_BACKUP_KEY_OPT_BACKUP_STANDBY_VAR)),
                .optionChecksumPage = varBool(kvGet(backupKv, INFO_BACKUP_KEY_OPT_CHECKSUM_PAGE_VAR)),
                .optionCompress = varBool(kvGet(backupKv, INFO_BACKUP_KEY_OPT_COMPRESS_VAR)),
                .optionHardlink = varBool(kvGet(backupKv, INFO_BACKUP_KEY_OPT_HARDLINK_VAR)),
                .optionOnline = varBool(kvGet(backupKv, INFO_BACKUP_KEY_OPT_ONLINE_VAR)),
            };

            // Add the backup data to the list
            lstAdd(infoBackup->backup, &infoBackupData);
        }
        MEM_CONTEXT_END();
    }

    FUNCTION_TEST_RETURN_VOID();
}

<<<<<<< HEAD
InfoBackup *
=======
static InfoBackup *
>>>>>>> 4d848200
infoBackupNewLoad(IoRead *read)
{
    FUNCTION_LOG_BEGIN(logLevelDebug);
        FUNCTION_LOG_PARAM(IO_READ, read);
    FUNCTION_LOG_END();

    ASSERT(read != NULL);

    InfoBackup *this = NULL;

    MEM_CONTEXT_NEW_BEGIN("InfoBackup")
    {
        this = infoBackupNewInternal();
        this->infoPg = infoPgNewLoad(read, infoPgBackup, infoBackupLoadCallback, this);
    }
    MEM_CONTEXT_NEW_END();

    FUNCTION_LOG_RETURN(INFO_BACKUP, this);
}

/***********************************************************************************************************************************
Save to file
***********************************************************************************************************************************/
static void
infoBackupSaveCallback(void *data, const String *sectionNext, InfoSave *infoSaveData)
{
    FUNCTION_TEST_BEGIN();
        FUNCTION_TEST_PARAM_P(VOID, data);
        FUNCTION_TEST_PARAM(STRING, sectionNext);
        FUNCTION_TEST_PARAM(INFO_SAVE, infoSaveData);
    FUNCTION_TEST_END();

    ASSERT(data != NULL);
    ASSERT(infoSaveData != NULL);

    InfoBackup *infoBackup = (InfoBackup *)data;

    if (infoSaveSection(infoSaveData, INFO_BACKUP_SECTION_BACKUP_CURRENT_STR, sectionNext))
    {
        // Set the backup current section
        for (unsigned int backupIdx = 0; backupIdx < infoBackupDataTotal(infoBackup); backupIdx++)
        {
            InfoBackupData backupData = infoBackupData(infoBackup, backupIdx);

            KeyValue *backupDataKv = kvNew();
            kvPut(backupDataKv, VARSTR(INFO_KEY_FORMAT_STR), VARUINT(backupData.backrestFormat));
            kvPut(backupDataKv, VARSTR(INFO_KEY_VERSION_STR), VARSTR(backupData.backrestVersion));

            kvPut(backupDataKv, INFO_KEY_DB_ID_VAR, VARUINT(backupData.backupPgId));

            kvPut(backupDataKv, INFO_BACKUP_KEY_BACKUP_ARCHIVE_START_VAR, VARSTR(backupData.backupArchiveStart));
            kvPut(backupDataKv, INFO_BACKUP_KEY_BACKUP_ARCHIVE_STOP_VAR, VARSTR(backupData.backupArchiveStop));

            if (backupData.backupPrior != NULL)
                kvPut(backupDataKv, INFO_BACKUP_KEY_BACKUP_PRIOR_VAR, VARSTR(backupData.backupPrior));

            if (backupData.backupReference != NULL)
            {
                kvPut(
                    backupDataKv, INFO_BACKUP_KEY_BACKUP_REFERENCE_VAR, varNewVarLst(varLstNewStrLst(backupData.backupReference)));
            }

            kvPut(backupDataKv, INFO_BACKUP_KEY_BACKUP_INFO_REPO_SIZE_VAR, VARUINT64(backupData.backupInfoRepoSize));
            kvPut(backupDataKv, INFO_BACKUP_KEY_BACKUP_INFO_REPO_SIZE_DELTA_VAR, VARUINT64(backupData.backupInfoRepoSizeDelta));
            kvPut(backupDataKv, INFO_BACKUP_KEY_BACKUP_INFO_SIZE_VAR, VARUINT64(backupData.backupInfoSize));
            kvPut(backupDataKv, INFO_BACKUP_KEY_BACKUP_INFO_SIZE_DELTA_VAR, VARUINT64(backupData.backupInfoSizeDelta));
            kvPut(backupDataKv, INFO_BACKUP_KEY_BACKUP_TIMESTAMP_START_VAR, VARUINT64(backupData.backupTimestampStart));
            kvPut(backupDataKv, INFO_BACKUP_KEY_BACKUP_TIMESTAMP_STOP_VAR, VARUINT64(backupData.backupTimestampStop));
            kvPut(backupDataKv, INFO_BACKUP_KEY_BACKUP_TYPE_VAR, VARSTR(backupData.backupType));

            kvPut(backupDataKv, INFO_BACKUP_KEY_OPT_ARCHIVE_CHECK_VAR, VARBOOL(backupData.optionArchiveCheck));
            kvPut(backupDataKv, INFO_BACKUP_KEY_OPT_ARCHIVE_COPY_VAR, VARBOOL(backupData.optionArchiveCopy));
            kvPut(backupDataKv, INFO_BACKUP_KEY_OPT_BACKUP_STANDBY_VAR, VARBOOL(backupData.optionBackupStandby));
            kvPut(backupDataKv, INFO_BACKUP_KEY_OPT_CHECKSUM_PAGE_VAR, VARBOOL(backupData.optionChecksumPage));
            kvPut(backupDataKv, INFO_BACKUP_KEY_OPT_COMPRESS_VAR, VARBOOL(backupData.optionCompress));
            kvPut(backupDataKv, INFO_BACKUP_KEY_OPT_HARDLINK_VAR, VARBOOL(backupData.optionHardlink));
            kvPut(backupDataKv, INFO_BACKUP_KEY_OPT_ONLINE_VAR, VARBOOL(backupData.optionOnline));

            infoSaveValue(
                infoSaveData, INFO_BACKUP_SECTION_BACKUP_CURRENT_STR, backupData.backupLabel, jsonFromKv(backupDataKv, 0));
        }
    }

    FUNCTION_TEST_RETURN_VOID();
}

<<<<<<< HEAD
void
=======
static void
>>>>>>> 4d848200
infoBackupSave(InfoBackup *this, IoWrite *write)
{
    FUNCTION_LOG_BEGIN(logLevelDebug);
        FUNCTION_LOG_PARAM(INFO_BACKUP, this);
        FUNCTION_LOG_PARAM(IO_WRITE, write);
    FUNCTION_LOG_END();
<<<<<<< HEAD

    ASSERT(this != NULL);
    ASSERT(write != NULL);

=======

    ASSERT(this != NULL);
    ASSERT(write != NULL);

>>>>>>> 4d848200
    MEM_CONTEXT_TEMP_BEGIN()
    {
        infoPgSave(infoBackupPg(this), write, infoBackupSaveCallback, this);
    }
    MEM_CONTEXT_TEMP_END();

    FUNCTION_LOG_RETURN_VOID();
}

/***********************************************************************************************************************************
Get PostgreSQL info
***********************************************************************************************************************************/
InfoPg *
infoBackupPg(const InfoBackup *this)
{
    FUNCTION_TEST_BEGIN();
        FUNCTION_TEST_PARAM(INFO_BACKUP, this);
    FUNCTION_TEST_END();

    ASSERT(this != NULL);

    FUNCTION_TEST_RETURN(this->infoPg);
}

/***********************************************************************************************************************************
Set the infoPg data
***********************************************************************************************************************************/
InfoBackup *
infoBackupPgSet(InfoBackup *this, unsigned int pgVersion, uint64_t pgSystemId, uint32_t pgControlVersion, uint32_t pgCatalogVersion)
{
    FUNCTION_LOG_BEGIN(logLevelDebug);
        FUNCTION_LOG_PARAM(INFO_BACKUP, this);
        FUNCTION_LOG_PARAM(UINT, pgVersion);
        FUNCTION_LOG_PARAM(UINT64, pgSystemId);
        FUNCTION_LOG_PARAM(UINT32, pgControlVersion);
        FUNCTION_LOG_PARAM(UINT32, pgCatalogVersion);
    FUNCTION_LOG_END();

    this->infoPg = infoPgSet(this->infoPg, infoPgBackup, pgVersion, pgSystemId, pgControlVersion, pgCatalogVersion);

    FUNCTION_LOG_RETURN(INFO_BACKUP, this);
}

/***********************************************************************************************************************************
Get total current backups
***********************************************************************************************************************************/
unsigned int
infoBackupDataTotal(const InfoBackup *this)
{
    FUNCTION_TEST_BEGIN();
        FUNCTION_TEST_PARAM(INFO_BACKUP, this);
    FUNCTION_TEST_END();

    ASSERT(this != NULL);

    FUNCTION_TEST_RETURN(lstSize(this->backup));
}

/***********************************************************************************************************************************
Return a structure of the backup data from a specific index
***********************************************************************************************************************************/
InfoBackupData
infoBackupData(const InfoBackup *this, unsigned int backupDataIdx)
{
    FUNCTION_LOG_BEGIN(logLevelTrace);
        FUNCTION_LOG_PARAM(INFO_BACKUP, this);
        FUNCTION_LOG_PARAM(UINT, backupDataIdx);
    FUNCTION_LOG_END();

    ASSERT(this != NULL);

    FUNCTION_LOG_RETURN(INFO_BACKUP_DATA, *((InfoBackupData *)lstGet(this->backup, backupDataIdx)));
}

/***********************************************************************************************************************************
Delete a backup from the current backup list
***********************************************************************************************************************************/
void
infoBackupDataDelete(const InfoBackup *this, const String *backupDeleteLabel)
{
    FUNCTION_LOG_BEGIN(logLevelTrace);
        FUNCTION_LOG_PARAM(INFO_BACKUP, this);
        FUNCTION_LOG_PARAM(STRING, backupDeleteLabel);
    FUNCTION_LOG_END();

    ASSERT(this != NULL);

    for (unsigned int idx = 0; idx < infoBackupDataTotal(this); idx++)
    {
        InfoBackupData backupData = infoBackupData(this, idx);

        if (strCmp(backupData.backupLabel, backupDeleteLabel) == 0)
            lstRemoveIdx(this->backup, idx);
    }

    FUNCTION_LOG_RETURN_VOID();
}

/***********************************************************************************************************************************
Return a list of current backup labels, applying a regex expression if provided
***********************************************************************************************************************************/
StringList *
infoBackupDataLabelList(const InfoBackup *this, const String *expression)
{
    FUNCTION_LOG_BEGIN(logLevelTrace);
        FUNCTION_LOG_PARAM(INFO_BACKUP, this);
        FUNCTION_LOG_PARAM(STRING, expression);
    FUNCTION_LOG_END();

    ASSERT(this != NULL);

    // Return a 0 sized list if no current backups or none matching the filter
    StringList *result = strLstNew();

    MEM_CONTEXT_TEMP_BEGIN()
    {
        // Prepare regexp if an expression was passed
        RegExp *regExp = (expression == NULL) ? NULL : regExpNew(expression);

        // For each backup label, compare it to the filter (if any) and sort it for return
        for (unsigned int backupLabelIdx = 0; backupLabelIdx < infoBackupDataTotal(this); backupLabelIdx++)
        {
            InfoBackupData backupData = infoBackupData(this, backupLabelIdx);

            if (regExp == NULL || regExpMatch(regExp, backupData.backupLabel))
            {
                strLstAdd(result, backupData.backupLabel);
            }
        }
    }
    MEM_CONTEXT_TEMP_END();

    FUNCTION_LOG_RETURN(STRING_LIST, result);
}

/***********************************************************************************************************************************
Return the cipher passphrase
***********************************************************************************************************************************/
const String *
infoBackupCipherPass(const InfoBackup *this)
{
    FUNCTION_TEST_BEGIN();
        FUNCTION_TEST_PARAM(INFO_BACKUP, this);
    FUNCTION_TEST_END();

    ASSERT(this != NULL);

    FUNCTION_TEST_RETURN(infoPgCipherPass(this->infoPg));
}

/***********************************************************************************************************************************
Helper function to load backup info files
***********************************************************************************************************************************/
typedef struct InfoBackupLoadFileData
{
    MemContext *memContext;                                         // Mem context
    const Storage *storage;                                         // Storage to load from
    const String *fileName;                                         // Base filename
    CipherType cipherType;                                          // Cipher type
    const String *cipherPass;                                       // Cipher passphrase
    InfoBackup *infoBackup;                                         // Loaded infoBackup object
} InfoBackupLoadFileData;

static bool
infoBackupLoadFileCallback(void *data, unsigned int try)
{
    FUNCTION_LOG_BEGIN(logLevelTrace);
        FUNCTION_LOG_PARAM_P(VOID, data);
        FUNCTION_LOG_PARAM(UINT, try);
    FUNCTION_LOG_END();

    ASSERT(data != NULL);

    InfoBackupLoadFileData *loadData = (InfoBackupLoadFileData *)data;
    bool result = false;

    if (try < 2)
    {
        // Construct filename based on try
        const String *fileName = try == 0 ? loadData->fileName : strNewFmt("%s" INFO_COPY_EXT, strPtr(loadData->fileName));

        // Attempt to load the file
        IoRead *read = storageReadIo(storageNewReadNP(loadData->storage, fileName));
        cipherBlockFilterGroupAdd(ioReadFilterGroup(read), loadData->cipherType, cipherModeDecrypt, loadData->cipherPass);

        MEM_CONTEXT_BEGIN(loadData->memContext)
        {
            loadData->infoBackup = infoBackupNewLoad(read);
            result = true;
        }
        MEM_CONTEXT_END();
    }

    FUNCTION_LOG_RETURN(BOOL, result);
}

InfoBackup *
infoBackupLoadFile(const Storage *storage, const String *fileName, CipherType cipherType, const String *cipherPass)
{
    FUNCTION_LOG_BEGIN(logLevelDebug);
        FUNCTION_LOG_PARAM(STORAGE, storage);
        FUNCTION_LOG_PARAM(STRING, fileName);
        FUNCTION_LOG_PARAM(ENUM, cipherType);
        FUNCTION_TEST_PARAM(STRING, cipherPass);
    FUNCTION_LOG_END();

    ASSERT(storage != NULL);
    ASSERT(fileName != NULL);
    ASSERT((cipherType == cipherTypeNone && cipherPass == NULL) || (cipherType != cipherTypeNone && cipherPass != NULL));

    InfoBackupLoadFileData data =
    {
        .memContext = memContextCurrent(),
        .storage = storage,
        .fileName = fileName,
        .cipherType = cipherType,
        .cipherPass = cipherPass,
    };

    MEM_CONTEXT_TEMP_BEGIN()
    {
        const char *fileNamePath = strPtr(storagePathNP(storage, fileName));

        TRY_BEGIN()
        {
            infoLoad(
                strNewFmt("unable to load info file '%s' or '%s" INFO_COPY_EXT "'", fileNamePath, fileNamePath),
                infoBackupLoadFileCallback, &data);
        }
        CATCH_ANY()
        {
            THROWP_FMT(
                errorType(),
                "%s\n"
                "HINT: backup.info cannot be opened and is required to perform a backup.\n"
                "HINT: has a stanza-create been performed?",
                errorMessage());
        }
        TRY_END();
    }
    MEM_CONTEXT_TEMP_END();

    FUNCTION_LOG_RETURN(INFO_BACKUP, data.infoBackup);
}

/***********************************************************************************************************************************
Helper function to save backup info files
***********************************************************************************************************************************/
void
infoBackupSaveFile(
    InfoBackup *infoBackup, const Storage *storage, const String *fileName, CipherType cipherType, const String *cipherPass)
{
    FUNCTION_LOG_BEGIN(logLevelDebug);
        FUNCTION_LOG_PARAM(INFO_BACKUP, infoBackup);
        FUNCTION_LOG_PARAM(STORAGE, storage);
        FUNCTION_LOG_PARAM(STRING, fileName);
        FUNCTION_LOG_PARAM(ENUM, cipherType);
        FUNCTION_TEST_PARAM(STRING, cipherPass);
    FUNCTION_LOG_END();

    ASSERT(infoBackup != NULL);
    ASSERT(storage != NULL);
    ASSERT(fileName != NULL);
    ASSERT((cipherType == cipherTypeNone && cipherPass == NULL) || (cipherType != cipherTypeNone && cipherPass != NULL));

    MEM_CONTEXT_TEMP_BEGIN()
    {
        // Save the file
        IoWrite *write = storageWriteIo(storageNewWriteNP(storage, fileName));
        cipherBlockFilterGroupAdd(ioWriteFilterGroup(write), cipherType, cipherModeEncrypt, cipherPass);
        infoBackupSave(infoBackup, write);

        // Make a copy of the file
        storageCopy(
            storageNewReadNP(storage, fileName), storageNewWriteNP(storage, strNewFmt("%s" INFO_COPY_EXT, strPtr(fileName))));
    }
    MEM_CONTEXT_TEMP_END();

    FUNCTION_LOG_RETURN_VOID();
}

/***********************************************************************************************************************************
Render as string for logging
***********************************************************************************************************************************/
String *
infoBackupDataToLog(const InfoBackupData *this)
{
    return strNewFmt("{label: %s, pgId: %u}", strPtr(this->backupLabel), this->backupPgId);
}<|MERGE_RESOLUTION|>--- conflicted
+++ resolved
@@ -181,11 +181,7 @@
     FUNCTION_TEST_RETURN_VOID();
 }
 
-<<<<<<< HEAD
-InfoBackup *
-=======
 static InfoBackup *
->>>>>>> 4d848200
 infoBackupNewLoad(IoRead *read)
 {
     FUNCTION_LOG_BEGIN(logLevelDebug);
@@ -272,28 +268,17 @@
     FUNCTION_TEST_RETURN_VOID();
 }
 
-<<<<<<< HEAD
-void
-=======
 static void
->>>>>>> 4d848200
 infoBackupSave(InfoBackup *this, IoWrite *write)
 {
     FUNCTION_LOG_BEGIN(logLevelDebug);
         FUNCTION_LOG_PARAM(INFO_BACKUP, this);
         FUNCTION_LOG_PARAM(IO_WRITE, write);
     FUNCTION_LOG_END();
-<<<<<<< HEAD
 
     ASSERT(this != NULL);
     ASSERT(write != NULL);
 
-=======
-
-    ASSERT(this != NULL);
-    ASSERT(write != NULL);
-
->>>>>>> 4d848200
     MEM_CONTEXT_TEMP_BEGIN()
     {
         infoPgSave(infoBackupPg(this), write, infoBackupSaveCallback, this);
