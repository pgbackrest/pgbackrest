--- conflicted
+++ resolved
@@ -205,7 +205,6 @@
 // Flags used to reduce the size of packed data. They should be ordered from most to least likely and can be reordered at will.
 typedef enum
 {
-    manifestFilePackFlagPrimary,
     manifestFilePackFlagReference,
     manifestFilePackFlagChecksumPage,
     manifestFilePackFlagChecksumPageError,
@@ -226,9 +225,6 @@
     // Flags
     uint64_t flag = 0;
 
-    if (file->primary)
-        flag |= 1 << manifestFilePackFlagPrimary;
-
     if (file->checksumPage)
         flag |= 1 << manifestFilePackFlagChecksumPage;
 
@@ -329,9 +325,6 @@
     result.timestamp =
         manifestPackBaseTime - (time_t)cvtInt64FromZigZag(cvtUInt64FromVarInt128((const uint8_t *)filePack, &bufferPos));
 
-    // Primary
-    result.primary = flag & (1 << manifestFilePackFlagPrimary) ? true : false;
-
     // Checksum page
     result.checksumPage = flag & (1 << manifestFilePackFlagChecksumPage) ? true : false;
 
@@ -381,28 +374,10 @@
 
     MEM_CONTEXT_BEGIN(lstMemContext(this->pub.fileList))
     {
-<<<<<<< HEAD
         const ManifestFilePack *const filePack = manifestFilePack(&file);
         lstAdd(this->pub.fileList, &filePack);
     }
     MEM_CONTEXT_END();
-=======
-        ManifestFile fileAdd =
-        {
-            .checksumPage = file->checksumPage,
-            .checksumPageError = file->checksumPageError,
-            .checksumPageErrorList = varLstDup(file->checksumPageErrorList),
-            .group = manifestOwnerCache(this, file->group),
-            .mode = file->mode,
-            .name = strDup(file->name),
-            .size = file->size,
-            .sizeRepo = file->sizeRepo,
-            .timestamp = file->timestamp,
-            .user = manifestOwnerCache(this, file->user),
-        };
-
-        memcpy(fileAdd.checksumSha1, file->checksumSha1, HASH_TYPE_SHA1_SIZE_HEX + 1);
->>>>>>> 8c062e1a
 
     FUNCTION_TEST_RETURN_VOID();
 }
@@ -539,11 +514,7 @@
         {
             .memContext = memContextCurrent(),
             .dbList = lstNewP(sizeof(ManifestDb), .comparator = lstComparatorStr),
-<<<<<<< HEAD
             .fileList = lstNewP(sizeof(ManifestFilePack *), .comparator = lstComparatorStr),
-=======
-            .fileList = lstNewP(sizeof(ManifestFile), .comparator = lstComparatorStr),
->>>>>>> 8c062e1a
             .linkList = lstNewP(sizeof(ManifestLink), .comparator = lstComparatorStr),
             .pathList = lstNewP(sizeof(ManifestPath), .comparator = lstComparatorStr),
             .targetList = lstNewP(sizeof(ManifestTarget), .comparator = lstComparatorStr),
@@ -2119,12 +2090,6 @@
             if (!found->mode)
                 file.mode = loadData.fileModeDefault;
 
-<<<<<<< HEAD
-            if (!found->primary)
-                file.primary = loadData.filePrimaryDefault;
-
-=======
->>>>>>> 8c062e1a
             if (!found->user)
                 file.user = manifestOwnerCache(this, manifestOwnerGet(loadData.fileUserDefault));
 
@@ -2460,16 +2425,8 @@
                 if (!varEq(manifestOwnerVar(file.group), saveData->fileGroupDefault))
                     kvPut(fileKv, MANIFEST_KEY_GROUP_VAR, manifestOwnerVar(file.group));
 
-<<<<<<< HEAD
-                if (file.primary != saveData->filePrimaryDefault)
-                    kvPut(fileKv, MANIFEST_KEY_PRIMARY_VAR, VARBOOL(file.primary));
-
                 if (file.mode != saveData->fileModeDefault)
                     kvPut(fileKv, MANIFEST_KEY_MODE_VAR, VARSTR(strNewFmt("%04o", file.mode)));
-=======
-                if (file->mode != saveData->fileModeDefault)
-                    kvPut(fileKv, MANIFEST_KEY_MODE_VAR, VARSTR(strNewFmt("%04o", file->mode)));
->>>>>>> 8c062e1a
 
                 if (file.reference != NULL)
                     kvPut(fileKv, MANIFEST_KEY_REFERENCE_VAR, VARSTR(file.reference));
@@ -2622,16 +2579,9 @@
         {
             const ManifestFile file = manifestFile(this, fileIdx);
 
-<<<<<<< HEAD
             mcvUpdate(fileGroupMcv, VARSTR(file.group));
             mcvUpdate(fileModeMcv, VARUINT(file.mode));
-            mcvUpdate(filePrimaryMcv, VARBOOL(file.primary));
             mcvUpdate(fileUserMcv, VARSTR(file.user));
-=======
-            mcvUpdate(fileGroupMcv, VARSTR(file->group));
-            mcvUpdate(fileModeMcv, VARUINT(file->mode));
-            mcvUpdate(fileUserMcv, VARSTR(file->user));
->>>>>>> 8c062e1a
         }
 
         saveData.fileGroupDefault = manifestOwnerVar(varStr(mcvResult(fileGroupMcv)));
