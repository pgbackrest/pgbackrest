/***********************************************************************************************************************************
Backup Manifest Handler
***********************************************************************************************************************************/
#include "build.auto.h"

#include <ctype.h>
#include <string.h>
#include <time.h>

#include "common/crypto/cipherBlock.h"
#include "common/debug.h"
#include "common/log.h"
#include "common/regExp.h"
#include "common/type/json.h"
#include "common/type/list.h"
#include "info/manifest.h"
#include "postgres/interface.h"
#include "postgres/version.h"
#include "storage/storage.h"
#include "version.h"

/***********************************************************************************************************************************
Constants
***********************************************************************************************************************************/
STRING_EXTERN(BACKUP_MANIFEST_FILE_STR,                             BACKUP_MANIFEST_FILE);

STRING_EXTERN(MANIFEST_TARGET_PGDATA_STR,                           MANIFEST_TARGET_PGDATA);
STRING_EXTERN(MANIFEST_TARGET_PGTBLSPC_STR,                         MANIFEST_TARGET_PGTBLSPC);

STRING_STATIC(MANIFEST_TARGET_TYPE_LINK_STR,                        "link");
STRING_STATIC(MANIFEST_TARGET_TYPE_PATH_STR,                        "path");

STRING_STATIC(MANIFEST_SECTION_BACKUP_STR,                          "backup");
STRING_STATIC(MANIFEST_SECTION_BACKUP_DB_STR,                       "backup:db");
STRING_STATIC(MANIFEST_SECTION_BACKUP_OPTION_STR,                   "backup:option");
STRING_STATIC(MANIFEST_SECTION_BACKUP_TARGET_STR,                   "backup:target");

STRING_STATIC(MANIFEST_SECTION_DB_STR,                              "db");

STRING_STATIC(MANIFEST_SECTION_TARGET_FILE_STR,                     "target:file");
STRING_STATIC(MANIFEST_SECTION_TARGET_FILE_DEFAULT_STR,             "target:file:default");

STRING_STATIC(MANIFEST_SECTION_TARGET_LINK_STR,                     "target:link");
STRING_STATIC(MANIFEST_SECTION_TARGET_LINK_DEFAULT_STR,             "target:link:default");

STRING_STATIC(MANIFEST_SECTION_TARGET_PATH_STR,                     "target:path");
STRING_STATIC(MANIFEST_SECTION_TARGET_PATH_DEFAULT_STR,             "target:path:default");

#define MANIFEST_KEY_BACKUP_ARCHIVE_START                           "backup-archive-start"
    STRING_STATIC(MANIFEST_KEY_BACKUP_ARCHIVE_START_STR,            MANIFEST_KEY_BACKUP_ARCHIVE_START);
#define MANIFEST_KEY_BACKUP_ARCHIVE_STOP                            "backup-archive-stop"
    STRING_STATIC(MANIFEST_KEY_BACKUP_ARCHIVE_STOP_STR,             MANIFEST_KEY_BACKUP_ARCHIVE_STOP);
#define MANIFEST_KEY_BACKUP_LABEL                                   "backup-label"
    STRING_STATIC(MANIFEST_KEY_BACKUP_LABEL_STR,                    MANIFEST_KEY_BACKUP_LABEL);
#define MANIFEST_KEY_BACKUP_LSN_START                               "backup-lsn-start"
    STRING_STATIC(MANIFEST_KEY_BACKUP_LSN_START_STR,                MANIFEST_KEY_BACKUP_LSN_START);
#define MANIFEST_KEY_BACKUP_LSN_STOP                                "backup-lsn-stop"
    STRING_STATIC(MANIFEST_KEY_BACKUP_LSN_STOP_STR,                 MANIFEST_KEY_BACKUP_LSN_STOP);
#define MANIFEST_KEY_BACKUP_PRIOR                                   "backup-prior"
    STRING_STATIC(MANIFEST_KEY_BACKUP_PRIOR_STR,                    MANIFEST_KEY_BACKUP_PRIOR);
#define MANIFEST_KEY_BACKUP_TIMESTAMP_COPY_START                    "backup-timestamp-copy-start"
    STRING_STATIC(MANIFEST_KEY_BACKUP_TIMESTAMP_COPY_START_STR,     MANIFEST_KEY_BACKUP_TIMESTAMP_COPY_START);
#define MANIFEST_KEY_BACKUP_TIMESTAMP_START                         "backup-timestamp-start"
    STRING_STATIC(MANIFEST_KEY_BACKUP_TIMESTAMP_START_STR,          MANIFEST_KEY_BACKUP_TIMESTAMP_START);
#define MANIFEST_KEY_BACKUP_TIMESTAMP_STOP                          "backup-timestamp-stop"
    STRING_STATIC(MANIFEST_KEY_BACKUP_TIMESTAMP_STOP_STR,           MANIFEST_KEY_BACKUP_TIMESTAMP_STOP);
#define MANIFEST_KEY_BACKUP_TYPE                                    "backup-type"
    STRING_STATIC(MANIFEST_KEY_BACKUP_TYPE_STR,                     MANIFEST_KEY_BACKUP_TYPE);
#define MANIFEST_KEY_CHECKSUM                                       "checksum"
    VARIANT_STRDEF_STATIC(MANIFEST_KEY_CHECKSUM_VAR,                MANIFEST_KEY_CHECKSUM);
#define MANIFEST_KEY_CHECKSUM_PAGE                                  "checksum-page"
    VARIANT_STRDEF_STATIC(MANIFEST_KEY_CHECKSUM_PAGE_VAR,           MANIFEST_KEY_CHECKSUM_PAGE);
#define MANIFEST_KEY_CHECKSUM_PAGE_ERROR                            "checksum-page-error"
    VARIANT_STRDEF_STATIC(MANIFEST_KEY_CHECKSUM_PAGE_ERROR_VAR,     MANIFEST_KEY_CHECKSUM_PAGE_ERROR);
#define MANIFEST_KEY_DB_CATALOG_VERSION                             "db-catalog-version"
    STRING_STATIC(MANIFEST_KEY_DB_CATALOG_VERSION_STR,              MANIFEST_KEY_DB_CATALOG_VERSION);
#define MANIFEST_KEY_DB_ID                                          "db-id"
    STRING_STATIC(MANIFEST_KEY_DB_ID_STR,                           MANIFEST_KEY_DB_ID);
    VARIANT_STRDEF_STATIC(MANIFEST_KEY_DB_ID_VAR,                   MANIFEST_KEY_DB_ID);
#define MANIFEST_KEY_DB_LAST_SYSTEM_ID                              "db-last-system-id"
    VARIANT_STRDEF_STATIC(MANIFEST_KEY_DB_LAST_SYSTEM_ID_VAR,       MANIFEST_KEY_DB_LAST_SYSTEM_ID);
#define MANIFEST_KEY_DB_SYSTEM_ID                                   "db-system-id"
    STRING_STATIC(MANIFEST_KEY_DB_SYSTEM_ID_STR,                    MANIFEST_KEY_DB_SYSTEM_ID);
#define MANIFEST_KEY_DB_VERSION                                     "db-version"
    STRING_STATIC(MANIFEST_KEY_DB_VERSION_STR,                      MANIFEST_KEY_DB_VERSION);
#define MANIFEST_KEY_DESTINATION                                    "destination"
    VARIANT_STRDEF_STATIC(MANIFEST_KEY_DESTINATION_VAR,             MANIFEST_KEY_DESTINATION);
#define MANIFEST_KEY_FILE                                           "file"
    VARIANT_STRDEF_STATIC(MANIFEST_KEY_FILE_VAR,                    MANIFEST_KEY_FILE);
#define MANIFEST_KEY_GROUP                                          "group"
    STRING_STATIC(MANIFEST_KEY_GROUP_STR,                           MANIFEST_KEY_GROUP);
    VARIANT_STRDEF_STATIC(MANIFEST_KEY_GROUP_VAR,                   MANIFEST_KEY_GROUP);
#define MANIFEST_KEY_MODE                                           "mode"
    STRING_STATIC(MANIFEST_KEY_MODE_STR,                            MANIFEST_KEY_MODE);
    VARIANT_STRDEF_STATIC(MANIFEST_KEY_MODE_VAR,                    MANIFEST_KEY_MODE);
#define MANIFEST_KEY_PATH                                           "path"
    VARIANT_STRDEF_STATIC(MANIFEST_KEY_PATH_VAR,                    MANIFEST_KEY_PATH);
#define MANIFEST_KEY_REFERENCE                                      "reference"
    VARIANT_STRDEF_STATIC(MANIFEST_KEY_REFERENCE_VAR,               MANIFEST_KEY_REFERENCE);
#define MANIFEST_KEY_SIZE                                           "size"
    VARIANT_STRDEF_STATIC(MANIFEST_KEY_SIZE_VAR,                    MANIFEST_KEY_SIZE);
#define MANIFEST_KEY_SIZE_REPO                                      "repo-size"
    VARIANT_STRDEF_STATIC(MANIFEST_KEY_SIZE_REPO_VAR,               MANIFEST_KEY_SIZE_REPO);
#define MANIFEST_KEY_TABLESPACE_ID                                  "tablespace-id"
    VARIANT_STRDEF_STATIC(MANIFEST_KEY_TABLESPACE_ID_VAR,           MANIFEST_KEY_TABLESPACE_ID);
#define MANIFEST_KEY_TABLESPACE_NAME                                "tablespace-name"
    VARIANT_STRDEF_STATIC(MANIFEST_KEY_TABLESPACE_NAME_VAR,         MANIFEST_KEY_TABLESPACE_NAME);
#define MANIFEST_KEY_TIMESTAMP                                      "timestamp"
    VARIANT_STRDEF_STATIC(MANIFEST_KEY_TIMESTAMP_VAR,               MANIFEST_KEY_TIMESTAMP);
#define MANIFEST_KEY_TYPE                                           "type"
    VARIANT_STRDEF_STATIC(MANIFEST_KEY_TYPE_VAR,                    MANIFEST_KEY_TYPE);
#define MANIFEST_KEY_USER                                           "user"
    STRING_STATIC(MANIFEST_KEY_USER_STR,                            MANIFEST_KEY_USER);
    VARIANT_STRDEF_STATIC(MANIFEST_KEY_USER_VAR,                    MANIFEST_KEY_USER);

#define MANIFEST_KEY_OPTION_ARCHIVE_CHECK                           "option-archive-check"
    STRING_STATIC(MANIFEST_KEY_OPTION_ARCHIVE_CHECK_STR,            MANIFEST_KEY_OPTION_ARCHIVE_CHECK);
#define MANIFEST_KEY_OPTION_ARCHIVE_COPY                            "option-archive-copy"
    STRING_STATIC(MANIFEST_KEY_OPTION_ARCHIVE_COPY_STR,             MANIFEST_KEY_OPTION_ARCHIVE_COPY);
#define MANIFEST_KEY_OPTION_BACKUP_STANDBY                          "option-backup-standby"
    STRING_STATIC(MANIFEST_KEY_OPTION_BACKUP_STANDBY_STR,           MANIFEST_KEY_OPTION_BACKUP_STANDBY);
#define MANIFEST_KEY_OPTION_BUFFER_SIZE                             "option-buffer-size"
    STRING_STATIC(MANIFEST_KEY_OPTION_BUFFER_SIZE_STR,              MANIFEST_KEY_OPTION_BUFFER_SIZE);
#define MANIFEST_KEY_OPTION_CHECKSUM_PAGE                           "option-checksum-page"
    STRING_STATIC(MANIFEST_KEY_OPTION_CHECKSUM_PAGE_STR,            MANIFEST_KEY_OPTION_CHECKSUM_PAGE);
#define MANIFEST_KEY_OPTION_COMPRESS                                "option-compress"
    STRING_STATIC(MANIFEST_KEY_OPTION_COMPRESS_STR,                 MANIFEST_KEY_OPTION_COMPRESS);
#define MANIFEST_KEY_OPTION_COMPRESS_TYPE                           "option-compress-type"
    STRING_STATIC(MANIFEST_KEY_OPTION_COMPRESS_TYPE_STR,            MANIFEST_KEY_OPTION_COMPRESS_TYPE);
#define MANIFEST_KEY_OPTION_COMPRESS_LEVEL                          "option-compress-level"
    STRING_STATIC(MANIFEST_KEY_OPTION_COMPRESS_LEVEL_STR,           MANIFEST_KEY_OPTION_COMPRESS_LEVEL);
#define MANIFEST_KEY_OPTION_COMPRESS_LEVEL_NETWORK                  "option-compress-level-network"
    STRING_STATIC(MANIFEST_KEY_OPTION_COMPRESS_LEVEL_NETWORK_STR,   MANIFEST_KEY_OPTION_COMPRESS_LEVEL_NETWORK);
#define MANIFEST_KEY_OPTION_DELTA                                   "option-delta"
    STRING_STATIC(MANIFEST_KEY_OPTION_DELTA_STR,                    MANIFEST_KEY_OPTION_DELTA);
#define MANIFEST_KEY_OPTION_HARDLINK                                "option-hardlink"
    STRING_STATIC(MANIFEST_KEY_OPTION_HARDLINK_STR,                 MANIFEST_KEY_OPTION_HARDLINK);
#define MANIFEST_KEY_OPTION_ONLINE                                  "option-online"
    STRING_STATIC(MANIFEST_KEY_OPTION_ONLINE_STR,                   MANIFEST_KEY_OPTION_ONLINE);
#define MANIFEST_KEY_OPTION_PROCESS_MAX                             "option-process-max"
    STRING_STATIC(MANIFEST_KEY_OPTION_PROCESS_MAX_STR,              MANIFEST_KEY_OPTION_PROCESS_MAX);

/***********************************************************************************************************************************
Object type
***********************************************************************************************************************************/
struct Manifest
{
    ManifestPub pub;                                                // Publicly accessible variables
    StringList *ownerList;                                          // List of users/groups
    StringList *referenceList;                                      // List of file references
};

/***********************************************************************************************************************************
Internal functions to add types to their lists
***********************************************************************************************************************************/
// Helper to add owner to the owner list if it is not there already and return the pointer.  This saves a lot of space.
static const String *
manifestOwnerCache(Manifest *this, const String *owner)
{
    FUNCTION_TEST_BEGIN();
        FUNCTION_TEST_PARAM(MANIFEST, this);
        FUNCTION_TEST_PARAM(STRING, owner);
    FUNCTION_TEST_END();

    ASSERT(this != NULL);

    if (owner != NULL)
        FUNCTION_TEST_RETURN(strLstAddIfMissing(this->ownerList, owner));

    FUNCTION_TEST_RETURN(NULL);
}

static void
manifestDbAdd(Manifest *this, const ManifestDb *db)
{
    FUNCTION_TEST_BEGIN();
        FUNCTION_TEST_PARAM(MANIFEST, this);
        FUNCTION_TEST_PARAM(MANIFEST_DB, db);
    FUNCTION_TEST_END();

    ASSERT(this != NULL);
    ASSERT(db != NULL);
    ASSERT(db->name != NULL);

    MEM_CONTEXT_BEGIN(lstMemContext(this->pub.dbList))
    {
        ManifestDb dbAdd =
        {
            .id = db->id,
            .lastSystemId = db->lastSystemId,
            .name = strDup(db->name),
        };

        lstAdd(this->pub.dbList, &dbAdd);
    }
    MEM_CONTEXT_END();

    FUNCTION_TEST_RETURN_VOID();
}

// Base time used as a delta to reduce the size of packed timestamps. This will be set on the first call to manifestFilePack().
static time_t manifestPackBaseTime = -1;

// Flags used to reduce the size of packed data. They should be ordered from most to least likely and can be reordered at will.
typedef enum
{
    manifestFilePackFlagReference,
    manifestFilePackFlagChecksumPage,
    manifestFilePackFlagChecksumPageError,
    manifestFilePackFlagChecksumPageErrorList,
} ManifestFilePackFlag;

// Pack file into a compact format to save memory
static ManifestFilePack *
manifestFilePack(const ManifestFile *const file)
{
    FUNCTION_TEST_BEGIN();
        FUNCTION_TEST_PARAM(MANIFEST_FILE, file);
    FUNCTION_TEST_END();

    uint8_t buffer[512];
    size_t bufferPos = 0;

    // Flags
    uint64_t flag = 0;

    if (file->checksumPage)
        flag |= 1 << manifestFilePackFlagChecksumPage;

    if (file->checksumPageError)
        flag |= 1 << manifestFilePackFlagChecksumPageError;

    if (file->checksumPageErrorList != NULL)
        flag |= 1 << manifestFilePackFlagChecksumPageErrorList;

    if (file->reference != NULL)
        flag |= 1 << manifestFilePackFlagReference;

    cvtUInt64ToVarInt128(flag, buffer, &bufferPos, sizeof(buffer));

    // Size
    cvtUInt64ToVarInt128(file->size, buffer, &bufferPos, sizeof(buffer));

    // Use the first timestamp that appears as the base for all other timestamps. Ideally we would like a timestamp as close to the
    // middle as possible but it doesn't seem worth doing the calculation.
    if (manifestPackBaseTime == -1)
        manifestPackBaseTime = file->timestamp;

    // Timestamp
    cvtUInt64ToVarInt128(cvtInt64ToZigZag(manifestPackBaseTime - file->timestamp), buffer, &bufferPos, sizeof(buffer));

    // SHA1 checksum
    strcpy((char *)buffer + bufferPos, file->checksumSha1);
    bufferPos += HASH_TYPE_SHA1_SIZE_HEX + 1;

    // Reference
    if (file->reference != NULL)
        cvtUInt64ToVarInt128((uintptr_t)file->reference, buffer, &bufferPos, sizeof(buffer));

    // Mode
    cvtUInt64ToVarInt128(file->mode, buffer, &bufferPos, sizeof(buffer));

    // User/group
    cvtUInt64ToVarInt128((uintptr_t)file->user, buffer, &bufferPos, sizeof(buffer));
    cvtUInt64ToVarInt128((uintptr_t)file->group, buffer, &bufferPos, sizeof(buffer));

    // Repo size
    cvtUInt64ToVarInt128(file->sizeRepo, buffer, &bufferPos, sizeof(buffer));

    // Allocate memory for the file pack
    uint8_t *const result = memNew(
        sizeof(StringPub) + strSize(file->name) + 1 + bufferPos + (file->checksumPageErrorList != NULL ?
            sizeof(StringPub) + strSize(file->checksumPageErrorList) + 1 : 0));

    // Create string object for the file name
    *(StringPub *)result = (StringPub){.size = (unsigned int)strSize(file->name), .buffer = (char *)result + sizeof(StringPub)};
    size_t resultPos = sizeof(StringPub);

    memcpy(result + resultPos, (uint8_t *)strZ(file->name), strSize(file->name) + 1);
    resultPos += strSize(file->name) + 1;

    // Copy pack data
    memcpy(result + resultPos, buffer, bufferPos);

    // Create string object for the checksum error list
    if (file->checksumPageErrorList != NULL)
    {
        resultPos += bufferPos;

        *(StringPub *)(result + resultPos) = (StringPub)
            {.size = (unsigned int)strSize(file->checksumPageErrorList), .buffer = (char *)result + resultPos + sizeof(StringPub)};
        resultPos += sizeof(StringPub);

        memcpy(result + resultPos, (uint8_t *)strZ(file->checksumPageErrorList), strSize(file->checksumPageErrorList) + 1);
    }

    FUNCTION_TEST_RETURN((ManifestFilePack *)result);
}

ManifestFile
manifestFileUnpack(const ManifestFilePack *const filePack)
{
    FUNCTION_TEST_BEGIN();
        FUNCTION_TEST_PARAM_P(VOID, filePack);
    FUNCTION_TEST_END();

    ASSERT(filePack != NULL);
    ASSERT(manifestPackBaseTime != -1);

    ManifestFile result = {0};
    size_t bufferPos = 0;

    // Name
    result.name = (const String *)filePack;
    bufferPos += sizeof(StringPub) + strSize(result.name) + 1;

    // Flags
    const uint64_t flag = cvtUInt64FromVarInt128((const uint8_t *)filePack, &bufferPos);

    // Size
    result.size = cvtUInt64FromVarInt128((const uint8_t *)filePack, &bufferPos);

    // Timestamp
    result.timestamp =
        manifestPackBaseTime - (time_t)cvtInt64FromZigZag(cvtUInt64FromVarInt128((const uint8_t *)filePack, &bufferPos));

    // Checksum page
    result.checksumPage = flag & (1 << manifestFilePackFlagChecksumPage) ? true : false;

    // SHA1 checksum
    memcpy(result.checksumSha1, (const uint8_t *)filePack + bufferPos, HASH_TYPE_SHA1_SIZE_HEX + 1);
    bufferPos += HASH_TYPE_SHA1_SIZE_HEX + 1;

    // Reference
    if (flag & (1 << manifestFilePackFlagReference))
        result.reference = (const String *)(uintptr_t)cvtUInt64FromVarInt128((const uint8_t *)filePack, &bufferPos);

    // Mode
    result.mode = (mode_t)cvtUInt64FromVarInt128((const uint8_t *)filePack, &bufferPos);

    // User/group
    result.user = (const String *)(uintptr_t)cvtUInt64FromVarInt128((const uint8_t *)filePack, &bufferPos);
    result.group = (const String *)(uintptr_t)cvtUInt64FromVarInt128((const uint8_t *)filePack, &bufferPos);

    // Repo size
    result.sizeRepo = cvtUInt64FromVarInt128((const uint8_t *)filePack, &bufferPos);

    // Checksum page error
    result.checksumPageError = flag & (1 << manifestFilePackFlagChecksumPageError) ? true : false;

    if (flag & (1 << manifestFilePackFlagChecksumPageErrorList))
        result.checksumPageErrorList = (const String *)((const uint8_t *)filePack + bufferPos);

    FUNCTION_TEST_RETURN(result);
}

void
manifestFileAdd(Manifest *this, ManifestFile file)
{
    FUNCTION_TEST_BEGIN();
        FUNCTION_TEST_PARAM(MANIFEST, this);
        FUNCTION_TEST_PARAM(VOID, file);
    FUNCTION_TEST_END();

    ASSERT(this != NULL);
    ASSERT(file.name != NULL);

    file.user = manifestOwnerCache(this, file.user);
    file.group = manifestOwnerCache(this, file.group);

    if (file.reference != NULL)
        file.reference = strLstAddIfMissing(this->referenceList, file.reference);

    MEM_CONTEXT_BEGIN(lstMemContext(this->pub.fileList))
    {
        const ManifestFilePack *const filePack = manifestFilePack(&file);
        lstAdd(this->pub.fileList, &filePack);
    }
    MEM_CONTEXT_END();

    FUNCTION_TEST_RETURN_VOID();
}

// Update file pack by creating a new one and then freeing the old one
static void
manifestFilePackUpdate(Manifest *const this, ManifestFilePack **const filePack, const ManifestFile *const file)
{
    FUNCTION_TEST_BEGIN();
        FUNCTION_TEST_PARAM(MANIFEST, this);
        FUNCTION_TEST_PARAM_P(VOID, filePack);
        FUNCTION_TEST_PARAM(MANIFEST_FILE, file);
    FUNCTION_TEST_END();

    ASSERT(this != NULL);
    ASSERT(filePack != NULL);
    ASSERT(file != NULL);

    MEM_CONTEXT_BEGIN(lstMemContext(this->pub.fileList))
    {
        ManifestFilePack *const filePackOld = *filePack;
        *filePack = manifestFilePack(file);
        memFree(filePackOld);
    }
    MEM_CONTEXT_END();

    FUNCTION_TEST_RETURN_VOID();
}

void
manifestLinkAdd(Manifest *this, const ManifestLink *link)
{
    FUNCTION_TEST_BEGIN();
        FUNCTION_TEST_PARAM(MANIFEST, this);
        FUNCTION_TEST_PARAM(MANIFEST_LINK, link);
    FUNCTION_TEST_END();

    ASSERT(this != NULL);
    ASSERT(link != NULL);
    ASSERT(link->name != NULL);
    ASSERT(link->destination != NULL);

    MEM_CONTEXT_BEGIN(lstMemContext(this->pub.linkList))
    {
        ManifestLink linkAdd =
        {
            .destination = strDup(link->destination),
            .name = strDup(link->name),
            .group = manifestOwnerCache(this, link->group),
            .user = manifestOwnerCache(this, link->user),
        };

        lstAdd(this->pub.linkList, &linkAdd);
    }
    MEM_CONTEXT_END();

    FUNCTION_TEST_RETURN_VOID();
}

static void
manifestPathAdd(Manifest *this, const ManifestPath *path)
{
    FUNCTION_TEST_BEGIN();
        FUNCTION_TEST_PARAM(MANIFEST, this);
        FUNCTION_TEST_PARAM(MANIFEST_PATH, path);
    FUNCTION_TEST_END();

    ASSERT(this != NULL);
    ASSERT(path != NULL);
    ASSERT(path->name != NULL);

    MEM_CONTEXT_BEGIN(lstMemContext(this->pub.pathList))
    {
        ManifestPath pathAdd =
        {
            .mode = path->mode,
            .name = strDup(path->name),
            .group = manifestOwnerCache(this, path->group),
            .user = manifestOwnerCache(this, path->user),
        };

        lstAdd(this->pub.pathList, &pathAdd);
    }
    MEM_CONTEXT_END();

    FUNCTION_TEST_RETURN_VOID();
}

void
manifestTargetAdd(Manifest *this, const ManifestTarget *target)
{
    FUNCTION_TEST_BEGIN();
        FUNCTION_TEST_PARAM(MANIFEST, this);
        FUNCTION_TEST_PARAM(MANIFEST_TARGET, target);
    FUNCTION_TEST_END();

    ASSERT(this != NULL);
    ASSERT(target != NULL);
    ASSERT(target->path != NULL);
    ASSERT(target->name != NULL);

    MEM_CONTEXT_BEGIN(lstMemContext(this->pub.targetList))
    {
        ManifestTarget targetAdd =
        {
            .file = strDup(target->file),
            .name = strDup(target->name),
            .path = strDup(target->path),
            .tablespaceId = target->tablespaceId,
            .tablespaceName = strDup(target->tablespaceName),
            .type = target->type,
        };

        lstAdd(this->pub.targetList, &targetAdd);
    }
    MEM_CONTEXT_END();

    FUNCTION_TEST_RETURN_VOID();
}

/***********************************************************************************************************************************
Internal constructor
***********************************************************************************************************************************/
static Manifest *
manifestNewInternal(void)
{
    FUNCTION_TEST_VOID();

    Manifest *this = OBJ_NEW_ALLOC();

    *this = (Manifest)
    {
        .pub =
        {
            .memContext = memContextCurrent(),
            .dbList = lstNewP(sizeof(ManifestDb), .comparator = lstComparatorStr),
            .fileList = lstNewP(sizeof(ManifestFilePack *), .comparator = lstComparatorStr),
            .linkList = lstNewP(sizeof(ManifestLink), .comparator = lstComparatorStr),
            .pathList = lstNewP(sizeof(ManifestPath), .comparator = lstComparatorStr),
            .targetList = lstNewP(sizeof(ManifestTarget), .comparator = lstComparatorStr),
        },
        .ownerList = strLstNew(),
        .referenceList = strLstNew(),
    };

    FUNCTION_TEST_RETURN(this);
}

/***********************************************************************************************************************************
Ensure that symlinks do not point to the same file, directory, or subdirectory of another link

There are two implementations: manifestLinkCheck(), which is externed, and manifestLinkCheckOne(), which is intended to be
used internally during processing. manifestLinkCheck() works simply by calling manifestLinkCheckOne() for every link in the target
list. manifestLinkCheckOne() is optimized to work quickly on a single link.
***********************************************************************************************************************************/
// Data needed in link list
typedef struct ManifestLinkCheckItem
{
    const String *path;                                             // Link destination path terminated with /
    const String *file;                                             // Link file if a file link
    unsigned int targetIdx;                                         // Index of target used for error messages
} ManifestLinkCheckItem;

// Persistent data needed during processing of manifestLinkCheck/One()
typedef struct ManifestLinkCheck
{
    const String *basePath;                                         // Base data path (initialized on first call)
    List *linkList;                                                 // Current list of link destination paths
} ManifestLinkCheck;

// Helper to initialize the link data
static ManifestLinkCheck
manifestLinkCheckInit(void)
{
    FUNCTION_TEST_VOID();
    FUNCTION_TEST_RETURN((ManifestLinkCheck){.linkList = lstNewP(sizeof(ManifestLinkCheckItem), .comparator = lstComparatorStr)});
}

// Helper to check a single link specified by targetIdx
static void
manifestLinkCheckOne(const Manifest *this, ManifestLinkCheck *linkCheck, unsigned int targetIdx)
{
    FUNCTION_LOG_BEGIN(logLevelTrace);
        FUNCTION_LOG_PARAM(MANIFEST, this);
        FUNCTION_LOG_PARAM_P(VOID, linkCheck);
        FUNCTION_LOG_PARAM(UINT, targetIdx);
    FUNCTION_LOG_END();

    ASSERT(this != NULL);
    ASSERT(linkCheck != NULL);
    ASSERT(linkCheck->linkList != NULL);
    ASSERT(targetIdx < manifestTargetTotal(this));

    MEM_CONTEXT_TEMP_BEGIN()
    {
        const ManifestTarget *target1 = manifestTarget(this, targetIdx);

        // Only check link targets
        if (target1->type == manifestTargetTypeLink)
        {
            // Create link destination path for comparison with other paths. It must end in / so subpaths can be detected without
            // matching valid partial path names at the end of the path.
            const String *path = NULL;

            MEM_CONTEXT_BEGIN(lstMemContext(linkCheck->linkList))
            {
                path = strNewFmt("%s/", strZ(manifestTargetPath(this, target1)));

                // Get base bath
                if (linkCheck->basePath == NULL)
                {
                    linkCheck->basePath = strNewFmt(
                        "%s/", strZ(manifestTargetPath(this, manifestTargetFind(this, MANIFEST_TARGET_PGDATA_STR))));
                }
            }
            MEM_CONTEXT_END();

            // Check that link destination is not in base data path
            if (strBeginsWith(path, linkCheck->basePath))
            {
                THROW_FMT(
                    LinkDestinationError,
                    "link '%s' destination '%s' is in PGDATA",
                    strZ(manifestPathPg(target1->name)), strZ(manifestTargetPath(this, target1)));
            }

            // Check if the link destination path already exists
            const ManifestLinkCheckItem *const link = lstFind(linkCheck->linkList, &path);

            if (link != NULL)
            {
                // If both links are files make sure they don't link to the same file
                if (target1->file != NULL && link->file != NULL)
                {
                    if (strEq(target1->file, link->file))
                    {
                        const ManifestTarget *const target2 = manifestTarget(this, link->targetIdx);

                        THROW_FMT(
                            LinkDestinationError,
                            "link '%s' (%s/%s) destination is the same file as link '%s' (%s/%s)",
                            strZ(manifestPathPg(target1->name)), strZ(manifestTargetPath(this, target1)), strZ(target1->file),
                            strZ(manifestPathPg(target2->name)), strZ(manifestTargetPath(this, target2)), strZ(target2->file));
                    }
                }
                // Else error because one of the links is a path and cannot link to the same path as another file/path link
                else
                {
                    const ManifestTarget *const target2 = manifestTarget(this, link->targetIdx);

                    THROW_FMT(
                        LinkDestinationError,
                        "link '%s' (%s) destination is the same directory as link '%s' (%s)",
                        strZ(manifestPathPg(target1->name)), strZ(manifestTargetPath(this, target1)),
                        strZ(manifestPathPg(target2->name)), strZ(manifestTargetPath(this, target2)));
                }
            }
            // Else add to the link list and check against other links
            else
            {
                // Add the link destination path and sort
                lstAdd(linkCheck->linkList, &(ManifestLinkCheckItem){.path = path, .file = target1->file, .targetIdx = targetIdx});
                lstSort(linkCheck->linkList, sortOrderAsc);

                // Find the path in the sorted list
                unsigned int linkIdx = lstFindIdx(linkCheck->linkList, &path);
                ASSERT(linkIdx != LIST_NOT_FOUND);

                // Check path links against other links (file links have already been checked)
                if (target1->file == NULL)
                {
                    // Check the link destination path to be sure it is not a subpath of a prior link destination path
                    for (unsigned int priorLinkIdx = linkIdx - 1; (int)priorLinkIdx >= 0; priorLinkIdx--)
                    {
                        const ManifestLinkCheckItem *const priorLink = lstGet(linkCheck->linkList, priorLinkIdx);

                        // Skip file links since they are allowed to be in the same path with each other and in the parent path of a
                        // linked destination path.
                        if (priorLink->file != NULL)
                            continue;

                        if (strBeginsWith(path, priorLink->path))
                        {
                            const ManifestTarget *const target2 = manifestTarget(this, priorLink->targetIdx);

                            THROW_FMT(
                                LinkDestinationError,
                                "link '%s' (%s) destination is a subdirectory of link '%s' (%s)",
                                strZ(manifestPathPg(target1->name)), strZ(manifestTargetPath(this, target1)),
                                strZ(manifestPathPg(target2->name)), strZ(manifestTargetPath(this, target2)));
                        }

                        // Stop once the first prior path link has been checked since it must be a parent (if there is one)
                        break;
                    }

                    // Check the link destination path to be sure it is not a parent path of a subsequent link destination path
                    for (unsigned int nextLinkIdx = linkIdx + 1; nextLinkIdx < lstSize(linkCheck->linkList); nextLinkIdx++)
                    {
                        const ManifestLinkCheckItem *const nextLink = lstGet(linkCheck->linkList, nextLinkIdx);

                        // Skip file links since they are allowed to be in the same path with each other and in the parent path of a
                        // linked destination path.
                        if (nextLink->file != NULL)
                            continue;

                        if (strBeginsWith(nextLink->path, path))
                        {
                            const ManifestTarget *const target2 = manifestTarget(this, nextLink->targetIdx);

                            THROW_FMT(
                                LinkDestinationError,
                                "link '%s' (%s) destination is a subdirectory of link '%s' (%s)",
                                strZ(manifestPathPg(target2->name)), strZ(manifestTargetPath(this, target2)),
                                strZ(manifestPathPg(target1->name)), strZ(manifestTargetPath(this, target1)));
                        }

                        // Stop once the first next path link has been checked since it must be a subpath (if there is one)
                        break;
                    }
                }
            }
        }
    }
    MEM_CONTEXT_TEMP_END();

    FUNCTION_LOG_RETURN_VOID();
}

void
manifestLinkCheck(const Manifest *this)
{
    FUNCTION_LOG_BEGIN(logLevelDebug);
        FUNCTION_LOG_PARAM(MANIFEST, this);
    FUNCTION_LOG_END();

    ASSERT(this != NULL);

    MEM_CONTEXT_TEMP_BEGIN()
    {
        // Check all links
        ManifestLinkCheck linkCheck = manifestLinkCheckInit();

        for (unsigned int targetIdx = 0; targetIdx < manifestTargetTotal(this); targetIdx++)
            manifestLinkCheckOne(this, &linkCheck, targetIdx);
    }
    MEM_CONTEXT_TEMP_END();

    FUNCTION_LOG_RETURN_VOID();
}

/**********************************************************************************************************************************/
typedef struct ManifestBuildData
{
    Manifest *manifest;
    const Storage *storagePg;
    const String *tablespaceId;                                     // Tablespace id if PostgreSQL version has one
    bool online;                                                    // Is this an online backup?
    bool checksumPage;                                              // Are page checksums being checked?
    const String *manifestWalName;                                  // Wal manifest name for this version of PostgreSQL
    RegExp *dbPathExp;                                              // Identify paths containing relations
    RegExp *tempRelationExp;                                        // Identify temp relations
    const VariantList *tablespaceList;                              // List of tablespaces in the database
    ManifestLinkCheck linkCheck;                                    // List of links found during build (used for prefix check)
    StringList *excludeContent;                                     // Exclude contents of directories
    StringList *excludeSingle;                                      // Exclude a single file/link/path

    // These change with each level of recursion
    const String *manifestParentName;                               // Manifest name of this file/link/path's parent
    const String *pgPath;                                           // Current path in the PostgreSQL data directory
    bool dbPath;                                                    // Does this path contain relations?
} ManifestBuildData;

// Callback to process files/links/paths and add them to the manifest
static void
manifestBuildCallback(void *data, const StorageInfo *info)
{
    FUNCTION_TEST_BEGIN();
        FUNCTION_TEST_PARAM_P(VOID, data);
        FUNCTION_TEST_PARAM(STORAGE_INFO, *storageInfo);
    FUNCTION_TEST_END();

    ASSERT(data != NULL);
    ASSERT(info != NULL);

    // Skip all . paths because they have already been recorded on the previous level of recursion
    if (strEq(info->name, DOT_STR))
    {
        FUNCTION_TEST_RETURN_VOID();
        return;
    }

    // Skip any path/file/link that begins with pgsql_tmp.  The files are removed when the server is restarted and the directories
    // are recreated.
    if (strBeginsWithZ(info->name, PG_PREFIX_PGSQLTMP))
    {
        FUNCTION_TEST_RETURN_VOID();
        return;
    }

    // Get build data
    ManifestBuildData buildData = *(ManifestBuildData *)data;
    unsigned int pgVersion = buildData.manifest->pub.data.pgVersion;

    // Construct the name used to identify this file/link/path in the manifest
    const String *manifestName = strNewFmt("%s/%s", strZ(buildData.manifestParentName), strZ(info->name));

    // Skip excluded files/links/paths
    if (buildData.excludeSingle != NULL && strLstExists(buildData.excludeSingle, manifestName))
    {
        LOG_INFO_FMT(
            "exclude '%s/%s' from backup using '%s' exclusion", strZ(buildData.pgPath), strZ(info->name),
            strZ(strSub(manifestName, sizeof(MANIFEST_TARGET_PGDATA))));

        FUNCTION_TEST_RETURN_VOID();
        return;
    }

    // Process storage types
    switch (info->type)
    {
        // Add paths
        // -------------------------------------------------------------------------------------------------------------------------
        case storageTypePath:
        {
            // There should not be any paths in pg_tblspc
            if (strEqZ(buildData.manifestParentName, MANIFEST_TARGET_PGDATA "/" MANIFEST_TARGET_PGTBLSPC))
            {
                THROW_FMT(
                    LinkExpectedError, "'%s' is not a symlink - " MANIFEST_TARGET_PGTBLSPC " should contain only symlinks",
                    strZ(manifestName));
            }

            // Add path to manifest
            ManifestPath path =
            {
                .name = manifestName,
                .mode = info->mode,
                .user = info->user,
                .group = info->group,
            };

            manifestPathAdd(buildData.manifest, &path);

            // Skip excluded path content
            if (buildData.excludeContent != NULL && strLstExists(buildData.excludeContent, manifestName))
            {
                LOG_INFO_FMT(
                    "exclude contents of '%s/%s' from backup using '%s/' exclusion", strZ(buildData.pgPath), strZ(info->name),
                    strZ(strSub(manifestName, sizeof(MANIFEST_TARGET_PGDATA))));

                FUNCTION_TEST_RETURN_VOID();
                return;
            }

            // Skip the contents of these paths if they exist in the base path since they won't be reused after recovery
            if (strEq(buildData.manifestParentName, MANIFEST_TARGET_PGDATA_STR))
            {
                // Skip pg_dynshmem/* since these files cannot be reused on recovery
                if (strEqZ(info->name, PG_PATH_PGDYNSHMEM) && pgVersion >= PG_VERSION_94)
                {
                    FUNCTION_TEST_RETURN_VOID();
                    return;
                }

                // Skip pg_notify/* since these files cannot be reused on recovery
                if (strEqZ(info->name, PG_PATH_PGNOTIFY))
                {
                    FUNCTION_TEST_RETURN_VOID();
                    return;
                }

                // Skip pg_replslot/* since these files are generally not useful after a restore
                if (strEqZ(info->name, PG_PATH_PGREPLSLOT) && pgVersion >= PG_VERSION_94)
                {
                    FUNCTION_TEST_RETURN_VOID();
                    return;
                }

                // Skip pg_serial/* since these files are reset
                if (strEqZ(info->name, PG_PATH_PGSERIAL) && pgVersion >= PG_VERSION_91)
                {
                    FUNCTION_TEST_RETURN_VOID();
                    return;
                }

                // Skip pg_snapshots/* since these files cannot be reused on recovery
                if (strEqZ(info->name, PG_PATH_PGSNAPSHOTS) && pgVersion >= PG_VERSION_92)
                {
                    FUNCTION_TEST_RETURN_VOID();
                    return;
                }

                // Skip temporary statistics in pg_stat_tmp even when stats_temp_directory is set because PGSS_TEXT_FILE is always
                // created there
                if (strEqZ(info->name, PG_PATH_PGSTATTMP))
                {
                    FUNCTION_TEST_RETURN_VOID();
                    return;
                }

                // Skip pg_subtrans/* since these files are reset
                if (strEqZ(info->name, PG_PATH_PGSUBTRANS))
                {
                    FUNCTION_TEST_RETURN_VOID();
                    return;
                }
            }

            // Skip the contents of archive_status when online
            if (buildData.online && strEq(buildData.manifestParentName, buildData.manifestWalName) &&
                strEqZ(info->name, PG_PATH_ARCHIVE_STATUS))
            {
                FUNCTION_TEST_RETURN_VOID();
                return;
            }

            // Recurse into the path
            ManifestBuildData buildDataSub = buildData;
            buildDataSub.manifestParentName = manifestName;
            buildDataSub.pgPath = strNewFmt("%s/%s", strZ(buildData.pgPath), strZ(info->name));
            buildDataSub.dbPath = regExpMatch(buildData.dbPathExp, manifestName);

            storageInfoListP(
                buildDataSub.storagePg, buildDataSub.pgPath, manifestBuildCallback, &buildDataSub, .sortOrder = sortOrderAsc);

            break;
        }

        // Add files
        // -------------------------------------------------------------------------------------------------------------------------
        case storageTypeFile:
        {
            // There should not be any files in pg_tblspc
            if (strEqZ(buildData.manifestParentName, MANIFEST_TARGET_PGDATA "/" MANIFEST_TARGET_PGTBLSPC))
            {
                THROW_FMT(
                    LinkExpectedError, "'%s' is not a symlink - " MANIFEST_TARGET_PGTBLSPC " should contain only symlinks",
                    strZ(manifestName));
            }

            // Skip pg_internal.init since it is recreated on startup.  It's also possible, (though unlikely) that a temp file with
            // the creating process id as the extension can exist so skip that as well.  This seems to be a bug in PostgreSQL since
            // the temp file should be removed on startup.  Use regExpMatchOne() here instead of preparing a regexp in advance since
            // the likelihood of needing the regexp should be very small.
            if (buildData.dbPath && strBeginsWithZ(info->name, PG_FILE_PGINTERNALINIT) &&
                (strSize(info->name) == sizeof(PG_FILE_PGINTERNALINIT) - 1 ||
                    regExpMatchOne(STRDEF("\\.[0-9]+"), strSub(info->name, sizeof(PG_FILE_PGINTERNALINIT) - 1))))
            {
                FUNCTION_TEST_RETURN_VOID();
                return;
            }

            // Skip files in the root data path
            if (strEq(buildData.manifestParentName, MANIFEST_TARGET_PGDATA_STR))
            {
                // Skip recovery files
                if (((strEqZ(info->name, PG_FILE_RECOVERYSIGNAL) || strEqZ(info->name, PG_FILE_STANDBYSIGNAL)) &&
                        pgVersion >= PG_VERSION_12) ||
                    ((strEqZ(info->name, PG_FILE_RECOVERYCONF) || strEqZ(info->name, PG_FILE_RECOVERYDONE)) &&
                        pgVersion < PG_VERSION_12) ||
                    // Skip temp file for safely writing postgresql.auto.conf
                    (strEqZ(info->name, PG_FILE_POSTGRESQLAUTOCONFTMP) && pgVersion >= PG_VERSION_94) ||
                    // Skip backup_label in versions where non-exclusive backup is supported
                    (strEqZ(info->name, PG_FILE_BACKUPLABEL) && pgVersion >= PG_VERSION_96) ||
                    // Skip old backup labels
                    strEqZ(info->name, PG_FILE_BACKUPLABELOLD) ||
                    // Skip backup_manifest/tmp in versions where it is created
                    ((strEqZ(info->name, PG_FILE_BACKUPMANIFEST) || strEqZ(info->name, PG_FILE_BACKUPMANIFEST_TMP)) &&
                        pgVersion >= PG_VERSION_13) ||
                    // Skip running process options
                    strEqZ(info->name, PG_FILE_POSTMTROPTS) ||
                    // Skip process id file to avoid confusing postgres after restore
                    strEqZ(info->name, PG_FILE_POSTMTRPID))
                {
                    FUNCTION_TEST_RETURN_VOID();
                    return;
                }
            }

            // Skip the contents of the wal path when online. WAL will be restored from the archive or stored in the wal directory
            // at the end of the backup if the archive-copy option is set.
            if (buildData.online && strEq(buildData.manifestParentName, buildData.manifestWalName))
            {
                FUNCTION_TEST_RETURN_VOID();
                return;
            }

            // Skip temp relations in db paths
            if (buildData.dbPath && regExpMatch(buildData.tempRelationExp, info->name))
            {
                FUNCTION_TEST_RETURN_VOID();
                return;
            }

            // Add file to manifest
            ManifestFile file =
            {
                .name = manifestName,
                .mode = info->mode,
                .user = info->user,
                .group = info->group,
                .size = info->size,
                .sizeRepo = info->size,
                .timestamp = info->timeModified,
            };

            // Determine if this file should be page checksummed
            if (buildData.dbPath && buildData.checksumPage)
            {
                file.checksumPage =
                    !strEndsWithZ(manifestName, "/" PG_FILE_PGFILENODEMAP) && !strEndsWithZ(manifestName, "/" PG_FILE_PGVERSION) &&
                    !strEqZ(manifestName, MANIFEST_TARGET_PGDATA "/" PG_PATH_GLOBAL "/" PG_FILE_PGCONTROL);
            }

            manifestFileAdd(buildData.manifest, file);
            break;
        }

        // Add links
        // -------------------------------------------------------------------------------------------------------------------------
        case storageTypeLink:
        {
            // If the destination is another link then error.  In the future we'll allow this by following the link chain to the
            // eventual destination but for now we are trying to maintain compatibility during the migration.  To do this check we
            // need to read outside of the data directory but it is a read-only operation so is considered safe.
            const String *linkDestinationAbsolute = strPathAbsolute(info->linkDestination, buildData.pgPath);

            StorageInfo linkedCheck = storageInfoP(
                buildData.storagePg, linkDestinationAbsolute, .ignoreMissing = true, .noPathEnforce = true);

            if (linkedCheck.exists && linkedCheck.type == storageTypeLink)
            {
                THROW_FMT(
                    LinkDestinationError, "link '%s/%s' cannot reference another link '%s'", strZ(buildData.pgPath),
                    strZ(info->name), strZ(linkDestinationAbsolute));
            }

            // Initialize link and target
            ManifestLink link =
            {
                .name = manifestName,
                .user = info->user,
                .group = info->group,
                .destination = info->linkDestination,
            };

            ManifestTarget target =
            {
                .name = manifestName,
                .type = manifestTargetTypeLink,
            };

            // Make a copy of the link name because it will need to be modified when there are tablespace ids
            const String *linkName = info->name;

            // Is this a tablespace?
            if (strEq(buildData.manifestParentName, STRDEF(MANIFEST_TARGET_PGDATA "/" MANIFEST_TARGET_PGTBLSPC)))
            {
                // Strip pg_data off the manifest name so it begins with pg_tblspc instead.  This reflects how the files are stored
                // in the backup directory.
                manifestName = strSub(manifestName, sizeof(MANIFEST_TARGET_PGDATA));

                // Identify this target as a tablespace
                target.name = manifestName;
                target.tablespaceId = cvtZToUInt(strZ(info->name));

                // Look for this tablespace in the provided list (list may be null for off-line backup)
                if (buildData.tablespaceList != NULL)
                {
                    // Search list
                    for (unsigned int tablespaceIdx = 0; tablespaceIdx < varLstSize(buildData.tablespaceList); tablespaceIdx++)
                    {
                        const VariantList *tablespace = varVarLst(varLstGet(buildData.tablespaceList, tablespaceIdx));

                        if (target.tablespaceId == varUIntForce(varLstGet(tablespace, 0)))
                            target.tablespaceName = varStr(varLstGet(tablespace, 1));
                    }

                    // Error if the tablespace could not be found.  ??? This seems excessive, perhaps just warn here?
                    if (target.tablespaceName == NULL)
                    {
                        THROW_FMT(
                            AssertError,
                            "tablespace with oid %u not found in tablespace map\n"
                            "HINT: was a tablespace created or dropped during the backup?",
                            target.tablespaceId);
                    }
                }

                // If no tablespace name was found then create one
                if (target.tablespaceName == NULL)
                    target.tablespaceName = strNewFmt("ts%s", strZ(info->name));

                // Add a dummy pg_tblspc path entry if it does not already exist.  This entry will be ignored by restore but it is
                // part of the original manifest format so we need to have it.
                lstSort(buildData.manifest->pub.pathList, sortOrderAsc);
                const ManifestPath *pathBase = manifestPathFind(buildData.manifest, MANIFEST_TARGET_PGDATA_STR);

                if (manifestPathFindDefault(buildData.manifest, MANIFEST_TARGET_PGTBLSPC_STR, NULL) == NULL)
                {
                    ManifestPath path =
                    {
                        .name = MANIFEST_TARGET_PGTBLSPC_STR,
                        .mode = pathBase->mode,
                        .user = pathBase->user,
                        .group = pathBase->group,
                    };

                    manifestPathAdd(buildData.manifest, &path);
                }

                // The tablespace link destination path is not the path where data will be stored so we can just store it as a dummy
                // path. This is because PostgreSQL creates a subpath with the version/catalog number so that multiple versions of
                // PostgreSQL can share a tablespace, which makes upgrades easier.
                const ManifestPath *pathTblSpc = manifestPathFind(
                    buildData.manifest, STRDEF(MANIFEST_TARGET_PGDATA "/" MANIFEST_TARGET_PGTBLSPC));

                ManifestPath path =
                {
                    .name = manifestName,
                    .mode = pathTblSpc->mode,
                    .user = pathTblSpc->user,
                    .group = pathTblSpc->group,
                };

                manifestPathAdd(buildData.manifest, &path);

                // Update build structure to reflect the path added above and the tablespace id
                buildData.manifestParentName = manifestName;
                manifestName = strNewFmt("%s/%s", strZ(manifestName), strZ(buildData.tablespaceId));
                buildData.pgPath = strNewFmt("%s/%s", strZ(buildData.pgPath), strZ(info->name));
                linkName = buildData.tablespaceId;
            }

            // Add info about the linked file/path
            const String *linkPgPath = strNewFmt("%s/%s", strZ(buildData.pgPath), strZ(linkName));
            StorageInfo linkedInfo = storageInfoP(
                buildData.storagePg, linkPgPath, .followLink = true, .ignoreMissing = true);
            linkedInfo.name = linkName;

            // If the link destination exists then build the target
            if (linkedInfo.exists)
            {
                // If a path link then recurse
                if (linkedInfo.type == storageTypePath)
                {
                    target.path = info->linkDestination;
                }
                // Else it must be a file or special (since we have already checked if it is a link)
                else
                {
                    CHECK(FormatError, target.tablespaceId == 0, "tablespace links to a file");

                    // Identify target as a file
                    target.path = strPath(info->linkDestination);
                    target.file = strBase(info->linkDestination);
                }
            }
            // Else dummy up the target with a destination so manifestLinkCheck() can be run.  This is so errors about links with
            // destinations in PGDATA will take precedence over missing a destination.  We will probably simplify this once the
            // migration is done and it doesn't matter which error takes precedence.
            else
                target.path = info->linkDestination;

            // Add target and link
            manifestTargetAdd(buildData.manifest, &target);
            manifestLinkAdd(buildData.manifest, &link);

            // Make sure the link is valid
            manifestLinkCheckOne(buildData.manifest, &buildData.linkCheck, manifestTargetTotal(buildData.manifest) - 1);

            // If the link check was successful but the destination does not exist then check it again to generate an error
            if (!linkedInfo.exists)
                storageInfoP(buildData.storagePg, linkPgPath, .followLink = true);

            // Recurse into the link destination
            manifestBuildCallback(&buildData, &linkedInfo);

            break;
        }

        // Skip special files
        // -------------------------------------------------------------------------------------------------------------------------
        case storageTypeSpecial:
            LOG_WARN_FMT("exclude special file '%s/%s' from backup", strZ(buildData.pgPath), strZ(info->name));
            break;
    }

    FUNCTION_TEST_RETURN_VOID();
}

// Regular expression constants
#define RELATION_EXP                                                "[0-9]+(_(fsm|vm)){0,1}(\\.[0-9]+){0,1}"
#define DB_PATH_EXP                                                                                                                \
    "(" MANIFEST_TARGET_PGDATA "/(" PG_PATH_GLOBAL "|" PG_PATH_BASE "/[0-9]+)|" MANIFEST_TARGET_PGTBLSPC "/[0-9]+/%s/[0-9]+)"

Manifest *
manifestNewBuild(
    const Storage *storagePg, unsigned int pgVersion, unsigned int pgCatalogVersion, bool online, bool checksumPage,
    const StringList *excludeList, const VariantList *tablespaceList)
{
    FUNCTION_LOG_BEGIN(logLevelDebug);
        FUNCTION_LOG_PARAM(STORAGE, storagePg);
        FUNCTION_LOG_PARAM(UINT, pgVersion);
        FUNCTION_LOG_PARAM(UINT, pgCatalogVersion);
        FUNCTION_LOG_PARAM(BOOL, online);
        FUNCTION_LOG_PARAM(BOOL, checksumPage);
        FUNCTION_LOG_PARAM(STRING_LIST, excludeList);
        FUNCTION_LOG_PARAM(VARIANT_LIST, tablespaceList);
    FUNCTION_LOG_END();

    ASSERT(storagePg != NULL);
    ASSERT(pgVersion != 0);
    ASSERT(!checksumPage || pgVersion >= PG_VERSION_93);

    Manifest *this = NULL;

    OBJ_NEW_BEGIN(Manifest)
    {
        this = manifestNewInternal();
        this->pub.info = infoNew(NULL);
        this->pub.data.backrestVersion = strNewZ(PROJECT_VERSION);
        this->pub.data.pgVersion = pgVersion;
        this->pub.data.pgCatalogVersion = pgCatalogVersion;
        this->pub.data.backupType = backupTypeFull;
        this->pub.data.backupOptionOnline = online;
        this->pub.data.backupOptionChecksumPage = varNewBool(checksumPage);

        MEM_CONTEXT_TEMP_BEGIN()
        {
            // Data needed to build the manifest
            ManifestBuildData buildData =
            {
                .manifest = this,
                .storagePg = storagePg,
                .tablespaceId = pgTablespaceId(pgVersion, pgCatalogVersion),
                .online = online,
                .checksumPage = checksumPage,
                .tablespaceList = tablespaceList,
                .linkCheck = manifestLinkCheckInit(),
                .manifestParentName = MANIFEST_TARGET_PGDATA_STR,
                .manifestWalName = strNewFmt(MANIFEST_TARGET_PGDATA "/%s", strZ(pgWalPath(pgVersion))),
                .pgPath = storagePathP(storagePg, NULL),
            };

            // Build expressions to identify databases paths and temp relations
            // ---------------------------------------------------------------------------------------------------------------------
            ASSERT(buildData.tablespaceId != NULL);

            // Expression to identify database paths
            buildData.dbPathExp = regExpNew(strNewFmt("^" DB_PATH_EXP "$", strZ(buildData.tablespaceId)));

            // Expression to find temp relations
            buildData.tempRelationExp = regExpNew(STRDEF("^t[0-9]+_" RELATION_EXP "$"));

            // Build list of exclusions
            // ---------------------------------------------------------------------------------------------------------------------
            if (excludeList != NULL)
            {
                for (unsigned int excludeIdx = 0; excludeIdx < strLstSize(excludeList); excludeIdx++)
                {
                    const String *exclude = strNewFmt(MANIFEST_TARGET_PGDATA "/%s", strZ(strLstGet(excludeList, excludeIdx)));

                    // If the exclusions refers to the contents of a path
                    if (strEndsWithZ(exclude, "/"))
                    {
                        if (buildData.excludeContent == NULL)
                            buildData.excludeContent = strLstNew();

                        strLstAdd(buildData.excludeContent, strSubN(exclude, 0, strSize(exclude) - 1));
                    }
                    // Otherwise exclude a single file/link/path
                    else
                    {
                        if (buildData.excludeSingle == NULL)
                            buildData.excludeSingle = strLstNew();

                        strLstAdd(buildData.excludeSingle, exclude);
                    }
                }
            }

            // Build manifest
            // ---------------------------------------------------------------------------------------------------------------------
            StorageInfo info = storageInfoP(storagePg, buildData.pgPath, .followLink = true);

            ManifestPath path =
            {
                .name = MANIFEST_TARGET_PGDATA_STR,
                .mode = info.mode,
                .user = info.user,
                .group = info.group,
            };

            manifestPathAdd(this, &path);

            ManifestTarget target =
            {
                .name = MANIFEST_TARGET_PGDATA_STR,
                .path = buildData.pgPath,
                .type = manifestTargetTypePath,
            };

            manifestTargetAdd(this, &target);

            // Gather info for the rest of the files/links/paths
            storageInfoListP(
                storagePg, buildData.pgPath, manifestBuildCallback, &buildData, .errorOnMissing = true, .sortOrder = sortOrderAsc);

            // These may not be in order even if the incoming data was sorted
            lstSort(this->pub.fileList, sortOrderAsc);
            lstSort(this->pub.linkList, sortOrderAsc);
            lstSort(this->pub.pathList, sortOrderAsc);
            lstSort(this->pub.targetList, sortOrderAsc);

            // Remove unlogged relations from the manifest.  This can't be done during the initial build because of the requirement
            // to check for _init files which will sort after the vast majority of the relation files.  We could check storage for
            // each _init file but that would be expensive.
            // -------------------------------------------------------------------------------------------------------------------------
            if (pgVersion >= PG_VERSION_91)
            {
                RegExp *relationExp = regExpNew(strNewFmt("^" DB_PATH_EXP "/" RELATION_EXP "$", strZ(buildData.tablespaceId)));
                unsigned int fileIdx = 0;
                char lastRelationFileId[21] = "";                   // Large enough for a 64-bit unsigned integer
                bool lastRelationFileIdUnlogged = false;

#ifdef DEBUG_MEM
                // Record the temp context size before the loop begins
                size_t sizeBegin = memContextSize(memContextCurrent());
#endif

                while (fileIdx < manifestFileTotal(this))
                {
                    // If this file looks like a relation.  Note that this never matches on _init forks.
                    const String *const filePathName = manifestFileNameGet(this, fileIdx);

                    if (regExpMatch(relationExp, filePathName))
                    {
                        // Get the filename (without path)
                        const char *fileName = strBaseZ(filePathName);
                        size_t fileNameSize = strlen(fileName);

                        // Strip off the numeric part of the relation
                        char relationFileId[sizeof(lastRelationFileId)];
                        unsigned int nameIdx = 0;

                        for (; nameIdx < fileNameSize; nameIdx++)
                        {
                            if (!isdigit(fileName[nameIdx]))
                                break;

                            relationFileId[nameIdx] = fileName[nameIdx];
                        }

                        relationFileId[nameIdx] = '\0';

                        // The filename must have characters
                        ASSERT(relationFileId[0] != '\0');

                        // Store the last relation so it does not need to be found everytime
                        if (strcmp(lastRelationFileId, relationFileId) != 0)
                        {
                            // Determine if the relation is unlogged
                            String *relationInit = strNewFmt(
                                "%.*s%s_init", (int)(strSize(filePathName) - fileNameSize), strZ(filePathName), relationFileId);
                            lastRelationFileIdUnlogged = manifestFileExists(this, relationInit);
                            strFree(relationInit);

                            // Save the file id so we don't need to do the lookup next time if it doesn't change
                            strcpy(lastRelationFileId, relationFileId);
                        }

                        // If relation is unlogged then remove it
                        if (lastRelationFileIdUnlogged)
                        {
                            manifestFileRemove(this, filePathName);
                            continue;
                        }
                    }

                    fileIdx++;
                }

#ifdef DEBUG_MEM
                // Make sure that the temp context did not grow too much during the loop
                ASSERT(memContextSize(memContextCurrent()) - sizeBegin < 256);
#endif
            }
        }
        MEM_CONTEXT_TEMP_END();
    }
    OBJ_NEW_END();

    FUNCTION_LOG_RETURN(MANIFEST, this);
}

/**********************************************************************************************************************************/
void
manifestBuildValidate(Manifest *this, bool delta, time_t copyStart, CompressType compressType)
{
    FUNCTION_LOG_BEGIN(logLevelDebug);
        FUNCTION_LOG_PARAM(MANIFEST, this);
        FUNCTION_LOG_PARAM(BOOL, delta);
        FUNCTION_LOG_PARAM(TIME, copyStart);
        FUNCTION_LOG_PARAM(ENUM, compressType);
    FUNCTION_LOG_END();

    ASSERT(this != NULL);
    ASSERT(copyStart > 0);

    MEM_CONTEXT_BEGIN(this->pub.memContext)
    {
        // Store the delta option.  If true we can skip checks that automatically enable delta.
        this->pub.data.backupOptionDelta = varNewBool(delta);

        // If online then add one second to the copy start time to allow for database updates during the last second that the
        // manifest was being built.  It's up to the caller to actually wait the remainder of the second, but for comparison
        // purposes we want the time when the waiting started.
        this->pub.data.backupTimestampCopyStart = copyStart + (this->pub.data.backupOptionOnline ? 1 : 0);

        // This value is not needed in this function, but it is needed for resumed manifests and this is last place to set it before
        // processing begins
        this->pub.data.backupOptionCompressType = compressType;
    }
    MEM_CONTEXT_END();

    // Check the manifest for timestamp anomalies that require a delta backup (if delta is not already specified)
    if (!varBool(this->pub.data.backupOptionDelta))
    {
        MEM_CONTEXT_TEMP_BEGIN()
        {
            for (unsigned int fileIdx = 0; fileIdx < manifestFileTotal(this); fileIdx++)
            {
                const ManifestFile file = manifestFile(this, fileIdx);

                // Check for timestamp in the future
                if (file.timestamp > copyStart)
                {
                    LOG_WARN_FMT(
                        "file '%s' has timestamp in the future, enabling delta checksum", strZ(manifestPathPg(file.name)));

                    this->pub.data.backupOptionDelta = BOOL_TRUE_VAR;
                    break;
                }
            }
        }
        MEM_CONTEXT_TEMP_END();
    }

    FUNCTION_LOG_RETURN_VOID();
}

/**********************************************************************************************************************************/
void
manifestBuildIncr(Manifest *this, const Manifest *manifestPrior, BackupType type, const String *archiveStart)
{
    FUNCTION_LOG_BEGIN(logLevelDebug);
        FUNCTION_LOG_PARAM(MANIFEST, this);
        FUNCTION_LOG_PARAM(MANIFEST, manifestPrior);
        FUNCTION_LOG_PARAM(STRING_ID, type);
        FUNCTION_LOG_PARAM(STRING, archiveStart);
    FUNCTION_LOG_END();

    ASSERT(this != NULL);
    ASSERT(manifestPrior != NULL);
    ASSERT(type == backupTypeDiff || type == backupTypeIncr);
    ASSERT(type != backupTypeDiff || manifestPrior->pub.data.backupType == backupTypeFull);
    ASSERT(archiveStart == NULL || strSize(archiveStart) == 24);

    MEM_CONTEXT_BEGIN(this->pub.memContext)
    {
        // Set prior backup label
        this->pub.data.backupLabelPrior = strDup(manifestPrior->pub.data.backupLabel);

        // Set diff/incr backup type
        this->pub.data.backupType = type;
    }
    MEM_CONTEXT_END();

    MEM_CONTEXT_TEMP_BEGIN()
    {
        // Enable delta if timelines differ
        if (archiveStart != NULL && manifestData(manifestPrior)->archiveStop != NULL &&
            !strEq(strSubN(archiveStart, 0, 8), strSubN(manifestData(manifestPrior)->archiveStop, 0, 8)))
        {
            LOG_WARN_FMT(
                "a timeline switch has occurred since the %s backup, enabling delta checksum\n"
                "HINT: this is normal after restoring from backup or promoting a standby.",
                strZ(manifestData(manifestPrior)->backupLabel));

            this->pub.data.backupOptionDelta = BOOL_TRUE_VAR;
        }
        // Else enable delta if online differs
        else if (manifestData(manifestPrior)->backupOptionOnline != this->pub.data.backupOptionOnline)
        {
            LOG_WARN_FMT(
                "the online option has changed since the %s backup, enabling delta checksum",
                strZ(manifestData(manifestPrior)->backupLabel));

            this->pub.data.backupOptionDelta = BOOL_TRUE_VAR;
        }

        // Check for anomalies between manifests if delta is not already enabled.  This can't be combined with the main comparison
        // loop below because delta changes the behavior of that loop.
        if (!varBool(this->pub.data.backupOptionDelta))
        {
            for (unsigned int fileIdx = 0; fileIdx < manifestFileTotal(this); fileIdx++)
            {
                const ManifestFile file = manifestFile(this, fileIdx);

                // If file was found in prior manifest then perform checks
                if (manifestFileExists(manifestPrior, file.name))
                {
                    const ManifestFile filePrior = manifestFileFind(manifestPrior, file.name);

                    // Check for timestamp earlier than the prior backup
                    if (file.timestamp < filePrior.timestamp)
                    {
                        LOG_WARN_FMT(
                            "file '%s' has timestamp earlier than prior backup, enabling delta checksum",
                            strZ(manifestPathPg(file.name)));

                        this->pub.data.backupOptionDelta = BOOL_TRUE_VAR;
                        break;
                    }

                    // Check for size change with no timestamp change
                    if (file.size != filePrior.size && file.timestamp == filePrior.timestamp)
                    {
                        LOG_WARN_FMT(
                            "file '%s' has same timestamp as prior but different size, enabling delta checksum",
                            strZ(manifestPathPg(file.name)));

                        this->pub.data.backupOptionDelta = BOOL_TRUE_VAR;
                        break;
                    }
                }
            }
        }

        // Find files to reference in the prior manifest:
        // 1) that don't need to be copied because delta is disabled and the size and timestamp match or size matches and is zero
        // 2) where delta is enabled and size matches so checksum will be verified during backup and the file copied on mismatch
        bool delta = varBool(this->pub.data.backupOptionDelta);

        for (unsigned int fileIdx = 0; fileIdx < lstSize(this->pub.fileList); fileIdx++)
        {
            const ManifestFile file = manifestFile(this, fileIdx);

            // Check if prior file can be used
            if (manifestFileExists(manifestPrior, file.name))
            {
                const ManifestFile filePrior = manifestFileFind(manifestPrior, file.name);

                if (file.size == filePrior.size && (delta || file.size == 0 || file.timestamp == filePrior.timestamp))
                {
                    manifestFileUpdate(
                        this, file.name, file.size, filePrior.sizeRepo, filePrior.checksumSha1,
                        VARSTR(filePrior.reference != NULL ? filePrior.reference : manifestPrior->pub.data.backupLabel),
                        filePrior.checksumPage, filePrior.checksumPageError, filePrior.checksumPageErrorList);
                }
            }
        }
    }
    MEM_CONTEXT_TEMP_END();

    FUNCTION_LOG_RETURN_VOID();
}

/**********************************************************************************************************************************/
void
manifestBuildComplete(
    Manifest *this, time_t timestampStart, const String *lsnStart, const String *archiveStart, time_t timestampStop,
    const String *lsnStop, const String *archiveStop, unsigned int pgId, uint64_t pgSystemId, const VariantList *dbList,
    bool optionArchiveCheck, bool optionArchiveCopy, size_t optionBufferSize, unsigned int optionCompressLevel,
    unsigned int optionCompressLevelNetwork, bool optionHardLink, unsigned int optionProcessMax,
    bool optionStandby)
{
    FUNCTION_LOG_BEGIN(logLevelDebug);
        FUNCTION_LOG_PARAM(MANIFEST, this);
        FUNCTION_LOG_PARAM(TIME, timestampStart);
        FUNCTION_LOG_PARAM(STRING, lsnStart);
        FUNCTION_LOG_PARAM(STRING, archiveStart);
        FUNCTION_LOG_PARAM(TIME, timestampStop);
        FUNCTION_LOG_PARAM(STRING, lsnStop);
        FUNCTION_LOG_PARAM(STRING, archiveStop);
        FUNCTION_LOG_PARAM(UINT, pgId);
        FUNCTION_LOG_PARAM(UINT64, pgSystemId);
        FUNCTION_LOG_PARAM(VARIANT_LIST, dbList);
        FUNCTION_LOG_PARAM(BOOL, optionArchiveCheck);
        FUNCTION_LOG_PARAM(BOOL, optionArchiveCopy);
        FUNCTION_LOG_PARAM(SIZE, optionBufferSize);
        FUNCTION_LOG_PARAM(UINT, optionCompressLevel);
        FUNCTION_LOG_PARAM(UINT, optionCompressLevelNetwork);
        FUNCTION_LOG_PARAM(BOOL, optionHardLink);
        FUNCTION_LOG_PARAM(UINT, optionProcessMax);
        FUNCTION_LOG_PARAM(BOOL, optionStandby);
    FUNCTION_LOG_END();

    MEM_CONTEXT_BEGIN(this->pub.memContext)
    {
        // Save info
        this->pub.data.backupTimestampStart = timestampStart;
        this->pub.data.lsnStart = strDup(lsnStart);
        this->pub.data.archiveStart = strDup(archiveStart);
        this->pub.data.backupTimestampStop = timestampStop;
        this->pub.data.lsnStop = strDup(lsnStop);
        this->pub.data.archiveStop = strDup(archiveStop);
        this->pub.data.pgId = pgId;
        this->pub.data.pgSystemId = pgSystemId;

        // Save db list
        if (dbList != NULL)
        {
            for (unsigned int dbIdx = 0; dbIdx < varLstSize(dbList); dbIdx++)
            {
                const VariantList *dbRow = varVarLst(varLstGet(dbList, dbIdx));

                ManifestDb db =
                {
                    .id = varUIntForce(varLstGet(dbRow, 0)),
                    .name = varStr(varLstGet(dbRow, 1)),
                    .lastSystemId = varUIntForce(varLstGet(dbRow, 2)),
                };

                manifestDbAdd(this, &db);
            }

            lstSort(this->pub.dbList, sortOrderAsc);
        }

        // Save options
        this->pub.data.backupOptionArchiveCheck = optionArchiveCheck;
        this->pub.data.backupOptionArchiveCopy = optionArchiveCopy;
        this->pub.data.backupOptionBufferSize = varNewUInt64(optionBufferSize);
        this->pub.data.backupOptionCompressLevel = varNewUInt(optionCompressLevel);
        this->pub.data.backupOptionCompressLevelNetwork = varNewUInt(optionCompressLevelNetwork);
        this->pub.data.backupOptionHardLink = optionHardLink;
        this->pub.data.backupOptionProcessMax = varNewUInt(optionProcessMax);
        this->pub.data.backupOptionStandby = varNewBool(optionStandby);
    }
    MEM_CONTEXT_END();

    FUNCTION_LOG_RETURN_VOID();
}

/**********************************************************************************************************************************/
// Keep track of which values were found during load and which need to be loaded from defaults. There is no point in having
// multiple structs since most of the fields are the same and the size shouldn't be more than 4/8 bytes.
typedef struct ManifestLoadFound
{
    bool group:1;
    bool mode:1;
    bool user:1;
} ManifestLoadFound;

typedef struct ManifestLoadData
{
    MemContext *memContext;                                         // Mem context for data needed only during load
    Manifest *manifest;                                             // Manifest info

    List *fileFoundList;                                            // Values found in files
    const Variant *fileGroupDefault;                                // File default group
    mode_t fileModeDefault;                                         // File default mode
    const Variant *fileUserDefault;                                 // File default user

    List *linkFoundList;                                            // Values found in links
    const Variant *linkGroupDefault;                                // Link default group
    const Variant *linkUserDefault;                                 // Link default user

    List *pathFoundList;                                            // Values found in paths
    const Variant *pathGroupDefault;                                // Path default group
    mode_t pathModeDefault;                                         // Path default mode
    const Variant *pathUserDefault;                                 // Path default user
} ManifestLoadData;

// Helper to transform a variant that could be boolean or string into a string.  If the boolean is false return NULL else return
// the string.  The boolean cannot be true.
static const String *
manifestOwnerGet(const Variant *owner)
{
    FUNCTION_TEST_BEGIN();
        FUNCTION_TEST_PARAM(VARIANT, owner);
    FUNCTION_TEST_END();

    ASSERT(owner != NULL);

    // If bool then it should be false.  This indicates that the owner could not be mapped to a name during the backup.
    if (varType(owner) == varTypeBool)
    {
        CHECK(FormatError, !varBool(owner), "owner bool must be false");
        FUNCTION_TEST_RETURN(NULL);
    }

    FUNCTION_TEST_RETURN(varStr(owner));
}

// Helper to check the variant type of owner and duplicate (call in the containing context)
static const Variant *
manifestOwnerDefaultGet(const Variant *ownerDefault)
{
    FUNCTION_TEST_BEGIN();
        FUNCTION_TEST_PARAM(STRING, ownerDefault);
    FUNCTION_TEST_END();

    ASSERT(ownerDefault != NULL);

    // Bool = false means the owner was not mapped to a name
    if (varType(ownerDefault) == varTypeBool)
    {
        // Value must be false
        CHECK(FormatError, !varBool(ownerDefault), "owner bool must be false");
        FUNCTION_TEST_RETURN(BOOL_FALSE_VAR);
    }

    // Return a duplicate of the owner passed in
    FUNCTION_TEST_RETURN(varDup(ownerDefault));
}

static void
manifestLoadCallback(void *callbackData, const String *section, const String *key, const Variant *value)
{
    FUNCTION_TEST_BEGIN();
        FUNCTION_TEST_PARAM_P(VOID, callbackData);
        FUNCTION_TEST_PARAM(STRING, section);
        FUNCTION_TEST_PARAM(STRING, key);
        FUNCTION_TEST_PARAM(VARIANT, value);
    FUNCTION_TEST_END();

    ASSERT(callbackData != NULL);
    ASSERT(section != NULL);
    ASSERT(key != NULL);

    ManifestLoadData *loadData = (ManifestLoadData *)callbackData;
    Manifest *manifest = loadData->manifest;

    // -----------------------------------------------------------------------------------------------------------------------------
    if (strEq(section, MANIFEST_SECTION_TARGET_FILE_STR))
    {
        KeyValue *fileKv = varKv(value);

        MEM_CONTEXT_BEGIN(lstMemContext(manifest->pub.fileList))
        {
            ManifestLoadFound valueFound = {0};

            ManifestFile file =
            {
                .name = key,
                .reference = varStr(kvGetDefault(fileKv, MANIFEST_KEY_REFERENCE_VAR, NULL)),
            };

            // Timestamp is required so error if it is not present
            const Variant *timestamp = kvGet(fileKv, MANIFEST_KEY_TIMESTAMP_VAR);

            if (timestamp == NULL)
                THROW_FMT(FormatError, "missing timestamp for file '%s'", strZ(key));

            file.timestamp = (time_t)varUInt64(timestamp);

            // Size is required so error if it is not present.  Older versions removed the size before the backup to ensure that the
            // manifest was updated during the backup, so size can be missing in partial manifests.  This error will prevent older
            // partials from being resumed.
            const Variant *size = kvGet(fileKv, MANIFEST_KEY_SIZE_VAR);

            if (size == NULL)
                THROW_FMT(FormatError, "missing size for file '%s'", strZ(key));

            file.size = varUInt64(size);

            // If "repo-size" is not present in the manifest file, then it is the same as size (i.e. uncompressed) - to save space,
            // the repo-size is only stored in the manifest file if it is different than size.
            file.sizeRepo = varUInt64(kvGetDefault(fileKv, MANIFEST_KEY_SIZE_REPO_VAR, VARUINT64(file.size)));

            // If file size is zero then assign the static zero hash
            if (file.size == 0)
            {
                memcpy(file.checksumSha1, HASH_TYPE_SHA1_ZERO, HASH_TYPE_SHA1_SIZE_HEX + 1);
            }
            // Else if the key exists then load it.  The key might not exist if this is a partial save that was done during the
            // backup to preserve checksums for already backed up files.
            else if (kvKeyExists(fileKv, MANIFEST_KEY_CHECKSUM_VAR))
                memcpy(file.checksumSha1, strZ(varStr(kvGet(fileKv, MANIFEST_KEY_CHECKSUM_VAR))), HASH_TYPE_SHA1_SIZE_HEX + 1);

            const Variant *checksumPage = kvGetDefault(fileKv, MANIFEST_KEY_CHECKSUM_PAGE_VAR, NULL);

            if (checksumPage != NULL)
            {
                file.checksumPage = true;
                file.checksumPageError = !varBool(checksumPage);

                const Variant *checksumPageErrorList = kvGetDefault(fileKv, MANIFEST_KEY_CHECKSUM_PAGE_ERROR_VAR, NULL);

                if (checksumPageErrorList != NULL)
                    file.checksumPageErrorList = jsonFromVar(checksumPageErrorList);
            }

            if (kvKeyExists(fileKv, MANIFEST_KEY_GROUP_VAR))
            {
                valueFound.group = true;
                file.group = manifestOwnerGet(kvGet(fileKv, MANIFEST_KEY_GROUP_VAR));
            }

            if (kvKeyExists(fileKv, MANIFEST_KEY_MODE_VAR))
            {
                valueFound.mode = true;
                file.mode = cvtZToMode(strZ(varStr(kvGet(fileKv, MANIFEST_KEY_MODE_VAR))));
            }

            if (kvKeyExists(fileKv, MANIFEST_KEY_USER_VAR))
            {
                valueFound.user = true;
                file.user = manifestOwnerGet(kvGet(fileKv, MANIFEST_KEY_USER_VAR));
            }

            lstAdd(loadData->fileFoundList, &valueFound);
            manifestFileAdd(manifest, file);
        }
        MEM_CONTEXT_END();
    }

    // -----------------------------------------------------------------------------------------------------------------------------
    else if (strEq(section, MANIFEST_SECTION_TARGET_PATH_STR))
    {
        KeyValue *pathKv = varKv(value);

        MEM_CONTEXT_BEGIN(lstMemContext(manifest->pub.pathList))
        {
            ManifestLoadFound valueFound = {0};

            ManifestPath path =
            {
                .name = key,
            };

            if (kvKeyExists(pathKv, MANIFEST_KEY_GROUP_VAR))
            {
                valueFound.group = true;
                path.group = manifestOwnerGet(kvGet(pathKv, MANIFEST_KEY_GROUP_VAR));
            }

            if (kvKeyExists(pathKv, MANIFEST_KEY_MODE_VAR))
            {
                valueFound.mode = true;
                path.mode = cvtZToMode(strZ(varStr(kvGet(pathKv, MANIFEST_KEY_MODE_VAR))));
            }

            if (kvKeyExists(pathKv, MANIFEST_KEY_USER_VAR))
            {
                valueFound.user = true;
                path.user = manifestOwnerGet(kvGet(pathKv, MANIFEST_KEY_USER_VAR));
            }

            lstAdd(loadData->pathFoundList, &valueFound);
            manifestPathAdd(manifest, &path);
        }
        MEM_CONTEXT_END();
    }

    // -----------------------------------------------------------------------------------------------------------------------------
    else if (strEq(section, MANIFEST_SECTION_TARGET_LINK_STR))
    {
        KeyValue *linkKv = varKv(value);

        MEM_CONTEXT_BEGIN(lstMemContext(manifest->pub.linkList))
        {
            ManifestLoadFound valueFound = {0};

            ManifestLink link =
            {
                .name = key,
                .destination = varStr(kvGet(linkKv, MANIFEST_KEY_DESTINATION_VAR)),
            };

            if (kvKeyExists(linkKv, MANIFEST_KEY_GROUP_VAR))
            {
                valueFound.group = true;
                link.group = manifestOwnerGet(kvGet(linkKv, MANIFEST_KEY_GROUP_VAR));
            }

            if (kvKeyExists(linkKv, MANIFEST_KEY_USER_VAR))
            {
                valueFound.user = true;
                link.user = manifestOwnerGet(kvGet(linkKv, MANIFEST_KEY_USER_VAR));
            }

            lstAdd(loadData->linkFoundList, &valueFound);
            manifestLinkAdd(manifest, &link);
        }
        MEM_CONTEXT_END();
    }

    // -----------------------------------------------------------------------------------------------------------------------------
    else if (strEq(section, MANIFEST_SECTION_TARGET_FILE_DEFAULT_STR))
    {
        MEM_CONTEXT_BEGIN(loadData->memContext)
        {
            if (strEq(key, MANIFEST_KEY_GROUP_STR))
                loadData->fileGroupDefault = manifestOwnerDefaultGet(value);
            else if (strEq(key, MANIFEST_KEY_MODE_STR))
                loadData->fileModeDefault = cvtZToMode(strZ(varStr(value)));
            else if (strEq(key, MANIFEST_KEY_USER_STR))
                loadData->fileUserDefault = manifestOwnerDefaultGet(value);
        }
        MEM_CONTEXT_END();
    }

    // -----------------------------------------------------------------------------------------------------------------------------
    else if (strEq(section, MANIFEST_SECTION_TARGET_PATH_DEFAULT_STR))
    {
        MEM_CONTEXT_BEGIN(loadData->memContext)
        {
            if (strEq(key, MANIFEST_KEY_GROUP_STR))
                loadData->pathGroupDefault = manifestOwnerDefaultGet(value);
            else if (strEq(key, MANIFEST_KEY_MODE_STR))
                loadData->pathModeDefault = cvtZToMode(strZ(varStr(value)));
            else if (strEq(key, MANIFEST_KEY_USER_STR))
                loadData->pathUserDefault = manifestOwnerDefaultGet(value);
        }
        MEM_CONTEXT_END();
    }

    // -----------------------------------------------------------------------------------------------------------------------------
    else if (strEq(section, MANIFEST_SECTION_TARGET_LINK_DEFAULT_STR))
    {
        MEM_CONTEXT_BEGIN(loadData->memContext)
        {
            if (strEq(key, MANIFEST_KEY_GROUP_STR))
                loadData->linkGroupDefault = manifestOwnerDefaultGet(value);
            else if (strEq(key, MANIFEST_KEY_USER_STR))
                loadData->linkUserDefault = manifestOwnerDefaultGet(value);
        }
        MEM_CONTEXT_END();
    }

    // -----------------------------------------------------------------------------------------------------------------------------
    else if (strEq(section, MANIFEST_SECTION_BACKUP_TARGET_STR))
    {
        KeyValue *targetKv = varKv(value);
        const String *targetType = varStr(kvGet(targetKv, MANIFEST_KEY_TYPE_VAR));

        ASSERT(strEq(targetType, MANIFEST_TARGET_TYPE_LINK_STR) || strEq(targetType, MANIFEST_TARGET_TYPE_PATH_STR));

        ManifestTarget target =
        {
            .name = key,
            .file = varStr(kvGetDefault(targetKv, MANIFEST_KEY_FILE_VAR, NULL)),
            .path = varStr(kvGet(targetKv, MANIFEST_KEY_PATH_VAR)),
            .tablespaceId = cvtZToUInt(strZ(varStr(kvGetDefault(targetKv, MANIFEST_KEY_TABLESPACE_ID_VAR, VARSTRDEF("0"))))),
            .tablespaceName = varStr(kvGetDefault(targetKv, MANIFEST_KEY_TABLESPACE_NAME_VAR, NULL)),
            .type = strEq(targetType, MANIFEST_TARGET_TYPE_PATH_STR) ? manifestTargetTypePath : manifestTargetTypeLink,
        };

        manifestTargetAdd(manifest, &target);
    }

    // -----------------------------------------------------------------------------------------------------------------------------
    else if (strEq(section, MANIFEST_SECTION_DB_STR))
    {
        KeyValue *dbKv = varKv(value);

        MEM_CONTEXT_BEGIN(lstMemContext(manifest->pub.dbList))
        {
            ManifestDb db =
            {
                .name = strDup(key),
                .id = varUIntForce(kvGet(dbKv, MANIFEST_KEY_DB_ID_VAR)),
                .lastSystemId = varUIntForce(kvGet(dbKv, MANIFEST_KEY_DB_LAST_SYSTEM_ID_VAR)),
            };

            manifestDbAdd(manifest, &db);
        }
        MEM_CONTEXT_END();
    }

    // -----------------------------------------------------------------------------------------------------------------------------
    else if (strEq(section, MANIFEST_SECTION_BACKUP_STR))
    {
        MEM_CONTEXT_BEGIN(manifest->pub.memContext)
        {
            if (strEq(key, MANIFEST_KEY_BACKUP_ARCHIVE_START_STR))
                manifest->pub.data.archiveStart = strDup(varStr(value));
            else if (strEq(key, MANIFEST_KEY_BACKUP_ARCHIVE_STOP_STR))
                manifest->pub.data.archiveStop = strDup(varStr(value));
            else if (strEq(key, MANIFEST_KEY_BACKUP_LABEL_STR))
                manifest->pub.data.backupLabel = strDup(varStr(value));
            else if (strEq(key, MANIFEST_KEY_BACKUP_LSN_START_STR))
                manifest->pub.data.lsnStart = strDup(varStr(value));
            else if (strEq(key, MANIFEST_KEY_BACKUP_LSN_STOP_STR))
                manifest->pub.data.lsnStop = strDup(varStr(value));
            else if (strEq(key, MANIFEST_KEY_BACKUP_PRIOR_STR))
                manifest->pub.data.backupLabelPrior = strDup(varStr(value));
            else if (strEq(key, MANIFEST_KEY_BACKUP_TIMESTAMP_COPY_START_STR))
                manifest->pub.data.backupTimestampCopyStart = (time_t)varUInt64(value);
            else if (strEq(key, MANIFEST_KEY_BACKUP_TIMESTAMP_START_STR))
                manifest->pub.data.backupTimestampStart = (time_t)varUInt64(value);
            else if (strEq(key, MANIFEST_KEY_BACKUP_TIMESTAMP_STOP_STR))
                manifest->pub.data.backupTimestampStop = (time_t)varUInt64(value);
            else if (strEq(key, MANIFEST_KEY_BACKUP_TYPE_STR))
            {
                manifest->pub.data.backupType = (BackupType)strIdFromStr(varStr(value));
                ASSERT(
                    manifest->pub.data.backupType == backupTypeFull || manifest->pub.data.backupType == backupTypeDiff ||
                    manifest->pub.data.backupType == backupTypeIncr);
            }
        }
        MEM_CONTEXT_END();
    }

    // -----------------------------------------------------------------------------------------------------------------------------
    else if (strEq(section, MANIFEST_SECTION_BACKUP_DB_STR))
    {
        if (strEq(key, MANIFEST_KEY_DB_ID_STR))
            manifest->pub.data.pgId = varUIntForce(value);
        else if (strEq(key, MANIFEST_KEY_DB_SYSTEM_ID_STR))
            manifest->pub.data.pgSystemId = varUInt64(value);
        else if (strEq(key, MANIFEST_KEY_DB_CATALOG_VERSION_STR))
            manifest->pub.data.pgCatalogVersion = varUIntForce(value);
        else if (strEq(key, MANIFEST_KEY_DB_VERSION_STR))
            manifest->pub.data.pgVersion = pgVersionFromStr(varStr(value));
    }

    // -----------------------------------------------------------------------------------------------------------------------------
    else if (strEq(section, MANIFEST_SECTION_BACKUP_OPTION_STR))
    {
        MEM_CONTEXT_BEGIN(manifest->pub.memContext)
        {
            // Required options
            if (strEq(key, MANIFEST_KEY_OPTION_ARCHIVE_CHECK_STR))
                manifest->pub.data.backupOptionArchiveCheck = varBool(value);
            else if (strEq(key, MANIFEST_KEY_OPTION_ARCHIVE_COPY_STR))
                manifest->pub.data.backupOptionArchiveCopy = varBool(value);
            // Historically this option meant to add gz compression
            else if (strEq(key, MANIFEST_KEY_OPTION_COMPRESS_STR))
                manifest->pub.data.backupOptionCompressType = varBool(value) ? compressTypeGz : compressTypeNone;
            // This new option allows any type of compression to be specified.  It must be parsed after the option above so the
            // value does not get overwritten.  Since options are stored in alpha order this should always be true.
            else if (strEq(key, MANIFEST_KEY_OPTION_COMPRESS_TYPE_STR))
                manifest->pub.data.backupOptionCompressType = compressTypeEnum(strIdFromStr(varStr(value)));
            else if (strEq(key, MANIFEST_KEY_OPTION_HARDLINK_STR))
                manifest->pub.data.backupOptionHardLink = varBool(value);
            else if (strEq(key, MANIFEST_KEY_OPTION_ONLINE_STR))
                manifest->pub.data.backupOptionOnline = varBool(value);

            // Options that were added after v1.00 and may not be present in every manifest
            else if (strEq(key, MANIFEST_KEY_OPTION_BACKUP_STANDBY_STR))
                manifest->pub.data.backupOptionStandby = varNewBool(varBool(value));
            else if (strEq(key, MANIFEST_KEY_OPTION_BUFFER_SIZE_STR))
                manifest->pub.data.backupOptionBufferSize = varNewUInt(varUIntForce(value));
            else if (strEq(key, MANIFEST_KEY_OPTION_CHECKSUM_PAGE_STR))
                manifest->pub.data.backupOptionChecksumPage = varDup(value);
            else if (strEq(key, MANIFEST_KEY_OPTION_COMPRESS_LEVEL_STR))
                manifest->pub.data.backupOptionCompressLevel = varNewUInt(varUIntForce(value));
            else if (strEq(key, MANIFEST_KEY_OPTION_COMPRESS_LEVEL_NETWORK_STR))
                manifest->pub.data.backupOptionCompressLevelNetwork = varNewUInt(varUIntForce(value));
            else if (strEq(key, MANIFEST_KEY_OPTION_DELTA_STR))
                manifest->pub.data.backupOptionDelta = varDup(value);
            else if (strEq(key, MANIFEST_KEY_OPTION_PROCESS_MAX_STR))
                manifest->pub.data.backupOptionProcessMax = varNewUInt(varUIntForce(value));
        }
        MEM_CONTEXT_END();
    }

    FUNCTION_TEST_RETURN_VOID();
}

Manifest *
manifestNewLoad(IoRead *read)
{
    FUNCTION_LOG_BEGIN(logLevelDebug);
        FUNCTION_LOG_PARAM(IO_READ, read);
    FUNCTION_LOG_END();

    ASSERT(read != NULL);

    Manifest *this = NULL;

    OBJ_NEW_BEGIN(Manifest)
    {
        this = manifestNewInternal();

        // Load the manifest
        ManifestLoadData loadData =
        {
            .memContext = memContextNewP("load"),
            .manifest = this,
        };

        MEM_CONTEXT_BEGIN(loadData.memContext)
        {
            loadData.fileFoundList = lstNewP(sizeof(ManifestLoadFound));
            loadData.linkFoundList = lstNewP(sizeof(ManifestLoadFound));
            loadData.pathFoundList = lstNewP(sizeof(ManifestLoadFound));
        }
        MEM_CONTEXT_END();

        this->pub.info = infoNewLoad(read, manifestLoadCallback, &loadData);
        this->pub.data.backrestVersion = infoBackrestVersion(this->pub.info);

        // Process file defaults
        for (unsigned int fileIdx = 0; fileIdx < manifestFileTotal(this); fileIdx++)
        {
            ManifestFilePack **const filePack = lstGet(this->pub.fileList, fileIdx);
            ManifestFile file = manifestFileUnpack(*filePack);
            ManifestLoadFound *found = lstGet(loadData.fileFoundList, fileIdx);

            if (!found->group)
                file.group = manifestOwnerCache(this, manifestOwnerGet(loadData.fileGroupDefault));

            if (!found->mode)
                file.mode = loadData.fileModeDefault;

            if (!found->user)
                file.user = manifestOwnerCache(this, manifestOwnerGet(loadData.fileUserDefault));

            manifestFilePackUpdate(this, filePack, &file);
        }

        // Process link defaults
        for (unsigned int linkIdx = 0; linkIdx < manifestLinkTotal(this); linkIdx++)
        {
            ManifestLink *link = lstGet(this->pub.linkList, linkIdx);
            ManifestLoadFound *found = lstGet(loadData.linkFoundList, linkIdx);

            if (!found->group)
                link->group = manifestOwnerCache(this, manifestOwnerGet(loadData.linkGroupDefault));

            if (!found->user)
                link->user = manifestOwnerCache(this, manifestOwnerGet(loadData.linkUserDefault));
        }

        // Process path defaults
        for (unsigned int pathIdx = 0; pathIdx < manifestPathTotal(this); pathIdx++)
        {
            ManifestPath *path = lstGet(this->pub.pathList, pathIdx);
            ManifestLoadFound *found = lstGet(loadData.pathFoundList, pathIdx);

            if (!found->group)
                path->group = manifestOwnerCache(this, manifestOwnerGet(loadData.pathGroupDefault));

            if (!found->mode)
                path->mode = loadData.pathModeDefault;

            if (!found->user)
                path->user = manifestOwnerCache(this, manifestOwnerGet(loadData.pathUserDefault));
        }

        // Sort the lists.  They should already be sorted in the file but it is possible that this system has a different collation
        // that renders that sort useless.
        //
        // This must happen *after* the default processing because found lists are in natural file order and it is not worth writing
        // comparator routines for them.
        lstSort(this->pub.dbList, sortOrderAsc);
        lstSort(this->pub.fileList, sortOrderAsc);
        lstSort(this->pub.linkList, sortOrderAsc);
        lstSort(this->pub.pathList, sortOrderAsc);
        lstSort(this->pub.targetList, sortOrderAsc);

        // Make sure the base path exists
        manifestTargetBase(this);

        // Discard the context holding temporary load data
        memContextDiscard();
    }
    OBJ_NEW_END();

    FUNCTION_LOG_RETURN(MANIFEST, this);
}

/**********************************************************************************************************************************/
typedef struct ManifestSaveData
{
    Manifest *manifest;                                             // Manifest object to be saved

    const Variant *userDefault;                                     // Default user
    const Variant *groupDefault;                                    // Default group
    mode_t fileModeDefault;                                         // File default mode
    mode_t pathModeDefault;                                         // Path default mode
} ManifestSaveData;

// Helper to convert the owner MCV to a default.  If the input is NULL boolean false should be returned, else the owner string.
static const Variant *
manifestOwnerVar(const String *ownerDefault)
{
    FUNCTION_TEST_BEGIN();
        FUNCTION_TEST_PARAM(STRING, ownerDefault);
    FUNCTION_TEST_END();

    FUNCTION_TEST_RETURN(ownerDefault == NULL ? BOOL_FALSE_VAR : varNewStr(ownerDefault));
}

static void
manifestSaveCallback(void *callbackData, const String *sectionNext, InfoSave *infoSaveData)
{
    FUNCTION_TEST_BEGIN();
        FUNCTION_TEST_PARAM_P(VOID, callbackData);
        FUNCTION_TEST_PARAM(STRING, sectionNext);
        FUNCTION_TEST_PARAM(INFO_SAVE, infoSaveData);
    FUNCTION_TEST_END();

    ASSERT(callbackData != NULL);
    ASSERT(infoSaveData != NULL);

    ManifestSaveData *saveData = (ManifestSaveData *)callbackData;
    Manifest *manifest = saveData->manifest;

    // -----------------------------------------------------------------------------------------------------------------------------
    if (infoSaveSection(infoSaveData, MANIFEST_SECTION_BACKUP_STR, sectionNext))
    {
        if (manifest->pub.data.archiveStart != NULL)
        {
            infoSaveValue(
                infoSaveData, MANIFEST_SECTION_BACKUP_STR, MANIFEST_KEY_BACKUP_ARCHIVE_START_STR,
                jsonFromStr(manifest->pub.data.archiveStart));
        }

        if (manifest->pub.data.archiveStop != NULL)
        {
            infoSaveValue(
                infoSaveData, MANIFEST_SECTION_BACKUP_STR, MANIFEST_KEY_BACKUP_ARCHIVE_STOP_STR,
                jsonFromStr(manifest->pub.data.archiveStop));
        }

        infoSaveValue(
            infoSaveData, MANIFEST_SECTION_BACKUP_STR, MANIFEST_KEY_BACKUP_LABEL_STR,
            jsonFromStr(manifest->pub.data.backupLabel));

        if (manifest->pub.data.lsnStart != NULL)
        {
            infoSaveValue(
                infoSaveData, MANIFEST_SECTION_BACKUP_STR, MANIFEST_KEY_BACKUP_LSN_START_STR,
                jsonFromStr(manifest->pub.data.lsnStart));
        }

        if (manifest->pub.data.lsnStop != NULL)
        {
            infoSaveValue(
                infoSaveData, MANIFEST_SECTION_BACKUP_STR, MANIFEST_KEY_BACKUP_LSN_STOP_STR,
                jsonFromStr(manifest->pub.data.lsnStop));
        }

        if (manifest->pub.data.backupLabelPrior != NULL)
        {
            infoSaveValue(
                infoSaveData, MANIFEST_SECTION_BACKUP_STR, MANIFEST_KEY_BACKUP_PRIOR_STR,
                jsonFromStr(manifest->pub.data.backupLabelPrior));
        }

        infoSaveValue(
            infoSaveData, MANIFEST_SECTION_BACKUP_STR, MANIFEST_KEY_BACKUP_TIMESTAMP_COPY_START_STR,
            jsonFromInt64(manifest->pub.data.backupTimestampCopyStart));
        infoSaveValue(
            infoSaveData, MANIFEST_SECTION_BACKUP_STR, MANIFEST_KEY_BACKUP_TIMESTAMP_START_STR,
            jsonFromInt64(manifest->pub.data.backupTimestampStart));
        infoSaveValue(
            infoSaveData, MANIFEST_SECTION_BACKUP_STR, MANIFEST_KEY_BACKUP_TIMESTAMP_STOP_STR,
            jsonFromInt64(manifest->pub.data.backupTimestampStop));
        infoSaveValue(
            infoSaveData, MANIFEST_SECTION_BACKUP_STR, MANIFEST_KEY_BACKUP_TYPE_STR,
            jsonFromStr(strIdToStr(manifest->pub.data.backupType)));
    }

    // -----------------------------------------------------------------------------------------------------------------------------
    if (infoSaveSection(infoSaveData, MANIFEST_SECTION_BACKUP_DB_STR, sectionNext))
    {
        infoSaveValue(
            infoSaveData, MANIFEST_SECTION_BACKUP_DB_STR, MANIFEST_KEY_DB_CATALOG_VERSION_STR,
            jsonFromUInt(manifest->pub.data.pgCatalogVersion));
        infoSaveValue(
            infoSaveData, MANIFEST_SECTION_BACKUP_DB_STR, STRDEF("db-control-version"),
            jsonFromUInt(pgControlVersion(manifest->pub.data.pgVersion)));
        infoSaveValue(
            infoSaveData, MANIFEST_SECTION_BACKUP_DB_STR, MANIFEST_KEY_DB_ID_STR, jsonFromUInt(manifest->pub.data.pgId));
        infoSaveValue(
            infoSaveData, MANIFEST_SECTION_BACKUP_DB_STR, MANIFEST_KEY_DB_SYSTEM_ID_STR,
            jsonFromUInt64(manifest->pub.data.pgSystemId));
        infoSaveValue(
            infoSaveData, MANIFEST_SECTION_BACKUP_DB_STR, MANIFEST_KEY_DB_VERSION_STR,
            jsonFromStr(pgVersionToStr(manifest->pub.data.pgVersion)));
    }

    // -----------------------------------------------------------------------------------------------------------------------------
    if (infoSaveSection(infoSaveData, MANIFEST_SECTION_BACKUP_OPTION_STR, sectionNext))
    {
        infoSaveValue(
            infoSaveData, MANIFEST_SECTION_BACKUP_OPTION_STR, MANIFEST_KEY_OPTION_ARCHIVE_CHECK_STR,
            jsonFromBool(manifest->pub.data.backupOptionArchiveCheck));
        infoSaveValue(
            infoSaveData, MANIFEST_SECTION_BACKUP_OPTION_STR, MANIFEST_KEY_OPTION_ARCHIVE_COPY_STR,
            jsonFromBool(manifest->pub.data.backupOptionArchiveCopy));

        if (manifest->pub.data.backupOptionStandby != NULL)
        {
            infoSaveValue(
                infoSaveData, MANIFEST_SECTION_BACKUP_OPTION_STR, MANIFEST_KEY_OPTION_BACKUP_STANDBY_STR,
                jsonFromVar(manifest->pub.data.backupOptionStandby));
        }

        if (manifest->pub.data.backupOptionBufferSize != NULL)
        {
            infoSaveValue(
                infoSaveData, MANIFEST_SECTION_BACKUP_OPTION_STR, MANIFEST_KEY_OPTION_BUFFER_SIZE_STR,
                jsonFromVar(manifest->pub.data.backupOptionBufferSize));
        }

        if (manifest->pub.data.backupOptionChecksumPage != NULL)
        {
            infoSaveValue(
                infoSaveData, MANIFEST_SECTION_BACKUP_OPTION_STR, MANIFEST_KEY_OPTION_CHECKSUM_PAGE_STR,
                jsonFromVar(manifest->pub.data.backupOptionChecksumPage));
        }

        // Set the option when compression is turned on.  In older versions this also implied gz compression but in newer versions
        // the type option must also be set if compression is not gz.
        infoSaveValue(
            infoSaveData, MANIFEST_SECTION_BACKUP_OPTION_STR, MANIFEST_KEY_OPTION_COMPRESS_STR,
            jsonFromBool(manifest->pub.data.backupOptionCompressType != compressTypeNone));

        if (manifest->pub.data.backupOptionCompressLevel != NULL)
        {
            infoSaveValue(
                infoSaveData, MANIFEST_SECTION_BACKUP_OPTION_STR, MANIFEST_KEY_OPTION_COMPRESS_LEVEL_STR,
                jsonFromVar(manifest->pub.data.backupOptionCompressLevel));
        }

        if (manifest->pub.data.backupOptionCompressLevelNetwork != NULL)
        {
            infoSaveValue(
                infoSaveData, MANIFEST_SECTION_BACKUP_OPTION_STR, MANIFEST_KEY_OPTION_COMPRESS_LEVEL_NETWORK_STR,
                jsonFromVar(manifest->pub.data.backupOptionCompressLevelNetwork));
        }

        // Set the compression type.  Older versions will ignore this and assume gz compression if the compress option is set.
        infoSaveValue(
            infoSaveData, MANIFEST_SECTION_BACKUP_OPTION_STR, MANIFEST_KEY_OPTION_COMPRESS_TYPE_STR,
            jsonFromStr(compressTypeStr(manifest->pub.data.backupOptionCompressType)));

        if (manifest->pub.data.backupOptionDelta != NULL)
        {
            infoSaveValue(
                infoSaveData, MANIFEST_SECTION_BACKUP_OPTION_STR, MANIFEST_KEY_OPTION_DELTA_STR,
                jsonFromVar(manifest->pub.data.backupOptionDelta));
        }

        infoSaveValue(
            infoSaveData, MANIFEST_SECTION_BACKUP_OPTION_STR, MANIFEST_KEY_OPTION_HARDLINK_STR,
            jsonFromBool(manifest->pub.data.backupOptionHardLink));
        infoSaveValue(
            infoSaveData, MANIFEST_SECTION_BACKUP_OPTION_STR, MANIFEST_KEY_OPTION_ONLINE_STR,
            jsonFromBool(manifest->pub.data.backupOptionOnline));

        if (manifest->pub.data.backupOptionProcessMax != NULL)
        {
            infoSaveValue(
                infoSaveData, MANIFEST_SECTION_BACKUP_OPTION_STR, MANIFEST_KEY_OPTION_PROCESS_MAX_STR,
                jsonFromVar(manifest->pub.data.backupOptionProcessMax));
        }
    }

    // -----------------------------------------------------------------------------------------------------------------------------
    if (infoSaveSection(infoSaveData, MANIFEST_SECTION_BACKUP_TARGET_STR, sectionNext))
    {
        MEM_CONTEXT_TEMP_RESET_BEGIN()
        {
            for (unsigned int targetIdx = 0; targetIdx < manifestTargetTotal(manifest); targetIdx++)
            {
                const ManifestTarget *target = manifestTarget(manifest, targetIdx);
                KeyValue *targetKv = kvNew();

                if (target->file != NULL)
                    kvPut(targetKv, MANIFEST_KEY_FILE_VAR, VARSTR(target->file));

                kvPut(targetKv, MANIFEST_KEY_PATH_VAR, VARSTR(target->path));

                if (target->tablespaceId != 0)
                    kvPut(targetKv, MANIFEST_KEY_TABLESPACE_ID_VAR, VARSTR(strNewFmt("%u", target->tablespaceId)));

                if (target->tablespaceName != NULL)
                    kvPut(targetKv, MANIFEST_KEY_TABLESPACE_NAME_VAR, VARSTR(target->tablespaceName));

                kvPut(
                    targetKv, MANIFEST_KEY_TYPE_VAR,
                    VARSTR(
                        target->type == manifestTargetTypePath ?
                            MANIFEST_TARGET_TYPE_PATH_STR : MANIFEST_TARGET_TYPE_LINK_STR));

                infoSaveValue(infoSaveData, MANIFEST_SECTION_BACKUP_TARGET_STR, target->name, jsonFromKv(targetKv));

                MEM_CONTEXT_TEMP_RESET(1000);
            }
        }
        MEM_CONTEXT_TEMP_END();
    }

    // -----------------------------------------------------------------------------------------------------------------------------
    if (infoSaveSection(infoSaveData, MANIFEST_SECTION_DB_STR, sectionNext))
    {
        MEM_CONTEXT_TEMP_RESET_BEGIN()
        {
            for (unsigned int dbIdx = 0; dbIdx < manifestDbTotal(manifest); dbIdx++)
            {
                const ManifestDb *db = manifestDb(manifest, dbIdx);
                KeyValue *dbKv = kvNew();

                kvPut(dbKv, MANIFEST_KEY_DB_ID_VAR, VARUINT(db->id));
                kvPut(dbKv, MANIFEST_KEY_DB_LAST_SYSTEM_ID_VAR, VARUINT(db->lastSystemId));

                infoSaveValue(infoSaveData, MANIFEST_SECTION_DB_STR, db->name, jsonFromKv(dbKv));

                MEM_CONTEXT_TEMP_RESET(1000);
            }
        }
        MEM_CONTEXT_TEMP_END();
    }

    // -----------------------------------------------------------------------------------------------------------------------------
    if (infoSaveSection(infoSaveData, MANIFEST_SECTION_TARGET_FILE_STR, sectionNext))
    {
        MEM_CONTEXT_TEMP_RESET_BEGIN()
        {
            for (unsigned int fileIdx = 0; fileIdx < manifestFileTotal(manifest); fileIdx++)
            {
                const ManifestFile file = manifestFile(manifest, fileIdx);
                KeyValue *fileKv = kvNew();

                // Save if the file size is not zero and the checksum exists.  The checksum might not exist if this is a partial
                // save performed during a backup.
                if (file.size != 0 && file.checksumSha1[0] != 0)
                    kvPut(fileKv, MANIFEST_KEY_CHECKSUM_VAR, VARSTRZ(file.checksumSha1));

                if (file.checksumPage)
                {
                    kvPut(fileKv, MANIFEST_KEY_CHECKSUM_PAGE_VAR, VARBOOL(!file.checksumPageError));

                    if (file.checksumPageErrorList != NULL)
                        kvPut(fileKv, MANIFEST_KEY_CHECKSUM_PAGE_ERROR_VAR, jsonToVar(file.checksumPageErrorList));
                }

<<<<<<< HEAD
                if (!varEq(manifestOwnerVar(file.group), saveData->fileGroupDefault))
                    kvPut(fileKv, MANIFEST_KEY_GROUP_VAR, manifestOwnerVar(file.group));
=======
                if (!varEq(manifestOwnerVar(file->group), saveData->groupDefault))
                    kvPut(fileKv, MANIFEST_KEY_GROUP_VAR, manifestOwnerVar(file->group));
>>>>>>> 4a73a028

                if (file.mode != saveData->fileModeDefault)
                    kvPut(fileKv, MANIFEST_KEY_MODE_VAR, VARSTR(strNewFmt("%04o", file.mode)));

                if (file.reference != NULL)
                    kvPut(fileKv, MANIFEST_KEY_REFERENCE_VAR, VARSTR(file.reference));

                if (file.sizeRepo != file.size)
                    kvPut(fileKv, MANIFEST_KEY_SIZE_REPO_VAR, varNewUInt64(file.sizeRepo));

                kvPut(fileKv, MANIFEST_KEY_SIZE_VAR, varNewUInt64(file.size));

                kvPut(fileKv, MANIFEST_KEY_TIMESTAMP_VAR, varNewUInt64((uint64_t)file.timestamp));

<<<<<<< HEAD
                if (!varEq(manifestOwnerVar(file.user), saveData->fileUserDefault))
                    kvPut(fileKv, MANIFEST_KEY_USER_VAR, manifestOwnerVar(file.user));
=======
                if (!varEq(manifestOwnerVar(file->user), saveData->userDefault))
                    kvPut(fileKv, MANIFEST_KEY_USER_VAR, manifestOwnerVar(file->user));
>>>>>>> 4a73a028

                infoSaveValue(infoSaveData, MANIFEST_SECTION_TARGET_FILE_STR, file.name, jsonFromKv(fileKv));

                MEM_CONTEXT_TEMP_RESET(1000);
            }
        }
        MEM_CONTEXT_TEMP_END();
    }

    // -----------------------------------------------------------------------------------------------------------------------------
    if (infoSaveSection(infoSaveData, MANIFEST_SECTION_TARGET_FILE_DEFAULT_STR, sectionNext))
    {
        infoSaveValue(
            infoSaveData, MANIFEST_SECTION_TARGET_FILE_DEFAULT_STR, MANIFEST_KEY_GROUP_STR,
            jsonFromVar(saveData->groupDefault));
        infoSaveValue(
            infoSaveData, MANIFEST_SECTION_TARGET_FILE_DEFAULT_STR, MANIFEST_KEY_MODE_STR,
            jsonFromStr(strNewFmt("%04o", saveData->fileModeDefault)));
        infoSaveValue(
            infoSaveData, MANIFEST_SECTION_TARGET_FILE_DEFAULT_STR, MANIFEST_KEY_USER_STR,
            jsonFromVar(saveData->userDefault));
    }

    // -----------------------------------------------------------------------------------------------------------------------------
    if (infoSaveSection(infoSaveData, MANIFEST_SECTION_TARGET_LINK_STR, sectionNext))
    {
        MEM_CONTEXT_TEMP_RESET_BEGIN()
        {
            for (unsigned int linkIdx = 0; linkIdx < manifestLinkTotal(manifest); linkIdx++)
            {
                const ManifestLink *link = manifestLink(manifest, linkIdx);
                KeyValue *linkKv = kvNew();

                if (!varEq(manifestOwnerVar(link->user), saveData->userDefault))
                    kvPut(linkKv, MANIFEST_KEY_USER_VAR, manifestOwnerVar(link->user));

                if (!varEq(manifestOwnerVar(link->group), saveData->groupDefault))
                    kvPut(linkKv, MANIFEST_KEY_GROUP_VAR, manifestOwnerVar(link->group));

                kvPut(linkKv, MANIFEST_KEY_DESTINATION_VAR, VARSTR(link->destination));

                infoSaveValue(infoSaveData, MANIFEST_SECTION_TARGET_LINK_STR, link->name, jsonFromKv(linkKv));

                MEM_CONTEXT_TEMP_RESET(1000);
            }
        }
        MEM_CONTEXT_TEMP_END();
    }

    // -----------------------------------------------------------------------------------------------------------------------------
    if (infoSaveSection(infoSaveData, MANIFEST_SECTION_TARGET_LINK_DEFAULT_STR, sectionNext))
    {
        if (manifestLinkTotal(manifest) > 0)
        {
            infoSaveValue(
                infoSaveData, MANIFEST_SECTION_TARGET_LINK_DEFAULT_STR, MANIFEST_KEY_GROUP_STR,
                jsonFromVar(saveData->groupDefault));
            infoSaveValue(
                infoSaveData, MANIFEST_SECTION_TARGET_LINK_DEFAULT_STR, MANIFEST_KEY_USER_STR,
                jsonFromVar(saveData->userDefault));
        }
    }

    // -----------------------------------------------------------------------------------------------------------------------------
    if (infoSaveSection(infoSaveData, MANIFEST_SECTION_TARGET_PATH_STR, sectionNext))
    {
        MEM_CONTEXT_TEMP_RESET_BEGIN()
        {
            for (unsigned int pathIdx = 0; pathIdx < manifestPathTotal(manifest); pathIdx++)
            {
                const ManifestPath *path = manifestPath(manifest, pathIdx);
                KeyValue *pathKv = kvNew();

                if (!varEq(manifestOwnerVar(path->group), saveData->groupDefault))
                    kvPut(pathKv, MANIFEST_KEY_GROUP_VAR, manifestOwnerVar(path->group));

                if (path->mode != saveData->pathModeDefault)
                    kvPut(pathKv, MANIFEST_KEY_MODE_VAR, VARSTR(strNewFmt("%04o", path->mode)));

                if (!varEq(manifestOwnerVar(path->user), saveData->userDefault))
                    kvPut(pathKv, MANIFEST_KEY_USER_VAR, manifestOwnerVar(path->user));

                infoSaveValue(infoSaveData, MANIFEST_SECTION_TARGET_PATH_STR, path->name, jsonFromKv(pathKv));

                MEM_CONTEXT_TEMP_RESET(1000);
            }
        }
        MEM_CONTEXT_TEMP_END();
    }

    // -----------------------------------------------------------------------------------------------------------------------------
    if (infoSaveSection(infoSaveData, MANIFEST_SECTION_TARGET_PATH_DEFAULT_STR, sectionNext))
    {
        infoSaveValue(
            infoSaveData, MANIFEST_SECTION_TARGET_PATH_DEFAULT_STR, MANIFEST_KEY_GROUP_STR,
            jsonFromVar(saveData->groupDefault));
        infoSaveValue(
            infoSaveData, MANIFEST_SECTION_TARGET_PATH_DEFAULT_STR, MANIFEST_KEY_MODE_STR,
            jsonFromStr(strNewFmt("%04o", saveData->pathModeDefault)));
        infoSaveValue(
            infoSaveData, MANIFEST_SECTION_TARGET_PATH_DEFAULT_STR, MANIFEST_KEY_USER_STR,
            jsonFromVar(saveData->userDefault));
    }

    FUNCTION_TEST_RETURN_VOID();
}

void
manifestSave(Manifest *this, IoWrite *write)
{
    FUNCTION_LOG_BEGIN(logLevelDebug);
        FUNCTION_LOG_PARAM(MANIFEST, this);
        FUNCTION_LOG_PARAM(IO_WRITE, write);
    FUNCTION_LOG_END();

    ASSERT(this != NULL);
    ASSERT(write != NULL);

    MEM_CONTEXT_TEMP_BEGIN()
    {
        // Files can be added from outside the manifest so make sure they are sorted
        lstSort(this->pub.fileList, sortOrderAsc);

        // Set default values based on the base path
        const ManifestPath *const pathBase = manifestPathFind(this, MANIFEST_TARGET_PGDATA_STR);

        ManifestSaveData saveData =
        {
            .manifest = this,
            .userDefault = manifestOwnerVar(pathBase->user),
            .groupDefault = manifestOwnerVar(pathBase->group),
            .fileModeDefault = pathBase->mode & (S_IRUSR | S_IWUSR | S_IRGRP),
            .pathModeDefault = pathBase->mode,
        };

<<<<<<< HEAD
        // Get default file values
        MostCommonValue *fileGroupMcv = mcvNew();
        MostCommonValue *fileModeMcv = mcvNew();
        MostCommonValue *fileUserMcv = mcvNew();

        ASSERT(manifestFileTotal(this) > 0);

        for (unsigned int fileIdx = 0; fileIdx < manifestFileTotal(this); fileIdx++)
        {
            const ManifestFile file = manifestFile(this, fileIdx);

            mcvUpdate(fileGroupMcv, VARSTR(file.group));
            mcvUpdate(fileModeMcv, VARUINT(file.mode));
            mcvUpdate(fileUserMcv, VARSTR(file.user));
        }

        saveData.fileGroupDefault = manifestOwnerVar(varStr(mcvResult(fileGroupMcv)));
        saveData.fileModeDefault = (mode_t)varUInt(mcvResult(fileModeMcv));
        saveData.fileUserDefault = manifestOwnerVar(varStr(mcvResult(fileUserMcv)));

        // Get default link values
        if (manifestLinkTotal(this) > 0)
        {
            MostCommonValue *linkGroupMcv = mcvNew();
            MostCommonValue *linkUserMcv = mcvNew();

            for (unsigned int linkIdx = 0; linkIdx < manifestLinkTotal(this); linkIdx++)
            {
                const ManifestLink *link = manifestLink(this, linkIdx);

                mcvUpdate(linkGroupMcv, VARSTR(link->group));
                mcvUpdate(linkUserMcv, VARSTR(link->user));
            }

            saveData.linkGroupDefault = manifestOwnerVar(varStr(mcvResult(linkGroupMcv)));
            saveData.linkUserDefault = manifestOwnerVar(varStr(mcvResult(linkUserMcv)));
        }

        // Get default path values
        MostCommonValue *pathGroupMcv = mcvNew();
        MostCommonValue *pathModeMcv = mcvNew();
        MostCommonValue *pathUserMcv = mcvNew();

        ASSERT(manifestPathTotal(this) > 0);

        for (unsigned int pathIdx = 0; pathIdx < manifestPathTotal(this); pathIdx++)
        {
            const ManifestPath *path = manifestPath(this, pathIdx);

            mcvUpdate(pathGroupMcv, VARSTR(path->group));
            mcvUpdate(pathModeMcv, VARUINT(path->mode));
            mcvUpdate(pathUserMcv, VARSTR(path->user));
        }

        saveData.pathGroupDefault = manifestOwnerVar(varStr(mcvResult(pathGroupMcv)));
        saveData.pathModeDefault = (mode_t)varUInt(mcvResult(pathModeMcv));
        saveData.pathUserDefault = manifestOwnerVar(varStr(mcvResult(pathUserMcv)));

=======
>>>>>>> 4a73a028
        // Save manifest
        infoSave(this->pub.info, write, manifestSaveCallback, &saveData);
    }
    MEM_CONTEXT_TEMP_END();

    FUNCTION_LOG_RETURN_VOID();
}

/**********************************************************************************************************************************/
void
manifestValidate(Manifest *this, bool strict)
{
    FUNCTION_LOG_BEGIN(logLevelDebug);
        FUNCTION_LOG_PARAM(MANIFEST, this);
        FUNCTION_LOG_PARAM(BOOL, strict);
    FUNCTION_LOG_END();

    ASSERT(this != NULL);

    MEM_CONTEXT_TEMP_BEGIN()
    {
        String *error = strNew();

        // Validate files
        for (unsigned int fileIdx = 0; fileIdx < manifestFileTotal(this); fileIdx++)
        {
            const ManifestFile file = manifestFile(this, fileIdx);

            // All files must have a checksum
            if (file.checksumSha1[0] == '\0')
                strCatFmt(error, "\nmissing checksum for file '%s'", strZ(file.name));

            // These are strict checks to be performed only after a backup and before the final manifest save
            if (strict)
            {
                // Zero-length files must have a specific checksum
                if (file.size == 0 && !strEqZ(HASH_TYPE_SHA1_ZERO_STR, file.checksumSha1))
                    strCatFmt(error, "\ninvalid checksum '%s' for zero size file '%s'", file.checksumSha1, strZ(file.name));

                // Non-zero size files must have non-zero repo size
                if (file.sizeRepo == 0 && file.size != 0)
                    strCatFmt(error, "\nrepo size must be > 0 for file '%s'", strZ(file.name));
            }
        }

        // Throw exception when there are errors
        if (strSize(error) > 0)
            THROW_FMT(FormatError, "manifest validation failed:%s", strZ(error));
    }
    MEM_CONTEXT_TEMP_END();

    FUNCTION_LOG_RETURN_VOID();
}

/***********************************************************************************************************************************
Db functions and getters/setters
***********************************************************************************************************************************/
const ManifestDb *
manifestDbFind(const Manifest *this, const String *name)
{
    FUNCTION_TEST_BEGIN();
        FUNCTION_TEST_PARAM(MANIFEST, this);
        FUNCTION_TEST_PARAM(STRING, name);
    FUNCTION_TEST_END();

    ASSERT(this != NULL);
    ASSERT(name != NULL);

    const ManifestDb *result = lstFind(this->pub.dbList, &name);

    if (result == NULL)
        THROW_FMT(AssertError, "unable to find '%s' in manifest db list", strZ(name));

    FUNCTION_TEST_RETURN(result);
}

/***********************************************************************************************************************************
File functions and getters/setters
***********************************************************************************************************************************/
static ManifestFilePack **
manifestFilePackFindInternal(const Manifest *this, const String *name)
{
    FUNCTION_TEST_BEGIN();
        FUNCTION_TEST_PARAM(MANIFEST, this);
        FUNCTION_TEST_PARAM(STRING, name);
    FUNCTION_TEST_END();

    ASSERT(this != NULL);
    ASSERT(name != NULL);

    ManifestFilePack **const filePack = lstFind(this->pub.fileList, &name);

    if (filePack == NULL)
        THROW_FMT(AssertError, "unable to find '%s' in manifest file list", strZ(name));

    FUNCTION_TEST_RETURN(filePack);
}

const ManifestFilePack *
manifestFilePackFind(const Manifest *this, const String *name)
{
    FUNCTION_TEST_BEGIN();
        FUNCTION_TEST_PARAM(MANIFEST, this);
        FUNCTION_TEST_PARAM(STRING, name);
    FUNCTION_TEST_END();

    ASSERT(this != NULL);
    ASSERT(name != NULL);

    FUNCTION_TEST_RETURN(*manifestFilePackFindInternal(this, name));
}

void
manifestFileRemove(const Manifest *this, const String *name)
{
    FUNCTION_TEST_BEGIN();
        FUNCTION_TEST_PARAM(MANIFEST, this);
        FUNCTION_TEST_PARAM(STRING, name);
    FUNCTION_TEST_END();

    ASSERT(this != NULL);
    ASSERT(name != NULL);

    if (!lstRemove(this->pub.fileList, &name))
        THROW_FMT(AssertError, "unable to remove '%s' from manifest file list", strZ(name));

    FUNCTION_TEST_RETURN_VOID();
}

void
manifestFileUpdate(
    Manifest *const this, const String *const name, const uint64_t size, const uint64_t sizeRepo, const char *const checksumSha1,
    const Variant *const reference, const bool checksumPage, const bool checksumPageError,
    const String *const checksumPageErrorList)
{
    FUNCTION_TEST_BEGIN();
        FUNCTION_TEST_PARAM(MANIFEST, this);
        FUNCTION_TEST_PARAM(STRING, name);
        FUNCTION_TEST_PARAM(UINT64, size);
        FUNCTION_TEST_PARAM(UINT64, sizeRepo);
        FUNCTION_TEST_PARAM(STRINGZ, checksumSha1);
        FUNCTION_TEST_PARAM(VARIANT, reference);
        FUNCTION_TEST_PARAM(BOOL, checksumPage);
        FUNCTION_TEST_PARAM(BOOL, checksumPageError);
        FUNCTION_TEST_PARAM(STRING, checksumPageErrorList);
    FUNCTION_TEST_END();

    ASSERT(this != NULL);
    ASSERT(name != NULL);
    ASSERT(
        (!checksumPage && !checksumPageError && checksumPageErrorList == NULL) ||
        (checksumPage && !checksumPageError && checksumPageErrorList == NULL) || (checksumPage && checksumPageError));

    ManifestFilePack **const filePack = manifestFilePackFindInternal(this, name);
    ManifestFile file = manifestFileUnpack(*filePack);

    // Update reference if set
    if (reference != NULL)
    {
        if (varStr(reference) == NULL)
            file.reference = NULL;
        else
            file.reference = strLstAddIfMissing(this->referenceList, varStr(reference));
    }

    // Update checksum if set
    if (checksumSha1 != NULL)
        memcpy(file.checksumSha1, checksumSha1, HASH_TYPE_SHA1_SIZE_HEX + 1);

    // Update repo size
    file.size = size;
    file.sizeRepo = sizeRepo;

    // Update checksum page info
    file.checksumPage = checksumPage;
    file.checksumPageError = checksumPageError;
    file.checksumPageErrorList = checksumPageErrorList;

    manifestFilePackUpdate(this, filePack, &file);

    FUNCTION_TEST_RETURN_VOID();
}

/***********************************************************************************************************************************
Link functions and getters/setters
***********************************************************************************************************************************/
const ManifestLink *
manifestLinkFind(const Manifest *this, const String *name)
{
    FUNCTION_TEST_BEGIN();
        FUNCTION_TEST_PARAM(MANIFEST, this);
        FUNCTION_TEST_PARAM(STRING, name);
    FUNCTION_TEST_END();

    ASSERT(this != NULL);
    ASSERT(name != NULL);

    const ManifestLink *result = lstFind(this->pub.linkList, &name);

    if (result == NULL)
        THROW_FMT(AssertError, "unable to find '%s' in manifest link list", strZ(name));

    FUNCTION_TEST_RETURN(result);
}

void
manifestLinkRemove(const Manifest *this, const String *name)
{
    FUNCTION_TEST_BEGIN();
        FUNCTION_TEST_PARAM(MANIFEST, this);
        FUNCTION_TEST_PARAM(STRING, name);
    FUNCTION_TEST_END();

    ASSERT(this != NULL);
    ASSERT(name != NULL);

    if (!lstRemove(this->pub.linkList, &name))
        THROW_FMT(AssertError, "unable to remove '%s' from manifest link list", strZ(name));

    FUNCTION_TEST_RETURN_VOID();
}

void
manifestLinkUpdate(const Manifest *this, const String *name, const String *destination)
{
    FUNCTION_TEST_BEGIN();
        FUNCTION_TEST_PARAM(MANIFEST, this);
        FUNCTION_TEST_PARAM(STRING, name);
        FUNCTION_TEST_PARAM(STRING, destination);
    FUNCTION_TEST_END();

    ASSERT(this != NULL);
    ASSERT(name != NULL);
    ASSERT(destination != NULL);

    ManifestLink *link = (ManifestLink *)manifestLinkFind(this, name);

    MEM_CONTEXT_BEGIN(lstMemContext(this->pub.linkList))
    {
        if (!strEq(link->destination, destination))
            link->destination = strDup(destination);
    }
    MEM_CONTEXT_END();

    FUNCTION_TEST_RETURN_VOID();
}

/***********************************************************************************************************************************
Path functions and getters/setters
***********************************************************************************************************************************/
const ManifestPath *
manifestPathFind(const Manifest *this, const String *name)
{
    FUNCTION_TEST_BEGIN();
        FUNCTION_TEST_PARAM(MANIFEST, this);
        FUNCTION_TEST_PARAM(STRING, name);
    FUNCTION_TEST_END();

    ASSERT(this != NULL);
    ASSERT(name != NULL);

    const ManifestPath *result = lstFind(this->pub.pathList, &name);

    if (result == NULL)
        THROW_FMT(AssertError, "unable to find '%s' in manifest path list", strZ(name));

    FUNCTION_TEST_RETURN(result);
}

String *
manifestPathPg(const String *manifestPath)
{
    FUNCTION_TEST_BEGIN();
        FUNCTION_TEST_PARAM(STRING, manifestPath);
    FUNCTION_TEST_END();

    ASSERT(manifestPath != NULL);

    // If something in pg_data/
    if (strBeginsWith(manifestPath, STRDEF(MANIFEST_TARGET_PGDATA "/")))
    {
        FUNCTION_TEST_RETURN(strNewZ(strZ(manifestPath) + sizeof(MANIFEST_TARGET_PGDATA)));
    }
    // Else not pg_data (this is faster since the length of everything else will be different than pg_data)
    else if (!strEq(manifestPath, MANIFEST_TARGET_PGDATA_STR))
    {
        // A tablespace target is the only valid option if not pg_data or pg_data/
        ASSERT(
            strEq(manifestPath, MANIFEST_TARGET_PGTBLSPC_STR) || strBeginsWith(manifestPath, STRDEF(MANIFEST_TARGET_PGTBLSPC "/")));

        FUNCTION_TEST_RETURN(strDup(manifestPath));
    }

    FUNCTION_TEST_RETURN(NULL);
}

/***********************************************************************************************************************************
Target functions and getters/setters
***********************************************************************************************************************************/
const ManifestTarget *
manifestTargetFind(const Manifest *this, const String *name)
{
    FUNCTION_TEST_BEGIN();
        FUNCTION_TEST_PARAM(MANIFEST, this);
        FUNCTION_TEST_PARAM(STRING, name);
    FUNCTION_TEST_END();

    ASSERT(this != NULL);
    ASSERT(name != NULL);

    const ManifestTarget *result = lstFind(this->pub.targetList, &name);

    if (result == NULL)
        THROW_FMT(AssertError, "unable to find '%s' in manifest target list", strZ(name));

    FUNCTION_TEST_RETURN(result);
}

String *
manifestTargetPath(const Manifest *this, const ManifestTarget *target)
{
    FUNCTION_TEST_BEGIN();
        FUNCTION_TEST_PARAM(MANIFEST, this);
        FUNCTION_TEST_PARAM(MANIFEST_TARGET, target);
    FUNCTION_TEST_END();

    ASSERT(this != NULL);
    ASSERT(target != NULL);

    // If the target path is already absolute then just return it
    if (strBeginsWith(target->path, FSLASH_STR))
        FUNCTION_TEST_RETURN(strDup(target->path));

    // Construct it from the base pg path and a relative path
    String *result = NULL;

    MEM_CONTEXT_TEMP_BEGIN()
    {
        String *pgPath = strCat(strNew(), strPath(manifestPathPg(target->name)));

        if (strSize(pgPath) != 0)
            strCatZ(pgPath, "/");

        strCat(pgPath, target->path);

        MEM_CONTEXT_PRIOR_BEGIN()
        {
            result = strPathAbsolute(pgPath, manifestTargetBase(this)->path);
        }
        MEM_CONTEXT_PRIOR_END();
    }
    MEM_CONTEXT_TEMP_END();

    FUNCTION_TEST_RETURN(result);
}

void
manifestTargetRemove(const Manifest *this, const String *name)
{
    FUNCTION_TEST_BEGIN();
        FUNCTION_TEST_PARAM(MANIFEST, this);
        FUNCTION_TEST_PARAM(STRING, name);
    FUNCTION_TEST_END();

    ASSERT(this != NULL);
    ASSERT(name != NULL);

    if (!lstRemove(this->pub.targetList, &name))
        THROW_FMT(AssertError, "unable to remove '%s' from manifest target list", strZ(name));

    FUNCTION_TEST_RETURN_VOID();
}

void
manifestTargetUpdate(const Manifest *this, const String *name, const String *path, const String *file)
{
    FUNCTION_TEST_BEGIN();
        FUNCTION_TEST_PARAM(MANIFEST, this);
        FUNCTION_TEST_PARAM(STRING, name);
        FUNCTION_TEST_PARAM(STRING, path);
        FUNCTION_TEST_PARAM(STRING, file);
    FUNCTION_TEST_END();

    ASSERT(this != NULL);
    ASSERT(name != NULL);
    ASSERT(path != NULL);

    ManifestTarget *target = (ManifestTarget *)manifestTargetFind(this, name);

    ASSERT((target->file == NULL && file == NULL) || (target->file != NULL && file != NULL));

    MEM_CONTEXT_BEGIN(lstMemContext(this->pub.targetList))
    {
        if (!strEq(target->path, path))
            target->path = strDup(path);

        if (!strEq(target->file, file))
            target->file = strDup(file);
    }
    MEM_CONTEXT_END();

    FUNCTION_TEST_RETURN_VOID();
}

/***********************************************************************************************************************************
Getters/Setters
***********************************************************************************************************************************/
void
manifestBackupLabelSet(Manifest *this, const String *backupLabel)
{
    FUNCTION_TEST_BEGIN();
        FUNCTION_TEST_PARAM(MANIFEST, this);
        FUNCTION_TEST_PARAM(STRING, backupLabel);
    FUNCTION_TEST_END();

    ASSERT(this != NULL);

    MEM_CONTEXT_BEGIN(this->pub.memContext)
    {
        this->pub.data.backupLabel = strDup(backupLabel);
    }
    MEM_CONTEXT_END();

    FUNCTION_TEST_RETURN_VOID();
}

/**********************************************************************************************************************************/
typedef struct ManifestLoadFileData
{
    MemContext *memContext;                                         // Mem context
    const Storage *storage;                                         // Storage to load from
    const String *fileName;                                         // Base filename
    CipherType cipherType;                                          // Cipher type
    const String *cipherPass;                                       // Cipher passphrase
    Manifest *manifest;                                             // Loaded manifest object
} ManifestLoadFileData;

static bool
manifestLoadFileCallback(void *data, unsigned int try)
{
    FUNCTION_LOG_BEGIN(logLevelTrace);
        FUNCTION_LOG_PARAM_P(VOID, data);
        FUNCTION_LOG_PARAM(UINT, try);
    FUNCTION_LOG_END();

    ASSERT(data != NULL);

    ManifestLoadFileData *loadData = (ManifestLoadFileData *)data;
    bool result = false;

    if (try < 2)
    {
        // Construct filename based on try
        const String *fileName = try == 0 ? loadData->fileName : strNewFmt("%s" INFO_COPY_EXT, strZ(loadData->fileName));

        // Attempt to load the file
        IoRead *read = storageReadIo(storageNewReadP(loadData->storage, fileName));
        cipherBlockFilterGroupAdd(ioReadFilterGroup(read), loadData->cipherType, cipherModeDecrypt, loadData->cipherPass);

        MEM_CONTEXT_BEGIN(loadData->memContext)
        {
            loadData->manifest = manifestNewLoad(read);
            result = true;
        }
        MEM_CONTEXT_END();
    }

    FUNCTION_LOG_RETURN(BOOL, result);
}

Manifest *
manifestLoadFile(const Storage *storage, const String *fileName, CipherType cipherType, const String *cipherPass)
{
    FUNCTION_LOG_BEGIN(logLevelDebug);
        FUNCTION_LOG_PARAM(STORAGE, storage);
        FUNCTION_LOG_PARAM(STRING, fileName);
        FUNCTION_LOG_PARAM(STRING_ID, cipherType);
        FUNCTION_TEST_PARAM(STRING, cipherPass);
    FUNCTION_LOG_END();

    ASSERT(storage != NULL);
    ASSERT(fileName != NULL);
    ASSERT((cipherType == cipherTypeNone && cipherPass == NULL) || (cipherType != cipherTypeNone && cipherPass != NULL));

    ManifestLoadFileData data =
    {
        .memContext = memContextCurrent(),
        .storage = storage,
        .fileName = fileName,
        .cipherType = cipherType,
        .cipherPass = cipherPass,
    };

    MEM_CONTEXT_TEMP_BEGIN()
    {
        const char *fileNamePath = strZ(storagePathP(storage, fileName));

        infoLoad(
            strNewFmt("unable to load backup manifest file '%s' or '%s" INFO_COPY_EXT "'", fileNamePath, fileNamePath),
            manifestLoadFileCallback, &data);
    }
    MEM_CONTEXT_TEMP_END();

    FUNCTION_LOG_RETURN(MANIFEST, data.manifest);
}<|MERGE_RESOLUTION|>--- conflicted
+++ resolved
@@ -2415,13 +2415,8 @@
                         kvPut(fileKv, MANIFEST_KEY_CHECKSUM_PAGE_ERROR_VAR, jsonToVar(file.checksumPageErrorList));
                 }
 
-<<<<<<< HEAD
-                if (!varEq(manifestOwnerVar(file.group), saveData->fileGroupDefault))
+                if (!varEq(manifestOwnerVar(file.group), saveData->groupDefault))
                     kvPut(fileKv, MANIFEST_KEY_GROUP_VAR, manifestOwnerVar(file.group));
-=======
-                if (!varEq(manifestOwnerVar(file->group), saveData->groupDefault))
-                    kvPut(fileKv, MANIFEST_KEY_GROUP_VAR, manifestOwnerVar(file->group));
->>>>>>> 4a73a028
 
                 if (file.mode != saveData->fileModeDefault)
                     kvPut(fileKv, MANIFEST_KEY_MODE_VAR, VARSTR(strNewFmt("%04o", file.mode)));
@@ -2436,13 +2431,8 @@
 
                 kvPut(fileKv, MANIFEST_KEY_TIMESTAMP_VAR, varNewUInt64((uint64_t)file.timestamp));
 
-<<<<<<< HEAD
-                if (!varEq(manifestOwnerVar(file.user), saveData->fileUserDefault))
+                if (!varEq(manifestOwnerVar(file.user), saveData->userDefault))
                     kvPut(fileKv, MANIFEST_KEY_USER_VAR, manifestOwnerVar(file.user));
-=======
-                if (!varEq(manifestOwnerVar(file->user), saveData->userDefault))
-                    kvPut(fileKv, MANIFEST_KEY_USER_VAR, manifestOwnerVar(file->user));
->>>>>>> 4a73a028
 
                 infoSaveValue(infoSaveData, MANIFEST_SECTION_TARGET_FILE_STR, file.name, jsonFromKv(fileKv));
 
@@ -2578,67 +2568,6 @@
             .pathModeDefault = pathBase->mode,
         };
 
-<<<<<<< HEAD
-        // Get default file values
-        MostCommonValue *fileGroupMcv = mcvNew();
-        MostCommonValue *fileModeMcv = mcvNew();
-        MostCommonValue *fileUserMcv = mcvNew();
-
-        ASSERT(manifestFileTotal(this) > 0);
-
-        for (unsigned int fileIdx = 0; fileIdx < manifestFileTotal(this); fileIdx++)
-        {
-            const ManifestFile file = manifestFile(this, fileIdx);
-
-            mcvUpdate(fileGroupMcv, VARSTR(file.group));
-            mcvUpdate(fileModeMcv, VARUINT(file.mode));
-            mcvUpdate(fileUserMcv, VARSTR(file.user));
-        }
-
-        saveData.fileGroupDefault = manifestOwnerVar(varStr(mcvResult(fileGroupMcv)));
-        saveData.fileModeDefault = (mode_t)varUInt(mcvResult(fileModeMcv));
-        saveData.fileUserDefault = manifestOwnerVar(varStr(mcvResult(fileUserMcv)));
-
-        // Get default link values
-        if (manifestLinkTotal(this) > 0)
-        {
-            MostCommonValue *linkGroupMcv = mcvNew();
-            MostCommonValue *linkUserMcv = mcvNew();
-
-            for (unsigned int linkIdx = 0; linkIdx < manifestLinkTotal(this); linkIdx++)
-            {
-                const ManifestLink *link = manifestLink(this, linkIdx);
-
-                mcvUpdate(linkGroupMcv, VARSTR(link->group));
-                mcvUpdate(linkUserMcv, VARSTR(link->user));
-            }
-
-            saveData.linkGroupDefault = manifestOwnerVar(varStr(mcvResult(linkGroupMcv)));
-            saveData.linkUserDefault = manifestOwnerVar(varStr(mcvResult(linkUserMcv)));
-        }
-
-        // Get default path values
-        MostCommonValue *pathGroupMcv = mcvNew();
-        MostCommonValue *pathModeMcv = mcvNew();
-        MostCommonValue *pathUserMcv = mcvNew();
-
-        ASSERT(manifestPathTotal(this) > 0);
-
-        for (unsigned int pathIdx = 0; pathIdx < manifestPathTotal(this); pathIdx++)
-        {
-            const ManifestPath *path = manifestPath(this, pathIdx);
-
-            mcvUpdate(pathGroupMcv, VARSTR(path->group));
-            mcvUpdate(pathModeMcv, VARUINT(path->mode));
-            mcvUpdate(pathUserMcv, VARSTR(path->user));
-        }
-
-        saveData.pathGroupDefault = manifestOwnerVar(varStr(mcvResult(pathGroupMcv)));
-        saveData.pathModeDefault = (mode_t)varUInt(mcvResult(pathModeMcv));
-        saveData.pathUserDefault = manifestOwnerVar(varStr(mcvResult(pathUserMcv)));
-
-=======
->>>>>>> 4a73a028
         // Save manifest
         infoSave(this->pub.info, write, manifestSaveCallback, &saveData);
     }
