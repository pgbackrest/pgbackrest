/***********************************************************************************************************************************
Backup Manifest Handler
***********************************************************************************************************************************/
#include "build.auto.h"

#include <ctype.h>
#include <string.h>
#include <time.h>

#include "common/crypto/cipherBlock.h"
#include "common/debug.h"
#include "common/log.h"
#include "common/regExp.h"
#include "common/type/json.h"
#include "common/type/list.h"
#include "info/manifest.h"
#include "postgres/interface.h"
#include "postgres/version.h"
#include "storage/storage.h"
#include "version.h"

/***********************************************************************************************************************************
Constants
***********************************************************************************************************************************/
STRING_EXTERN(BACKUP_MANIFEST_FILE_STR,                             BACKUP_MANIFEST_FILE);

STRING_EXTERN(MANIFEST_TARGET_PGDATA_STR,                           MANIFEST_TARGET_PGDATA);
STRING_EXTERN(MANIFEST_TARGET_PGTBLSPC_STR,                         MANIFEST_TARGET_PGTBLSPC);

/***********************************************************************************************************************************
Object type
***********************************************************************************************************************************/
struct Manifest
{
    ManifestPub pub;                                                // Publicly accessible variables
    StringList *ownerList;                                          // List of users/groups

    const String *fileUserDefault;                                  // Default file user name
    const String *fileGroupDefault;                                 // Default file group name
    mode_t fileModeDefault;                                         // Default file mode
};

/***********************************************************************************************************************************
Internal functions to add types to their lists
***********************************************************************************************************************************/
// Helper to add owner to the owner list if it is not there already and return the pointer.  This saves a lot of space.
static const String *
manifestOwnerCache(Manifest *this, const String *owner)
{
    FUNCTION_TEST_BEGIN();
        FUNCTION_TEST_PARAM(MANIFEST, this);
        FUNCTION_TEST_PARAM(STRING, owner);
    FUNCTION_TEST_END();

    ASSERT(this != NULL);

    if (owner != NULL)
        FUNCTION_TEST_RETURN_CONST(STRING, strLstAddIfMissing(this->ownerList, owner));

    FUNCTION_TEST_RETURN_CONST(STRING, NULL);
}

static void
manifestDbAdd(Manifest *this, const ManifestDb *db)
{
    FUNCTION_TEST_BEGIN();
        FUNCTION_TEST_PARAM(MANIFEST, this);
        FUNCTION_TEST_PARAM(MANIFEST_DB, db);
    FUNCTION_TEST_END();

    ASSERT(this != NULL);
    ASSERT(db != NULL);
    ASSERT(db->name != NULL);

    MEM_CONTEXT_BEGIN(lstMemContext(this->pub.dbList))
    {
        ManifestDb dbAdd =
        {
            .id = db->id,
            .lastSystemId = db->lastSystemId,
            .name = strDup(db->name),
        };

        lstAdd(this->pub.dbList, &dbAdd);
    }
    MEM_CONTEXT_END();

    FUNCTION_TEST_RETURN_VOID();
}

// Base time used as a delta to reduce the size of packed timestamps. This will be set on the first call to manifestFilePack().
static time_t manifestPackBaseTime = -1;

// Flags used to reduce the size of packed data. They should be ordered from most to least likely and can be reordered at will.
typedef enum
{
    manifestFilePackFlagReference,
    manifestFilePackFlagBundle,
<<<<<<< HEAD
    manifestFilePackFlagBlockIncr,
=======
    manifestFilePackFlagCopy,
    manifestFilePackFlagDelta,
    manifestFilePackFlagResume,
>>>>>>> 2747e5a2
    manifestFilePackFlagChecksumPage,
    manifestFilePackFlagChecksumPageError,
    manifestFilePackFlagChecksumPageErrorList,
    manifestFilePackFlagMode,
    manifestFilePackFlagUser,
    manifestFilePackFlagUserNull,
    manifestFilePackFlagGroup,
    manifestFilePackFlagGroupNull,
} ManifestFilePackFlag;

// Pack file into a compact format to save memory
static ManifestFilePack *
manifestFilePack(const Manifest *const manifest, const ManifestFile *const file)
{
    FUNCTION_TEST_BEGIN();
        FUNCTION_TEST_PARAM(MANIFEST, manifest);
        FUNCTION_TEST_PARAM(MANIFEST_FILE, file);
    FUNCTION_TEST_END();

    ASSERT(manifest != NULL);
    ASSERT(file != NULL);

    uint8_t buffer[512];
    size_t bufferPos = 0;

    // Flags
    uint64_t flag = 0;

    if (file->copy)
        flag |= 1 << manifestFilePackFlagCopy;

    if (file->delta)
        flag |= 1 << manifestFilePackFlagDelta;

    if (file->resume)
        flag |= 1 << manifestFilePackFlagResume;

    if (file->checksumPage)
        flag |= 1 << manifestFilePackFlagChecksumPage;

    if (file->checksumPageError)
        flag |= 1 << manifestFilePackFlagChecksumPageError;

    if (file->checksumPageErrorList != NULL)
        flag |= 1 << manifestFilePackFlagChecksumPageErrorList;

    if (file->reference != NULL)
        flag |= 1 << manifestFilePackFlagReference;

    if (file->bundleId != 0)
        flag |= 1 << manifestFilePackFlagBundle;

    if (file->blockIncrMapSize != 0)
        flag |= 1 << manifestFilePackFlagBlockIncr;

    if (file->mode != manifest->fileModeDefault)
        flag |= 1 << manifestFilePackFlagMode;

    if (file->user == NULL)
        flag |= 1 << manifestFilePackFlagUserNull;
    else if (!strEq(file->user, manifest->fileUserDefault))
        flag |= 1 << manifestFilePackFlagUser;

    if (file->group == NULL)
        flag |= 1 << manifestFilePackFlagGroupNull;
    else if (!strEq(file->group, manifest->fileGroupDefault))
        flag |= 1 << manifestFilePackFlagGroup;

    cvtUInt64ToVarInt128(flag, buffer, &bufferPos, sizeof(buffer));

    // Size
    cvtUInt64ToVarInt128(file->size, buffer, &bufferPos, sizeof(buffer));

    // Use the first timestamp that appears as the base for all other timestamps. Ideally we would like a timestamp as close to the
    // middle as possible but it doesn't seem worth doing the calculation.
    if (manifestPackBaseTime == -1)
        manifestPackBaseTime = file->timestamp;

    // Timestamp
    cvtUInt64ToVarInt128(cvtInt64ToZigZag(manifestPackBaseTime - file->timestamp), buffer, &bufferPos, sizeof(buffer));

    // SHA1 checksum
    strcpy((char *)buffer + bufferPos, file->checksumSha1);
    bufferPos += HASH_TYPE_SHA1_SIZE_HEX + 1;

    // Reference
    if (file->reference != NULL)
    {
        cvtUInt64ToVarInt128(
            strLstFindIdxP(manifest->pub.referenceList, file->reference, .required = true), buffer, &bufferPos, sizeof(buffer));
    }

    // Mode
    if (flag & (1 << manifestFilePackFlagMode))
        cvtUInt64ToVarInt128(file->mode, buffer, &bufferPos, sizeof(buffer));

    // User/group
    if (flag & (1 << manifestFilePackFlagUser))
        cvtUInt64ToVarInt128((uintptr_t)file->user, buffer, &bufferPos, sizeof(buffer));

    if (flag & (1 << manifestFilePackFlagGroup))
        cvtUInt64ToVarInt128((uintptr_t)file->group, buffer, &bufferPos, sizeof(buffer));

    // Repo size
    cvtUInt64ToVarInt128(file->sizeRepo, buffer, &bufferPos, sizeof(buffer));

    // Bundle
    if (flag & (1 << manifestFilePackFlagBundle))
    {
        cvtUInt64ToVarInt128(file->bundleId, buffer, &bufferPos, sizeof(buffer));
        cvtUInt64ToVarInt128(file->bundleOffset, buffer, &bufferPos, sizeof(buffer));
    }

    // Block incremental
    if (flag & (1 << manifestFilePackFlagBlockIncr))
        cvtUInt64ToVarInt128(file->blockIncrMapSize, buffer, &bufferPos, sizeof(buffer));

    // Allocate memory for the file pack
    const size_t nameSize = strSize(file->name) + 1;

    uint8_t *const result = memNew(
        sizeof(StringPub) + nameSize + bufferPos + (file->checksumPageErrorList != NULL ?
            ALIGN_OFFSET(StringPub, nameSize + bufferPos) + sizeof(StringPub) + strSize(file->checksumPageErrorList) + 1 : 0));

    // Create string object for the file name
    *(StringPub *)result = (StringPub){.size = (unsigned int)strSize(file->name), .buffer = (char *)result + sizeof(StringPub)};
    size_t resultPos = sizeof(StringPub);

    memcpy(result + resultPos, (uint8_t *)strZ(file->name), nameSize);
    resultPos += nameSize;

    // Copy pack data
    memcpy(result + resultPos, buffer, bufferPos);

    // Create string object for the checksum error list
    if (file->checksumPageErrorList != NULL)
    {
        resultPos += bufferPos + ALIGN_OFFSET(StringPub, nameSize + bufferPos);

        *(StringPub *)(result + resultPos) = (StringPub)
            {.size = (unsigned int)strSize(file->checksumPageErrorList), .buffer = (char *)result + resultPos + sizeof(StringPub)};
        resultPos += sizeof(StringPub);

        memcpy(result + resultPos, (uint8_t *)strZ(file->checksumPageErrorList), strSize(file->checksumPageErrorList) + 1);
    }

    FUNCTION_TEST_RETURN_TYPE_P(ManifestFilePack, (ManifestFilePack *)result);
}

ManifestFile
manifestFileUnpack(const Manifest *const manifest, const ManifestFilePack *const filePack)
{
    FUNCTION_TEST_BEGIN();
        FUNCTION_TEST_PARAM(MANIFEST, manifest);
        FUNCTION_TEST_PARAM_P(VOID, filePack);
    FUNCTION_TEST_END();

    ASSERT(filePack != NULL);
    ASSERT(manifestPackBaseTime != -1);

    ManifestFile result = {0};
    size_t bufferPos = 0;

    // Name
    result.name = (const String *)filePack;
    bufferPos += sizeof(StringPub) + strSize(result.name) + 1;

    // Flags
    const uint64_t flag = cvtUInt64FromVarInt128((const uint8_t *)filePack, &bufferPos);

    result.copy = flag & (1 << manifestFilePackFlagCopy) ? true : false;
    result.delta = flag & (1 << manifestFilePackFlagDelta) ? true : false;
    result.resume = flag & (1 << manifestFilePackFlagResume) ? true : false;

    // Size
    result.size = cvtUInt64FromVarInt128((const uint8_t *)filePack, &bufferPos);

    // Timestamp
    result.timestamp =
        manifestPackBaseTime - (time_t)cvtInt64FromZigZag(cvtUInt64FromVarInt128((const uint8_t *)filePack, &bufferPos));

    // Checksum page
    result.checksumPage = flag & (1 << manifestFilePackFlagChecksumPage) ? true : false;

    // SHA1 checksum
    memcpy(result.checksumSha1, (const uint8_t *)filePack + bufferPos, HASH_TYPE_SHA1_SIZE_HEX + 1);
    bufferPos += HASH_TYPE_SHA1_SIZE_HEX + 1;

    // Reference
    if (flag & (1 << manifestFilePackFlagReference))
    {
        result.reference = strLstGet(
            manifest->pub.referenceList, (unsigned int)cvtUInt64FromVarInt128((const uint8_t *)filePack, &bufferPos));
    }

    // Mode
    if (flag & (1 << manifestFilePackFlagMode))
        result.mode = (mode_t)cvtUInt64FromVarInt128((const uint8_t *)filePack, &bufferPos);
    else
        result.mode = manifest->fileModeDefault;

    // User/group
    if (flag & (1 << manifestFilePackFlagUser))
        result.user = (const String *)(uintptr_t)cvtUInt64FromVarInt128((const uint8_t *)filePack, &bufferPos);
    else if (!(flag & (1 << manifestFilePackFlagUserNull)))
        result.user = manifest->fileUserDefault;

    if (flag & (1 << manifestFilePackFlagGroup))
        result.group = (const String *)(uintptr_t)cvtUInt64FromVarInt128((const uint8_t *)filePack, &bufferPos);
    else if (!(flag & (1 << manifestFilePackFlagGroupNull)))
        result.group = manifest->fileGroupDefault;

    // Repo size
    result.sizeRepo = cvtUInt64FromVarInt128((const uint8_t *)filePack, &bufferPos);

    // Bundle
    if (flag & (1 << manifestFilePackFlagBundle))
    {
        result.bundleId = cvtUInt64FromVarInt128((const uint8_t *)filePack, &bufferPos);
        result.bundleOffset = cvtUInt64FromVarInt128((const uint8_t *)filePack, &bufferPos);
    }

    // Block incremental
    if (flag & (1 << manifestFilePackFlagBlockIncr))
        result.blockIncrMapSize = cvtUInt64FromVarInt128((const uint8_t *)filePack, &bufferPos);

    // Checksum page error
    result.checksumPageError = flag & (1 << manifestFilePackFlagChecksumPageError) ? true : false;

    if (flag & (1 << manifestFilePackFlagChecksumPageErrorList))
        result.checksumPageErrorList = (const String *)((const uint8_t *)filePack + bufferPos + ALIGN_OFFSET(StringPub, bufferPos));

    FUNCTION_TEST_RETURN_TYPE(ManifestFile, result);
}

void
manifestFileAdd(Manifest *const this, ManifestFile *const file)
{
    FUNCTION_TEST_BEGIN();
        FUNCTION_TEST_PARAM(MANIFEST, this);
        FUNCTION_TEST_PARAM(MANIFEST_FILE, file);
    FUNCTION_TEST_END();

    ASSERT(this != NULL);
    ASSERT(file->name != NULL);

    file->user = manifestOwnerCache(this, file->user);
    file->group = manifestOwnerCache(this, file->group);

    MEM_CONTEXT_BEGIN(lstMemContext(this->pub.fileList))
    {
        const ManifestFilePack *const filePack = manifestFilePack(this, file);
        lstAdd(this->pub.fileList, &filePack);
    }
    MEM_CONTEXT_END();

    FUNCTION_TEST_RETURN_VOID();
}

// Update file pack by creating a new one and then freeing the old one
static void
manifestFilePackUpdate(Manifest *const this, ManifestFilePack **const filePack, const ManifestFile *const file)
{
    FUNCTION_TEST_BEGIN();
        FUNCTION_TEST_PARAM(MANIFEST, this);
        FUNCTION_TEST_PARAM_P(VOID, filePack);
        FUNCTION_TEST_PARAM(MANIFEST_FILE, file);
    FUNCTION_TEST_END();

    ASSERT(this != NULL);
    ASSERT(filePack != NULL);
    ASSERT(file != NULL);

    MEM_CONTEXT_BEGIN(lstMemContext(this->pub.fileList))
    {
        ManifestFilePack *const filePackOld = *filePack;
        *filePack = manifestFilePack(this, file);
        memFree(filePackOld);
    }
    MEM_CONTEXT_END();

    FUNCTION_TEST_RETURN_VOID();
}

void
manifestLinkAdd(Manifest *this, const ManifestLink *link)
{
    FUNCTION_TEST_BEGIN();
        FUNCTION_TEST_PARAM(MANIFEST, this);
        FUNCTION_TEST_PARAM(MANIFEST_LINK, link);
    FUNCTION_TEST_END();

    ASSERT(this != NULL);
    ASSERT(link != NULL);
    ASSERT(link->name != NULL);
    ASSERT(link->destination != NULL);

    MEM_CONTEXT_BEGIN(lstMemContext(this->pub.linkList))
    {
        ManifestLink linkAdd =
        {
            .destination = strDup(link->destination),
            .name = strDup(link->name),
            .group = manifestOwnerCache(this, link->group),
            .user = manifestOwnerCache(this, link->user),
        };

        lstAdd(this->pub.linkList, &linkAdd);
    }
    MEM_CONTEXT_END();

    FUNCTION_TEST_RETURN_VOID();
}

static void
manifestPathAdd(Manifest *this, const ManifestPath *path)
{
    FUNCTION_TEST_BEGIN();
        FUNCTION_TEST_PARAM(MANIFEST, this);
        FUNCTION_TEST_PARAM(MANIFEST_PATH, path);
    FUNCTION_TEST_END();

    ASSERT(this != NULL);
    ASSERT(path != NULL);
    ASSERT(path->name != NULL);

    MEM_CONTEXT_BEGIN(lstMemContext(this->pub.pathList))
    {
        ManifestPath pathAdd =
        {
            .mode = path->mode,
            .name = strDup(path->name),
            .group = manifestOwnerCache(this, path->group),
            .user = manifestOwnerCache(this, path->user),
        };

        lstAdd(this->pub.pathList, &pathAdd);
    }
    MEM_CONTEXT_END();

    FUNCTION_TEST_RETURN_VOID();
}

void
manifestTargetAdd(Manifest *this, const ManifestTarget *target)
{
    FUNCTION_TEST_BEGIN();
        FUNCTION_TEST_PARAM(MANIFEST, this);
        FUNCTION_TEST_PARAM(MANIFEST_TARGET, target);
    FUNCTION_TEST_END();

    ASSERT(this != NULL);
    ASSERT(target != NULL);
    ASSERT(target->path != NULL);
    ASSERT(target->name != NULL);

    MEM_CONTEXT_BEGIN(lstMemContext(this->pub.targetList))
    {
        ManifestTarget targetAdd =
        {
            .file = strDup(target->file),
            .name = strDup(target->name),
            .path = strDup(target->path),
            .tablespaceId = target->tablespaceId,
            .tablespaceName = strDup(target->tablespaceName),
            .type = target->type,
        };

        lstAdd(this->pub.targetList, &targetAdd);
    }
    MEM_CONTEXT_END();

    FUNCTION_TEST_RETURN_VOID();
}

/***********************************************************************************************************************************
Internal constructor
***********************************************************************************************************************************/
static Manifest *
manifestNewInternal(void)
{
    FUNCTION_TEST_VOID();

    Manifest *this = OBJ_NEW_ALLOC();

    *this = (Manifest)
    {
        .pub =
        {
            .memContext = memContextCurrent(),
            .dbList = lstNewP(sizeof(ManifestDb), .comparator = lstComparatorStr),
            .fileList = lstNewP(sizeof(ManifestFilePack *), .comparator = lstComparatorStr),
            .linkList = lstNewP(sizeof(ManifestLink), .comparator = lstComparatorStr),
            .pathList = lstNewP(sizeof(ManifestPath), .comparator = lstComparatorStr),
            .targetList = lstNewP(sizeof(ManifestTarget), .comparator = lstComparatorStr),
            .referenceList = strLstNew(),
        },
        .ownerList = strLstNew(),
    };

    FUNCTION_TEST_RETURN(MANIFEST, this);
}

/***********************************************************************************************************************************
Ensure that symlinks do not point to the same file, directory, or subdirectory of another link

There are two implementations: manifestLinkCheck(), which is externed, and manifestLinkCheckOne(), which is intended to be
used internally during processing. manifestLinkCheck() works simply by calling manifestLinkCheckOne() for every link in the target
list. manifestLinkCheckOne() is optimized to work quickly on a single link.
***********************************************************************************************************************************/
// Data needed in link list
typedef struct ManifestLinkCheckItem
{
    const String *path;                                             // Link destination path terminated with /
    const String *file;                                             // Link file if a file link
    unsigned int targetIdx;                                         // Index of target used for error messages
} ManifestLinkCheckItem;

// Persistent data needed during processing of manifestLinkCheck/One()
typedef struct ManifestLinkCheck
{
    const String *basePath;                                         // Base data path (initialized on first call)
    List *linkList;                                                 // Current list of link destination paths
} ManifestLinkCheck;

// Helper to initialize the link data
static ManifestLinkCheck
manifestLinkCheckInit(void)
{
    FUNCTION_TEST_VOID();
    FUNCTION_TEST_RETURN_TYPE(
        ManifestLinkCheck, (ManifestLinkCheck){.linkList = lstNewP(sizeof(ManifestLinkCheckItem), .comparator = lstComparatorStr)});
}

// Helper to check a single link specified by targetIdx
static void
manifestLinkCheckOne(const Manifest *this, ManifestLinkCheck *linkCheck, unsigned int targetIdx)
{
    FUNCTION_LOG_BEGIN(logLevelTrace);
        FUNCTION_LOG_PARAM(MANIFEST, this);
        FUNCTION_LOG_PARAM_P(VOID, linkCheck);
        FUNCTION_LOG_PARAM(UINT, targetIdx);
    FUNCTION_LOG_END();

    ASSERT(this != NULL);
    ASSERT(linkCheck != NULL);
    ASSERT(linkCheck->linkList != NULL);
    ASSERT(targetIdx < manifestTargetTotal(this));

    MEM_CONTEXT_TEMP_BEGIN()
    {
        const ManifestTarget *target1 = manifestTarget(this, targetIdx);

        // Only check link targets
        if (target1->type == manifestTargetTypeLink)
        {
            // Create link destination path for comparison with other paths. It must end in / so subpaths can be detected without
            // matching valid partial path names at the end of the path.
            const String *path = NULL;

            MEM_CONTEXT_BEGIN(lstMemContext(linkCheck->linkList))
            {
                path = strNewFmt("%s/", strZ(manifestTargetPath(this, target1)));

                // Get base bath
                if (linkCheck->basePath == NULL)
                {
                    linkCheck->basePath = strNewFmt(
                        "%s/", strZ(manifestTargetPath(this, manifestTargetFind(this, MANIFEST_TARGET_PGDATA_STR))));
                }
            }
            MEM_CONTEXT_END();

            // Check that link destination is not in base data path
            if (strBeginsWith(path, linkCheck->basePath))
            {
                THROW_FMT(
                    LinkDestinationError,
                    "link '%s' destination '%s' is in PGDATA",
                    strZ(manifestPathPg(target1->name)), strZ(manifestTargetPath(this, target1)));
            }

            // Check if the link destination path already exists
            const ManifestLinkCheckItem *const link = lstFind(linkCheck->linkList, &path);

            if (link != NULL)
            {
                // If both links are files make sure they don't link to the same file
                if (target1->file != NULL && link->file != NULL)
                {
                    if (strEq(target1->file, link->file))
                    {
                        const ManifestTarget *const target2 = manifestTarget(this, link->targetIdx);

                        THROW_FMT(
                            LinkDestinationError,
                            "link '%s' (%s/%s) destination is the same file as link '%s' (%s/%s)",
                            strZ(manifestPathPg(target1->name)), strZ(manifestTargetPath(this, target1)), strZ(target1->file),
                            strZ(manifestPathPg(target2->name)), strZ(manifestTargetPath(this, target2)), strZ(target2->file));
                    }
                }
                // Else error because one of the links is a path and cannot link to the same path as another file/path link
                else
                {
                    const ManifestTarget *const target2 = manifestTarget(this, link->targetIdx);

                    THROW_FMT(
                        LinkDestinationError,
                        "link '%s' (%s) destination is the same directory as link '%s' (%s)",
                        strZ(manifestPathPg(target1->name)), strZ(manifestTargetPath(this, target1)),
                        strZ(manifestPathPg(target2->name)), strZ(manifestTargetPath(this, target2)));
                }
            }
            // Else add to the link list and check against other links
            else
            {
                // Add the link destination path and sort
                lstAdd(linkCheck->linkList, &(ManifestLinkCheckItem){.path = path, .file = target1->file, .targetIdx = targetIdx});
                lstSort(linkCheck->linkList, sortOrderAsc);

                // Find the path in the sorted list
                unsigned int linkIdx = lstFindIdx(linkCheck->linkList, &path);
                ASSERT(linkIdx != LIST_NOT_FOUND);

                // Check path links against other links (file links have already been checked)
                if (target1->file == NULL)
                {
                    // Check the link destination path to be sure it is not a subpath of a prior link destination path
                    for (unsigned int priorLinkIdx = linkIdx - 1; (int)priorLinkIdx >= 0; priorLinkIdx--)
                    {
                        const ManifestLinkCheckItem *const priorLink = lstGet(linkCheck->linkList, priorLinkIdx);

                        // Skip file links since they are allowed to be in the same path with each other and in the parent path of a
                        // linked destination path.
                        if (priorLink->file != NULL)
                            continue;

                        if (strBeginsWith(path, priorLink->path))
                        {
                            const ManifestTarget *const target2 = manifestTarget(this, priorLink->targetIdx);

                            THROW_FMT(
                                LinkDestinationError,
                                "link '%s' (%s) destination is a subdirectory of link '%s' (%s)",
                                strZ(manifestPathPg(target1->name)), strZ(manifestTargetPath(this, target1)),
                                strZ(manifestPathPg(target2->name)), strZ(manifestTargetPath(this, target2)));
                        }

                        // Stop once the first prior path link has been checked since it must be a parent (if there is one)
                        break;
                    }

                    // Check the link destination path to be sure it is not a parent path of a subsequent link destination path
                    for (unsigned int nextLinkIdx = linkIdx + 1; nextLinkIdx < lstSize(linkCheck->linkList); nextLinkIdx++)
                    {
                        const ManifestLinkCheckItem *const nextLink = lstGet(linkCheck->linkList, nextLinkIdx);

                        // Skip file links since they are allowed to be in the same path with each other and in the parent path of a
                        // linked destination path.
                        if (nextLink->file != NULL)
                            continue;

                        if (strBeginsWith(nextLink->path, path))
                        {
                            const ManifestTarget *const target2 = manifestTarget(this, nextLink->targetIdx);

                            THROW_FMT(
                                LinkDestinationError,
                                "link '%s' (%s) destination is a subdirectory of link '%s' (%s)",
                                strZ(manifestPathPg(target2->name)), strZ(manifestTargetPath(this, target2)),
                                strZ(manifestPathPg(target1->name)), strZ(manifestTargetPath(this, target1)));
                        }

                        // Stop once the first next path link has been checked since it must be a subpath (if there is one)
                        break;
                    }
                }
            }
        }
    }
    MEM_CONTEXT_TEMP_END();

    FUNCTION_LOG_RETURN_VOID();
}

void
manifestLinkCheck(const Manifest *this)
{
    FUNCTION_LOG_BEGIN(logLevelDebug);
        FUNCTION_LOG_PARAM(MANIFEST, this);
    FUNCTION_LOG_END();

    ASSERT(this != NULL);

    MEM_CONTEXT_TEMP_BEGIN()
    {
        // Check all links
        ManifestLinkCheck linkCheck = manifestLinkCheckInit();

        for (unsigned int targetIdx = 0; targetIdx < manifestTargetTotal(this); targetIdx++)
            manifestLinkCheckOne(this, &linkCheck, targetIdx);
    }
    MEM_CONTEXT_TEMP_END();

    FUNCTION_LOG_RETURN_VOID();
}

/**********************************************************************************************************************************/
typedef struct ManifestBuildData
{
    Manifest *manifest;                                             // Manifest being build
    const Storage *storagePg;                                       // PostgreSQL storage
    const String *tablespaceId;                                     // Tablespace id if PostgreSQL version has one
    bool online;                                                    // Is this an online backup?
    bool checksumPage;                                              // Are page checksums being checked?
    const String *manifestWalName;                                  // Wal manifest name for this version of PostgreSQL
    RegExp *dbPathExp;                                              // Identify paths containing relations
    RegExp *tempRelationExp;                                        // Identify temp relations
    const Pack *tablespaceList;                                     // List of tablespaces in the database
    ManifestLinkCheck *linkCheck;                                   // List of links found during build (used for prefix check)
    StringList *excludeContent;                                     // Exclude contents of directories
    StringList *excludeSingle;                                      // Exclude a single file/link/path
} ManifestBuildData;

// Process files/links/paths and add them to the manifest
static void
manifestBuildInfo(
    ManifestBuildData *const buildData, const String *manifestParentName, const String *pgPath, const bool dbPath,
    const StorageInfo *const info)
{
    FUNCTION_TEST_BEGIN();
        FUNCTION_TEST_PARAM_P(VOID, buildData);
        FUNCTION_TEST_PARAM(STRING, manifestParentName);
        FUNCTION_TEST_PARAM(STRING, pgPath);
        FUNCTION_TEST_PARAM(BOOL, dbPath);
        FUNCTION_TEST_PARAM(STORAGE_INFO, *info);
    FUNCTION_TEST_END();

    ASSERT(buildData != NULL);
    ASSERT(manifestParentName != NULL);
    ASSERT(pgPath != NULL);
    ASSERT(info != NULL);

    // Skip any path/file/link that begins with pgsql_tmp.  The files are removed when the server is restarted and the directories
    // are recreated.
    if (strBeginsWithZ(info->name, PG_PREFIX_PGSQLTMP))
        FUNCTION_TEST_RETURN_VOID();

    // Get build data
    unsigned int pgVersion = buildData->manifest->pub.data.pgVersion;

    // Construct the name used to identify this file/link/path in the manifest
    const String *manifestName = strNewFmt("%s/%s", strZ(manifestParentName), strZ(info->name));

    // Skip excluded files/links/paths
    if (buildData->excludeSingle != NULL && strLstExists(buildData->excludeSingle, manifestName))
    {
        LOG_INFO_FMT(
            "exclude '%s/%s' from backup using '%s' exclusion", strZ(pgPath), strZ(info->name),
            strZ(strSub(manifestName, sizeof(MANIFEST_TARGET_PGDATA))));

        FUNCTION_TEST_RETURN_VOID();
    }

    // Process storage types
    switch (info->type)
    {
        // Add paths
        // -------------------------------------------------------------------------------------------------------------------------
        case storageTypePath:
        {
            // There should not be any paths in pg_tblspc
            if (strEqZ(manifestParentName, MANIFEST_TARGET_PGDATA "/" MANIFEST_TARGET_PGTBLSPC))
            {
                THROW_FMT(
                    LinkExpectedError, "'%s' is not a symlink - " MANIFEST_TARGET_PGTBLSPC " should contain only symlinks",
                    strZ(manifestName));
            }

            // Add path to manifest
            ManifestPath path =
            {
                .name = manifestName,
                .mode = info->mode,
                .user = info->user,
                .group = info->group,
            };

            manifestPathAdd(buildData->manifest, &path);

            // Skip excluded path content
            if (buildData->excludeContent != NULL && strLstExists(buildData->excludeContent, manifestName))
            {
                LOG_INFO_FMT(
                    "exclude contents of '%s/%s' from backup using '%s/' exclusion", strZ(pgPath), strZ(info->name),
                    strZ(strSub(manifestName, sizeof(MANIFEST_TARGET_PGDATA))));

                FUNCTION_TEST_RETURN_VOID();
            }

            // Skip the contents of these paths if they exist in the base path since they won't be reused after recovery
            if (strEq(manifestParentName, MANIFEST_TARGET_PGDATA_STR))
            {
                // Skip pg_dynshmem/* since these files cannot be reused on recovery
                if (strEqZ(info->name, PG_PATH_PGDYNSHMEM) && pgVersion >= PG_VERSION_94)
                    FUNCTION_TEST_RETURN_VOID();

                // Skip pg_notify/* since these files cannot be reused on recovery
                if (strEqZ(info->name, PG_PATH_PGNOTIFY))
                    FUNCTION_TEST_RETURN_VOID();

                // Skip pg_replslot/* since these files are generally not useful after a restore
                if (strEqZ(info->name, PG_PATH_PGREPLSLOT) && pgVersion >= PG_VERSION_94)
                    FUNCTION_TEST_RETURN_VOID();

                // Skip pg_serial/* since these files are reset
                if (strEqZ(info->name, PG_PATH_PGSERIAL) && pgVersion >= PG_VERSION_91)
                    FUNCTION_TEST_RETURN_VOID();

                // Skip pg_snapshots/* since these files cannot be reused on recovery
                if (strEqZ(info->name, PG_PATH_PGSNAPSHOTS) && pgVersion >= PG_VERSION_92)
                    FUNCTION_TEST_RETURN_VOID();

                // Skip temporary statistics in pg_stat_tmp even when stats_temp_directory is set because PGSS_TEXT_FILE is always
                // created there in PostgreSQL < 15. PostgreSQL >= 15 no longer uses this directory, but it may be used by
                // extensions such as pg_stat_statements so it should still be excluded.
                if (strEqZ(info->name, PG_PATH_PGSTATTMP))
                    FUNCTION_TEST_RETURN_VOID();

                // Skip pg_subtrans/* since these files are reset
                if (strEqZ(info->name, PG_PATH_PGSUBTRANS))
                    FUNCTION_TEST_RETURN_VOID();
            }

            // Skip the contents of archive_status when online
            if (buildData->online && strEq(manifestParentName, buildData->manifestWalName) &&
                strEqZ(info->name, PG_PATH_ARCHIVE_STATUS))
            {
                FUNCTION_TEST_RETURN_VOID();
            }

            // Recurse into the path
            const String *const pgPathSub = strNewFmt("%s/%s", strZ(pgPath), strZ(info->name));
            const bool dbPathSub = regExpMatch(buildData->dbPathExp, manifestName);
            StorageIterator *const storageItr = storageNewItrP(buildData->storagePg, pgPathSub, .sortOrder = sortOrderAsc);

            MEM_CONTEXT_TEMP_RESET_BEGIN()
            {
                while (storageItrMore(storageItr))
                {
                    const StorageInfo info = storageItrNext(storageItr);

                    manifestBuildInfo(buildData, manifestName, pgPathSub, dbPathSub, &info);

                    // Reset the memory context occasionally so we don't use too much memory or slow down processing
                    MEM_CONTEXT_TEMP_RESET(1000);
                }
            }
            MEM_CONTEXT_TEMP_END();

            break;
        }

        // Add files
        // -------------------------------------------------------------------------------------------------------------------------
        case storageTypeFile:
        {
            // There should not be any files in pg_tblspc
            if (strEqZ(manifestParentName, MANIFEST_TARGET_PGDATA "/" MANIFEST_TARGET_PGTBLSPC))
            {
                THROW_FMT(
                    LinkExpectedError, "'%s' is not a symlink - " MANIFEST_TARGET_PGTBLSPC " should contain only symlinks",
                    strZ(manifestName));
            }

            // Skip pg_internal.init since it is recreated on startup.  It's also possible, (though unlikely) that a temp file with
            // the creating process id as the extension can exist so skip that as well.  This seems to be a bug in PostgreSQL since
            // the temp file should be removed on startup.  Use regExpMatchOne() here instead of preparing a regexp in advance since
            // the likelihood of needing the regexp should be very small.
            if (dbPath && strBeginsWithZ(info->name, PG_FILE_PGINTERNALINIT) &&
                (strSize(info->name) == sizeof(PG_FILE_PGINTERNALINIT) - 1 ||
                    regExpMatchOne(STRDEF("\\.[0-9]+"), strSub(info->name, sizeof(PG_FILE_PGINTERNALINIT) - 1))))
            {
                FUNCTION_TEST_RETURN_VOID();
            }

            // Skip files in the root data path
            if (strEq(manifestParentName, MANIFEST_TARGET_PGDATA_STR))
            {
                // Skip recovery files
                if (((strEqZ(info->name, PG_FILE_RECOVERYSIGNAL) || strEqZ(info->name, PG_FILE_STANDBYSIGNAL)) &&
                        pgVersion >= PG_VERSION_12) ||
                    ((strEqZ(info->name, PG_FILE_RECOVERYCONF) || strEqZ(info->name, PG_FILE_RECOVERYDONE)) &&
                        pgVersion < PG_VERSION_12) ||
                    // Skip temp file for safely writing postgresql.auto.conf
                    (strEqZ(info->name, PG_FILE_POSTGRESQLAUTOCONFTMP) && pgVersion >= PG_VERSION_94) ||
                    // Skip backup_label in versions where non-exclusive backup is supported
                    (strEqZ(info->name, PG_FILE_BACKUPLABEL) && pgVersion >= PG_VERSION_96) ||
                    // Skip old backup labels
                    strEqZ(info->name, PG_FILE_BACKUPLABELOLD) ||
                    // Skip backup_manifest/tmp in versions where it is created
                    ((strEqZ(info->name, PG_FILE_BACKUPMANIFEST) || strEqZ(info->name, PG_FILE_BACKUPMANIFEST_TMP)) &&
                        pgVersion >= PG_VERSION_13) ||
                    // Skip running process options
                    strEqZ(info->name, PG_FILE_POSTMTROPTS) ||
                    // Skip process id file to avoid confusing postgres after restore
                    strEqZ(info->name, PG_FILE_POSTMTRPID))
                {
                    FUNCTION_TEST_RETURN_VOID();
                }
            }

            // Skip the contents of the wal path when online. WAL will be restored from the archive or stored in the wal directory
            // at the end of the backup if the archive-copy option is set.
            if (buildData->online && strEq(manifestParentName, buildData->manifestWalName))
                FUNCTION_TEST_RETURN_VOID();

            // Skip temp relations in db paths
            if (dbPath && regExpMatch(buildData->tempRelationExp, info->name))
                FUNCTION_TEST_RETURN_VOID();

            // Add file to manifest
            ManifestFile file =
            {
                .name = manifestName,
                .copy = true,
                .mode = info->mode,
                .user = info->user,
                .group = info->group,
                .size = info->size,
                .sizeRepo = info->size,
                .timestamp = info->timeModified,
            };

            // When bundling zero-length files do not need to be copied
            if (info->size == 0 && buildData->manifest->pub.data.bundle)
            {
                file.copy = false;
                memcpy(file.checksumSha1, HASH_TYPE_SHA1_ZERO, HASH_TYPE_SHA1_SIZE_HEX + 1);
            }

            // Determine if this file should be page checksummed
            if (dbPath && buildData->checksumPage)
            {
                file.checksumPage =
                    !strEndsWithZ(manifestName, "/" PG_FILE_PGFILENODEMAP) && !strEndsWithZ(manifestName, "/" PG_FILE_PGVERSION) &&
                    !strEqZ(manifestName, MANIFEST_TARGET_PGDATA "/" PG_PATH_GLOBAL "/" PG_FILE_PGCONTROL);
            }

            manifestFileAdd(buildData->manifest, &file);
            break;
        }

        // Add links
        // -------------------------------------------------------------------------------------------------------------------------
        case storageTypeLink:
        {
            // If the destination is another link then error.  In the future we'll allow this by following the link chain to the
            // eventual destination but for now we are trying to maintain compatibility during the migration.  To do this check we
            // need to read outside of the data directory but it is a read-only operation so is considered safe.
            const String *linkDestinationAbsolute = strPathAbsolute(info->linkDestination, pgPath);

            StorageInfo linkedCheck = storageInfoP(
                buildData->storagePg, linkDestinationAbsolute, .ignoreMissing = true, .noPathEnforce = true);

            if (linkedCheck.exists && linkedCheck.type == storageTypeLink)
            {
                THROW_FMT(
                    LinkDestinationError, "link '%s/%s' cannot reference another link '%s'", strZ(pgPath), strZ(info->name),
                    strZ(linkDestinationAbsolute));
            }

            // Initialize link and target
            ManifestLink link =
            {
                .name = manifestName,
                .user = info->user,
                .group = info->group,
                .destination = info->linkDestination,
            };

            ManifestTarget target =
            {
                .name = manifestName,
                .type = manifestTargetTypeLink,
            };

            // Make a copy of the link name because it will need to be modified when there are tablespace ids
            const String *linkName = info->name;

            // Is this a tablespace?
            if (strEq(manifestParentName, STRDEF(MANIFEST_TARGET_PGDATA "/" MANIFEST_TARGET_PGTBLSPC)))
            {
                // Strip pg_data off the manifest name so it begins with pg_tblspc instead.  This reflects how the files are stored
                // in the backup directory.
                manifestName = strSub(manifestName, sizeof(MANIFEST_TARGET_PGDATA));

                // Identify this target as a tablespace
                target.name = manifestName;
                target.tablespaceId = cvtZToUInt(strZ(info->name));

                // Look for this tablespace in the provided list (list may be null for off-line backup)
                if (buildData->tablespaceList != NULL)
                {
                    // Search list
                    PackRead *const read = pckReadNew(buildData->tablespaceList);

                    while (!pckReadNullP(read))
                    {
                        pckReadArrayBeginP(read);

                        if (target.tablespaceId == pckReadU32P(read))
                            target.tablespaceName = pckReadStrP(read);

                        pckReadArrayEndP(read);
                    }

                    // Error if the tablespace could not be found.  ??? This seems excessive, perhaps just warn here?
                    if (target.tablespaceName == NULL)
                    {
                        THROW_FMT(
                            AssertError,
                            "tablespace with oid %u not found in tablespace map\n"
                            "HINT: was a tablespace created or dropped during the backup?",
                            target.tablespaceId);
                    }
                }

                // If no tablespace name was found then create one
                if (target.tablespaceName == NULL)
                    target.tablespaceName = strNewFmt("ts%s", strZ(info->name));

                // Add a dummy pg_tblspc path entry if it does not already exist.  This entry will be ignored by restore but it is
                // part of the original manifest format so we need to have it.
                lstSort(buildData->manifest->pub.pathList, sortOrderAsc);
                const ManifestPath *pathBase = manifestPathFind(buildData->manifest, MANIFEST_TARGET_PGDATA_STR);

                if (manifestPathFindDefault(buildData->manifest, MANIFEST_TARGET_PGTBLSPC_STR, NULL) == NULL)
                {
                    ManifestPath path =
                    {
                        .name = MANIFEST_TARGET_PGTBLSPC_STR,
                        .mode = pathBase->mode,
                        .user = pathBase->user,
                        .group = pathBase->group,
                    };

                    manifestPathAdd(buildData->manifest, &path);
                }

                // The tablespace link destination path is not the path where data will be stored so we can just store it as a dummy
                // path. This is because PostgreSQL creates a subpath with the version/catalog number so that multiple versions of
                // PostgreSQL can share a tablespace, which makes upgrades easier.
                const ManifestPath *pathTblSpc = manifestPathFind(
                    buildData->manifest, STRDEF(MANIFEST_TARGET_PGDATA "/" MANIFEST_TARGET_PGTBLSPC));

                ManifestPath path =
                {
                    .name = manifestName,
                    .mode = pathTblSpc->mode,
                    .user = pathTblSpc->user,
                    .group = pathTblSpc->group,
                };

                manifestPathAdd(buildData->manifest, &path);

                // Update build structure to reflect the path added above and the tablespace id
                manifestParentName = manifestName;
                manifestName = strNewFmt("%s/%s", strZ(manifestName), strZ(buildData->tablespaceId));
                pgPath = strNewFmt("%s/%s", strZ(pgPath), strZ(info->name));
                linkName = buildData->tablespaceId;
            }

            // Add info about the linked file/path
            const String *linkPgPath = strNewFmt("%s/%s", strZ(pgPath), strZ(linkName));
            StorageInfo linkedInfo = storageInfoP(
                buildData->storagePg, linkPgPath, .followLink = true, .ignoreMissing = true);
            linkedInfo.name = linkName;

            // If the link destination exists then build the target
            if (linkedInfo.exists)
            {
                // If a path link then recurse
                if (linkedInfo.type == storageTypePath)
                {
                    target.path = info->linkDestination;
                }
                // Else it must be a file or special (since we have already checked if it is a link)
                else
                {
                    CHECK(FormatError, target.tablespaceId == 0, "tablespace links to a file");

                    // Identify target as a file
                    target.path = strPath(info->linkDestination);
                    target.file = strBase(info->linkDestination);
                }
            }
            // Else dummy up the target with a destination so manifestLinkCheck() can be run.  This is so errors about links with
            // destinations in PGDATA will take precedence over missing a destination.  We will probably simplify this once the
            // migration is done and it doesn't matter which error takes precedence.
            else
                target.path = info->linkDestination;

            // Add target and link
            manifestTargetAdd(buildData->manifest, &target);
            manifestLinkAdd(buildData->manifest, &link);

            // Make sure the link is valid
            manifestLinkCheckOne(buildData->manifest, buildData->linkCheck, manifestTargetTotal(buildData->manifest) - 1);

            // If the link check was successful but the destination does not exist then check it again to generate an error
            if (!linkedInfo.exists)
                storageInfoP(buildData->storagePg, linkPgPath, .followLink = true);

            // Recurse into the link destination
            manifestBuildInfo(buildData, manifestParentName, pgPath, dbPath, &linkedInfo);

            break;
        }

        // Skip special files
        // -------------------------------------------------------------------------------------------------------------------------
        case storageTypeSpecial:
            LOG_WARN_FMT("exclude special file '%s/%s' from backup", strZ(pgPath), strZ(info->name));
            break;
    }

    FUNCTION_TEST_RETURN_VOID();
}

// Regular expression constants
#define RELATION_EXP                                                "[0-9]+(_(fsm|vm)){0,1}(\\.[0-9]+){0,1}"
#define DB_PATH_EXP                                                                                                                \
    "(" MANIFEST_TARGET_PGDATA "/(" PG_PATH_GLOBAL "|" PG_PATH_BASE "/[0-9]+)|" MANIFEST_TARGET_PGTBLSPC "/[0-9]+/%s/[0-9]+)"

Manifest *
manifestNewBuild(
    const Storage *const storagePg, const unsigned int pgVersion, const unsigned int pgCatalogVersion, const bool online,
    const bool checksumPage, const bool bundle, const bool blockIncr, const StringList *const excludeList,
    const Pack *const tablespaceList)
{
    FUNCTION_LOG_BEGIN(logLevelDebug);
        FUNCTION_LOG_PARAM(STORAGE, storagePg);
        FUNCTION_LOG_PARAM(UINT, pgVersion);
        FUNCTION_LOG_PARAM(UINT, pgCatalogVersion);
        FUNCTION_LOG_PARAM(BOOL, online);
        FUNCTION_LOG_PARAM(BOOL, checksumPage);
        FUNCTION_LOG_PARAM(BOOL, bundle);
        FUNCTION_LOG_PARAM(BOOL, blockIncr);
        FUNCTION_LOG_PARAM(STRING_LIST, excludeList);
        FUNCTION_LOG_PARAM(PACK, tablespaceList);
    FUNCTION_LOG_END();

    ASSERT(storagePg != NULL);
    ASSERT(pgVersion != 0);
    ASSERT(!checksumPage || pgVersion >= PG_VERSION_93);

    Manifest *this = NULL;

    OBJ_NEW_BEGIN(Manifest, .childQty = MEM_CONTEXT_QTY_MAX)
    {
        this = manifestNewInternal();
        this->pub.info = infoNew(NULL);
        this->pub.data.backrestVersion = strNewZ(PROJECT_VERSION);
        this->pub.data.pgVersion = pgVersion;
        this->pub.data.pgCatalogVersion = pgCatalogVersion;
        this->pub.data.backupType = backupTypeFull;
        this->pub.data.backupOptionOnline = online;
        this->pub.data.backupOptionChecksumPage = varNewBool(checksumPage);
        this->pub.data.bundle = bundle;
        this->pub.data.blockIncr = blockIncr;

        MEM_CONTEXT_TEMP_BEGIN()
        {
            // Data needed to build the manifest
            ManifestLinkCheck linkCheck = manifestLinkCheckInit();

            ManifestBuildData buildData =
            {
                .manifest = this,
                .storagePg = storagePg,
                .tablespaceId = pgTablespaceId(pgVersion, pgCatalogVersion),
                .online = online,
                .checksumPage = checksumPage,
                .tablespaceList = tablespaceList,
                .linkCheck = &linkCheck,
                .manifestWalName = strNewFmt(MANIFEST_TARGET_PGDATA "/%s", strZ(pgWalPath(pgVersion))),
            };

            // Build expressions to identify databases paths and temp relations
            // ---------------------------------------------------------------------------------------------------------------------
            ASSERT(buildData.tablespaceId != NULL);

            // Expression to identify database paths
            buildData.dbPathExp = regExpNew(strNewFmt("^" DB_PATH_EXP "$", strZ(buildData.tablespaceId)));

            // Expression to find temp relations
            buildData.tempRelationExp = regExpNew(STRDEF("^t[0-9]+_" RELATION_EXP "$"));

            // Build list of exclusions
            // ---------------------------------------------------------------------------------------------------------------------
            if (excludeList != NULL)
            {
                for (unsigned int excludeIdx = 0; excludeIdx < strLstSize(excludeList); excludeIdx++)
                {
                    const String *exclude = strNewFmt(MANIFEST_TARGET_PGDATA "/%s", strZ(strLstGet(excludeList, excludeIdx)));

                    // If the exclusions refers to the contents of a path
                    if (strEndsWithZ(exclude, "/"))
                    {
                        if (buildData.excludeContent == NULL)
                            buildData.excludeContent = strLstNew();

                        strLstAddSub(buildData.excludeContent, exclude, strSize(exclude) - 1);
                    }
                    // Otherwise exclude a single file/link/path
                    else
                    {
                        if (buildData.excludeSingle == NULL)
                            buildData.excludeSingle = strLstNew();

                        strLstAdd(buildData.excludeSingle, exclude);
                    }
                }
            }

            // Build manifest
            // ---------------------------------------------------------------------------------------------------------------------
            const String *const pgPath = storagePathP(storagePg, NULL);
            StorageInfo info = storageInfoP(storagePg, pgPath, .followLink = true);

            ManifestPath path =
            {
                .name = MANIFEST_TARGET_PGDATA_STR,
                .mode = info.mode,
                .user = info.user,
                .group = info.group,
            };

            manifestPathAdd(this, &path);

            // Generate file defaults from base path
            MEM_CONTEXT_BEGIN(this->pub.memContext)
            {
                this->fileUserDefault = strDup(path.user);
                this->fileGroupDefault = strDup(path.group);
                this->fileModeDefault = path.mode & (S_IRUSR | S_IWUSR | S_IRGRP);
            }
            MEM_CONTEXT_END();

            ManifestTarget target =
            {
                .name = MANIFEST_TARGET_PGDATA_STR,
                .path = pgPath,
                .type = manifestTargetTypePath,
            };

            manifestTargetAdd(this, &target);

            // Gather info for the rest of the files/links/paths
            StorageIterator *const storageItr = storageNewItrP(
                storagePg, pgPath, .errorOnMissing = true, .sortOrder = sortOrderAsc);

            MEM_CONTEXT_TEMP_RESET_BEGIN()
            {
                while (storageItrMore(storageItr))
                {
                    const StorageInfo info = storageItrNext(storageItr);

                    manifestBuildInfo(&buildData, MANIFEST_TARGET_PGDATA_STR, pgPath, false, &info);

                    // Reset the memory context occasionally so we don't use too much memory or slow down processing
                    MEM_CONTEXT_TEMP_RESET(1000);
                }
            }
            MEM_CONTEXT_TEMP_END();

            // These may not be in order even if the incoming data was sorted
            lstSort(this->pub.fileList, sortOrderAsc);
            lstSort(this->pub.linkList, sortOrderAsc);
            lstSort(this->pub.pathList, sortOrderAsc);
            lstSort(this->pub.targetList, sortOrderAsc);

            // Remove unlogged relations from the manifest.  This can't be done during the initial build because of the requirement
            // to check for _init files which will sort after the vast majority of the relation files.  We could check storage for
            // each _init file but that would be expensive.
            // -------------------------------------------------------------------------------------------------------------------------
            if (pgVersion >= PG_VERSION_91)
            {
                RegExp *relationExp = regExpNew(strNewFmt("^" DB_PATH_EXP "/" RELATION_EXP "$", strZ(buildData.tablespaceId)));
                unsigned int fileIdx = 0;
                char lastRelationFileId[21] = "";                   // Large enough for a 64-bit unsigned integer
                bool lastRelationFileIdUnlogged = false;

#ifdef DEBUG_MEM
                // Record the temp context size before the loop begins
                size_t sizeBegin = memContextSize(memContextCurrent());
#endif

                while (fileIdx < manifestFileTotal(this))
                {
                    // If this file looks like a relation.  Note that this never matches on _init forks.
                    const String *const filePathName = manifestFileNameGet(this, fileIdx);

                    if (regExpMatch(relationExp, filePathName))
                    {
                        // Get the filename (without path)
                        const char *fileName = strBaseZ(filePathName);
                        size_t fileNameSize = strlen(fileName);

                        // Strip off the numeric part of the relation
                        char relationFileId[sizeof(lastRelationFileId)];
                        unsigned int nameIdx = 0;

                        for (; nameIdx < fileNameSize; nameIdx++)
                        {
                            if (!isdigit(fileName[nameIdx]))
                                break;

                            relationFileId[nameIdx] = fileName[nameIdx];
                        }

                        relationFileId[nameIdx] = '\0';

                        // The filename must have characters
                        ASSERT(relationFileId[0] != '\0');

                        // Store the last relation so it does not need to be found everytime
                        if (strcmp(lastRelationFileId, relationFileId) != 0)
                        {
                            // Determine if the relation is unlogged
                            String *relationInit = strNewFmt(
                                "%.*s%s_init", (int)(strSize(filePathName) - fileNameSize), strZ(filePathName), relationFileId);
                            lastRelationFileIdUnlogged = manifestFileExists(this, relationInit);
                            strFree(relationInit);

                            // Save the file id so we don't need to do the lookup next time if it doesn't change
                            strcpy(lastRelationFileId, relationFileId);
                        }

                        // If relation is unlogged then remove it
                        if (lastRelationFileIdUnlogged)
                        {
                            manifestFileRemove(this, filePathName);
                            continue;
                        }
                    }

                    fileIdx++;
                }

#ifdef DEBUG_MEM
                // Make sure that the temp context did not grow too much during the loop
                ASSERT(memContextSize(memContextCurrent()) - sizeBegin < 256);
#endif
            }
        }
        MEM_CONTEXT_TEMP_END();
    }
    OBJ_NEW_END();

    FUNCTION_LOG_RETURN(MANIFEST, this);
}

/**********************************************************************************************************************************/
void
manifestBuildValidate(Manifest *this, bool delta, time_t copyStart, CompressType compressType)
{
    FUNCTION_LOG_BEGIN(logLevelDebug);
        FUNCTION_LOG_PARAM(MANIFEST, this);
        FUNCTION_LOG_PARAM(BOOL, delta);
        FUNCTION_LOG_PARAM(TIME, copyStart);
        FUNCTION_LOG_PARAM(ENUM, compressType);
    FUNCTION_LOG_END();

    ASSERT(this != NULL);
    ASSERT(copyStart > 0);

    MEM_CONTEXT_BEGIN(this->pub.memContext)
    {
        // Store the delta option.  If true we can skip checks that automatically enable delta.
        this->pub.data.backupOptionDelta = varNewBool(delta);

        // If online then add one second to the copy start time to allow for database updates during the last second that the
        // manifest was being built.  It's up to the caller to actually wait the remainder of the second, but for comparison
        // purposes we want the time when the waiting started.
        this->pub.data.backupTimestampCopyStart = copyStart + (this->pub.data.backupOptionOnline ? 1 : 0);

        // This value is not needed in this function, but it is needed for resumed manifests and this is last place to set it before
        // processing begins
        this->pub.data.backupOptionCompressType = compressType;
    }
    MEM_CONTEXT_END();

    // Check the manifest for timestamp anomalies that require a delta backup (if delta is not already specified)
    if (!varBool(this->pub.data.backupOptionDelta))
    {
        MEM_CONTEXT_TEMP_BEGIN()
        {
            for (unsigned int fileIdx = 0; fileIdx < manifestFileTotal(this); fileIdx++)
            {
                const ManifestFile file = manifestFile(this, fileIdx);

                // Check for timestamp in the future
                if (file.timestamp > copyStart)
                {
                    LOG_WARN_FMT(
                        "file '%s' has timestamp (%" PRId64 ") in the future (relative to copy start %" PRId64 "), enabling delta"
                            " checksum", strZ(manifestPathPg(file.name)), (int64_t)file.timestamp, (int64_t)copyStart);

                    this->pub.data.backupOptionDelta = BOOL_TRUE_VAR;
                    break;
                }
            }
        }
        MEM_CONTEXT_TEMP_END();
    }

    FUNCTION_LOG_RETURN_VOID();
}

/**********************************************************************************************************************************/
void
manifestBuildIncr(Manifest *this, const Manifest *manifestPrior, BackupType type, const String *archiveStart)
{
    FUNCTION_LOG_BEGIN(logLevelDebug);
        FUNCTION_LOG_PARAM(MANIFEST, this);
        FUNCTION_LOG_PARAM(MANIFEST, manifestPrior);
        FUNCTION_LOG_PARAM(STRING_ID, type);
        FUNCTION_LOG_PARAM(STRING, archiveStart);
    FUNCTION_LOG_END();

    ASSERT(this != NULL);
    ASSERT(manifestPrior != NULL);
    ASSERT(type == backupTypeDiff || type == backupTypeIncr);
    ASSERT(type != backupTypeDiff || manifestPrior->pub.data.backupType == backupTypeFull);
    ASSERT(archiveStart == NULL || strSize(archiveStart) == 24);

    MEM_CONTEXT_BEGIN(this->pub.memContext)
    {
        // Set prior backup label
        this->pub.data.backupLabelPrior = strDup(manifestPrior->pub.data.backupLabel);

        // Copy reference list
        this->pub.referenceList = strLstDup(manifestPrior->pub.referenceList);

        // Set diff/incr backup type
        this->pub.data.backupType = type;
    }
    MEM_CONTEXT_END();

    MEM_CONTEXT_TEMP_BEGIN()
    {
        // Enable delta if timelines differ
        if (archiveStart != NULL && manifestData(manifestPrior)->archiveStop != NULL &&
            !strEq(strSubN(archiveStart, 0, 8), strSubN(manifestData(manifestPrior)->archiveStop, 0, 8)))
        {
            LOG_WARN_FMT(
                "a timeline switch has occurred since the %s backup, enabling delta checksum\n"
                "HINT: this is normal after restoring from backup or promoting a standby.",
                strZ(manifestData(manifestPrior)->backupLabel));

            this->pub.data.backupOptionDelta = BOOL_TRUE_VAR;
        }
        // Else enable delta if online differs
        else if (manifestData(manifestPrior)->backupOptionOnline != this->pub.data.backupOptionOnline)
        {
            LOG_WARN_FMT(
                "the online option has changed since the %s backup, enabling delta checksum",
                strZ(manifestData(manifestPrior)->backupLabel));

            this->pub.data.backupOptionDelta = BOOL_TRUE_VAR;
        }

        // Check for anomalies between manifests if delta is not already enabled.  This can't be combined with the main comparison
        // loop below because delta changes the behavior of that loop.
        if (!varBool(this->pub.data.backupOptionDelta))
        {
            for (unsigned int fileIdx = 0; fileIdx < manifestFileTotal(this); fileIdx++)
            {
                const ManifestFile file = manifestFile(this, fileIdx);

                // If file was found in prior manifest then perform checks
                if (manifestFileExists(manifestPrior, file.name))
                {
                    const ManifestFile filePrior = manifestFileFind(manifestPrior, file.name);

                    // Check for timestamp earlier than the prior backup
                    if (file.timestamp < filePrior.timestamp)
                    {
                        LOG_WARN_FMT(
                            "file '%s' has timestamp earlier than prior backup (prior %" PRId64 ", current %" PRId64 "), enabling"
                                " delta checksum",
                            strZ(manifestPathPg(file.name)), (int64_t)filePrior.timestamp, (int64_t)file.timestamp);

                        this->pub.data.backupOptionDelta = BOOL_TRUE_VAR;
                        break;
                    }

                    // Check for size change with no timestamp change
                    if (file.size != filePrior.size && file.timestamp == filePrior.timestamp)
                    {
                        LOG_WARN_FMT(
                            "file '%s' has same timestamp (%" PRId64 ") as prior but different size (prior %" PRIu64 ", current"
                                " %" PRIu64 "), enabling delta checksum",
                            strZ(manifestPathPg(file.name)), (int64_t)file.timestamp, filePrior.size, file.size);

                        this->pub.data.backupOptionDelta = BOOL_TRUE_VAR;
                        break;
                    }
                }
            }
        }

        // Find files to reference in the prior manifest:
        // 1) that don't need to be copied because delta is disabled and the size and timestamp match or size matches and is zero
        // 2) where delta is enabled and size matches so checksum will be verified during backup and the file copied on mismatch
        bool delta = varBool(this->pub.data.backupOptionDelta);

        for (unsigned int fileIdx = 0; fileIdx < lstSize(this->pub.fileList); fileIdx++)
        {
            ManifestFile file = manifestFile(this, fileIdx);

            // Check if prior file can be used
            if (manifestFileExists(manifestPrior, file.name))
            {
                const ManifestFile filePrior = manifestFileFind(manifestPrior, file.name);

                if (file.copy && file.size == filePrior.size && (delta || file.size == 0 || file.timestamp == filePrior.timestamp))
                {
<<<<<<< HEAD
                    manifestFileUpdate(
                        this, file.name, file.size, filePrior.sizeRepo, filePrior.checksumSha1,
                        VARSTR(filePrior.reference != NULL ? filePrior.reference : manifestPrior->pub.data.backupLabel),
                        filePrior.checksumPage, filePrior.checksumPageError, filePrior.checksumPageErrorList,
                        filePrior.bundleId, filePrior.bundleOffset, filePrior.blockIncrMapSize);
                }
                else if (this->pub.data.blockIncr && filePrior.blockIncrMapSize) // {uncovered - !!!}
                {
                    manifestFileUpdate( // {uncovered - !!!}
                        this, file.name, file.size, filePrior.sizeRepo, NULL, // {uncovered - !!!}
                        VARSTR(filePrior.reference != NULL ? filePrior.reference : manifestPrior->pub.data.backupLabel), // {uncovered - !!!}
                        file.checksumPage, file.checksumPageError, file.checksumPageErrorList, // {uncovered - !!!}
                        filePrior.bundleId, filePrior.bundleOffset, filePrior.blockIncrMapSize); // {uncovered - !!!}
=======
                    file.sizeRepo = filePrior.sizeRepo;
                    memcpy(file.checksumSha1, filePrior.checksumSha1, HASH_TYPE_SHA1_SIZE_HEX + 1);
                    file.reference = filePrior.reference != NULL ? filePrior.reference : manifestPrior->pub.data.backupLabel;
                    file.checksumPage = filePrior.checksumPage;
                    file.checksumPageError = filePrior.checksumPageError;
                    file.checksumPageErrorList = filePrior.checksumPageErrorList;
                    file.bundleId = filePrior.bundleId;
                    file.bundleOffset = filePrior.bundleOffset;

                    // Perform delta if the file size is not zero
                    file.delta = delta && file.size != 0;

                    // Copy if the file has changed or delta
                    file.copy = (file.size != 0 && file.timestamp != filePrior.timestamp) || file.delta;

                    manifestFileUpdate(this, &file);
>>>>>>> 2747e5a2
                }
            }
        }
    }
    MEM_CONTEXT_TEMP_END();

    FUNCTION_LOG_RETURN_VOID();
}

/**********************************************************************************************************************************/
void
manifestBuildComplete(
    Manifest *const this, const time_t timestampStart, const String *const lsnStart, const String *const archiveStart,
    const time_t timestampStop, const String *const lsnStop, const String *const archiveStop, const unsigned int pgId,
    const uint64_t pgSystemId, const Pack *const dbList, const bool optionArchiveCheck, const bool optionArchiveCopy,
    const size_t optionBufferSize, const unsigned int optionCompressLevel, const unsigned int optionCompressLevelNetwork,
    const bool optionHardLink, const unsigned int optionProcessMax, const bool optionStandby, const KeyValue *const annotation)
{
    FUNCTION_LOG_BEGIN(logLevelDebug);
        FUNCTION_LOG_PARAM(MANIFEST, this);
        FUNCTION_LOG_PARAM(TIME, timestampStart);
        FUNCTION_LOG_PARAM(STRING, lsnStart);
        FUNCTION_LOG_PARAM(STRING, archiveStart);
        FUNCTION_LOG_PARAM(TIME, timestampStop);
        FUNCTION_LOG_PARAM(STRING, lsnStop);
        FUNCTION_LOG_PARAM(STRING, archiveStop);
        FUNCTION_LOG_PARAM(UINT, pgId);
        FUNCTION_LOG_PARAM(UINT64, pgSystemId);
        FUNCTION_LOG_PARAM(PACK, dbList);
        FUNCTION_LOG_PARAM(BOOL, optionArchiveCheck);
        FUNCTION_LOG_PARAM(BOOL, optionArchiveCopy);
        FUNCTION_LOG_PARAM(SIZE, optionBufferSize);
        FUNCTION_LOG_PARAM(UINT, optionCompressLevel);
        FUNCTION_LOG_PARAM(UINT, optionCompressLevelNetwork);
        FUNCTION_LOG_PARAM(BOOL, optionHardLink);
        FUNCTION_LOG_PARAM(UINT, optionProcessMax);
        FUNCTION_LOG_PARAM(BOOL, optionStandby);
        FUNCTION_LOG_PARAM(KEY_VALUE, annotation);
    FUNCTION_LOG_END();

    MEM_CONTEXT_BEGIN(this->pub.memContext)
    {
        // Save info
        this->pub.data.backupTimestampStart = timestampStart;
        this->pub.data.lsnStart = strDup(lsnStart);
        this->pub.data.archiveStart = strDup(archiveStart);
        this->pub.data.backupTimestampStop = timestampStop;
        this->pub.data.lsnStop = strDup(lsnStop);
        this->pub.data.archiveStop = strDup(archiveStop);
        this->pub.data.pgId = pgId;
        this->pub.data.pgSystemId = pgSystemId;

        // Save db list
        if (dbList != NULL)
        {
            PackRead *const read = pckReadNew(dbList);

            while (!pckReadNullP(read))
            {
                pckReadArrayBeginP(read);

                const unsigned int id = pckReadU32P(read);
                const String *const name = pckReadStrP(read);
                const unsigned int lastSystemId = pckReadU32P(read);

                pckReadArrayEndP(read);

                manifestDbAdd(this, &(ManifestDb){.id = id, .name = name, .lastSystemId = lastSystemId});

            }

            lstSort(this->pub.dbList, sortOrderAsc);
        }

        // Save annotations
        if (annotation != NULL)
        {
            this->pub.data.annotation = varNewKv(kvNew());

            KeyValue *const manifestAnnotationKv = varKv(this->pub.data.annotation);
            const VariantList *const annotationKeyList = kvKeyList(annotation);

            for (unsigned int keyIdx = 0; keyIdx < varLstSize(annotationKeyList); keyIdx++)
            {
                const Variant *const key = varLstGet(annotationKeyList, keyIdx);
                const Variant *const value = kvGet(annotation, key);

                // Skip empty values
                if (!strEmpty(varStr(value)))
                    kvPut(manifestAnnotationKv, key, value);
            }

            // Clean field if there are no annotations to save
            if (varLstSize(kvKeyList(manifestAnnotationKv)) == 0)
                this->pub.data.annotation = NULL;
        }

        // Save options
        this->pub.data.backupOptionArchiveCheck = optionArchiveCheck;
        this->pub.data.backupOptionArchiveCopy = optionArchiveCopy;
        this->pub.data.backupOptionBufferSize = varNewUInt64(optionBufferSize);
        this->pub.data.backupOptionCompressLevel = varNewUInt(optionCompressLevel);
        this->pub.data.backupOptionCompressLevelNetwork = varNewUInt(optionCompressLevelNetwork);
        this->pub.data.backupOptionHardLink = optionHardLink;
        this->pub.data.backupOptionProcessMax = varNewUInt(optionProcessMax);
        this->pub.data.backupOptionStandby = varNewBool(optionStandby);
    }
    MEM_CONTEXT_END();

    FUNCTION_LOG_RETURN_VOID();
}

/**********************************************************************************************************************************/
#define MANIFEST_TARGET_TYPE_LINK                                   "link"
#define MANIFEST_TARGET_TYPE_PATH                                   "path"

#define MANIFEST_SECTION_BACKUP                                     "backup"
#define MANIFEST_SECTION_BACKUP_DB                                  "backup:db"
#define MANIFEST_SECTION_BACKUP_OPTION                              "backup:option"
#define MANIFEST_SECTION_BACKUP_TARGET                              "backup:target"

#define MANIFEST_SECTION_DB                                         "db"
#define MANIFEST_SECTION_METADATA                                   "metadata"

#define MANIFEST_SECTION_TARGET_FILE                                "target:file"
#define MANIFEST_SECTION_TARGET_FILE_DEFAULT                        "target:file:default"
#define MANIFEST_SECTION_TARGET_LINK                                "target:link"
#define MANIFEST_SECTION_TARGET_LINK_DEFAULT                        "target:link:default"
#define MANIFEST_SECTION_TARGET_PATH                                "target:path"
#define MANIFEST_SECTION_TARGET_PATH_DEFAULT                        "target:path:default"

#define MANIFEST_KEY_ANNOTATION                                     "annotation"
#define MANIFEST_KEY_BACKUP_ARCHIVE_START                           "backup-archive-start"
#define MANIFEST_KEY_BACKUP_ARCHIVE_STOP                            "backup-archive-stop"
#define MANIFEST_KEY_BACKUP_BLOCK_INCR                              "backup-block-incr"
#define MANIFEST_KEY_BACKUP_BUNDLE                                  "backup-bundle"
#define MANIFEST_KEY_BACKUP_LABEL                                   "backup-label"
#define MANIFEST_KEY_BACKUP_LSN_START                               "backup-lsn-start"
#define MANIFEST_KEY_BACKUP_LSN_STOP                                "backup-lsn-stop"
#define MANIFEST_KEY_BACKUP_PRIOR                                   "backup-prior"
#define MANIFEST_KEY_BACKUP_REFERENCE                               "backup-reference"
#define MANIFEST_KEY_BACKUP_TIMESTAMP_COPY_START                    "backup-timestamp-copy-start"
#define MANIFEST_KEY_BACKUP_TIMESTAMP_START                         "backup-timestamp-start"
#define MANIFEST_KEY_BACKUP_TIMESTAMP_STOP                          "backup-timestamp-stop"
#define MANIFEST_KEY_BACKUP_TYPE                                    "backup-type"
#define MANIFEST_KEY_BLOCK_INCR_MAP_SIZE                            STRID5("bims", 0x9b5220)
#define MANIFEST_KEY_BUNDLE_ID                                      STRID5("bni", 0x25c20)
#define MANIFEST_KEY_BUNDLE_OFFSET                                  STRID5("bno", 0x3dc20)
#define MANIFEST_KEY_CHECKSUM                                       STRID5("checksum", 0x6d66b195030)
#define MANIFEST_KEY_CHECKSUM_PAGE                                  "checksum-page"
#define MANIFEST_KEY_CHECKSUM_PAGE_ERROR                            "checksum-page-error"
#define MANIFEST_KEY_DB_CATALOG_VERSION                             "db-catalog-version"
#define MANIFEST_KEY_DB_ID                                          "db-id"
#define MANIFEST_KEY_DB_LAST_SYSTEM_ID                              "db-last-system-id"
#define MANIFEST_KEY_DB_SYSTEM_ID                                   "db-system-id"
#define MANIFEST_KEY_DB_VERSION                                     "db-version"
#define MANIFEST_KEY_DESTINATION                                    STRID5("destination", 0x39e9a05c9a4ca40)
#define MANIFEST_KEY_FILE                                           STRID5("file", 0x2b1260)
#define MANIFEST_KEY_GROUP                                          "group"
#define MANIFEST_KEY_MODE                                           "mode"
#define MANIFEST_KEY_PATH                                           STRID5("path", 0x450300)
#define MANIFEST_KEY_REFERENCE                                      STRID5("reference", 0x51b8b2298b20)
#define MANIFEST_KEY_SIZE                                           STRID5("size", 0x2e9330)
#define MANIFEST_KEY_SIZE_REPO                                      STRID5("repo-size", 0x5d267b7c0b20)
#define MANIFEST_KEY_TABLESPACE_ID                                  "tablespace-id"
#define MANIFEST_KEY_TABLESPACE_NAME                                "tablespace-name"
#define MANIFEST_KEY_TIMESTAMP                                      STRID5("timestamp", 0x10686932b5340)
#define MANIFEST_KEY_TYPE                                           STRID5("type", 0x2c3340)
#define MANIFEST_KEY_USER                                           "user"

#define MANIFEST_KEY_OPTION_ARCHIVE_CHECK                           "option-archive-check"
#define MANIFEST_KEY_OPTION_ARCHIVE_COPY                            "option-archive-copy"
#define MANIFEST_KEY_OPTION_BACKUP_STANDBY                          "option-backup-standby"
#define MANIFEST_KEY_OPTION_BUFFER_SIZE                             "option-buffer-size"
#define MANIFEST_KEY_OPTION_CHECKSUM_PAGE                           "option-checksum-page"
#define MANIFEST_KEY_OPTION_COMPRESS                                "option-compress"
#define MANIFEST_KEY_OPTION_COMPRESS_TYPE                           "option-compress-type"
#define MANIFEST_KEY_OPTION_COMPRESS_LEVEL                          "option-compress-level"
#define MANIFEST_KEY_OPTION_COMPRESS_LEVEL_NETWORK                  "option-compress-level-network"
#define MANIFEST_KEY_OPTION_DELTA                                   "option-delta"
#define MANIFEST_KEY_OPTION_HARDLINK                                "option-hardlink"
#define MANIFEST_KEY_OPTION_ONLINE                                  "option-online"
#define MANIFEST_KEY_OPTION_PROCESS_MAX                             "option-process-max"

// Keep track of which values were found during load and which need to be loaded from defaults. There is no point in having
// multiple structs since most of the fields are the same and the size shouldn't be more than 4/8 bytes.
typedef struct ManifestLoadFound
{
    bool group:1;
    bool mode:1;
    bool user:1;
} ManifestLoadFound;

typedef struct ManifestLoadData
{
    MemContext *memContext;                                         // Mem context for data needed only during load
    Manifest *manifest;                                             // Manifest info
    bool referenceListFound;                                        // Was a reference list found?

    List *linkFoundList;                                            // Values found in links
    const Variant *linkGroupDefault;                                // Link default group
    const Variant *linkUserDefault;                                 // Link default user

    List *pathFoundList;                                            // Values found in paths
    const Variant *pathGroupDefault;                                // Path default group
    mode_t pathModeDefault;                                         // Path default mode
    const Variant *pathUserDefault;                                 // Path default user
} ManifestLoadData;

// Helper to transform a variant that could be boolean or string into a string.  If the boolean is false return NULL else return
// the string.  The boolean cannot be true.
static const String *
manifestOwnerGet(const Variant *owner)
{
    FUNCTION_TEST_BEGIN();
        FUNCTION_TEST_PARAM(VARIANT, owner);
    FUNCTION_TEST_END();

    ASSERT(owner != NULL);

    // If bool then it should be false.  This indicates that the owner could not be mapped to a name during the backup.
    if (varType(owner) == varTypeBool)
    {
        CHECK(FormatError, !varBool(owner), "owner bool must be false");
        FUNCTION_TEST_RETURN_CONST(STRING, NULL);
    }

    FUNCTION_TEST_RETURN_CONST(STRING, varStr(owner));
}

// Helper to check the variant type of owner and duplicate (call in the containing context)
static const Variant *
manifestOwnerDefaultGet(const Variant *ownerDefault)
{
    FUNCTION_TEST_BEGIN();
        FUNCTION_TEST_PARAM(VARIANT, ownerDefault);
    FUNCTION_TEST_END();

    ASSERT(ownerDefault != NULL);

    // Bool = false means the owner was not mapped to a name
    if (varType(ownerDefault) == varTypeBool)
    {
        // Value must be false
        CHECK(FormatError, !varBool(ownerDefault), "owner bool must be false");
        FUNCTION_TEST_RETURN_CONST(VARIANT, BOOL_FALSE_VAR);
    }

    // Return a duplicate of the owner passed in
    FUNCTION_TEST_RETURN_CONST(VARIANT, varDup(ownerDefault));
}

static void
manifestLoadCallback(void *callbackData, const String *const section, const String *const key, const String *const value)
{
    FUNCTION_TEST_BEGIN();
        FUNCTION_TEST_PARAM_P(VOID, callbackData);
        FUNCTION_TEST_PARAM(STRING, section);
        FUNCTION_TEST_PARAM(STRING, key);
        FUNCTION_TEST_PARAM(STRING, value);
    FUNCTION_TEST_END();

    ASSERT(callbackData != NULL);
    ASSERT(section != NULL);
    ASSERT(key != NULL);

    ManifestLoadData *const loadData = (ManifestLoadData *)callbackData;
    Manifest *const manifest = loadData->manifest;

    // -----------------------------------------------------------------------------------------------------------------------------
    if (strEqZ(section, MANIFEST_SECTION_TARGET_FILE))
    {
        ManifestFile file = {.name = key};

        JsonRead *const json = jsonReadNew(value);
        jsonReadObjectBegin(json);

        // Block incremental info
        if (jsonReadKeyExpectStrId(json, MANIFEST_KEY_BLOCK_INCR_MAP_SIZE))
            file.blockIncrMapSize = jsonReadUInt64(json);

        // Bundle info
        if (jsonReadKeyExpectStrId(json, MANIFEST_KEY_BUNDLE_ID))
        {
            file.bundleId = jsonReadUInt64(json);

            if (jsonReadKeyExpectStrId(json, MANIFEST_KEY_BUNDLE_OFFSET))
                file.bundleOffset = jsonReadUInt64(json);
        }

        // The checksum might not exist if this is a partial save that was done during the backup to preserve checksums for already
        // backed up files
        if (jsonReadKeyExpectStrId(json, MANIFEST_KEY_CHECKSUM))
            memcpy(file.checksumSha1, strZ(jsonReadStr(json)), HASH_TYPE_SHA1_SIZE_HEX + 1);

        // Page checksum errors
        if (jsonReadKeyExpectZ(json, MANIFEST_KEY_CHECKSUM_PAGE))
        {
            file.checksumPage = true;
            file.checksumPageError = !jsonReadBool(json);

            if (jsonReadKeyExpectZ(json, MANIFEST_KEY_CHECKSUM_PAGE_ERROR))
                file.checksumPageErrorList = jsonFromVar(jsonReadVar(json));
        }

        // Group
        if (jsonReadKeyExpectZ(json, MANIFEST_KEY_GROUP))
            file.group = manifestOwnerGet(jsonReadVar(json));
        else
            file.group = manifest->fileGroupDefault;

        // Mode
        if (jsonReadKeyExpectZ(json, MANIFEST_KEY_MODE))
            file.mode = cvtZToMode(strZ(jsonReadStr(json)));
        else
            file.mode = manifest->fileModeDefault;

        // Reference
        if (jsonReadKeyExpectStrId(json, MANIFEST_KEY_REFERENCE))
        {
            file.reference = jsonReadStr(json);

            if (!loadData->referenceListFound)
                file.reference = strLstAddIfMissing(manifest->pub.referenceList, file.reference);
        }

        // If "repo-size" is not present in the manifest file, then it is the same as size (i.e. uncompressed) - to save space,
        // the repo-size is only stored in the manifest file if it is different than size.
        const bool sizeRepoExists = jsonReadKeyExpectStrId(json, MANIFEST_KEY_SIZE_REPO);

        if (sizeRepoExists)
            file.sizeRepo = jsonReadUInt64(json);

        // Size is required so error if it is not present. Older versions removed the size before the backup to ensure that the
        // manifest was updated during the backup, so size can be missing in partial manifests. This error will prevent older
        // partials from being resumed.
        if (!jsonReadKeyExpectStrId(json, MANIFEST_KEY_SIZE))
            THROW_FMT(FormatError, "missing size for file '%s'", strZ(key));

        file.size = jsonReadUInt64(json);

        // If repo size did not exist then
        if (!sizeRepoExists)
            file.sizeRepo = file.size;

        // If file size is zero then assign the static zero hash
        if (file.size == 0)
            memcpy(file.checksumSha1, HASH_TYPE_SHA1_ZERO, HASH_TYPE_SHA1_SIZE_HEX + 1);

        // Timestamp is required so error if it is not present
        if (jsonReadKeyExpectStrId(json, MANIFEST_KEY_TIMESTAMP))
            file.timestamp = (time_t)jsonReadInt64(json);
        else
            THROW_FMT(FormatError, "missing timestamp for file '%s'", strZ(key));

        // User
        if (jsonReadKeyExpectZ(json, MANIFEST_KEY_USER))
            file.user = manifestOwnerGet(jsonReadVar(json));
        else
            file.user = manifest->fileUserDefault;

        manifestFileAdd(manifest, &file);
    }

    // -----------------------------------------------------------------------------------------------------------------------------
    else if (strEqZ(section, MANIFEST_SECTION_TARGET_PATH))
    {
        ManifestPath path = {.name = key};
        ManifestLoadFound valueFound = {0};

        JsonRead *const json = jsonReadNew(value);
        jsonReadObjectBegin(json);

        if (jsonReadKeyExpectZ(json, MANIFEST_KEY_GROUP))
        {
            valueFound.group = true;
            path.group = manifestOwnerGet(jsonReadVar(json));
        }

        if (jsonReadKeyExpectZ(json, MANIFEST_KEY_MODE))
        {
            valueFound.mode = true;
            path.mode = cvtZToMode(strZ(jsonReadStr(json)));
        }

        if (jsonReadKeyExpectZ(json, MANIFEST_KEY_USER))
        {
            valueFound.user = true;
            path.user = manifestOwnerGet(jsonReadVar(json));
        }

        lstAdd(loadData->pathFoundList, &valueFound);
        manifestPathAdd(manifest, &path);
    }

    // -----------------------------------------------------------------------------------------------------------------------------
    else if (strEqZ(section, MANIFEST_SECTION_TARGET_LINK))
    {
        ManifestLink link = {.name = key};
        ManifestLoadFound valueFound = {0};

        JsonRead *const json = jsonReadNew(value);
        jsonReadObjectBegin(json);

        // Link destination
        link.destination = jsonReadStr(jsonReadKeyRequireStrId(json, MANIFEST_KEY_DESTINATION));

        // Group
        if (jsonReadKeyExpectZ(json, MANIFEST_KEY_GROUP))
        {
            valueFound.group = true;
            link.group = manifestOwnerGet(jsonReadVar(json));
        }

        // User
        if (jsonReadKeyExpectZ(json, MANIFEST_KEY_USER))
        {
            valueFound.user = true;
            link.user = manifestOwnerGet(jsonReadVar(json));
        }

        lstAdd(loadData->linkFoundList, &valueFound);
        manifestLinkAdd(manifest, &link);
    }

    // -----------------------------------------------------------------------------------------------------------------------------
    else if (strEqZ(section, MANIFEST_SECTION_TARGET_FILE_DEFAULT))
    {
        MEM_CONTEXT_BEGIN(manifest->pub.memContext)
        {
            if (strEqZ(key, MANIFEST_KEY_GROUP))
                manifest->fileGroupDefault = manifestOwnerGet(jsonToVar(value));
            else if (strEqZ(key, MANIFEST_KEY_MODE))
                manifest->fileModeDefault = cvtZToMode(strZ(varStr(jsonToVar(value))));
            else if (strEqZ(key, MANIFEST_KEY_USER))
                manifest->fileUserDefault = strDup(manifestOwnerGet(jsonToVar(value)));
        }
        MEM_CONTEXT_END();
    }

    // -----------------------------------------------------------------------------------------------------------------------------
    else if (strEqZ(section, MANIFEST_SECTION_TARGET_PATH_DEFAULT))
    {
        MEM_CONTEXT_BEGIN(loadData->memContext)
        {
            if (strEqZ(key, MANIFEST_KEY_GROUP))
                loadData->pathGroupDefault = manifestOwnerDefaultGet(jsonToVar(value));
            else if (strEqZ(key, MANIFEST_KEY_MODE))
                loadData->pathModeDefault = cvtZToMode(strZ(varStr(jsonToVar(value))));
            else if (strEqZ(key, MANIFEST_KEY_USER))
                loadData->pathUserDefault = manifestOwnerDefaultGet(jsonToVar(value));
        }
        MEM_CONTEXT_END();
    }

    // -----------------------------------------------------------------------------------------------------------------------------
    else if (strEqZ(section, MANIFEST_SECTION_TARGET_LINK_DEFAULT))
    {
        MEM_CONTEXT_BEGIN(loadData->memContext)
        {
            if (strEqZ(key, MANIFEST_KEY_GROUP))
                loadData->linkGroupDefault = manifestOwnerDefaultGet(jsonToVar(value));
            else if (strEqZ(key, MANIFEST_KEY_USER))
                loadData->linkUserDefault = manifestOwnerDefaultGet(jsonToVar(value));
        }
        MEM_CONTEXT_END();
    }

    // -----------------------------------------------------------------------------------------------------------------------------
    else if (strEqZ(section, MANIFEST_SECTION_BACKUP_TARGET))
    {
        ManifestTarget target = {.name = key};

        JsonRead *const json = jsonReadNew(value);
        jsonReadObjectBegin(json);

        // File
        if (jsonReadKeyExpectStrId(json, MANIFEST_KEY_FILE))
            target.file = jsonReadStr(json);

        // Path
        target.path = jsonReadStr(jsonReadKeyRequireStrId(json, MANIFEST_KEY_PATH));

        // Tablespace oid
        if (jsonReadKeyExpectZ(json, MANIFEST_KEY_TABLESPACE_ID))
        {
            target.tablespaceId = cvtZToUInt(strZ(jsonReadStr(json)));
            target.tablespaceName = jsonReadStr(jsonReadKeyRequireZ(json, MANIFEST_KEY_TABLESPACE_NAME));
        }

        // Tablespace type
        const String *const targetType = jsonReadStr(jsonReadKeyRequireStrId(json, MANIFEST_KEY_TYPE));
        ASSERT(strEqZ(targetType, MANIFEST_TARGET_TYPE_LINK) || strEqZ(targetType, MANIFEST_TARGET_TYPE_PATH));

        target.type = strEqZ(targetType, MANIFEST_TARGET_TYPE_PATH) ? manifestTargetTypePath : manifestTargetTypeLink;

        manifestTargetAdd(manifest, &target);
    }

    // -----------------------------------------------------------------------------------------------------------------------------
    else if (strEqZ(section, MANIFEST_SECTION_DB))
    {
        ManifestDb db = {.name = key};

        JsonRead *const json = jsonReadNew(value);
        jsonReadObjectBegin(json);

        // Database oid
        db.id = jsonReadUInt(jsonReadKeyRequireZ(json, MANIFEST_KEY_DB_ID));

        // Last system oid
        db.lastSystemId = jsonReadUInt(jsonReadKeyRequireZ(json, MANIFEST_KEY_DB_LAST_SYSTEM_ID));

        manifestDbAdd(manifest, &db);
    }

    // -----------------------------------------------------------------------------------------------------------------------------
    else if (strEqZ(section, MANIFEST_SECTION_METADATA))
    {
        MEM_CONTEXT_BEGIN(manifest->pub.memContext)
        {
            if (strEqZ(key, MANIFEST_KEY_ANNOTATION))
                manifest->pub.data.annotation = jsonToVar(value);
        }
        MEM_CONTEXT_END();
    }

    // -----------------------------------------------------------------------------------------------------------------------------
    else if (strEqZ(section, MANIFEST_SECTION_BACKUP))
    {
        MEM_CONTEXT_BEGIN(manifest->pub.memContext)
        {
            if (strEqZ(key, MANIFEST_KEY_BACKUP_ARCHIVE_START))
                manifest->pub.data.archiveStart = varStr(jsonToVar(value));
            else if (strEqZ(key, MANIFEST_KEY_BACKUP_ARCHIVE_STOP))
                manifest->pub.data.archiveStop = varStr(jsonToVar(value));
            else if (strEqZ(key, MANIFEST_KEY_BACKUP_BLOCK_INCR))
                manifest->pub.data.blockIncr = varBool(jsonToVar(value));
            else if (strEqZ(key, MANIFEST_KEY_BACKUP_BUNDLE))
                manifest->pub.data.bundle = varBool(jsonToVar(value));
            else if (strEqZ(key, MANIFEST_KEY_BACKUP_LABEL))
                manifest->pub.data.backupLabel = varStr(jsonToVar(value));
            else if (strEqZ(key, MANIFEST_KEY_BACKUP_LSN_START))
                manifest->pub.data.lsnStart = varStr(jsonToVar(value));
            else if (strEqZ(key, MANIFEST_KEY_BACKUP_LSN_STOP))
                manifest->pub.data.lsnStop = varStr(jsonToVar(value));
            else if (strEqZ(key, MANIFEST_KEY_BACKUP_PRIOR))
                manifest->pub.data.backupLabelPrior = varStr(jsonToVar(value));
            else if (strEqZ(key, MANIFEST_KEY_BACKUP_REFERENCE))
            {
                manifest->pub.referenceList = strLstNewSplitZ(varStr(jsonToVar(value)), ",");
                loadData->referenceListFound = true;
            }
            else if (strEqZ(key, MANIFEST_KEY_BACKUP_TIMESTAMP_COPY_START))
                manifest->pub.data.backupTimestampCopyStart = (time_t)varUInt64(jsonToVar(value));
            else if (strEqZ(key, MANIFEST_KEY_BACKUP_TIMESTAMP_START))
                manifest->pub.data.backupTimestampStart = (time_t)varUInt64(jsonToVar(value));
            else if (strEqZ(key, MANIFEST_KEY_BACKUP_TIMESTAMP_STOP))
                manifest->pub.data.backupTimestampStop = (time_t)varUInt64(jsonToVar(value));
            else if (strEqZ(key, MANIFEST_KEY_BACKUP_TYPE))
            {
                manifest->pub.data.backupType = (BackupType)strIdFromStr(varStr(jsonToVar(value)));
                ASSERT(
                    manifest->pub.data.backupType == backupTypeFull || manifest->pub.data.backupType == backupTypeDiff ||
                    manifest->pub.data.backupType == backupTypeIncr);
            }
        }
        MEM_CONTEXT_END();
    }

    // -----------------------------------------------------------------------------------------------------------------------------
    else if (strEqZ(section, MANIFEST_SECTION_BACKUP_DB))
    {
        if (strEqZ(key, MANIFEST_KEY_DB_ID))
            manifest->pub.data.pgId = varUIntForce(jsonToVar(value));
        else if (strEqZ(key, MANIFEST_KEY_DB_SYSTEM_ID))
            manifest->pub.data.pgSystemId = varUInt64(jsonToVar(value));
        else if (strEqZ(key, MANIFEST_KEY_DB_CATALOG_VERSION))
            manifest->pub.data.pgCatalogVersion = varUIntForce(jsonToVar(value));
        else if (strEqZ(key, MANIFEST_KEY_DB_VERSION))
            manifest->pub.data.pgVersion = pgVersionFromStr(varStr(jsonToVar(value)));
    }

    // -----------------------------------------------------------------------------------------------------------------------------
    else if (strEqZ(section, MANIFEST_SECTION_BACKUP_OPTION))
    {
        MEM_CONTEXT_BEGIN(manifest->pub.memContext)
        {
            // Required options
            if (strEqZ(key, MANIFEST_KEY_OPTION_ARCHIVE_CHECK))
                manifest->pub.data.backupOptionArchiveCheck = varBool(jsonToVar(value));
            else if (strEqZ(key, MANIFEST_KEY_OPTION_ARCHIVE_COPY))
                manifest->pub.data.backupOptionArchiveCopy = varBool(jsonToVar(value));
            // Historically this option meant to add gz compression
            else if (strEqZ(key, MANIFEST_KEY_OPTION_COMPRESS))
                manifest->pub.data.backupOptionCompressType = varBool(jsonToVar(value)) ? compressTypeGz : compressTypeNone;
            // This new option allows any type of compression to be specified.  It must be parsed after the option above so the
            // value does not get overwritten.  Since options are stored in alpha order this should always be true.
            else if (strEqZ(key, MANIFEST_KEY_OPTION_COMPRESS_TYPE))
                manifest->pub.data.backupOptionCompressType = compressTypeEnum(strIdFromStr(varStr(jsonToVar(value))));
            else if (strEqZ(key, MANIFEST_KEY_OPTION_HARDLINK))
                manifest->pub.data.backupOptionHardLink = varBool(jsonToVar(value));
            else if (strEqZ(key, MANIFEST_KEY_OPTION_ONLINE))
                manifest->pub.data.backupOptionOnline = varBool(jsonToVar(value));

            // Options that were added after v1.00 and may not be present in every manifest
            else if (strEqZ(key, MANIFEST_KEY_OPTION_BACKUP_STANDBY))
                manifest->pub.data.backupOptionStandby = varNewBool(varBool(jsonToVar(value)));
            else if (strEqZ(key, MANIFEST_KEY_OPTION_BUFFER_SIZE))
                manifest->pub.data.backupOptionBufferSize = varNewUInt(varUIntForce(jsonToVar(value)));
            else if (strEqZ(key, MANIFEST_KEY_OPTION_CHECKSUM_PAGE))
                manifest->pub.data.backupOptionChecksumPage = varDup(jsonToVar(value));
            else if (strEqZ(key, MANIFEST_KEY_OPTION_COMPRESS_LEVEL))
                manifest->pub.data.backupOptionCompressLevel = varNewUInt(varUIntForce(jsonToVar(value)));
            else if (strEqZ(key, MANIFEST_KEY_OPTION_COMPRESS_LEVEL_NETWORK))
                manifest->pub.data.backupOptionCompressLevelNetwork = varNewUInt(varUIntForce(jsonToVar(value)));
            else if (strEqZ(key, MANIFEST_KEY_OPTION_DELTA))
                manifest->pub.data.backupOptionDelta = varDup(jsonToVar(value));
            else if (strEqZ(key, MANIFEST_KEY_OPTION_PROCESS_MAX))
                manifest->pub.data.backupOptionProcessMax = varNewUInt(varUIntForce(jsonToVar(value)));
        }
        MEM_CONTEXT_END();
    }

    FUNCTION_TEST_RETURN_VOID();
}

Manifest *
manifestNewLoad(IoRead *read)
{
    FUNCTION_LOG_BEGIN(logLevelDebug);
        FUNCTION_LOG_PARAM(IO_READ, read);
    FUNCTION_LOG_END();

    ASSERT(read != NULL);

    Manifest *this = NULL;

    OBJ_NEW_BEGIN(Manifest, .childQty = MEM_CONTEXT_QTY_MAX)
    {
        this = manifestNewInternal();

        // Load the manifest
        ManifestLoadData loadData =
        {
            .memContext = memContextNewP("load", .childQty = MEM_CONTEXT_QTY_MAX),
            .manifest = this,
        };

        // Set file defaults that will be updated when we know what the real defaults are. These need to be set to values that are
        // not valid for actual names or modes.
        this->fileUserDefault = STRDEF("@");
        this->fileGroupDefault = this->fileUserDefault;
        this->fileModeDefault = (mode_t)-1;

        MEM_CONTEXT_BEGIN(loadData.memContext)
        {
            loadData.linkFoundList = lstNewP(sizeof(ManifestLoadFound));
            loadData.pathFoundList = lstNewP(sizeof(ManifestLoadFound));
        }
        MEM_CONTEXT_END();

        this->pub.info = infoNewLoad(read, manifestLoadCallback, &loadData);
        this->pub.data.backrestVersion = infoBackrestVersion(this->pub.info);

        // Process link defaults
        for (unsigned int linkIdx = 0; linkIdx < manifestLinkTotal(this); linkIdx++)
        {
            ManifestLink *link = lstGet(this->pub.linkList, linkIdx);
            ManifestLoadFound *found = lstGet(loadData.linkFoundList, linkIdx);

            if (!found->group)
                link->group = manifestOwnerCache(this, manifestOwnerGet(loadData.linkGroupDefault));

            if (!found->user)
                link->user = manifestOwnerCache(this, manifestOwnerGet(loadData.linkUserDefault));
        }

        // Process path defaults
        for (unsigned int pathIdx = 0; pathIdx < manifestPathTotal(this); pathIdx++)
        {
            ManifestPath *path = lstGet(this->pub.pathList, pathIdx);
            ManifestLoadFound *found = lstGet(loadData.pathFoundList, pathIdx);

            if (!found->group)
                path->group = manifestOwnerCache(this, manifestOwnerGet(loadData.pathGroupDefault));

            if (!found->mode)
                path->mode = loadData.pathModeDefault;

            if (!found->user)
                path->user = manifestOwnerCache(this, manifestOwnerGet(loadData.pathUserDefault));
        }

        // Sort the lists.  They should already be sorted in the file but it is possible that this system has a different collation
        // that renders that sort useless.
        //
        // This must happen *after* the default processing because found lists are in natural file order and it is not worth writing
        // comparator routines for them.
        lstSort(this->pub.dbList, sortOrderAsc);
        lstSort(this->pub.fileList, sortOrderAsc);
        lstSort(this->pub.linkList, sortOrderAsc);
        lstSort(this->pub.pathList, sortOrderAsc);
        lstSort(this->pub.targetList, sortOrderAsc);

        // Make sure the base path exists
        manifestTargetBase(this);

        // Discard the context holding temporary load data
        memContextDiscard();
    }
    OBJ_NEW_END();

    FUNCTION_LOG_RETURN(MANIFEST, this);
}

/**********************************************************************************************************************************/
typedef struct ManifestSaveData
{
    Manifest *manifest;                                             // Manifest object to be saved

    const Variant *userDefault;                                     // Default user
    const Variant *groupDefault;                                    // Default group
    mode_t fileModeDefault;                                         // File default mode
    mode_t pathModeDefault;                                         // Path default mode
} ManifestSaveData;

// Helper to convert the owner MCV to a default.  If the input is NULL boolean false should be returned, else the owner string.
static const Variant *
manifestOwnerVar(const String *ownerDefault)
{
    FUNCTION_TEST_BEGIN();
        FUNCTION_TEST_PARAM(STRING, ownerDefault);
    FUNCTION_TEST_END();

    FUNCTION_TEST_RETURN_CONST(VARIANT, ownerDefault == NULL ? BOOL_FALSE_VAR : varNewStr(ownerDefault));
}

static void
manifestSaveCallback(void *const callbackData, const String *const sectionNext, InfoSave *const infoSaveData)
{
    FUNCTION_TEST_BEGIN();
        FUNCTION_TEST_PARAM_P(VOID, callbackData);
        FUNCTION_TEST_PARAM(STRING, sectionNext);
        FUNCTION_TEST_PARAM(INFO_SAVE, infoSaveData);
    FUNCTION_TEST_END();

    ASSERT(callbackData != NULL);
    ASSERT(infoSaveData != NULL);

    ManifestSaveData *const saveData = (ManifestSaveData *)callbackData;
    Manifest *const manifest = saveData->manifest;

    // -----------------------------------------------------------------------------------------------------------------------------
    if (infoSaveSection(infoSaveData, MANIFEST_SECTION_BACKUP, sectionNext))
    {
        if (manifest->pub.data.archiveStart != NULL)
        {
            infoSaveValue(
                infoSaveData, MANIFEST_SECTION_BACKUP, MANIFEST_KEY_BACKUP_ARCHIVE_START,
                jsonFromVar(VARSTR(manifest->pub.data.archiveStart)));
        }

        if (manifest->pub.data.archiveStop != NULL)
        {
            infoSaveValue(
                infoSaveData, MANIFEST_SECTION_BACKUP, MANIFEST_KEY_BACKUP_ARCHIVE_STOP,
                jsonFromVar(VARSTR(manifest->pub.data.archiveStop)));
        }

        if (manifest->pub.data.blockIncr)
        {
            infoSaveValue(
                infoSaveData, MANIFEST_SECTION_BACKUP, MANIFEST_KEY_BACKUP_BLOCK_INCR,
                jsonFromVar(VARBOOL(manifest->pub.data.blockIncr)));
        }

        if (manifest->pub.data.bundle)
        {
            infoSaveValue(
                infoSaveData, MANIFEST_SECTION_BACKUP, MANIFEST_KEY_BACKUP_BUNDLE, jsonFromVar(VARBOOL(manifest->pub.data.bundle)));
        }

        infoSaveValue(
            infoSaveData, MANIFEST_SECTION_BACKUP, MANIFEST_KEY_BACKUP_LABEL, jsonFromVar(VARSTR(manifest->pub.data.backupLabel)));

        if (manifest->pub.data.lsnStart != NULL)
        {
            infoSaveValue(
            infoSaveData, MANIFEST_SECTION_BACKUP, MANIFEST_KEY_BACKUP_LSN_START, jsonFromVar(VARSTR(manifest->pub.data.lsnStart)));
        }

        if (manifest->pub.data.lsnStop != NULL)
        {
            infoSaveValue(
                infoSaveData, MANIFEST_SECTION_BACKUP, MANIFEST_KEY_BACKUP_LSN_STOP,
                jsonFromVar(VARSTR(manifest->pub.data.lsnStop)));
        }

        if (manifest->pub.data.backupLabelPrior != NULL)
        {
            infoSaveValue(
                infoSaveData, MANIFEST_SECTION_BACKUP, MANIFEST_KEY_BACKUP_PRIOR,
                jsonFromVar(VARSTR(manifest->pub.data.backupLabelPrior)));
        }

        infoSaveValue(
            infoSaveData, MANIFEST_SECTION_BACKUP, MANIFEST_KEY_BACKUP_REFERENCE,
            jsonFromVar(VARSTR(strLstJoin(manifest->pub.referenceList, ","))));
        infoSaveValue(
            infoSaveData, MANIFEST_SECTION_BACKUP, MANIFEST_KEY_BACKUP_TIMESTAMP_COPY_START,
            jsonFromVar(VARINT64(manifest->pub.data.backupTimestampCopyStart)));
        infoSaveValue(
            infoSaveData, MANIFEST_SECTION_BACKUP, MANIFEST_KEY_BACKUP_TIMESTAMP_START,
            jsonFromVar(VARINT64(manifest->pub.data.backupTimestampStart)));
        infoSaveValue(
            infoSaveData, MANIFEST_SECTION_BACKUP, MANIFEST_KEY_BACKUP_TIMESTAMP_STOP,
            jsonFromVar(VARINT64(manifest->pub.data.backupTimestampStop)));
        infoSaveValue(
            infoSaveData, MANIFEST_SECTION_BACKUP, MANIFEST_KEY_BACKUP_TYPE,
            jsonFromVar(VARSTR(strIdToStr(manifest->pub.data.backupType))));
    }

    // -----------------------------------------------------------------------------------------------------------------------------
    if (infoSaveSection(infoSaveData, MANIFEST_SECTION_BACKUP_DB, sectionNext))
    {
        infoSaveValue(
            infoSaveData, MANIFEST_SECTION_BACKUP_DB, MANIFEST_KEY_DB_CATALOG_VERSION,
            jsonFromVar(VARUINT(manifest->pub.data.pgCatalogVersion)));
        infoSaveValue(
            infoSaveData, MANIFEST_SECTION_BACKUP_DB, "db-control-version",
            jsonFromVar(VARUINT(pgControlVersion(manifest->pub.data.pgVersion))));
        infoSaveValue(infoSaveData, MANIFEST_SECTION_BACKUP_DB, MANIFEST_KEY_DB_ID, jsonFromVar(VARUINT(manifest->pub.data.pgId)));
        infoSaveValue(
            infoSaveData, MANIFEST_SECTION_BACKUP_DB, MANIFEST_KEY_DB_SYSTEM_ID,
            jsonFromVar(VARUINT64(manifest->pub.data.pgSystemId)));
        infoSaveValue(
            infoSaveData, MANIFEST_SECTION_BACKUP_DB, MANIFEST_KEY_DB_VERSION,
            jsonFromVar(VARSTR(pgVersionToStr(manifest->pub.data.pgVersion))));
    }

    // -----------------------------------------------------------------------------------------------------------------------------
    if (infoSaveSection(infoSaveData, MANIFEST_SECTION_BACKUP_OPTION, sectionNext))
    {
        infoSaveValue(
            infoSaveData, MANIFEST_SECTION_BACKUP_OPTION, MANIFEST_KEY_OPTION_ARCHIVE_CHECK,
            jsonFromVar(VARBOOL(manifest->pub.data.backupOptionArchiveCheck)));
        infoSaveValue(
            infoSaveData, MANIFEST_SECTION_BACKUP_OPTION, MANIFEST_KEY_OPTION_ARCHIVE_COPY,
            jsonFromVar(VARBOOL(manifest->pub.data.backupOptionArchiveCopy)));

        if (manifest->pub.data.backupOptionStandby != NULL)
        {
            infoSaveValue(
                infoSaveData, MANIFEST_SECTION_BACKUP_OPTION, MANIFEST_KEY_OPTION_BACKUP_STANDBY,
                jsonFromVar(manifest->pub.data.backupOptionStandby));
        }

        if (manifest->pub.data.backupOptionBufferSize != NULL)
        {
            infoSaveValue(
                infoSaveData, MANIFEST_SECTION_BACKUP_OPTION, MANIFEST_KEY_OPTION_BUFFER_SIZE,
                jsonFromVar(manifest->pub.data.backupOptionBufferSize));
        }

        if (manifest->pub.data.backupOptionChecksumPage != NULL)
        {
            infoSaveValue(
                infoSaveData, MANIFEST_SECTION_BACKUP_OPTION, MANIFEST_KEY_OPTION_CHECKSUM_PAGE,
                jsonFromVar(manifest->pub.data.backupOptionChecksumPage));
        }

        // Set the option when compression is turned on.  In older versions this also implied gz compression but in newer versions
        // the type option must also be set if compression is not gz.
        infoSaveValue(
            infoSaveData, MANIFEST_SECTION_BACKUP_OPTION, MANIFEST_KEY_OPTION_COMPRESS,
            jsonFromVar(VARBOOL(manifest->pub.data.backupOptionCompressType != compressTypeNone)));

        if (manifest->pub.data.backupOptionCompressLevel != NULL)
        {
            infoSaveValue(
                infoSaveData, MANIFEST_SECTION_BACKUP_OPTION, MANIFEST_KEY_OPTION_COMPRESS_LEVEL,
                jsonFromVar(manifest->pub.data.backupOptionCompressLevel));
        }

        if (manifest->pub.data.backupOptionCompressLevelNetwork != NULL)
        {
            infoSaveValue(
                infoSaveData, MANIFEST_SECTION_BACKUP_OPTION, MANIFEST_KEY_OPTION_COMPRESS_LEVEL_NETWORK,
                jsonFromVar(manifest->pub.data.backupOptionCompressLevelNetwork));
        }

        // Set the compression type.  Older versions will ignore this and assume gz compression if the compress option is set.
        infoSaveValue(
            infoSaveData, MANIFEST_SECTION_BACKUP_OPTION, MANIFEST_KEY_OPTION_COMPRESS_TYPE,
            jsonFromVar(VARSTR(compressTypeStr(manifest->pub.data.backupOptionCompressType))));

        if (manifest->pub.data.backupOptionDelta != NULL)
        {
            infoSaveValue(
                infoSaveData, MANIFEST_SECTION_BACKUP_OPTION, MANIFEST_KEY_OPTION_DELTA,
                jsonFromVar(manifest->pub.data.backupOptionDelta));
        }

        infoSaveValue(
            infoSaveData, MANIFEST_SECTION_BACKUP_OPTION, MANIFEST_KEY_OPTION_HARDLINK,
            jsonFromVar(VARBOOL(manifest->pub.data.backupOptionHardLink)));
        infoSaveValue(
            infoSaveData, MANIFEST_SECTION_BACKUP_OPTION, MANIFEST_KEY_OPTION_ONLINE,
            jsonFromVar(VARBOOL(manifest->pub.data.backupOptionOnline)));

        if (manifest->pub.data.backupOptionProcessMax != NULL)
        {
            infoSaveValue(
                infoSaveData, MANIFEST_SECTION_BACKUP_OPTION, MANIFEST_KEY_OPTION_PROCESS_MAX,
                jsonFromVar(manifest->pub.data.backupOptionProcessMax));
        }
    }

    // -----------------------------------------------------------------------------------------------------------------------------
    if (infoSaveSection(infoSaveData, MANIFEST_SECTION_BACKUP_TARGET, sectionNext))
    {
        MEM_CONTEXT_TEMP_RESET_BEGIN()
        {
            for (unsigned int targetIdx = 0; targetIdx < manifestTargetTotal(manifest); targetIdx++)
            {
                const ManifestTarget *const target = manifestTarget(manifest, targetIdx);
                JsonWrite *const json = jsonWriteObjectBegin(jsonWriteNewP());

                if (target->file != NULL)
                    jsonWriteStr(jsonWriteKeyStrId(json, MANIFEST_KEY_FILE), target->file);

                jsonWriteStr(jsonWriteKeyStrId(json, MANIFEST_KEY_PATH), target->path);

                if (target->tablespaceId != 0)
                    jsonWriteStrFmt(jsonWriteKeyZ(json, MANIFEST_KEY_TABLESPACE_ID), "%u", target->tablespaceId);

                if (target->tablespaceName != NULL)
                    jsonWriteStr(jsonWriteKeyZ(json, MANIFEST_KEY_TABLESPACE_NAME), target->tablespaceName);

                jsonWriteZ(
                    jsonWriteKeyStrId(json, MANIFEST_KEY_TYPE),
                    target->type == manifestTargetTypePath ? MANIFEST_TARGET_TYPE_PATH : MANIFEST_TARGET_TYPE_LINK);

                infoSaveValue(
                    infoSaveData, MANIFEST_SECTION_BACKUP_TARGET, strZ(target->name), jsonWriteResult(jsonWriteObjectEnd(json)));

                MEM_CONTEXT_TEMP_RESET(1000);
            }
        }
        MEM_CONTEXT_TEMP_END();
    }

    // -----------------------------------------------------------------------------------------------------------------------------
    if (infoSaveSection(infoSaveData, MANIFEST_SECTION_DB, sectionNext))
    {
        MEM_CONTEXT_TEMP_RESET_BEGIN()
        {
            for (unsigned int dbIdx = 0; dbIdx < manifestDbTotal(manifest); dbIdx++)
            {
                const ManifestDb *const db = manifestDb(manifest, dbIdx);
                JsonWrite *const json = jsonWriteObjectBegin(jsonWriteNewP());

                jsonWriteUInt(jsonWriteKeyZ(json, MANIFEST_KEY_DB_ID), db->id);
                jsonWriteUInt(jsonWriteKeyZ(json, MANIFEST_KEY_DB_LAST_SYSTEM_ID), db->lastSystemId);

                infoSaveValue(infoSaveData, MANIFEST_SECTION_DB, strZ(db->name), jsonWriteResult(jsonWriteObjectEnd(json)));

                MEM_CONTEXT_TEMP_RESET(1000);
            }
        }
        MEM_CONTEXT_TEMP_END();
    }

    // -----------------------------------------------------------------------------------------------------------------------------
    if (infoSaveSection(infoSaveData, MANIFEST_SECTION_METADATA, sectionNext))
    {
        if (manifest->pub.data.annotation != NULL)
        {
            infoSaveValue(
                infoSaveData, MANIFEST_SECTION_METADATA, MANIFEST_KEY_ANNOTATION,
                jsonFromVar(manifest->pub.data.annotation));
        }
    }

    // -----------------------------------------------------------------------------------------------------------------------------
    if (infoSaveSection(infoSaveData, MANIFEST_SECTION_TARGET_FILE, sectionNext))
    {
        MEM_CONTEXT_TEMP_RESET_BEGIN()
        {
            for (unsigned int fileIdx = 0; fileIdx < manifestFileTotal(manifest); fileIdx++)
            {
                const ManifestFile file = manifestFile(manifest, fileIdx);
                JsonWrite *const json = jsonWriteObjectBegin(jsonWriteNewP());

                // Block incremental info
                if (file.blockIncrMapSize != 0)
                    jsonWriteUInt64(jsonWriteKeyStrId(json, MANIFEST_KEY_BLOCK_INCR_MAP_SIZE), file.blockIncrMapSize);

                // Bundle info
                if (file.bundleId != 0)
                {
                    jsonWriteUInt64(jsonWriteKeyStrId(json, MANIFEST_KEY_BUNDLE_ID), file.bundleId);

                    if (file.bundleOffset != 0)
                        jsonWriteUInt64(jsonWriteKeyStrId(json, MANIFEST_KEY_BUNDLE_OFFSET), file.bundleOffset);
                }

                // Save if the file size is not zero and the checksum exists.  The checksum might not exist if this is a partial
                // save performed during a backup.
                if (file.size != 0 && file.checksumSha1[0] != 0)
                    jsonWriteZ(jsonWriteKeyStrId(json, MANIFEST_KEY_CHECKSUM), file.checksumSha1);

                if (file.checksumPage)
                {
                    jsonWriteBool(jsonWriteKeyZ(json, MANIFEST_KEY_CHECKSUM_PAGE), !file.checksumPageError);

                    if (file.checksumPageErrorList != NULL)
                        jsonWriteJson(jsonWriteKeyZ(json, MANIFEST_KEY_CHECKSUM_PAGE_ERROR), file.checksumPageErrorList);
                }

                if (!varEq(manifestOwnerVar(file.group), saveData->groupDefault))
                    jsonWriteVar(jsonWriteKeyZ(json, MANIFEST_KEY_GROUP), manifestOwnerVar(file.group));

                if (file.mode != saveData->fileModeDefault)
                    jsonWriteStrFmt(jsonWriteKeyZ(json, MANIFEST_KEY_MODE), "%04o", file.mode);

                if (file.reference != NULL)
                    jsonWriteStr(jsonWriteKeyStrId(json, MANIFEST_KEY_REFERENCE), file.reference);

                if (file.sizeRepo != file.size)
                    jsonWriteUInt64(jsonWriteKeyStrId(json, MANIFEST_KEY_SIZE_REPO), file.sizeRepo);

                jsonWriteUInt64(jsonWriteKeyStrId(json, MANIFEST_KEY_SIZE), file.size);
                jsonWriteUInt64(jsonWriteKeyStrId(json, MANIFEST_KEY_TIMESTAMP), (uint64_t)file.timestamp);

                if (!varEq(manifestOwnerVar(file.user), saveData->userDefault))
                    jsonWriteVar(jsonWriteKeyZ(json, MANIFEST_KEY_USER), manifestOwnerVar(file.user));

                infoSaveValue(
                    infoSaveData, MANIFEST_SECTION_TARGET_FILE, strZ(file.name), jsonWriteResult(jsonWriteObjectEnd(json)));

                MEM_CONTEXT_TEMP_RESET(1000);
            }
        }
        MEM_CONTEXT_TEMP_END();
    }

    // -----------------------------------------------------------------------------------------------------------------------------
    if (infoSaveSection(infoSaveData, MANIFEST_SECTION_TARGET_FILE_DEFAULT, sectionNext))
    {
        infoSaveValue(infoSaveData, MANIFEST_SECTION_TARGET_FILE_DEFAULT, MANIFEST_KEY_GROUP, jsonFromVar(saveData->groupDefault));
        infoSaveValue(
            infoSaveData, MANIFEST_SECTION_TARGET_FILE_DEFAULT, MANIFEST_KEY_MODE,
            jsonFromVar(VARSTR(strNewFmt("%04o", saveData->fileModeDefault))));
        infoSaveValue(infoSaveData, MANIFEST_SECTION_TARGET_FILE_DEFAULT, MANIFEST_KEY_USER, jsonFromVar(saveData->userDefault));
    }

    // -----------------------------------------------------------------------------------------------------------------------------
    if (infoSaveSection(infoSaveData, MANIFEST_SECTION_TARGET_LINK, sectionNext))
    {
        MEM_CONTEXT_TEMP_RESET_BEGIN()
        {
            for (unsigned int linkIdx = 0; linkIdx < manifestLinkTotal(manifest); linkIdx++)
            {
                const ManifestLink *const link = manifestLink(manifest, linkIdx);
                JsonWrite *const json = jsonWriteObjectBegin(jsonWriteNewP());

                jsonWriteStr(jsonWriteKeyStrId(json, MANIFEST_KEY_DESTINATION), link->destination);

                if (!varEq(manifestOwnerVar(link->group), saveData->groupDefault))
                    jsonWriteVar(jsonWriteKeyZ(json, MANIFEST_KEY_GROUP), manifestOwnerVar(link->group));

                if (!varEq(manifestOwnerVar(link->user), saveData->userDefault))
                    jsonWriteVar(jsonWriteKeyZ(json, MANIFEST_KEY_USER), manifestOwnerVar(link->user));

                infoSaveValue(
                    infoSaveData, MANIFEST_SECTION_TARGET_LINK, strZ(link->name), jsonWriteResult(jsonWriteObjectEnd(json)));

                MEM_CONTEXT_TEMP_RESET(1000);
            }
        }
        MEM_CONTEXT_TEMP_END();
    }

    // -----------------------------------------------------------------------------------------------------------------------------
    if (infoSaveSection(infoSaveData, MANIFEST_SECTION_TARGET_LINK_DEFAULT, sectionNext))
    {
        if (manifestLinkTotal(manifest) > 0)
        {
            infoSaveValue(
                infoSaveData, MANIFEST_SECTION_TARGET_LINK_DEFAULT, MANIFEST_KEY_GROUP, jsonFromVar(saveData->groupDefault));
            infoSaveValue(
                infoSaveData, MANIFEST_SECTION_TARGET_LINK_DEFAULT, MANIFEST_KEY_USER, jsonFromVar(saveData->userDefault));
        }
    }

    // -----------------------------------------------------------------------------------------------------------------------------
    if (infoSaveSection(infoSaveData, MANIFEST_SECTION_TARGET_PATH, sectionNext))
    {
        MEM_CONTEXT_TEMP_RESET_BEGIN()
        {
            for (unsigned int pathIdx = 0; pathIdx < manifestPathTotal(manifest); pathIdx++)
            {
                const ManifestPath *const path = manifestPath(manifest, pathIdx);
                JsonWrite *const json = jsonWriteObjectBegin(jsonWriteNewP());

                if (!varEq(manifestOwnerVar(path->group), saveData->groupDefault))
                    jsonWriteVar(jsonWriteKeyZ(json, MANIFEST_KEY_GROUP), manifestOwnerVar(path->group));

                if (path->mode != saveData->pathModeDefault)
                    jsonWriteStrFmt(jsonWriteKeyZ(json, MANIFEST_KEY_MODE), "%04o", path->mode);

                if (!varEq(manifestOwnerVar(path->user), saveData->userDefault))
                    jsonWriteVar(jsonWriteKeyZ(json, MANIFEST_KEY_USER), manifestOwnerVar(path->user));

                infoSaveValue(
                    infoSaveData, MANIFEST_SECTION_TARGET_PATH, strZ(path->name), jsonWriteResult(jsonWriteObjectEnd(json)));

                MEM_CONTEXT_TEMP_RESET(1000);
            }
        }
        MEM_CONTEXT_TEMP_END();
    }

    // -----------------------------------------------------------------------------------------------------------------------------
    if (infoSaveSection(infoSaveData, MANIFEST_SECTION_TARGET_PATH_DEFAULT, sectionNext))
    {
        infoSaveValue(infoSaveData, MANIFEST_SECTION_TARGET_PATH_DEFAULT, MANIFEST_KEY_GROUP, jsonFromVar(saveData->groupDefault));
        infoSaveValue(
            infoSaveData, MANIFEST_SECTION_TARGET_PATH_DEFAULT, MANIFEST_KEY_MODE,
            jsonFromVar(VARSTR(strNewFmt("%04o", saveData->pathModeDefault))));
        infoSaveValue(infoSaveData, MANIFEST_SECTION_TARGET_PATH_DEFAULT, MANIFEST_KEY_USER, jsonFromVar(saveData->userDefault));
    }

    FUNCTION_TEST_RETURN_VOID();
}

void
manifestSave(Manifest *this, IoWrite *write)
{
    FUNCTION_LOG_BEGIN(logLevelDebug);
        FUNCTION_LOG_PARAM(MANIFEST, this);
        FUNCTION_LOG_PARAM(IO_WRITE, write);
    FUNCTION_LOG_END();

    ASSERT(this != NULL);
    ASSERT(write != NULL);

    MEM_CONTEXT_TEMP_BEGIN()
    {
        // Files can be added from outside the manifest so make sure they are sorted
        lstSort(this->pub.fileList, sortOrderAsc);

        // Set default values based on the base path
        const ManifestPath *const pathBase = manifestPathFind(this, MANIFEST_TARGET_PGDATA_STR);

        ManifestSaveData saveData =
        {
            .manifest = this,
            .userDefault = manifestOwnerVar(pathBase->user),
            .groupDefault = manifestOwnerVar(pathBase->group),
            .fileModeDefault = pathBase->mode & (S_IRUSR | S_IWUSR | S_IRGRP),
            .pathModeDefault = pathBase->mode,
        };

        // Save manifest
        infoSave(this->pub.info, write, manifestSaveCallback, &saveData);
    }
    MEM_CONTEXT_TEMP_END();

    FUNCTION_LOG_RETURN_VOID();
}

/**********************************************************************************************************************************/
void
manifestValidate(Manifest *this, bool strict)
{
    FUNCTION_LOG_BEGIN(logLevelDebug);
        FUNCTION_LOG_PARAM(MANIFEST, this);
        FUNCTION_LOG_PARAM(BOOL, strict);
    FUNCTION_LOG_END();

    ASSERT(this != NULL);

    MEM_CONTEXT_TEMP_BEGIN()
    {
        String *error = strNew();

        // Validate files
        for (unsigned int fileIdx = 0; fileIdx < manifestFileTotal(this); fileIdx++)
        {
            const ManifestFile file = manifestFile(this, fileIdx);

            // All files must have a checksum
            if (file.checksumSha1[0] == '\0')
                strCatFmt(error, "\nmissing checksum for file '%s'", strZ(file.name));

            // These are strict checks to be performed only after a backup and before the final manifest save
            if (strict)
            {
                // Zero-length files must have a specific checksum
                if (file.size == 0 && !strEqZ(HASH_TYPE_SHA1_ZERO_STR, file.checksumSha1))
                    strCatFmt(error, "\ninvalid checksum '%s' for zero size file '%s'", file.checksumSha1, strZ(file.name));

                // Non-zero size files must have non-zero repo size
                if (file.sizeRepo == 0 && file.size != 0)
                    strCatFmt(error, "\nrepo size must be > 0 for file '%s'", strZ(file.name));
            }
        }

        // Throw exception when there are errors
        if (strSize(error) > 0)
            THROW_FMT(FormatError, "manifest validation failed:%s", strZ(error));
    }
    MEM_CONTEXT_TEMP_END();

    FUNCTION_LOG_RETURN_VOID();
}

/***********************************************************************************************************************************
Db functions and getters/setters
***********************************************************************************************************************************/
const ManifestDb *
manifestDbFind(const Manifest *this, const String *name)
{
    FUNCTION_TEST_BEGIN();
        FUNCTION_TEST_PARAM(MANIFEST, this);
        FUNCTION_TEST_PARAM(STRING, name);
    FUNCTION_TEST_END();

    ASSERT(this != NULL);
    ASSERT(name != NULL);

    const ManifestDb *result = lstFind(this->pub.dbList, &name);

    if (result == NULL)
        THROW_FMT(AssertError, "unable to find '%s' in manifest db list", strZ(name));

    FUNCTION_TEST_RETURN_CONST(MANIFEST_DB, result);
}

/***********************************************************************************************************************************
File functions and getters/setters
***********************************************************************************************************************************/
static ManifestFilePack **
manifestFilePackFindInternal(const Manifest *this, const String *name)
{
    FUNCTION_TEST_BEGIN();
        FUNCTION_TEST_PARAM(MANIFEST, this);
        FUNCTION_TEST_PARAM(STRING, name);
    FUNCTION_TEST_END();

    ASSERT(this != NULL);
    ASSERT(name != NULL);

    ManifestFilePack **const filePack = lstFind(this->pub.fileList, &name);

    if (filePack == NULL)
        THROW_FMT(AssertError, "unable to find '%s' in manifest file list", strZ(name));

    FUNCTION_TEST_RETURN_TYPE_PP(ManifestFilePack, filePack);
}

const ManifestFilePack *
manifestFilePackFind(const Manifest *this, const String *name)
{
    FUNCTION_TEST_BEGIN();
        FUNCTION_TEST_PARAM(MANIFEST, this);
        FUNCTION_TEST_PARAM(STRING, name);
    FUNCTION_TEST_END();

    ASSERT(this != NULL);
    ASSERT(name != NULL);

    FUNCTION_TEST_RETURN_TYPE_P(ManifestFilePack, *manifestFilePackFindInternal(this, name));
}

void
manifestFileRemove(const Manifest *this, const String *name)
{
    FUNCTION_TEST_BEGIN();
        FUNCTION_TEST_PARAM(MANIFEST, this);
        FUNCTION_TEST_PARAM(STRING, name);
    FUNCTION_TEST_END();

    ASSERT(this != NULL);
    ASSERT(name != NULL);

    if (!lstRemove(this->pub.fileList, &name))
        THROW_FMT(AssertError, "unable to remove '%s' from manifest file list", strZ(name));

    FUNCTION_TEST_RETURN_VOID();
}

void
<<<<<<< HEAD
manifestFileUpdate(
    Manifest *const this, const String *const name, const uint64_t size, const uint64_t sizeRepo, const char *const checksumSha1,
    const Variant *const reference, const bool checksumPage, const bool checksumPageError,
    const String *const checksumPageErrorList, const uint64_t bundleId, const uint64_t bundleOffset, uint64_t blockIncrMapSize)
{
    FUNCTION_TEST_BEGIN();
        FUNCTION_TEST_PARAM(MANIFEST, this);
        FUNCTION_TEST_PARAM(STRING, name);
        FUNCTION_TEST_PARAM(UINT64, size);
        FUNCTION_TEST_PARAM(UINT64, sizeRepo);
        FUNCTION_TEST_PARAM(STRINGZ, checksumSha1);
        FUNCTION_TEST_PARAM(VARIANT, reference);
        FUNCTION_TEST_PARAM(BOOL, checksumPage);
        FUNCTION_TEST_PARAM(BOOL, checksumPageError);
        FUNCTION_TEST_PARAM(STRING, checksumPageErrorList);
        FUNCTION_TEST_PARAM(UINT64, bundleId);
        FUNCTION_TEST_PARAM(UINT64, bundleOffset);
        FUNCTION_TEST_PARAM(UINT64, blockIncrMapSize);
=======
manifestFileUpdate(Manifest *const this, const ManifestFile *const file)
{
    FUNCTION_TEST_BEGIN();
        FUNCTION_TEST_PARAM(MANIFEST, this);
        FUNCTION_TEST_PARAM(MANIFEST_FILE, file);
>>>>>>> 2747e5a2
    FUNCTION_TEST_END();

    ASSERT(this != NULL);
    ASSERT(file != NULL);
    ASSERT(
        (!file->checksumPage && !file->checksumPageError && file->checksumPageErrorList == NULL) ||
        (file->checksumPage && !file->checksumPageError && file->checksumPageErrorList == NULL) ||
        (file->checksumPage && file->checksumPageError));
    ASSERT(file->size != 0 || (file->bundleId == 0 && file->bundleOffset == 0));

<<<<<<< HEAD
    // Update block incremental info
    file.blockIncrMapSize = blockIncrMapSize;

    manifestFilePackUpdate(this, filePack, &file);
=======
    ManifestFilePack **const filePack = manifestFilePackFindInternal(this, file->name);
    manifestFilePackUpdate(this, filePack, file);
>>>>>>> 2747e5a2

    FUNCTION_TEST_RETURN_VOID();
}

/***********************************************************************************************************************************
Link functions and getters/setters
***********************************************************************************************************************************/
const ManifestLink *
manifestLinkFind(const Manifest *this, const String *name)
{
    FUNCTION_TEST_BEGIN();
        FUNCTION_TEST_PARAM(MANIFEST, this);
        FUNCTION_TEST_PARAM(STRING, name);
    FUNCTION_TEST_END();

    ASSERT(this != NULL);
    ASSERT(name != NULL);

    const ManifestLink *result = lstFind(this->pub.linkList, &name);

    if (result == NULL)
        THROW_FMT(AssertError, "unable to find '%s' in manifest link list", strZ(name));

    FUNCTION_TEST_RETURN_CONST(MANIFEST_LINK, result);
}

void
manifestLinkRemove(const Manifest *this, const String *name)
{
    FUNCTION_TEST_BEGIN();
        FUNCTION_TEST_PARAM(MANIFEST, this);
        FUNCTION_TEST_PARAM(STRING, name);
    FUNCTION_TEST_END();

    ASSERT(this != NULL);
    ASSERT(name != NULL);

    if (!lstRemove(this->pub.linkList, &name))
        THROW_FMT(AssertError, "unable to remove '%s' from manifest link list", strZ(name));

    FUNCTION_TEST_RETURN_VOID();
}

void
manifestLinkUpdate(const Manifest *this, const String *name, const String *destination)
{
    FUNCTION_TEST_BEGIN();
        FUNCTION_TEST_PARAM(MANIFEST, this);
        FUNCTION_TEST_PARAM(STRING, name);
        FUNCTION_TEST_PARAM(STRING, destination);
    FUNCTION_TEST_END();

    ASSERT(this != NULL);
    ASSERT(name != NULL);
    ASSERT(destination != NULL);

    ManifestLink *link = (ManifestLink *)manifestLinkFind(this, name);

    MEM_CONTEXT_BEGIN(lstMemContext(this->pub.linkList))
    {
        if (!strEq(link->destination, destination))
            link->destination = strDup(destination);
    }
    MEM_CONTEXT_END();

    FUNCTION_TEST_RETURN_VOID();
}

/***********************************************************************************************************************************
Path functions and getters/setters
***********************************************************************************************************************************/
const ManifestPath *
manifestPathFind(const Manifest *this, const String *name)
{
    FUNCTION_TEST_BEGIN();
        FUNCTION_TEST_PARAM(MANIFEST, this);
        FUNCTION_TEST_PARAM(STRING, name);
    FUNCTION_TEST_END();

    ASSERT(this != NULL);
    ASSERT(name != NULL);

    const ManifestPath *result = lstFind(this->pub.pathList, &name);

    if (result == NULL)
        THROW_FMT(AssertError, "unable to find '%s' in manifest path list", strZ(name));

    FUNCTION_TEST_RETURN_CONST(MANIFEST_PATH, result);
}

String *
manifestPathPg(const String *manifestPath)
{
    FUNCTION_TEST_BEGIN();
        FUNCTION_TEST_PARAM(STRING, manifestPath);
    FUNCTION_TEST_END();

    ASSERT(manifestPath != NULL);

    // If something in pg_data/
    if (strBeginsWith(manifestPath, STRDEF(MANIFEST_TARGET_PGDATA "/")))
    {
        FUNCTION_TEST_RETURN(STRING, strNewZ(strZ(manifestPath) + sizeof(MANIFEST_TARGET_PGDATA)));
    }
    // Else not pg_data (this is faster since the length of everything else will be different than pg_data)
    else if (!strEq(manifestPath, MANIFEST_TARGET_PGDATA_STR))
    {
        // A tablespace target is the only valid option if not pg_data or pg_data/
        ASSERT(
            strEq(manifestPath, MANIFEST_TARGET_PGTBLSPC_STR) || strBeginsWith(manifestPath, STRDEF(MANIFEST_TARGET_PGTBLSPC "/")));

        FUNCTION_TEST_RETURN(STRING, strDup(manifestPath));
    }

    FUNCTION_TEST_RETURN(STRING, NULL);
}

/***********************************************************************************************************************************
Target functions and getters/setters
***********************************************************************************************************************************/
const ManifestTarget *
manifestTargetFind(const Manifest *this, const String *name)
{
    FUNCTION_TEST_BEGIN();
        FUNCTION_TEST_PARAM(MANIFEST, this);
        FUNCTION_TEST_PARAM(STRING, name);
    FUNCTION_TEST_END();

    ASSERT(this != NULL);
    ASSERT(name != NULL);

    const ManifestTarget *result = lstFind(this->pub.targetList, &name);

    if (result == NULL)
        THROW_FMT(AssertError, "unable to find '%s' in manifest target list", strZ(name));

    FUNCTION_TEST_RETURN_CONST(MANIFEST_TARGET, result);
}

String *
manifestTargetPath(const Manifest *this, const ManifestTarget *target)
{
    FUNCTION_TEST_BEGIN();
        FUNCTION_TEST_PARAM(MANIFEST, this);
        FUNCTION_TEST_PARAM(MANIFEST_TARGET, target);
    FUNCTION_TEST_END();

    ASSERT(this != NULL);
    ASSERT(target != NULL);

    // If the target path is already absolute then just return it
    if (strBeginsWith(target->path, FSLASH_STR))
        FUNCTION_TEST_RETURN(STRING, strDup(target->path));

    // Construct it from the base pg path and a relative path
    String *result = NULL;

    MEM_CONTEXT_TEMP_BEGIN()
    {
        String *pgPath = strCat(strNew(), strPath(manifestPathPg(target->name)));

        if (strSize(pgPath) != 0)
            strCatZ(pgPath, "/");

        strCat(pgPath, target->path);

        MEM_CONTEXT_PRIOR_BEGIN()
        {
            result = strPathAbsolute(pgPath, manifestTargetBase(this)->path);
        }
        MEM_CONTEXT_PRIOR_END();
    }
    MEM_CONTEXT_TEMP_END();

    FUNCTION_TEST_RETURN(STRING, result);
}

void
manifestTargetRemove(const Manifest *this, const String *name)
{
    FUNCTION_TEST_BEGIN();
        FUNCTION_TEST_PARAM(MANIFEST, this);
        FUNCTION_TEST_PARAM(STRING, name);
    FUNCTION_TEST_END();

    ASSERT(this != NULL);
    ASSERT(name != NULL);

    if (!lstRemove(this->pub.targetList, &name))
        THROW_FMT(AssertError, "unable to remove '%s' from manifest target list", strZ(name));

    FUNCTION_TEST_RETURN_VOID();
}

void
manifestTargetUpdate(const Manifest *this, const String *name, const String *path, const String *file)
{
    FUNCTION_TEST_BEGIN();
        FUNCTION_TEST_PARAM(MANIFEST, this);
        FUNCTION_TEST_PARAM(STRING, name);
        FUNCTION_TEST_PARAM(STRING, path);
        FUNCTION_TEST_PARAM(STRING, file);
    FUNCTION_TEST_END();

    ASSERT(this != NULL);
    ASSERT(name != NULL);
    ASSERT(path != NULL);

    ManifestTarget *target = (ManifestTarget *)manifestTargetFind(this, name);

    ASSERT((target->file == NULL && file == NULL) || (target->file != NULL && file != NULL));

    MEM_CONTEXT_BEGIN(lstMemContext(this->pub.targetList))
    {
        if (!strEq(target->path, path))
            target->path = strDup(path);

        if (!strEq(target->file, file))
            target->file = strDup(file);
    }
    MEM_CONTEXT_END();

    FUNCTION_TEST_RETURN_VOID();
}

/***********************************************************************************************************************************
Getters/Setters
***********************************************************************************************************************************/
void
manifestBackupLabelSet(Manifest *this, const String *backupLabel)
{
    FUNCTION_TEST_BEGIN();
        FUNCTION_TEST_PARAM(MANIFEST, this);
        FUNCTION_TEST_PARAM(STRING, backupLabel);
    FUNCTION_TEST_END();

    ASSERT(this != NULL);

    MEM_CONTEXT_BEGIN(this->pub.memContext)
    {
        this->pub.data.backupLabel = strDup(backupLabel);
        strLstAdd(this->pub.referenceList, backupLabel);
    }
    MEM_CONTEXT_END();

    FUNCTION_TEST_RETURN_VOID();
}

/**********************************************************************************************************************************/
typedef struct ManifestLoadFileData
{
    MemContext *memContext;                                         // Mem context
    const Storage *storage;                                         // Storage to load from
    const String *fileName;                                         // Base filename
    CipherType cipherType;                                          // Cipher type
    const String *cipherPass;                                       // Cipher passphrase
    Manifest *manifest;                                             // Loaded manifest object
} ManifestLoadFileData;

static bool
manifestLoadFileCallback(void *const data, const unsigned int try)
{
    FUNCTION_LOG_BEGIN(logLevelTrace);
        FUNCTION_LOG_PARAM_P(VOID, data);
        FUNCTION_LOG_PARAM(UINT, try);
    FUNCTION_LOG_END();

    ASSERT(data != NULL);

    ManifestLoadFileData *const loadData = data;
    bool result = false;

    if (try < 2)
    {
        MEM_CONTEXT_TEMP_BEGIN()
        {
            // Construct filename based on try
            const String *const fileName = try == 0 ? loadData->fileName : strNewFmt("%s" INFO_COPY_EXT, strZ(loadData->fileName));

            // Attempt to load the file
            IoRead *const read = storageReadIo(storageNewReadP(loadData->storage, fileName));
            cipherBlockFilterGroupAdd(ioReadFilterGroup(read), loadData->cipherType, cipherModeDecrypt, loadData->cipherPass);

            MEM_CONTEXT_BEGIN(loadData->memContext)
            {
                loadData->manifest = manifestNewLoad(read);
                result = true;
            }
            MEM_CONTEXT_END();
        }
        MEM_CONTEXT_TEMP_END();
    }

    FUNCTION_LOG_RETURN(BOOL, result);
}

Manifest *
manifestLoadFile(const Storage *storage, const String *fileName, CipherType cipherType, const String *cipherPass)
{
    FUNCTION_LOG_BEGIN(logLevelDebug);
        FUNCTION_LOG_PARAM(STORAGE, storage);
        FUNCTION_LOG_PARAM(STRING, fileName);
        FUNCTION_LOG_PARAM(STRING_ID, cipherType);
        FUNCTION_TEST_PARAM(STRING, cipherPass);
    FUNCTION_LOG_END();

    ASSERT(storage != NULL);
    ASSERT(fileName != NULL);
    ASSERT((cipherType == cipherTypeNone && cipherPass == NULL) || (cipherType != cipherTypeNone && cipherPass != NULL));

    ManifestLoadFileData data =
    {
        .memContext = memContextCurrent(),
        .storage = storage,
        .fileName = fileName,
        .cipherType = cipherType,
        .cipherPass = cipherPass,
    };

    MEM_CONTEXT_TEMP_BEGIN()
    {
        const char *fileNamePath = strZ(storagePathP(storage, fileName));

        infoLoad(
            strNewFmt("unable to load backup manifest file '%s' or '%s" INFO_COPY_EXT "'", fileNamePath, fileNamePath),
            manifestLoadFileCallback, &data);
    }
    MEM_CONTEXT_TEMP_END();

    FUNCTION_LOG_RETURN(MANIFEST, data.manifest);
}<|MERGE_RESOLUTION|>--- conflicted
+++ resolved
@@ -96,13 +96,10 @@
 {
     manifestFilePackFlagReference,
     manifestFilePackFlagBundle,
-<<<<<<< HEAD
     manifestFilePackFlagBlockIncr,
-=======
     manifestFilePackFlagCopy,
     manifestFilePackFlagDelta,
     manifestFilePackFlagResume,
->>>>>>> 2747e5a2
     manifestFilePackFlagChecksumPage,
     manifestFilePackFlagChecksumPageError,
     manifestFilePackFlagChecksumPageErrorList,
@@ -1531,23 +1528,10 @@
             {
                 const ManifestFile filePrior = manifestFileFind(manifestPrior, file.name);
 
-                if (file.copy && file.size == filePrior.size && (delta || file.size == 0 || file.timestamp == filePrior.timestamp))
+                if (file.copy &&
+                    (filePrior.blockIncrMapSize > 0 || // {uncovered - !!!}
+                     (file.size == filePrior.size && (delta || file.size == 0 || file.timestamp == filePrior.timestamp))))
                 {
-<<<<<<< HEAD
-                    manifestFileUpdate(
-                        this, file.name, file.size, filePrior.sizeRepo, filePrior.checksumSha1,
-                        VARSTR(filePrior.reference != NULL ? filePrior.reference : manifestPrior->pub.data.backupLabel),
-                        filePrior.checksumPage, filePrior.checksumPageError, filePrior.checksumPageErrorList,
-                        filePrior.bundleId, filePrior.bundleOffset, filePrior.blockIncrMapSize);
-                }
-                else if (this->pub.data.blockIncr && filePrior.blockIncrMapSize) // {uncovered - !!!}
-                {
-                    manifestFileUpdate( // {uncovered - !!!}
-                        this, file.name, file.size, filePrior.sizeRepo, NULL, // {uncovered - !!!}
-                        VARSTR(filePrior.reference != NULL ? filePrior.reference : manifestPrior->pub.data.backupLabel), // {uncovered - !!!}
-                        file.checksumPage, file.checksumPageError, file.checksumPageErrorList, // {uncovered - !!!}
-                        filePrior.bundleId, filePrior.bundleOffset, filePrior.blockIncrMapSize); // {uncovered - !!!}
-=======
                     file.sizeRepo = filePrior.sizeRepo;
                     memcpy(file.checksumSha1, filePrior.checksumSha1, HASH_TYPE_SHA1_SIZE_HEX + 1);
                     file.reference = filePrior.reference != NULL ? filePrior.reference : manifestPrior->pub.data.backupLabel;
@@ -1556,6 +1540,7 @@
                     file.checksumPageErrorList = filePrior.checksumPageErrorList;
                     file.bundleId = filePrior.bundleId;
                     file.bundleOffset = filePrior.bundleOffset;
+                    file.blockIncrMapSize = filePrior.blockIncrMapSize;
 
                     // Perform delta if the file size is not zero
                     file.delta = delta && file.size != 0;
@@ -1564,7 +1549,6 @@
                     file.copy = (file.size != 0 && file.timestamp != filePrior.timestamp) || file.delta;
 
                     manifestFileUpdate(this, &file);
->>>>>>> 2747e5a2
                 }
             }
         }
@@ -2861,32 +2845,11 @@
 }
 
 void
-<<<<<<< HEAD
-manifestFileUpdate(
-    Manifest *const this, const String *const name, const uint64_t size, const uint64_t sizeRepo, const char *const checksumSha1,
-    const Variant *const reference, const bool checksumPage, const bool checksumPageError,
-    const String *const checksumPageErrorList, const uint64_t bundleId, const uint64_t bundleOffset, uint64_t blockIncrMapSize)
-{
-    FUNCTION_TEST_BEGIN();
-        FUNCTION_TEST_PARAM(MANIFEST, this);
-        FUNCTION_TEST_PARAM(STRING, name);
-        FUNCTION_TEST_PARAM(UINT64, size);
-        FUNCTION_TEST_PARAM(UINT64, sizeRepo);
-        FUNCTION_TEST_PARAM(STRINGZ, checksumSha1);
-        FUNCTION_TEST_PARAM(VARIANT, reference);
-        FUNCTION_TEST_PARAM(BOOL, checksumPage);
-        FUNCTION_TEST_PARAM(BOOL, checksumPageError);
-        FUNCTION_TEST_PARAM(STRING, checksumPageErrorList);
-        FUNCTION_TEST_PARAM(UINT64, bundleId);
-        FUNCTION_TEST_PARAM(UINT64, bundleOffset);
-        FUNCTION_TEST_PARAM(UINT64, blockIncrMapSize);
-=======
 manifestFileUpdate(Manifest *const this, const ManifestFile *const file)
 {
     FUNCTION_TEST_BEGIN();
         FUNCTION_TEST_PARAM(MANIFEST, this);
         FUNCTION_TEST_PARAM(MANIFEST_FILE, file);
->>>>>>> 2747e5a2
     FUNCTION_TEST_END();
 
     ASSERT(this != NULL);
@@ -2897,15 +2860,8 @@
         (file->checksumPage && file->checksumPageError));
     ASSERT(file->size != 0 || (file->bundleId == 0 && file->bundleOffset == 0));
 
-<<<<<<< HEAD
-    // Update block incremental info
-    file.blockIncrMapSize = blockIncrMapSize;
-
-    manifestFilePackUpdate(this, filePack, &file);
-=======
     ManifestFilePack **const filePack = manifestFilePackFindInternal(this, file->name);
     manifestFilePackUpdate(this, filePack, file);
->>>>>>> 2747e5a2
 
     FUNCTION_TEST_RETURN_VOID();
 }
