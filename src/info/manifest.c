/***********************************************************************************************************************************
Backup Manifest Handler
***********************************************************************************************************************************/
#include "build.auto.h"

#include <ctype.h>
#include <string.h>
#include <time.h>

#include "common/crypto/cipherBlock.h"
#include "common/debug.h"
#include "common/log.h"
#include "common/regExp.h"
#include "common/type/json.h"
#include "common/type/list.h"
#include "info/manifest.h"
#include "postgres/interface.h"
#include "postgres/version.h"
#include "storage/storage.h"
#include "version.h"

/***********************************************************************************************************************************
Constants
***********************************************************************************************************************************/
STRING_EXTERN(BACKUP_MANIFEST_FILE_STR,                             BACKUP_MANIFEST_FILE);

STRING_EXTERN(MANIFEST_TARGET_PGDATA_STR,                           MANIFEST_TARGET_PGDATA);
STRING_EXTERN(MANIFEST_TARGET_PGTBLSPC_STR,                         MANIFEST_TARGET_PGTBLSPC);

// All block incremental sizes must be divisible by this factor
#define BLOCK_INCR_SIZE_FACTOR                                      8192

/***********************************************************************************************************************************
Object type
***********************************************************************************************************************************/
struct Manifest
{
    ManifestPub pub;                                                // Publicly accessible variables
    StringList *ownerList;                                          // List of users/groups

    const String *fileUserDefault;                                  // Default file user name
    const String *fileGroupDefault;                                 // Default file group name
    mode_t fileModeDefault;                                         // Default file mode
};

/***********************************************************************************************************************************
Internal functions to add types to their lists
***********************************************************************************************************************************/
// Helper to add owner to the owner list if it is not there already and return the pointer. This saves a lot of space.
static const String *
manifestOwnerCache(Manifest *this, const String *owner)
{
    FUNCTION_TEST_BEGIN();
        FUNCTION_TEST_PARAM(MANIFEST, this);
        FUNCTION_TEST_PARAM(STRING, owner);
    FUNCTION_TEST_END();

    ASSERT(this != NULL);

    if (owner != NULL)
        FUNCTION_TEST_RETURN_CONST(STRING, strLstAddIfMissing(this->ownerList, owner));

    FUNCTION_TEST_RETURN_CONST(STRING, NULL);
}

static void
manifestDbAdd(Manifest *this, const ManifestDb *db)
{
    FUNCTION_TEST_BEGIN();
        FUNCTION_TEST_PARAM(MANIFEST, this);
        FUNCTION_TEST_PARAM(MANIFEST_DB, db);
    FUNCTION_TEST_END();

    ASSERT(this != NULL);
    ASSERT(db != NULL);
    ASSERT(db->name != NULL);

    MEM_CONTEXT_BEGIN(lstMemContext(this->pub.dbList))
    {
        ManifestDb dbAdd =
        {
            .id = db->id,
            .lastSystemId = db->lastSystemId,
            .name = strDup(db->name),
        };

        lstAdd(this->pub.dbList, &dbAdd);
    }
    MEM_CONTEXT_END();

    FUNCTION_TEST_RETURN_VOID();
}

// Base time used as a delta to reduce the size of packed timestamps. This will be set on the first call to manifestFilePack().
static time_t manifestPackBaseTime = -1;

// Flags used to reduce the size of packed data. They should be ordered from most to least likely and can be reordered at will.
typedef enum
{
    manifestFilePackFlagChecksum,
    manifestFilePackFlagChecksumRepo,
    manifestFilePackFlagReference,
    manifestFilePackFlagBundle,
    manifestFilePackFlagBlockIncr,
    manifestFilePackFlagCopy,
    manifestFilePackFlagEqual,
    manifestFilePackFlagDelta,
    manifestFilePackFlagResume,
    manifestFilePackFlagChecksumPage,
    manifestFilePackFlagChecksumPageError,
    manifestFilePackFlagChecksumPageErrorList,
    manifestFilePackFlagSizeOriginal,
    manifestFilePackFlagMode,
    manifestFilePackFlagUser,
    manifestFilePackFlagUserNull,
    manifestFilePackFlagGroup,
    manifestFilePackFlagGroupNull,
} ManifestFilePackFlag;

// Pack file into a compact format to save memory
static ManifestFilePack *
manifestFilePack(const Manifest *const manifest, const ManifestFile *const file)
{
    FUNCTION_TEST_BEGIN();
        FUNCTION_TEST_PARAM(MANIFEST, manifest);
        FUNCTION_TEST_PARAM(MANIFEST_FILE, file);
    FUNCTION_TEST_END();

    ASSERT(manifest != NULL);
    ASSERT(file != NULL);

    uint8_t buffer[512];
    size_t bufferPos = 0;

    // Flags
    uint64_t flag = 0;

    if (file->checksumSha1 != NULL)
        flag |= 1 << manifestFilePackFlagChecksum;

    if (file->checksumRepoSha1 != NULL)
        flag |= 1 << manifestFilePackFlagChecksumRepo;

    if (file->copy)
        flag |= 1 << manifestFilePackFlagCopy;

    if (file->equal)
        flag |= 1 << manifestFilePackFlagEqual;

    if (file->delta)
        flag |= 1 << manifestFilePackFlagDelta;

    if (file->resume)
        flag |= 1 << manifestFilePackFlagResume;

    if (file->checksumPage)
        flag |= 1 << manifestFilePackFlagChecksumPage;

    if (file->checksumPageError)
        flag |= 1 << manifestFilePackFlagChecksumPageError;

    if (file->checksumPageErrorList != NULL)
        flag |= 1 << manifestFilePackFlagChecksumPageErrorList;

    if (file->reference != NULL)
        flag |= 1 << manifestFilePackFlagReference;

    if (file->bundleId != 0)
        flag |= 1 << manifestFilePackFlagBundle;

    if (file->blockIncrSize != 0)
        flag |= 1 << manifestFilePackFlagBlockIncr;

    if (file->sizeOriginal != file->size)
        flag |= 1 << manifestFilePackFlagSizeOriginal;

    if (file->mode != manifest->fileModeDefault)
        flag |= 1 << manifestFilePackFlagMode;

    if (file->user == NULL)
        flag |= 1 << manifestFilePackFlagUserNull;
    else if (!strEq(file->user, manifest->fileUserDefault))
        flag |= 1 << manifestFilePackFlagUser;

    if (file->group == NULL)
        flag |= 1 << manifestFilePackFlagGroupNull;
    else if (!strEq(file->group, manifest->fileGroupDefault))
        flag |= 1 << manifestFilePackFlagGroup;

    cvtUInt64ToVarInt128(flag, buffer, &bufferPos, sizeof(buffer));

    // Size
    cvtUInt64ToVarInt128(file->size, buffer, &bufferPos, sizeof(buffer));

    // Original size
    if (flag & (1 << manifestFilePackFlagSizeOriginal))
        cvtUInt64ToVarInt128(file->sizeOriginal, buffer, &bufferPos, sizeof(buffer));

    // Use the first timestamp that appears as the base for all other timestamps. Ideally we would like a timestamp as close to the
    // middle as possible but it doesn't seem worth doing the calculation.
    if (manifestPackBaseTime == -1)
        manifestPackBaseTime = file->timestamp;

    // Timestamp
    cvtUInt64ToVarInt128(cvtInt64ToZigZag(manifestPackBaseTime - file->timestamp), buffer, &bufferPos, sizeof(buffer));

    // SHA1 checksum
    if (file->checksumSha1 != NULL)
    {
        memcpy((uint8_t *)buffer + bufferPos, file->checksumSha1, HASH_TYPE_SHA1_SIZE);
        bufferPos += HASH_TYPE_SHA1_SIZE;
    }

    // SHA1 repo checksum
    if (file->checksumRepoSha1 != NULL)
    {
        memcpy((uint8_t *)buffer + bufferPos, file->checksumRepoSha1, HASH_TYPE_SHA1_SIZE);
        bufferPos += HASH_TYPE_SHA1_SIZE;
    }

    // Reference
    if (file->reference != NULL)
    {
        cvtUInt64ToVarInt128(
            strLstFindIdxP(manifest->pub.referenceList, file->reference, .required = true), buffer, &bufferPos, sizeof(buffer));
    }

    // Mode
    if (flag & (1 << manifestFilePackFlagMode))
        cvtUInt64ToVarInt128(file->mode, buffer, &bufferPos, sizeof(buffer));

    // User/group
    if (flag & (1 << manifestFilePackFlagUser))
        cvtUInt64ToVarInt128((uintptr_t)file->user, buffer, &bufferPos, sizeof(buffer));

    if (flag & (1 << manifestFilePackFlagGroup))
        cvtUInt64ToVarInt128((uintptr_t)file->group, buffer, &bufferPos, sizeof(buffer));

    // Repo size
    cvtUInt64ToVarInt128(file->sizeRepo, buffer, &bufferPos, sizeof(buffer));

    // Bundle
    if (flag & (1 << manifestFilePackFlagBundle))
    {
        cvtUInt64ToVarInt128(file->bundleId, buffer, &bufferPos, sizeof(buffer));
        cvtUInt64ToVarInt128(file->bundleOffset, buffer, &bufferPos, sizeof(buffer));
    }

    // Block incremental
    if (flag & (1 << manifestFilePackFlagBlockIncr))
    {
        ASSERT(file->blockIncrSize % BLOCK_INCR_SIZE_FACTOR == 0);

        cvtUInt64ToVarInt128(file->blockIncrSize / BLOCK_INCR_SIZE_FACTOR, buffer, &bufferPos, sizeof(buffer));
        cvtUInt64ToVarInt128(file->blockIncrChecksumSize, buffer, &bufferPos, sizeof(buffer));
        cvtUInt64ToVarInt128(file->blockIncrMapSize, buffer, &bufferPos, sizeof(buffer));
    }

    // Allocate memory for the file pack
    const size_t nameSize = strSize(file->name) + 1;

    uint8_t *const result = memNew(
        sizeof(StringPub) + nameSize + bufferPos +
        (file->checksumPageErrorList != NULL ?
             ALIGN_OFFSET(StringPub, nameSize + bufferPos) + sizeof(StringPub) + strSize(file->checksumPageErrorList) + 1 : 0));

    // Create string object for the file name
    *(StringPub *)result = (StringPub){.size = (unsigned int)strSize(file->name), .buffer = (char *)result + sizeof(StringPub)};
    size_t resultPos = sizeof(StringPub);

    memcpy(result + resultPos, (uint8_t *)strZ(file->name), nameSize);
    resultPos += nameSize;

    // Copy pack data
    memcpy(result + resultPos, buffer, bufferPos);

    // Create string object for the checksum error list
    if (file->checksumPageErrorList != NULL)
    {
        resultPos += bufferPos + ALIGN_OFFSET(StringPub, nameSize + bufferPos);

        *(StringPub *)(result + resultPos) = (StringPub)
        {
            .size = (unsigned int)strSize(file->checksumPageErrorList),
            .buffer = (char *)result + resultPos + sizeof(StringPub),
        };

        resultPos += sizeof(StringPub);
        memcpy(result + resultPos, (uint8_t *)strZ(file->checksumPageErrorList), strSize(file->checksumPageErrorList) + 1);
    }

    FUNCTION_TEST_RETURN_TYPE_P(ManifestFilePack, (ManifestFilePack *)result);
}

FN_EXTERN ManifestFile
manifestFileUnpack(const Manifest *const manifest, const ManifestFilePack *const filePack)
{
    FUNCTION_TEST_BEGIN();
        FUNCTION_TEST_PARAM(MANIFEST, manifest);
        FUNCTION_TEST_PARAM_P(VOID, filePack);
    FUNCTION_TEST_END();

    ASSERT(filePack != NULL);
    ASSERT(manifestPackBaseTime != -1);

    ManifestFile result = {0};
    size_t bufferPos = 0;

    // Name
    result.name = (const String *)filePack;
    bufferPos += sizeof(StringPub) + strSize(result.name) + 1;

    // Flags
    const uint64_t flag = cvtUInt64FromVarInt128((const uint8_t *)filePack, &bufferPos, UINT_MAX);

    result.copy = (flag >> manifestFilePackFlagCopy) & 1;
    result.equal = (flag >> manifestFilePackFlagEqual) & 1;
    result.delta = (flag >> manifestFilePackFlagDelta) & 1;
    result.resume = (flag >> manifestFilePackFlagResume) & 1;

    // Size
    result.size = cvtUInt64FromVarInt128((const uint8_t *)filePack, &bufferPos, UINT_MAX);

    // Original size
    if (flag & (1 << manifestFilePackFlagSizeOriginal))
        result.sizeOriginal = cvtUInt64FromVarInt128((const uint8_t *)filePack, &bufferPos, UINT_MAX);
    else
        result.sizeOriginal = result.size;

    // Timestamp
    result.timestamp =
        manifestPackBaseTime - (time_t)cvtInt64FromZigZag(cvtUInt64FromVarInt128((const uint8_t *)filePack, &bufferPos, UINT_MAX));

    // Checksum page
    result.checksumPage = (flag >> manifestFilePackFlagChecksumPage) & 1;

    // SHA1 checksum
    if (flag & (1 << manifestFilePackFlagChecksum))
    {
        result.checksumSha1 = (const uint8_t *)filePack + bufferPos;
        bufferPos += HASH_TYPE_SHA1_SIZE;
    }

    // SHA1 repo checksum
    if (flag & (1 << manifestFilePackFlagChecksumRepo))
    {
        result.checksumRepoSha1 = (const uint8_t *)filePack + bufferPos;
        bufferPos += HASH_TYPE_SHA1_SIZE;
    }

    // Reference
    if (flag & (1 << manifestFilePackFlagReference))
    {
        result.reference = strLstGet(
            manifest->pub.referenceList, (unsigned int)cvtUInt64FromVarInt128((const uint8_t *)filePack, &bufferPos, UINT_MAX));
    }

    // Mode
    if (flag & (1 << manifestFilePackFlagMode))
        result.mode = (mode_t)cvtUInt64FromVarInt128((const uint8_t *)filePack, &bufferPos, UINT_MAX);
    else
        result.mode = manifest->fileModeDefault;

    // User/group
    if (flag & (1 << manifestFilePackFlagUser))
        result.user = (const String *)(uintptr_t)cvtUInt64FromVarInt128((const uint8_t *)filePack, &bufferPos, UINT_MAX);
    else if (!(flag & (1 << manifestFilePackFlagUserNull)))
        result.user = manifest->fileUserDefault;

    if (flag & (1 << manifestFilePackFlagGroup))
        result.group = (const String *)(uintptr_t)cvtUInt64FromVarInt128((const uint8_t *)filePack, &bufferPos, UINT_MAX);
    else if (!(flag & (1 << manifestFilePackFlagGroupNull)))
        result.group = manifest->fileGroupDefault;

    // Repo size
    result.sizeRepo = cvtUInt64FromVarInt128((const uint8_t *)filePack, &bufferPos, UINT_MAX);

    // Bundle
    if (flag & (1 << manifestFilePackFlagBundle))
    {
        result.bundleId = cvtUInt64FromVarInt128((const uint8_t *)filePack, &bufferPos, UINT_MAX);
        result.bundleOffset = cvtUInt64FromVarInt128((const uint8_t *)filePack, &bufferPos, UINT_MAX);
    }

    // Block incremental
    if (flag & (1 << manifestFilePackFlagBlockIncr))
    {
        result.blockIncrSize =
            (size_t)cvtUInt64FromVarInt128((const uint8_t *)filePack, &bufferPos, UINT_MAX) * BLOCK_INCR_SIZE_FACTOR;
        result.blockIncrChecksumSize = (size_t)cvtUInt64FromVarInt128((const uint8_t *)filePack, &bufferPos, UINT_MAX);
        result.blockIncrMapSize = cvtUInt64FromVarInt128((const uint8_t *)filePack, &bufferPos, UINT_MAX);
    }

    // Checksum page error
    result.checksumPageError = flag & (1 << manifestFilePackFlagChecksumPageError) ? true : false;

    if (flag & (1 << manifestFilePackFlagChecksumPageErrorList))
        result.checksumPageErrorList = (const String *)((const uint8_t *)filePack + bufferPos + ALIGN_OFFSET(StringPub, bufferPos));

    FUNCTION_TEST_RETURN_TYPE(ManifestFile, result);
}

FN_EXTERN void
manifestFileAdd(Manifest *const this, ManifestFile *const file)
{
    FUNCTION_TEST_BEGIN();
        FUNCTION_TEST_PARAM(MANIFEST, this);
        FUNCTION_TEST_PARAM(MANIFEST_FILE, file);
    FUNCTION_TEST_END();

    ASSERT(this != NULL);
    ASSERT(file->name != NULL);

    file->user = manifestOwnerCache(this, file->user);
    file->group = manifestOwnerCache(this, file->group);

    MEM_CONTEXT_BEGIN(lstMemContext(this->pub.fileList))
    {
        const ManifestFilePack *const filePack = manifestFilePack(this, file);
        lstAdd(this->pub.fileList, &filePack);
    }
    MEM_CONTEXT_END();

    FUNCTION_TEST_RETURN_VOID();
}

// Update file pack by creating a new one and then freeing the old one
static void
manifestFilePackUpdate(Manifest *const this, ManifestFilePack **const filePack, const ManifestFile *const file)
{
    FUNCTION_TEST_BEGIN();
        FUNCTION_TEST_PARAM(MANIFEST, this);
        FUNCTION_TEST_PARAM_P(VOID, filePack);
        FUNCTION_TEST_PARAM(MANIFEST_FILE, file);
    FUNCTION_TEST_END();

    ASSERT(this != NULL);
    ASSERT(filePack != NULL);
    ASSERT(file != NULL);

    MEM_CONTEXT_BEGIN(lstMemContext(this->pub.fileList))
    {
        ManifestFilePack *const filePackOld = *filePack;
        *filePack = manifestFilePack(this, file);
        memFree(filePackOld);
    }
    MEM_CONTEXT_END();

    FUNCTION_TEST_RETURN_VOID();
}

FN_EXTERN void
manifestLinkAdd(Manifest *this, const ManifestLink *link)
{
    FUNCTION_TEST_BEGIN();
        FUNCTION_TEST_PARAM(MANIFEST, this);
        FUNCTION_TEST_PARAM(MANIFEST_LINK, link);
    FUNCTION_TEST_END();

    ASSERT(this != NULL);
    ASSERT(link != NULL);
    ASSERT(link->name != NULL);
    ASSERT(link->destination != NULL);

    MEM_CONTEXT_BEGIN(lstMemContext(this->pub.linkList))
    {
        ManifestLink linkAdd =
        {
            .destination = strDup(link->destination),
            .name = strDup(link->name),
            .group = manifestOwnerCache(this, link->group),
            .user = manifestOwnerCache(this, link->user),
        };

        lstAdd(this->pub.linkList, &linkAdd);
    }
    MEM_CONTEXT_END();

    FUNCTION_TEST_RETURN_VOID();
}

static void
manifestPathAdd(Manifest *this, const ManifestPath *path)
{
    FUNCTION_TEST_BEGIN();
        FUNCTION_TEST_PARAM(MANIFEST, this);
        FUNCTION_TEST_PARAM(MANIFEST_PATH, path);
    FUNCTION_TEST_END();

    ASSERT(this != NULL);
    ASSERT(path != NULL);
    ASSERT(path->name != NULL);

    MEM_CONTEXT_BEGIN(lstMemContext(this->pub.pathList))
    {
        ManifestPath pathAdd =
        {
            .mode = path->mode,
            .name = strDup(path->name),
            .group = manifestOwnerCache(this, path->group),
            .user = manifestOwnerCache(this, path->user),
        };

        lstAdd(this->pub.pathList, &pathAdd);
    }
    MEM_CONTEXT_END();

    FUNCTION_TEST_RETURN_VOID();
}

FN_EXTERN void
manifestTargetAdd(Manifest *this, const ManifestTarget *target)
{
    FUNCTION_TEST_BEGIN();
        FUNCTION_TEST_PARAM(MANIFEST, this);
        FUNCTION_TEST_PARAM(MANIFEST_TARGET, target);
    FUNCTION_TEST_END();

    ASSERT(this != NULL);
    ASSERT(target != NULL);
    ASSERT(target->path != NULL);
    ASSERT(target->name != NULL);

    MEM_CONTEXT_BEGIN(lstMemContext(this->pub.targetList))
    {
        ManifestTarget targetAdd =
        {
            .file = strDup(target->file),
            .name = strDup(target->name),
            .path = strDup(target->path),
            .tablespaceId = target->tablespaceId,
            .tablespaceName = strDup(target->tablespaceName),
            .type = target->type,
        };

        lstAdd(this->pub.targetList, &targetAdd);
    }
    MEM_CONTEXT_END();

    FUNCTION_TEST_RETURN_VOID();
}

/***********************************************************************************************************************************
Internal constructor
***********************************************************************************************************************************/
static Manifest *
manifestNewInternal(void)
{
    FUNCTION_TEST_VOID();

    FUNCTION_AUDIT_HELPER();

    Manifest *this = OBJ_NEW_ALLOC();

    *this = (Manifest)
    {
        .pub =
        {
            .memContext = memContextCurrent(),
            .dbList = lstNewP(sizeof(ManifestDb), .comparator = lstComparatorStr),
            .fileList = lstNewP(sizeof(ManifestFilePack *), .comparator = lstComparatorStr),
            .linkList = lstNewP(sizeof(ManifestLink), .comparator = lstComparatorStr),
            .pathList = lstNewP(sizeof(ManifestPath), .comparator = lstComparatorStr),
            .targetList = lstNewP(sizeof(ManifestTarget), .comparator = lstComparatorStr),
            .referenceList = strLstNew(),
        },
        .ownerList = strLstNew(),
    };

    FUNCTION_TEST_RETURN(MANIFEST, this);
}

/***********************************************************************************************************************************
Ensure that symlinks do not point to the same file, directory, or subdirectory of another link

There are two implementations: manifestLinkCheck(), which is externed, and manifestLinkCheckOne(), which is intended to be
used internally during processing. manifestLinkCheck() works simply by calling manifestLinkCheckOne() for every link in the target
list. manifestLinkCheckOne() is optimized to work quickly on a single link.
***********************************************************************************************************************************/
// Data needed in link list
typedef struct ManifestLinkCheckItem
{
    const String *path;                                             // Link destination path terminated with /
    const String *file;                                             // Link file if a file link
    unsigned int targetIdx;                                         // Index of target used for error messages
} ManifestLinkCheckItem;

// Persistent data needed during processing of manifestLinkCheck/One()
typedef struct ManifestLinkCheck
{
    const String *basePath;                                         // Base data path (initialized on first call)
    List *linkList;                                                 // Current list of link destination paths
} ManifestLinkCheck;

// Helper to initialize the link data
static ManifestLinkCheck
manifestLinkCheckInit(void)
{
    FUNCTION_TEST_VOID();
    FUNCTION_AUDIT_STRUCT();
    FUNCTION_TEST_RETURN_TYPE(
        ManifestLinkCheck, (ManifestLinkCheck){.linkList = lstNewP(sizeof(ManifestLinkCheckItem), .comparator = lstComparatorStr)});
}

// Helper to check a single link specified by targetIdx
static void
manifestLinkCheckOne(const Manifest *this, ManifestLinkCheck *linkCheck, unsigned int targetIdx)
{
    FUNCTION_LOG_BEGIN(logLevelTrace);
        FUNCTION_LOG_PARAM(MANIFEST, this);
        FUNCTION_LOG_PARAM_P(VOID, linkCheck);
        FUNCTION_LOG_PARAM(UINT, targetIdx);
    FUNCTION_LOG_END();

    ASSERT(this != NULL);
    ASSERT(linkCheck != NULL);
    ASSERT(linkCheck->linkList != NULL);
    ASSERT(targetIdx < manifestTargetTotal(this));

    MEM_CONTEXT_TEMP_BEGIN()
    {
        const ManifestTarget *target1 = manifestTarget(this, targetIdx);

        // Only check link targets
        if (target1->type == manifestTargetTypeLink)
        {
            // Create link destination path for comparison with other paths. It must end in / so subpaths can be detected without
            // matching valid partial path names at the end of the path.
            const String *path = NULL;

            MEM_CONTEXT_BEGIN(lstMemContext(linkCheck->linkList))
            {
                path = strNewFmt("%s/", strZ(manifestTargetPath(this, target1)));

                // Get base bath
                if (linkCheck->basePath == NULL)
                {
                    linkCheck->basePath = strNewFmt(
                        "%s/", strZ(manifestTargetPath(this, manifestTargetFind(this, MANIFEST_TARGET_PGDATA_STR))));
                }
            }
            MEM_CONTEXT_END();

            // Check that link destination is not in base data path
            if (strBeginsWith(path, linkCheck->basePath))
            {
                THROW_FMT(
                    LinkDestinationError,
                    "link '%s' destination '%s' is in PGDATA",
                    strZ(manifestPathPg(target1->name)), strZ(manifestTargetPath(this, target1)));
            }

            // Check if the link destination path already exists
            const ManifestLinkCheckItem *const link = lstFind(linkCheck->linkList, &path);

            if (link != NULL)
            {
                // If both links are files make sure they don't link to the same file
                if (target1->file != NULL && link->file != NULL)
                {
                    if (strEq(target1->file, link->file))
                    {
                        const ManifestTarget *const target2 = manifestTarget(this, link->targetIdx);

                        THROW_FMT(
                            LinkDestinationError,
                            "link '%s' (%s/%s) destination is the same file as link '%s' (%s/%s)",
                            strZ(manifestPathPg(target1->name)), strZ(manifestTargetPath(this, target1)), strZ(target1->file),
                            strZ(manifestPathPg(target2->name)), strZ(manifestTargetPath(this, target2)), strZ(target2->file));
                    }
                }
                // Else error because one of the links is a path and cannot link to the same path as another file/path link
                else
                {
                    const ManifestTarget *const target2 = manifestTarget(this, link->targetIdx);

                    THROW_FMT(
                        LinkDestinationError,
                        "link '%s' (%s) destination is the same directory as link '%s' (%s)",
                        strZ(manifestPathPg(target1->name)), strZ(manifestTargetPath(this, target1)),
                        strZ(manifestPathPg(target2->name)), strZ(manifestTargetPath(this, target2)));
                }
            }
            // Else add to the link list and check against other links
            else
            {
                // Add the link destination path and sort
                lstAdd(linkCheck->linkList, &(ManifestLinkCheckItem){.path = path, .file = target1->file, .targetIdx = targetIdx});
                lstSort(linkCheck->linkList, sortOrderAsc);

                // Find the path in the sorted list
                unsigned int linkIdx = lstFindIdx(linkCheck->linkList, &path);
                ASSERT(linkIdx != LIST_NOT_FOUND);

                // Check path links against other links (file links have already been checked)
                if (target1->file == NULL)
                {
                    // Check the link destination path to be sure it is not a subpath of a prior link destination path
                    for (unsigned int priorLinkIdx = linkIdx - 1; (int)priorLinkIdx >= 0; priorLinkIdx--)
                    {
                        const ManifestLinkCheckItem *const priorLink = lstGet(linkCheck->linkList, priorLinkIdx);

                        // Skip file links since they are allowed to be in the same path with each other and in the parent path of a
                        // linked destination path.
                        if (priorLink->file != NULL)
                            continue;

                        if (strBeginsWith(path, priorLink->path))
                        {
                            const ManifestTarget *const target2 = manifestTarget(this, priorLink->targetIdx);

                            THROW_FMT(
                                LinkDestinationError,
                                "link '%s' (%s) destination is a subdirectory of link '%s' (%s)",
                                strZ(manifestPathPg(target1->name)), strZ(manifestTargetPath(this, target1)),
                                strZ(manifestPathPg(target2->name)), strZ(manifestTargetPath(this, target2)));
                        }

                        // Stop once the first prior path link has been checked since it must be a parent (if there is one)
                        break;
                    }

                    // Check the link destination path to be sure it is not a parent path of a subsequent link destination path
                    for (unsigned int nextLinkIdx = linkIdx + 1; nextLinkIdx < lstSize(linkCheck->linkList); nextLinkIdx++)
                    {
                        const ManifestLinkCheckItem *const nextLink = lstGet(linkCheck->linkList, nextLinkIdx);

                        // Skip file links since they are allowed to be in the same path with each other and in the parent path of a
                        // linked destination path.
                        if (nextLink->file != NULL)
                            continue;

                        if (strBeginsWith(nextLink->path, path))
                        {
                            const ManifestTarget *const target2 = manifestTarget(this, nextLink->targetIdx);

                            THROW_FMT(
                                LinkDestinationError,
                                "link '%s' (%s) destination is a subdirectory of link '%s' (%s)",
                                strZ(manifestPathPg(target2->name)), strZ(manifestTargetPath(this, target2)),
                                strZ(manifestPathPg(target1->name)), strZ(manifestTargetPath(this, target1)));
                        }

                        // Stop once the first next path link has been checked since it must be a subpath (if there is one)
                        break;
                    }
                }
            }
        }
    }
    MEM_CONTEXT_TEMP_END();

    FUNCTION_LOG_RETURN_VOID();
}

FN_EXTERN void
manifestLinkCheck(const Manifest *this)
{
    FUNCTION_LOG_BEGIN(logLevelDebug);
        FUNCTION_LOG_PARAM(MANIFEST, this);
    FUNCTION_LOG_END();

    ASSERT(this != NULL);

    MEM_CONTEXT_TEMP_BEGIN()
    {
        // Check all links
        ManifestLinkCheck linkCheck = manifestLinkCheckInit();

        for (unsigned int targetIdx = 0; targetIdx < manifestTargetTotal(this); targetIdx++)
            manifestLinkCheckOne(this, &linkCheck, targetIdx);
    }
    MEM_CONTEXT_TEMP_END();

    FUNCTION_LOG_RETURN_VOID();
}

/**********************************************************************************************************************************/
typedef struct ManifestBuildData
{
    Manifest *manifest;                                             // Manifest being build
    const Storage *storagePg;                                       // PostgreSQL storage
    const String *tablespaceId;                                     // Tablespace id if PostgreSQL version has one
    bool online;                                                    // Is this an online backup?
    bool checksumPage;                                              // Are page checksums being checked?
    const String *manifestWalName;                                  // Wal manifest name for this version of PostgreSQL
    RegExp *dbPathExp;                                              // Identify paths containing relations
    RegExp *tempRelationExp;                                        // Identify temp relations
    const Pack *tablespaceList;                                     // List of tablespaces in the database
    ManifestLinkCheck *linkCheck;                                   // List of links found during build (used for prefix check)
    StringList *excludeContent;                                     // Exclude contents of directories
    StringList *excludeSingle;                                      // Exclude a single file/link/path
    const ManifestBlockIncrMap *blockIncrMap;                       // Block incremental maps
} ManifestBuildData;

// Calculate block incremental size for a file. The block size is based on the size and age of the file. Larger files get larger
// block sizes to reduce the cost of the map. Older files also get larger block sizes under the assumption that they are unlikely to
// be modified if they have not been modified in a while. Very old and very small files skip block incremental entirely.
//
// Smaller blocks will be compressed/encrypted together in a larger super block for efficiency.
static size_t
manifestBuildBlockIncrSize(const ManifestBuildData *const buildData, const ManifestFile *const file)
{
    FUNCTION_TEST_BEGIN();
        FUNCTION_TEST_PARAM_P(VOID, buildData);
        FUNCTION_TEST_PARAM(MANIFEST_FILE, file);
    FUNCTION_TEST_END();

    size_t result = 0;

    // Search size map for the appropriate block size
    for (unsigned int sizeIdx = 0; sizeIdx < buildData->blockIncrMap->sizeMapSize; sizeIdx++)
    {
        if (file->size >= buildData->blockIncrMap->sizeMap[sizeIdx].fileSize)
        {
            result = buildData->blockIncrMap->sizeMap[sizeIdx].blockSize;
            break;
        }
    }

    // If block size > 0 then search age map for a multiplier
    if (result != 0)
    {
        const time_t fileAge = buildData->manifest->pub.data.backupTimestampStart - file->timestamp;

        for (unsigned int timeIdx = 0; timeIdx < buildData->blockIncrMap->ageMapSize; timeIdx++)
        {
            if (fileAge >= (time_t)buildData->blockIncrMap->ageMap[timeIdx].fileAge)
            {
                result *= buildData->blockIncrMap->ageMap[timeIdx].blockMultiplier;
                break;
            }
        }
    }

    FUNCTION_TEST_RETURN(SIZE, result);
}

// Get checksum size for a block size. Since these checksums are used to determine if a block has changed (not for corruption) they
// should be set larger than usual. For example, it is common to use 32-bit checksums to check for corruption in blocks up to 4MiB
// but here we used more bits to ensure block changes are correctly detected, since valid changes may look a lot different than
// corruption.
static size_t
manifestBuildBlockIncrChecksumSize(const ManifestBuildData *const buildData, const size_t blockSize)
{
    FUNCTION_TEST_BEGIN();
        FUNCTION_TEST_PARAM_P(VOID, buildData);
        FUNCTION_TEST_PARAM(SIZE, blockSize);
    FUNCTION_TEST_END();

    size_t result = BLOCK_INCR_CHECKSUM_SIZE_MIN;

    // Search checksum size map for larger value
    for (unsigned int sizeIdx = 0; sizeIdx < buildData->blockIncrMap->checksumSizeMapSize; sizeIdx++)
    {
        if (blockSize >= buildData->blockIncrMap->checksumSizeMap[sizeIdx].blockSize)
        {
            result = buildData->blockIncrMap->checksumSizeMap[sizeIdx].checksumSize;
            break;
        }
    }

    FUNCTION_TEST_RETURN(SIZE, result);
}

// Process files/links/paths and add them to the manifest
static void
manifestBuildInfo(
    ManifestBuildData *const buildData, const String *manifestParentName, const String *pgPath, const bool dbPath,
    const StorageInfo *const info)
{
    FUNCTION_TEST_BEGIN();
        FUNCTION_TEST_PARAM_P(VOID, buildData);
        FUNCTION_TEST_PARAM(STRING, manifestParentName);
        FUNCTION_TEST_PARAM(STRING, pgPath);
        FUNCTION_TEST_PARAM(BOOL, dbPath);
        FUNCTION_TEST_PARAM(STORAGE_INFO, *info);
    FUNCTION_TEST_END();

    FUNCTION_AUDIT_HELPER();

    ASSERT(buildData != NULL);
    ASSERT(manifestParentName != NULL);
    ASSERT(pgPath != NULL);
    ASSERT(info != NULL);

    // Skip any path/file/link that begins with pgsql_tmp. The files are removed when the server is restarted and the directories
    // are recreated.
    if (strBeginsWithZ(info->name, PG_PREFIX_PGSQLTMP))
        FUNCTION_TEST_RETURN_VOID();

    // Get build data
    unsigned int pgVersion = buildData->manifest->pub.data.pgVersion;

    // Construct the name used to identify this file/link/path in the manifest
    const String *manifestName = strNewFmt("%s/%s", strZ(manifestParentName), strZ(info->name));

    // Skip excluded files/links/paths
    if (buildData->excludeSingle != NULL && strLstExists(buildData->excludeSingle, manifestName))
    {
        LOG_INFO_FMT(
            "exclude '%s/%s' from backup using '%s' exclusion", strZ(pgPath), strZ(info->name),
            strZ(strSub(manifestName, sizeof(MANIFEST_TARGET_PGDATA))));

        FUNCTION_TEST_RETURN_VOID();
    }

    // Process storage types
    switch (info->type)
    {
        // Add paths
        // -------------------------------------------------------------------------------------------------------------------------
        case storageTypePath:
        {
            // There should not be any paths in pg_tblspc
            if (strEqZ(manifestParentName, MANIFEST_TARGET_PGDATA "/" MANIFEST_TARGET_PGTBLSPC))
            {
                THROW_FMT(
                    LinkExpectedError, "'%s' is not a symlink - " MANIFEST_TARGET_PGTBLSPC " should contain only symlinks",
                    strZ(manifestName));
            }

            // Add path to manifest
            ManifestPath path =
            {
                .name = manifestName,
                .mode = info->mode,
                .user = info->user,
                .group = info->group,
            };

            manifestPathAdd(buildData->manifest, &path);

            // Skip excluded path content
            if (buildData->excludeContent != NULL && strLstExists(buildData->excludeContent, manifestName))
            {
                LOG_INFO_FMT(
                    "exclude contents of '%s/%s' from backup using '%s/' exclusion", strZ(pgPath), strZ(info->name),
                    strZ(strSub(manifestName, sizeof(MANIFEST_TARGET_PGDATA))));

                FUNCTION_TEST_RETURN_VOID();
            }

            // Skip the contents of these paths if they exist in the base path since they won't be reused after recovery
            if (strEq(manifestParentName, MANIFEST_TARGET_PGDATA_STR))
            {
                // Skip pg_dynshmem/* since these files cannot be reused on recovery
                if (strEqZ(info->name, PG_PATH_PGDYNSHMEM))
                    FUNCTION_TEST_RETURN_VOID();

                // Skip pg_notify/* since these files cannot be reused on recovery
                if (strEqZ(info->name, PG_PATH_PGNOTIFY))
                    FUNCTION_TEST_RETURN_VOID();

                // Skip pg_replslot/* since these files are generally not useful after a restore
                if (strEqZ(info->name, PG_PATH_PGREPLSLOT))
                    FUNCTION_TEST_RETURN_VOID();

                // Skip pg_serial/* since these files are reset
                if (strEqZ(info->name, PG_PATH_PGSERIAL))
                    FUNCTION_TEST_RETURN_VOID();

                // Skip pg_snapshots/* since these files cannot be reused on recovery
                if (strEqZ(info->name, PG_PATH_PGSNAPSHOTS))
                    FUNCTION_TEST_RETURN_VOID();

                // Skip temporary statistics in pg_stat_tmp even when stats_temp_directory is set because PGSS_TEXT_FILE is always
                // created there in PostgreSQL < 15. PostgreSQL >= 15 no longer uses this directory, but it may be used by
                // extensions such as pg_stat_statements so it should still be excluded.
                if (strEqZ(info->name, PG_PATH_PGSTATTMP))
                    FUNCTION_TEST_RETURN_VOID();

                // Skip pg_subtrans/* since these files are reset
                if (strEqZ(info->name, PG_PATH_PGSUBTRANS))
                    FUNCTION_TEST_RETURN_VOID();
            }

            // Skip the contents of archive_status when online
            if (buildData->online && strEq(manifestParentName, buildData->manifestWalName) &&
                strEqZ(info->name, PG_PATH_ARCHIVE_STATUS))
            {
                FUNCTION_TEST_RETURN_VOID();
            }

            // Recurse into the path
            const String *const pgPathSub = strNewFmt("%s/%s", strZ(pgPath), strZ(info->name));
            const bool dbPathSub = regExpMatch(buildData->dbPathExp, manifestName);
            StorageIterator *const storageItr = storageNewItrP(buildData->storagePg, pgPathSub, .sortOrder = sortOrderAsc);

            MEM_CONTEXT_TEMP_RESET_BEGIN()
            {
                while (storageItrMore(storageItr))
                {
                    const StorageInfo info = storageItrNext(storageItr);

                    manifestBuildInfo(buildData, manifestName, pgPathSub, dbPathSub, &info);

                    // Reset the memory context occasionally so we don't use too much memory or slow down processing
                    MEM_CONTEXT_TEMP_RESET(1000);
                }
            }
            MEM_CONTEXT_TEMP_END();

            break;
        }

        // Add files
        // -------------------------------------------------------------------------------------------------------------------------
        case storageTypeFile:
        {
            // There should not be any files in pg_tblspc
            if (strEqZ(manifestParentName, MANIFEST_TARGET_PGDATA "/" MANIFEST_TARGET_PGTBLSPC))
            {
                THROW_FMT(
                    LinkExpectedError, "'%s' is not a symlink - " MANIFEST_TARGET_PGTBLSPC " should contain only symlinks",
                    strZ(manifestName));
            }

            // Skip pg_internal.init since it is recreated on startup. It's also possible, (though unlikely) that a temp file with
            // the creating process id as the extension can exist so skip that as well. This seems to be a bug in PostgreSQL since
            // the temp file should be removed on startup. Use regExpMatchOne() here instead of preparing a regexp in advance since
            // the likelihood of needing the regexp should be very small.
            if (dbPath && strBeginsWithZ(info->name, PG_FILE_PGINTERNALINIT) &&
                (strSize(info->name) == sizeof(PG_FILE_PGINTERNALINIT) - 1 ||
                 regExpMatchOne(STRDEF("\\.[0-9]+"), strSub(info->name, sizeof(PG_FILE_PGINTERNALINIT) - 1))))
            {
                FUNCTION_TEST_RETURN_VOID();
            }

            // Skip files in the root data path
            if (strEq(manifestParentName, MANIFEST_TARGET_PGDATA_STR))
            {
                // Skip recovery files
                if (((strEqZ(info->name, PG_FILE_RECOVERYSIGNAL) || strEqZ(info->name, PG_FILE_STANDBYSIGNAL)) &&
                     pgVersion >= PG_VERSION_12) ||
                    ((strEqZ(info->name, PG_FILE_RECOVERYCONF) || strEqZ(info->name, PG_FILE_RECOVERYDONE)) &&
                     pgVersion < PG_VERSION_12) ||
                    // Skip temp file for safely writing postgresql.auto.conf
                    (strEqZ(info->name, PG_FILE_POSTGRESQLAUTOCONFTMP)) ||
                    // Skip backup_label in versions where non-exclusive backup is supported
                    (strEqZ(info->name, PG_FILE_BACKUPLABEL) && pgVersion >= PG_VERSION_96) ||
                    // Skip old backup labels
                    strEqZ(info->name, PG_FILE_BACKUPLABELOLD) ||
                    // Skip backup_manifest/tmp in versions where it is created
                    ((strEqZ(info->name, PG_FILE_BACKUPMANIFEST) || strEqZ(info->name, PG_FILE_BACKUPMANIFEST_TMP)) &&
                     pgVersion >= PG_VERSION_13) ||
                    // Skip running process options
                    strEqZ(info->name, PG_FILE_POSTMTROPTS) ||
                    // Skip process id file to avoid confusing postgres after restore
                    strEqZ(info->name, PG_FILE_POSTMTRPID))
                {
                    FUNCTION_TEST_RETURN_VOID();
                }
            }

            // Skip the contents of the wal path when online. WAL will be restored from the archive or stored in the wal directory
            // at the end of the backup if the archive-copy option is set.
            if (buildData->online && strEq(manifestParentName, buildData->manifestWalName))
                FUNCTION_TEST_RETURN_VOID();

            // Skip temp relations in db paths
            if (dbPath && regExpMatch(buildData->tempRelationExp, info->name))
                FUNCTION_TEST_RETURN_VOID();

            // Add file to manifest
            ManifestFile file =
            {
                .name = manifestName,
                .copy = true,
                .mode = info->mode,
                .user = info->user,
                .group = info->group,
                .size = info->size,
                .sizeOriginal = info->size,
                .sizeRepo = info->size,
                .timestamp = info->timeModified,
            };

            // When bundling zero-length files do not need to be copied
            if (info->size == 0 && buildData->manifest->pub.data.bundle)
            {
                file.copy = false;
                file.checksumSha1 = bufPtrConst(HASH_TYPE_SHA1_ZERO_BUF);
            }

            // Get block incremental size
            if (info->size != 0 && buildData->manifest->pub.data.blockIncr)
            {
                file.blockIncrSize = manifestBuildBlockIncrSize(buildData, &file);
                file.blockIncrChecksumSize = manifestBuildBlockIncrChecksumSize(buildData, file.blockIncrSize);
            }

            // Determine if this file should be page checksummed
            if (dbPath && buildData->checksumPage)
            {
                file.checksumPage =
                    !strEndsWithZ(manifestName, "/" PG_FILE_PGFILENODEMAP) && !strEndsWithZ(manifestName, "/" PG_FILE_PGVERSION) &&
                    !strEqZ(manifestName, MANIFEST_TARGET_PGDATA "/" PG_PATH_GLOBAL "/" PG_FILE_PGCONTROL);
            }

            manifestFileAdd(buildData->manifest, &file);
            break;
        }

        // Add links
        // -------------------------------------------------------------------------------------------------------------------------
        case storageTypeLink:
        {
            // If the destination is another link then error. In the future we'll allow this by following the link chain to the
            // eventual destination but for now we are trying to maintain compatibility during the migration. To do this check we
            // need to read outside of the data directory but it is a read-only operation so is considered safe.
            const String *linkDestinationAbsolute = strPathAbsolute(info->linkDestination, pgPath);

            StorageInfo linkedCheck = storageInfoP(
                buildData->storagePg, linkDestinationAbsolute, .ignoreMissing = true, .noPathEnforce = true);

            if (linkedCheck.exists && linkedCheck.type == storageTypeLink)
            {
                THROW_FMT(
                    LinkDestinationError, "link '%s/%s' cannot reference another link '%s'", strZ(pgPath), strZ(info->name),
                    strZ(linkDestinationAbsolute));
            }

            // Initialize link and target
            ManifestLink link =
            {
                .name = manifestName,
                .user = info->user,
                .group = info->group,
                .destination = info->linkDestination,
            };

            ManifestTarget target =
            {
                .name = manifestName,
                .type = manifestTargetTypeLink,
            };

            // Make a copy of the link name because it will need to be modified when there are tablespace ids
            const String *linkName = info->name;

            // Is this a tablespace?
            if (strEq(manifestParentName, STRDEF(MANIFEST_TARGET_PGDATA "/" MANIFEST_TARGET_PGTBLSPC)))
            {
                // Strip pg_data off the manifest name so it begins with pg_tblspc instead. This reflects how the files are stored
                // in the backup directory.
                manifestName = strSub(manifestName, sizeof(MANIFEST_TARGET_PGDATA));

                // Identify this target as a tablespace
                target.name = manifestName;
                target.tablespaceId = cvtZToUInt(strZ(info->name));

                // Look for this tablespace in the provided list (list may be null for off-line backup)
                if (buildData->tablespaceList != NULL)
                {
                    // Search list
                    PackRead *const read = pckReadNew(buildData->tablespaceList);

                    while (!pckReadNullP(read))
                    {
                        pckReadArrayBeginP(read);

                        if (target.tablespaceId == pckReadU32P(read))
                            target.tablespaceName = pckReadStrP(read);

                        pckReadArrayEndP(read);
                    }

                    // Error if the tablespace could not be found. ??? This seems excessive, perhaps just warn here?
                    if (target.tablespaceName == NULL)
                    {
                        THROW_FMT(
                            AssertError,
                            "tablespace with oid %u not found in tablespace map\n"
                            "HINT: was a tablespace created or dropped during the backup?",
                            target.tablespaceId);
                    }
                }

                // If no tablespace name was found then create one
                if (target.tablespaceName == NULL)
                    target.tablespaceName = strNewFmt("ts%s", strZ(info->name));

                // Add a dummy pg_tblspc path entry if it does not already exist. This entry will be ignored by restore but it is
                // part of the original manifest format so we need to have it.
                lstSort(buildData->manifest->pub.pathList, sortOrderAsc);
                const ManifestPath *pathBase = manifestPathFind(buildData->manifest, MANIFEST_TARGET_PGDATA_STR);

                if (manifestPathFindDefault(buildData->manifest, MANIFEST_TARGET_PGTBLSPC_STR, NULL) == NULL)
                {
                    ManifestPath path =
                    {
                        .name = MANIFEST_TARGET_PGTBLSPC_STR,
                        .mode = pathBase->mode,
                        .user = pathBase->user,
                        .group = pathBase->group,
                    };

                    manifestPathAdd(buildData->manifest, &path);
                }

                // The tablespace link destination path is not the path where data will be stored so we can just store it as a dummy
                // path. This is because PostgreSQL creates a subpath with the version/catalog number so that multiple versions of
                // PostgreSQL can share a tablespace, which makes upgrades easier.
                const ManifestPath *pathTblSpc = manifestPathFind(
                    buildData->manifest, STRDEF(MANIFEST_TARGET_PGDATA "/" MANIFEST_TARGET_PGTBLSPC));

                ManifestPath path =
                {
                    .name = manifestName,
                    .mode = pathTblSpc->mode,
                    .user = pathTblSpc->user,
                    .group = pathTblSpc->group,
                };

                manifestPathAdd(buildData->manifest, &path);

                // Update build structure to reflect the path added above and the tablespace id
                manifestParentName = manifestName;
                manifestName = strNewFmt("%s/%s", strZ(manifestName), strZ(buildData->tablespaceId));
                pgPath = strNewFmt("%s/%s", strZ(pgPath), strZ(info->name));
                linkName = buildData->tablespaceId;
            }

            // Add info about the linked file/path
            const String *linkPgPath = strNewFmt("%s/%s", strZ(pgPath), strZ(linkName));
            StorageInfo linkedInfo = storageInfoP(
                buildData->storagePg, linkPgPath, .followLink = true, .ignoreMissing = true);
            linkedInfo.name = linkName;

            // If the link destination exists then build the target
            if (linkedInfo.exists)
            {
                // If a path link then recurse
                if (linkedInfo.type == storageTypePath)
                {
                    target.path = info->linkDestination;
                }
                // Else it must be a file or special (since we have already checked if it is a link)
                else
                {
                    CHECK(FormatError, target.tablespaceId == 0, "tablespace links to a file");

                    // Identify target as a file
                    target.path = strPath(info->linkDestination);
                    target.file = strBase(info->linkDestination);
                }
            }
            // Else dummy up the target with a destination so manifestLinkCheck() can be run. This is so errors about links with
            // destinations in PGDATA will take precedence over missing a destination. We will probably simplify this once the
            // migration is done and it doesn't matter which error takes precedence.
            else
                target.path = info->linkDestination;

            // Add target and link
            manifestTargetAdd(buildData->manifest, &target);
            manifestLinkAdd(buildData->manifest, &link);

            // Make sure the link is valid
            manifestLinkCheckOne(buildData->manifest, buildData->linkCheck, manifestTargetTotal(buildData->manifest) - 1);

            // If the link check was successful but the destination does not exist then check it again to generate an error
            if (!linkedInfo.exists)
                storageInfoP(buildData->storagePg, linkPgPath, .followLink = true);

            // Recurse into the link destination
            manifestBuildInfo(buildData, manifestParentName, pgPath, dbPath, &linkedInfo);

            break;
        }

        // Skip special files
        // -------------------------------------------------------------------------------------------------------------------------
        case storageTypeSpecial:
            LOG_WARN_FMT("exclude special file '%s/%s' from backup", strZ(pgPath), strZ(info->name));
            break;
    }

    FUNCTION_TEST_RETURN_VOID();
}

// Regular expression constants
#define RELATION_EXP                                                "[0-9]+(_(fsm|vm)){0,1}(\\.[0-9]+){0,1}"
#define DB_PATH_EXP                                                                                                                \
    "(" MANIFEST_TARGET_PGDATA "/(" PG_PATH_GLOBAL "|" PG_PATH_BASE "/[0-9]+)|" MANIFEST_TARGET_PGTBLSPC "/[0-9]+/%s/[0-9]+)"

FN_EXTERN Manifest *
manifestNewBuild(
    const Storage *const storagePg, const unsigned int pgVersion, const unsigned int pgCatalogVersion, const time_t timestampStart,
    const bool online, const bool checksumPage, const bool bundle, const bool blockIncr, const ManifestBlockIncrMap *blockIncrMap,
    const StringList *const excludeList, const Pack *const tablespaceList)
{
    FUNCTION_LOG_BEGIN(logLevelDebug);
        FUNCTION_LOG_PARAM(STORAGE, storagePg);
        FUNCTION_LOG_PARAM(UINT, pgVersion);
        FUNCTION_LOG_PARAM(UINT, pgCatalogVersion);
        FUNCTION_LOG_PARAM(TIME, timestampStart);
        FUNCTION_LOG_PARAM(BOOL, online);
        FUNCTION_LOG_PARAM(BOOL, checksumPage);
        FUNCTION_LOG_PARAM(BOOL, bundle);
        FUNCTION_LOG_PARAM(BOOL, blockIncr);
        FUNCTION_LOG_PARAM(VOID, blockIncrMap);
        FUNCTION_LOG_PARAM(STRING_LIST, excludeList);
        FUNCTION_LOG_PARAM(PACK, tablespaceList);
    FUNCTION_LOG_END();

    ASSERT(storagePg != NULL);
    ASSERT(pgVersion != 0);

    Manifest *this;

    OBJ_NEW_BASE_BEGIN(Manifest, .childQty = MEM_CONTEXT_QTY_MAX)
    {
        this = manifestNewInternal();
        this->pub.info = infoNew(NULL);
        this->pub.data.backrestVersion = strNewZ(PROJECT_VERSION);
        this->pub.data.pgVersion = pgVersion;
        this->pub.data.pgCatalogVersion = pgCatalogVersion;
        this->pub.data.backupTimestampStart = timestampStart;
        this->pub.data.backupType = backupTypeFull;
        this->pub.data.backupOptionOnline = online;
        this->pub.data.backupOptionChecksumPage = varNewBool(checksumPage);
        this->pub.data.bundle = bundle;
        this->pub.data.bundleRaw = blockIncr;
        this->pub.data.blockIncr = blockIncr;

        MEM_CONTEXT_TEMP_BEGIN()
        {
            // Data needed to build the manifest
            ManifestLinkCheck linkCheck = manifestLinkCheckInit();

            ManifestBuildData buildData =
            {
                .manifest = this,
                .storagePg = storagePg,
                .tablespaceId = pgTablespaceId(pgVersion, pgCatalogVersion),
                .online = online,
                .checksumPage = checksumPage,
                .tablespaceList = tablespaceList,
                .linkCheck = &linkCheck,
                .manifestWalName = strNewFmt(MANIFEST_TARGET_PGDATA "/%s", strZ(pgWalPath(pgVersion))),
                .blockIncrMap = blockIncrMap,
            };

            // Build expressions to identify databases paths and temp relations
            // ---------------------------------------------------------------------------------------------------------------------
            ASSERT(buildData.tablespaceId != NULL);

            // Expression to identify database paths
            buildData.dbPathExp = regExpNew(strNewFmt("^" DB_PATH_EXP "$", strZ(buildData.tablespaceId)));

            // Expression to find temp relations
            buildData.tempRelationExp = regExpNew(STRDEF("^t[0-9]+_" RELATION_EXP "$"));

            // Build list of exclusions
            // ---------------------------------------------------------------------------------------------------------------------
            if (excludeList != NULL)
            {
                for (unsigned int excludeIdx = 0; excludeIdx < strLstSize(excludeList); excludeIdx++)
                {
                    const String *exclude = strNewFmt(MANIFEST_TARGET_PGDATA "/%s", strZ(strLstGet(excludeList, excludeIdx)));

                    // If the exclusions refers to the contents of a path
                    if (strEndsWithZ(exclude, "/"))
                    {
                        if (buildData.excludeContent == NULL)
                            buildData.excludeContent = strLstNew();

                        strLstAddSub(buildData.excludeContent, exclude, strSize(exclude) - 1);
                    }
                    // Otherwise exclude a single file/link/path
                    else
                    {
                        if (buildData.excludeSingle == NULL)
                            buildData.excludeSingle = strLstNew();

                        strLstAdd(buildData.excludeSingle, exclude);
                    }
                }
            }

            // Build manifest
            // ---------------------------------------------------------------------------------------------------------------------
            const String *const pgPath = storagePathP(storagePg, NULL);
            StorageInfo info = storageInfoP(storagePg, pgPath, .followLink = true);

            ManifestPath path =
            {
                .name = MANIFEST_TARGET_PGDATA_STR,
                .mode = info.mode,
                .user = info.user,
                .group = info.group,
            };

            manifestPathAdd(this, &path);

            // Generate file defaults from base path
            MEM_CONTEXT_BEGIN(this->pub.memContext)
            {
                this->fileUserDefault = strDup(path.user);
                this->fileGroupDefault = strDup(path.group);
                this->fileModeDefault = path.mode & (S_IRUSR | S_IWUSR | S_IRGRP);
            }
            MEM_CONTEXT_END();

            ManifestTarget target =
            {
                .name = MANIFEST_TARGET_PGDATA_STR,
                .path = pgPath,
                .type = manifestTargetTypePath,
            };

            manifestTargetAdd(this, &target);

            // Gather info for the rest of the files/links/paths
            StorageIterator *const storageItr = storageNewItrP(
                storagePg, pgPath, .errorOnMissing = true, .sortOrder = sortOrderAsc);

            MEM_CONTEXT_TEMP_RESET_BEGIN()
            {
                while (storageItrMore(storageItr))
                {
                    const StorageInfo info = storageItrNext(storageItr);

                    manifestBuildInfo(&buildData, MANIFEST_TARGET_PGDATA_STR, pgPath, false, &info);

                    // Reset the memory context occasionally so we don't use too much memory or slow down processing
                    MEM_CONTEXT_TEMP_RESET(1000);
                }
            }
            MEM_CONTEXT_TEMP_END();

            // These may not be in order even if the incoming data was sorted
            lstSort(this->pub.fileList, sortOrderAsc);
            lstSort(this->pub.linkList, sortOrderAsc);
            lstSort(this->pub.pathList, sortOrderAsc);
            lstSort(this->pub.targetList, sortOrderAsc);

            // Remove unlogged relations from the manifest. This can't be done during the initial build because of the requirement
            // to check for _init files which will sort after the vast majority of the relation files. We could check storage for
            // each _init file but that would be expensive.
            // -------------------------------------------------------------------------------------------------------------------------
            RegExp *relationExp = regExpNew(strNewFmt("^" DB_PATH_EXP "/" RELATION_EXP "$", strZ(buildData.tablespaceId)));
            unsigned int fileIdx = 0;
            char lastRelationFileId[21] = "";                   // Large enough for a 64-bit unsigned integer
            bool lastRelationFileIdUnlogged = false;

#ifdef DEBUG_MEM
            // Record the temp context size before the loop begins
            size_t sizeBegin = memContextSize(memContextCurrent());
#endif

            while (fileIdx < manifestFileTotal(this))
            {
                // If this file looks like a relation. Note that this never matches on _init forks.
                const String *const filePathName = manifestFileNameGet(this, fileIdx);

                if (regExpMatch(relationExp, filePathName))
                {
                    // Get the filename (without path)
                    const char *fileName = strBaseZ(filePathName);
                    size_t fileNameSize = strlen(fileName);

                    // Strip off the numeric part of the relation
                    char relationFileId[sizeof(lastRelationFileId)];
                    unsigned int nameIdx = 0;

                    for (; nameIdx < fileNameSize; nameIdx++)
                    {
                        if (!isdigit(fileName[nameIdx]))
                            break;

                        relationFileId[nameIdx] = fileName[nameIdx];
                    }

                    relationFileId[nameIdx] = '\0';

                    // The filename must have characters
                    ASSERT(relationFileId[0] != '\0');

                    // Store the last relation so it does not need to be found everytime
                    if (strcmp(lastRelationFileId, relationFileId) != 0)
                    {
                        // Determine if the relation is unlogged
                        String *relationInit = strNewFmt(
                            "%.*s%s_init", (int)(strSize(filePathName) - fileNameSize), strZ(filePathName), relationFileId);
                        lastRelationFileIdUnlogged = manifestFileExists(this, relationInit);
                        strFree(relationInit);

                        // Save the file id so we don't need to do the lookup next time if it doesn't change
                        strcpy(lastRelationFileId, relationFileId);
                    }

                    // If relation is unlogged then remove it
                    if (lastRelationFileIdUnlogged)
                    {
                        manifestFileRemove(this, filePathName);
                        continue;
                    }
                }

                fileIdx++;
            }

#ifdef DEBUG_MEM
            // Make sure that the temp context did not grow too much during the loop
            ASSERT(memContextSize(memContextCurrent()) - sizeBegin < 256);
#endif
        }
        MEM_CONTEXT_TEMP_END();
    }
    OBJ_NEW_END();

    FUNCTION_LOG_RETURN(MANIFEST, this);
}

/**********************************************************************************************************************************/
FN_EXTERN void
manifestBuildValidate(Manifest *this, bool delta, time_t copyStart, CompressType compressType)
{
    FUNCTION_LOG_BEGIN(logLevelDebug);
        FUNCTION_LOG_PARAM(MANIFEST, this);
        FUNCTION_LOG_PARAM(BOOL, delta);
        FUNCTION_LOG_PARAM(TIME, copyStart);
        FUNCTION_LOG_PARAM(ENUM, compressType);
    FUNCTION_LOG_END();

    ASSERT(this != NULL);
    ASSERT(copyStart > 0);

    MEM_CONTEXT_BEGIN(this->pub.memContext)
    {
        // Store the delta option. If true we can skip checks that automatically enable delta.
        this->pub.data.backupOptionDelta = varNewBool(delta);

        // If online then add one second to the copy start time to allow for database updates during the last second that the
        // manifest was being built. It's up to the caller to actually wait the remainder of the second, but for comparison purposes
        // we want the time when the waiting started.
        this->pub.data.backupTimestampCopyStart = copyStart + (this->pub.data.backupOptionOnline ? 1 : 0);

        // This value is not needed in this function, but it is needed for resumed manifests and this is last place to set it before
        // processing begins
        this->pub.data.backupOptionCompressType = compressType;
    }
    MEM_CONTEXT_END();

    // Check the manifest for timestamp anomalies that require a delta backup (if delta is not already specified)
    if (!varBool(this->pub.data.backupOptionDelta))
    {
        MEM_CONTEXT_TEMP_BEGIN()
        {
            for (unsigned int fileIdx = 0; fileIdx < manifestFileTotal(this); fileIdx++)
            {
                const ManifestFile file = manifestFile(this, fileIdx);

                // Check for timestamp in the future
                if (file.timestamp > copyStart)
                {
                    LOG_WARN_FMT(
                        "file '%s' has timestamp (%" PRId64 ") in the future (relative to copy start %" PRId64 "), enabling delta"
                        " checksum",
                        strZ(manifestPathPg(file.name)), (int64_t)file.timestamp, (int64_t)copyStart);

                    this->pub.data.backupOptionDelta = BOOL_TRUE_VAR;
                    break;
                }
            }
        }
        MEM_CONTEXT_TEMP_END();
    }

    FUNCTION_LOG_RETURN_VOID();
}

/**********************************************************************************************************************************/
FN_EXTERN void
manifestBuildIncr(Manifest *this, const Manifest *manifestPrior, BackupType type, const String *archiveStart)
{
    FUNCTION_LOG_BEGIN(logLevelDebug);
        FUNCTION_LOG_PARAM(MANIFEST, this);
        FUNCTION_LOG_PARAM(MANIFEST, manifestPrior);
        FUNCTION_LOG_PARAM(STRING_ID, type);
        FUNCTION_LOG_PARAM(STRING, archiveStart);
    FUNCTION_LOG_END();

    ASSERT(this != NULL);
    ASSERT(manifestPrior != NULL);
    ASSERT(type == backupTypeDiff || type == backupTypeIncr);
    ASSERT(type != backupTypeDiff || manifestPrior->pub.data.backupType == backupTypeFull);
    ASSERT(archiveStart == NULL || strSize(archiveStart) == 24);

    MEM_CONTEXT_BEGIN(this->pub.memContext)
    {
        // Set prior backup label
        this->pub.data.backupLabelPrior = strDup(manifestPrior->pub.data.backupLabel);

        // Copy reference list
        this->pub.referenceList = strLstDup(manifestPrior->pub.referenceList);

        // Set diff/incr backup type
        this->pub.data.backupType = type;

        // Bundle raw must not change in a backup set
        this->pub.data.bundleRaw = manifestPrior->pub.data.bundleRaw;
    }
    MEM_CONTEXT_END();

    MEM_CONTEXT_TEMP_BEGIN()
    {
        // Enable delta if timelines differ
        if (archiveStart != NULL && manifestData(manifestPrior)->archiveStop != NULL &&
            !strEq(strSubN(archiveStart, 0, 8), strSubN(manifestData(manifestPrior)->archiveStop, 0, 8)))
        {
            LOG_WARN_FMT(
                "a timeline switch has occurred since the %s backup, enabling delta checksum\n"
                "HINT: this is normal after restoring from backup or promoting a standby.",
                strZ(manifestData(manifestPrior)->backupLabel));

            this->pub.data.backupOptionDelta = BOOL_TRUE_VAR;
        }
        // Else enable delta if online differs
        else if (manifestData(manifestPrior)->backupOptionOnline != this->pub.data.backupOptionOnline)
        {
            LOG_WARN_FMT(
                "the online option has changed since the %s backup, enabling delta checksum",
                strZ(manifestData(manifestPrior)->backupLabel));

            this->pub.data.backupOptionDelta = BOOL_TRUE_VAR;
        }

        // Check for anomalies between manifests if delta is not already enabled. This can't be combined with the main comparison
        // loop below because delta changes the behavior of that loop.
        if (!varBool(this->pub.data.backupOptionDelta))
        {
            for (unsigned int fileIdx = 0; fileIdx < manifestFileTotal(this); fileIdx++)
            {
                const ManifestFile file = manifestFile(this, fileIdx);

                // If file was found in prior manifest then perform checks
                if (manifestFileExists(manifestPrior, file.name))
                {
                    const ManifestFile filePrior = manifestFileFind(manifestPrior, file.name);

                    // Check for timestamp earlier than the prior backup
                    if (file.timestamp < filePrior.timestamp)
                    {
                        LOG_WARN_FMT(
                            "file '%s' has timestamp earlier than prior backup (prior %" PRId64 ", current %" PRId64 "), enabling"
                            " delta checksum",
                            strZ(manifestPathPg(file.name)), (int64_t)filePrior.timestamp, (int64_t)file.timestamp);

                        this->pub.data.backupOptionDelta = BOOL_TRUE_VAR;
                        break;
                    }

                    // Check for size change with no timestamp change
                    if (file.sizeOriginal != filePrior.sizeOriginal && file.timestamp == filePrior.timestamp)
                    {
                        LOG_WARN_FMT(
                            "file '%s' has same timestamp (%" PRId64 ") as prior but different size (prior %" PRIu64 ", current"
                            " %" PRIu64 "), enabling delta checksum",
                            strZ(manifestPathPg(file.name)), (int64_t)file.timestamp, filePrior.sizeOriginal, file.sizeOriginal);

                        this->pub.data.backupOptionDelta = BOOL_TRUE_VAR;
                        break;
                    }
                }
            }
        }

        // Find files to (possibly) reference in the prior manifest
        bool delta = varBool(this->pub.data.backupOptionDelta);

        for (unsigned int fileIdx = 0; fileIdx < lstSize(this->pub.fileList); fileIdx++)
        {
            ManifestFile file = manifestFile(this, fileIdx);

            // Check if a prior file exists
            if (manifestFileExists(manifestPrior, file.name))
            {
                const ManifestFile filePrior = manifestFileFind(manifestPrior, file.name);

                // If the file will be copied then preserve values from the prior file when needed. Some files may have been
                // designated not to be copied at manifest build time, e.g. zero-length files when bundling.
                if (file.copy)
                {
                    // If file size is equal to prior size then the file can be referenced instead of copied if it has not changed
                    // (this must be determined during the backup).
<<<<<<< HEAD
                    file.equal = file.size == filePrior.size;
=======
                    const bool fileEqual = file.size == filePrior.size;
>>>>>>> dce11cfe

                    // Perform delta if enabled and file size is equal to prior but not zero. Files of unequal length are always
                    // different while zero-length files are always the same, so it wastes time to check them. It is possible for
                    // a file to be truncated down to equal the prior file during backup, but the overhead of checking for such an
                    // unlikely event does not seem worth the possible space saved.
<<<<<<< HEAD
                    file.delta = delta && file.equal && file.size != 0;
=======
                    file.delta = delta && fileEqual && file.size != 0;
>>>>>>> dce11cfe

                    // Do not copy if size and prior size are both zero. Zero-length files are always equal so the file can simply
                    // be referenced to the prior file. Note that this is only for the case where zero-length files are being
                    // explicitly written to the repo. Bundled zero-length files disable copy at manifest build time and never
                    // reference the prior file, even if it is also zero-length.
                    if (file.size == 0 && filePrior.size == 0)
                        file.copy = false;

<<<<<<< HEAD
                    // If delta is disabled and size/timestamp are equal then the file does not need be copied
                    if (!file.delta && file.equal && file.timestamp == filePrior.timestamp)
=======
                    // If delta is disabled and size/timestamp are equal then the file is not copied
                    if (!file.delta && fileEqual && file.timestamp == filePrior.timestamp)
>>>>>>> dce11cfe
                        file.copy = false;

                    ASSERT(file.copy || !file.delta);
                    ASSERT(file.copy || fileEqual);
                    ASSERT(!file.delta || fileEqual);

<<<<<<< HEAD
                    if (file.equal || (filePrior.blockIncrMapSize > 0 && file.size > filePrior.blockIncrSize))
=======
                    // Preserve values needed to determine file equality if the file is (possibly) equal. If the file is not copied
                    // then infer equality from comparing file size and timestamp.
                    if (fileEqual)
>>>>>>> dce11cfe
                    {
                        file.checksumSha1 = filePrior.checksumSha1;
                        file.checksumRepoSha1 = filePrior.checksumRepoSha1;
                        file.checksumPage = filePrior.checksumPage;
                        file.checksumPageError = filePrior.checksumPageError;
                        file.checksumPageErrorList = filePrior.checksumPageErrorList;

<<<<<<< HEAD
                        // Only required when the file is (possibly) preserved
                        if (file.equal)
                        {
                            file.checksumSha1 = filePrior.checksumSha1;
                            file.checksumRepoSha1 = filePrior.checksumRepoSha1;
                            file.checksumPage = filePrior.checksumPage;
                            file.checksumPageError = filePrior.checksumPageError;
                            file.checksumPageErrorList = filePrior.checksumPageErrorList;

                            ASSERT(file.checksumSha1 != NULL);
                            ASSERT(
                                (!file.checksumPage && !file.checksumPageError && file.checksumPageErrorList == NULL) ||
                                (file.checksumPage && !file.checksumPageError && file.checksumPageErrorList == NULL) ||
                                (file.checksumPage && file.checksumPageError));
                        }
=======
                        ASSERT(file.checksumSha1 != NULL);
                        ASSERT(
                            (!file.checksumPage && !file.checksumPageError && file.checksumPageErrorList == NULL) ||
                            (file.checksumPage && !file.checksumPageError && file.checksumPageErrorList == NULL) ||
                            (file.checksumPage && file.checksumPageError));
                    }

                    // Preserve values needed to determine file equality if the file is (possibly) equal or if prior file is stored
                    // with block incremental (so this file will also be stored with block incremental)
                    if (fileEqual || filePrior.blockIncrMapSize > 0)
                    {
>>>>>>> dce11cfe

                        file.sizeRepo = filePrior.sizeRepo;
                        file.reference =
                            filePrior.reference != NULL ? filePrior.reference : manifestPrior->pub.data.backupLabel;
                        file.bundleId = filePrior.bundleId;
                        file.bundleOffset = filePrior.bundleOffset;
                        file.blockIncrSize = filePrior.blockIncrSize;
                        file.blockIncrChecksumSize = filePrior.blockIncrChecksumSize;
                        file.blockIncrMapSize = filePrior.blockIncrMapSize;

                        ASSERT(file.size == 0 || file.sizeRepo != 0);
                        ASSERT(file.reference != NULL);
                        ASSERT(file.bundleId != 0 || file.bundleOffset == 0);
                        ASSERT(
                            (file.blockIncrSize == 0 && file.blockIncrChecksumSize == 0 && file.blockIncrMapSize == 0) ||
                            (file.blockIncrSize > 0 && file.blockIncrChecksumSize > 0 && file.blockIncrMapSize > 0));
                    }

                    manifestFileUpdate(this, &file);
                }
            }
        }
    }
    MEM_CONTEXT_TEMP_END();

    FUNCTION_LOG_RETURN_VOID();
}

/**********************************************************************************************************************************/
FN_EXTERN void
manifestBuildComplete(
    Manifest *const this, const String *const lsnStart, const String *const archiveStart, const time_t timestampStop,
    const String *const lsnStop, const String *const archiveStop, const unsigned int pgId, const uint64_t pgSystemId,
    const Pack *const dbList, const bool optionArchiveCheck, const bool optionArchiveCopy, const size_t optionBufferSize,
    const unsigned int optionCompressLevel, const unsigned int optionCompressLevelNetwork, const bool optionHardLink,
    const unsigned int optionProcessMax, const bool optionStandby, const KeyValue *const annotation)
{
    FUNCTION_LOG_BEGIN(logLevelDebug);
        FUNCTION_LOG_PARAM(MANIFEST, this);
        FUNCTION_LOG_PARAM(STRING, lsnStart);
        FUNCTION_LOG_PARAM(STRING, archiveStart);
        FUNCTION_LOG_PARAM(TIME, timestampStop);
        FUNCTION_LOG_PARAM(STRING, lsnStop);
        FUNCTION_LOG_PARAM(STRING, archiveStop);
        FUNCTION_LOG_PARAM(UINT, pgId);
        FUNCTION_LOG_PARAM(UINT64, pgSystemId);
        FUNCTION_LOG_PARAM(PACK, dbList);
        FUNCTION_LOG_PARAM(BOOL, optionArchiveCheck);
        FUNCTION_LOG_PARAM(BOOL, optionArchiveCopy);
        FUNCTION_LOG_PARAM(SIZE, optionBufferSize);
        FUNCTION_LOG_PARAM(UINT, optionCompressLevel);
        FUNCTION_LOG_PARAM(UINT, optionCompressLevelNetwork);
        FUNCTION_LOG_PARAM(BOOL, optionHardLink);
        FUNCTION_LOG_PARAM(UINT, optionProcessMax);
        FUNCTION_LOG_PARAM(BOOL, optionStandby);
        FUNCTION_LOG_PARAM(KEY_VALUE, annotation);
    FUNCTION_LOG_END();

    MEM_CONTEXT_BEGIN(this->pub.memContext)
    {
        // Save info
        this->pub.data.lsnStart = strDup(lsnStart);
        this->pub.data.archiveStart = strDup(archiveStart);
        this->pub.data.backupTimestampStop = timestampStop;
        this->pub.data.lsnStop = strDup(lsnStop);
        this->pub.data.archiveStop = strDup(archiveStop);
        this->pub.data.pgId = pgId;
        this->pub.data.pgSystemId = pgSystemId;

        // Save db list
        if (dbList != NULL)
        {
            PackRead *const read = pckReadNew(dbList);

            while (!pckReadNullP(read))
            {
                pckReadArrayBeginP(read);

                const unsigned int id = pckReadU32P(read);
                const String *const name = pckReadStrP(read);
                const unsigned int lastSystemId = pckReadU32P(read);

                pckReadArrayEndP(read);

                manifestDbAdd(this, &(ManifestDb){.id = id, .name = name, .lastSystemId = lastSystemId});
            }

            lstSort(this->pub.dbList, sortOrderAsc);
        }

        // Save annotations
        if (annotation != NULL)
        {
            this->pub.data.annotation = varNewKv(kvNew());

            KeyValue *const manifestAnnotationKv = varKv(this->pub.data.annotation);
            const VariantList *const annotationKeyList = kvKeyList(annotation);

            for (unsigned int keyIdx = 0; keyIdx < varLstSize(annotationKeyList); keyIdx++)
            {
                const Variant *const key = varLstGet(annotationKeyList, keyIdx);
                const Variant *const value = kvGet(annotation, key);

                // Skip empty values
                if (!strEmpty(varStr(value)))
                    kvPut(manifestAnnotationKv, key, value);
            }

            // Clean field if there are no annotations to save
            if (varLstSize(kvKeyList(manifestAnnotationKv)) == 0)
                this->pub.data.annotation = NULL;
        }

        // Save options
        this->pub.data.backupOptionArchiveCheck = optionArchiveCheck;
        this->pub.data.backupOptionArchiveCopy = optionArchiveCopy;
        this->pub.data.backupOptionBufferSize = varNewUInt64(optionBufferSize);
        this->pub.data.backupOptionCompressLevel = varNewUInt(optionCompressLevel);
        this->pub.data.backupOptionCompressLevelNetwork = varNewUInt(optionCompressLevelNetwork);
        this->pub.data.backupOptionHardLink = optionHardLink;
        this->pub.data.backupOptionProcessMax = varNewUInt(optionProcessMax);
        this->pub.data.backupOptionStandby = varNewBool(optionStandby);
    }
    MEM_CONTEXT_END();

    FUNCTION_LOG_RETURN_VOID();
}

/**********************************************************************************************************************************/
#define MANIFEST_TARGET_TYPE_LINK                                   "link"
#define MANIFEST_TARGET_TYPE_PATH                                   "path"

#define MANIFEST_SECTION_BACKUP                                     "backup"
#define MANIFEST_SECTION_BACKUP_DB                                  "backup:db"
#define MANIFEST_SECTION_BACKUP_OPTION                              "backup:option"
#define MANIFEST_SECTION_BACKUP_TARGET                              "backup:target"

#define MANIFEST_SECTION_DB                                         "db"
#define MANIFEST_SECTION_METADATA                                   "metadata"

#define MANIFEST_SECTION_TARGET_FILE                                "target:file"
#define MANIFEST_SECTION_TARGET_FILE_DEFAULT                        "target:file:default"
#define MANIFEST_SECTION_TARGET_LINK                                "target:link"
#define MANIFEST_SECTION_TARGET_LINK_DEFAULT                        "target:link:default"
#define MANIFEST_SECTION_TARGET_PATH                                "target:path"
#define MANIFEST_SECTION_TARGET_PATH_DEFAULT                        "target:path:default"

#define MANIFEST_KEY_ANNOTATION                                     "annotation"
#define MANIFEST_KEY_BACKUP_ARCHIVE_START                           "backup-archive-start"
#define MANIFEST_KEY_BACKUP_ARCHIVE_STOP                            "backup-archive-stop"
#define MANIFEST_KEY_BACKUP_BLOCK_INCR                              "backup-block-incr"
#define MANIFEST_KEY_BACKUP_BUNDLE                                  "backup-bundle"
#define MANIFEST_KEY_BACKUP_BUNDLE_RAW                              "backup-bundle-raw"
#define MANIFEST_KEY_BACKUP_LABEL                                   "backup-label"
#define MANIFEST_KEY_BACKUP_LSN_START                               "backup-lsn-start"
#define MANIFEST_KEY_BACKUP_LSN_STOP                                "backup-lsn-stop"
#define MANIFEST_KEY_BACKUP_PRIOR                                   "backup-prior"
#define MANIFEST_KEY_BACKUP_REFERENCE                               "backup-reference"
#define MANIFEST_KEY_BACKUP_TIMESTAMP_COPY_START                    "backup-timestamp-copy-start"
#define MANIFEST_KEY_BACKUP_TIMESTAMP_START                         "backup-timestamp-start"
#define MANIFEST_KEY_BACKUP_TIMESTAMP_STOP                          "backup-timestamp-stop"
#define MANIFEST_KEY_BACKUP_TYPE                                    "backup-type"
#define MANIFEST_KEY_BLOCK_INCR                                     STRID5("bi", 0x1220)
#define MANIFEST_KEY_BLOCK_INCR_CHECKSUM                            STRID5("bic", 0xd220)
#define MANIFEST_KEY_BLOCK_INCR_MAP                                 STRID5("bim", 0x35220)
#define MANIFEST_KEY_BUNDLE_ID                                      STRID5("bni", 0x25c20)
#define MANIFEST_KEY_BUNDLE_OFFSET                                  STRID5("bno", 0x3dc20)
#define MANIFEST_KEY_CHECKSUM                                       STRID5("checksum", 0x6d66b195030)
#define MANIFEST_KEY_CHECKSUM_REPO                                  STRID5("rck", 0x2c720)
#define MANIFEST_KEY_CHECKSUM_PAGE                                  "checksum-page"
#define MANIFEST_KEY_CHECKSUM_PAGE_ERROR                            "checksum-page-error"
#define MANIFEST_KEY_DB_CATALOG_VERSION                             "db-catalog-version"
#define MANIFEST_KEY_DB_ID                                          "db-id"
#define MANIFEST_KEY_DB_LAST_SYSTEM_ID                              "db-last-system-id"
#define MANIFEST_KEY_DB_SYSTEM_ID                                   "db-system-id"
#define MANIFEST_KEY_DB_VERSION                                     "db-version"
#define MANIFEST_KEY_DESTINATION                                    STRID5("destination", 0x39e9a05c9a4ca40)
#define MANIFEST_KEY_FILE                                           STRID5("file", 0x2b1260)
#define MANIFEST_KEY_GROUP                                          "group"
#define MANIFEST_KEY_MODE                                           "mode"
#define MANIFEST_KEY_PATH                                           STRID5("path", 0x450300)
#define MANIFEST_KEY_REFERENCE                                      STRID5("reference", 0x51b8b2298b20)
#define MANIFEST_KEY_SIZE                                           STRID5("size", 0x2e9330)
#define MANIFEST_KEY_SIZE_ORIGINAL                                  STRID5("szo", 0x3f530)
#define MANIFEST_KEY_SIZE_REPO                                      STRID5("repo-size", 0x5d267b7c0b20)
#define MANIFEST_KEY_TABLESPACE_ID                                  "tablespace-id"
#define MANIFEST_KEY_TABLESPACE_NAME                                "tablespace-name"
#define MANIFEST_KEY_TIMESTAMP                                      STRID5("timestamp", 0x10686932b5340)
#define MANIFEST_KEY_TYPE                                           STRID5("type", 0x2c3340)
#define MANIFEST_KEY_USER                                           "user"

#define MANIFEST_KEY_OPTION_ARCHIVE_CHECK                           "option-archive-check"
#define MANIFEST_KEY_OPTION_ARCHIVE_COPY                            "option-archive-copy"
#define MANIFEST_KEY_OPTION_BACKUP_STANDBY                          "option-backup-standby"
#define MANIFEST_KEY_OPTION_BUFFER_SIZE                             "option-buffer-size"
#define MANIFEST_KEY_OPTION_CHECKSUM_PAGE                           "option-checksum-page"
#define MANIFEST_KEY_OPTION_COMPRESS                                "option-compress"
#define MANIFEST_KEY_OPTION_COMPRESS_TYPE                           "option-compress-type"
#define MANIFEST_KEY_OPTION_COMPRESS_LEVEL                          "option-compress-level"
#define MANIFEST_KEY_OPTION_COMPRESS_LEVEL_NETWORK                  "option-compress-level-network"
#define MANIFEST_KEY_OPTION_DELTA                                   "option-delta"
#define MANIFEST_KEY_OPTION_HARDLINK                                "option-hardlink"
#define MANIFEST_KEY_OPTION_ONLINE                                  "option-online"
#define MANIFEST_KEY_OPTION_PROCESS_MAX                             "option-process-max"

// Keep track of which values were found during load and which need to be loaded from defaults. There is no point in having
// multiple structs since most of the fields are the same and the size shouldn't be more than 4/8 bytes.
typedef struct ManifestLoadFound
{
    bool group : 1;
    bool mode : 1;
    bool user : 1;
} ManifestLoadFound;

typedef struct ManifestLoadData
{
    MemContext *memContext;                                         // Mem context for data needed only during load
    Manifest *manifest;                                             // Manifest info
    bool referenceListFound;                                        // Was a reference list found?

    List *linkFoundList;                                            // Values found in links
    const Variant *linkGroupDefault;                                // Link default group
    const Variant *linkUserDefault;                                 // Link default user

    List *pathFoundList;                                            // Values found in paths
    const Variant *pathGroupDefault;                                // Path default group
    mode_t pathModeDefault;                                         // Path default mode
    const Variant *pathUserDefault;                                 // Path default user
} ManifestLoadData;

// Helper to transform a variant that could be boolean or string into a string. If the boolean is false return NULL else return the
// string. The boolean cannot be true.
static const String *
manifestOwnerGet(const Variant *owner)
{
    FUNCTION_TEST_BEGIN();
        FUNCTION_TEST_PARAM(VARIANT, owner);
    FUNCTION_TEST_END();

    ASSERT(owner != NULL);

    // If bool then it should be false. This indicates that the owner could not be mapped to a name during the backup.
    if (varType(owner) == varTypeBool)
    {
        CHECK(FormatError, !varBool(owner), "owner bool must be false");
        FUNCTION_TEST_RETURN_CONST(STRING, NULL);
    }

    FUNCTION_TEST_RETURN_CONST(STRING, varStr(owner));
}

// Helper to check the variant type of owner and duplicate (call in the containing context)
static const Variant *
manifestOwnerDefaultGet(const Variant *ownerDefault)
{
    FUNCTION_TEST_BEGIN();
        FUNCTION_TEST_PARAM(VARIANT, ownerDefault);
    FUNCTION_TEST_END();

    ASSERT(ownerDefault != NULL);

    // Bool = false means the owner was not mapped to a name
    if (varType(ownerDefault) == varTypeBool)
    {
        // Value must be false
        CHECK(FormatError, !varBool(ownerDefault), "owner bool must be false");
        FUNCTION_TEST_RETURN_CONST(VARIANT, BOOL_FALSE_VAR);
    }

    // Return a duplicate of the owner passed in
    FUNCTION_TEST_RETURN_CONST(VARIANT, varDup(ownerDefault));
}

static void
manifestLoadCallback(void *callbackData, const String *const section, const String *const key, const String *const value)
{
    FUNCTION_TEST_BEGIN();
        FUNCTION_TEST_PARAM_P(VOID, callbackData);
        FUNCTION_TEST_PARAM(STRING, section);
        FUNCTION_TEST_PARAM(STRING, key);
        FUNCTION_TEST_PARAM(STRING, value);
    FUNCTION_TEST_END();

    FUNCTION_AUDIT_CALLBACK();

    ASSERT(callbackData != NULL);
    ASSERT(section != NULL);
    ASSERT(key != NULL);

    ManifestLoadData *const loadData = (ManifestLoadData *)callbackData;
    Manifest *const manifest = loadData->manifest;

    // -----------------------------------------------------------------------------------------------------------------------------
    if (strEqZ(section, MANIFEST_SECTION_TARGET_FILE))
    {
        ManifestFile file = {.name = key};

        JsonRead *const json = jsonReadNew(value);
        jsonReadObjectBegin(json);

        // Block incremental info
        if (jsonReadKeyExpectStrId(json, MANIFEST_KEY_BLOCK_INCR))
        {
            file.blockIncrSize = (size_t)jsonReadUInt64(json) * BLOCK_INCR_SIZE_FACTOR;

            if (jsonReadKeyExpectStrId(json, MANIFEST_KEY_BLOCK_INCR_CHECKSUM))
                file.blockIncrChecksumSize = (size_t)jsonReadUInt64(json);
            else
                file.blockIncrChecksumSize = BLOCK_INCR_CHECKSUM_SIZE_MIN;

            if (jsonReadKeyExpectStrId(json, MANIFEST_KEY_BLOCK_INCR_MAP))
                file.blockIncrMapSize = jsonReadUInt64(json);
        }

        // Bundle info
        if (jsonReadKeyExpectStrId(json, MANIFEST_KEY_BUNDLE_ID))
        {
            file.bundleId = jsonReadUInt64(json);

            if (jsonReadKeyExpectStrId(json, MANIFEST_KEY_BUNDLE_OFFSET))
                file.bundleOffset = jsonReadUInt64(json);
        }

        // The checksum might not exist if this is a partial save that was done during the backup to preserve checksums for already
        // backed up files
        if (jsonReadKeyExpectStrId(json, MANIFEST_KEY_CHECKSUM))
            file.checksumSha1 = bufPtr(bufNewDecode(encodingHex, jsonReadStr(json)));

        // Page checksum errors
        if (jsonReadKeyExpectZ(json, MANIFEST_KEY_CHECKSUM_PAGE))
        {
            file.checksumPage = true;
            file.checksumPageError = !jsonReadBool(json);

            if (jsonReadKeyExpectZ(json, MANIFEST_KEY_CHECKSUM_PAGE_ERROR))
                file.checksumPageErrorList = jsonFromVar(jsonReadVar(json));
        }

        // Group
        if (jsonReadKeyExpectZ(json, MANIFEST_KEY_GROUP))
            file.group = manifestOwnerGet(jsonReadVar(json));
        else
            file.group = manifest->fileGroupDefault;

        // Mode
        if (jsonReadKeyExpectZ(json, MANIFEST_KEY_MODE))
            file.mode = cvtZToMode(strZ(jsonReadStr(json)));
        else
            file.mode = manifest->fileModeDefault;

        // The repo checksum might not exist if this is a partial save that was done during the backup to preserve checksums for
        // already backed up files or if this is an older manifest
        if (jsonReadKeyExpectStrId(json, MANIFEST_KEY_CHECKSUM_REPO))
            file.checksumRepoSha1 = bufPtr(bufNewDecode(encodingHex, jsonReadStr(json)));

        // Reference
        if (jsonReadKeyExpectStrId(json, MANIFEST_KEY_REFERENCE))
        {
            file.reference = jsonReadStr(json);

            if (!loadData->referenceListFound)
                file.reference = strLstAddIfMissing(manifest->pub.referenceList, file.reference);
        }

        // If "repo-size" is not present in the manifest file, then it is the same as size (i.e. uncompressed) - to save space,
        // the repo-size is only stored in the manifest file if it is different than size.
        const bool sizeRepoExists = jsonReadKeyExpectStrId(json, MANIFEST_KEY_SIZE_REPO);

        if (sizeRepoExists)
            file.sizeRepo = jsonReadUInt64(json);

        // Size is required so error if it is not present. Older versions removed the size before the backup to ensure that the
        // manifest was updated during the backup, so size can be missing in partial manifests. This error will prevent older
        // partials from being resumed.
        if (!jsonReadKeyExpectStrId(json, MANIFEST_KEY_SIZE))
            THROW_FMT(FormatError, "missing size for file '%s'", strZ(key));

        file.size = jsonReadUInt64(json);

        // If repo size did not exist then
        if (!sizeRepoExists)
            file.sizeRepo = file.size;

        // If file size is zero then assign the static zero hash
        if (file.size == 0)
            file.checksumSha1 = bufPtrConst(HASH_TYPE_SHA1_ZERO_BUF);

        // If original is not present in the manifest file then it is the same as size (i.e. the file did not change size during
        // copy) -- to save space the original size is only stored in the manifest file if it is different than size.
        if (jsonReadKeyExpectStrId(json, MANIFEST_KEY_SIZE_ORIGINAL))
            file.sizeOriginal = jsonReadUInt64(json);
        else
            file.sizeOriginal = file.size;

        // Timestamp is required so error if it is not present
        if (jsonReadKeyExpectStrId(json, MANIFEST_KEY_TIMESTAMP))
            file.timestamp = (time_t)jsonReadInt64(json);
        else
            THROW_FMT(FormatError, "missing timestamp for file '%s'", strZ(key));

        // User
        if (jsonReadKeyExpectZ(json, MANIFEST_KEY_USER))
            file.user = manifestOwnerGet(jsonReadVar(json));
        else
            file.user = manifest->fileUserDefault;

        manifestFileAdd(manifest, &file);
    }
    // -----------------------------------------------------------------------------------------------------------------------------
    else if (strEqZ(section, MANIFEST_SECTION_TARGET_PATH))
    {
        ManifestPath path = {.name = key};
        ManifestLoadFound valueFound = {0};

        JsonRead *const json = jsonReadNew(value);
        jsonReadObjectBegin(json);

        if (jsonReadKeyExpectZ(json, MANIFEST_KEY_GROUP))
        {
            valueFound.group = true;
            path.group = manifestOwnerGet(jsonReadVar(json));
        }

        if (jsonReadKeyExpectZ(json, MANIFEST_KEY_MODE))
        {
            valueFound.mode = true;
            path.mode = cvtZToMode(strZ(jsonReadStr(json)));
        }

        if (jsonReadKeyExpectZ(json, MANIFEST_KEY_USER))
        {
            valueFound.user = true;
            path.user = manifestOwnerGet(jsonReadVar(json));
        }

        lstAdd(loadData->pathFoundList, &valueFound);
        manifestPathAdd(manifest, &path);
    }
    // -----------------------------------------------------------------------------------------------------------------------------
    else if (strEqZ(section, MANIFEST_SECTION_TARGET_LINK))
    {
        ManifestLink link = {.name = key};
        ManifestLoadFound valueFound = {0};

        JsonRead *const json = jsonReadNew(value);
        jsonReadObjectBegin(json);

        // Link destination
        link.destination = jsonReadStr(jsonReadKeyRequireStrId(json, MANIFEST_KEY_DESTINATION));

        // Group
        if (jsonReadKeyExpectZ(json, MANIFEST_KEY_GROUP))
        {
            valueFound.group = true;
            link.group = manifestOwnerGet(jsonReadVar(json));
        }

        // User
        if (jsonReadKeyExpectZ(json, MANIFEST_KEY_USER))
        {
            valueFound.user = true;
            link.user = manifestOwnerGet(jsonReadVar(json));
        }

        lstAdd(loadData->linkFoundList, &valueFound);
        manifestLinkAdd(manifest, &link);
    }
    // -----------------------------------------------------------------------------------------------------------------------------
    else if (strEqZ(section, MANIFEST_SECTION_TARGET_FILE_DEFAULT))
    {
        MEM_CONTEXT_BEGIN(manifest->pub.memContext)
        {
            if (strEqZ(key, MANIFEST_KEY_GROUP))
                manifest->fileGroupDefault = manifestOwnerGet(jsonToVar(value));
            else if (strEqZ(key, MANIFEST_KEY_MODE))
                manifest->fileModeDefault = cvtZToMode(strZ(varStr(jsonToVar(value))));
            else if (strEqZ(key, MANIFEST_KEY_USER))
                manifest->fileUserDefault = strDup(manifestOwnerGet(jsonToVar(value)));
        }
        MEM_CONTEXT_END();
    }
    // -----------------------------------------------------------------------------------------------------------------------------
    else if (strEqZ(section, MANIFEST_SECTION_TARGET_PATH_DEFAULT))
    {
        MEM_CONTEXT_BEGIN(loadData->memContext)
        {
            if (strEqZ(key, MANIFEST_KEY_GROUP))
                loadData->pathGroupDefault = manifestOwnerDefaultGet(jsonToVar(value));
            else if (strEqZ(key, MANIFEST_KEY_MODE))
                loadData->pathModeDefault = cvtZToMode(strZ(varStr(jsonToVar(value))));
            else if (strEqZ(key, MANIFEST_KEY_USER))
                loadData->pathUserDefault = manifestOwnerDefaultGet(jsonToVar(value));
        }
        MEM_CONTEXT_END();
    }
    // -----------------------------------------------------------------------------------------------------------------------------
    else if (strEqZ(section, MANIFEST_SECTION_TARGET_LINK_DEFAULT))
    {
        MEM_CONTEXT_BEGIN(loadData->memContext)
        {
            if (strEqZ(key, MANIFEST_KEY_GROUP))
                loadData->linkGroupDefault = manifestOwnerDefaultGet(jsonToVar(value));
            else if (strEqZ(key, MANIFEST_KEY_USER))
                loadData->linkUserDefault = manifestOwnerDefaultGet(jsonToVar(value));
        }
        MEM_CONTEXT_END();
    }
    // -----------------------------------------------------------------------------------------------------------------------------
    else if (strEqZ(section, MANIFEST_SECTION_BACKUP_TARGET))
    {
        ManifestTarget target = {.name = key};

        JsonRead *const json = jsonReadNew(value);
        jsonReadObjectBegin(json);

        // File
        if (jsonReadKeyExpectStrId(json, MANIFEST_KEY_FILE))
            target.file = jsonReadStr(json);

        // Path
        target.path = jsonReadStr(jsonReadKeyRequireStrId(json, MANIFEST_KEY_PATH));

        // Tablespace oid
        if (jsonReadKeyExpectZ(json, MANIFEST_KEY_TABLESPACE_ID))
        {
            target.tablespaceId = cvtZToUInt(strZ(jsonReadStr(json)));
            target.tablespaceName = jsonReadStr(jsonReadKeyRequireZ(json, MANIFEST_KEY_TABLESPACE_NAME));
        }

        // Tablespace type
        const String *const targetType = jsonReadStr(jsonReadKeyRequireStrId(json, MANIFEST_KEY_TYPE));
        ASSERT(strEqZ(targetType, MANIFEST_TARGET_TYPE_LINK) || strEqZ(targetType, MANIFEST_TARGET_TYPE_PATH));

        target.type = strEqZ(targetType, MANIFEST_TARGET_TYPE_PATH) ? manifestTargetTypePath : manifestTargetTypeLink;

        manifestTargetAdd(manifest, &target);
    }
    // -----------------------------------------------------------------------------------------------------------------------------
    else if (strEqZ(section, MANIFEST_SECTION_DB))
    {
        ManifestDb db = {.name = key};

        JsonRead *const json = jsonReadNew(value);
        jsonReadObjectBegin(json);

        // Database oid
        db.id = jsonReadUInt(jsonReadKeyRequireZ(json, MANIFEST_KEY_DB_ID));

        // Last system oid
        db.lastSystemId = jsonReadUInt(jsonReadKeyRequireZ(json, MANIFEST_KEY_DB_LAST_SYSTEM_ID));

        manifestDbAdd(manifest, &db);
    }
    // -----------------------------------------------------------------------------------------------------------------------------
    else if (strEqZ(section, MANIFEST_SECTION_METADATA))
    {
        MEM_CONTEXT_BEGIN(manifest->pub.memContext)
        {
            if (strEqZ(key, MANIFEST_KEY_ANNOTATION))
                manifest->pub.data.annotation = jsonToVar(value);
        }
        MEM_CONTEXT_END();
    }
    // -----------------------------------------------------------------------------------------------------------------------------
    else if (strEqZ(section, MANIFEST_SECTION_BACKUP))
    {
        MEM_CONTEXT_BEGIN(manifest->pub.memContext)
        {
            if (strEqZ(key, MANIFEST_KEY_BACKUP_ARCHIVE_START))
                manifest->pub.data.archiveStart = varStr(jsonToVar(value));
            else if (strEqZ(key, MANIFEST_KEY_BACKUP_ARCHIVE_STOP))
                manifest->pub.data.archiveStop = varStr(jsonToVar(value));
            else if (strEqZ(key, MANIFEST_KEY_BACKUP_BLOCK_INCR))
                manifest->pub.data.blockIncr = varBool(jsonToVar(value));
            else if (strEqZ(key, MANIFEST_KEY_BACKUP_BUNDLE))
                manifest->pub.data.bundle = varBool(jsonToVar(value));
            else if (strEqZ(key, MANIFEST_KEY_BACKUP_BUNDLE_RAW))
                manifest->pub.data.bundleRaw = varBool(jsonToVar(value));
            else if (strEqZ(key, MANIFEST_KEY_BACKUP_LABEL))
                manifest->pub.data.backupLabel = varStr(jsonToVar(value));
            else if (strEqZ(key, MANIFEST_KEY_BACKUP_LSN_START))
                manifest->pub.data.lsnStart = varStr(jsonToVar(value));
            else if (strEqZ(key, MANIFEST_KEY_BACKUP_LSN_STOP))
                manifest->pub.data.lsnStop = varStr(jsonToVar(value));
            else if (strEqZ(key, MANIFEST_KEY_BACKUP_PRIOR))
                manifest->pub.data.backupLabelPrior = varStr(jsonToVar(value));
            else if (strEqZ(key, MANIFEST_KEY_BACKUP_REFERENCE))
            {
                manifest->pub.referenceList = strLstNewSplitZ(varStr(jsonToVar(value)), ",");
                loadData->referenceListFound = true;
            }
            else if (strEqZ(key, MANIFEST_KEY_BACKUP_TIMESTAMP_COPY_START))
                manifest->pub.data.backupTimestampCopyStart = (time_t)varUInt64(jsonToVar(value));
            else if (strEqZ(key, MANIFEST_KEY_BACKUP_TIMESTAMP_START))
                manifest->pub.data.backupTimestampStart = (time_t)varUInt64(jsonToVar(value));
            else if (strEqZ(key, MANIFEST_KEY_BACKUP_TIMESTAMP_STOP))
                manifest->pub.data.backupTimestampStop = (time_t)varUInt64(jsonToVar(value));
            else if (strEqZ(key, MANIFEST_KEY_BACKUP_TYPE))
            {
                manifest->pub.data.backupType = (BackupType)strIdFromStr(varStr(jsonToVar(value)));
                ASSERT(
                    manifest->pub.data.backupType == backupTypeFull || manifest->pub.data.backupType == backupTypeDiff ||
                    manifest->pub.data.backupType == backupTypeIncr);
            }
        }
        MEM_CONTEXT_END();
    }
    // -----------------------------------------------------------------------------------------------------------------------------
    else if (strEqZ(section, MANIFEST_SECTION_BACKUP_DB))
    {
        if (strEqZ(key, MANIFEST_KEY_DB_ID))
            manifest->pub.data.pgId = varUIntForce(jsonToVar(value));
        else if (strEqZ(key, MANIFEST_KEY_DB_SYSTEM_ID))
            manifest->pub.data.pgSystemId = varUInt64(jsonToVar(value));
        else if (strEqZ(key, MANIFEST_KEY_DB_CATALOG_VERSION))
            manifest->pub.data.pgCatalogVersion = varUIntForce(jsonToVar(value));
        else if (strEqZ(key, MANIFEST_KEY_DB_VERSION))
            manifest->pub.data.pgVersion = pgVersionFromStr(varStr(jsonToVar(value)));
    }
    // -----------------------------------------------------------------------------------------------------------------------------
    else if (strEqZ(section, MANIFEST_SECTION_BACKUP_OPTION))
    {
        MEM_CONTEXT_BEGIN(manifest->pub.memContext)
        {
            // Required options
            if (strEqZ(key, MANIFEST_KEY_OPTION_ARCHIVE_CHECK))
                manifest->pub.data.backupOptionArchiveCheck = varBool(jsonToVar(value));
            else if (strEqZ(key, MANIFEST_KEY_OPTION_ARCHIVE_COPY))
                manifest->pub.data.backupOptionArchiveCopy = varBool(jsonToVar(value));
            // Historically this option meant to add gz compression
            else if (strEqZ(key, MANIFEST_KEY_OPTION_COMPRESS))
                manifest->pub.data.backupOptionCompressType = varBool(jsonToVar(value)) ? compressTypeGz : compressTypeNone;
            // This new option allows any type of compression to be specified. It must be parsed after the option above so the value
            // does not get overwritten. Since options are stored in alpha order this should always be true.
            else if (strEqZ(key, MANIFEST_KEY_OPTION_COMPRESS_TYPE))
                manifest->pub.data.backupOptionCompressType = compressTypeEnum(strIdFromStr(varStr(jsonToVar(value))));
            else if (strEqZ(key, MANIFEST_KEY_OPTION_HARDLINK))
                manifest->pub.data.backupOptionHardLink = varBool(jsonToVar(value));
            else if (strEqZ(key, MANIFEST_KEY_OPTION_ONLINE))
                manifest->pub.data.backupOptionOnline = varBool(jsonToVar(value));

            // Options that were added after v1.00 and may not be present in every manifest
            else if (strEqZ(key, MANIFEST_KEY_OPTION_BACKUP_STANDBY))
                manifest->pub.data.backupOptionStandby = varNewBool(varBool(jsonToVar(value)));
            else if (strEqZ(key, MANIFEST_KEY_OPTION_BUFFER_SIZE))
                manifest->pub.data.backupOptionBufferSize = varNewUInt(varUIntForce(jsonToVar(value)));
            else if (strEqZ(key, MANIFEST_KEY_OPTION_CHECKSUM_PAGE))
                manifest->pub.data.backupOptionChecksumPage = varDup(jsonToVar(value));
            else if (strEqZ(key, MANIFEST_KEY_OPTION_COMPRESS_LEVEL))
                manifest->pub.data.backupOptionCompressLevel = varNewUInt(varUIntForce(jsonToVar(value)));
            else if (strEqZ(key, MANIFEST_KEY_OPTION_COMPRESS_LEVEL_NETWORK))
                manifest->pub.data.backupOptionCompressLevelNetwork = varNewUInt(varUIntForce(jsonToVar(value)));
            else if (strEqZ(key, MANIFEST_KEY_OPTION_DELTA))
                manifest->pub.data.backupOptionDelta = varDup(jsonToVar(value));
            else if (strEqZ(key, MANIFEST_KEY_OPTION_PROCESS_MAX))
                manifest->pub.data.backupOptionProcessMax = varNewUInt(varUIntForce(jsonToVar(value)));
        }
        MEM_CONTEXT_END();
    }

    FUNCTION_TEST_RETURN_VOID();
}

FN_EXTERN Manifest *
manifestNewLoad(IoRead *read)
{
    FUNCTION_LOG_BEGIN(logLevelDebug);
        FUNCTION_LOG_PARAM(IO_READ, read);
    FUNCTION_LOG_END();

    ASSERT(read != NULL);

    Manifest *this;

    OBJ_NEW_BASE_BEGIN(Manifest, .childQty = MEM_CONTEXT_QTY_MAX)
    {
        this = manifestNewInternal();

        // Load the manifest
        ManifestLoadData loadData =
        {
            .memContext = memContextNewP("load", .childQty = MEM_CONTEXT_QTY_MAX),
            .manifest = this,
        };

        // Set file defaults that will be updated when we know what the real defaults are. These need to be set to values that are
        // not valid for actual names or modes.
        this->fileUserDefault = STRDEF("@");
        this->fileGroupDefault = this->fileUserDefault;
        this->fileModeDefault = (mode_t)-1;

        MEM_CONTEXT_BEGIN(loadData.memContext)
        {
            loadData.linkFoundList = lstNewP(sizeof(ManifestLoadFound));
            loadData.pathFoundList = lstNewP(sizeof(ManifestLoadFound));
        }
        MEM_CONTEXT_END();

        this->pub.info = infoNewLoad(read, manifestLoadCallback, &loadData);
        this->pub.data.backrestVersion = infoBackrestVersion(this->pub.info);

        // Add the label to the reference list in case the manifest was created before 2.42 when the explicit reference list was
        // added. Most references are added when the file list is loaded but the current backup will never be referenced from a file
        // (the reference is assumed) so it must be added here.
        if (!loadData.referenceListFound)
            strLstAddIfMissing(this->pub.referenceList, this->pub.data.backupLabel);

        // Process link defaults
        for (unsigned int linkIdx = 0; linkIdx < manifestLinkTotal(this); linkIdx++)
        {
            ManifestLink *link = lstGet(this->pub.linkList, linkIdx);
            ManifestLoadFound *found = lstGet(loadData.linkFoundList, linkIdx);

            if (!found->group)
                link->group = manifestOwnerCache(this, manifestOwnerGet(loadData.linkGroupDefault));

            if (!found->user)
                link->user = manifestOwnerCache(this, manifestOwnerGet(loadData.linkUserDefault));
        }

        // Process path defaults
        for (unsigned int pathIdx = 0; pathIdx < manifestPathTotal(this); pathIdx++)
        {
            ManifestPath *path = lstGet(this->pub.pathList, pathIdx);
            ManifestLoadFound *found = lstGet(loadData.pathFoundList, pathIdx);

            if (!found->group)
                path->group = manifestOwnerCache(this, manifestOwnerGet(loadData.pathGroupDefault));

            if (!found->mode)
                path->mode = loadData.pathModeDefault;

            if (!found->user)
                path->user = manifestOwnerCache(this, manifestOwnerGet(loadData.pathUserDefault));
        }

        // Sort the lists. They should already be sorted in the file but it is possible that this system has a different collation
        // that renders that sort useless.
        //
        // This must happen *after* the default processing because found lists are in natural file order and it is not worth writing
        // comparator routines for them.
        lstSort(this->pub.dbList, sortOrderAsc);
        lstSort(this->pub.fileList, sortOrderAsc);
        lstSort(this->pub.linkList, sortOrderAsc);
        lstSort(this->pub.pathList, sortOrderAsc);
        lstSort(this->pub.targetList, sortOrderAsc);

        // Make sure the base path exists
        manifestTargetBase(this);

        // Discard the context holding temporary load data
        memContextDiscard();
    }
    OBJ_NEW_END();

    FUNCTION_LOG_RETURN(MANIFEST, this);
}

/**********************************************************************************************************************************/
typedef struct ManifestSaveData
{
    Manifest *manifest;                                             // Manifest object to be saved

    const Variant *userDefault;                                     // Default user
    const Variant *groupDefault;                                    // Default group
    mode_t fileModeDefault;                                         // File default mode
    mode_t pathModeDefault;                                         // Path default mode
} ManifestSaveData;

// Helper to convert the owner MCV to a default. If the input is NULL boolean false should be returned, else the owner string.
static const Variant *
manifestOwnerVar(const String *ownerDefault)
{
    FUNCTION_TEST_BEGIN();
        FUNCTION_TEST_PARAM(STRING, ownerDefault);
    FUNCTION_TEST_END();

    FUNCTION_TEST_RETURN_CONST(VARIANT, ownerDefault == NULL ? BOOL_FALSE_VAR : varNewStr(ownerDefault));
}

static void
manifestSaveCallback(void *const callbackData, const String *const sectionNext, InfoSave *const infoSaveData)
{
    FUNCTION_TEST_BEGIN();
        FUNCTION_TEST_PARAM_P(VOID, callbackData);
        FUNCTION_TEST_PARAM(STRING, sectionNext);
        FUNCTION_TEST_PARAM(INFO_SAVE, infoSaveData);
    FUNCTION_TEST_END();

    FUNCTION_AUDIT_CALLBACK();

    ASSERT(callbackData != NULL);
    ASSERT(infoSaveData != NULL);

    ManifestSaveData *const saveData = (ManifestSaveData *)callbackData;
    Manifest *const manifest = saveData->manifest;

    // -----------------------------------------------------------------------------------------------------------------------------
    if (infoSaveSection(infoSaveData, MANIFEST_SECTION_BACKUP, sectionNext))
    {
        if (manifest->pub.data.archiveStart != NULL)
        {
            infoSaveValue(
                infoSaveData, MANIFEST_SECTION_BACKUP, MANIFEST_KEY_BACKUP_ARCHIVE_START,
                jsonFromVar(VARSTR(manifest->pub.data.archiveStart)));
        }

        if (manifest->pub.data.archiveStop != NULL)
        {
            infoSaveValue(
                infoSaveData, MANIFEST_SECTION_BACKUP, MANIFEST_KEY_BACKUP_ARCHIVE_STOP,
                jsonFromVar(VARSTR(manifest->pub.data.archiveStop)));
        }

        if (manifest->pub.data.blockIncr)
        {
            infoSaveValue(
                infoSaveData, MANIFEST_SECTION_BACKUP, MANIFEST_KEY_BACKUP_BLOCK_INCR,
                jsonFromVar(VARBOOL(manifest->pub.data.blockIncr)));
        }

        if (manifest->pub.data.bundle)
        {
            infoSaveValue(
                infoSaveData, MANIFEST_SECTION_BACKUP, MANIFEST_KEY_BACKUP_BUNDLE, jsonFromVar(VARBOOL(manifest->pub.data.bundle)));

            if (manifest->pub.data.bundleRaw)
            {
                infoSaveValue(
                    infoSaveData, MANIFEST_SECTION_BACKUP, MANIFEST_KEY_BACKUP_BUNDLE_RAW,
                    jsonFromVar(VARBOOL(manifest->pub.data.bundleRaw)));
            }
        }

        infoSaveValue(
            infoSaveData, MANIFEST_SECTION_BACKUP, MANIFEST_KEY_BACKUP_LABEL, jsonFromVar(VARSTR(manifest->pub.data.backupLabel)));

        if (manifest->pub.data.lsnStart != NULL)
        {
            infoSaveValue(
                infoSaveData, MANIFEST_SECTION_BACKUP, MANIFEST_KEY_BACKUP_LSN_START,
                jsonFromVar(VARSTR(manifest->pub.data.lsnStart)));
        }

        if (manifest->pub.data.lsnStop != NULL)
        {
            infoSaveValue(
                infoSaveData, MANIFEST_SECTION_BACKUP, MANIFEST_KEY_BACKUP_LSN_STOP,
                jsonFromVar(VARSTR(manifest->pub.data.lsnStop)));
        }

        if (manifest->pub.data.backupLabelPrior != NULL)
        {
            infoSaveValue(
                infoSaveData, MANIFEST_SECTION_BACKUP, MANIFEST_KEY_BACKUP_PRIOR,
                jsonFromVar(VARSTR(manifest->pub.data.backupLabelPrior)));
        }

        infoSaveValue(
            infoSaveData, MANIFEST_SECTION_BACKUP, MANIFEST_KEY_BACKUP_REFERENCE,
            jsonFromVar(VARSTR(strLstJoin(manifest->pub.referenceList, ","))));
        infoSaveValue(
            infoSaveData, MANIFEST_SECTION_BACKUP, MANIFEST_KEY_BACKUP_TIMESTAMP_COPY_START,
            jsonFromVar(VARINT64(manifest->pub.data.backupTimestampCopyStart)));
        infoSaveValue(
            infoSaveData, MANIFEST_SECTION_BACKUP, MANIFEST_KEY_BACKUP_TIMESTAMP_START,
            jsonFromVar(VARINT64(manifest->pub.data.backupTimestampStart)));
        infoSaveValue(
            infoSaveData, MANIFEST_SECTION_BACKUP, MANIFEST_KEY_BACKUP_TIMESTAMP_STOP,
            jsonFromVar(VARINT64(manifest->pub.data.backupTimestampStop)));
        infoSaveValue(
            infoSaveData, MANIFEST_SECTION_BACKUP, MANIFEST_KEY_BACKUP_TYPE,
            jsonFromVar(VARSTR(strIdToStr(manifest->pub.data.backupType))));
    }

    // -----------------------------------------------------------------------------------------------------------------------------
    if (infoSaveSection(infoSaveData, MANIFEST_SECTION_BACKUP_DB, sectionNext))
    {
        infoSaveValue(
            infoSaveData, MANIFEST_SECTION_BACKUP_DB, MANIFEST_KEY_DB_CATALOG_VERSION,
            jsonFromVar(VARUINT(manifest->pub.data.pgCatalogVersion)));
        infoSaveValue(
            infoSaveData, MANIFEST_SECTION_BACKUP_DB, "db-control-version",
            jsonFromVar(VARUINT(pgControlVersion(manifest->pub.data.pgVersion))));
        infoSaveValue(infoSaveData, MANIFEST_SECTION_BACKUP_DB, MANIFEST_KEY_DB_ID, jsonFromVar(VARUINT(manifest->pub.data.pgId)));
        infoSaveValue(
            infoSaveData, MANIFEST_SECTION_BACKUP_DB, MANIFEST_KEY_DB_SYSTEM_ID,
            jsonFromVar(VARUINT64(manifest->pub.data.pgSystemId)));
        infoSaveValue(
            infoSaveData, MANIFEST_SECTION_BACKUP_DB, MANIFEST_KEY_DB_VERSION,
            jsonFromVar(VARSTR(pgVersionToStr(manifest->pub.data.pgVersion))));
    }

    // -----------------------------------------------------------------------------------------------------------------------------
    if (infoSaveSection(infoSaveData, MANIFEST_SECTION_BACKUP_OPTION, sectionNext))
    {
        infoSaveValue(
            infoSaveData, MANIFEST_SECTION_BACKUP_OPTION, MANIFEST_KEY_OPTION_ARCHIVE_CHECK,
            jsonFromVar(VARBOOL(manifest->pub.data.backupOptionArchiveCheck)));
        infoSaveValue(
            infoSaveData, MANIFEST_SECTION_BACKUP_OPTION, MANIFEST_KEY_OPTION_ARCHIVE_COPY,
            jsonFromVar(VARBOOL(manifest->pub.data.backupOptionArchiveCopy)));

        if (manifest->pub.data.backupOptionStandby != NULL)
        {
            infoSaveValue(
                infoSaveData, MANIFEST_SECTION_BACKUP_OPTION, MANIFEST_KEY_OPTION_BACKUP_STANDBY,
                jsonFromVar(manifest->pub.data.backupOptionStandby));
        }

        if (manifest->pub.data.backupOptionBufferSize != NULL)
        {
            infoSaveValue(
                infoSaveData, MANIFEST_SECTION_BACKUP_OPTION, MANIFEST_KEY_OPTION_BUFFER_SIZE,
                jsonFromVar(manifest->pub.data.backupOptionBufferSize));
        }

        if (manifest->pub.data.backupOptionChecksumPage != NULL)
        {
            infoSaveValue(
                infoSaveData, MANIFEST_SECTION_BACKUP_OPTION, MANIFEST_KEY_OPTION_CHECKSUM_PAGE,
                jsonFromVar(manifest->pub.data.backupOptionChecksumPage));
        }

        // Set the option when compression is turned on. In older versions this also implied gz compression but in newer versions
        // the type option must also be set if compression is not gz.
        infoSaveValue(
            infoSaveData, MANIFEST_SECTION_BACKUP_OPTION, MANIFEST_KEY_OPTION_COMPRESS,
            jsonFromVar(VARBOOL(manifest->pub.data.backupOptionCompressType != compressTypeNone)));

        if (manifest->pub.data.backupOptionCompressLevel != NULL)
        {
            infoSaveValue(
                infoSaveData, MANIFEST_SECTION_BACKUP_OPTION, MANIFEST_KEY_OPTION_COMPRESS_LEVEL,
                jsonFromVar(manifest->pub.data.backupOptionCompressLevel));
        }

        if (manifest->pub.data.backupOptionCompressLevelNetwork != NULL)
        {
            infoSaveValue(
                infoSaveData, MANIFEST_SECTION_BACKUP_OPTION, MANIFEST_KEY_OPTION_COMPRESS_LEVEL_NETWORK,
                jsonFromVar(manifest->pub.data.backupOptionCompressLevelNetwork));
        }

        // Set the compression type. Older versions will ignore this and assume gz compression if the compress option is set.
        infoSaveValue(
            infoSaveData, MANIFEST_SECTION_BACKUP_OPTION, MANIFEST_KEY_OPTION_COMPRESS_TYPE,
            jsonFromVar(VARSTR(compressTypeStr(manifest->pub.data.backupOptionCompressType))));

        if (manifest->pub.data.backupOptionDelta != NULL)
        {
            infoSaveValue(
                infoSaveData, MANIFEST_SECTION_BACKUP_OPTION, MANIFEST_KEY_OPTION_DELTA,
                jsonFromVar(manifest->pub.data.backupOptionDelta));
        }

        infoSaveValue(
            infoSaveData, MANIFEST_SECTION_BACKUP_OPTION, MANIFEST_KEY_OPTION_HARDLINK,
            jsonFromVar(VARBOOL(manifest->pub.data.backupOptionHardLink)));
        infoSaveValue(
            infoSaveData, MANIFEST_SECTION_BACKUP_OPTION, MANIFEST_KEY_OPTION_ONLINE,
            jsonFromVar(VARBOOL(manifest->pub.data.backupOptionOnline)));

        if (manifest->pub.data.backupOptionProcessMax != NULL)
        {
            infoSaveValue(
                infoSaveData, MANIFEST_SECTION_BACKUP_OPTION, MANIFEST_KEY_OPTION_PROCESS_MAX,
                jsonFromVar(manifest->pub.data.backupOptionProcessMax));
        }
    }

    // -----------------------------------------------------------------------------------------------------------------------------
    if (infoSaveSection(infoSaveData, MANIFEST_SECTION_BACKUP_TARGET, sectionNext))
    {
        MEM_CONTEXT_TEMP_RESET_BEGIN()
        {
            for (unsigned int targetIdx = 0; targetIdx < manifestTargetTotal(manifest); targetIdx++)
            {
                const ManifestTarget *const target = manifestTarget(manifest, targetIdx);
                JsonWrite *const json = jsonWriteObjectBegin(jsonWriteNewP());

                if (target->file != NULL)
                    jsonWriteStr(jsonWriteKeyStrId(json, MANIFEST_KEY_FILE), target->file);

                jsonWriteStr(jsonWriteKeyStrId(json, MANIFEST_KEY_PATH), target->path);

                if (target->tablespaceId != 0)
                    jsonWriteStrFmt(jsonWriteKeyZ(json, MANIFEST_KEY_TABLESPACE_ID), "%u", target->tablespaceId);

                if (target->tablespaceName != NULL)
                    jsonWriteStr(jsonWriteKeyZ(json, MANIFEST_KEY_TABLESPACE_NAME), target->tablespaceName);

                jsonWriteZ(
                    jsonWriteKeyStrId(json, MANIFEST_KEY_TYPE),
                    target->type == manifestTargetTypePath ? MANIFEST_TARGET_TYPE_PATH : MANIFEST_TARGET_TYPE_LINK);

                infoSaveValue(
                    infoSaveData, MANIFEST_SECTION_BACKUP_TARGET, strZ(target->name), jsonWriteResult(jsonWriteObjectEnd(json)));

                MEM_CONTEXT_TEMP_RESET(1000);
            }
        }
        MEM_CONTEXT_TEMP_END();
    }

    // -----------------------------------------------------------------------------------------------------------------------------
    if (infoSaveSection(infoSaveData, MANIFEST_SECTION_DB, sectionNext))
    {
        MEM_CONTEXT_TEMP_RESET_BEGIN()
        {
            for (unsigned int dbIdx = 0; dbIdx < manifestDbTotal(manifest); dbIdx++)
            {
                const ManifestDb *const db = manifestDb(manifest, dbIdx);
                JsonWrite *const json = jsonWriteObjectBegin(jsonWriteNewP());

                jsonWriteUInt(jsonWriteKeyZ(json, MANIFEST_KEY_DB_ID), db->id);
                jsonWriteUInt(jsonWriteKeyZ(json, MANIFEST_KEY_DB_LAST_SYSTEM_ID), db->lastSystemId);

                infoSaveValue(infoSaveData, MANIFEST_SECTION_DB, strZ(db->name), jsonWriteResult(jsonWriteObjectEnd(json)));

                MEM_CONTEXT_TEMP_RESET(1000);
            }
        }
        MEM_CONTEXT_TEMP_END();
    }

    // -----------------------------------------------------------------------------------------------------------------------------
    if (infoSaveSection(infoSaveData, MANIFEST_SECTION_METADATA, sectionNext))
    {
        if (manifest->pub.data.annotation != NULL)
        {
            infoSaveValue(
                infoSaveData, MANIFEST_SECTION_METADATA, MANIFEST_KEY_ANNOTATION,
                jsonFromVar(manifest->pub.data.annotation));
        }
    }

    // -----------------------------------------------------------------------------------------------------------------------------
    if (infoSaveSection(infoSaveData, MANIFEST_SECTION_TARGET_FILE, sectionNext))
    {
        MEM_CONTEXT_TEMP_RESET_BEGIN()
        {
            for (unsigned int fileIdx = 0; fileIdx < manifestFileTotal(manifest); fileIdx++)
            {
                const ManifestFile file = manifestFile(manifest, fileIdx);
                JsonWrite *const json = jsonWriteObjectBegin(jsonWriteNewP());

                // Block incremental info
                if (file.blockIncrSize != 0)
                {
                    jsonWriteUInt64(jsonWriteKeyStrId(json, MANIFEST_KEY_BLOCK_INCR), file.blockIncrSize / BLOCK_INCR_SIZE_FACTOR);

                    if (file.blockIncrChecksumSize != BLOCK_INCR_CHECKSUM_SIZE_MIN)
                        jsonWriteUInt64(jsonWriteKeyStrId(json, MANIFEST_KEY_BLOCK_INCR_CHECKSUM), file.blockIncrChecksumSize);

                    if (file.blockIncrMapSize != 0)
                        jsonWriteUInt64(jsonWriteKeyStrId(json, MANIFEST_KEY_BLOCK_INCR_MAP), file.blockIncrMapSize);
                }

                // Bundle info
                if (file.bundleId != 0)
                {
                    jsonWriteUInt64(jsonWriteKeyStrId(json, MANIFEST_KEY_BUNDLE_ID), file.bundleId);

                    if (file.bundleOffset != 0)
                        jsonWriteUInt64(jsonWriteKeyStrId(json, MANIFEST_KEY_BUNDLE_OFFSET), file.bundleOffset);
                }

                // Save if the file size is not zero and the checksum exists. The checksum might not exist if this is a partial save
                // performed during a backup.
                if (file.size != 0 && file.checksumSha1 != NULL)
                {
                    jsonWriteStr(
                        jsonWriteKeyStrId(json, MANIFEST_KEY_CHECKSUM),
                        strNewEncode(encodingHex, BUF(file.checksumSha1, HASH_TYPE_SHA1_SIZE)));
                }

                if (file.checksumPage)
                {
                    jsonWriteBool(jsonWriteKeyZ(json, MANIFEST_KEY_CHECKSUM_PAGE), !file.checksumPageError);

                    if (file.checksumPageErrorList != NULL)
                        jsonWriteJson(jsonWriteKeyZ(json, MANIFEST_KEY_CHECKSUM_PAGE_ERROR), file.checksumPageErrorList);
                }

                if (!varEq(manifestOwnerVar(file.group), saveData->groupDefault))
                    jsonWriteVar(jsonWriteKeyZ(json, MANIFEST_KEY_GROUP), manifestOwnerVar(file.group));

                if (file.mode != saveData->fileModeDefault)
                    jsonWriteStrFmt(jsonWriteKeyZ(json, MANIFEST_KEY_MODE), "%04o", file.mode);

                // Save if the repo checksum is not null. The repo checksum for zero-length files may vary depending on compression
                // and encryption applied.
                if (file.checksumRepoSha1 != NULL)
                {
                    jsonWriteStr(
                        jsonWriteKeyStrId(json, MANIFEST_KEY_CHECKSUM_REPO),
                        strNewEncode(encodingHex, BUF(file.checksumRepoSha1, HASH_TYPE_SHA1_SIZE)));
                }

                if (file.reference != NULL)
                    jsonWriteStr(jsonWriteKeyStrId(json, MANIFEST_KEY_REFERENCE), file.reference);

                if (file.sizeRepo != file.size)
                    jsonWriteUInt64(jsonWriteKeyStrId(json, MANIFEST_KEY_SIZE_REPO), file.sizeRepo);

                jsonWriteUInt64(jsonWriteKeyStrId(json, MANIFEST_KEY_SIZE), file.size);

                if (file.sizeOriginal != file.size)
                    jsonWriteUInt64(jsonWriteKeyStrId(json, MANIFEST_KEY_SIZE_ORIGINAL), file.sizeOriginal);

                jsonWriteUInt64(jsonWriteKeyStrId(json, MANIFEST_KEY_TIMESTAMP), (uint64_t)file.timestamp);

                if (!varEq(manifestOwnerVar(file.user), saveData->userDefault))
                    jsonWriteVar(jsonWriteKeyZ(json, MANIFEST_KEY_USER), manifestOwnerVar(file.user));

                infoSaveValue(
                    infoSaveData, MANIFEST_SECTION_TARGET_FILE, strZ(file.name), jsonWriteResult(jsonWriteObjectEnd(json)));

                MEM_CONTEXT_TEMP_RESET(1000);
            }
        }
        MEM_CONTEXT_TEMP_END();
    }

    // -----------------------------------------------------------------------------------------------------------------------------
    if (infoSaveSection(infoSaveData, MANIFEST_SECTION_TARGET_FILE_DEFAULT, sectionNext))
    {
        infoSaveValue(infoSaveData, MANIFEST_SECTION_TARGET_FILE_DEFAULT, MANIFEST_KEY_GROUP, jsonFromVar(saveData->groupDefault));
        infoSaveValue(
            infoSaveData, MANIFEST_SECTION_TARGET_FILE_DEFAULT, MANIFEST_KEY_MODE,
            jsonFromVar(VARSTR(strNewFmt("%04o", saveData->fileModeDefault))));
        infoSaveValue(infoSaveData, MANIFEST_SECTION_TARGET_FILE_DEFAULT, MANIFEST_KEY_USER, jsonFromVar(saveData->userDefault));
    }

    // -----------------------------------------------------------------------------------------------------------------------------
    if (infoSaveSection(infoSaveData, MANIFEST_SECTION_TARGET_LINK, sectionNext))
    {
        MEM_CONTEXT_TEMP_RESET_BEGIN()
        {
            for (unsigned int linkIdx = 0; linkIdx < manifestLinkTotal(manifest); linkIdx++)
            {
                const ManifestLink *const link = manifestLink(manifest, linkIdx);
                JsonWrite *const json = jsonWriteObjectBegin(jsonWriteNewP());

                jsonWriteStr(jsonWriteKeyStrId(json, MANIFEST_KEY_DESTINATION), link->destination);

                if (!varEq(manifestOwnerVar(link->group), saveData->groupDefault))
                    jsonWriteVar(jsonWriteKeyZ(json, MANIFEST_KEY_GROUP), manifestOwnerVar(link->group));

                if (!varEq(manifestOwnerVar(link->user), saveData->userDefault))
                    jsonWriteVar(jsonWriteKeyZ(json, MANIFEST_KEY_USER), manifestOwnerVar(link->user));

                infoSaveValue(
                    infoSaveData, MANIFEST_SECTION_TARGET_LINK, strZ(link->name), jsonWriteResult(jsonWriteObjectEnd(json)));

                MEM_CONTEXT_TEMP_RESET(1000);
            }
        }
        MEM_CONTEXT_TEMP_END();
    }

    // -----------------------------------------------------------------------------------------------------------------------------
    if (infoSaveSection(infoSaveData, MANIFEST_SECTION_TARGET_LINK_DEFAULT, sectionNext))
    {
        if (manifestLinkTotal(manifest) > 0)
        {
            infoSaveValue(
                infoSaveData, MANIFEST_SECTION_TARGET_LINK_DEFAULT, MANIFEST_KEY_GROUP, jsonFromVar(saveData->groupDefault));
            infoSaveValue(
                infoSaveData, MANIFEST_SECTION_TARGET_LINK_DEFAULT, MANIFEST_KEY_USER, jsonFromVar(saveData->userDefault));
        }
    }

    // -----------------------------------------------------------------------------------------------------------------------------
    if (infoSaveSection(infoSaveData, MANIFEST_SECTION_TARGET_PATH, sectionNext))
    {
        MEM_CONTEXT_TEMP_RESET_BEGIN()
        {
            for (unsigned int pathIdx = 0; pathIdx < manifestPathTotal(manifest); pathIdx++)
            {
                const ManifestPath *const path = manifestPath(manifest, pathIdx);
                JsonWrite *const json = jsonWriteObjectBegin(jsonWriteNewP());

                if (!varEq(manifestOwnerVar(path->group), saveData->groupDefault))
                    jsonWriteVar(jsonWriteKeyZ(json, MANIFEST_KEY_GROUP), manifestOwnerVar(path->group));

                if (path->mode != saveData->pathModeDefault)
                    jsonWriteStrFmt(jsonWriteKeyZ(json, MANIFEST_KEY_MODE), "%04o", path->mode);

                if (!varEq(manifestOwnerVar(path->user), saveData->userDefault))
                    jsonWriteVar(jsonWriteKeyZ(json, MANIFEST_KEY_USER), manifestOwnerVar(path->user));

                infoSaveValue(
                    infoSaveData, MANIFEST_SECTION_TARGET_PATH, strZ(path->name), jsonWriteResult(jsonWriteObjectEnd(json)));

                MEM_CONTEXT_TEMP_RESET(1000);
            }
        }
        MEM_CONTEXT_TEMP_END();
    }

    // -----------------------------------------------------------------------------------------------------------------------------
    if (infoSaveSection(infoSaveData, MANIFEST_SECTION_TARGET_PATH_DEFAULT, sectionNext))
    {
        infoSaveValue(infoSaveData, MANIFEST_SECTION_TARGET_PATH_DEFAULT, MANIFEST_KEY_GROUP, jsonFromVar(saveData->groupDefault));
        infoSaveValue(
            infoSaveData, MANIFEST_SECTION_TARGET_PATH_DEFAULT, MANIFEST_KEY_MODE,
            jsonFromVar(VARSTR(strNewFmt("%04o", saveData->pathModeDefault))));
        infoSaveValue(infoSaveData, MANIFEST_SECTION_TARGET_PATH_DEFAULT, MANIFEST_KEY_USER, jsonFromVar(saveData->userDefault));
    }

    FUNCTION_TEST_RETURN_VOID();
}

FN_EXTERN void
manifestSave(Manifest *this, IoWrite *write)
{
    FUNCTION_LOG_BEGIN(logLevelDebug);
        FUNCTION_LOG_PARAM(MANIFEST, this);
        FUNCTION_LOG_PARAM(IO_WRITE, write);
    FUNCTION_LOG_END();

    ASSERT(this != NULL);
    ASSERT(write != NULL);

    MEM_CONTEXT_TEMP_BEGIN()
    {
        // Files can be added from outside the manifest so make sure they are sorted
        lstSort(this->pub.fileList, sortOrderAsc);

        // Set default values based on the base path
        const ManifestPath *const pathBase = manifestPathFind(this, MANIFEST_TARGET_PGDATA_STR);

        ManifestSaveData saveData =
        {
            .manifest = this,
            .userDefault = manifestOwnerVar(pathBase->user),
            .groupDefault = manifestOwnerVar(pathBase->group),
            .fileModeDefault = pathBase->mode & (S_IRUSR | S_IWUSR | S_IRGRP),
            .pathModeDefault = pathBase->mode,
        };

        // Save manifest
        infoSave(this->pub.info, write, manifestSaveCallback, &saveData);
    }
    MEM_CONTEXT_TEMP_END();

    FUNCTION_LOG_RETURN_VOID();
}

/**********************************************************************************************************************************/
FN_EXTERN void
manifestValidate(Manifest *this, bool strict)
{
    FUNCTION_LOG_BEGIN(logLevelDebug);
        FUNCTION_LOG_PARAM(MANIFEST, this);
        FUNCTION_LOG_PARAM(BOOL, strict);
    FUNCTION_LOG_END();

    ASSERT(this != NULL);

    MEM_CONTEXT_TEMP_BEGIN()
    {
        String *error = strNew();

        // Validate files
        for (unsigned int fileIdx = 0; fileIdx < manifestFileTotal(this); fileIdx++)
        {
            const ManifestFile file = manifestFile(this, fileIdx);

            // All files must have a checksum
            if (file.checksumSha1 == NULL)
                strCatFmt(error, "\nmissing checksum for file '%s'", strZ(file.name));

            // These are strict checks to be performed only after a backup and before the final manifest save
            if (strict)
            {
                // Zero-length files must have a specific checksum
                if (file.size == 0 && !bufEq(HASH_TYPE_SHA1_ZERO_BUF, BUF(file.checksumSha1, HASH_TYPE_SHA1_SIZE)))
                {
                    strCatFmt(
                        error, "\ninvalid checksum '%s' for zero size file '%s'",
                        strZ(strNewEncode(encodingHex, BUF(file.checksumSha1, HASH_TYPE_SHA1_SIZE))), strZ(file.name));
                }

                // Non-zero size files must have non-zero repo size
                if (file.sizeRepo == 0 && file.size != 0)
                    strCatFmt(error, "\nrepo size must be > 0 for file '%s'", strZ(file.name));
            }
        }

        // Throw exception when there are errors
        if (strSize(error) > 0)
            THROW_FMT(FormatError, "manifest validation failed:%s", strZ(error));
    }
    MEM_CONTEXT_TEMP_END();

    FUNCTION_LOG_RETURN_VOID();
}

/***********************************************************************************************************************************
File functions and getters/setters
***********************************************************************************************************************************/
static ManifestFilePack **
manifestFilePackFindInternal(const Manifest *this, const String *name)
{
    FUNCTION_TEST_BEGIN();
        FUNCTION_TEST_PARAM(MANIFEST, this);
        FUNCTION_TEST_PARAM(STRING, name);
    FUNCTION_TEST_END();

    ASSERT(this != NULL);
    ASSERT(name != NULL);

    ManifestFilePack **const filePack = lstFind(this->pub.fileList, &name);

    if (filePack == NULL)
        THROW_FMT(AssertError, "unable to find '%s' in manifest file list", strZ(name));

    FUNCTION_TEST_RETURN_TYPE_PP(ManifestFilePack, filePack);
}

const ManifestFilePack *
manifestFilePackFind(const Manifest *this, const String *name)
{
    FUNCTION_TEST_BEGIN();
        FUNCTION_TEST_PARAM(MANIFEST, this);
        FUNCTION_TEST_PARAM(STRING, name);
    FUNCTION_TEST_END();

    ASSERT(this != NULL);
    ASSERT(name != NULL);

    FUNCTION_TEST_RETURN_TYPE_P(ManifestFilePack, *manifestFilePackFindInternal(this, name));
}

FN_EXTERN void
manifestFileRemove(const Manifest *this, const String *name)
{
    FUNCTION_TEST_BEGIN();
        FUNCTION_TEST_PARAM(MANIFEST, this);
        FUNCTION_TEST_PARAM(STRING, name);
    FUNCTION_TEST_END();

    ASSERT(this != NULL);
    ASSERT(name != NULL);

    if (!lstRemove(this->pub.fileList, &name))
        THROW_FMT(AssertError, "unable to remove '%s' from manifest file list", strZ(name));

    FUNCTION_TEST_RETURN_VOID();
}

FN_EXTERN void
manifestFileUpdate(Manifest *const this, const ManifestFile *const file)
{
    FUNCTION_TEST_BEGIN();
        FUNCTION_TEST_PARAM(MANIFEST, this);
        FUNCTION_TEST_PARAM(MANIFEST_FILE, file);
    FUNCTION_TEST_END();

    ASSERT(this != NULL);
    ASSERT(file != NULL);
    ASSERT(
        (!file->checksumPage && !file->checksumPageError && file->checksumPageErrorList == NULL) ||
        (file->checksumPage && !file->checksumPageError && file->checksumPageErrorList == NULL) ||
        (file->checksumPage && file->checksumPageError));
    ASSERT(file->size != 0 || (file->bundleId == 0 && file->bundleOffset == 0));

    ManifestFilePack **const filePack = manifestFilePackFindInternal(this, file->name);
    manifestFilePackUpdate(this, filePack, file);

    FUNCTION_TEST_RETURN_VOID();
}

/***********************************************************************************************************************************
Link functions and getters/setters
***********************************************************************************************************************************/
FN_EXTERN const ManifestLink *
manifestLinkFind(const Manifest *this, const String *name)
{
    FUNCTION_TEST_BEGIN();
        FUNCTION_TEST_PARAM(MANIFEST, this);
        FUNCTION_TEST_PARAM(STRING, name);
    FUNCTION_TEST_END();

    ASSERT(this != NULL);
    ASSERT(name != NULL);

    const ManifestLink *result = lstFind(this->pub.linkList, &name);

    if (result == NULL)
        THROW_FMT(AssertError, "unable to find '%s' in manifest link list", strZ(name));

    FUNCTION_TEST_RETURN_CONST(MANIFEST_LINK, result);
}

FN_EXTERN void
manifestLinkRemove(const Manifest *this, const String *name)
{
    FUNCTION_TEST_BEGIN();
        FUNCTION_TEST_PARAM(MANIFEST, this);
        FUNCTION_TEST_PARAM(STRING, name);
    FUNCTION_TEST_END();

    ASSERT(this != NULL);
    ASSERT(name != NULL);

    if (!lstRemove(this->pub.linkList, &name))
        THROW_FMT(AssertError, "unable to remove '%s' from manifest link list", strZ(name));

    FUNCTION_TEST_RETURN_VOID();
}

FN_EXTERN void
manifestLinkUpdate(const Manifest *this, const String *name, const String *destination)
{
    FUNCTION_TEST_BEGIN();
        FUNCTION_TEST_PARAM(MANIFEST, this);
        FUNCTION_TEST_PARAM(STRING, name);
        FUNCTION_TEST_PARAM(STRING, destination);
    FUNCTION_TEST_END();

    ASSERT(this != NULL);
    ASSERT(name != NULL);
    ASSERT(destination != NULL);

    ManifestLink *link = (ManifestLink *)manifestLinkFind(this, name);

    MEM_CONTEXT_BEGIN(lstMemContext(this->pub.linkList))
    {
        if (!strEq(link->destination, destination))
            link->destination = strDup(destination);
    }
    MEM_CONTEXT_END();

    FUNCTION_TEST_RETURN_VOID();
}

/***********************************************************************************************************************************
Path functions and getters/setters
***********************************************************************************************************************************/
FN_EXTERN const ManifestPath *
manifestPathFind(const Manifest *this, const String *name)
{
    FUNCTION_TEST_BEGIN();
        FUNCTION_TEST_PARAM(MANIFEST, this);
        FUNCTION_TEST_PARAM(STRING, name);
    FUNCTION_TEST_END();

    ASSERT(this != NULL);
    ASSERT(name != NULL);

    const ManifestPath *result = lstFind(this->pub.pathList, &name);

    if (result == NULL)
        THROW_FMT(AssertError, "unable to find '%s' in manifest path list", strZ(name));

    FUNCTION_TEST_RETURN_CONST(MANIFEST_PATH, result);
}

FN_EXTERN String *
manifestPathPg(const String *manifestPath)
{
    FUNCTION_TEST_BEGIN();
        FUNCTION_TEST_PARAM(STRING, manifestPath);
    FUNCTION_TEST_END();

    ASSERT(manifestPath != NULL);

    // If something in pg_data/
    if (strBeginsWith(manifestPath, STRDEF(MANIFEST_TARGET_PGDATA "/")))
    {
        FUNCTION_TEST_RETURN(STRING, strNewZ(strZ(manifestPath) + sizeof(MANIFEST_TARGET_PGDATA)));
    }
    // Else not pg_data (this is faster since the length of everything else will be different than pg_data)
    else if (!strEq(manifestPath, MANIFEST_TARGET_PGDATA_STR))
    {
        // A tablespace target is the only valid option if not pg_data or pg_data/
        ASSERT(
            strEq(manifestPath, MANIFEST_TARGET_PGTBLSPC_STR) || strBeginsWith(manifestPath, STRDEF(MANIFEST_TARGET_PGTBLSPC "/")));

        FUNCTION_TEST_RETURN(STRING, strDup(manifestPath));
    }

    FUNCTION_TEST_RETURN(STRING, NULL);
}

/***********************************************************************************************************************************
Target functions and getters/setters
***********************************************************************************************************************************/
FN_EXTERN const ManifestTarget *
manifestTargetFind(const Manifest *this, const String *name)
{
    FUNCTION_TEST_BEGIN();
        FUNCTION_TEST_PARAM(MANIFEST, this);
        FUNCTION_TEST_PARAM(STRING, name);
    FUNCTION_TEST_END();

    ASSERT(this != NULL);
    ASSERT(name != NULL);

    const ManifestTarget *result = lstFind(this->pub.targetList, &name);

    if (result == NULL)
        THROW_FMT(AssertError, "unable to find '%s' in manifest target list", strZ(name));

    FUNCTION_TEST_RETURN_CONST(MANIFEST_TARGET, result);
}

FN_EXTERN String *
manifestTargetPath(const Manifest *this, const ManifestTarget *target)
{
    FUNCTION_TEST_BEGIN();
        FUNCTION_TEST_PARAM(MANIFEST, this);
        FUNCTION_TEST_PARAM(MANIFEST_TARGET, target);
    FUNCTION_TEST_END();

    ASSERT(this != NULL);
    ASSERT(target != NULL);

    // If the target path is already absolute then just return it
    if (strBeginsWith(target->path, FSLASH_STR))
        FUNCTION_TEST_RETURN(STRING, strDup(target->path));

    // Construct it from the base pg path and a relative path
    String *result = NULL;

    MEM_CONTEXT_TEMP_BEGIN()
    {
        String *pgPath = strCat(strNew(), strPath(manifestPathPg(target->name)));

        if (strSize(pgPath) != 0)
            strCatZ(pgPath, "/");

        strCat(pgPath, target->path);

        MEM_CONTEXT_PRIOR_BEGIN()
        {
            result = strPathAbsolute(pgPath, manifestTargetBase(this)->path);
        }
        MEM_CONTEXT_PRIOR_END();
    }
    MEM_CONTEXT_TEMP_END();

    FUNCTION_TEST_RETURN(STRING, result);
}

FN_EXTERN void
manifestTargetRemove(const Manifest *this, const String *name)
{
    FUNCTION_TEST_BEGIN();
        FUNCTION_TEST_PARAM(MANIFEST, this);
        FUNCTION_TEST_PARAM(STRING, name);
    FUNCTION_TEST_END();

    ASSERT(this != NULL);
    ASSERT(name != NULL);

    if (!lstRemove(this->pub.targetList, &name))
        THROW_FMT(AssertError, "unable to remove '%s' from manifest target list", strZ(name));

    FUNCTION_TEST_RETURN_VOID();
}

FN_EXTERN void
manifestTargetUpdate(const Manifest *this, const String *name, const String *path, const String *file)
{
    FUNCTION_TEST_BEGIN();
        FUNCTION_TEST_PARAM(MANIFEST, this);
        FUNCTION_TEST_PARAM(STRING, name);
        FUNCTION_TEST_PARAM(STRING, path);
        FUNCTION_TEST_PARAM(STRING, file);
    FUNCTION_TEST_END();

    ASSERT(this != NULL);
    ASSERT(name != NULL);
    ASSERT(path != NULL);

    ManifestTarget *target = (ManifestTarget *)manifestTargetFind(this, name);

    ASSERT((target->file == NULL && file == NULL) || (target->file != NULL && file != NULL));

    MEM_CONTEXT_BEGIN(lstMemContext(this->pub.targetList))
    {
        if (!strEq(target->path, path))
            target->path = strDup(path);

        if (!strEq(target->file, file))
            target->file = strDup(file);
    }
    MEM_CONTEXT_END();

    FUNCTION_TEST_RETURN_VOID();
}

/***********************************************************************************************************************************
Getters/Setters
***********************************************************************************************************************************/
FN_EXTERN void
manifestBackupLabelSet(Manifest *this, const String *backupLabel)
{
    FUNCTION_TEST_BEGIN();
        FUNCTION_TEST_PARAM(MANIFEST, this);
        FUNCTION_TEST_PARAM(STRING, backupLabel);
    FUNCTION_TEST_END();

    ASSERT(this != NULL);
    ASSERT(this->pub.data.backupLabel == NULL);

    MEM_CONTEXT_BEGIN(this->pub.memContext)
    {
        this->pub.data.backupLabel = strDup(backupLabel);
        strLstAdd(this->pub.referenceList, backupLabel);
    }
    MEM_CONTEXT_END();

    FUNCTION_TEST_RETURN_VOID();
}

/**********************************************************************************************************************************/
typedef struct ManifestLoadFileData
{
    MemContext *memContext;                                         // Mem context
    const Storage *storage;                                         // Storage to load from
    const String *fileName;                                         // Base filename
    CipherType cipherType;                                          // Cipher type
    const String *cipherPass;                                       // Cipher passphrase
    Manifest *manifest;                                             // Loaded manifest object
} ManifestLoadFileData;

static bool
manifestLoadFileCallback(void *const data, const unsigned int try)
{
    FUNCTION_LOG_BEGIN(logLevelTrace);
        FUNCTION_LOG_PARAM_P(VOID, data);
        FUNCTION_LOG_PARAM(UINT, try);
    FUNCTION_LOG_END();

    ASSERT(data != NULL);

    ManifestLoadFileData *const loadData = data;
    bool result = false;

    if (try < 2)
    {
        MEM_CONTEXT_TEMP_BEGIN()
        {
            // Construct filename based on try
            const String *const fileName = try == 0 ? loadData->fileName : strNewFmt("%s" INFO_COPY_EXT, strZ(loadData->fileName));

            // Attempt to load the file
            IoRead *const read = storageReadIo(storageNewReadP(loadData->storage, fileName));
            cipherBlockFilterGroupAdd(ioReadFilterGroup(read), loadData->cipherType, cipherModeDecrypt, loadData->cipherPass);

            MEM_CONTEXT_BEGIN(loadData->memContext)
            {
                loadData->manifest = manifestNewLoad(read);
                result = true;
            }
            MEM_CONTEXT_END();
        }
        MEM_CONTEXT_TEMP_END();
    }

    FUNCTION_LOG_RETURN(BOOL, result);
}

FN_EXTERN Manifest *
manifestLoadFile(const Storage *storage, const String *fileName, CipherType cipherType, const String *cipherPass)
{
    FUNCTION_LOG_BEGIN(logLevelDebug);
        FUNCTION_LOG_PARAM(STORAGE, storage);
        FUNCTION_LOG_PARAM(STRING, fileName);
        FUNCTION_LOG_PARAM(STRING_ID, cipherType);
        FUNCTION_TEST_PARAM(STRING, cipherPass);
    FUNCTION_LOG_END();

    ASSERT(storage != NULL);
    ASSERT(fileName != NULL);
    ASSERT((cipherType == cipherTypeNone && cipherPass == NULL) || (cipherType != cipherTypeNone && cipherPass != NULL));

    ManifestLoadFileData data =
    {
        .memContext = memContextCurrent(),
        .storage = storage,
        .fileName = fileName,
        .cipherType = cipherType,
        .cipherPass = cipherPass,
    };

    MEM_CONTEXT_TEMP_BEGIN()
    {
        const char *fileNamePath = strZ(storagePathP(storage, fileName));

        infoLoad(
            strNewFmt("unable to load backup manifest file '%s' or '%s" INFO_COPY_EXT "'", fileNamePath, fileNamePath),
            manifestLoadFileCallback, &data);
    }
    MEM_CONTEXT_TEMP_END();

    FUNCTION_LOG_RETURN(MANIFEST, data.manifest);
}<|MERGE_RESOLUTION|>--- conflicted
+++ resolved
@@ -1686,21 +1686,13 @@
                 {
                     // If file size is equal to prior size then the file can be referenced instead of copied if it has not changed
                     // (this must be determined during the backup).
-<<<<<<< HEAD
                     file.equal = file.size == filePrior.size;
-=======
-                    const bool fileEqual = file.size == filePrior.size;
->>>>>>> dce11cfe
 
                     // Perform delta if enabled and file size is equal to prior but not zero. Files of unequal length are always
                     // different while zero-length files are always the same, so it wastes time to check them. It is possible for
                     // a file to be truncated down to equal the prior file during backup, but the overhead of checking for such an
                     // unlikely event does not seem worth the possible space saved.
-<<<<<<< HEAD
                     file.delta = delta && file.equal && file.size != 0;
-=======
-                    file.delta = delta && fileEqual && file.size != 0;
->>>>>>> dce11cfe
 
                     // Do not copy if size and prior size are both zero. Zero-length files are always equal so the file can simply
                     // be referenced to the prior file. Note that this is only for the case where zero-length files are being
@@ -1709,26 +1701,17 @@
                     if (file.size == 0 && filePrior.size == 0)
                         file.copy = false;
 
-<<<<<<< HEAD
-                    // If delta is disabled and size/timestamp are equal then the file does not need be copied
+                    // If delta is disabled and size/timestamp are equal then the file is not copied
                     if (!file.delta && file.equal && file.timestamp == filePrior.timestamp)
-=======
-                    // If delta is disabled and size/timestamp are equal then the file is not copied
-                    if (!file.delta && fileEqual && file.timestamp == filePrior.timestamp)
->>>>>>> dce11cfe
                         file.copy = false;
 
                     ASSERT(file.copy || !file.delta);
-                    ASSERT(file.copy || fileEqual);
-                    ASSERT(!file.delta || fileEqual);
-
-<<<<<<< HEAD
-                    if (file.equal || (filePrior.blockIncrMapSize > 0 && file.size > filePrior.blockIncrSize))
-=======
+                    ASSERT(file.copy || file.equal);
+                    ASSERT(!file.delta || file.equal);
+
                     // Preserve values needed to determine file equality if the file is (possibly) equal. If the file is not copied
                     // then infer equality from comparing file size and timestamp.
-                    if (fileEqual)
->>>>>>> dce11cfe
+                    if (file.equal)
                     {
                         file.checksumSha1 = filePrior.checksumSha1;
                         file.checksumRepoSha1 = filePrior.checksumRepoSha1;
@@ -1736,23 +1719,6 @@
                         file.checksumPageError = filePrior.checksumPageError;
                         file.checksumPageErrorList = filePrior.checksumPageErrorList;
 
-<<<<<<< HEAD
-                        // Only required when the file is (possibly) preserved
-                        if (file.equal)
-                        {
-                            file.checksumSha1 = filePrior.checksumSha1;
-                            file.checksumRepoSha1 = filePrior.checksumRepoSha1;
-                            file.checksumPage = filePrior.checksumPage;
-                            file.checksumPageError = filePrior.checksumPageError;
-                            file.checksumPageErrorList = filePrior.checksumPageErrorList;
-
-                            ASSERT(file.checksumSha1 != NULL);
-                            ASSERT(
-                                (!file.checksumPage && !file.checksumPageError && file.checksumPageErrorList == NULL) ||
-                                (file.checksumPage && !file.checksumPageError && file.checksumPageErrorList == NULL) ||
-                                (file.checksumPage && file.checksumPageError));
-                        }
-=======
                         ASSERT(file.checksumSha1 != NULL);
                         ASSERT(
                             (!file.checksumPage && !file.checksumPageError && file.checksumPageErrorList == NULL) ||
@@ -1762,9 +1728,8 @@
 
                     // Preserve values needed to determine file equality if the file is (possibly) equal or if prior file is stored
                     // with block incremental (so this file will also be stored with block incremental)
-                    if (fileEqual || filePrior.blockIncrMapSize > 0)
+                    if (file.equal || filePrior.blockIncrMapSize > 0)
                     {
->>>>>>> dce11cfe
 
                         file.sizeRepo = filePrior.sizeRepo;
                         file.reference =
