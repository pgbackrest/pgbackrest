--- conflicted
+++ resolved
@@ -1712,73 +1712,7 @@
                 // file size must be equal to the prior file so there is no need to check that condition separately.
                 if (fileSizeEqual || fileBlockIncrPreserve)
                 {
-<<<<<<< HEAD
-                    // If file size is equal to prior size then the file can be referenced instead of copied if it has not changed
-                    // (this must be determined during the backup).
-                    const bool fileSizeEqual = file.size == filePrior.size;
-
-                    // If prior file was stored with block incremental and file size is at least prior file block size then preserve
-                    // prior values. If file size is less than prior file block size then the entire file will need to be stored and
-                    // the map will be useless as long as the file stays at this size. It is not possible to change the block size
-                    // in a backup set and the map info will be required to compare against the prior block incremental.
-                    const bool fileBlockIncrPreserve = filePrior.blockIncrMapSize > 0 && file.size >= filePrior.blockIncrSize;
-
-                    // Perform delta if enabled and file size is equal to prior but not zero. Files of unequal length are always
-                    // different while zero-length files are always the same, so it wastes time to check them. It is possible for
-                    // a file to be truncated down to equal the prior file during backup, but the overhead of checking for such an
-                    // unlikely event does not seem worth the possible space saved.
-                    file.delta = delta && fileSizeEqual && file.size != 0;
-
-                    // Do not copy if size and prior size are both zero. Zero-length files are always equal so the file can simply
-                    // be referenced to the prior file. Note that this is only for the case where zero-length files are being
-                    // explicitly written to the repo. Bundled zero-length files disable copy at manifest build time and never
-                    // reference the prior file, even if it is also zero-length.
-                    if (file.size == 0 && filePrior.size == 0)
-                        file.copy = false;
-
-                    // If delta is disabled and size/timestamp are equal then the file is not copied
-                    if (!file.delta && fileSizeEqual && file.timestamp == filePrior.timestamp)
-                        file.copy = false;
-
-                    ASSERT(file.copy || !file.delta);
-                    ASSERT(file.copy || fileSizeEqual);
-                    ASSERT(!file.delta || fileSizeEqual);
-
-                    // Preserve values if the file will not be copied, is possibly equal to the prior file, or will be stored with
-                    // block incremental and the prior file is also stored with block incremental. If the file will not be copied
-                    // then the file size must be equal to the prior file so there is no need to check that condition separately.
-                    if (fileSizeEqual || fileBlockIncrPreserve)
-                    {
-                        file.size = filePrior.size;
-                        file.sizeRepo = filePrior.sizeRepo;
-                        file.checksumSha1 = filePrior.checksumSha1;
-                        file.checksumRepoSha1 = filePrior.checksumRepoSha1;
-                        file.reference = filePrior.reference != NULL ? filePrior.reference : manifestPrior->pub.data.backupLabel;
-                        file.checksumPage = filePrior.checksumPage;
-                        file.checksumPageError = filePrior.checksumPageError;
-                        file.checksumPageErrorList = filePrior.checksumPageErrorList;
-                        file.bundleId = filePrior.bundleId;
-                        file.bundleOffset = filePrior.bundleOffset;
-                        file.blockIncrSize = filePrior.blockIncrSize;
-                        file.blockIncrChecksumSize = filePrior.blockIncrChecksumSize;
-                        file.blockIncrMapSize = filePrior.blockIncrMapSize;
-
-                        ASSERT(file.checksumSha1 != NULL);
-                        ASSERT(
-                            (!file.checksumPage && !file.checksumPageError && file.checksumPageErrorList == NULL) ||
-                            (file.checksumPage && !file.checksumPageError && file.checksumPageErrorList == NULL) ||
-                            (file.checksumPage && file.checksumPageError));
-                        ASSERT(file.size == 0 || file.sizeRepo != 0);
-                        ASSERT(file.reference != NULL);
-                        ASSERT(file.bundleId != 0 || file.bundleOffset == 0);
-                        ASSERT(
-                            (file.blockIncrSize == 0 && file.blockIncrChecksumSize == 0 && file.blockIncrMapSize == 0) ||
-                            (file.blockIncrSize > 0 && file.blockIncrChecksumSize > 0 && file.blockIncrMapSize > 0));
-                    }
-
-                    manifestFileUpdate(this, &file);
-=======
-                    file.sizePrior = filePrior.size;
+                    file.size = filePrior.size;
                     file.sizeRepo = filePrior.sizeRepo;
                     file.checksumSha1 = filePrior.checksumSha1;
                     file.checksumRepoSha1 = filePrior.checksumRepoSha1;
@@ -1803,7 +1737,6 @@
                     ASSERT(
                         (file.blockIncrSize == 0 && file.blockIncrChecksumSize == 0 && file.blockIncrMapSize == 0) ||
                         (file.blockIncrSize > 0 && file.blockIncrChecksumSize > 0 && file.blockIncrMapSize > 0));
->>>>>>> cf478bc7
                 }
 
                 manifestFileUpdate(this, &file);
