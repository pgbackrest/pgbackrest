--- conflicted
+++ resolved
@@ -282,14 +282,10 @@
 
     // Reference
     if (flag & (1 << manifestFilePackFlagReference))
-<<<<<<< HEAD
     {
         result.reference = strLstGet(
-            manifest->pub.referenceList, (unsigned int)cvtUInt64FromVarInt128((const uint8_t *)filePack, &bufferPos));
-    }
-=======
-        result.reference = (const String *)(uintptr_t)cvtUInt64FromVarInt128((const uint8_t *)filePack, &bufferPos, UINT_MAX);
->>>>>>> 4c8bde4a
+            manifest->pub.referenceList, (unsigned int)cvtUInt64FromVarInt128((const uint8_t *)filePack, &bufferPos, UINT_MAX));
+    }
 
     // Mode
     if (flag & (1 << manifestFilePackFlagMode))
