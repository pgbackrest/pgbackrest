--- conflicted
+++ resolved
@@ -754,44 +754,37 @@
     FUNCTION_LOG_RETURN_VOID();
 }
 
-<<<<<<< HEAD
 /***********************************************************************************************************************************
-Calculate block incremental size for a file. The block size is based on the size and age of the file. Larger files get larger block
-sizes to reduce the cost of the map. Older files also get larger block sizes under the assumption that they are unlikely to be
-modified if they have not been modified in a while. Very old and very small files skip block incremental entirely.
-
-Smaller blocks will be compressed/encrypted together in a larger super block for efficiency.
+Calculate super block size based on block size and backup type
 ***********************************************************************************************************************************/
-// File size to block size map
-static struct ManifestBuildBlockIncrSizeMap
-{
-    uint32_t fileSize;
-    uint32_t blockSize;
-} manifestBuildBlockIncrSizeMap[] =
-{
-    {.fileSize = 1024 * 1024 * 1024, .blockSize = 1024 * 1024},
-    {.fileSize = 512 * 1024 * 1024, .blockSize = 768 * 1024},
-    {.fileSize = 256 * 1024 * 1024, .blockSize = 512 * 1024},
-    {.fileSize = 64 * 1024 * 1024, .blockSize = 384 * 1024},
-    {.fileSize = 16 * 1024 * 1024, .blockSize = 256 * 1024},
-    {.fileSize = 4 * 1024 * 1024, .blockSize = 192 * 1024},
-    {.fileSize = 2 * 1024 * 1024, .blockSize = 128 * 1024},
-    {.fileSize = 1024 * 1024, .blockSize = 64 * 1024},
-    {.fileSize = 512 * 1024, .blockSize = 32 * 1024},
-    {.fileSize = 128 * 1024, .blockSize = 16 * 1024},
-    {.fileSize = 16 * 1024, .blockSize = 8 * 1024},
-};
-
-// File age to block multiplier map
-static struct ManifestBuildBlockIncrTimeMap
-{
-    uint32_t fileAge;
-    uint32_t blockMultiplier;
-} manifestBuildBlockIncrTimeMap[] =
-=======
+FN_EXTERN uint64_t
+manifestFileBlockIncrSuperSize(const Manifest *const manifest, const ManifestFile *const file)
+{
+    FUNCTION_TEST_BEGIN();
+        FUNCTION_TEST_PARAM(MANIFEST, manifest);
+        FUNCTION_TEST_PARAM(MANIFEST_FILE, file);
+    FUNCTION_TEST_END();
+
+    ASSERT(manifest != NULL);
+    ASSERT(file != NULL);
+    ASSERT(file->blockIncrSize > 0);
+
+    // Default super block size to 1MiB
+    uint64_t result = 1024 * 1024;
+
+    // Increase to 4MiB for full backups to maximize compression efficiency
+    if (manifest->pub.data.backupType == backupTypeFull)
+        result = 4 * 1024 * 1024;
+
+    // If super block size is less than block size then make them equal for block map storage efficiency
+    if (result < file->blockIncrSize)
+        result = file->blockIncrSize;
+
+    FUNCTION_TEST_RETURN(UINT64, result);
+}
+
 /**********************************************************************************************************************************/
 typedef struct ManifestBuildData
->>>>>>> bf66054d
 {
     Manifest *manifest;                                             // Manifest being build
     const Storage *storagePg;                                       // PostgreSQL storage
@@ -809,11 +802,10 @@
 } ManifestBuildData;
 
 // Calculate block incremental size for a file. The block size is based on the size and age of the file. Larger files get larger
-// block sizes to reduce the cost of the map and individual block compression. Older files also get larger block sizes under the
-// assumption that they are unlikely to be modified if they have not been modified in a while. Very old and very small files skip
-// block incremental entirely.
+// block sizes to reduce the cost of the map. Older files also get larger block sizes under the assumption that they are unlikely to
+// be modified if they have not been modified in a while. Very old and very small files skip block incremental entirely.
 //
-// The minimum practical block size is 128k. After that, the loss of compression efficiency becomes too expensive in terms of space.
+// Smaller blocks will be compressed/encrypted together in a larger super block for efficiency.
 static size_t
 manifestBuildBlockIncrSize(const ManifestBuildData *const buildData, const ManifestFile *const file)
 {
@@ -852,55 +844,6 @@
     FUNCTION_TEST_RETURN(UINT64, result);
 }
 
-<<<<<<< HEAD
-/***********************************************************************************************************************************
-Calculate super block size based on block size and backup type
-***********************************************************************************************************************************/
-FN_EXTERN uint64_t
-manifestFileBlockIncrSuperSize(const Manifest *const manifest, const ManifestFile *const file)
-{
-    FUNCTION_TEST_BEGIN();
-        FUNCTION_TEST_PARAM(MANIFEST, manifest);
-        FUNCTION_TEST_PARAM(MANIFEST_FILE, file);
-    FUNCTION_TEST_END();
-
-    ASSERT(manifest != NULL);
-    ASSERT(file != NULL);
-    ASSERT(file->blockIncrSize > 0);
-
-    // Default super block size to 1MiB
-    uint64_t result = 1024 * 1024;
-
-    // Increase to 4MiB for full backups to maximize compression efficiency
-    if (manifest->pub.data.backupType == backupTypeFull)
-        result = 4 * 1024 * 1024;
-
-    // If super block size is less than block size then make them equal for block map storage efficiency
-    if (result < file->blockIncrSize)
-        result = file->blockIncrSize;
-
-    FUNCTION_TEST_RETURN(UINT64, result);
-}
-
-/**********************************************************************************************************************************/
-typedef struct ManifestBuildData
-{
-    Manifest *manifest;                                             // Manifest being build
-    const Storage *storagePg;                                       // PostgreSQL storage
-    const String *tablespaceId;                                     // Tablespace id if PostgreSQL version has one
-    bool online;                                                    // Is this an online backup?
-    bool checksumPage;                                              // Are page checksums being checked?
-    const String *manifestWalName;                                  // Wal manifest name for this version of PostgreSQL
-    RegExp *dbPathExp;                                              // Identify paths containing relations
-    RegExp *tempRelationExp;                                        // Identify temp relations
-    const Pack *tablespaceList;                                     // List of tablespaces in the database
-    ManifestLinkCheck *linkCheck;                                   // List of links found during build (used for prefix check)
-    StringList *excludeContent;                                     // Exclude contents of directories
-    StringList *excludeSingle;                                      // Exclude a single file/link/path
-} ManifestBuildData;
-
-=======
->>>>>>> bf66054d
 // Process files/links/paths and add them to the manifest
 static void
 manifestBuildInfo(
