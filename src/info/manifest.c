--- conflicted
+++ resolved
@@ -273,6 +273,10 @@
     // Repo size
     cvtUInt64ToVarInt128(file->sizeRepo, buffer, &bufferPos, sizeof(buffer));
 
+    // Bundle
+    cvtUInt64ToVarInt128(file->bundleId, buffer, &bufferPos, sizeof(buffer));
+    cvtUInt64ToVarInt128(file->bundleOffset, buffer, &bufferPos, sizeof(buffer));
+
     // Allocate memory for the file pack
     uint8_t *const result = memNew(
         sizeof(StringPub) + strSize(file->name) + 1 + bufferPos + (file->checksumPageErrorList != NULL ?
@@ -351,6 +355,10 @@
     // Repo size
     result.sizeRepo = cvtUInt64FromVarInt128((const uint8_t *)filePack, &bufferPos);
 
+    // Bundle
+    result.bundleId = cvtUInt64FromVarInt128((const uint8_t *)filePack, &bufferPos);
+    result.bundleOffset = cvtUInt64FromVarInt128((const uint8_t *)filePack, &bufferPos);
+
     // Checksum page error
     result.checksumPageError = flag & (1 << manifestFilePackFlagChecksumPageError) ? true : false;
 
@@ -379,31 +387,10 @@
 
     MEM_CONTEXT_BEGIN(lstMemContext(this->pub.fileList))
     {
-<<<<<<< HEAD
-        ManifestFile fileAdd =
-        {
-            .bundleId = file->bundleId,
-            .bundleOffset = file->bundleOffset,
-            .checksumPage = file->checksumPage,
-            .checksumPageError = file->checksumPageError,
-            .checksumPageErrorList = varLstDup(file->checksumPageErrorList),
-            .group = manifestOwnerCache(this, file->group),
-            .mode = file->mode,
-            .name = strDup(file->name),
-            .primary = file->primary,
-            .size = file->size,
-            .sizeRepo = file->sizeRepo,
-            .timestamp = file->timestamp,
-            .user = manifestOwnerCache(this, file->user),
-        };
-
-        memcpy(fileAdd.checksumSha1, file->checksumSha1, HASH_TYPE_SHA1_SIZE_HEX + 1);
-=======
         const ManifestFilePack *const filePack = manifestFilePack(&file);
         lstAdd(this->pub.fileList, &filePack);
     }
     MEM_CONTEXT_END();
->>>>>>> 61ce5869
 
     FUNCTION_TEST_RETURN_VOID();
 }
@@ -1559,13 +1546,6 @@
             // Check if prior file can be used
             if (manifestFileExists(manifestPrior, file.name))
             {
-<<<<<<< HEAD
-                manifestFileUpdate(
-                    this, file->name, file->size, filePrior->sizeRepo, filePrior->checksumSha1,
-                    VARSTR(filePrior->reference != NULL ? filePrior->reference : manifestPrior->pub.data.backupLabel),
-                    filePrior->checksumPage, filePrior->checksumPageError, filePrior->checksumPageErrorList,
-                    filePrior->bundleId, filePrior->bundleOffset);
-=======
                 const ManifestFile filePrior = manifestFileFind(manifestPrior, file.name);
 
                 if (file.size == filePrior.size && (delta || file.size == 0 || file.timestamp == filePrior.timestamp))
@@ -1573,9 +1553,9 @@
                     manifestFileUpdate(
                         this, file.name, file.size, filePrior.sizeRepo, filePrior.checksumSha1,
                         VARSTR(filePrior.reference != NULL ? filePrior.reference : manifestPrior->pub.data.backupLabel),
-                        filePrior.checksumPage, filePrior.checksumPageError, filePrior.checksumPageErrorList);
+                        filePrior.checksumPage, filePrior.checksumPageError, filePrior.checksumPageErrorList,
+                        filePrior.bundleId, filePrior.bundleOffset);
                 }
->>>>>>> 61ce5869
             }
         }
     }
@@ -2451,12 +2431,12 @@
                 KeyValue *fileKv = kvNew();
 
                 // Bundle info
-                if (file->bundleId != 0)
+                if (file.bundleId != 0)
                 {
-                    kvPut(fileKv, MANIFEST_KEY_BUNDLE_ID_VAR, VARUINT64(file->bundleId));
-
-                    if (file->bundleOffset != 0)
-                        kvPut(fileKv, MANIFEST_KEY_BUNDLE_OFFSET_VAR, VARUINT64(file->bundleOffset));
+                    kvPut(fileKv, MANIFEST_KEY_BUNDLE_ID_VAR, VARUINT64(file.bundleId));
+
+                    if (file.bundleOffset != 0)
+                        kvPut(fileKv, MANIFEST_KEY_BUNDLE_OFFSET_VAR, VARUINT64(file.bundleOffset));
                 }
 
                 // Save if the file size is not zero and the checksum exists.  The checksum might not exist if this is a partial
@@ -2755,15 +2735,9 @@
 
 void
 manifestFileUpdate(
-<<<<<<< HEAD
-    Manifest *this, const String *name, uint64_t size, uint64_t sizeRepo, const char *checksumSha1, const Variant *reference,
-    bool checksumPage, bool checksumPageError, const VariantList *checksumPageErrorList, const uint64_t bundleId,
-    const uint64_t bundleOffset)
-=======
     Manifest *const this, const String *const name, const uint64_t size, const uint64_t sizeRepo, const char *const checksumSha1,
     const Variant *const reference, const bool checksumPage, const bool checksumPageError,
-    const String *const checksumPageErrorList)
->>>>>>> 61ce5869
+    const String *const checksumPageErrorList, const uint64_t bundleId, const uint64_t bundleOffset)
 {
     FUNCTION_TEST_BEGIN();
         FUNCTION_TEST_PARAM(MANIFEST, this);
@@ -2774,13 +2748,9 @@
         FUNCTION_TEST_PARAM(VARIANT, reference);
         FUNCTION_TEST_PARAM(BOOL, checksumPage);
         FUNCTION_TEST_PARAM(BOOL, checksumPageError);
-<<<<<<< HEAD
-        FUNCTION_TEST_PARAM(VARIANT_LIST, checksumPageErrorList);
+        FUNCTION_TEST_PARAM(STRING, checksumPageErrorList);
         FUNCTION_TEST_PARAM(UINT64, bundleId);
         FUNCTION_TEST_PARAM(UINT64, bundleOffset);
-=======
-        FUNCTION_TEST_PARAM(STRING, checksumPageErrorList);
->>>>>>> 61ce5869
     FUNCTION_TEST_END();
 
     ASSERT(this != NULL);
@@ -2809,25 +2779,16 @@
     file.size = size;
     file.sizeRepo = sizeRepo;
 
-<<<<<<< HEAD
-        // Update checksum page info
-        file->checksumPage = checksumPage;
-        file->checksumPageError = checksumPageError;
-        file->checksumPageErrorList = varLstDup(checksumPageErrorList);
-
-        // Update bundle info
-        file->bundleId = bundleId;
-        file->bundleOffset = bundleOffset;
-    }
-    MEM_CONTEXT_END();
-=======
     // Update checksum page info
     file.checksumPage = checksumPage;
     file.checksumPageError = checksumPageError;
     file.checksumPageErrorList = checksumPageErrorList;
 
+    // Update bundle info
+    file.bundleId = bundleId;
+    file.bundleOffset = bundleOffset;
+
     manifestFilePackUpdate(this, filePack, &file);
->>>>>>> 61ce5869
 
     FUNCTION_TEST_RETURN_VOID();
 }
