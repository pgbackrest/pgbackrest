--- conflicted
+++ resolved
@@ -227,14 +227,6 @@
             // On error store the error and try to load the copy
             String *primaryError = strNewFmt("%s: %s", errorTypeName(errorType()), errorMessage());
             bool primaryMissing = errorType() == &FileMissingError;
-<<<<<<< HEAD
-
-            bool primaryMissing = false;
-
-            if (errorType() == &FileMissingError)
-                primaryMissing = true;
-=======
->>>>>>> 348e0b97
 
             TRY_BEGIN()
             {
