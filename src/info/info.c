--- conflicted
+++ resolved
@@ -122,112 +122,8 @@
 #define INFO_SECTION_CIPHER                                         "cipher"
 #define INFO_KEY_CIPHER_PASS                                        "cipher-pass"
 
-<<<<<<< HEAD
-Info *
+FV_EXTERN Info *
 infoNewLoad(IoRead *const read, InfoLoadNewCallback *const callbackFunction, void *const callbackData)
-=======
-typedef struct InfoLoadData
-{
-    MemContext *memContext;                                         // Mem context to use for storing data in this structure
-    InfoLoadNewCallback *callbackFunction;                          // Callback function for child object
-    void *callbackData;                                             // Callback data for child object
-    Info *info;                                                     // Info object
-    String *sectionLast;                                            // The last section seen during load
-    IoFilter *checksumActual;                                       // Checksum calculated from the file
-    const String *checksumExpected;                                 // Checksum found in ini file
-} InfoLoadData;
-
-static void
-infoLoadCallback(void *const data, const String *const section, const String *const key, const String *const value)
-{
-    FUNCTION_TEST_BEGIN();
-        FUNCTION_TEST_PARAM_P(VOID, data);
-        FUNCTION_TEST_PARAM(STRING, section);
-        FUNCTION_TEST_PARAM(STRING, key);
-        FUNCTION_TEST_PARAM(STRING, value);
-    FUNCTION_TEST_END();
-
-    ASSERT(data != NULL);
-    ASSERT(section != NULL);
-    ASSERT(key != NULL);
-    ASSERT(value != NULL);
-
-    InfoLoadData *const loadData = (InfoLoadData *)data;
-
-    // Calculate checksum
-    if (!(strEqZ(section, INFO_SECTION_BACKREST) && strEqZ(key, INFO_KEY_CHECKSUM)))
-    {
-        if (loadData->sectionLast == NULL || !strEq(section, loadData->sectionLast))
-        {
-            if (loadData->sectionLast != NULL)
-                INFO_CHECKSUM_SECTION_NEXT(loadData->checksumActual);
-
-            INFO_CHECKSUM_SECTION(loadData->checksumActual, section);
-
-            MEM_CONTEXT_BEGIN(loadData->memContext)
-            {
-                loadData->sectionLast = strDup(section);
-            }
-            MEM_CONTEXT_END();
-        }
-        else
-            INFO_CHECKSUM_KEY_VALUE_NEXT(loadData->checksumActual);
-
-        INFO_CHECKSUM_KEY_VALUE(loadData->checksumActual, key, value);
-    }
-
-    // Process backrest section
-    if (strEqZ(section, INFO_SECTION_BACKREST))
-    {
-        // Validate format
-        if (strEqZ(key, INFO_KEY_FORMAT))
-        {
-            if (varUInt64(jsonToVar(value)) != REPOSITORY_FORMAT)
-                THROW_FMT(FormatError, "expected format %d but found %" PRIu64, REPOSITORY_FORMAT, varUInt64(jsonToVar(value)));
-        }
-        // Store pgBackRest version
-        else if (strEqZ(key, INFO_KEY_VERSION))
-        {
-            MEM_CONTEXT_BEGIN(loadData->info->memContext)
-            {
-                loadData->info->pub.backrestVersion = varStr(jsonToVar(value));
-            }
-            MEM_CONTEXT_END();
-        }
-        // Store checksum to be validated later
-        else if (strEqZ(key, INFO_KEY_CHECKSUM))
-        {
-            MEM_CONTEXT_BEGIN(loadData->memContext)
-            {
-                loadData->checksumExpected = varStr(jsonToVar(value));
-            }
-            MEM_CONTEXT_END();
-        }
-    }
-    // Process cipher section
-    else if (strEqZ(section, INFO_SECTION_CIPHER))
-    {
-        // No validation needed for cipher-pass, just store it
-        if (strEqZ(key, INFO_KEY_CIPHER_PASS))
-        {
-            MEM_CONTEXT_BEGIN(loadData->info->memContext)
-            {
-                loadData->info->pub.cipherPass = varStr(jsonToVar(value));
-            }
-            MEM_CONTEXT_END();
-        }
-    }
-    // Else pass to callback for processing
-    else
-        loadData->callbackFunction(loadData->callbackData, section, key, value);
-
-    FUNCTION_TEST_RETURN_VOID();
-}
-
-/**********************************************************************************************************************************/
-FV_EXTERN Info *
-infoNewLoad(IoRead *read, InfoLoadNewCallback *callbackFunction, void *callbackData)
->>>>>>> 4fb8a0ec
 {
     FUNCTION_LOG_BEGIN(logLevelDebug);
         FUNCTION_LOG_PARAM(IO_READ, read);
