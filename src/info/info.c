/***********************************************************************************************************************************
Info Handler
***********************************************************************************************************************************/
#include "build.auto.h"

#include <stdarg.h>
#include <stdlib.h>
#include <string.h>

#include "common/type/convert.h"
#include "common/crypto/hash.h"
#include "common/debug.h"
#include "common/io/filter/filter.h"
#include "common/ini.h"
#include "common/log.h"
#include "common/type/json.h"
#include "common/type/object.h"
#include "info/info.h"
#include "storage/helper.h"
#include "version.h"

/***********************************************************************************************************************************
Object types
***********************************************************************************************************************************/
struct Info
{
    InfoPub pub;                                                    // Publicly accessible variables
    MemContext *memContext;                                         // Mem context
};

struct InfoSave
{
    MemContext *memContext;                                         // Mem context
    IoWrite *write;                                                 // Write object
    IoFilter *checksum;                                             // hash to generate file checksum
    String *sectionLast;                                            // The last section seen
};

/***********************************************************************************************************************************
Macros and buffer constants for checksum generation
***********************************************************************************************************************************/
#define INFO_CHECKSUM_BEGIN(checksum)                                                                                              \
    do                                                                                                                             \
    {                                                                                                                              \
        ioFilterProcessIn(checksum, BRACEL_BUF);                                                                                   \
    }                                                                                                                              \
    while (0)

BUFFER_STRDEF_STATIC(INFO_CHECKSUM_SECTION_END_BUF, "\":{");

#define INFO_CHECKSUM_SECTION(checksum, section)                                                                                   \
    do                                                                                                                             \
    {                                                                                                                              \
        ioFilterProcessIn(checksum, QUOTED_BUF);                                                                                   \
        ioFilterProcessIn(checksum, BUFSTR(section));                                                                              \
        ioFilterProcessIn(checksum, INFO_CHECKSUM_SECTION_END_BUF);                                                                \
    }                                                                                                                              \
    while (0)

BUFFER_STRDEF_STATIC(INFO_CHECKSUM_SECTION_NEXT_END_BUF, "},");

#define INFO_CHECKSUM_SECTION_NEXT(checksum)                                                                                       \
    do                                                                                                                             \
    {                                                                                                                              \
        ioFilterProcessIn(checksum, INFO_CHECKSUM_SECTION_NEXT_END_BUF);                                                           \
    }                                                                                                                              \
    while (0)

BUFFER_STRDEF_STATIC(INFO_CHECKSUM_KEY_VALUE_END_BUF, ":");

#define INFO_CHECKSUM_KEY_VALUE(checksum, key, value)                                                                              \
    do                                                                                                                             \
    {                                                                                                                              \
        ioFilterProcessIn(checksum, BUFSTR(jsonFromVar(VARSTR(key))));                                                             \
        ioFilterProcessIn(checksum, INFO_CHECKSUM_KEY_VALUE_END_BUF);                                                              \
        ioFilterProcessIn(checksum, BUFSTR(value));                                                                                \
    }                                                                                                                              \
    while (0)

#define INFO_CHECKSUM_KEY_VALUE_NEXT(checksum)                                                                                     \
    do                                                                                                                             \
    {                                                                                                                              \
        ioFilterProcessIn(checksum, COMMA_BUF);                                                                                    \
    }                                                                                                                              \
    while (0)

BUFFER_STRDEF_STATIC(INFO_CHECKSUM_END_BUF, "}}");

#define INFO_CHECKSUM_END(checksum)                                                                                                \
    do                                                                                                                             \
    {                                                                                                                              \
        ioFilterProcessIn(checksum, INFO_CHECKSUM_END_BUF);                                                                        \
    }                                                                                                                              \
    while (0)

/***********************************************************************************************************************************
Internal constructor
***********************************************************************************************************************************/
static Info *
infoNewInternal(void)
{
    FUNCTION_TEST_VOID();

    Info *this = OBJ_NEW_ALLOC();

    *this = (Info)
    {
        .memContext = memContextCurrent(),
    };

    FUNCTION_TEST_RETURN(INFO, this);
}

/**********************************************************************************************************************************/
Info *
infoNew(const String *cipherPass)
{
    FUNCTION_LOG_BEGIN(logLevelDebug);
        FUNCTION_TEST_PARAM(STRING, cipherPass);                 // Use FUNCTION_TEST so cipher is not logged
    FUNCTION_LOG_END();

    Info *this = NULL;

    OBJ_NEW_BEGIN(Info, .childQty = MEM_CONTEXT_QTY_MAX)
    {
        this = infoNewInternal();

        // Cipher used to encrypt/decrypt subsequent dependent files. Value may be NULL.
        infoCipherPassSet(this, cipherPass);
        this->pub.backrestVersion = STRDEF(PROJECT_VERSION);
    }
    OBJ_NEW_END();

    FUNCTION_LOG_RETURN(INFO, this);
}

/***********************************************************************************************************************************
Load and validate the info file (or copy)
***********************************************************************************************************************************/
#define INFO_SECTION_BACKREST                                       "backrest"
#define INFO_KEY_CHECKSUM                                           "backrest-checksum"
#define INFO_SECTION_CIPHER                                         "cipher"
#define INFO_KEY_CIPHER_PASS                                        "cipher-pass"

typedef struct InfoLoadData
{
    MemContext *memContext;                                         // Mem context to use for storing data in this structure
    InfoLoadNewCallback *callbackFunction;                          // Callback function for child object
    void *callbackData;                                             // Callback data for child object
    Info *info;                                                     // Info object
    String *sectionLast;                                            // The last section seen during load
    IoFilter *checksumActual;                                       // Checksum calculated from the file
    const String *checksumExpected;                                 // Checksum found in ini file
} InfoLoadData;

static void
infoLoadCallback(void *const data, const String *const section, const String *const key, const String *const value)
{
    FUNCTION_TEST_BEGIN();
        FUNCTION_TEST_PARAM_P(VOID, data);
        FUNCTION_TEST_PARAM(STRING, section);
        FUNCTION_TEST_PARAM(STRING, key);
        FUNCTION_TEST_PARAM(STRING, value);
    FUNCTION_TEST_END();

    ASSERT(data != NULL);
    ASSERT(section != NULL);
    ASSERT(key != NULL);
    ASSERT(value != NULL);

    InfoLoadData *const loadData = (InfoLoadData *)data;

    // Calculate checksum
    if (!(strEqZ(section, INFO_SECTION_BACKREST) && strEqZ(key, INFO_KEY_CHECKSUM)))
    {
        if (loadData->sectionLast == NULL || !strEq(section, loadData->sectionLast))
        {
            if (loadData->sectionLast != NULL)
                INFO_CHECKSUM_SECTION_NEXT(loadData->checksumActual);

            INFO_CHECKSUM_SECTION(loadData->checksumActual, section);

            MEM_CONTEXT_BEGIN(loadData->memContext)
            {
                loadData->sectionLast = strDup(section);
            }
            MEM_CONTEXT_END();
        }
        else
            INFO_CHECKSUM_KEY_VALUE_NEXT(loadData->checksumActual);

        INFO_CHECKSUM_KEY_VALUE(loadData->checksumActual, key, value);
    }

    // Process backrest section
    if (strEqZ(section, INFO_SECTION_BACKREST))
    {
        // Validate format
        if (strEqZ(key, INFO_KEY_FORMAT))
        {
            if (varUInt64(jsonToVar(value)) != REPOSITORY_FORMAT)
                THROW_FMT(FormatError, "expected format %d but found %" PRIu64, REPOSITORY_FORMAT, varUInt64(jsonToVar(value)));
        }
        // Store pgBackRest version
        else if (strEqZ(key, INFO_KEY_VERSION))
        {
            MEM_CONTEXT_BEGIN(loadData->info->memContext)
            {
                loadData->info->pub.backrestVersion = varStr(jsonToVar(value));
            }
            MEM_CONTEXT_END();
        }
        // Store checksum to be validated later
        else if (strEqZ(key, INFO_KEY_CHECKSUM))
        {
            MEM_CONTEXT_BEGIN(loadData->memContext)
            {
                loadData->checksumExpected = varStr(jsonToVar(value));
            }
            MEM_CONTEXT_END();
        }
    }
    // Process cipher section
    else if (strEqZ(section, INFO_SECTION_CIPHER))
    {
        // No validation needed for cipher-pass, just store it
        if (strEqZ(key, INFO_KEY_CIPHER_PASS))
        {
            MEM_CONTEXT_BEGIN(loadData->info->memContext)
            {
                loadData->info->pub.cipherPass = varStr(jsonToVar(value));
            }
            MEM_CONTEXT_END();
        }
    }
    // Else pass to callback for processing
    else
        loadData->callbackFunction(loadData->callbackData, section, key, value);

    FUNCTION_TEST_RETURN_VOID();
}

/**********************************************************************************************************************************/
Info *
infoNewLoad(IoRead *read, InfoLoadNewCallback *callbackFunction, void *callbackData)
{
    FUNCTION_LOG_BEGIN(logLevelDebug);
        FUNCTION_LOG_PARAM(IO_READ, read);
        FUNCTION_LOG_PARAM(FUNCTIONP, callbackFunction);
        FUNCTION_LOG_PARAM_P(VOID, callbackData);
    FUNCTION_LOG_END();

    ASSERT(read != NULL);
    ASSERT(callbackFunction != NULL);
    ASSERT(callbackData != NULL);

    Info *this = NULL;

    OBJ_NEW_BEGIN(Info, .childQty = MEM_CONTEXT_QTY_MAX)
    {
        this = infoNewInternal();

        MEM_CONTEXT_TEMP_BEGIN()
        {
            // Load and parse the info file
            InfoLoadData data =
            {
                .memContext = MEM_CONTEXT_TEMP(),
                .callbackFunction = callbackFunction,
                .callbackData = callbackData,
                .info = this,
                .checksumActual = cryptoHashNew(hashTypeSha1),
            };

            INFO_CHECKSUM_BEGIN(data.checksumActual);

            TRY_BEGIN()
            {
                iniLoad(read, infoLoadCallback, &data);
            }
            CATCH(CryptoError)
            {
                THROW_FMT(CryptoError, "%s\nHINT: is or was the repo encrypted?", errorMessage());
            }
            TRY_END();

            INFO_CHECKSUM_END(data.checksumActual);

            // Verify the checksum
<<<<<<< HEAD
            const String *checksumActual = bufHex(pckReadBinP(pckReadNew(ioFilterResult(data.checksumActual))));
=======
            const String *const checksumActual = bufHex(pckReadBinP(pckReadNew(ioFilterResult(data.checksumActual))));
>>>>>>> 46a0af35

            if (data.checksumExpected == NULL)
                THROW_FMT(ChecksumError, "invalid checksum, actual '%s' but no checksum found", strZ(checksumActual));
            else if (!strEq(data.checksumExpected, checksumActual))
            {
                THROW_FMT(
                    ChecksumError, "invalid checksum, actual '%s' but expected '%s'", strZ(checksumActual),
                    strZ(data.checksumExpected));
            }
        }
        MEM_CONTEXT_TEMP_END();
    }
    OBJ_NEW_END();

    FUNCTION_LOG_RETURN(INFO, this);
}

/**********************************************************************************************************************************/
bool
infoSaveSection(InfoSave *const infoSaveData, const char *const section, const String *const sectionNext)
{
    FUNCTION_TEST_BEGIN();
        FUNCTION_TEST_PARAM(INFO_SAVE, infoSaveData);
        FUNCTION_TEST_PARAM(STRINGZ, section);
        FUNCTION_TEST_PARAM(STRING, sectionNext);
    FUNCTION_TEST_END();

    ASSERT(infoSaveData != NULL);
    ASSERT(section != NULL);

    FUNCTION_TEST_RETURN(
        BOOL,
        (infoSaveData->sectionLast == NULL || strCmpZ(infoSaveData->sectionLast, section) < 0) &&
            (sectionNext == NULL || strCmpZ(sectionNext, section) > 0));
}

/**********************************************************************************************************************************/
void
infoSaveValue(InfoSave *const infoSaveData, const char *const section, const char *const key, const String *const jsonValue)
{
    FUNCTION_TEST_BEGIN();
        FUNCTION_TEST_PARAM(INFO_SAVE, infoSaveData);
        FUNCTION_TEST_PARAM(STRINGZ, section);
        FUNCTION_TEST_PARAM(STRINGZ, key);
        FUNCTION_TEST_PARAM(STRING, jsonValue);
    FUNCTION_TEST_END();

    ASSERT(infoSaveData != NULL);
    ASSERT(section != NULL);
    ASSERT(key != NULL);
    ASSERT(jsonValue != NULL);
    ASSERT(strSize(jsonValue) != 0);
    // The JSON value must not be an array because this may be confused with a section in the ini file
    ASSERT(strZ(jsonValue)[0] != '[');

    // Save section
    if (infoSaveData->sectionLast == NULL || !strEqZ(infoSaveData->sectionLast, section))
    {
        if (infoSaveData->sectionLast != NULL)
        {
            INFO_CHECKSUM_SECTION_NEXT(infoSaveData->checksum);
            ioWriteLine(infoSaveData->write, BUFSTRDEF(""));
        }

        INFO_CHECKSUM_SECTION(infoSaveData->checksum, STR(section));

        ioWrite(infoSaveData->write, BRACKETL_BUF);
        ioWrite(infoSaveData->write, BUFSTRZ(section));
        ioWriteLine(infoSaveData->write, BRACKETR_BUF);

        MEM_CONTEXT_BEGIN(infoSaveData->memContext)
        {
            infoSaveData->sectionLast = strNewZ(section);
        }
        MEM_CONTEXT_END();
    }
    else
        INFO_CHECKSUM_KEY_VALUE_NEXT(infoSaveData->checksum);

    // Save key/value
    INFO_CHECKSUM_KEY_VALUE(infoSaveData->checksum, STR(key), jsonValue);

    ioWrite(infoSaveData->write, BUFSTRZ(key));
    ioWrite(infoSaveData->write, EQ_BUF);
    ioWriteLine(infoSaveData->write, BUFSTR(jsonValue));

    FUNCTION_TEST_RETURN_VOID();
}

/**********************************************************************************************************************************/
void
infoSave(Info *this, IoWrite *write, InfoSaveCallback *callbackFunction, void *callbackData)
{
    FUNCTION_LOG_BEGIN(logLevelDebug);
        FUNCTION_LOG_PARAM(INFO, this);
        FUNCTION_LOG_PARAM(IO_WRITE, write);
        FUNCTION_LOG_PARAM(FUNCTIONP, callbackFunction);
        FUNCTION_LOG_PARAM_P(VOID, callbackData);
    FUNCTION_LOG_END();

    ASSERT(this != NULL);
    ASSERT(write != NULL);
    ASSERT(callbackFunction != NULL);
    ASSERT(callbackData != NULL);

    MEM_CONTEXT_TEMP_BEGIN()
    {
        InfoSave data =
        {
            .memContext = MEM_CONTEXT_TEMP(),
            .write = write,
        };

        ioWriteOpen(data.write);

        // Begin checksum calculation
        data.checksum = cryptoHashNew(hashTypeSha1);
        INFO_CHECKSUM_BEGIN(data.checksum);

        // Add version and format
        callbackFunction(callbackData, STRDEF(INFO_SECTION_BACKREST), &data);
        infoSaveValue(&data, INFO_SECTION_BACKREST, INFO_KEY_FORMAT, jsonFromVar(VARUINT(REPOSITORY_FORMAT)));
        infoSaveValue(&data, INFO_SECTION_BACKREST, INFO_KEY_VERSION, jsonFromVar(VARSTRDEF(PROJECT_VERSION)));

        // Add cipher passphrase if defined
        if (infoCipherPass(this) != NULL)
        {
            callbackFunction(callbackData, STRDEF(INFO_SECTION_CIPHER), &data);
            infoSaveValue(&data, INFO_SECTION_CIPHER, INFO_KEY_CIPHER_PASS, jsonFromVar(VARSTR(infoCipherPass(this))));
        }

        // Flush out any additional sections
        callbackFunction(callbackData, NULL, &data);

        // Add checksum (this must be set after all other values or it will not be valid)
        INFO_CHECKSUM_END(data.checksum);

        ioWrite(data.write, BUFSTRDEF("\n[" INFO_SECTION_BACKREST "]\n" INFO_KEY_CHECKSUM "="));
        ioWriteLine(data.write, BUFSTR(jsonFromVar(VARSTR(bufHex(pckReadBinP(pckReadNew(ioFilterResult(data.checksum))))))));

        // Close the file
        ioWriteClose(data.write);
    }
    MEM_CONTEXT_TEMP_END();

    FUNCTION_LOG_RETURN_VOID();
}

/***********************************************************************************************************************************
Getters/Setters
***********************************************************************************************************************************/
void
infoCipherPassSet(Info *this, const String *cipherPass)
{
    FUNCTION_TEST_BEGIN();
        FUNCTION_TEST_PARAM(INFO, this);
        FUNCTION_TEST_PARAM(STRING, cipherPass);
    FUNCTION_TEST_END();

    ASSERT(this != NULL);

    MEM_CONTEXT_BEGIN(this->memContext)
    {
        this->pub.cipherPass = strDup(cipherPass);
    }
    MEM_CONTEXT_END();

    FUNCTION_TEST_RETURN_VOID();
}

/**********************************************************************************************************************************/
void
infoLoad(const String *error, InfoLoadCallback *callbackFunction, void *callbackData)
{
    FUNCTION_LOG_BEGIN(logLevelTrace);
        FUNCTION_LOG_PARAM(STRING, error);
        FUNCTION_LOG_PARAM(FUNCTIONP, callbackFunction);
        FUNCTION_LOG_PARAM_P(VOID, callbackData);
    FUNCTION_LOG_END();

    ASSERT(error != NULL);
    ASSERT(callbackFunction != NULL);
    ASSERT(callbackData != NULL);

    MEM_CONTEXT_TEMP_BEGIN()
    {
        unsigned int try = 0;
        volatile bool done = false;                                 // Are all files tried? Must be preserved even on error.
        volatile bool loaded = false;                               // Was a file loaded? Must be preserved even on error.
        const ErrorType *loadErrorType = NULL;
        String *loadErrorMessage = NULL;

        do
        {
            // Attempt to load the file
            TRY_BEGIN()
            {
                loaded = callbackFunction(callbackData, try);
                done = true;

                CHECK(AssertError, loaded || try > 0, "file load must be attempted");
            }
            CATCH_ANY()
            {
                // Set error type if none has been set
                if (loadErrorType == NULL)
                {
                    loadErrorType = errorType();
                    loadErrorMessage = strCatFmt(strNew(), "%s:", strZ(error));
                }
                // Else if the error type is different
                else if (loadErrorType != errorType())
                {
                    // Set type that is not file missing (which is likely the most common error)
                    if (loadErrorType == &FileMissingError)
                    {
                        loadErrorType = errorType();
                    }
                    // Else set a generic error
                    else if (errorType() != &FileMissingError)
                        loadErrorType = &FileOpenError;
                }

                // Append new error
                strCatFmt(loadErrorMessage, "\n%s: %s", errorTypeName(errorType()), errorMessage());

                // Try again
                try++;
            }
            TRY_END();
        }
        while (!done);

        // Error when no file was loaded
        if (!loaded)
            THROWP(loadErrorType, strZ(loadErrorMessage));
    }
    MEM_CONTEXT_TEMP_END();

    FUNCTION_LOG_RETURN_VOID();
}<|MERGE_RESOLUTION|>--- conflicted
+++ resolved
@@ -287,11 +287,7 @@
             INFO_CHECKSUM_END(data.checksumActual);
 
             // Verify the checksum
-<<<<<<< HEAD
-            const String *checksumActual = bufHex(pckReadBinP(pckReadNew(ioFilterResult(data.checksumActual))));
-=======
             const String *const checksumActual = bufHex(pckReadBinP(pckReadNew(ioFilterResult(data.checksumActual))));
->>>>>>> 46a0af35
 
             if (data.checksumExpected == NULL)
                 THROW_FMT(ChecksumError, "invalid checksum, actual '%s' but no checksum found", strZ(checksumActual));
