--- conflicted
+++ resolved
@@ -25,11 +25,7 @@
 Internal constants
 ***********************************************************************************************************************************/
 #define INFO_SECTION_BACKREST                                       "backrest"
-<<<<<<< HEAD
-STRING_STATIC(INFO_SECTION_BACKREST_STR,                            INFO_SECTION_BACKREST);
-=======
     STRING_STATIC(INFO_SECTION_BACKREST_STR,                            INFO_SECTION_BACKREST);
->>>>>>> 0fd9e76b
 STRING_STATIC(INFO_SECTION_CIPHER_STR,                              "cipher");
 
 STRING_STATIC(INFO_KEY_CIPHER_PASS_STR,                             "cipher-pass");
@@ -267,10 +263,7 @@
 
         MEM_CONTEXT_TEMP_BEGIN()
         {
-<<<<<<< HEAD
-=======
             // Load and parse the info file
->>>>>>> 0fd9e76b
             InfoLoadData data =
             {
                 .memContext = MEM_CONTEXT_TEMP(),
@@ -280,10 +273,6 @@
                 .checksumActual = cryptoHashNew(HASH_TYPE_SHA1_STR),
             };
 
-<<<<<<< HEAD
-            // Load and parse the info file
-=======
->>>>>>> 0fd9e76b
             INFO_CHECKSUM_BEGIN(data.checksumActual);
 
             TRY_BEGIN()
@@ -505,13 +494,6 @@
                     loadErrorType = errorType();
                     loadErrorMessage = strNewFmt("%s:", strPtr(error));
                 }
-<<<<<<< HEAD
-                // Else if the error type is different then set a generic type
-                else if (loadErrorType != errorType())
-                {
-                    if (loadErrorType == &FileMissingError)
-                        loadErrorType = errorType();
-=======
                 // Else if the error type is different
                 else if (loadErrorType != errorType())
                 {
@@ -521,16 +503,11 @@
                         loadErrorType = errorType();
                     }
                     // Else set a generic error
->>>>>>> 0fd9e76b
                     else if (errorType() != &FileMissingError)
                         loadErrorType = &FileOpenError;
                 }
 
-<<<<<<< HEAD
-                // Append error
-=======
                 // Append new error
->>>>>>> 0fd9e76b
                 strCatFmt(loadErrorMessage, "\n%s: %s", errorTypeName(errorType()), errorMessage());
 
                 // Try again
