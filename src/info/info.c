--- conflicted
+++ resolved
@@ -143,10 +143,7 @@
 
         // Load and parse the info file
         Buffer *buffer = NULL;
-<<<<<<< HEAD
-=======
-
->>>>>>> b4e339b7
+
         TRY_BEGIN()
         {
             buffer = storageGetNP(infoRead);
