--- conflicted
+++ resolved
@@ -25,18 +25,10 @@
 ***********************************************************************************************************************************/
 #define INFO_SECTION_DB                                             "db"
 #define INFO_SECTION_DB_HISTORY                                     INFO_SECTION_DB ":history"
-<<<<<<< HEAD
-    STRING_STATIC(INFO_SECTION_DB_HISTORY_STR,                      INFO_SECTION_DB_HISTORY)
+    STRING_STATIC(INFO_SECTION_DB_HISTORY_STR,                      INFO_SECTION_DB_HISTORY);
 
 #define INFO_KEY_DB_ID                                              "db-id"
-    STRING_EXTERN(INFO_KEY_DB_ID_STR,                               INFO_KEY_DB_ID)
-=======
-    STRING_STATIC(INFO_SECTION_DB_HISTORY_STR,                      INFO_SECTION_DB_HISTORY);
-#define INFO_SECTION_DB_MANIFEST                                    "backup:" INFO_SECTION_DB
-
-#define INFO_KEY_DB_ID                                              "db-id"
-    STRING_STATIC(INFO_KEY_DB_ID_STR,                               INFO_KEY_DB_ID);
->>>>>>> 74b72df9
+    STRING_EXTERN(INFO_KEY_DB_ID_STR,                               INFO_KEY_DB_ID);
 #define INFO_KEY_DB_CATALOG_VERSION                                 "db-catalog-version"
     STRING_STATIC(INFO_KEY_DB_CATALOG_VERSION_STR,                  INFO_KEY_DB_CATALOG_VERSION);
 #define INFO_KEY_DB_CONTROL_VERSION                                 "db-control-version"
