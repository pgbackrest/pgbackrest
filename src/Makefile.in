####################################################################################################################################
# pgBackRest Makefile
####################################################################################################################################

####################################################################################################################################
# List of required source files.  main.c should always be listed last and the rest in alpha order.
####################################################################################################################################
SRCS_BUILD = \
	common/debug.c \
	common/encode.c \
	common/error.c \
	common/io/filter/buffer.c \
	common/io/filter/filter.c \
	common/io/filter/group.c \
	common/io/filter/sink.c \
	common/io/io.c \
	common/io/read.c \
	common/io/write.c \
	common/log.c \
	common/memContext.c \
	common/regExp.c \
	common/stackTrace.c \
	common/time.c \
	common/type/buffer.c \
	common/type/convert.c \
	common/type/keyValue.c \
	common/type/list.c \
	common/type/object.c \
	common/type/pack.c \
	common/type/string.c \
	common/type/stringId.c \
	common/type/stringList.c \
	common/type/variant.c \
	common/type/variantList.c \
	common/user.c \
	common/wait.c \
	storage/posix/read.c \
	storage/posix/storage.c \
	storage/posix/write.c \
	storage/read.c \
	storage/storage.c \
	storage/write.c

SRCS = \
	command/archive/common.c \
	command/archive/get/file.c \
	command/archive/get/get.c \
	command/archive/get/protocol.c \
	command/archive/push/file.c \
	command/archive/push/protocol.c \
	command/archive/push/push.c \
	command/backup/backup.c \
	command/backup/common.c \
	command/backup/pageChecksum.c \
	command/backup/protocol.c \
	command/backup/file.c \
	command/check/check.c \
	command/check/common.c \
	command/expire/expire.c \
	command/help/help.c \
	command/info/info.c \
	command/command.c \
	command/control/common.c \
	command/control/start.c \
	command/control/stop.c \
	command/local/local.c \
	command/repo/create.c \
	command/repo/get.c \
	command/repo/ls.c \
	command/repo/put.c \
	command/repo/rm.c \
	command/restore/file.c \
	command/restore/protocol.c \
	command/restore/restore.c \
	command/remote/remote.c \
	command/server/server.c \
	command/stanza/common.c \
	command/stanza/create.c \
	command/stanza/delete.c \
	command/stanza/upgrade.c \
	command/verify/file.c \
	command/verify/protocol.c \
	command/verify/verify.c \
	common/compress/helper.c \
	common/compress/bz2/common.c \
	common/compress/bz2/compress.c \
	common/compress/bz2/decompress.c \
	common/compress/gz/common.c \
	common/compress/gz/compress.c \
	common/compress/gz/decompress.c \
	common/compress/lz4/common.c \
	common/compress/lz4/compress.c \
	common/compress/lz4/decompress.c \
	common/compress/zst/common.c \
	common/compress/zst/compress.c \
	common/compress/zst/decompress.c \
	common/crypto/cipherBlock.c \
	common/crypto/common.c \
	common/crypto/hash.c \
	common/exec.c \
	common/exit.c \
	common/fork.c \
	common/ini.c \
	common/io/bufferRead.c \
	common/io/bufferWrite.c \
	common/io/client.c \
	common/io/fd.c \
	common/io/fdRead.c \
	common/io/fdWrite.c \
	common/io/filter/size.c \
	common/io/http/client.c \
	common/io/http/common.c \
	common/io/http/header.c \
	common/io/http/query.c \
	common/io/http/request.c \
	common/io/http/response.c \
	common/io/http/session.c \
	common/io/http/url.c \
<<<<<<< HEAD
	common/io/io.c \
	common/io/read.c \
	common/io/server.c \
=======
>>>>>>> c5ae047e
	common/io/session.c \
	common/io/socket/client.c \
	common/io/socket/common.c \
	common/io/socket/server.c \
	common/io/socket/session.c \
	common/io/tls/client.c \
	common/io/tls/server.c \
	common/io/tls/session.c \
	common/lock.c \
	common/stat.c \
	common/type/json.c \
	common/type/mcv.c \
	common/type/xml.c \
	config/config.c \
	config/exec.c \
	config/load.c \
	config/parse.c \
	config/protocol.c \
	db/db.c \
	db/helper.c \
	db/protocol.c \
	info/info.c \
	info/infoArchive.c \
	info/infoBackup.c \
	info/manifest.c \
	info/infoPg.c \
	postgres/client.c \
	postgres/interface.c \
	postgres/interface/page.c \
	postgres/interface/v083.c \
	postgres/interface/v084.c \
	postgres/interface/v090.c \
	postgres/interface/v091.c \
	postgres/interface/v092.c \
	postgres/interface/v093.c \
	postgres/interface/v094.c \
	postgres/interface/v095.c \
	postgres/interface/v096.c \
	postgres/interface/v100.c \
	postgres/interface/v110.c \
	postgres/interface/v120.c \
	postgres/interface/v130.c \
	postgres/interface/v140.c \
	protocol/client.c \
	protocol/command.c \
	protocol/helper.c \
	protocol/parallel.c \
	protocol/parallelJob.c \
	protocol/server.c \
	storage/azure/read.c \
	storage/azure/storage.c \
	storage/azure/write.c \
	storage/cifs/storage.c \
	storage/gcs/read.c \
	storage/gcs/storage.c \
	storage/gcs/write.c \
	storage/helper.c \
	storage/remote/read.c \
	storage/remote/protocol.c \
	storage/remote/storage.c \
	storage/remote/write.c \
	storage/s3/read.c \
	storage/s3/storage.c \
	storage/s3/write.c

####################################################################################################################################
# Compiler options
####################################################################################################################################
CC = @CC@
CFLAGS = $(CFLAGS_EXTRA) @CFLAGS@
CPPFLAGS = @CPPFLAGS@ -I@srcdir@
LDFLAGS = $(LDFLAGS_EXTRA) @LDFLAGS@
LIBS = @LIBS@
LIBS_BUILD = @LIBS_BUILD@

####################################################################################################################################
# Directory options
####################################################################################################################################
VPATH = @srcdir@
prefix = @prefix@
exec_prefix = @exec_prefix@
bindir = @bindir@
BUILDDIR=.build

####################################################################################################################################
# Compile and link pgbackrest
####################################################################################################################################
OBJS_PGBACKREST = $(patsubst %.c,$(BUILDDIR)/%.o,$(SRCS_BUILD) $(SRCS) main.c)

pgbackrest: $(OBJS_PGBACKREST)
	$(CC) -o pgbackrest $(OBJS_PGBACKREST) $(LDFLAGS) $(LIBS)

####################################################################################################################################
# Compile and link config generator
####################################################################################################################################
SRCS_BUILD_CONFIG = \
	build/common/yaml.c \
	build/config/main.c \
	build/config/parse.c \
	build/config/render.c

OBJS_BUILD_CONFIG = $(patsubst %.c,$(BUILDDIR)/%.o,$(SRCS_BUILD) $(SRCS_BUILD_CONFIG))

build-config: $(OBJS_BUILD_CONFIG) build/config/config.yaml config/config.auto.h
	$(CC) -o build-config $(OBJS_BUILD_CONFIG) $(LDFLAGS) $(LIBS) $(LIBS_BUILD)
	./build-config $(VPATH)

####################################################################################################################################
# Installation.  DESTDIR can be used to modify the install location.
####################################################################################################################################
install: pgbackrest
	install -d $(DESTDIR)$(bindir)
	install -m 755 pgbackrest $(DESTDIR)$(bindir)

####################################################################################################################################
# Uninstallation.  DESTDIR should be set to the same value as when installed.
####################################################################################################################################
uninstall:
	rm -f $(DESTDIR)$(bindir)/pgbackrest

####################################################################################################################################
# Clean
####################################################################################################################################
.PHONY = clean

# Clean build files and executable created by make
clean:
	rm -rf $(BUILDDIR)
	rm -f pgbackrest build-config

.PHONY = clean-all

# Do clean and also remove all output from configure
clean-all: clean
	rm -f build.auto.h config.log config.status Makefile

####################################################################################################################################
# Special per-object flags
####################################################################################################################################
$(BUILDDIR)/postgres/interface/page.o: CFLAGS += @CFLAGS_PAGE_CHECKSUM@

####################################################################################################################################
# Compile and generate dependencies
####################################################################################################################################
$(BUILDDIR)/%.o : %.c
	@if test ! -d $(@D); then mkdir -p $(@D); fi
	$(CC) $(CFLAGS) $(CPPFLAGS) -c -o $@ $< -MMD -MP -MF $(BUILDDIR)/$*.dep

# Recursive wildcard function
rwildcard = $(wildcard $1$2) $(foreach d,$(wildcard $1*),$(call rwildcard,$d/,$2))

# Include depedency files
DEP_FILES = $(call rwildcard,$(BUILDDIR),*.dep)
include $(DEP_FILES)<|MERGE_RESOLUTION|>--- conflicted
+++ resolved
@@ -116,12 +116,7 @@
 	common/io/http/response.c \
 	common/io/http/session.c \
 	common/io/http/url.c \
-<<<<<<< HEAD
-	common/io/io.c \
-	common/io/read.c \
 	common/io/server.c \
-=======
->>>>>>> c5ae047e
 	common/io/session.c \
 	common/io/socket/client.c \
 	common/io/socket/common.c \
