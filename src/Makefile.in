####################################################################################################################################
# pgBackRest Makefile
####################################################################################################################################

####################################################################################################################################
# List of required source files.  main.c should always be listed last and the rest in alpha order.
####################################################################################################################################
SRCS_COMMON = \
	common/compress/bz2/common.c \
	common/compress/bz2/compress.c \
	common/debug.c \
	common/encode.c \
	common/error.c \
	common/io/filter/buffer.c \
	common/io/filter/filter.c \
	common/io/filter/group.c \
	common/io/filter/sink.c \
	common/io/bufferRead.c \
	common/io/bufferWrite.c \
	common/io/io.c \
	common/io/read.c \
	common/io/write.c \
	common/log.c \
	common/memContext.c \
	common/stackTrace.c \
	common/time.c \
	common/type/blob.c \
	common/type/buffer.c \
	common/type/convert.c \
	common/type/keyValue.c \
	common/type/list.c \
	common/type/object.c \
	common/type/pack.c \
	common/type/stringId.c \
	common/type/stringList.c \
	common/type/stringStatic.c \
	common/type/stringZ.c \
	common/type/variant.c \
	common/type/variantList.c \
	common/user.c \
	common/wait.c \
	config/common.c \
	storage/posix/read.c \
	storage/posix/storage.c \
	storage/posix/write.c \
	storage/iterator.c \
	storage/list.c \
	storage/read.c \
	storage/storage.c \
	storage/write.c

SRCS = \
	command/annotate/annotate.c \
	command/archive/common.c \
	command/archive/get/file.c \
	command/archive/get/get.c \
	command/archive/get/protocol.c \
	command/archive/push/file.c \
	command/archive/push/protocol.c \
	command/archive/push/push.c \
	command/backup/backup.c \
	command/backup/blockIncr.c \
	command/backup/blockMap.c \
	command/backup/common.c \
	command/backup/pageChecksum.c \
	command/backup/protocol.c \
	command/backup/file.c \
	command/check/check.c \
	command/check/common.c \
	command/expire/expire.c \
	command/exit.c \
	command/help/help.c \
	command/info/info.c \
	command/command.c \
	command/control/common.c \
	command/control/start.c \
	command/control/stop.c \
	command/local/local.c \
	command/repo/common.c \
	command/repo/create.c \
	command/repo/get.c \
	command/repo/ls.c \
	command/repo/put.c \
	command/repo/rm.c \
<<<<<<< HEAD
	command/restore/blockRestore.c \
	command/restore/deltaMap.c \
=======
	command/restore/blockHash.c \
>>>>>>> 5efca961
	command/restore/file.c \
	command/restore/protocol.c \
	command/restore/restore.c \
	command/remote/remote.c \
	command/server/ping.c \
	command/server/server.c \
	command/stanza/common.c \
	command/stanza/create.c \
	command/stanza/delete.c \
	command/stanza/upgrade.c \
	command/verify/file.c \
	command/verify/protocol.c \
	command/verify/verify.c \
	common/compress/helper.c \
	common/compress/bz2/decompress.c \
	common/compress/gz/common.c \
	common/compress/gz/compress.c \
	common/compress/gz/decompress.c \
	common/compress/lz4/common.c \
	common/compress/lz4/compress.c \
	common/compress/lz4/decompress.c \
	common/compress/zst/common.c \
	common/compress/zst/compress.c \
	common/compress/zst/decompress.c \
	common/crypto/cipherBlock.c \
	common/crypto/common.c \
	common/crypto/hash.c \
	common/exec.c \
	common/fork.c \
	common/ini.c \
	common/io/chunkedRead.c \
	common/io/client.c \
	common/io/fd.c \
	common/io/fdRead.c \
	common/io/fdWrite.c \
	common/io/filter/chunk.c \
	common/io/filter/size.c \
	common/io/http/client.c \
	common/io/http/common.c \
	common/io/http/header.c \
	common/io/http/query.c \
	common/io/http/request.c \
	common/io/http/response.c \
	common/io/http/session.c \
	common/io/http/url.c \
	common/io/server.c \
	common/io/session.c \
	common/io/socket/client.c \
	common/io/socket/common.c \
	common/io/socket/server.c \
	common/io/socket/session.c \
	common/io/tls/client.c \
	common/io/tls/common.c \
	common/io/tls/server.c \
	common/io/tls/session.c \
	common/lock.c \
	common/regExp.c \
	common/stat.c \
	common/type/json.c \
	common/type/string.c \
	common/type/xml.c \
	config/config.c \
	config/exec.c \
	config/load.c \
	config/parse.c \
	config/protocol.c \
	db/db.c \
	db/helper.c \
	db/protocol.c \
	info/info.c \
	info/infoArchive.c \
	info/infoBackup.c \
	info/manifest.c \
	info/infoPg.c \
	postgres/client.c \
	postgres/interface.c \
	postgres/interface/page.c \
	protocol/client.c \
	protocol/command.c \
	protocol/helper.c \
	protocol/parallel.c \
	protocol/parallelJob.c \
	protocol/server.c \
	storage/azure/helper.c \
	storage/azure/read.c \
	storage/azure/storage.c \
	storage/azure/write.c \
	storage/cifs/helper.c \
	storage/cifs/storage.c \
	storage/gcs/helper.c \
	storage/gcs/read.c \
	storage/gcs/storage.c \
	storage/gcs/write.c \
	storage/helper.c \
	storage/remote/read.c \
	storage/remote/protocol.c \
	storage/remote/storage.c \
	storage/remote/write.c \
	storage/s3/helper.c \
	storage/s3/read.c \
	storage/s3/storage.c \
	storage/s3/write.c

####################################################################################################################################
# Compiler options
####################################################################################################################################
CC = @CC@
CFLAGS = $(CFLAGS_EXTRA) @CFLAGS@
CPPFLAGS = @CPPFLAGS@ -I. -I@srcdir@
LDFLAGS = $(LDFLAGS_EXTRA) @LDFLAGS@
LIBS = @LIBS@
LIBS_BUILD = @LIBS_BUILD@

####################################################################################################################################
# Directory options
####################################################################################################################################
VPATH = @srcdir@
prefix = @prefix@
exec_prefix = @exec_prefix@
bindir = @bindir@
BUILDDIR=.build

####################################################################################################################################
# Compile and link pgbackrest
####################################################################################################################################
OBJS_PGBACKREST = $(patsubst %.c,$(BUILDDIR)/%.o,$(SRCS_COMMON) $(SRCS) main.c)

pgbackrest: $(OBJS_PGBACKREST)
	$(CC) -o pgbackrest $(OBJS_PGBACKREST) $(LDFLAGS) $(LIBS)

####################################################################################################################################
# Compile and link code builder
####################################################################################################################################
SRCS_BUILD_CODE = \
	build/common/regExp.c \
	build/common/render.c \
	build/common/string.c \
	build/common/xml.c \
	build/common/yaml.c \
	build/config/parse.c \
	build/config/render.c \
	build/error/parse.c \
	build/error/render.c \
	build/help/parse.c \
	build/help/render.c \
	build/postgres/parse.c \
	build/postgres/render.c \
	build/main.c

OBJS_BUILD_CODE = $(patsubst %.c,$(BUILDDIR)/%.o,$(SRCS_COMMON) $(SRCS_BUILD_CODE))

build-code: $(OBJS_BUILD_CODE) build/postgres/postgres.yaml build/config/config.yaml build/help/help.xml
	$(CC) -o build-code $(OBJS_BUILD_CODE) $(LDFLAGS) $(LIBS) $(LIBS_BUILD)

# Build help.auto.c.inc
command/help/help.auto.c.inc: build-code
	./build-code help $(VPATH)

# Build interface.auto.c.inc
postgres/interface.auto.c.inc: build-code
	./build-code postgres $(VPATH)

####################################################################################################################################
# Installation.  DESTDIR can be used to modify the install location.
####################################################################################################################################
install: pgbackrest
	install -d $(DESTDIR)$(bindir)
	install -m 755 pgbackrest $(DESTDIR)$(bindir)

####################################################################################################################################
# Uninstallation.  DESTDIR should be set to the same value as when installed.
####################################################################################################################################
uninstall:
	rm -f $(DESTDIR)$(bindir)/pgbackrest

####################################################################################################################################
# Clean
####################################################################################################################################
.PHONY = clean

# Clean build files and executable created by make
clean:
	rm -rf $(BUILDDIR)
	rm -f pgbackrest build-code command/help/help.auto.c.inc postgres/interface.auto.c.inc

.PHONY = clean-all

# Do clean and also remove all output from configure
clean-all: clean
	rm -f build.auto.h config.log config.status Makefile

####################################################################################################################################
# Special per-object flags
####################################################################################################################################
$(BUILDDIR)/postgres/interface/page.o: CFLAGS += @CFLAGS_PAGE_CHECKSUM@
$(BUILDDIR)/postgres/interface.o: postgres/interface.auto.c.inc
$(BUILDDIR)/main.o: command/help/help.auto.c.inc

####################################################################################################################################
# Compile and generate dependencies
####################################################################################################################################
$(BUILDDIR)/%.o : %.c
	@if test ! -d $(@D); then mkdir -p $(@D); fi
	$(CC) $(CFLAGS) $(CPPFLAGS) -c -o $@ $< -MMD -MP -MF $(BUILDDIR)/$*.dep

# Recursive wildcard function
rwildcard = $(wildcard $1$2) $(foreach d,$(wildcard $1*),$(call rwildcard,$d/,$2))

# Include dependency files
DEP_FILES = $(call rwildcard,$(BUILDDIR),*.dep)
-include $(DEP_FILES)<|MERGE_RESOLUTION|>--- conflicted
+++ resolved
@@ -82,12 +82,8 @@
 	command/repo/ls.c \
 	command/repo/put.c \
 	command/repo/rm.c \
-<<<<<<< HEAD
+	command/restore/blockHash.c \
 	command/restore/blockRestore.c \
-	command/restore/deltaMap.c \
-=======
-	command/restore/blockHash.c \
->>>>>>> 5efca961
 	command/restore/file.c \
 	command/restore/protocol.c \
 	command/restore/restore.c \
