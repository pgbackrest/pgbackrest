/***********************************************************************************************************************************
Stanza Create Command
***********************************************************************************************************************************/
#include "build.auto.h"

#include <stdlib.h>
#include <string.h>
#include <inttypes.h>

#include "command/check/common.h"
#include "command/control/common.h"
#include "command/stanza/common.h"
#include "command/stanza/create.h"
#include "common/debug.h"
#include "common/log.h"
#include "common/memContext.h"
#include "config/config.h"
#include "info/infoArchive.h"
#include "info/infoBackup.h"
#include "info/infoPg.h"
#include "postgres/interface.h"
#include "postgres/version.h"
#include "protocol/helper.h"
#include "storage/helper.h"

/***********************************************************************************************************************************
Process stanza-create
***********************************************************************************************************************************/
void
cmdStanzaCreate(void)
{
    FUNCTION_LOG_VOID(logLevelDebug);

    // Verify the repo is local and that a stop was not issued before proceeding
    repoIsLocalVerify();
    lockStopTest();

    MEM_CONTEXT_TEMP_BEGIN()
    {
        if (cfgOptionBool(cfgOptForce))
            LOG_WARN("option --force is no longer supported");

        const Storage *storageRepoReadStanza = storageRepo();
        const Storage *storageRepoWriteStanza = storageRepoWrite();
        InfoArchive *infoArchive = NULL;
        InfoBackup *infoBackup = NULL;

        // Get the version and system information - validating it if the database is online
        PgControl pgControl = pgValidate();

        bool archiveInfoFileExists = storageExistsNP(storageRepoReadStanza, INFO_ARCHIVE_PATH_FILE_STR);
        bool archiveInfoFileCopyExists = storageExistsNP(storageRepoReadStanza, INFO_ARCHIVE_PATH_FILE_COPY_STR);
        bool backupInfoFileExists = storageExistsNP(storageRepoReadStanza, INFO_BACKUP_PATH_FILE_STR);
        bool backupInfoFileCopyExists = storageExistsNP(storageRepoReadStanza, INFO_BACKUP_PATH_FILE_COPY_STR);

        // If neither archive info nor backup info files exist and nothing else exists in the stanza directory
        // then create the stanza
        if (!archiveInfoFileExists && !archiveInfoFileCopyExists && !backupInfoFileExists && !backupInfoFileCopyExists)
        {
            bool archiveNotEmpty = strLstSize(
                storageListNP(storageRepoReadStanza, STRDEF(STORAGE_REPO_ARCHIVE))) > 0 ? true : false;
            bool backupNotEmpty = strLstSize(
                storageListNP(storageRepoReadStanza, STRDEF(STORAGE_REPO_BACKUP))) > 0 ? true : false;

            // If something else exists in the backup or archive directories for this stanza, then error
            if (archiveNotEmpty || backupNotEmpty)
            {
                THROW_FMT(
                    PathNotEmptyError, "%s%s%snot empty", (backupNotEmpty ? "backup directory " : ""),
                    (backupNotEmpty && archiveNotEmpty ? "and/or " : ""), (archiveNotEmpty ? "archive directory " : ""));
            }

            // If the repo is encrypted, generate a cipher passphrase for encrypting subsequent archive files
            String *cipherPassSub = cipherPassGen(cipherType(cfgOptionStr(cfgOptRepoCipherType)));

            // Create and save archive info
            infoArchive = infoArchiveNew(pgControl.version, pgControl.systemId, cipherPassSub);
            infoArchiveSaveFile(
                infoArchive, storageRepoWriteStanza, INFO_ARCHIVE_PATH_FILE_STR, cipherType(cfgOptionStr(cfgOptRepoCipherType)),
                cfgOptionStr(cfgOptRepoCipherPass));

            // If the repo is encrypted, generate a cipher passphrase for encrypting subsequent backup files
            cipherPassSub = cipherPassGen(cipherType(cfgOptionStr(cfgOptRepoCipherType)));

            // Create and save backup info
            infoBackup = infoBackupNew(pgControl.version, pgControl.systemId, cipherPassSub);
            infoBackupSaveFile(
                infoBackup, storageRepoWriteStanza, INFO_BACKUP_PATH_FILE_STR, cipherType(cfgOptionStr(cfgOptRepoCipherType)),
                cfgOptionStr(cfgOptRepoCipherPass));
        }
        // Else if at least one archive and one backup info file exists, then ensure both are valid
        else if ((archiveInfoFileExists || archiveInfoFileCopyExists) && (backupInfoFileExists || backupInfoFileCopyExists))
        {
<<<<<<< HEAD
            // Error if there is a mismatch between the archive and backup info files or the database version/system Id matches
            // current database
            checkStanzaInfoPg(
                storageRepoReadStanza, pgControl.version, pgControl.systemId, cipherType(cfgOptionStr(cfgOptRepoCipherType)),
=======
            infoArchive = infoArchiveLoadFile(
                storageRepoReadStanza, INFO_ARCHIVE_PATH_FILE_STR, cipherType(cfgOptionStr(cfgOptRepoCipherType)),
>>>>>>> c41fb575
                cfgOptionStr(cfgOptRepoCipherPass));

<<<<<<< HEAD
            // The files are valid - upgrade
            const String *sourceFile = NULL;
            const String *destinationFile = NULL;
=======
            infoBackup = infoBackupLoadFile(
                storageRepoReadStanza, INFO_BACKUP_PATH_FILE_STR, cipherType(cfgOptionStr(cfgOptRepoCipherType)),
                cfgOptionStr(cfgOptRepoCipherPass));
            InfoPgData backupInfo = infoPgData(infoBackupPg(infoBackup), infoPgDataCurrentId(infoBackupPg(infoBackup)));

            // Error if there is a mismatch between the archive and backup info files
            infoValidate(&archiveInfo, &backupInfo);
>>>>>>> c41fb575

            // If the existing files are valid, then, if a file is missing, copy the existing one to the missing one to ensure
            // there is both a .info and .info.copy
            if (!archiveInfoFileExists || !archiveInfoFileCopyExists)
            {
                sourceFile = archiveInfoFileExists ? INFO_ARCHIVE_PATH_FILE_STR : INFO_ARCHIVE_PATH_FILE_COPY_STR;
                destinationFile = !archiveInfoFileExists ? INFO_ARCHIVE_PATH_FILE_STR : INFO_ARCHIVE_PATH_FILE_COPY_STR;

                storageCopyNP(
                    storageNewReadNP(storageRepoReadStanza, sourceFile),
                    storageNewWriteNP(storageRepoWriteStanza, destinationFile));
            }

            if (!backupInfoFileExists || !backupInfoFileCopyExists)
            {
                sourceFile = backupInfoFileExists ? INFO_BACKUP_PATH_FILE_STR : INFO_BACKUP_PATH_FILE_COPY_STR;
                destinationFile = !backupInfoFileExists ? INFO_BACKUP_PATH_FILE_STR : INFO_BACKUP_PATH_FILE_COPY_STR;

                storageCopyNP(
                    storageNewReadNP(storageRepoReadStanza, sourceFile),
                    storageNewWriteNP(storageRepoWriteStanza, destinationFile));
            }

            // If no files copied, then the stanza was already valid
            if (sourceFile == NULL)
                LOG_INFO("stanza '%s' already exists and is valid", strPtr(cfgOptionStr(cfgOptStanza)));
        }
        // Else if both .info and corresponding .copy file are missing for one but not the other, then error
        else
        {
            THROW_FMT(
                FileMissingError,
                "%s\n"
                    "HINT: this may be a symptom of repository corruption!",
                ((archiveInfoFileExists || archiveInfoFileCopyExists) ?
                    "archive.info exists but backup.info is missing" : "backup.info exists but archive.info is missing"));
        }
    }
    MEM_CONTEXT_TEMP_END();

    FUNCTION_LOG_RETURN_VOID();
}<|MERGE_RESOLUTION|>--- conflicted
+++ resolved
@@ -91,30 +91,15 @@
         // Else if at least one archive and one backup info file exists, then ensure both are valid
         else if ((archiveInfoFileExists || archiveInfoFileCopyExists) && (backupInfoFileExists || backupInfoFileCopyExists))
         {
-<<<<<<< HEAD
             // Error if there is a mismatch between the archive and backup info files or the database version/system Id matches
             // current database
             checkStanzaInfoPg(
                 storageRepoReadStanza, pgControl.version, pgControl.systemId, cipherType(cfgOptionStr(cfgOptRepoCipherType)),
-=======
-            infoArchive = infoArchiveLoadFile(
-                storageRepoReadStanza, INFO_ARCHIVE_PATH_FILE_STR, cipherType(cfgOptionStr(cfgOptRepoCipherType)),
->>>>>>> c41fb575
                 cfgOptionStr(cfgOptRepoCipherPass));
 
-<<<<<<< HEAD
             // The files are valid - upgrade
             const String *sourceFile = NULL;
             const String *destinationFile = NULL;
-=======
-            infoBackup = infoBackupLoadFile(
-                storageRepoReadStanza, INFO_BACKUP_PATH_FILE_STR, cipherType(cfgOptionStr(cfgOptRepoCipherType)),
-                cfgOptionStr(cfgOptRepoCipherPass));
-            InfoPgData backupInfo = infoPgData(infoBackupPg(infoBackup), infoPgDataCurrentId(infoBackupPg(infoBackup)));
-
-            // Error if there is a mismatch between the archive and backup info files
-            infoValidate(&archiveInfo, &backupInfo);
->>>>>>> c41fb575
 
             // If the existing files are valid, then, if a file is missing, copy the existing one to the missing one to ensure
             // there is both a .info and .info.copy
