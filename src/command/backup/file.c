--- conflicted
+++ resolved
@@ -39,14 +39,9 @@
 /**********************************************************************************************************************************/
 List *
 backupFile(
-<<<<<<< HEAD
     const String *const repoFile, const uint64_t bundleId, const bool blockIncr, const size_t blockIncrSize,
     const unsigned int blockIncrReference, const CompressType repoFileCompressType, const int repoFileCompressLevel,
-    const bool delta, const CipherType cipherType, const String *const cipherPass, const List *const fileList)
-=======
-    const String *const repoFile, const CompressType repoFileCompressType, const int repoFileCompressLevel,
     const CipherType cipherType, const String *const cipherPass, const List *const fileList)
->>>>>>> 2747e5a2
 {
     FUNCTION_LOG_BEGIN(logLevelDebug);
         FUNCTION_LOG_PARAM(STRING, repoFile);                       // Repo file
