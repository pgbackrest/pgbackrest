--- conflicted
+++ resolved
@@ -150,9 +150,10 @@
 
                             if (cipherType != cipherTypeNone)
                             {
+                                // !!! Can this ever be raw?
+
                                 ioFilterGroupAdd(
-                                    ioReadFilterGroup(read),
-                                    cipherBlockNewP(cipherModeDecrypt, cipherType, BUFSTR(cipherPass)));
+                                    ioReadFilterGroup(read), cipherBlockNewP(cipherModeDecrypt, cipherType, BUFSTR(cipherPass)));
                             }
 
                             // Decompress the file if compressed
@@ -237,7 +238,7 @@
 
                     // Encrypt filter
                     IoFilter *const encrypt = cipherType != cipherTypeNone ?
-                        cipherBlockNew(cipherModeEncrypt, cipherType, BUFSTR(cipherPass), NULL) : NULL;
+                        cipherBlockNewP(cipherModeEncrypt, cipherType, BUFSTR(cipherPass), .raw = file->blockIncr) : NULL;
 
                     // If block incremental then add the filter and pass compress/encrypt filters to it since each block is
                     // compressed/encrypted separately
@@ -255,7 +256,7 @@
                             {
                                 ioFilterGroupAdd( // {uncovered - !!!}
                                     ioReadFilterGroup(storageReadIo(blockMapRead)),
-                                    cipherBlockNew(cipherModeDecrypt, cipherType, BUFSTR(cipherPass), NULL)); // {uncovered - !!!}
+                                    cipherBlockNewP(cipherModeDecrypt, cipherType, BUFSTR(cipherPass), .raw = true)); // {uncovered - !!!}
                             }
 
                             blockMap = storageGetP(blockMapRead);
@@ -270,7 +271,6 @@
                     // Else apply compress/encrypt filters to the entire file
                     else
                     {
-<<<<<<< HEAD
                         // Add compress filter
                         if (compress != NULL)
                             ioFilterGroupAdd(ioReadFilterGroup(storageReadIo(read)), compress);
@@ -278,11 +278,6 @@
                         // Add encrypt filter
                         if (encrypt != NULL)
                             ioFilterGroupAdd(ioReadFilterGroup(storageReadIo(read)), encrypt);
-=======
-                        ioFilterGroupAdd(
-                            ioReadFilterGroup(storageReadIo(read)),
-                            cipherBlockNewP(cipherModeEncrypt, cipherType, BUFSTR(cipherPass)));
->>>>>>> c5ed2e7f
                     }
 
                     // Add size filter last to calculate repo size
