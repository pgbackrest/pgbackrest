--- conflicted
+++ resolved
@@ -158,15 +158,9 @@
                         {
                             MEM_CONTEXT_BEGIN(lstMemContext(result))
                             {
-<<<<<<< HEAD
-                                // !!! Can this ever be raw?
-                                ioFilterGroupAdd(
-                                    ioReadFilterGroup(read), cipherBlockNewP(cipherModeDecrypt, cipherType, BUFSTR(cipherPass)));
-=======
                                 fileResult->backupCopyResult = backupCopyResultChecksum;
                                 fileResult->copySize = file->pgFileSize;
                                 fileResult->copyChecksum = bufDup(file->pgFileChecksum);
->>>>>>> 5e640e3c
                             }
                             MEM_CONTEXT_END();
                         }
@@ -247,36 +241,30 @@
                         }
 
                         ioFilterGroupAdd(
-<<<<<<< HEAD
                             ioReadFilterGroup(
                                 storageReadIo(read)),
                                 blockIncrNew(
                                     (size_t)file->blockIncrSize, blockIncrReference, bundleId, bundleOffset, blockMap, compress,
                                     encrypt));
-=======
-                            ioReadFilterGroup(storageReadIo(read)), compressFilter(repoFileCompressType, repoFileCompressLevel));
 
                         repoChecksum = true;
->>>>>>> 5e640e3c
                     }
                     // Else apply compress/encrypt filters to the entire file
                     else
                     {
-<<<<<<< HEAD
                         // Add compress filter
                         if (compress != NULL)
+                        {
                             ioFilterGroupAdd(ioReadFilterGroup(storageReadIo(read)), compress);
+                            repoChecksum = true;
+                        }
 
                         // Add encrypt filter
                         if (encrypt != NULL)
+                        {
                             ioFilterGroupAdd(ioReadFilterGroup(storageReadIo(read)), encrypt);
-=======
-                        ioFilterGroupAdd(
-                            ioReadFilterGroup(storageReadIo(read)),
-                            cipherBlockNewP(cipherModeEncrypt, cipherType, BUFSTR(cipherPass)));
-
-                        repoChecksum = true;
->>>>>>> 5e640e3c
+                            repoChecksum = true;
+                        }
                     }
 
                     // Capture checksum of file stored in the repo if filters that modify the output have been applied
@@ -329,14 +317,13 @@
                                     ioFilterGroupResultPackP(ioReadFilterGroup(storageReadIo(read)), PAGE_CHECKSUM_FILTER_TYPE));
                             }
 
-<<<<<<< HEAD
                             // Get results of block incremental
                             if (file->blockIncrSize != 0)
                             {
                                 fileResult->blockIncrMapSize = pckReadU64P(
                                     ioFilterGroupResultP(ioReadFilterGroup(storageReadIo(read)), BLOCK_INCR_FILTER_TYPE));
                             }
-=======
+
                             // Get repo checksum
                             if (repoChecksum)
                             {
@@ -344,8 +331,6 @@
                                     ioFilterGroupResultP(
                                         ioReadFilterGroup(storageReadIo(read)), CRYPTO_HASH_FILTER_TYPE, .idx = 1));
                             }
-
->>>>>>> 5e640e3c
                         }
                         MEM_CONTEXT_END();
 
