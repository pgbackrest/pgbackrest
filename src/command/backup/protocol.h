--- conflicted
+++ resolved
@@ -4,27 +4,21 @@
 #ifndef COMMAND_BACKUP_PROTOCOL_H
 #define COMMAND_BACKUP_PROTOCOL_H
 
-#include "common/type/string.h"
-#include "common/type/variantList.h"
+#include "common/type/stringId.h"
 #include "protocol/server.h"
 
 /***********************************************************************************************************************************
 Functions
 ***********************************************************************************************************************************/
 // Process protocol requests
-void backupFileProtocol(const VariantList *paramList, ProtocolServer *server);
+void backupFileProtocol(PackRead *const param, ProtocolServer *const server);
 
 /***********************************************************************************************************************************
 Protocol commands for ProtocolServerHandler arrays passed to protocolServerProcess()
 ***********************************************************************************************************************************/
-<<<<<<< HEAD
-// Process protocol requests
-bool backupProtocol(const String *command, PackRead *param, ProtocolServer *server);
-=======
 #define PROTOCOL_COMMAND_BACKUP_FILE                                STRID5("bp-f", 0x36e020)
 
 #define PROTOCOL_SERVER_HANDLER_BACKUP_LIST                                                                                        \
     {.command = PROTOCOL_COMMAND_BACKUP_FILE, .handler = backupFileProtocol},
->>>>>>> 5b332b22
 
 #endif