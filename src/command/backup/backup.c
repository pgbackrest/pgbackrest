/***********************************************************************************************************************************
Backup Command
***********************************************************************************************************************************/
#include "build.auto.h"

#include <string.h>
#include <sys/stat.h>
#include <time.h>
#include <unistd.h>

#include "command/archive/common.h"
#include "command/control/common.h"
#include "command/backup/backup.h"
#include "command/backup/common.h"
#include "command/backup/file.h"
#include "command/backup/protocol.h"
#include "command/check/common.h"
#include "command/stanza/common.h"
#include "common/crypto/cipherBlock.h"
#include "common/compress/helper.h"
#include "common/debug.h"
#include "common/io/filter/size.h"
#include "common/lock.h"
#include "common/log.h"
#include "common/regExp.h"
#include "common/time.h"
#include "common/type/convert.h"
#include "common/type/json.h"
#include "config/config.h"
#include "db/helper.h"
#include "info/infoArchive.h"
#include "info/infoBackup.h"
#include "info/manifest.h"
#include "postgres/interface.h"
#include "postgres/version.h"
#include "protocol/helper.h"
#include "protocol/parallel.h"
#include "storage/helper.h"
#include "version.h"

/**********************************************************************************************************************************
Generate a unique backup label that does not contain a timestamp from a previous backup
***********************************************************************************************************************************/
static String *
backupLabelCreate(BackupType type, const String *backupLabelPrior, time_t timestamp)
{
    FUNCTION_LOG_BEGIN(logLevelTrace);
        FUNCTION_LOG_PARAM(STRING_ID, type);
        FUNCTION_LOG_PARAM(STRING, backupLabelPrior);
        FUNCTION_LOG_PARAM(TIME, timestamp);
    FUNCTION_LOG_END();

    ASSERT((type == backupTypeFull && backupLabelPrior == NULL) || (type != backupTypeFull && backupLabelPrior != NULL));
    ASSERT(timestamp > 0);

    String *result = NULL;

    MEM_CONTEXT_TEMP_BEGIN()
    {
        const String *backupLabelLatest = NULL;

        // Get the newest backup
        const StringList *backupList = strLstSort(
            storageListP(
                storageRepo(), STRDEF(STORAGE_REPO_BACKUP),
                .expression = backupRegExpP(.full = true, .differential = true, .incremental = true)),
            sortOrderDesc);

        if (!strLstEmpty(backupList))
            backupLabelLatest = strLstGet(backupList, 0);

        // Get the newest history
        const StringList *historyYearList = strLstSort(
            storageListP(storageRepo(), STRDEF(STORAGE_REPO_BACKUP "/" BACKUP_PATH_HISTORY), .expression = STRDEF("^2[0-9]{3}$")),
            sortOrderDesc);

        if (!strLstEmpty(historyYearList))
        {
            const StringList *historyList = strLstSort(
                storageListP(
                    storageRepo(),
                    strNewFmt(STORAGE_REPO_BACKUP "/" BACKUP_PATH_HISTORY "/%s", strZ(strLstGet(historyYearList, 0))),
                    .expression = strNewFmt(
                        "%s\\.manifest\\.%s$",
                        strZ(backupRegExpP(.full = true, .differential = true, .incremental = true, .noAnchorEnd = true)),
                        strZ(compressTypeStr(compressTypeGz)))),
                sortOrderDesc);

            if (!strLstEmpty(historyList))
            {
                const String *const historyLabelLatest = strLstGet(historyList, 0);

                if (backupLabelLatest == NULL || strCmp(historyLabelLatest, backupLabelLatest) > 0)
                {
                    // Strip off the compression and manifest extensions in case this ends up in an error message
                    backupLabelLatest = compressExtStrip(historyLabelLatest, compressTypeFromName(historyLabelLatest));
                    backupLabelLatest = strSubN(backupLabelLatest, 0, strSize(backupLabelLatest) - sizeof(BACKUP_MANIFEST_EXT) + 1);
                }
            }
        }

        // Now that we have the latest label check if the provided timestamp will give us an even later label
        result = backupLabelFormat(type, backupLabelPrior, timestamp);

        if (backupLabelLatest != NULL && strCmp(result, backupLabelLatest) <= 0)
        {
            // If that didn't give us a later label then add one second.  It's possible that two backups (they would need to be
            // offline or halted online) have run very close together.
            result = backupLabelFormat(type, backupLabelPrior, timestamp + 1);

            // If the label is still not latest then error.  There is probably a timezone change or massive clock skew.
            if (strCmp(result, backupLabelLatest) <= 0)
            {
                THROW_FMT(
                    ClockError,
                    "new backup label '%s' is not later than latest backup label '%s'\n"
                    "HINT: has the timezone changed?\n"
                    "HINT: is there clock skew?",
                    strZ(result), strZ(backupLabelLatest));
            }

            // If adding a second worked then sleep the remainder of the current second so we don't start early
            sleepMSec(MSEC_PER_SEC - (timeMSec() % MSEC_PER_SEC));
        }

        MEM_CONTEXT_PRIOR_BEGIN()
        {
            result = strDup(result);
        }
        MEM_CONTEXT_PRIOR_END();
    }
    MEM_CONTEXT_TEMP_END();

    FUNCTION_LOG_RETURN(STRING, result);
}

/***********************************************************************************************************************************
Get the postgres database and storage objects
***********************************************************************************************************************************/
#define FUNCTION_LOG_BACKUP_DATA_TYPE                                                                                              \
    BackupData *
#define FUNCTION_LOG_BACKUP_DATA_FORMAT(value, buffer, bufferSize)                                                                 \
    objToLog(value, "BackupData", buffer, bufferSize)

typedef struct BackupData
{
    unsigned int pgIdxPrimary;                                      // cfgOptGrpPg index of the primary
    Db *dbPrimary;                                                  // Database connection to the primary
    const Storage *storagePrimary;                                  // Storage object for the primary
    const String *hostPrimary;                                      // Host name of the primary

    unsigned int pgIdxStandby;                                      // cfgOptGrpPg index of the standby
    Db *dbStandby;                                                  // Database connection to the standby
    const Storage *storageStandby;                                  // Storage object for the standby
    const String *hostStandby;                                      // Host name of the standby

    const InfoArchive *archiveInfo;                                 // Archive info
    const String *archiveId;                                        // Archive where backup WAL will be stored

    unsigned int timeline;                                          // Primary timeline
    unsigned int version;                                           // PostgreSQL version
    unsigned int walSegmentSize;                                    // PostgreSQL wal segment size
} BackupData;

static BackupData *
backupInit(const InfoBackup *infoBackup)
{
    FUNCTION_LOG_BEGIN(logLevelDebug);
        FUNCTION_LOG_PARAM(INFO_BACKUP, infoBackup);
    FUNCTION_LOG_END();

    ASSERT(infoBackup != NULL);

    // Initialize for offline backup
    BackupData *result = memNew(sizeof(BackupData));
    *result = (BackupData){0};

    // Check that the PostgreSQL version supports backup from standby. The check is done using the stanza info because pg_control
    // cannot be loaded until a primary is found -- which will also lead to an error if the version does not support standby. If the
    // pg_control version does not match the stanza version then there will be an error further down.
    InfoPgData infoPg = infoPgDataCurrent(infoBackupPg(infoBackup));

    if (cfgOptionBool(cfgOptOnline) && cfgOptionBool(cfgOptBackupStandby) && infoPg.version < PG_VERSION_BACKUP_STANDBY)
    {
        THROW_FMT(
            ConfigError, "option '" CFGOPT_BACKUP_STANDBY "' not valid for " PG_NAME " < %s",
            strZ(pgVersionToStr(PG_VERSION_BACKUP_STANDBY)));
    }

    // Don't allow backup from standby when offline
    if (!cfgOptionBool(cfgOptOnline) && cfgOptionBool(cfgOptBackupStandby))
    {
        LOG_WARN(
            "option " CFGOPT_BACKUP_STANDBY " is enabled but backup is offline - backups will be performed from the primary");
        cfgOptionSet(cfgOptBackupStandby, cfgSourceParam, BOOL_FALSE_VAR);
    }

    // Get database info when online
    PgControl pgControl = {0};

    if (cfgOptionBool(cfgOptOnline))
    {
        bool backupStandby = cfgOptionBool(cfgOptBackupStandby);
        DbGetResult dbInfo = dbGet(!backupStandby, true, backupStandby);

        result->pgIdxPrimary = dbInfo.primaryIdx;
        result->dbPrimary = dbInfo.primary;

        if (backupStandby)
        {
            ASSERT(dbInfo.standby != NULL);

            result->pgIdxStandby = dbInfo.standbyIdx;
            result->dbStandby = dbInfo.standby;
            result->storageStandby = storagePgIdx(result->pgIdxStandby);
            result->hostStandby = cfgOptionIdxStrNull(cfgOptPgHost, result->pgIdxStandby);
        }

        // Get pg_control info from the primary
        pgControl = dbPgControl(result->dbPrimary);
    }
    // Else get pg_control info directly from the file
    else
        pgControl = pgControlFromFile(storagePgIdx(result->pgIdxPrimary));

    // Add primary info
    result->storagePrimary = storagePgIdx(result->pgIdxPrimary);
    result->hostPrimary = cfgOptionIdxStrNull(cfgOptPgHost, result->pgIdxPrimary);

    result->timeline = pgControl.timeline;
    result->version = pgControl.version;
    result->walSegmentSize = pgControl.walSegmentSize;

    // Validate pg_control info against the stanza
    if (result->version != infoPg.version || pgControl.systemId != infoPg.systemId)
    {
        THROW_FMT(
            BackupMismatchError,
            PG_NAME " version %s, system-id %" PRIu64 " do not match stanza version %s, system-id %" PRIu64 "\n"
            "HINT: is this the correct stanza?", strZ(pgVersionToStr(pgControl.version)), pgControl.systemId,
            strZ(pgVersionToStr(infoPg.version)), infoPg.systemId);
    }

    // Only allow stop auto in PostgreSQL >= 9.3
    if (cfgOptionBool(cfgOptStopAuto) && result->version < PG_VERSION_93)
    {
        LOG_WARN(CFGOPT_STOP_AUTO " option is only available in " PG_NAME " >= " PG_VERSION_93_STR);
        cfgOptionSet(cfgOptStopAuto, cfgSourceParam, BOOL_FALSE_VAR);
    }

    // If checksum page is not explicitly set then automatically enable it when checksums are available
    if (!cfgOptionTest(cfgOptChecksumPage))
    {
        // If online then use the value in pg_control to set checksum-page
        if (cfgOptionBool(cfgOptOnline))
        {
            cfgOptionSet(cfgOptChecksumPage, cfgSourceParam, VARBOOL(pgControl.pageChecksum));
        }
        // Else set to false.  An offline cluster is likely to have false positives so better if the user enables manually.
        else
            cfgOptionSet(cfgOptChecksumPage, cfgSourceParam, BOOL_FALSE_VAR);
    }
    // Else if checksums have been explicitly enabled but are not available then warn and reset. ??? We should be able to make this
    // determination when offline as well, but the integration tests don't write pg_control accurately enough to support it.
    else if (cfgOptionBool(cfgOptOnline) && !pgControl.pageChecksum && cfgOptionBool(cfgOptChecksumPage))
    {
        LOG_WARN(CFGOPT_CHECKSUM_PAGE " option set to true but checksums are not enabled on the cluster, resetting to false");
        cfgOptionSet(cfgOptChecksumPage, cfgSourceParam, BOOL_FALSE_VAR);
    }

    // Get archive info
    if (cfgOptionBool(cfgOptArchiveCheck))
    {
        result->archiveInfo = infoArchiveLoadFile(
                storageRepo(), INFO_ARCHIVE_PATH_FILE_STR, cfgOptionStrId(cfgOptRepoCipherType),
                cfgOptionStrNull(cfgOptRepoCipherPass));
        result->archiveId = infoArchiveId(result->archiveInfo);
    }

    FUNCTION_LOG_RETURN(BACKUP_DATA, result);
}

/**********************************************************************************************************************************
Get time from the database or locally depending on online
***********************************************************************************************************************************/
static time_t
backupTime(BackupData *backupData, bool waitRemainder)
{
    FUNCTION_LOG_BEGIN(logLevelDebug);
        FUNCTION_LOG_PARAM(BACKUP_DATA, backupData);
        FUNCTION_LOG_PARAM(BOOL, waitRemainder);
    FUNCTION_LOG_END();

    // Offline backups will just grab the time from the local system since the value of copyStart is not important in this context.
    // No worries about causing a delta backup since switching online will do that anyway.
    time_t result = time(NULL);

    // When online get the time from the database server
    if (cfgOptionBool(cfgOptOnline))
    {
        // Get time from the database
        TimeMSec timeMSec = dbTimeMSec(backupData->dbPrimary);
        result = (time_t)(timeMSec / MSEC_PER_SEC);

        // Sleep the remainder of the second when requested (this is so copyStart is not subject to one second resolution issues)
        if (waitRemainder)
        {
            unsigned int retry = 0;

            // Just to be safe we'll loop until PostgreSQL reports that we have slept long enough
            do
            {
                // Error if the clock has not advanced after several attempts
                if (retry == 3)
                    THROW_FMT(KernelError, PG_NAME " clock has not advanced to the next second after %u tries", retry);

                // Sleep remainder of current second
                sleepMSec(((TimeMSec)(result + 1) * MSEC_PER_SEC) - timeMSec);

                // Check time again to be sure we slept long enough
                timeMSec = dbTimeMSec(backupData->dbPrimary);

                // Increment retry to prevent an infinite loop
                retry++;
            }
            while ((time_t)(timeMSec / MSEC_PER_SEC) <= result);
        }
    }

    FUNCTION_LOG_RETURN(TIME, result);
}

/***********************************************************************************************************************************
Create an incremental backup if type is not full and a compatible prior backup exists
***********************************************************************************************************************************/
// Helper to find a compatible prior backup
static Manifest *
backupBuildIncrPrior(const InfoBackup *infoBackup)
{
    FUNCTION_LOG_BEGIN(logLevelDebug);
        FUNCTION_LOG_PARAM(INFO_BACKUP, infoBackup);
    FUNCTION_LOG_END();

    ASSERT(infoBackup != NULL);

    Manifest *result = NULL;

    // No incremental if backup type is full
    BackupType type = (BackupType)cfgOptionStrId(cfgOptType);

    if (type != backupTypeFull)
    {
        MEM_CONTEXT_TEMP_BEGIN()
        {
            InfoPgData infoPg = infoPgDataCurrent(infoBackupPg(infoBackup));
            const String *backupLabelPrior = NULL;
            unsigned int backupTotal = infoBackupDataTotal(infoBackup);

            for (unsigned int backupIdx = backupTotal - 1; backupIdx < backupTotal; backupIdx--)
            {
                 InfoBackupData backupPrior = infoBackupData(infoBackup, backupIdx);

                // The prior backup for a diff must be full
                if (type == backupTypeDiff && backupPrior.backupType != backupTypeFull)
                    continue;

                // The backups must come from the same cluster ??? This should enable delta instead
                if (infoPg.id != backupPrior.backupPgId)
                    continue;

                // This backup is a candidate for prior
                backupLabelPrior = strDup(backupPrior.backupLabel);
                break;
            }

            // If there is a prior backup then check that options for the new backup are compatible
            if (backupLabelPrior != NULL)
            {
                result = manifestLoadFile(
                    storageRepo(), strNewFmt(STORAGE_REPO_BACKUP "/%s/" BACKUP_MANIFEST_FILE, strZ(backupLabelPrior)),
                    cfgOptionStrId(cfgOptRepoCipherType), infoPgCipherPass(infoBackupPg(infoBackup)));
                const ManifestData *manifestPriorData = manifestData(result);

                LOG_INFO_FMT(
                    "last backup label = %s, version = %s", strZ(manifestData(result)->backupLabel),
                    strZ(manifestData(result)->backrestVersion));

                // Warn if compress-type option changed
                if (compressTypeEnum(cfgOptionStrId(cfgOptCompressType)) != manifestPriorData->backupOptionCompressType)
                {
                    LOG_WARN_FMT(
                        "%s backup cannot alter " CFGOPT_COMPRESS_TYPE " option to '%s', reset to value in %s",
                        strZ(cfgOptionDisplay(cfgOptType)), strZ(cfgOptionDisplay(cfgOptCompressType)), strZ(backupLabelPrior));

                    // Set the compression type back to whatever was in the prior backup.  This is not strictly needed since we
                    // could store compression type on a per file basis, but it seems simplest and safest for now.
                    cfgOptionSet(
                        cfgOptCompressType, cfgSourceParam, VARSTR(compressTypeStr(manifestPriorData->backupOptionCompressType)));

                    // There's a small chance that the prior manifest is old enough that backupOptionCompressLevel was not recorded.
                    // There's an even smaller chance that the user will also alter compression-type in this scenario right after
                    // upgrading to a newer version. Because we judge this combination of events to be nearly impossible just check
                    // here so no test coverage is needed.
                    CHECK(
                        FormatError, manifestPriorData->backupOptionCompressLevel != NULL,
                        "compress-level missing in prior manifest");

                    // Set the compression level back to whatever was in the prior backup
                    cfgOptionSet(
                        cfgOptCompressLevel, cfgSourceParam, VARINT64(varUInt(manifestPriorData->backupOptionCompressLevel)));
                }

                // If not defined this backup was done in a version prior to page checksums being introduced.  Just set
                // checksum-page to false and move on without a warning.  Page checksums will start on the next full backup.
                if (manifestData(result)->backupOptionChecksumPage == NULL)
                {
                    cfgOptionSet(cfgOptChecksumPage, cfgSourceParam, BOOL_FALSE_VAR);
                }
                // Don't allow the checksum-page option to change in a diff or incr backup.  This could be confusing as only
                // certain files would be checksummed and the list could be incomplete during reporting.
                else
                {
                    bool checksumPagePrior = varBool(manifestData(result)->backupOptionChecksumPage);

                    // Warn if an incompatible setting was explicitly requested
                    if (checksumPagePrior != cfgOptionBool(cfgOptChecksumPage))
                    {
                        LOG_WARN_FMT(
                            "%s backup cannot alter '" CFGOPT_CHECKSUM_PAGE "' option to '%s', reset to '%s' from %s",
                            strZ(cfgOptionDisplay(cfgOptType)), strZ(cfgOptionDisplay(cfgOptChecksumPage)),
                            cvtBoolToConstZ(checksumPagePrior), strZ(manifestData(result)->backupLabel));
                    }

                    cfgOptionSet(cfgOptChecksumPage, cfgSourceParam, VARBOOL(checksumPagePrior));
                }

                manifestMove(result, memContextPrior());
            }
            else
            {
                LOG_WARN_FMT("no prior backup exists, %s backup has been changed to full", strZ(cfgOptionDisplay(cfgOptType)));
                cfgOptionSet(cfgOptType, cfgSourceParam, VARUINT64(backupTypeFull));
            }
        }
        MEM_CONTEXT_TEMP_END();
    }

    FUNCTION_LOG_RETURN(MANIFEST, result);
}

static bool
backupBuildIncr(const InfoBackup *infoBackup, Manifest *manifest, Manifest *manifestPrior, const String *archiveStart)
{
    FUNCTION_LOG_BEGIN(logLevelDebug);
        FUNCTION_LOG_PARAM(INFO_BACKUP, infoBackup);
        FUNCTION_LOG_PARAM(MANIFEST, manifest);
        FUNCTION_LOG_PARAM(MANIFEST, manifestPrior);
        FUNCTION_LOG_PARAM(STRING, archiveStart);
    FUNCTION_LOG_END();

    ASSERT(infoBackup != NULL);
    ASSERT(manifest != NULL);

    bool result = false;

    // No incremental if no prior manifest
    if (manifestPrior != NULL)
    {
        MEM_CONTEXT_TEMP_BEGIN()
        {
            // Move the manifest to this context so it will be freed when we are done
            manifestMove(manifestPrior, MEM_CONTEXT_TEMP());

            // Build incremental manifest
            manifestBuildIncr(manifest, manifestPrior, (BackupType)cfgOptionStrId(cfgOptType), archiveStart);

            // Set the cipher subpass from prior manifest since we want a single subpass for the entire backup set
            manifestCipherSubPassSet(manifest, manifestCipherSubPass(manifestPrior));

            // Incremental was built
            result = true;
        }
        MEM_CONTEXT_TEMP_END();
    }

    FUNCTION_LOG_RETURN(BOOL, result);
}

/***********************************************************************************************************************************
Check for a backup that can be resumed and merge into the manifest if found
***********************************************************************************************************************************/
// Helper to clean invalid paths/files/links out of the resumable backup path
static void
backupResumeClean(
    StorageIterator *const storageItr, Manifest *const manifest, const Manifest *const manifestResume,
    const CompressType compressType, const bool delta, const String *const backupParentPath, const String *const manifestParentName)
{
    FUNCTION_LOG_BEGIN(logLevelDebug);
        FUNCTION_LOG_PARAM(STORAGE_ITERATOR, storageItr);           // Storage info
        FUNCTION_LOG_PARAM(MANIFEST, manifest);                     // New manifest
        FUNCTION_LOG_PARAM(MANIFEST, manifestResume);               // Resumed manifest
        FUNCTION_LOG_PARAM(ENUM, compressType);                     // Backup compression type
        FUNCTION_LOG_PARAM(BOOL, delta);                            // Is this a delta backup?
        FUNCTION_LOG_PARAM(STRING, backupParentPath);               // Path to the current level of the backup being cleaned
        FUNCTION_LOG_PARAM(STRING, manifestParentName);             // Parent manifest name used to construct manifest name
    FUNCTION_LOG_END();

    ASSERT(storageItr != NULL);
    ASSERT(manifest != NULL);
    ASSERT(manifestResume != NULL);
    ASSERT(backupParentPath != NULL);

    MEM_CONTEXT_TEMP_RESET_BEGIN()
    {
        while (storageItrMore(storageItr))
        {
            const StorageInfo info = storageItrNext(storageItr);

            // Skip backup.manifest.copy -- it must be preserved to allow resume again if this process throws an error before
            // writing the manifest for the first time
            if (manifestParentName == NULL && strEqZ(info.name, BACKUP_MANIFEST_FILE INFO_COPY_EXT))
                continue;

            // Build the name used to lookup files in the manifest
            const String *manifestName = manifestParentName != NULL ?
                strNewFmt("%s/%s", strZ(manifestParentName), strZ(info.name)) : info.name;

            // Build the backup path used to remove files/links/paths that are invalid
            const String *const backupPath = strNewFmt("%s/%s", strZ(backupParentPath), strZ(info.name));

            // Process file types
            switch (info.type)
            {
                // Check paths
                // -----------------------------------------------------------------------------------------------------------------
                case storageTypePath:
                {
                    // If the path was not found in the new manifest then remove it
                    if (manifestPathFindDefault(manifest, manifestName, NULL) == NULL)
                    {
                        LOG_DETAIL_FMT("remove path '%s' from resumed backup", strZ(storagePathP(storageRepo(), backupPath)));
                        storagePathRemoveP(storageRepoWrite(), backupPath, .recurse = true);
                    }
                    // Else recurse into the path
                    else
                    {
                        backupResumeClean(
                            storageNewItrP(storageRepo(), backupPath, .sortOrder = sortOrderAsc), manifest, manifestResume,
                            compressType, delta, backupPath, manifestName);
                    }

                    break;
                }

                // Check files
                // -----------------------------------------------------------------------------------------------------------------
                case storageTypeFile:
                {
                    // If the file is compressed then strip off the extension before doing the lookup
                    const CompressType fileCompressType = compressTypeFromName(manifestName);

                    if (fileCompressType != compressTypeNone)
                        manifestName = compressExtStrip(manifestName, fileCompressType);

                    // Check if the file can be resumed or must be removed
                    const char *removeReason = NULL;

                    if (fileCompressType != compressType)
                        removeReason = "mismatched compression type";
                    else if (!manifestFileExists(manifest, manifestName))
                        removeReason = "missing in manifest";
                    else
                    {
                        ManifestFile file = manifestFileFind(manifest, manifestName);

                        if (file.reference != NULL)
                            removeReason = "reference in manifest";
                        else if (!manifestFileExists(manifestResume, manifestName))
                            removeReason = "missing in resumed manifest";
                        else
                        {
                            const ManifestFile fileResume = manifestFileFind(manifestResume, manifestName);

                            if (fileResume.reference != NULL)
                                removeReason = "reference in resumed manifest";
                            else if (fileResume.checksumSha1[0] == '\0')
                                removeReason = "no checksum in resumed manifest";
                            else if (file.size != fileResume.size)
                                removeReason = "mismatched size";
                            else if (!delta && file.timestamp != fileResume.timestamp)
                                removeReason = "mismatched timestamp";
                            else if (file.size == 0)
                                // ??? don't resume zero size files because Perl wouldn't -- can be removed after the migration)
                                removeReason = "zero size";
                            else
                            {
<<<<<<< HEAD
                                manifestFileUpdate(
                                    manifest, manifestName, file.size, fileResume.sizeRepo, fileResume.checksumSha1, NULL,
                                    fileResume.checksumPage, fileResume.checksumPageError, fileResume.checksumPageErrorList, 0, 0,
                                    /*!!! */0);
=======
                                ASSERT(file.copy);
                                ASSERT(file.bundleId == 0);

                                file.sizeRepo = fileResume.sizeRepo;
                                memcpy(file.checksumSha1, fileResume.checksumSha1, HASH_TYPE_SHA1_SIZE_HEX + 1);
                                file.checksumPage = fileResume.checksumPage;
                                file.checksumPageError = fileResume.checksumPageError;
                                file.checksumPageErrorList = fileResume.checksumPageErrorList;
                                file.resume = true;
                                file.delta = delta;

                                manifestFileUpdate(manifest, &file);
>>>>>>> 2747e5a2
                            }
                        }
                    }

                    // Remove the file if it could not be resumed
                    if (removeReason != NULL)
                    {
                        LOG_DETAIL_FMT(
                            "remove file '%s' from resumed backup (%s)", strZ(storagePathP(storageRepo(), backupPath)),
                            removeReason);
                        storageRemoveP(storageRepoWrite(), backupPath);
                    }

                    break;
                }

                // Remove links. We could check that the link has not changed and preserve it but it doesn't seem worth the extra
                // testing. The link will be recreated during the backup if needed.
                // -----------------------------------------------------------------------------------------------------------------
                case storageTypeLink:
                    storageRemoveP(storageRepoWrite(), backupPath);
                    break;

                // Remove special files
                // -----------------------------------------------------------------------------------------------------------------
                case storageTypeSpecial:
                    LOG_WARN_FMT("remove special file '%s' from resumed backup", strZ(storagePathP(storageRepo(), backupPath)));
                    storageRemoveP(storageRepoWrite(), backupPath);
                    break;
            }
        }

        // Reset the memory context occasionally so we don't use too much memory or slow down processing
        MEM_CONTEXT_TEMP_RESET(1000);
    }
    MEM_CONTEXT_TEMP_END();

    FUNCTION_LOG_RETURN_VOID();
}

// Helper to find a resumable backup
static const Manifest *
backupResumeFind(const Manifest *manifest, const String *cipherPassBackup)
{
    FUNCTION_LOG_BEGIN(logLevelDebug);
        FUNCTION_LOG_PARAM(MANIFEST, manifest);
        FUNCTION_TEST_PARAM(STRING, cipherPassBackup);
    FUNCTION_LOG_END();

    ASSERT(manifest != NULL);

    Manifest *result = NULL;

    MEM_CONTEXT_TEMP_BEGIN()
    {
        // Only the last backup can be resumed
        const StringList *backupList = strLstSort(
            storageListP(
                storageRepo(), STRDEF(STORAGE_REPO_BACKUP),
                .expression = backupRegExpP(.full = true, .differential = true, .incremental = true)),
            sortOrderDesc);

        if (!strLstEmpty(backupList))
        {
            const String *backupLabel = strLstGet(backupList, 0);
            const String *manifestFile = strNewFmt(STORAGE_REPO_BACKUP "/%s/" BACKUP_MANIFEST_FILE, strZ(backupLabel));

            // Resumable backups do not have backup.manifest
            if (!storageExistsP(storageRepo(), manifestFile))
            {
                const bool resume = cfgOptionBool(cfgOptResume);
                bool usable = false;
                const String *reason = STRDEF("partially deleted by prior resume or invalid");
                Manifest *manifestResume = NULL;

                // Resumable backups must have backup.manifest.copy
                if (storageExistsP(storageRepo(), strNewFmt("%s" INFO_COPY_EXT, strZ(manifestFile))))
                {
                    reason = strNewZ("resume is disabled");

                    // Attempt to read the manifest file in the resumable backup to see if it can be used. If any error at all
                    // occurs then the backup will be considered unusable and a resume will not be attempted.
                    if (resume)
                    {
                        TRY_BEGIN()
                        {
                            manifestResume = manifestLoadFile(
                                storageRepo(), manifestFile, cfgOptionStrId(cfgOptRepoCipherType), cipherPassBackup);
                        }
                        CATCH_ANY()
                        {
                            reason = strNewFmt("unable to read %s" INFO_COPY_EXT, strZ(manifestFile));
                        }
                        TRY_END();

                        if (manifestResume != NULL)
                        {
                            const ManifestData *manifestResumeData = manifestData(manifestResume);

                            // Check pgBackRest version. This allows the resume implementation to be changed with each version of
                            // pgBackRest at the expense of users losing a resumable back after an upgrade, which seems worth the
                            // cost.
                            if (!strEq(manifestResumeData->backrestVersion, manifestData(manifest)->backrestVersion))
                            {
                                reason = strNewFmt(
                                    "new " PROJECT_NAME " version '%s' does not match resumable " PROJECT_NAME " version '%s'",
                                    strZ(manifestData(manifest)->backrestVersion), strZ(manifestResumeData->backrestVersion));
                            }
                            // Check backup type because new backup label must be the same type as resume backup label
                            else if (manifestResumeData->backupType != cfgOptionStrId(cfgOptType))
                            {
                                reason = strNewFmt(
                                    "new backup type '%s' does not match resumable backup type '%s'",
                                    strZ(cfgOptionDisplay(cfgOptType)), strZ(strIdToStr(manifestResumeData->backupType)));
                            }
                            // Check prior backup label ??? Do we really care about the prior backup label?
                            else if (!strEq(manifestResumeData->backupLabelPrior, manifestData(manifest)->backupLabelPrior))
                            {
                                reason = strNewFmt(
                                    "new prior backup label '%s' does not match resumable prior backup label '%s'",
                                    manifestResumeData->backupLabelPrior ? strZ(manifestResumeData->backupLabelPrior) : "<undef>",
                                    manifestData(manifest)->backupLabelPrior ?
                                        strZ(manifestData(manifest)->backupLabelPrior) : "<undef>");
                            }
                            // Check compression. Compression can't be changed between backups so resume won't work either.
                            else if (
                                manifestResumeData->backupOptionCompressType !=
                                    compressTypeEnum(cfgOptionStrId(cfgOptCompressType)))
                            {
                                reason = strNewFmt(
                                    "new compression '%s' does not match resumable compression '%s'",
                                    strZ(cfgOptionDisplay(cfgOptCompressType)),
                                    strZ(compressTypeStr(manifestResumeData->backupOptionCompressType)));
                            }
                            else
                                usable = true;
                        }
                    }
                }

                // If the backup is usable then return the manifest
                if (usable)
                {
                    result = manifestMove(manifestResume, memContextPrior());
                }
                // Else warn and remove the unusable backup
                else
                {
                    LOG_FMT(
                        resume ? logLevelWarn : logLevelInfo, 0, "backup '%s' cannot be resumed: %s", strZ(backupLabel),
                        strZ(reason));

                    storagePathRemoveP(
                        storageRepoWrite(), strNewFmt(STORAGE_REPO_BACKUP "/%s", strZ(backupLabel)), .recurse = true);
                }
            }
        }
    }
    MEM_CONTEXT_TEMP_END();

    FUNCTION_LOG_RETURN(MANIFEST, result);
}

static bool
backupResume(Manifest *manifest, const String *cipherPassBackup)
{
    FUNCTION_LOG_BEGIN(logLevelDebug);
        FUNCTION_LOG_PARAM(MANIFEST, manifest);
        FUNCTION_TEST_PARAM(STRING, cipherPassBackup);
    FUNCTION_LOG_END();

    ASSERT(manifest != NULL);

    bool result = false;

    MEM_CONTEXT_TEMP_BEGIN()
    {
        const Manifest *manifestResume = backupResumeFind(manifest, cipherPassBackup);

        // If a resumable backup was found set the label and cipher subpass
        if (manifestResume)
        {
            // Resuming
            result = true;

            // Set the backup label to the resumed backup
            manifestBackupLabelSet(manifest, manifestData(manifestResume)->backupLabel);

            LOG_WARN_FMT(
                "resumable backup %s of same type exists -- invalid files will be removed then the backup will resume",
                strZ(manifestData(manifest)->backupLabel));

            // If resuming a full backup then copy cipher subpass since it was used to encrypt the resumable files
            if (manifestData(manifest)->backupType == backupTypeFull)
                manifestCipherSubPassSet(manifest, manifestCipherSubPass(manifestResume));

            // Clean resumed backup
            const String *const backupPath = strNewFmt(STORAGE_REPO_BACKUP "/%s", strZ(manifestData(manifest)->backupLabel));

            backupResumeClean(
                storageNewItrP(storageRepo(), backupPath, .sortOrder = sortOrderAsc), manifest, manifestResume,
                compressTypeEnum(cfgOptionStrId(cfgOptCompressType)), cfgOptionBool(cfgOptDelta), backupPath, NULL);
        }
    }
    MEM_CONTEXT_TEMP_END();

    FUNCTION_LOG_RETURN(BOOL, result);
}

/***********************************************************************************************************************************
Start the backup
***********************************************************************************************************************************/
typedef struct BackupStartResult
{
    String *lsn;
    String *walSegmentName;
    Pack *dbList;
    Pack *tablespaceList;
} BackupStartResult;

static BackupStartResult
backupStart(BackupData *backupData)
{
    FUNCTION_LOG_BEGIN(logLevelDebug);
        FUNCTION_LOG_PARAM(BACKUP_DATA, backupData);
    FUNCTION_LOG_END();

    BackupStartResult result = {.lsn = NULL};

    MEM_CONTEXT_TEMP_BEGIN()
    {
        // If this is an offline backup
        if (!cfgOptionBool(cfgOptOnline))
        {
            // Check if Postgres is running and if so only continue when forced
            if (storageExistsP(backupData->storagePrimary, PG_FILE_POSTMTRPID_STR))
            {
                if (cfgOptionBool(cfgOptForce))
                {
                    LOG_WARN(
                        "--no-" CFGOPT_ONLINE " passed and " PG_FILE_POSTMTRPID " exists but --" CFGOPT_FORCE " was passed so"
                        " backup will continue though it looks like " PG_NAME " is running and the backup will probably not be"
                        " consistent");
                }
                else
                {
                    THROW(
                        PgRunningError,
                        "--no-" CFGOPT_ONLINE " passed but " PG_FILE_POSTMTRPID " exists - looks like " PG_NAME " is running. Shut"
                            " down " PG_NAME " and try again, or use --force.");
                }
            }
        }
        // Else start the backup normally
        else
        {
            // Check database configuration
            checkDbConfig(backupData->version, backupData->pgIdxPrimary, backupData->dbPrimary, false);

            // Start backup
            LOG_INFO_FMT(
                "execute %sexclusive pg_start_backup(): backup begins after the %s checkpoint completes",
                backupData->version >= PG_VERSION_96 ? "non-" : "",
                cfgOptionBool(cfgOptStartFast) ? "requested immediate" : "next regular");

            DbBackupStartResult dbBackupStartResult = dbBackupStart(
                backupData->dbPrimary, cfgOptionBool(cfgOptStartFast), cfgOptionBool(cfgOptStopAuto),
                cfgOptionBool(cfgOptArchiveCheck));

            MEM_CONTEXT_PRIOR_BEGIN()
            {
                result.lsn = strDup(dbBackupStartResult.lsn);
                result.walSegmentName = strDup(dbBackupStartResult.walSegmentName);
                result.dbList = dbList(backupData->dbPrimary);
                result.tablespaceList = dbTablespaceList(backupData->dbPrimary);
            }
            MEM_CONTEXT_PRIOR_END();

            LOG_INFO_FMT("backup start archive = %s, lsn = %s", strZ(result.walSegmentName), strZ(result.lsn));

            // Wait for replay on the standby to catch up
            if (cfgOptionBool(cfgOptBackupStandby))
            {
                LOG_INFO_FMT("wait for replay on the standby to reach %s", strZ(result.lsn));
                dbReplayWait(backupData->dbStandby, result.lsn, backupData->timeline, cfgOptionUInt64(cfgOptArchiveTimeout));
                LOG_INFO_FMT("replay on the standby reached %s", strZ(result.lsn));
            }

            // Check that WAL segments are being archived. If archiving is not working then the backup will eventually fail so
            // better to catch it as early as possible. A segment to check may not be available on older versions of PostgreSQL or
            // if archive-check is false.
            if (dbBackupStartResult.walSegmentCheck != NULL)
            {
                LOG_INFO_FMT(
                    "check archive for %ssegment %s",
                    strEq(result.walSegmentName, dbBackupStartResult.walSegmentCheck) ? "" : "prior ",
                    strZ(dbBackupStartResult.walSegmentCheck));

                walSegmentFind(
                    storageRepo(), backupData->archiveId, dbBackupStartResult.walSegmentCheck,
                    cfgOptionUInt64(cfgOptArchiveTimeout));
            }
        }
    }
    MEM_CONTEXT_TEMP_END();

    FUNCTION_LOG_RETURN_STRUCT(result);
}

/***********************************************************************************************************************************
Stop the backup
***********************************************************************************************************************************/
// Helper to write a file from a string to the repository and update the manifest
static void
backupFilePut(BackupData *backupData, Manifest *manifest, const String *name, time_t timestamp, const String *content)
{
    FUNCTION_LOG_BEGIN(logLevelDebug);
        FUNCTION_LOG_PARAM(BACKUP_DATA, backupData);
        FUNCTION_LOG_PARAM(MANIFEST, manifest);
        FUNCTION_LOG_PARAM(STRING, name);
        FUNCTION_LOG_PARAM(TIME, timestamp);
        FUNCTION_LOG_PARAM(STRING, content);
    FUNCTION_LOG_END();

    // Skip files with no content
    if (content != NULL)
    {
        MEM_CONTEXT_TEMP_BEGIN()
        {
            // Create file
            const String *manifestName = strNewFmt(MANIFEST_TARGET_PGDATA "/%s", strZ(name));
            CompressType compressType = compressTypeEnum(cfgOptionStrId(cfgOptCompressType));

            StorageWrite *write = storageNewWriteP(
                storageRepoWrite(),
                strNewFmt(
                    STORAGE_REPO_BACKUP "/%s/%s%s", strZ(manifestData(manifest)->backupLabel), strZ(manifestName),
                    manifestData(manifest)->blockIncr ? BACKUP_BLOCK_INCR_EXT : strZ(compressExtStr(compressType))),
                .compressible = true);

            IoFilterGroup *filterGroup = ioWriteFilterGroup(storageWriteIo(write));

            // Add SHA1 filter
            ioFilterGroupAdd(filterGroup, cryptoHashNew(hashTypeSha1));

            // Add compression
            if (compressType != compressTypeNone)
            {
                ioFilterGroupAdd(
                    ioWriteFilterGroup(storageWriteIo(write)), compressFilter(compressType, cfgOptionInt(cfgOptCompressLevel)));
            }

            // Add encryption filter if required
            cipherBlockFilterGroupAdd(
                filterGroup, cfgOptionStrId(cfgOptRepoCipherType), cipherModeEncrypt, manifestCipherSubPass(manifest));

            // Add size filter last to calculate repo size
            ioFilterGroupAdd(filterGroup, ioSizeNew());

            // Write file
            storagePutP(write, BUFSTR(content));

            // Use base path to set ownership and mode
            const ManifestPath *basePath = manifestPathFind(manifest, MANIFEST_TARGET_PGDATA_STR);

            // Add to manifest
            ManifestFile file =
            {
                .name = manifestName,
                .mode = basePath->mode & (S_IRUSR | S_IWUSR | S_IRGRP | S_IROTH),
                .user = basePath->user,
                .group = basePath->group,
                .size = strSize(content),
                .sizeRepo = pckReadU64P(ioFilterGroupResultP(filterGroup, SIZE_FILTER_TYPE)),
                .timestamp = timestamp,
            };

            memcpy(
                file.checksumSha1, strZ(pckReadStrP(ioFilterGroupResultP(filterGroup, CRYPTO_HASH_FILTER_TYPE))),
                HASH_TYPE_SHA1_SIZE_HEX + 1);

            manifestFileAdd(manifest, &file);

            LOG_DETAIL_FMT("wrote '%s' file returned from pg_stop_backup()", strZ(name));
        }
        MEM_CONTEXT_TEMP_END();
    }

    FUNCTION_LOG_RETURN_VOID();
}

/*--------------------------------------------------------------------------------------------------------------------------------*/
typedef struct BackupStopResult
{
    String *lsn;
    String *walSegmentName;
    time_t timestamp;
} BackupStopResult;

static BackupStopResult
backupStop(BackupData *backupData, Manifest *manifest)
{
    FUNCTION_LOG_BEGIN(logLevelDebug);
        FUNCTION_LOG_PARAM(BACKUP_DATA, backupData);
        FUNCTION_LOG_PARAM(MANIFEST, manifest);
    FUNCTION_LOG_END();

    BackupStopResult result = {.lsn = NULL};

    if (cfgOptionBool(cfgOptOnline))
    {
        MEM_CONTEXT_TEMP_BEGIN()
        {
            // Stop the backup
            LOG_INFO_FMT(
                "execute %sexclusive pg_stop_backup() and wait for all WAL segments to archive",
                backupData->version >= PG_VERSION_96 ? "non-" : "");

            DbBackupStopResult dbBackupStopResult = dbBackupStop(backupData->dbPrimary);

            MEM_CONTEXT_PRIOR_BEGIN()
            {
                result.timestamp = backupTime(backupData, false);
                result.lsn = strDup(dbBackupStopResult.lsn);
                result.walSegmentName = strDup(dbBackupStopResult.walSegmentName);
            }
            MEM_CONTEXT_PRIOR_END();

            LOG_INFO_FMT("backup stop archive = %s, lsn = %s", strZ(result.walSegmentName), strZ(result.lsn));

            // Save files returned by stop backup
            backupFilePut(backupData, manifest, STRDEF(PG_FILE_BACKUPLABEL), result.timestamp, dbBackupStopResult.backupLabel);
            backupFilePut(backupData, manifest, STRDEF(PG_FILE_TABLESPACEMAP), result.timestamp, dbBackupStopResult.tablespaceMap);
        }
        MEM_CONTEXT_TEMP_END();
    }
    else
        result.timestamp = backupTime(backupData, false);

    FUNCTION_LOG_RETURN_STRUCT(result);
}

/***********************************************************************************************************************************
Convert page checksum error pack to a VariantList
***********************************************************************************************************************************/
// Helper to output pages and page ranges
static void
backupJobResultPageChecksumOut(VariantList *const result, const unsigned int pageBegin, const unsigned int pageEnd)
{
    FUNCTION_TEST_BEGIN();
        FUNCTION_TEST_PARAM(VARIANT_LIST, result);
        FUNCTION_TEST_PARAM(UINT, pageBegin);
        FUNCTION_TEST_PARAM(UINT, pageEnd);
    FUNCTION_TEST_END();

    // Output a single page
    if (pageBegin == pageEnd)
    {
        varLstAdd(result, varNewUInt64(pageBegin));
    }
    // Else output a page range
    else
    {
        VariantList *errorListSub = varLstNew();
        varLstAdd(errorListSub, varNewUInt64(pageBegin));
        varLstAdd(errorListSub, varNewUInt64(pageEnd));
        varLstAdd(result, varNewVarLst(errorListSub));
    }

    FUNCTION_TEST_RETURN_VOID();
}

static VariantList *
backupJobResultPageChecksum(PackRead *const checksumPageResult)
{
    FUNCTION_LOG_BEGIN(logLevelDebug);
        FUNCTION_LOG_PARAM(PACK_READ, checksumPageResult);
    FUNCTION_LOG_END();

    VariantList *result = NULL;

    // If there is an error result array
    if (!pckReadNullP(checksumPageResult))
    {
        result = varLstNew();
        pckReadArrayBeginP(checksumPageResult);

        bool first = false;
        unsigned int pageBegin = 0;
        unsigned int pageEnd = 0;

        // Combine results into a more compact form
        while (pckReadNext(checksumPageResult))
        {
            unsigned int pageId = pckReadId(checksumPageResult) - 1;
            pckReadObjBeginP(checksumPageResult, .id = pageId + 1);

            // If first error then just store page
            if (!first)
            {
                pageBegin = pageId;
                pageEnd = pageId;
                first = true;
            }
            // Expand list when the page is in sequence
            else if (pageId == pageEnd + 1)
            {
                pageEnd = pageId;
            }
            // Else output the page or page range
            else
            {
                backupJobResultPageChecksumOut(result, pageBegin, pageEnd);

                // Start again with a single page range
                pageBegin = pageId;
                pageEnd = pageId;
            }

            pckReadObjEndP(checksumPageResult);
        }

        // Check that the array was not empty
        CHECK(FormatError, first, "page checksum result array is empty");

        // Output last page or page range
        backupJobResultPageChecksumOut(result, pageBegin, pageEnd);

        pckReadArrayEndP(checksumPageResult);
    }

    FUNCTION_LOG_RETURN(VARIANT_LIST, result);
}

/***********************************************************************************************************************************
Log the results of a job and throw errors
***********************************************************************************************************************************/
static void
backupJobResult(
    Manifest *const manifest, const String *const host, const Storage *const storagePg, StringList *const fileRemove,
    ProtocolParallelJob *const job, const bool bundle, const uint64_t sizeTotal, uint64_t *const sizeProgress,
    unsigned int *const currentPercentComplete)
{
    FUNCTION_LOG_BEGIN(logLevelDebug);
        FUNCTION_LOG_PARAM(MANIFEST, manifest);
        FUNCTION_LOG_PARAM(STRING, host);
        FUNCTION_LOG_PARAM(STORAGE, storagePg);
        FUNCTION_LOG_PARAM(STRING_LIST, fileRemove);
        FUNCTION_LOG_PARAM(PROTOCOL_PARALLEL_JOB, job);
        FUNCTION_LOG_PARAM(BOOL, bundle);
        FUNCTION_LOG_PARAM(UINT64, sizeTotal);
        FUNCTION_LOG_PARAM_P(UINT64, sizeProgress);
        FUNCTION_LOG_PARAM_P(UINT, currentPercentComplete);
    FUNCTION_LOG_END();

    ASSERT(manifest != NULL);
    ASSERT(storagePg != NULL);
    ASSERT(fileRemove != NULL);
    ASSERT(job != NULL);

    // The job was successful
    if (protocolParallelJobErrorCode(job) == 0)
    {
        MEM_CONTEXT_TEMP_BEGIN()
        {
            const unsigned int processId = protocolParallelJobProcessId(job);
            const uint64_t bundleId = varType(protocolParallelJobKey(job)) == varTypeUInt64 ?
                varUInt64(protocolParallelJobKey(job)) : 0;
            PackRead *const jobResult = protocolParallelJobResult(job);
            unsigned int percentComplete = 0;

            while (!pckReadNullP(jobResult))
            {
                ManifestFile file = manifestFileFind(manifest, pckReadStrP(jobResult));
                const BackupCopyResult copyResult = (BackupCopyResult)pckReadU32P(jobResult);
                const uint64_t copySize = pckReadU64P(jobResult);
                const uint64_t bundleOffset = pckReadU64P(jobResult);
                const uint64_t blockIncrMapSize = pckReadU64P(jobResult);
                const uint64_t repoSize = pckReadU64P(jobResult);
                const String *const copyChecksum = pckReadStrP(jobResult);
                PackRead *const checksumPageResult = pckReadPackReadP(jobResult);

                // Increment backup copy progress
                *sizeProgress += copySize;

                // Create log file name
                const String *const fileName = storagePathP(storagePg, manifestPathPg(file.name));
                const String *const fileLog = host == NULL ? fileName : strNewFmt("%s:%s", strZ(host), strZ(fileName));

                // Format log progress
                String *const logProgress = strNew();

                if (bundleId != 0 && copyResult != backupCopyResultNoOp)
                    strCatFmt(logProgress, "bundle %" PRIu64 "/%" PRIu64 ", ", bundleId, bundleOffset);

                // Store percentComplete as an integer
                percentComplete = sizeTotal == 0 ? 10000 : (unsigned int)(((double)*sizeProgress / (double)sizeTotal) * 10000);

                strCatFmt(
                    logProgress, "%s, %u.%02u%%", strZ(strSizeFormat(copySize)), percentComplete / 100, percentComplete % 100);

                // Format log checksum
                const String *const logChecksum = copySize != 0 ? strNewFmt(" checksum %s", strZ(copyChecksum)) : EMPTY_STR;

                // If the file is in a prior backup and nothing changed, just log it
                if (copyResult == backupCopyResultNoOp)
                {
                    LOG_DETAIL_PID_FMT(
                        processId, "match file from prior backup %s (%s)%s", strZ(fileLog), strZ(logProgress), strZ(logChecksum));
                }
                // Else if the repo matched the expect checksum, just log it
                else if (copyResult == backupCopyResultChecksum)
                {
                    LOG_DETAIL_PID_FMT(
                        processId, "checksum resumed file %s (%s)%s", strZ(fileLog), strZ(logProgress), strZ(logChecksum));
                }
                // Else if the file was removed during backup add it to the list of files to be removed from the manifest when the
                // backup is complete. It can't be removed right now because that will invalidate the pointers that are being used
                // for processing.
                else if (copyResult == backupCopyResultSkip)
                {
                    LOG_DETAIL_PID_FMT(processId, "skip file removed by database %s", strZ(fileLog));
                    strLstAdd(fileRemove, file.name);
                }
                // Else file was copied so update manifest
                else
                {
                    // If the file had to be recopied then warn that there may be an issue with corruption in the repository
                    // ??? This should really be below the message below for more context -- can be moved after the migration
                    // ??? The name should be a pg path not manifest name -- can be fixed after the migration
                    if (copyResult == backupCopyResultReCopy)
                    {
                        LOG_WARN_FMT(
                            "resumed backup file %s does not have expected checksum %s. The file will be recopied and backup will"
                            " continue but this may be an issue unless the resumed backup path in the repository is known to be"
                            " corrupted.\n"
                            "NOTE: this does not indicate a problem with the PostgreSQL page checksums.",
                            strZ(file.name), file.checksumSha1);
                    }

                    LOG_DETAIL_PID_FMT(processId, "backup file %s (%s)%s", strZ(fileLog), strZ(logProgress), strZ(logChecksum));

                    // If the file had page checksums calculated during the copy
                    ASSERT((!file.checksumPage && checksumPageResult == NULL) || (file.checksumPage && checksumPageResult != NULL));

                    bool checksumPageError = false;
                    const VariantList *checksumPageErrorList = NULL;

                    if (checksumPageResult != NULL)
                    {
                        checksumPageErrorList = backupJobResultPageChecksum(checksumPageResult);

                        // If the checksum was valid
                        if (!pckReadBoolP(checksumPageResult))
                        {
                            checksumPageError = true;

                            if (!pckReadBoolP(checksumPageResult))
                            {
                                checksumPageErrorList = NULL;

                                // ??? Update formatting after migration
                                LOG_WARN_FMT(
                                    "page misalignment in file %s: file size %" PRIu64 " is not divisible by page size %u",
                                    strZ(fileLog), copySize, PG_PAGE_SIZE_DEFAULT);
                            }
                            else
                            {
                                // Format the page checksum errors
                                CHECK(FormatError, checksumPageErrorList != NULL, "page checksum error list is missing");
                                CHECK(FormatError, !varLstEmpty(checksumPageErrorList), "page checksum error list is empty");

                                String *error = strNew();
                                unsigned int errorTotalMin = 0;

                                for (unsigned int errorIdx = 0; errorIdx < varLstSize(checksumPageErrorList); errorIdx++)
                                {
                                    const Variant *const errorItem = varLstGet(checksumPageErrorList, errorIdx);

                                    // Add a comma if this is not the first item
                                    if (errorIdx != 0)
                                        strCatZ(error, ", ");

                                    // If an error range
                                    if (varType(errorItem) == varTypeVariantList)
                                    {
                                        const VariantList *const errorItemList = varVarLst(errorItem);
                                        ASSERT(varLstSize(errorItemList) == 2);

                                        strCatFmt(
                                            error, "%" PRIu64 "-%" PRIu64, varUInt64(varLstGet(errorItemList, 0)),
                                            varUInt64(varLstGet(errorItemList, 1)));
                                        errorTotalMin += 2;
                                    }
                                    // Else a single error
                                    else
                                    {
                                        ASSERT(varType(errorItem) == varTypeUInt64);

                                        strCatFmt(error, "%" PRIu64, varUInt64(errorItem));
                                        errorTotalMin++;
                                    }
                                }

                                // Make message plural when appropriate
                                const String *const plural = errorTotalMin > 1 ? STRDEF("s") : EMPTY_STR;

                                // ??? Update formatting after migration
                                LOG_WARN_FMT(
                                    "invalid page checksum%s found in file %s at page%s %s", strZ(plural), strZ(fileLog),
                                    strZ(plural), strZ(error));
                            }
                        }
                    }

                    // Update file info and remove any reference to the file's existence in a prior backup
<<<<<<< HEAD
                    manifestFileUpdate(
                        manifest, file.name, copySize, repoSize, strZ(copyChecksum), VARSTR(NULL), file.checksumPage,
                        checksumPageError, checksumPageErrorList != NULL ? jsonFromVar(varNewVarLst(checksumPageErrorList)) : NULL,
                        bundleId, bundleOffset, blockIncrMapSize);
=======
                    file.size = copySize;
                    file.sizeRepo = repoSize;
                    memcpy(file.checksumSha1, strZ(copyChecksum), HASH_TYPE_SHA1_SIZE_HEX + 1);
                    file.reference = NULL;
                    file.checksumPageError = checksumPageError;
                    file.checksumPageErrorList = checksumPageErrorList != NULL ?
                        jsonFromVar(varNewVarLst(checksumPageErrorList)) : NULL;
                    file.bundleId = bundleId;
                    file.bundleOffset = bundleOffset;

                    manifestFileUpdate(manifest, &file);
>>>>>>> 2747e5a2
                }
            }

            // Update currentPercentComplete and lock file when the change is significant enough
            if (percentComplete - *currentPercentComplete > 10)
            {
                *currentPercentComplete = percentComplete;
                lockWriteDataP(lockTypeBackup, .percentComplete = VARUINT(*currentPercentComplete));
            }
        }
        MEM_CONTEXT_TEMP_END();

        // Free the job
        protocolParallelJobFree(job);
    }
    // Else the job errored
    else
        THROW_CODE(protocolParallelJobErrorCode(job), strZ(protocolParallelJobErrorMessage(job)));

    FUNCTION_LOG_RETURN_VOID();
}

/***********************************************************************************************************************************
Save a copy of the backup manifest during processing to preserve checksums for a possible resume. Only save the final copy when
resume is disabled since an incremental copy will not be used in a future backup unless resume is enabled beforehand.
***********************************************************************************************************************************/
static void
backupManifestSaveCopy(Manifest *const manifest, const String *const cipherPassBackup, const bool final)
{
    FUNCTION_LOG_BEGIN(logLevelDebug);
        FUNCTION_LOG_PARAM(MANIFEST, manifest);
        FUNCTION_TEST_PARAM(STRING, cipherPassBackup);
        FUNCTION_LOG_PARAM(BOOL, final);
    FUNCTION_LOG_END();

    ASSERT(manifest != NULL);

    if (final || cfgOptionBool(cfgOptResume))
    {
        MEM_CONTEXT_TEMP_BEGIN()
        {
            // Open file for write
            IoWrite *write = storageWriteIo(
                storageNewWriteP(
                    storageRepoWrite(),
                    strNewFmt(
                        STORAGE_REPO_BACKUP "/%s/" BACKUP_MANIFEST_FILE INFO_COPY_EXT, strZ(manifestData(manifest)->backupLabel))));

            // Add encryption filter if required
            cipherBlockFilterGroupAdd(
                ioWriteFilterGroup(write), cfgOptionStrId(cfgOptRepoCipherType), cipherModeEncrypt, cipherPassBackup);

            // Save file
            manifestSave(manifest, write);
        }
        MEM_CONTEXT_TEMP_END();
    }

    FUNCTION_LOG_RETURN_VOID();
}

/***********************************************************************************************************************************
Check that the clusters are alive and correctly configured during the backup
***********************************************************************************************************************************/
static void
backupDbPing(const BackupData *const backupData, const bool force)
{
    FUNCTION_LOG_BEGIN(logLevelDebug);
        FUNCTION_LOG_PARAM(BACKUP_DATA, backupData);
        FUNCTION_LOG_PARAM(BOOL, force);
    FUNCTION_LOG_END();

    ASSERT(backupData != NULL);

    if (cfgOptionBool(cfgOptOnline))
    {
        dbPing(backupData->dbPrimary, force);

        if (cfgOptionBool(cfgOptBackupStandby))
            dbPing(backupData->dbStandby, force);
    }

    FUNCTION_LOG_RETURN_VOID();
}

/***********************************************************************************************************************************
Process the backup manifest
***********************************************************************************************************************************/
typedef struct BackupJobData
{
    const Manifest *const manifest;                                 // Backup manifest
    const String *const backupLabel;                                // Backup label (defines the backup path)
    const bool backupStandby;                                       // Backup from standby
    RegExp *standbyExp;                                             // Identify files that may be copied from the standby
    const CipherType cipherType;                                    // Cipher type
    const String *const cipherSubPass;                              // Passphrase used to encrypt files in the backup
    const CompressType compressType;                                // Backup compression type
    const int compressLevel;                                        // Compress level if backup is compressed
    const bool delta;                                               // Is this a checksum delta backup?
    const bool bundle;                                              // Bundle files?
    uint64_t bundleSize;                                            // Target bundle size
    uint64_t bundleLimit;                                           // Limit on files to bundle
    uint64_t bundleId;                                              // Bundle id
    const bool blockIncr;                                           // Block incremental?
    size_t blockIncrSize;                                           // Block incremental size

    List *queueList;                                                // List of processing queues
} BackupJobData;

// Identify files that must be copied from the primary
bool
backupProcessFilePrimary(RegExp *const standbyExp, const String *const name)
{
    FUNCTION_TEST_BEGIN();
        FUNCTION_TEST_PARAM(REGEXP, standbyExp);
        FUNCTION_TEST_PARAM(STRING, name);
    FUNCTION_TEST_END();

    ASSERT(standbyExp != NULL);
    ASSERT(name != NULL);

    FUNCTION_TEST_RETURN(
        BOOL, strEqZ(name, MANIFEST_TARGET_PGDATA "/" PG_PATH_GLOBAL "/" PG_FILE_PGCONTROL) || !regExpMatch(standbyExp, name));
}

// Comparator to order ManifestFile objects by size, date, and name
static const Manifest *backupProcessQueueComparatorManifest = NULL;
static bool backupProcessQueueComparatorBundle;
static uint64_t backupProcessQueueComparatorBundleLimit;

static int
backupProcessQueueComparator(const void *item1, const void *item2)
{
    FUNCTION_TEST_BEGIN();
        FUNCTION_TEST_PARAM_P(VOID, item1);
        FUNCTION_TEST_PARAM_P(VOID, item2);
    FUNCTION_TEST_END();

    ASSERT(item1 != NULL);
    ASSERT(item2 != NULL);

    // Unpack files
    ManifestFile file1 = manifestFileUnpack(backupProcessQueueComparatorManifest, *(const ManifestFilePack **)item1);
    ManifestFile file2 = manifestFileUnpack(backupProcessQueueComparatorManifest, *(const ManifestFilePack **)item2);

    // If the size differs then that's enough to determine order
    if (!backupProcessQueueComparatorBundle || file1.size > backupProcessQueueComparatorBundleLimit ||
        file2.size > backupProcessQueueComparatorBundleLimit)
    {
        if (file1.size < file2.size)
            FUNCTION_TEST_RETURN(INT, -1);
        else if (file1.size > file2.size)
            FUNCTION_TEST_RETURN(INT, 1);
    }

    // If bundling order by time ascending so that older files are bundled with older files and newer with newer
    if (backupProcessQueueComparatorBundle)
    {
        if (file1.timestamp > file2.timestamp)
            FUNCTION_TEST_RETURN(INT, -1);
        else if (file1.timestamp < file2.timestamp)
            FUNCTION_TEST_RETURN(INT, 1);
    }

    // If size/time is the same then use name to generate a deterministic ordering (names must be unique)
    FUNCTION_TEST_RETURN(INT, strCmp(file1.name, file2.name));
}

// Helper to generate the backup queues
static uint64_t
backupProcessQueue(const BackupData *const backupData, Manifest *const manifest, BackupJobData *const jobData)
{
    FUNCTION_LOG_BEGIN(logLevelDebug);
        FUNCTION_LOG_PARAM(BACKUP_DATA, backupData);
        FUNCTION_LOG_PARAM(MANIFEST, manifest);
        FUNCTION_LOG_PARAM_P(VOID, jobData);
    FUNCTION_LOG_END();

    ASSERT(manifest != NULL);

    uint64_t result = 0;

    MEM_CONTEXT_TEMP_BEGIN()
    {
        // Create list of process queues (use void * instead of List * to avoid Coverity false positive)
        jobData->queueList = lstNewP(sizeof(void *));

        // Generate the list of targets
        StringList *targetList = strLstNew();
        strLstAddZ(targetList, MANIFEST_TARGET_PGDATA "/");

        for (unsigned int targetIdx = 0; targetIdx < manifestTargetTotal(manifest); targetIdx++)
        {
            const ManifestTarget *target = manifestTarget(manifest, targetIdx);

            if (target->tablespaceId != 0)
                strLstAddFmt(targetList, "%s/", strZ(target->name));
        }

        // Generate the processing queues (there is always at least one)
        unsigned int queueOffset = jobData->backupStandby ? 1 : 0;

        MEM_CONTEXT_BEGIN(lstMemContext(jobData->queueList))
        {
            for (unsigned int queueIdx = 0; queueIdx < strLstSize(targetList) + queueOffset; queueIdx++)
            {
                List *queue = lstNewP(sizeof(ManifestFile *), .comparator = backupProcessQueueComparator);
                lstAdd(jobData->queueList, &queue);
            }
        }
        MEM_CONTEXT_END();

        // Now put all files into the processing queues
        uint64_t fileTotal = 0;
        bool pgControlFound = false;

        for (unsigned int fileIdx = 0; fileIdx < manifestFileTotal(manifest); fileIdx++)
        {
            const ManifestFilePack *const filePack = manifestFilePackGet(manifest, fileIdx);
            ManifestFile file = manifestFileUnpack(manifest, filePack);

<<<<<<< HEAD
            // If the file is a reference it should only be backed up if delta and not zero size
            if (file.reference != NULL && file.blockIncrMapSize == 0 && (!jobData->delta || file.size == 0))
                continue;

            // If bundling store zero-length files immediately in the manifest without copying them
            if (jobData->bundle && file.size == 0)
            {
                LOG_DETAIL_FMT(
                    "store zero-length file %s", strZ(storagePathP(backupData->storagePrimary, manifestPathPg(file.name))));
                manifestFileUpdate(
                    manifest, file.name, 0, 0, strZ(HASH_TYPE_SHA1_ZERO_STR), VARSTR(NULL), file.checksumPage, false, NULL, 0, 0,
                    0);
=======
            // Only process files that need to be copied
            if (!file.copy)
            {
                // If bundling log zero-length files as stored since they will never be copied
                if (file.size == 0 && jobData->bundle)
                {
                    LOG_DETAIL_FMT(
                        "store zero-length file %s", strZ(storagePathP(backupData->storagePrimary, manifestPathPg(file.name))));
                }
>>>>>>> 2747e5a2

                continue;
            }

            // Is pg_control in the backup?
            if (strEq(file.name, STRDEF(MANIFEST_TARGET_PGDATA "/" PG_PATH_GLOBAL "/" PG_FILE_PGCONTROL)))
                pgControlFound = true;

            // Files that must be copied from the primary are always put in queue 0 when backup from standby
            if (jobData->backupStandby && backupProcessFilePrimary(jobData->standbyExp, file.name))
            {
                lstAdd(*(List **)lstGet(jobData->queueList, 0), &filePack);
            }
            // Else find the correct queue by matching the file to a target
            else
            {
                // Find the target that contains this file
                unsigned int targetIdx = 0;

                do
                {
                    CHECK(AssertError, targetIdx < strLstSize(targetList), "backup target not found");

                    if (strBeginsWith(file.name, strLstGet(targetList, targetIdx)))
                        break;

                    targetIdx++;
                }
                while (1);

                // Add file to queue
                lstAdd(*(List **)lstGet(jobData->queueList, targetIdx + queueOffset), &filePack);
            }

            // Add size to total
            result += file.size;

            // Increment total files
            fileTotal++;
        }

        // pg_control should always be in an online backup
        if (!pgControlFound && cfgOptionBool(cfgOptOnline))
        {
            THROW(
                FileMissingError,
                PG_FILE_PGCONTROL " must be present in all online backups\n"
                "HINT: is something wrong with the clock or filesystem timestamps?");
         }

        // If there are no files to backup then we'll exit with an error.  This could happen if the database is down and backup is
        // called with --no-online twice in a row.
        if (fileTotal == 0)
            THROW(FileMissingError, "no files have changed since the last backup - this seems unlikely");

        // Sort the queues
        backupProcessQueueComparatorManifest = manifest;
        backupProcessQueueComparatorBundle = jobData->bundle;
        backupProcessQueueComparatorBundleLimit = jobData->bundleLimit;

        for (unsigned int queueIdx = 0; queueIdx < lstSize(jobData->queueList); queueIdx++)
            lstSort(*(List **)lstGet(jobData->queueList, queueIdx), sortOrderDesc);

        // Move process queues to prior context
        lstMove(jobData->queueList, memContextPrior());
    }
    MEM_CONTEXT_TEMP_END();

    FUNCTION_LOG_RETURN(UINT64, result);
}

// Helper to calculate the next queue to scan based on the client index
static int
backupJobQueueNext(unsigned int clientIdx, int queueIdx, unsigned int queueTotal)
{
    FUNCTION_TEST_BEGIN();
        FUNCTION_TEST_PARAM(UINT, clientIdx);
        FUNCTION_TEST_PARAM(INT, queueIdx);
        FUNCTION_TEST_PARAM(UINT, queueTotal);
    FUNCTION_TEST_END();

    // Move (forward or back) to the next queue
    queueIdx += clientIdx % 2 ? -1 : 1;

    // Deal with wrapping on either end
    if (queueIdx < 0)
        FUNCTION_TEST_RETURN(INT, (int)queueTotal - 1);
    else if (queueIdx == (int)queueTotal)
        FUNCTION_TEST_RETURN(INT, 0);

    FUNCTION_TEST_RETURN(INT, queueIdx);
}

// Callback to fetch backup jobs for the parallel executor
static ProtocolParallelJob *backupJobCallback(void *data, unsigned int clientIdx)
{
    FUNCTION_TEST_BEGIN();
        FUNCTION_TEST_PARAM_P(VOID, data);
        FUNCTION_TEST_PARAM(UINT, clientIdx);
    FUNCTION_TEST_END();

    ASSERT(data != NULL);

    ProtocolParallelJob *result = NULL;

    MEM_CONTEXT_TEMP_BEGIN()
    {
        // Get a new job if there are any left
        BackupJobData *jobData = data;

        // Determine where to begin scanning the queue (we'll stop when we get back here).  When copying from the primary during
        // backup from standby only queue 0 will be used.
        unsigned int queueOffset = jobData->backupStandby && clientIdx > 0 ? 1 : 0;
        int queueIdx = jobData->backupStandby && clientIdx == 0 ?
            0 : (int)(clientIdx % (lstSize(jobData->queueList) - queueOffset));
        int queueEnd = queueIdx;

        // Create backup job
        ProtocolCommand *command = protocolCommandNew(PROTOCOL_COMMAND_BACKUP_FILE);
        PackWrite *param = NULL;
        uint64_t fileTotal = 0;
        uint64_t fileSize = 0;

        do
        {
            List *queue = *(List **)lstGet(jobData->queueList, (unsigned int)queueIdx + queueOffset);
            unsigned int fileIdx = 0;
            bool bundle = jobData->bundle;
            const String *fileName = NULL;

            while (fileIdx < lstSize(queue))
            {
                const ManifestFile file = manifestFileUnpack(jobData->manifest, *(ManifestFilePack **)lstGet(queue, fileIdx));

                // Continue if the next file would make the bundle too large. There may be a smaller one that will fit.
                if (fileTotal > 0 && fileSize + file.size >= jobData->bundleSize)
                {
                    fileIdx++;
                    continue;
                }

                // Add common parameters before first file
                if (param == NULL)
                {
                    param = protocolCommandParam(command);

                    String *const repoFile = strCatFmt(strNew(), STORAGE_REPO_BACKUP "/%s/", strZ(jobData->backupLabel));

                    if (bundle && file.size <= jobData->bundleLimit)
                        strCatFmt(repoFile, MANIFEST_PATH_BUNDLE "/%" PRIu64, jobData->bundleId);
                    else
                    {
                        CHECK(AssertError, fileTotal == 0, "cannot bundle file");

                        strCatFmt(
                            repoFile, "%s%s", strZ(file.name),
                            jobData->blockIncr ? BACKUP_BLOCK_INCR_EXT : strZ(compressExtStr(jobData->compressType)));
                        fileName = file.name;
                        bundle = false;
                    }

                    pckWriteStrP(param, repoFile);
                    pckWriteU64P(param, jobData->bundleId);
                    pckWriteBoolP(param, jobData->blockIncr);

                    if (jobData->blockIncr)
                    {
                        pckWriteU64P(param, jobData->blockIncrSize);
                        pckWriteU64P(param, strLstSize(manifestReferenceList(jobData->manifest)) - 1);
                    }

                    pckWriteU32P(param, jobData->compressType);
                    pckWriteI32P(param, jobData->compressLevel);
                    pckWriteU64P(param, jobData->cipherSubPass == NULL ? cipherTypeNone : cipherTypeAes256Cbc);
                    pckWriteStrP(param, jobData->cipherSubPass);
                }

                pckWriteStrP(param, manifestPathPg(file.name));
                pckWriteBoolP(param, file.delta);
                pckWriteBoolP(param, !strEq(file.name, STRDEF(MANIFEST_TARGET_PGDATA "/" PG_PATH_GLOBAL "/" PG_FILE_PGCONTROL)));
                pckWriteU64P(param, file.size);
                pckWriteBoolP(param, !backupProcessFilePrimary(jobData->standbyExp, file.name));
                pckWriteStrP(param, file.checksumSha1[0] != 0 ? STR(file.checksumSha1) : NULL);
                pckWriteBoolP(param, file.checksumPage);

                if (jobData->blockIncr)
                {
                    if (file.blockIncrMapSize != 0)
                    {
                        String *const blockIncrMapFile = strCatFmt(strNew(), STORAGE_REPO_BACKUP "/%s/", strZ(file.reference));

                        if (file.bundleId != 0)  // {uncovered - !!!}
                            strCatFmt(blockIncrMapFile, MANIFEST_PATH_BUNDLE "/%" PRIu64, file.bundleId);  // {uncovered - !!!}
                        else
                            strCatFmt(blockIncrMapFile, "%s" BACKUP_BLOCK_INCR_EXT, strZ(file.name));

                        pckWriteStrP(param, blockIncrMapFile);
                        pckWriteU64P(param, file.bundleOffset + file.sizeRepo - file.blockIncrMapSize);
                        pckWriteU64P(param, file.blockIncrMapSize);
                    }
                    else
                        pckWriteNullP(param);
                }

                pckWriteStrP(param, file.name);
                pckWriteBoolP(param, file.resume);
                pckWriteBoolP(param, file.reference != NULL);

                fileTotal++;
                fileSize += file.size;

                // Remove job from the queue
                lstRemoveIdx(queue, fileIdx);

                // Break if not bundling or bundle size has been reached
                if (!bundle || fileSize >= jobData->bundleSize)
                    break;
            }

            if (fileTotal > 0)
            {
                // Assign job to result
                MEM_CONTEXT_PRIOR_BEGIN()
                {
                    result = protocolParallelJobNew(bundle ? VARUINT64(jobData->bundleId) : VARSTR(fileName), command);

                    if (bundle)
                        jobData->bundleId++;
                }
                MEM_CONTEXT_PRIOR_END();

                break;
            }

            // Don't get next queue when copying from primary during backup from standby since the primary only has one queue
            if (!jobData->backupStandby || clientIdx > 0)
                queueIdx = backupJobQueueNext(clientIdx, queueIdx, lstSize(jobData->queueList) - queueOffset);
        }
        while (queueIdx != queueEnd);
    }
    MEM_CONTEXT_TEMP_END();

    FUNCTION_TEST_RETURN(PROTOCOL_PARALLEL_JOB, result);
}

static void
backupProcess(
    const BackupData *const backupData, Manifest *const manifest, const String *const lsnStart,
    const String *const cipherPassBackup)
{
    FUNCTION_LOG_BEGIN(logLevelDebug);
        FUNCTION_LOG_PARAM(BACKUP_DATA, backupData);
        FUNCTION_LOG_PARAM(MANIFEST, manifest);
        FUNCTION_LOG_PARAM(STRING, lsnStart);
        FUNCTION_TEST_PARAM(STRING, cipherPassBackup);
    FUNCTION_LOG_END();

    ASSERT(manifest != NULL);

    uint64_t sizeTotal = 0;

    MEM_CONTEXT_TEMP_BEGIN()
    {
        // Get backup info
        const BackupType backupType = manifestData(manifest)->backupType;
        const String *const backupLabel = manifestData(manifest)->backupLabel;
        const String *const backupPathExp = strNewFmt(STORAGE_REPO_BACKUP "/%s", strZ(backupLabel));
        bool hardLink = cfgOptionBool(cfgOptRepoHardlink) && storageFeature(storageRepoWrite(), storageFeatureHardLink);
        bool backupStandby = cfgOptionBool(cfgOptBackupStandby);

        BackupJobData jobData =
        {
            .manifest = manifest,
            .backupLabel = backupLabel,
            .backupStandby = backupStandby,
            .compressType = compressTypeEnum(cfgOptionStrId(cfgOptCompressType)),
            .compressLevel = cfgOptionInt(cfgOptCompressLevel),
            .cipherType = cfgOptionStrId(cfgOptRepoCipherType),
            .cipherSubPass = manifestCipherSubPass(manifest),
            .delta = cfgOptionBool(cfgOptDelta),
            .bundle = cfgOptionBool(cfgOptRepoBundle),
            .bundleId = 1,
            .blockIncr = cfgOptionBool(cfgOptRepoBlock),

            // Build expression to identify files that can be copied from the standby when standby backup is supported
            .standbyExp = regExpNew(
                strNewFmt(
                    "^((" MANIFEST_TARGET_PGDATA "/(" PG_PATH_BASE "|" PG_PATH_GLOBAL "|%s|" PG_PATH_PGMULTIXACT "))|"
                        MANIFEST_TARGET_PGTBLSPC ")/",
                    strZ(pgXactPath(backupData->version)))),
        };

        if (jobData.bundle)
        {
            jobData.bundleSize = cfgOptionUInt64(cfgOptRepoBundleSize);
            jobData.bundleLimit = cfgOptionUInt64(cfgOptRepoBundleLimit);
        }

        if (jobData.blockIncr)                                                                                  // {uncovered !!!}
            jobData.blockIncrSize = (size_t)cfgOptionUInt64(cfgOptRepoBlockSize);                               // {uncovered !!!}

        // If this is a full backup or hard-linked and paths are supported then create all paths explicitly so that empty paths will
        // exist in to repo. Also create tablespace symlinks when symlinks are available. This makes it possible for the user to
        // make a copy of the backup path and get a valid cluster.
        if ((backupType == backupTypeFull && !jobData.bundle) || hardLink)
        {
            // Create paths when available
            if (storageFeature(storageRepoWrite(), storageFeaturePath))
            {
                for (unsigned int pathIdx = 0; pathIdx < manifestPathTotal(manifest); pathIdx++)
                {
                    storagePathCreateP(
                        storageRepoWrite(),
                        strNewFmt("%s/%s", strZ(backupPathExp), strZ(manifestPath(manifest, pathIdx)->name)));
                }
            }

            // Create tablespace symlinks when available
            if (storageFeature(storageRepoWrite(), storageFeatureSymLink))
            {
                for (unsigned int targetIdx = 0; targetIdx < manifestTargetTotal(manifest); targetIdx++)
                {
                    const ManifestTarget *const target = manifestTarget(manifest, targetIdx);

                    if (target->tablespaceId != 0)
                    {
                        const String *const link = storagePathP(
                            storageRepo(),
                            strNewFmt("%s/" MANIFEST_TARGET_PGDATA "/%s", strZ(backupPathExp), strZ(target->name)));
                        const String *const linkDestination = strNewFmt(
                            "../../" MANIFEST_TARGET_PGTBLSPC "/%u", target->tablespaceId);

                        storageLinkCreateP(storageRepoWrite(), linkDestination, link);
                    }
                }
            }
        }

        // Generate processing queues
        sizeTotal = backupProcessQueue(backupData, manifest, &jobData);

        // Create the parallel executor
        ProtocolParallel *parallelExec = protocolParallelNew(
            cfgOptionUInt64(cfgOptProtocolTimeout) / 2, backupJobCallback, &jobData);

        // First client is always on the primary
        protocolParallelClientAdd(parallelExec, protocolLocalGet(protocolStorageTypePg, backupData->pgIdxPrimary, 1));

        // Create the rest of the clients on the primary or standby depending on the value of backup-standby.  Note that standby
        // backups don't count the primary client in process-max.
        unsigned int processMax = cfgOptionUInt(cfgOptProcessMax) + (backupStandby ? 1 : 0);
        unsigned int pgIdx = backupStandby ? backupData->pgIdxStandby : backupData->pgIdxPrimary;

        for (unsigned int processIdx = 2; processIdx <= processMax; processIdx++)
            protocolParallelClientAdd(parallelExec, protocolLocalGet(protocolStorageTypePg, pgIdx, processIdx));

        // Maintain a list of files that need to be removed from the manifest when the backup is complete
        StringList *fileRemove = strLstNew();

        // Determine how often the manifest will be saved (every one percent or threshold size, whichever is greater)
        uint64_t manifestSaveLast = 0;
        uint64_t manifestSaveSize = sizeTotal / 100;

        if (manifestSaveSize < cfgOptionUInt64(cfgOptManifestSaveThreshold))
            manifestSaveSize = cfgOptionUInt64(cfgOptManifestSaveThreshold);

        // Process jobs
        uint64_t sizeProgress = 0;

        // Initialize the percent complete to zero
        unsigned int currentPercentComplete = 0;
        lockWriteDataP(lockTypeBackup, .percentComplete = VARUINT(currentPercentComplete));

        MEM_CONTEXT_TEMP_RESET_BEGIN()
        {
            do
            {
                unsigned int completed = protocolParallelProcess(parallelExec);

                for (unsigned int jobIdx = 0; jobIdx < completed; jobIdx++)
                {
                    ProtocolParallelJob *job = protocolParallelResult(parallelExec);

                    backupJobResult(
                        manifest,
                        backupStandby && protocolParallelJobProcessId(job) > 1 ? backupData->hostStandby : backupData->hostPrimary,
                        protocolParallelJobProcessId(job) > 1 ? storagePgIdx(pgIdx) : backupData->storagePrimary,
                        fileRemove, job, jobData.bundle, sizeTotal, &sizeProgress, &currentPercentComplete);
                }

                // A keep-alive is required here for the remote holding open the backup connection
                protocolKeepAlive();

                // Check that the clusters are alive and correctly configured during the backup
                backupDbPing(backupData, false);

                // Save the manifest periodically to preserve checksums for resume
                if (sizeProgress - manifestSaveLast >= manifestSaveSize)
                {
                    backupManifestSaveCopy(manifest, cipherPassBackup, false);
                    manifestSaveLast = sizeProgress;
                }

                // Reset the memory context occasionally so we don't use too much memory or slow down processing
                MEM_CONTEXT_TEMP_RESET(1000);
            }
            while (!protocolParallelDone(parallelExec));
        }
        MEM_CONTEXT_TEMP_END();

#ifdef DEBUG
        // Ensure that all processing queues are empty
        for (unsigned int queueIdx = 0; queueIdx < lstSize(jobData.queueList); queueIdx++)
            ASSERT(lstEmpty(*(List **)lstGet(jobData.queueList, queueIdx)));
#endif

        // Remove files from the manifest that were removed during the backup.  This must happen after processing to avoid
        // invalidating pointers by deleting items from the list.
        for (unsigned int fileRemoveIdx = 0; fileRemoveIdx < strLstSize(fileRemove); fileRemoveIdx++)
            manifestFileRemove(manifest, strLstGet(fileRemove, fileRemoveIdx));

        // Log references or create hardlinks for all files
        const char *const compressExt = strZ(compressExtStr(jobData.compressType));

        for (unsigned int fileIdx = 0; fileIdx < manifestFileTotal(manifest); fileIdx++)
        {
            const ManifestFile file = manifestFile(manifest, fileIdx);

            // If the file has a reference, then it was not copied since it can be retrieved from the referenced backup. However,
            // if hardlinking is enabled the link will need to be created.
            if (file.reference != NULL)
            {
                // If hardlinking is enabled then create a hardlink for files that have not changed since the last backup
                if (hardLink)
                {
                    LOG_DETAIL_FMT("hardlink %s to %s", strZ(file.name), strZ(file.reference));

                    const String *const linkName = storagePathP(
                        storageRepo(), strNewFmt("%s/%s%s", strZ(backupPathExp), strZ(file.name), compressExt));
                    const String *const linkDestination = storagePathP(
                        storageRepo(),
                        strNewFmt(STORAGE_REPO_BACKUP "/%s/%s%s", strZ(file.reference), strZ(file.name), compressExt));

                    storageLinkCreateP(storageRepoWrite(), linkDestination, linkName, .linkType = storageLinkHard);
                }
                // Else log the reference. With delta, it is possible that references may have been removed if a file needed to be
                // recopied.
                else
                    LOG_DETAIL_FMT("reference %s to %s", strZ(file.name), strZ(file.reference));
            }
        }

        // Sync backup paths if required
        if (storageFeature(storageRepoWrite(), storageFeaturePathSync))
        {
            for (unsigned int pathIdx = 0; pathIdx < manifestPathTotal(manifest); pathIdx++)
            {
                const String *const path = strNewFmt("%s/%s", strZ(backupPathExp), strZ(manifestPath(manifest, pathIdx)->name));

                // Always sync the path if it exists or if the backup is full (without bundling) or hardlinked. In the latter cases
                // the directory should always exist so we want to error if it does not.
                if ((backupType == backupTypeFull && !jobData.bundle) || hardLink || storagePathExistsP(storageRepo(), path))
                    storagePathSyncP(storageRepoWrite(), path);
            }
        }
    }
    MEM_CONTEXT_TEMP_END();

    FUNCTION_LOG_RETURN_VOID();
}

/***********************************************************************************************************************************
Check and copy WAL segments required to make the backup consistent
***********************************************************************************************************************************/
static void
backupArchiveCheckCopy(const BackupData *const backupData, Manifest *const manifest, const String *const cipherPassBackup)
{
    FUNCTION_LOG_BEGIN(logLevelDebug);
        FUNCTION_LOG_PARAM(BACKUP_DATA, backupData);
        FUNCTION_LOG_PARAM(MANIFEST, manifest);
        FUNCTION_TEST_PARAM(STRING, cipherPassBackup);
    FUNCTION_LOG_END();

    ASSERT(manifest != NULL);

    // If archive logs are required to complete the backup, then check them.  This is the default, but can be overridden if the
    // archive logs are going to a different server.  Be careful of disabling this option because there is no way to verify that the
    // backup will be consistent - at least not here.
    if (cfgOptionBool(cfgOptArchiveCheck))
    {
        MEM_CONTEXT_TEMP_BEGIN()
        {
            uint64_t lsnStart = pgLsnFromStr(manifestData(manifest)->lsnStart);
            uint64_t lsnStop = pgLsnFromStr(manifestData(manifest)->lsnStop);

            LOG_INFO_FMT(
                "check archive for segment(s) %s:%s",
                strZ(pgLsnToWalSegment(backupData->timeline, lsnStart, backupData->walSegmentSize)),
                strZ(pgLsnToWalSegment(backupData->timeline, lsnStop, backupData->walSegmentSize)));

            // Save the backup manifest before getting archive logs in case of failure
            backupManifestSaveCopy(manifest, cipherPassBackup, false);

            // Use base path to set ownership and mode
            const ManifestPath *basePath = manifestPathFind(manifest, MANIFEST_TARGET_PGDATA_STR);

            // Loop through all the segments in the lsn range
            StringList *walSegmentList = pgLsnRangeToWalSegmentList(
                manifestData(manifest)->pgVersion, backupData->timeline, lsnStart, lsnStop, backupData->walSegmentSize);

            for (unsigned int walSegmentIdx = 0; walSegmentIdx < strLstSize(walSegmentList); walSegmentIdx++)
            {
                MEM_CONTEXT_TEMP_BEGIN()
                {
                    const String *walSegment = strLstGet(walSegmentList, walSegmentIdx);

                    // Find the actual wal segment file in the archive
                    const String *archiveFile = walSegmentFind(
                        storageRepo(), backupData->archiveId, walSegment, cfgOptionUInt64(cfgOptArchiveTimeout));

                    if (cfgOptionBool(cfgOptArchiveCopy))
                    {
                        // Copy can be a pretty expensive operation so log it
                        LOG_DETAIL_FMT("copy segment %s to backup", strZ(walSegment));

                        // Get compression type of the WAL segment and backup
                        CompressType archiveCompressType = compressTypeFromName(archiveFile);
                        CompressType backupCompressType = compressTypeEnum(cfgOptionStrId(cfgOptCompressType));

                        // Open the archive file
                        StorageRead *read = storageNewReadP(
                            storageRepo(),
                            strNewFmt(STORAGE_REPO_ARCHIVE "/%s/%s", strZ(backupData->archiveId), strZ(archiveFile)));
                        IoFilterGroup *filterGroup = ioReadFilterGroup(storageReadIo(read));

                        // Decrypt with archive key if encrypted
                        cipherBlockFilterGroupAdd(
                            filterGroup, cfgOptionStrId(cfgOptRepoCipherType), cipherModeDecrypt,
                            infoArchiveCipherPass(backupData->archiveInfo));

                        // Compress/decompress if archive and backup do not have the same compression settings
                        if (archiveCompressType != backupCompressType)
                        {
                            if (archiveCompressType != compressTypeNone)
                                ioFilterGroupAdd(filterGroup, decompressFilter(archiveCompressType));

                            if (backupCompressType != compressTypeNone)
                            {
                                ioFilterGroupAdd(
                                    filterGroup, compressFilter(backupCompressType, cfgOptionInt(cfgOptCompressLevel)));
                            }
                        }

                        // Encrypt with backup key if encrypted
                        cipherBlockFilterGroupAdd(
                            filterGroup, cfgOptionStrId(cfgOptRepoCipherType), cipherModeEncrypt, manifestCipherSubPass(manifest));

                        // Add size filter last to calculate repo size
                        ioFilterGroupAdd(filterGroup, ioSizeNew());

                        // Copy the file
                        const String *manifestName = strNewFmt(
                            MANIFEST_TARGET_PGDATA "/%s/%s", strZ(pgWalPath(manifestData(manifest)->pgVersion)), strZ(walSegment));

                        storageCopyP(
                            read,
                            storageNewWriteP(
                                storageRepoWrite(),
                                strNewFmt(
                                    STORAGE_REPO_BACKUP "/%s/%s%s", strZ(manifestData(manifest)->backupLabel), strZ(manifestName),
                                    strZ(compressExtStr(compressTypeEnum(cfgOptionStrId(cfgOptCompressType)))))));

                        // Add to manifest
                        ManifestFile file =
                        {
                            .name = manifestName,
                            .mode = basePath->mode & (S_IRUSR | S_IWUSR | S_IRGRP | S_IROTH),
                            .user = basePath->user,
                            .group = basePath->group,
                            .size = backupData->walSegmentSize,
                            .sizeRepo = pckReadU64P(ioFilterGroupResultP(filterGroup, SIZE_FILTER_TYPE)),
                            .timestamp = manifestData(manifest)->backupTimestampStop,
                        };

                        memcpy(file.checksumSha1, strZ(strSubN(archiveFile, 25, 40)), HASH_TYPE_SHA1_SIZE_HEX + 1);

                        manifestFileAdd(manifest, &file);
                    }
                }
                MEM_CONTEXT_TEMP_END();

                // A keep-alive is required here for the remote holding the backup lock
                protocolKeepAlive();
            }
        }
        MEM_CONTEXT_TEMP_END();
    }

    FUNCTION_LOG_RETURN_VOID();
}

/***********************************************************************************************************************************
Save and update all files required to complete the backup
***********************************************************************************************************************************/
static void
backupComplete(InfoBackup *const infoBackup, Manifest *const manifest)
{
    FUNCTION_LOG_BEGIN(logLevelDebug);
        FUNCTION_LOG_PARAM(INFO_BACKUP, infoBackup);
        FUNCTION_LOG_PARAM(MANIFEST, manifest);
    FUNCTION_LOG_END();

    ASSERT(manifest != NULL);

    MEM_CONTEXT_TEMP_BEGIN()
    {
        const String *const backupLabel = manifestData(manifest)->backupLabel;

        // Validation and final save of the backup manifest.  Validate in strict mode to catch as many potential issues as possible.
        // -------------------------------------------------------------------------------------------------------------------------
        manifestValidate(manifest, true);

        backupManifestSaveCopy(manifest, infoPgCipherPass(infoBackupPg(infoBackup)), true);

        storageCopy(
            storageNewReadP(
                storageRepo(), strNewFmt(STORAGE_REPO_BACKUP "/%s/" BACKUP_MANIFEST_FILE INFO_COPY_EXT, strZ(backupLabel))),
            storageNewWriteP(
                storageRepoWrite(), strNewFmt(STORAGE_REPO_BACKUP "/%s/" BACKUP_MANIFEST_FILE, strZ(backupLabel))));

        // Copy a compressed version of the manifest to history. If the repo is encrypted then the passphrase to open the manifest
        // is required.  We can't just do a straight copy since the destination needs to be compressed and that must happen before
        // encryption in order to be efficient. Compression will always be gz for compatibility and since it is always available.
        // -------------------------------------------------------------------------------------------------------------------------
        StorageRead *manifestRead = storageNewReadP(
                storageRepo(), strNewFmt(STORAGE_REPO_BACKUP "/%s/" BACKUP_MANIFEST_FILE, strZ(backupLabel)));

        cipherBlockFilterGroupAdd(
            ioReadFilterGroup(storageReadIo(manifestRead)), cfgOptionStrId(cfgOptRepoCipherType), cipherModeDecrypt,
            infoPgCipherPass(infoBackupPg(infoBackup)));

        StorageWrite *manifestWrite = storageNewWriteP(
                storageRepoWrite(),
                strNewFmt(
                    STORAGE_REPO_BACKUP "/" BACKUP_PATH_HISTORY "/%s/%s.manifest%s", strZ(strSubN(backupLabel, 0, 4)),
                    strZ(backupLabel), strZ(compressExtStr(compressTypeGz))));

        ioFilterGroupAdd(ioWriteFilterGroup(storageWriteIo(manifestWrite)), compressFilter(compressTypeGz, 9));

        cipherBlockFilterGroupAdd(
            ioWriteFilterGroup(storageWriteIo(manifestWrite)), cfgOptionStrId(cfgOptRepoCipherType), cipherModeEncrypt,
            infoPgCipherPass(infoBackupPg(infoBackup)));

        storageCopyP(manifestRead, manifestWrite);

        // Sync history path if required
        if (storageFeature(storageRepoWrite(), storageFeaturePathSync))
            storagePathSyncP(storageRepoWrite(), STRDEF(STORAGE_REPO_BACKUP "/" BACKUP_PATH_HISTORY));

        // Create a symlink to the most recent backup if supported.  This link is purely informational for the user and is never
        // used by us since symlinks are not supported on all storage types.
        // -------------------------------------------------------------------------------------------------------------------------
        backupLinkLatest(backupLabel, cfgOptionGroupIdxDefault(cfgOptGrpRepo));

        // Add manifest and save backup.info (infoBackupSaveFile() is responsible for proper syncing)
        // -------------------------------------------------------------------------------------------------------------------------
        infoBackupDataAdd(infoBackup, manifest);

        infoBackupSaveFile(
            infoBackup, storageRepoWrite(), INFO_BACKUP_PATH_FILE_STR, cfgOptionStrId(cfgOptRepoCipherType),
            cfgOptionStrNull(cfgOptRepoCipherPass));

        // Save archive.info/copy so the timestamps will be updated to prevent lifecycle settings from removing the files early
        // -------------------------------------------------------------------------------------------------------------------------
        infoArchiveSaveFile(
            infoArchiveLoadFile(
                storageRepo(), INFO_ARCHIVE_PATH_FILE_STR, cfgOptionStrId(cfgOptRepoCipherType),
                cfgOptionStrNull(cfgOptRepoCipherPass)),
            storageRepoWrite(), INFO_ARCHIVE_PATH_FILE_STR, cfgOptionStrId(cfgOptRepoCipherType),
            cfgOptionStrNull(cfgOptRepoCipherPass));
    }
    MEM_CONTEXT_TEMP_END();

    FUNCTION_LOG_RETURN_VOID();
}

/**********************************************************************************************************************************/
void
cmdBackup(void)
{
    FUNCTION_LOG_VOID(logLevelDebug);

    // Verify the repo is local
    repoIsLocalVerify();

    // Test for stop file
    lockStopTest();

    MEM_CONTEXT_TEMP_BEGIN()
    {
        // If the repo option was not provided and more than one repo is configured, then log the default repo chosen
        if (!cfgOptionTest(cfgOptRepo) && cfgOptionGroupIdxTotal(cfgOptGrpRepo) > 1)
        {
            LOG_INFO_FMT(
                "repo option not specified, defaulting to %s",
                cfgOptionGroupName(cfgOptGrpRepo, cfgOptionGroupIdxDefault(cfgOptGrpRepo)));
        }

        // Load backup.info
        InfoBackup *infoBackup = infoBackupLoadFileReconstruct(
            storageRepo(), INFO_BACKUP_PATH_FILE_STR, cfgOptionStrId(cfgOptRepoCipherType), cfgOptionStrNull(cfgOptRepoCipherPass));
        InfoPgData infoPg = infoPgDataCurrent(infoBackupPg(infoBackup));
        const String *cipherPassBackup = infoPgCipherPass(infoBackupPg(infoBackup));

        // Get pg storage and database objects
        BackupData *backupData = backupInit(infoBackup);

        // Get the start timestamp which will later be written into the manifest to track total backup time
        time_t timestampStart = backupTime(backupData, false);

        // Check if there is a prior manifest when backup type is diff/incr
        Manifest *manifestPrior = backupBuildIncrPrior(infoBackup);

        // Start the backup
        BackupStartResult backupStartResult = backupStart(backupData);

        // Build the manifest
        Manifest *manifest = manifestNewBuild(
            backupData->storagePrimary, infoPg.version, infoPg.catalogVersion, cfgOptionBool(cfgOptOnline),
            cfgOptionBool(cfgOptChecksumPage), cfgOptionBool(cfgOptRepoBundle), cfgOptionBool(cfgOptRepoBlock),
            strLstNewVarLst(cfgOptionLst(cfgOptExclude)), backupStartResult.tablespaceList);

        // Validate the manifest using the copy start time
        manifestBuildValidate(
            manifest, cfgOptionBool(cfgOptDelta), backupTime(backupData, true),
            compressTypeEnum(cfgOptionStrId(cfgOptCompressType)));

        // Build an incremental backup if type is not full (manifestPrior will be freed in this call)
        if (!backupBuildIncr(infoBackup, manifest, manifestPrior, backupStartResult.walSegmentName))
            manifestCipherSubPassSet(manifest, cipherPassGen(cfgOptionStrId(cfgOptRepoCipherType)));

        // Set delta if it is not already set and the manifest requires it
        if (!cfgOptionBool(cfgOptDelta) && varBool(manifestData(manifest)->backupOptionDelta))
            cfgOptionSet(cfgOptDelta, cfgSourceParam, BOOL_TRUE_VAR);

        // Resume a backup when possible
        if (!backupResume(manifest, cipherPassBackup))
        {
            manifestBackupLabelSet(
                manifest,
                backupLabelCreate(
                    (BackupType)cfgOptionStrId(cfgOptType), manifestData(manifest)->backupLabelPrior, timestampStart));
        }

        // Save the manifest before processing starts
        backupManifestSaveCopy(manifest, cipherPassBackup, false);

        // Process the backup manifest
        backupProcess(backupData, manifest, backupStartResult.lsn, cipherPassBackup);

        // Check that the clusters are alive and correctly configured after the backup
        backupDbPing(backupData, true);

        // The standby db object and protocol won't be used anymore so free them
        if (cfgOptionBool(cfgOptBackupStandby))
        {
            dbFree(backupData->dbStandby);
            protocolRemoteFree(backupData->pgIdxStandby);
        }

        // Stop the backup
        BackupStopResult backupStopResult = backupStop(backupData, manifest);

        // Complete manifest
        manifestBuildComplete(
            manifest, timestampStart, backupStartResult.lsn, backupStartResult.walSegmentName, backupStopResult.timestamp,
            backupStopResult.lsn, backupStopResult.walSegmentName, infoPg.id, infoPg.systemId, backupStartResult.dbList,
            cfgOptionBool(cfgOptArchiveCheck), cfgOptionBool(cfgOptArchiveCopy), cfgOptionUInt(cfgOptBufferSize),
            cfgOptionUInt(cfgOptCompressLevel), cfgOptionUInt(cfgOptCompressLevelNetwork), cfgOptionBool(cfgOptRepoHardlink),
            cfgOptionUInt(cfgOptProcessMax), cfgOptionBool(cfgOptBackupStandby),
            cfgOptionTest(cfgOptAnnotation) ? cfgOptionKv(cfgOptAnnotation) : NULL);

        // The primary db object won't be used anymore so free it
        dbFree(backupData->dbPrimary);

        // Check and copy WAL segments required to make the backup consistent
        backupArchiveCheckCopy(backupData, manifest, cipherPassBackup);

        // The primary protocol connection won't be used anymore so free it. This needs to happen after backupArchiveCheckCopy() so
        // the backup lock is held on the remote which allows conditional archiving based on the backup lock. Any further access to
        // the primary storage object may result in an error (likely eof).
        protocolRemoteFree(backupData->pgIdxPrimary);

        // Complete the backup
        LOG_INFO_FMT("new backup label = %s", strZ(manifestData(manifest)->backupLabel));
        backupComplete(infoBackup, manifest);

        // Backup info
        LOG_INFO_FMT(
            "%s backup size = %s, file total = %u", strZ(strIdToStr(manifestData(manifest)->backupType)),
            strZ(strSizeFormat(infoBackupDataByLabel(infoBackup, manifestData(manifest)->backupLabel)->backupInfoSizeDelta)),
            manifestFileTotal(manifest));
    }
    MEM_CONTEXT_TEMP_END();

    FUNCTION_LOG_RETURN_VOID();
}<|MERGE_RESOLUTION|>--- conflicted
+++ resolved
@@ -594,14 +594,9 @@
                                 removeReason = "zero size";
                             else
                             {
-<<<<<<< HEAD
-                                manifestFileUpdate(
-                                    manifest, manifestName, file.size, fileResume.sizeRepo, fileResume.checksumSha1, NULL,
-                                    fileResume.checksumPage, fileResume.checksumPageError, fileResume.checksumPageErrorList, 0, 0,
-                                    /*!!! */0);
-=======
                                 ASSERT(file.copy);
                                 ASSERT(file.bundleId == 0);
+                                ASSERT(file.blockIncrMapSize == 0);
 
                                 file.sizeRepo = fileResume.sizeRepo;
                                 memcpy(file.checksumSha1, fileResume.checksumSha1, HASH_TYPE_SHA1_SIZE_HEX + 1);
@@ -612,7 +607,6 @@
                                 file.delta = delta;
 
                                 manifestFileUpdate(manifest, &file);
->>>>>>> 2747e5a2
                             }
                         }
                     }
@@ -1329,12 +1323,6 @@
                     }
 
                     // Update file info and remove any reference to the file's existence in a prior backup
-<<<<<<< HEAD
-                    manifestFileUpdate(
-                        manifest, file.name, copySize, repoSize, strZ(copyChecksum), VARSTR(NULL), file.checksumPage,
-                        checksumPageError, checksumPageErrorList != NULL ? jsonFromVar(varNewVarLst(checksumPageErrorList)) : NULL,
-                        bundleId, bundleOffset, blockIncrMapSize);
-=======
                     file.size = copySize;
                     file.sizeRepo = repoSize;
                     memcpy(file.checksumSha1, strZ(copyChecksum), HASH_TYPE_SHA1_SIZE_HEX + 1);
@@ -1344,9 +1332,9 @@
                         jsonFromVar(varNewVarLst(checksumPageErrorList)) : NULL;
                     file.bundleId = bundleId;
                     file.bundleOffset = bundleOffset;
+                    file.blockIncrMapSize = blockIncrMapSize;
 
                     manifestFileUpdate(manifest, &file);
->>>>>>> 2747e5a2
                 }
             }
 
@@ -1568,20 +1556,6 @@
             const ManifestFilePack *const filePack = manifestFilePackGet(manifest, fileIdx);
             ManifestFile file = manifestFileUnpack(manifest, filePack);
 
-<<<<<<< HEAD
-            // If the file is a reference it should only be backed up if delta and not zero size
-            if (file.reference != NULL && file.blockIncrMapSize == 0 && (!jobData->delta || file.size == 0))
-                continue;
-
-            // If bundling store zero-length files immediately in the manifest without copying them
-            if (jobData->bundle && file.size == 0)
-            {
-                LOG_DETAIL_FMT(
-                    "store zero-length file %s", strZ(storagePathP(backupData->storagePrimary, manifestPathPg(file.name))));
-                manifestFileUpdate(
-                    manifest, file.name, 0, 0, strZ(HASH_TYPE_SHA1_ZERO_STR), VARSTR(NULL), file.checksumPage, false, NULL, 0, 0,
-                    0);
-=======
             // Only process files that need to be copied
             if (!file.copy)
             {
@@ -1591,7 +1565,6 @@
                     LOG_DETAIL_FMT(
                         "store zero-length file %s", strZ(storagePathP(backupData->storagePrimary, manifestPathPg(file.name))));
                 }
->>>>>>> 2747e5a2
 
                 continue;
             }
