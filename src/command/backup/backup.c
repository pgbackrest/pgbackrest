/***********************************************************************************************************************************
Backup Command
***********************************************************************************************************************************/
#include "build.auto.h"

#include <string.h>
#include <sys/stat.h>
#include <time.h>
#include <unistd.h>

#include "command/archive/find.h"
#include "command/backup/backup.h"
#include "command/backup/common.h"
#include "command/backup/file.h"
#include "command/backup/protocol.h"
#include "command/check/common.h"
#include "command/control/common.h"
#include "command/lock.h"
#include "command/stanza/common.h"
#include "common/compress/helper.h"
#include "common/crypto/cipherBlock.h"
#include "common/debug.h"
#include "common/io/filter/size.h"
#include "common/log.h"
#include "common/regExp.h"
#include "common/time.h"
#include "common/type/convert.h"
#include "common/type/json.h"
#include "config/common.h"
#include "config/config.h"
#include "config/parse.h"
#include "db/helper.h"
#include "info/infoArchive.h"
#include "info/infoBackup.h"
#include "info/manifest.h"
#include "postgres/interface.h"
#include "postgres/version.h"
#include "protocol/helper.h"
#include "protocol/parallel.h"
#include "storage/helper.h"
#include "version.h"

/**********************************************************************************************************************************
Generate a unique backup label that does not contain a timestamp from a previous backup
***********************************************************************************************************************************/
static String *
backupLabelCreate(const BackupType type, const String *const backupLabelPrior, const time_t timestamp)
{
    FUNCTION_LOG_BEGIN(logLevelTrace);
        FUNCTION_LOG_PARAM(STRING_ID, type);
        FUNCTION_LOG_PARAM(STRING, backupLabelPrior);
        FUNCTION_LOG_PARAM(TIME, timestamp);
    FUNCTION_LOG_END();

    ASSERT((type == backupTypeFull && backupLabelPrior == NULL) || (type != backupTypeFull && backupLabelPrior != NULL));
    ASSERT(timestamp > 0);

    String *result;

    MEM_CONTEXT_TEMP_BEGIN()
    {
        const String *backupLabelLatest = NULL;

        // Get the newest backup
        const StringList *const backupList = strLstSort(
            storageListP(
                storageRepo(), STRDEF(STORAGE_REPO_BACKUP),
                .expression = backupRegExpP(.full = true, .differential = true, .incremental = true)),
            sortOrderDesc);

        if (!strLstEmpty(backupList))
            backupLabelLatest = strLstGet(backupList, 0);

        // Get the newest history
        const StringList *const historyYearList = strLstSort(
            storageListP(storageRepo(), STRDEF(STORAGE_REPO_BACKUP "/" BACKUP_PATH_HISTORY), .expression = STRDEF("^2[0-9]{3}$")),
            sortOrderDesc);

        if (!strLstEmpty(historyYearList))
        {
            // For full backup compare against all backups in the history. For other backup types find backups whose name begins
            // with full backup part of backupLabelLatest. This prevents label generation from failing when the last full backup is
            // removed and then an diff/incr is generated from the last remaining full backup.
            const String *const fileNameRegExp =
                (type == backupTypeFull) ?
                    backupRegExpP(.full = true, .differential = true, .incremental = true, .noAnchorEnd = true) :
                    strNewFmt("^%.*sF\\_" DATE_TIME_REGEX "(D|I)", DATE_TIME_LEN, strZ(backupLabelLatest));
            const StringList *const historyList = strLstSort(
                storageListP(
                    storageRepo(),
                    strNewFmt(STORAGE_REPO_BACKUP "/" BACKUP_PATH_HISTORY "/%s", strZ(strLstGet(historyYearList, 0))),
                    .expression = strNewFmt("%s\\.manifest\\.%s$", strZ(fileNameRegExp), strZ(compressTypeStr(compressTypeGz)))),
                sortOrderDesc);

            if (!strLstEmpty(historyList))
            {
                const String *const historyLabelLatest = strLstGet(historyList, 0);

                if (backupLabelLatest == NULL || strCmp(historyLabelLatest, backupLabelLatest) > 0)
                {
                    // Strip off the compression and manifest extensions in case this ends up in an error message
                    backupLabelLatest = compressExtStrip(historyLabelLatest, compressTypeFromName(historyLabelLatest));
                    backupLabelLatest = strSubN(backupLabelLatest, 0, strSize(backupLabelLatest) - sizeof(BACKUP_MANIFEST_EXT) + 1);
                }
            }
        }

        // Now that we have the latest label check if the provided timestamp will give us an even later label
        result = backupLabelFormat(type, backupLabelPrior, timestamp);

        if (backupLabelLatest != NULL && strCmp(result, backupLabelLatest) <= 0)
        {
            // If that didn't give us a later label then add one second. It's possible that two backups (they would need to be
            // offline or halted online) have run very close together.
            result = backupLabelFormat(type, backupLabelPrior, timestamp + 1);

            // If the label is still not latest then error. There is probably a timezone change or massive clock skew.
            if (strCmp(result, backupLabelLatest) <= 0)
            {
                THROW_FMT(
                    ClockError,
                    "new backup label '%s' is not later than latest backup label '%s'\n"
                    "HINT: has the timezone changed?\n"
                    "HINT: is there clock skew?",
                    strZ(result), strZ(backupLabelLatest));
            }

            // If adding a second worked then sleep the remainder of the current second so we don't start early
            sleepMSec(MSEC_PER_SEC - (timeMSec() % MSEC_PER_SEC));
        }

        MEM_CONTEXT_PRIOR_BEGIN()
        {
            result = strDup(result);
        }
        MEM_CONTEXT_PRIOR_END();
    }
    MEM_CONTEXT_TEMP_END();

    FUNCTION_LOG_RETURN(STRING, result);
}

/***********************************************************************************************************************************
Get the postgres database and storage objects
***********************************************************************************************************************************/
#define FUNCTION_LOG_BACKUP_DATA_TYPE                                                                                              \
    BackupData *
#define FUNCTION_LOG_BACKUP_DATA_FORMAT(value, buffer, bufferSize)                                                                 \
    objNameToLog(value, "BackupData", buffer, bufferSize)

typedef struct BackupData
{
    unsigned int pgIdxPrimary;                                      // cfgOptGrpPg index of the primary
    Db *dbPrimary;                                                  // Database connection to the primary
    const Storage *storagePrimary;                                  // Storage object for the primary
    const String *hostPrimary;                                      // Host name of the primary

    unsigned int pgIdxStandby;                                      // cfgOptGrpPg index of the standby
    Db *dbStandby;                                                  // Database connection to the standby
    const Storage *storageStandby;                                  // Storage object for the standby
    const String *hostStandby;                                      // Host name of the standby

    const InfoArchive *archiveInfo;                                 // Archive info
    const String *archiveId;                                        // Archive where backup WAL will be stored

    unsigned int timeline;                                          // Primary timeline
    unsigned int version;                                           // PostgreSQL version
    unsigned int walSegmentSize;                                    // PostgreSQL wal segment size
    PgPageSize pageSize;                                            // PostgreSQL page size
} BackupData;

static BackupData *
backupInit(const InfoBackup *const infoBackup)
{
    FUNCTION_LOG_BEGIN(logLevelDebug);
        FUNCTION_LOG_PARAM(INFO_BACKUP, infoBackup);
    FUNCTION_LOG_END();

    FUNCTION_AUDIT_HELPER();

    ASSERT(infoBackup != NULL);

    // Initialize for offline backup
    BackupData *const result = memNew(sizeof(BackupData));
    *result = (BackupData){0};

    // Don't allow backup from standby when offline
    bool backupStandby = cfgOptionBool(cfgOptBackupStandby);
    const InfoPgData infoPg = infoPgDataCurrent(infoBackupPg(infoBackup));

    if (!cfgOptionBool(cfgOptOnline) && backupStandby)
    {
        LOG_WARN(
            "option " CFGOPT_BACKUP_STANDBY " is enabled but backup is offline - backups will be performed from the primary");
        backupStandby = false;
    }

    // Get database info when online
    PgControl pgControl = {0};

    if (cfgOptionBool(cfgOptOnline))
    {
        const DbGetResult dbInfo = dbGet(!backupStandby, true, backupStandby);

        result->pgIdxPrimary = dbInfo.primaryIdx;
        result->dbPrimary = dbInfo.primary;

        if (dbInfo.standby != NULL)
        {
            ASSERT(dbInfo.standby != NULL);

            result->pgIdxStandby = dbInfo.standbyIdx;
            result->dbStandby = dbInfo.standby;
            result->storageStandby = storagePgIdx(result->pgIdxStandby);
            result->hostStandby = cfgOptionIdxStrNull(cfgOptPgHost, result->pgIdxStandby);
        }

        // Get pg_control info from the primary
        pgControl = dbPgControl(result->dbPrimary);
    }
    // Else get pg_control info directly from the file
    else
        pgControl = pgControlFromFile(storagePgIdx(result->pgIdxPrimary), cfgOptionStrNull(cfgOptPgVersionForce));

    // Add primary info
    result->storagePrimary = storagePgIdx(result->pgIdxPrimary);
    result->hostPrimary = cfgOptionIdxStrNull(cfgOptPgHost, result->pgIdxPrimary);

    result->timeline = pgControl.timeline;
    result->version = pgControl.version;
    result->walSegmentSize = pgControl.walSegmentSize;
    result->pageSize = pgControl.pageSize;

    // Validate pg_control info against the stanza
    if (result->version != infoPg.version || pgControl.systemId != infoPg.systemId)
    {
        THROW_FMT(
            BackupMismatchError,
            PG_NAME " version %s, system-id %" PRIu64 " do not match stanza version %s, system-id %" PRIu64 "\n"
            "HINT: is this the correct stanza?", strZ(pgVersionToStr(pgControl.version)), pgControl.systemId,
            strZ(pgVersionToStr(infoPg.version)), infoPg.systemId);
    }

    // If checksum page is not explicitly set then automatically enable it when checksums are available
    if (!cfgOptionTest(cfgOptChecksumPage))
    {
        // If online then use the value in pg_control to set checksum-page
        if (cfgOptionBool(cfgOptOnline))
        {
            cfgOptionSet(cfgOptChecksumPage, cfgSourceParam, VARBOOL(pgControl.pageChecksumVersion != 0));
        }
        // Else set to false. An offline cluster is likely to have false positives so better if the user enables manually.
        else
            cfgOptionSet(cfgOptChecksumPage, cfgSourceParam, BOOL_FALSE_VAR);
    }
    // Else if checksums have been explicitly enabled but are not available then warn and reset. ??? We should be able to make this
    // determination when offline as well, but the integration tests don't write pg_control accurately enough to support it.
    else if (cfgOptionBool(cfgOptOnline) && pgControl.pageChecksumVersion == 0 && cfgOptionBool(cfgOptChecksumPage))
    {
        LOG_WARN(CFGOPT_CHECKSUM_PAGE " option set to true but checksums are not enabled on the cluster, resetting to false");
        cfgOptionSet(cfgOptChecksumPage, cfgSourceParam, BOOL_FALSE_VAR);
    }

    // Get archive info
    if (cfgOptionBool(cfgOptArchiveCheck))
    {
        result->archiveInfo = infoArchiveLoadFile(
            storageRepo(), INFO_ARCHIVE_PATH_FILE_STR, cfgOptionStrId(cfgOptRepoCipherType),
            cfgOptionStrNull(cfgOptRepoCipherPass));
        result->archiveId = infoArchiveId(result->archiveInfo);
    }

    FUNCTION_LOG_RETURN(BACKUP_DATA, result);
}

/**********************************************************************************************************************************
Build block incremental maps
***********************************************************************************************************************************/
// Size map. Block size is increased when the block map would be larger than a single block. The break can be calculated with this
// formula: [block size in KiB] / (1024 / [block size in KiB] * [checksum size]) * 1073741824.
static const ManifestBlockIncrSizeMap manifestBlockIncrSizeMapDefault[] =
{
    {.fileSize = 914 * 1024 * 1024, .blockSize = 88 * 1024},
    {.fileSize = 740 * 1024 * 1024, .blockSize = 80 * 1024},
    {.fileSize = 585 * 1024 * 1024, .blockSize = 72 * 1024},
    {.fileSize = 448 * 1024 * 1024, .blockSize = 64 * 1024},
    {.fileSize = 329 * 1024 * 1024, .blockSize = 56 * 1024},
    {.fileSize = 228 * 1024 * 1024, .blockSize = 48 * 1024},
    {.fileSize = 146 * 1024 * 1024, .blockSize = 40 * 1024},
    {.fileSize = 96 * 1024 * 1024, .blockSize = 32 * 1024},
    {.fileSize = 43 * 1024 * 1024, .blockSize = 24 * 1024},
    {.fileSize = 11 * 1024 * 1024, .blockSize = 16 * 1024},
    {.fileSize = 16 * 1024, .blockSize = 8 * 1024},
};

// Age map
static const ManifestBlockIncrAgeMap manifestBlockIncrAgeMapDefault[] =
{
    {.fileAge = 4 * 7 * SEC_PER_DAY, .blockMultiplier = 0},
    {.fileAge = 2 * 7 * SEC_PER_DAY, .blockMultiplier = 4},
    {.fileAge = 7 * SEC_PER_DAY, .blockMultiplier = 2},
};

// Checksum size map
static const ManifestBlockIncrChecksumSizeMap manifestBlockIncrChecksumSizeMapDefault[] =
{
    {.blockSize = 4 * 1024 * 1024, .checksumSize = BLOCK_INCR_CHECKSUM_SIZE_MIN + 6},
    {.blockSize = 2 * 1024 * 1024, .checksumSize = BLOCK_INCR_CHECKSUM_SIZE_MIN + 5},
    {.blockSize = 1024 * 1024, .checksumSize = BLOCK_INCR_CHECKSUM_SIZE_MIN + 4},
    {.blockSize = 512 * 1024, .checksumSize = BLOCK_INCR_CHECKSUM_SIZE_MIN + 3},
    {.blockSize = 128 * 1024, .checksumSize = BLOCK_INCR_CHECKSUM_SIZE_MIN + 2},
    {.blockSize = 32 * 1024, .checksumSize = BLOCK_INCR_CHECKSUM_SIZE_MIN + 1},
};

// All maps
static const ManifestBlockIncrMap manifestBlockIncrMap =
{
    .sizeMap = manifestBlockIncrSizeMapDefault,
    .sizeMapSize = LENGTH_OF(manifestBlockIncrSizeMapDefault),
    .ageMap = manifestBlockIncrAgeMapDefault,
    .ageMapSize = LENGTH_OF(manifestBlockIncrAgeMapDefault),
    .checksumSizeMap = manifestBlockIncrChecksumSizeMapDefault,
    .checksumSizeMapSize = LENGTH_OF(manifestBlockIncrChecksumSizeMapDefault),
};

// Convert map size
static unsigned int
backupBlockIncrMapSize(const ConfigOption optionId, const unsigned int optionKeyIdx, const String *const value)
{
    FUNCTION_TEST_BEGIN();
        FUNCTION_TEST_PARAM(ENUM, optionId);
        FUNCTION_TEST_PARAM(UINT, optionKeyIdx);
        FUNCTION_TEST_PARAM(STRING, value);
    FUNCTION_TEST_END();

    unsigned int result = 0;

    TRY_BEGIN()
    {
        const int64_t valueI64 = cfgParseSize(value);

        if (valueI64 <= UINT_MAX)
            result = (unsigned int)valueI64;
    }
    CATCH_ANY()
    {
    }
    TRY_END();

    if (result == 0)
    {
        THROW_FMT(
            OptionInvalidValueError, "'%s' is not valid for '%s' option", strZ(value),
            cfgParseOptionKeyIdxName(optionId, optionKeyIdx));
    }

    FUNCTION_TEST_RETURN(UINT, result);
}

// Convert map checksum size
static unsigned int
backupBlockIncrMapChecksumSize(const ConfigOption optionId, const unsigned int optionKeyIdx, const Variant *const value)
{
    FUNCTION_TEST_BEGIN();
        FUNCTION_TEST_PARAM(ENUM, optionId);
        FUNCTION_TEST_PARAM(UINT, optionKeyIdx);
        FUNCTION_TEST_PARAM(VARIANT, value);
    FUNCTION_TEST_END();

    unsigned int result = 0;

    TRY_BEGIN()
    {
        result = varUIntForce(value);
    }
    CATCH_ANY()
    {
    }
    TRY_END();

    if (result < BLOCK_INCR_CHECKSUM_SIZE_MIN)
    {
        THROW_FMT(
            OptionInvalidValueError, "'%s' is not valid for '%s' option", strZ(varStr(value)),
            cfgParseOptionKeyIdxName(optionId, optionKeyIdx));
    }

    FUNCTION_TEST_RETURN(UINT, result);
}

static ManifestBlockIncrMap
backupBlockIncrMap(void)
{
    FUNCTION_TEST_VOID();

    FUNCTION_AUDIT_HELPER();

    ManifestBlockIncrMap result = manifestBlockIncrMap;

    if (cfgOptionBool(cfgOptRepoBlock))
    {
        // Build size map
        const KeyValue *const manifestBlockIncrSizeKv = cfgOptionKvNull(cfgOptRepoBlockSizeMap);

        if (manifestBlockIncrSizeKv != NULL)
        {
            List *const map = lstNewP(sizeof(ManifestBlockIncrSizeMap), .comparator = lstComparatorUInt);
            const VariantList *const mapKeyList = kvKeyList(manifestBlockIncrSizeKv);

            for (unsigned int mapKeyIdx = 0; mapKeyIdx < varLstSize(mapKeyList); mapKeyIdx++)
            {
                const Variant *mapKey = varLstGet(mapKeyList, mapKeyIdx);

                ManifestBlockIncrSizeMap manifestBuildBlockIncrSizeMap =
                {
                    .fileSize = backupBlockIncrMapSize(
                        cfgOptRepoBlockSizeMap, cfgOptionIdxDefault(cfgOptRepoBlockSizeMap), varStr(mapKey)),
                    .blockSize = backupBlockIncrMapSize(
                        cfgOptRepoBlockSizeMap, cfgOptionIdxDefault(cfgOptRepoBlockSizeMap),
                        varStr(kvGet(manifestBlockIncrSizeKv, mapKey))),
                };

                lstAdd(map, &manifestBuildBlockIncrSizeMap);
            }

            lstSort(map, sortOrderDesc);

            result.sizeMap = lstGet(map, 0);
            result.sizeMapSize = lstSize(map);
        }

        // Build age map
        const KeyValue *const manifestBlockIncrAgeKv = cfgOptionKvNull(cfgOptRepoBlockAgeMap);

        if (manifestBlockIncrAgeKv != NULL)
        {
            List *const map = lstNewP(sizeof(ManifestBlockIncrAgeMap), .comparator = lstComparatorUInt);
            const VariantList *const mapKeyList = kvKeyList(manifestBlockIncrAgeKv);

            for (unsigned int mapKeyIdx = 0; mapKeyIdx < varLstSize(mapKeyList); mapKeyIdx++)
            {
                const Variant *mapKey = varLstGet(mapKeyList, mapKeyIdx);

                ManifestBlockIncrAgeMap manifestBuildBlockIncrAgeMap =
                {
                    .fileAge = (unsigned int)(varUIntForce(mapKey) * SEC_PER_DAY),
                    .blockMultiplier = varUIntForce(kvGet(manifestBlockIncrAgeKv, mapKey)),
                };

                lstAdd(map, &manifestBuildBlockIncrAgeMap);
            }

            lstSort(map, sortOrderDesc);

            result.ageMap = lstGet(map, 0);
            result.ageMapSize = lstSize(map);
        }

        // Build checksum size map
        const KeyValue *const manifestBlockIncrChecksumSizeKv = cfgOptionKvNull(cfgOptRepoBlockChecksumSizeMap);

        if (manifestBlockIncrChecksumSizeKv != NULL)
        {
            List *const map = lstNewP(sizeof(ManifestBlockIncrChecksumSizeMap), .comparator = lstComparatorUInt);
            const VariantList *const mapKeyList = kvKeyList(manifestBlockIncrChecksumSizeKv);

            for (unsigned int mapKeyIdx = 0; mapKeyIdx < varLstSize(mapKeyList); mapKeyIdx++)
            {
                const Variant *const mapKey = varLstGet(mapKeyList, mapKeyIdx);

                ManifestBlockIncrChecksumSizeMap manifestBuildBlockIncrChecksumSizeMap =
                {
                    .blockSize = backupBlockIncrMapSize(
                        cfgOptRepoBlockSizeMap, cfgOptionIdxDefault(cfgOptRepoBlockChecksumSizeMap), varStr(mapKey)),
                    .checksumSize = backupBlockIncrMapChecksumSize(
                        cfgOptRepoBlockSizeMap, cfgOptionIdxDefault(cfgOptRepoBlockChecksumSizeMap),
                        kvGet(manifestBlockIncrChecksumSizeKv, mapKey)),
                };

                lstAdd(map, &manifestBuildBlockIncrChecksumSizeMap);
            }

            lstSort(map, sortOrderDesc);

            result.checksumSizeMap = lstGet(map, 0);
            result.checksumSizeMapSize = lstSize(map);
        }
    }

    FUNCTION_TEST_RETURN_TYPE(ManifestBlockIncrMap, result);
}

/**********************************************************************************************************************************
Get time from the database or locally depending on online
***********************************************************************************************************************************/
static time_t
backupTime(const BackupData *const backupData, const bool waitRemainder)
{
    FUNCTION_LOG_BEGIN(logLevelDebug);
        FUNCTION_LOG_PARAM(BACKUP_DATA, backupData);
        FUNCTION_LOG_PARAM(BOOL, waitRemainder);
    FUNCTION_LOG_END();

    // Offline backups will just grab the time from the local system since the value of copyStart is not important in this context.
    // No worries about causing a delta backup since switching online will do that anyway.
    time_t result = time(NULL);

    // When online get the time from the database server
    if (cfgOptionBool(cfgOptOnline))
    {
        // Get time from the database
        TimeMSec timeMSec = dbTimeMSec(backupData->dbPrimary);
        result = (time_t)(timeMSec / MSEC_PER_SEC);

        // Sleep the remainder of the second when requested (this is so copyStart is not subject to one second resolution issues)
        if (waitRemainder)
        {
            unsigned int retry = 0;

            // Just to be safe we'll loop until PostgreSQL reports that we have slept long enough
            do
            {
                // Error if the clock has not advanced after several attempts
                if (retry == 3)
                    THROW_FMT(KernelError, PG_NAME " clock has not advanced to the next second after %u tries", retry);

                // Sleep remainder of current second
                sleepMSec(((TimeMSec)(result + 1) * MSEC_PER_SEC) - timeMSec);

                // Check time again to be sure we slept long enough
                timeMSec = dbTimeMSec(backupData->dbPrimary);

                // Increment retry to prevent an infinite loop
                retry++;
            }
            while ((time_t)(timeMSec / MSEC_PER_SEC) <= result);
        }
    }

    FUNCTION_LOG_RETURN(TIME, result);
}

/***********************************************************************************************************************************
Create an incremental backup if type is not full and a compatible prior backup exists
***********************************************************************************************************************************/
// Helper to find a compatible prior backup
static Manifest *
backupBuildIncrPrior(const InfoBackup *const infoBackup)
{
    FUNCTION_LOG_BEGIN(logLevelDebug);
        FUNCTION_LOG_PARAM(INFO_BACKUP, infoBackup);
    FUNCTION_LOG_END();

    ASSERT(infoBackup != NULL);

    Manifest *result = NULL;

    // No incremental if backup type is full
    const BackupType type = (BackupType)cfgOptionStrId(cfgOptType);

    if (type != backupTypeFull)
    {
        MEM_CONTEXT_TEMP_BEGIN()
        {
            const InfoPgData infoPg = infoPgDataCurrent(infoBackupPg(infoBackup));
            const String *backupLabelPrior = NULL;
            const unsigned int backupTotal = infoBackupDataTotal(infoBackup);

            for (unsigned int backupIdx = backupTotal - 1; backupIdx < backupTotal; backupIdx--)
            {
                const InfoBackupData backupPrior = infoBackupData(infoBackup, backupIdx);

                // The prior backup for a diff must be full
                if (type == backupTypeDiff && backupPrior.backupType != backupTypeFull)
                    continue;

                // The backups must come from the same cluster ??? This should enable delta instead
                if (infoPg.id != backupPrior.backupPgId)
                    continue;

                // This backup is a candidate for prior
                backupLabelPrior = strDup(backupPrior.backupLabel);
                break;
            }

            // If there is a prior backup then check that options for the new backup are compatible
            if (backupLabelPrior != NULL)
            {
                result = manifestLoadFile(
                    storageRepo(), strNewFmt(STORAGE_REPO_BACKUP "/%s/" BACKUP_MANIFEST_FILE, strZ(backupLabelPrior)),
                    cfgOptionStrId(cfgOptRepoCipherType), infoPgCipherPass(infoBackupPg(infoBackup)));
                const ManifestData *const manifestPriorData = manifestData(result);

                LOG_INFO_FMT(
                    "last backup label = %s, version = %s", strZ(manifestData(result)->backupLabel),
                    strZ(manifestData(result)->backrestVersion));

                // Warn if compress-type option changed
                if (compressTypeEnum(cfgOptionStrId(cfgOptCompressType)) != manifestPriorData->backupOptionCompressType)
                {
                    LOG_WARN_FMT(
                        "%s backup cannot alter " CFGOPT_COMPRESS_TYPE " option to '%s', reset to value in %s",
                        strZ(cfgOptionDisplay(cfgOptType)), strZ(cfgOptionDisplay(cfgOptCompressType)), strZ(backupLabelPrior));

                    // Set the compression type back to whatever was in the prior backup. This is not strictly needed since we could
                    // store compression type on a per file basis, but it seems simplest and safest for now.
                    cfgOptionSet(
                        cfgOptCompressType, cfgSourceParam, VARSTR(compressTypeStr(manifestPriorData->backupOptionCompressType)));

                    // There's a small chance that the prior manifest is old enough that backupOptionCompressLevel was not recorded.
                    // There's an even smaller chance that the user will also alter compression-type in this scenario right after
                    // upgrading to a newer version. Because we judge this combination of events to be nearly impossible just check
                    // here so no test coverage is needed.
                    CHECK(
                        FormatError, manifestPriorData->backupOptionCompressLevel != NULL,
                        "compress-level missing in prior manifest");

                    // Set the compression level back to whatever was in the prior backup
                    cfgOptionSet(
                        cfgOptCompressLevel, cfgSourceParam, VARINT64(varUInt(manifestPriorData->backupOptionCompressLevel)));
                }

                // If not defined this backup was done in a version prior to page checksums being introduced. Just set checksum-page
                // to false and move on without a warning. Page checksums will start on the next full backup.
                if (manifestData(result)->backupOptionChecksumPage == NULL)
                {
                    cfgOptionSet(cfgOptChecksumPage, cfgSourceParam, BOOL_FALSE_VAR);
                }
                // Don't allow the checksum-page option to change in a diff or incr backup. This could be confusing as only certain
                // files would be checksummed and the list could be incomplete during reporting.
                else
                {
                    const bool checksumPagePrior = varBool(manifestData(result)->backupOptionChecksumPage);

                    // Warn if an incompatible setting was explicitly requested
                    if (checksumPagePrior != cfgOptionBool(cfgOptChecksumPage))
                    {
                        LOG_WARN_FMT(
                            "%s backup cannot alter '" CFGOPT_CHECKSUM_PAGE "' option to '%s', reset to '%s' from %s",
                            strZ(cfgOptionDisplay(cfgOptType)), strZ(cfgOptionDisplay(cfgOptChecksumPage)),
                            cvtBoolToConstZ(checksumPagePrior), strZ(manifestData(result)->backupLabel));
                    }

                    cfgOptionSet(cfgOptChecksumPage, cfgSourceParam, VARBOOL(checksumPagePrior));
                }

                manifestMove(result, memContextPrior());
            }
            else
            {
                LOG_WARN_FMT("no prior backup exists, %s backup has been changed to full", strZ(cfgOptionDisplay(cfgOptType)));
                cfgOptionSet(cfgOptType, cfgSourceParam, VARUINT64(backupTypeFull));
            }
        }
        MEM_CONTEXT_TEMP_END();
    }

    FUNCTION_LOG_RETURN(MANIFEST, result);
}

static bool
backupBuildIncr(
    const InfoBackup *const infoBackup, Manifest *const manifest, Manifest *const manifestPrior, const String *const archiveStart)
{
    FUNCTION_LOG_BEGIN(logLevelDebug);
        FUNCTION_LOG_PARAM(INFO_BACKUP, infoBackup);
        FUNCTION_LOG_PARAM(MANIFEST, manifest);
        FUNCTION_LOG_PARAM(MANIFEST, manifestPrior);
        FUNCTION_LOG_PARAM(STRING, archiveStart);
    FUNCTION_LOG_END();

    ASSERT(infoBackup != NULL);
    ASSERT(manifest != NULL);

    bool result = false;

    // No incremental if no prior manifest
    if (manifestPrior != NULL)
    {
        MEM_CONTEXT_TEMP_BEGIN()
        {
            // Move the manifest to this context so it will be freed when we are done
            manifestMove(manifestPrior, MEM_CONTEXT_TEMP());

            // Build incremental manifest
            manifestBuildIncr(manifest, manifestPrior, (BackupType)cfgOptionStrId(cfgOptType), archiveStart);

            // Set the cipher subpass from prior manifest since we want a single subpass for the entire backup set
            manifestCipherSubPassSet(manifest, manifestCipherSubPass(manifestPrior));

            // Incremental was built
            result = true;
        }
        MEM_CONTEXT_TEMP_END();
    }

    FUNCTION_LOG_RETURN(BOOL, result);
}

/***********************************************************************************************************************************
Check for a backup that can be resumed and merge into the manifest if found
***********************************************************************************************************************************/
// Helper to clean invalid paths/files/links out of the resumable backup path
static void
backupResumeClean(
    StorageIterator *const storageItr, Manifest *const manifest, const Manifest *const manifestResume,
    const CompressType compressType, const bool delta, const String *const backupParentPath, const String *const manifestParentName)
{
    FUNCTION_LOG_BEGIN(logLevelDebug);
        FUNCTION_LOG_PARAM(STORAGE_ITERATOR, storageItr);           // Storage info
        FUNCTION_LOG_PARAM(MANIFEST, manifest);                     // New manifest
        FUNCTION_LOG_PARAM(MANIFEST, manifestResume);               // Resumed manifest
        FUNCTION_LOG_PARAM(ENUM, compressType);                     // Backup compression type
        FUNCTION_LOG_PARAM(BOOL, delta);                            // Is this a delta backup?
        FUNCTION_LOG_PARAM(STRING, backupParentPath);               // Path to the current level of the backup being cleaned
        FUNCTION_LOG_PARAM(STRING, manifestParentName);             // Parent manifest name used to construct manifest name
    FUNCTION_LOG_END();

    ASSERT(storageItr != NULL);
    ASSERT(manifest != NULL);
    ASSERT(manifestResume != NULL);
    ASSERT(backupParentPath != NULL);

    MEM_CONTEXT_TEMP_RESET_BEGIN()
    {
        while (storageItrMore(storageItr))
        {
            const StorageInfo info = storageItrNext(storageItr);

            // Skip backup.manifest.copy -- it must be preserved to allow resume again if this process throws an error before
            // writing the manifest for the first time
            if (manifestParentName == NULL && strEqZ(info.name, BACKUP_MANIFEST_FILE INFO_COPY_EXT))
                continue;

            // Build the name used to lookup files in the manifest
            const String *manifestName =
                manifestParentName != NULL ? strNewFmt("%s/%s", strZ(manifestParentName), strZ(info.name)) : info.name;

            // Build the backup path used to remove files/links/paths that are invalid
            const String *const backupPath = strNewFmt("%s/%s", strZ(backupParentPath), strZ(info.name));

            // Process file types
            switch (info.type)
            {
                // Check paths
                // -----------------------------------------------------------------------------------------------------------------
                case storageTypePath:
                {
                    // If the path was not found in the new manifest then remove it
                    if (manifestPathFindDefault(manifest, manifestName, NULL) == NULL)
                    {
                        LOG_DETAIL_FMT("remove path '%s' from resumed backup", strZ(storagePathP(storageRepo(), backupPath)));
                        storagePathRemoveP(storageRepoWrite(), backupPath, .recurse = true);
                    }
                    // Else recurse into the path
                    else
                    {
                        backupResumeClean(
                            storageNewItrP(storageRepo(), backupPath, .sortOrder = sortOrderAsc), manifest, manifestResume,
                            compressType, delta, backupPath, manifestName);
                    }

                    break;
                }

                // Check files
                // -----------------------------------------------------------------------------------------------------------------
                case storageTypeFile:
                {
                    // If the file is compressed then strip off the extension before doing the lookup
                    const CompressType fileCompressType = compressTypeFromName(manifestName);

                    if (fileCompressType != compressTypeNone)
                        manifestName = compressExtStrip(manifestName, fileCompressType);

                    // If the file is block incremental then strip off the extension before doing the lookup
                    const bool blockIncr = strEndsWithZ(manifestName, BACKUP_BLOCK_INCR_EXT);

                    if (blockIncr)
                        manifestName = strSubN(manifestName, 0, strSize(manifestName) - (sizeof(BACKUP_BLOCK_INCR_EXT) - 1));

                    // Check if the file can be resumed or must be removed
                    const char *removeReason = NULL;

                    if (fileCompressType != compressType && !blockIncr)
                        removeReason = "mismatched compression type";
                    else if (!manifestFileExists(manifest, manifestName))
                        removeReason = "missing in manifest";
                    else
                    {
                        ManifestFile file = manifestFileFind(manifest, manifestName);
                        ASSERT(file.reference == NULL);

                        if (!manifestFileExists(manifestResume, manifestName))
                            removeReason = "missing in resumed manifest";
                        else
                        {
                            const ManifestFile fileResume = manifestFileFind(manifestResume, manifestName);
                            ASSERT(fileResume.reference == NULL);

                            if (fileResume.checksumSha1 == NULL)
                                removeReason = "no checksum in resumed manifest";
                            else if (file.size != fileResume.size)
                                removeReason = "mismatched size";
                            else if (!delta && file.timestamp != fileResume.timestamp)
                                removeReason = "mismatched timestamp";
                            else if (file.size == 0)
                                // ??? don't resume zero size files because Perl wouldn't -- can be removed after the migration)
                                removeReason = "zero size";
                            else
                            {
                                ASSERT(file.copy);
                                ASSERT(file.bundleId == 0);
                                ASSERT(file.blockIncrMapSize == 0);

                                file.sizeRepo = fileResume.sizeRepo;
                                file.checksumSha1 = fileResume.checksumSha1;
                                file.checksumRepoSha1 = fileResume.checksumRepoSha1;
                                file.blockIncrSize = fileResume.blockIncrSize;
                                file.blockIncrChecksumSize = fileResume.blockIncrChecksumSize;
                                file.blockIncrMapSize = fileResume.blockIncrMapSize;
                                file.checksumPage = fileResume.checksumPage;
                                file.checksumPageError = fileResume.checksumPageError;
                                file.checksumPageErrorList = fileResume.checksumPageErrorList;
                                file.resume = true;
                                file.delta = delta;

                                manifestFileUpdate(manifest, &file);
                            }
                        }
                    }

                    // Remove the file if it could not be resumed
                    if (removeReason != NULL)
                    {
                        LOG_DETAIL_FMT(
                            "remove file '%s' from resumed backup (%s)", strZ(storagePathP(storageRepo(), backupPath)),
                            removeReason);
                        storageRemoveP(storageRepoWrite(), backupPath);
                    }

                    break;
                }

                // Remove links. We could check that the link has not changed and preserve it but it doesn't seem worth the extra
                // testing. The link will be recreated during the backup if needed.
                // -----------------------------------------------------------------------------------------------------------------
                case storageTypeLink:
                    storageRemoveP(storageRepoWrite(), backupPath);
                    break;

                // Remove special files
                // -----------------------------------------------------------------------------------------------------------------
                case storageTypeSpecial:
                    LOG_WARN_FMT("remove special file '%s' from resumed backup", strZ(storagePathP(storageRepo(), backupPath)));
                    storageRemoveP(storageRepoWrite(), backupPath);
                    break;
            }
        }

        // Reset the memory context occasionally so we don't use too much memory or slow down processing
        MEM_CONTEXT_TEMP_RESET(1000);
    }
    MEM_CONTEXT_TEMP_END();

    FUNCTION_LOG_RETURN_VOID();
}

// Helper to find a resumable backup
static const Manifest *
backupResumeFind(const Manifest *const manifest, const String *const cipherPassBackup)
{
    FUNCTION_LOG_BEGIN(logLevelDebug);
        FUNCTION_LOG_PARAM(MANIFEST, manifest);
        FUNCTION_TEST_PARAM(STRING, cipherPassBackup);
    FUNCTION_LOG_END();

    ASSERT(manifest != NULL);

    Manifest *result = NULL;

    MEM_CONTEXT_TEMP_BEGIN()
    {
        // Only the last backup can be resumed
        const StringList *const backupList = strLstSort(
            storageListP(
                storageRepo(), STRDEF(STORAGE_REPO_BACKUP),
                .expression = backupRegExpP(.full = true, .differential = true, .incremental = true)),
            sortOrderDesc);

        if (!strLstEmpty(backupList))
        {
            const String *const backupLabel = strLstGet(backupList, 0);
            const String *const manifestFile = strNewFmt(STORAGE_REPO_BACKUP "/%s/" BACKUP_MANIFEST_FILE, strZ(backupLabel));

            // Resumable backups do not have backup.manifest
            if (!storageExistsP(storageRepo(), manifestFile))
            {
                const bool resume = cfgOptionBool(cfgOptResume) && cfgOptionStrId(cfgOptType) == backupTypeFull;
                bool usable = false;
                const String *reason = STRDEF("resume only valid for full backup");
                Manifest *manifestResume = NULL;

                if (cfgOptionStrId(cfgOptType) == backupTypeFull)
                {
                    reason = STRDEF("partially deleted by prior resume or invalid");

                    // Resumable backups must have backup.manifest.copy
                    if (storageExistsP(storageRepo(), strNewFmt("%s" INFO_COPY_EXT, strZ(manifestFile))))
                    {
                        reason = strNewZ("resume is disabled");

                        // Attempt to read the manifest file in the resumable backup to see if it can be used. If any error at all
                        // occurs then the backup will be considered unusable and a resume will not be attempted.
                        if (resume)
                        {
                            TRY_BEGIN()
                            {
                                manifestResume = manifestLoadFile(
                                    storageRepo(), manifestFile, cfgOptionStrId(cfgOptRepoCipherType), cipherPassBackup);
                            }
                            CATCH_ANY()
                            {
                                reason = strNewFmt("unable to read %s" INFO_COPY_EXT, strZ(manifestFile));
                            }
                            TRY_END();

                            if (manifestResume != NULL)
                            {
                                const ManifestData *manifestResumeData = manifestData(manifestResume);

                                // Check pgBackRest version. This allows the resume implementation to be changed with each version
                                // of pgBackRest at the expense of users losing a resumable back after an upgrade, which seems worth
                                // the cost.
                                if (!strEq(manifestResumeData->backrestVersion, manifestData(manifest)->backrestVersion))
                                {
                                    reason = strNewFmt(
                                        "new " PROJECT_NAME " version '%s' does not match resumable " PROJECT_NAME " version '%s'",
                                        strZ(manifestData(manifest)->backrestVersion), strZ(manifestResumeData->backrestVersion));
                                }
                                // Check backup type because new backup label must be the same type as resume backup label
                                else if (manifestResumeData->backupType != cfgOptionStrId(cfgOptType))
                                {
                                    reason = strNewFmt(
                                        "new backup type '%s' does not match resumable backup type '%s'",
                                        strZ(cfgOptionDisplay(cfgOptType)), strZ(strIdToStr(manifestResumeData->backupType)));
                                }
                                // Check prior backup label ??? Do we really care about the prior backup label?
                                else if (!strEq(manifestResumeData->backupLabelPrior, manifestData(manifest)->backupLabelPrior))
                                {
                                    reason = strNewFmt(
                                        "new prior backup label '%s' does not match resumable prior backup label '%s'",
                                        manifestResumeData->backupLabelPrior ?
                                            strZ(manifestResumeData->backupLabelPrior) : "<undef>",
                                        manifestData(manifest)->backupLabelPrior ?
                                            strZ(manifestData(manifest)->backupLabelPrior) : "<undef>");
                                }
                                // Check compression. Compression can't be changed between backups so resume won't work either.
                                else if (
                                    manifestResumeData->backupOptionCompressType !=
                                    compressTypeEnum(cfgOptionStrId(cfgOptCompressType)))
                                {
                                    reason = strNewFmt(
                                        "new compression '%s' does not match resumable compression '%s'",
                                        strZ(cfgOptionDisplay(cfgOptCompressType)),
                                        strZ(compressTypeStr(manifestResumeData->backupOptionCompressType)));
                                }
                                else
                                    usable = true;
                            }
                        }
                    }
                }

                // If the backup is usable then return the manifest
                if (usable)
                {
                    result = manifestMove(manifestResume, memContextPrior());
                }
                // Else warn and remove the unusable backup
                else
                {
                    LOG_FMT(
                        resume ? logLevelWarn : logLevelInfo, 0, "backup '%s' cannot be resumed: %s", strZ(backupLabel),
                        strZ(reason));

                    storagePathRemoveP(
                        storageRepoWrite(), strNewFmt(STORAGE_REPO_BACKUP "/%s", strZ(backupLabel)), .recurse = true);
                }
            }
        }
    }
    MEM_CONTEXT_TEMP_END();

    FUNCTION_LOG_RETURN(MANIFEST, result);
}

static bool
backupResume(Manifest *const manifest, const String *const cipherPassBackup)
{
    FUNCTION_LOG_BEGIN(logLevelDebug);
        FUNCTION_LOG_PARAM(MANIFEST, manifest);
        FUNCTION_TEST_PARAM(STRING, cipherPassBackup);
    FUNCTION_LOG_END();

    ASSERT(manifest != NULL);

    bool result = false;

    MEM_CONTEXT_TEMP_BEGIN()
    {
        const Manifest *const manifestResume = backupResumeFind(manifest, cipherPassBackup);

        // If a resumable backup was found set the label and cipher subpass
        if (manifestResume)
        {
            // Resuming
            result = true;

            // Set the backup label to the resumed backup
            manifestBackupLabelSet(manifest, manifestData(manifestResume)->backupLabel);

            LOG_WARN_FMT(
                "resumable backup %s of same type exists -- invalid files will be removed then the backup will resume",
                strZ(manifestData(manifest)->backupLabel));

            // Copy cipher subpass since it was used to encrypt the resumable files
            manifestCipherSubPassSet(manifest, manifestCipherSubPass(manifestResume));

            // Clean resumed backup
            const String *const backupPath = strNewFmt(STORAGE_REPO_BACKUP "/%s", strZ(manifestData(manifest)->backupLabel));

            backupResumeClean(
                storageNewItrP(storageRepo(), backupPath, .sortOrder = sortOrderAsc), manifest, manifestResume,
                compressTypeEnum(cfgOptionStrId(cfgOptCompressType)), cfgOptionBool(cfgOptDelta), backupPath, NULL);
        }
    }
    MEM_CONTEXT_TEMP_END();

    FUNCTION_LOG_RETURN(BOOL, result);
}

/***********************************************************************************************************************************
Start the backup
***********************************************************************************************************************************/
typedef struct BackupStartResult
{
    String *lsn;
    String *walSegmentName;
    Pack *dbList;
    Pack *tablespaceList;
} BackupStartResult;

static BackupStartResult
backupStart(const BackupData *const backupData)
{
    FUNCTION_LOG_BEGIN(logLevelDebug);
        FUNCTION_LOG_PARAM(BACKUP_DATA, backupData);
    FUNCTION_LOG_END();

    FUNCTION_AUDIT_HELPER();

    BackupStartResult result = {.lsn = NULL};

    MEM_CONTEXT_TEMP_BEGIN()
    {
        // If this is an offline backup
        if (!cfgOptionBool(cfgOptOnline))
        {
            // Check if Postgres is running and if so only continue when forced
            if (storageExistsP(backupData->storagePrimary, PG_FILE_POSTMTRPID_STR))
            {
                if (cfgOptionBool(cfgOptForce))
                {
                    LOG_WARN(
                        "--no-" CFGOPT_ONLINE " passed and " PG_FILE_POSTMTRPID " exists but --" CFGOPT_FORCE " was passed so"
                        " backup will continue though it looks like " PG_NAME " is running and the backup will probably not be"
                        " consistent");
                }
                else
                {
                    THROW(
                        PgRunningError,
                        "--no-" CFGOPT_ONLINE " passed but " PG_FILE_POSTMTRPID " exists - looks like " PG_NAME " is running. Shut"
                        " down " PG_NAME " and try again, or use --force.");
                }
            }
        }
        // Else start the backup normally
        else
        {
            // Check database configuration
            checkDbConfig(backupData->version, backupData->pgIdxPrimary, backupData->dbPrimary, false);

            // Start backup
            LOG_INFO_FMT(
                "execute %sexclusive backup start: backup begins after the %s checkpoint completes",
                backupData->version >= PG_VERSION_96 ? "non-" : "",
                cfgOptionBool(cfgOptStartFast) ? "requested immediate" : "next regular");

            const DbBackupStartResult dbBackupStartResult = dbBackupStart(
                backupData->dbPrimary, cfgOptionBool(cfgOptStartFast), cfgOptionBool(cfgOptStopAuto),
                cfgOptionBool(cfgOptArchiveCheck));

            MEM_CONTEXT_PRIOR_BEGIN()
            {
                result.lsn = strDup(dbBackupStartResult.lsn);
                result.walSegmentName = strDup(dbBackupStartResult.walSegmentName);
                result.dbList = dbList(backupData->dbPrimary);
                result.tablespaceList = dbTablespaceList(backupData->dbPrimary);
            }
            MEM_CONTEXT_PRIOR_END();

            LOG_INFO_FMT("backup start archive = %s, lsn = %s", strZ(result.walSegmentName), strZ(result.lsn));

            // Wait for replay on the standby to catch up
            if (backupData->dbStandby != NULL)
            {
                LOG_INFO_FMT("wait for replay on the standby to reach %s", strZ(result.lsn));
                dbReplayWait(backupData->dbStandby, result.lsn, backupData->timeline, cfgOptionUInt64(cfgOptArchiveTimeout));
                LOG_INFO_FMT("replay on the standby reached %s", strZ(result.lsn));
            }

            // Check that WAL segments are being archived. If archiving is not working then the backup will eventually fail so
            // better to catch it as early as possible. A segment to check may not be available on older versions of PostgreSQL or
            // if archive-check is false.
            if (dbBackupStartResult.walSegmentCheck != NULL)
            {
                LOG_INFO_FMT(
                    "check archive for %ssegment %s",
                    strEq(result.walSegmentName, dbBackupStartResult.walSegmentCheck) ? "" : "prior ",
                    strZ(dbBackupStartResult.walSegmentCheck));

                walSegmentFindOne(
                    storageRepo(), backupData->archiveId, dbBackupStartResult.walSegmentCheck,
                    cfgOptionUInt64(cfgOptArchiveTimeout));
            }
        }
    }
    MEM_CONTEXT_TEMP_END();

    FUNCTION_LOG_RETURN_STRUCT(result);
}

/***********************************************************************************************************************************
Stop the backup
***********************************************************************************************************************************/
// Helper to write a file from a string to the repository and update the manifest
static void
backupFilePut(
    const BackupData *const backupData, Manifest *const manifest, const String *const name, const time_t timestamp,
    const String *const content)
{
    FUNCTION_LOG_BEGIN(logLevelDebug);
        FUNCTION_LOG_PARAM(BACKUP_DATA, backupData);
        FUNCTION_LOG_PARAM(MANIFEST, manifest);
        FUNCTION_LOG_PARAM(STRING, name);
        FUNCTION_LOG_PARAM(TIME, timestamp);
        FUNCTION_LOG_PARAM(STRING, content);
    FUNCTION_LOG_END();

    // Skip files with no content
    if (content != NULL)
    {
        MEM_CONTEXT_TEMP_BEGIN()
        {
            // Create file
            bool repoChecksum = false;
            const String *const manifestName = strNewFmt(MANIFEST_TARGET_PGDATA "/%s", strZ(name));
            const CompressType compressType = compressTypeEnum(cfgOptionStrId(cfgOptCompressType));

            StorageWrite *const write = storageNewWriteP(
                storageRepoWrite(),
                backupFileRepoPathP(
                    manifestData(manifest)->backupLabel, .manifestName = manifestName,
                    .compressType = compressTypeEnum(cfgOptionStrId(cfgOptCompressType))),
                .compressible = true);

            IoFilterGroup *const filterGroup = ioWriteFilterGroup(storageWriteIo(write));

            // Add SHA1 filter
            ioFilterGroupAdd(filterGroup, cryptoHashNew(hashTypeSha1));

            // Add compression
            if (compressType != compressTypeNone)
            {
                ioFilterGroupAdd(
                    ioWriteFilterGroup(storageWriteIo(write)), compressFilterP(compressType, cfgOptionInt(cfgOptCompressLevel)));

                repoChecksum = true;
            }

            // Add encryption filter if required
            if (manifestCipherSubPass(manifest) != NULL)
            {
                ioFilterGroupAdd(
                    ioWriteFilterGroup(storageWriteIo(write)),
                    cipherBlockNewP(
                        cipherModeEncrypt, cfgOptionStrId(cfgOptRepoCipherType), BUFSTR(manifestCipherSubPass(manifest))));

                repoChecksum = true;
            }

            // Capture checksum of file stored in the repo if filters that modify the output have been applied
            if (repoChecksum)
                ioFilterGroupAdd(filterGroup, cryptoHashNew(hashTypeSha1));

            // Add size filter last to calculate repo size
            ioFilterGroupAdd(filterGroup, ioSizeNew());

            // Write file
            storagePutP(write, BUFSTR(content));

            // Use base path to set ownership and mode
            const ManifestPath *const basePath = manifestPathFind(manifest, MANIFEST_TARGET_PGDATA_STR);

            // Add to manifest
            ManifestFile file =
            {
                .name = manifestName,
                .mode = basePath->mode & (S_IRUSR | S_IWUSR | S_IRGRP | S_IROTH),
                .user = basePath->user,
                .group = basePath->group,
                .size = strSize(content),
                .sizeOriginal = strSize(content),
                .sizeRepo = pckReadU64P(ioFilterGroupResultP(filterGroup, SIZE_FILTER_TYPE)),
                .timestamp = timestamp,
                .checksumSha1 = bufPtr(pckReadBinP(ioFilterGroupResultP(filterGroup, CRYPTO_HASH_FILTER_TYPE, .idx = 0))),
            };

            if (repoChecksum)
                file.checksumRepoSha1 = bufPtr(pckReadBinP(ioFilterGroupResultP(filterGroup, CRYPTO_HASH_FILTER_TYPE, .idx = 1)));

            manifestFileAdd(manifest, &file);

            LOG_DETAIL_FMT("wrote '%s' file returned from backup stop function", strZ(name));
        }
        MEM_CONTEXT_TEMP_END();
    }

    FUNCTION_LOG_RETURN_VOID();
}

/*--------------------------------------------------------------------------------------------------------------------------------*/
typedef struct BackupStopResult
{
    String *lsn;
    String *walSegmentName;
    time_t timestamp;
} BackupStopResult;

static BackupStopResult
backupStop(BackupData *const backupData, Manifest *const manifest)
{
    FUNCTION_LOG_BEGIN(logLevelDebug);
        FUNCTION_LOG_PARAM(BACKUP_DATA, backupData);
        FUNCTION_LOG_PARAM(MANIFEST, manifest);
    FUNCTION_LOG_END();

    FUNCTION_AUDIT_STRUCT();

    BackupStopResult result = {.lsn = NULL};

    if (cfgOptionBool(cfgOptOnline))
    {
        MEM_CONTEXT_TEMP_BEGIN()
        {
            // Stop the backup
            LOG_INFO_FMT(
                "execute %sexclusive backup stop and wait for all WAL segments to archive",
                backupData->version >= PG_VERSION_96 ? "non-" : "");

            const DbBackupStopResult dbBackupStopResult = dbBackupStop(backupData->dbPrimary);

            MEM_CONTEXT_PRIOR_BEGIN()
            {
                result.timestamp = backupTime(backupData, false);
                result.lsn = strDup(dbBackupStopResult.lsn);
                result.walSegmentName = strDup(dbBackupStopResult.walSegmentName);
            }
            MEM_CONTEXT_PRIOR_END();

            LOG_INFO_FMT("backup stop archive = %s, lsn = %s", strZ(result.walSegmentName), strZ(result.lsn));

            // Save files returned by stop backup
            backupFilePut(backupData, manifest, STRDEF(PG_FILE_BACKUPLABEL), result.timestamp, dbBackupStopResult.backupLabel);
            backupFilePut(backupData, manifest, STRDEF(PG_FILE_TABLESPACEMAP), result.timestamp, dbBackupStopResult.tablespaceMap);
        }
        MEM_CONTEXT_TEMP_END();
    }
    else
        result.timestamp = backupTime(backupData, false);

    FUNCTION_LOG_RETURN_STRUCT(result);
}

/***********************************************************************************************************************************
Convert page checksum error pack to a VariantList
***********************************************************************************************************************************/
// Helper to output pages and page ranges
static void
backupJobResultPageChecksumOut(VariantList *const result, const unsigned int pageBegin, const unsigned int pageEnd)
{
    FUNCTION_TEST_BEGIN();
        FUNCTION_TEST_PARAM(VARIANT_LIST, result);
        FUNCTION_TEST_PARAM(UINT, pageBegin);
        FUNCTION_TEST_PARAM(UINT, pageEnd);
    FUNCTION_TEST_END();

    FUNCTION_AUDIT_HELPER();

    // Output a single page
    if (pageBegin == pageEnd)
    {
        varLstAdd(result, varNewUInt64(pageBegin));
    }
    // Else output a page range
    else
    {
        VariantList *errorListSub = varLstNew();
        varLstAdd(errorListSub, varNewUInt64(pageBegin));
        varLstAdd(errorListSub, varNewUInt64(pageEnd));
        varLstAdd(result, varNewVarLst(errorListSub));
    }

    FUNCTION_TEST_RETURN_VOID();
}

static VariantList *
backupJobResultPageChecksum(PackRead *const checksumPageResult)
{
    FUNCTION_LOG_BEGIN(logLevelDebug);
        FUNCTION_LOG_PARAM(PACK_READ, checksumPageResult);
    FUNCTION_LOG_END();

    FUNCTION_AUDIT_HELPER();

    VariantList *result = NULL;

    // If there is an error result array
    if (!pckReadNullP(checksumPageResult))
    {
        result = varLstNew();
        pckReadArrayBeginP(checksumPageResult);

        bool first = false;
        unsigned int pageBegin = 0;
        unsigned int pageEnd = 0;

        // Combine results into a more compact form
        while (pckReadNext(checksumPageResult))
        {
            const unsigned int pageId = pckReadId(checksumPageResult) - 1;
            pckReadObjBeginP(checksumPageResult, .id = pageId + 1);

            // If first error then just store page
            if (!first)
            {
                pageBegin = pageId;
                pageEnd = pageId;
                first = true;
            }
            // Expand list when the page is in sequence
            else if (pageId == pageEnd + 1)
            {
                pageEnd = pageId;
            }
            // Else output the page or page range
            else
            {
                backupJobResultPageChecksumOut(result, pageBegin, pageEnd);

                // Start again with a single page range
                pageBegin = pageId;
                pageEnd = pageId;
            }

            pckReadObjEndP(checksumPageResult);
        }

        // Check that the array was not empty
        CHECK(FormatError, first, "page checksum result array is empty");

        // Output last page or page range
        backupJobResultPageChecksumOut(result, pageBegin, pageEnd);

        pckReadArrayEndP(checksumPageResult);
    }

    FUNCTION_LOG_RETURN(VARIANT_LIST, result);
}

/***********************************************************************************************************************************
Log the results of a job and throw errors
***********************************************************************************************************************************/
static void
backupJobResult(
    Manifest *const manifest, const String *const host, const Storage *const storagePg, StringList *const fileRemove,
    ProtocolParallelJob *const job, const bool bundle, const PgPageSize pageSize, const uint64_t sizeTotal,
    uint64_t *const sizeProgress, unsigned int *const currentPercentComplete)
{
    FUNCTION_LOG_BEGIN(logLevelDebug);
        FUNCTION_LOG_PARAM(MANIFEST, manifest);
        FUNCTION_LOG_PARAM(STRING, host);
        FUNCTION_LOG_PARAM(STORAGE, storagePg);
        FUNCTION_LOG_PARAM(STRING_LIST, fileRemove);
        FUNCTION_LOG_PARAM(PROTOCOL_PARALLEL_JOB, job);
        FUNCTION_LOG_PARAM(BOOL, bundle);
        FUNCTION_LOG_PARAM(ENUM, pageSize);
        FUNCTION_LOG_PARAM(UINT64, sizeTotal);
        FUNCTION_LOG_PARAM_P(UINT64, sizeProgress);
        FUNCTION_LOG_PARAM_P(UINT, currentPercentComplete);
    FUNCTION_LOG_END();

    ASSERT(manifest != NULL);
    ASSERT(storagePg != NULL);
    ASSERT(fileRemove != NULL);
    ASSERT(job != NULL);

    // The job was successful
    if (protocolParallelJobErrorCode(job) == 0)
    {
        MEM_CONTEXT_TEMP_BEGIN()
        {
            const unsigned int processId = protocolParallelJobProcessId(job);
            const uint64_t bundleId =
                varType(protocolParallelJobKey(job)) == varTypeUInt64 ? varUInt64(protocolParallelJobKey(job)) : 0;
            PackRead *const jobResult = protocolParallelJobResult(job);
            unsigned int percentComplete = 0;

            while (!pckReadNullP(jobResult))
            {
                ManifestFile file = manifestFileFind(manifest, pckReadStrP(jobResult));
                const BackupCopyResult copyResult = (BackupCopyResult)pckReadU32P(jobResult);
                const bool repoInvalid = pckReadBoolP(jobResult);
                const uint64_t copySize = pckReadU64P(jobResult);
                const uint64_t bundleOffset = pckReadU64P(jobResult);
                const uint64_t blockIncrMapSize = pckReadU64P(jobResult);
                const uint64_t repoSize = pckReadU64P(jobResult);
                const Buffer *const copyChecksum = pckReadBinP(jobResult);
                const Buffer *const repoChecksum = pckReadBinP(jobResult);
                PackRead *const checksumPageResult = pckReadPackReadP(jobResult);

                // Increment backup copy progress. Use the original size since the size may have changed during the copy but for the
                // purpose of reporting progress we need to increment by the original size used to generate the total size.
                *sizeProgress += file.sizeOriginal;

                // Create log file name
                const String *const fileName = storagePathP(storagePg, manifestPathPg(file.name));
                const String *const fileLog = host == NULL ? fileName : strNewFmt("%s:%s", strZ(host), strZ(fileName));

                // Format log progress
                String *const logProgress = strNew();

                if (bundleId != 0 && copyResult != backupCopyResultNoOp && copyResult != backupCopyResultTruncate)
                    strCatFmt(logProgress, "bundle %" PRIu64 "/%" PRIu64 ", ", bundleId, bundleOffset);

                // Log original manifest size if copy size differs
                if (copySize != file.sizeOriginal)
                    strCatFmt(logProgress, "%s->", strZ(strSizeFormat(file.sizeOriginal)));

                // Store percentComplete as an integer
                percentComplete = sizeTotal == 0 ? 10000 : (unsigned int)(((double)*sizeProgress / (double)sizeTotal) * 10000);

                strCatFmt(
                    logProgress, "%s, %u.%02u%%", strZ(strSizeFormat(copySize)), percentComplete / 100, percentComplete % 100);

                // Format log checksum
                const String *const logChecksum =
                    copySize != 0 ? strNewFmt(" checksum %s", strZ(strNewEncode(encodingHex, copyChecksum))) : EMPTY_STR;

                // If the file is in a prior backup and nothing changed, just log it
                if (copyResult == backupCopyResultNoOp)
                {
                    LOG_DETAIL_PID_FMT(
                        processId, "match file from prior backup %s (%s)%s", strZ(fileLog), strZ(logProgress), strZ(logChecksum));
                }
                // Else if the repo matched the expect checksum, just log it
                else if (copyResult == backupCopyResultChecksum)
                {
                    LOG_DETAIL_PID_FMT(
                        processId, "checksum resumed file %s (%s)%s", strZ(fileLog), strZ(logProgress), strZ(logChecksum));
                }
                // Else if the file was removed during backup add it to the list of files to be removed from the manifest when the
                // backup is complete. It can't be removed right now because that will invalidate the pointers that are being used
                // for processing.
                else if (copyResult == backupCopyResultSkip)
                {
                    LOG_DETAIL_PID_FMT(processId, "skip file removed by database %s", strZ(fileLog));
                    strLstAdd(fileRemove, file.name);
                }
                // Else file was copied so update manifest
                else
                {
                    LOG_DETAIL_PID_FMT(
                        processId, "%s file %s (%s)%s", copyResult != backupCopyResultTruncate ? "backup" : "store truncated",
                        strZ(fileLog), strZ(logProgress), strZ(logChecksum));

                    // If the repo file was invalid warn that there might be corruption in the repository
                    if (repoInvalid)
                    {
                        ASSERT(copyResult == backupCopyResultCopy);

                        LOG_WARN_FMT(
                            "resumed backup file %s did not have expected checksum %s. The file was recopied and backup will"
                            " continue but this may be an issue unless the resumed backup path in the repository is known to be"
                            " corrupted.\n"
                            "NOTE: this does not indicate a problem with the PostgreSQL page checksums.",
                            strZ(file.name), strZ(strNewEncode(encodingHex, BUF(file.checksumSha1, HASH_TYPE_SHA1_SIZE))));
                    }

                    // If the file had page checksums calculated during the copy
                    ASSERT((!file.checksumPage && checksumPageResult == NULL) || (file.checksumPage && checksumPageResult != NULL));

                    bool checksumPageError = false;
                    const VariantList *checksumPageErrorList = NULL;

                    if (checksumPageResult != NULL)
                    {
                        checksumPageErrorList = backupJobResultPageChecksum(checksumPageResult);

                        // If the checksum was valid
                        if (!pckReadBoolP(checksumPageResult))
                        {
                            checksumPageError = true;

                            if (!pckReadBoolP(checksumPageResult))
                            {
                                checksumPageErrorList = NULL;

                                // ??? Update formatting after migration
                                LOG_WARN_FMT(
                                    "page misalignment in file %s: file size %" PRIu64 " is not divisible by page size %u",
                                    strZ(fileLog), copySize, pageSize);
                            }
                            else
                            {
                                // Format the page checksum errors
                                CHECK(FormatError, checksumPageErrorList != NULL, "page checksum error list is missing");
                                CHECK(FormatError, !varLstEmpty(checksumPageErrorList), "page checksum error list is empty");

                                String *const error = strNew();
                                unsigned int errorTotalMin = 0;

                                for (unsigned int errorIdx = 0; errorIdx < varLstSize(checksumPageErrorList); errorIdx++)
                                {
                                    const Variant *const errorItem = varLstGet(checksumPageErrorList, errorIdx);

                                    // Add a comma if this is not the first item
                                    if (errorIdx != 0)
                                        strCatZ(error, ", ");

                                    // If an error range
                                    if (varType(errorItem) == varTypeVariantList)
                                    {
                                        const VariantList *const errorItemList = varVarLst(errorItem);
                                        ASSERT(varLstSize(errorItemList) == 2);

                                        strCatFmt(
                                            error, "%" PRIu64 "-%" PRIu64, varUInt64(varLstGet(errorItemList, 0)),
                                            varUInt64(varLstGet(errorItemList, 1)));
                                        errorTotalMin += 2;
                                    }
                                    // Else a single error
                                    else
                                    {
                                        ASSERT(varType(errorItem) == varTypeUInt64);

                                        strCatFmt(error, "%" PRIu64, varUInt64(errorItem));
                                        errorTotalMin++;
                                    }
                                }

                                // Make message plural when appropriate
                                const String *const plural = errorTotalMin > 1 ? STRDEF("s") : EMPTY_STR;

                                // ??? Update formatting after migration
                                LOG_WARN_FMT(
                                    "invalid page checksum%s found in file %s at page%s %s", strZ(plural), strZ(fileLog),
                                    strZ(plural), strZ(error));
                            }
                        }
                    }

                    // Update file info and remove any reference to the file's existence in a prior backup
                    file.size = copySize;
                    file.sizeRepo = repoSize;
                    file.checksumSha1 = bufPtrConst(copyChecksum);
                    file.checksumRepoSha1 = repoChecksum != NULL ? bufPtrConst(repoChecksum) : NULL;
                    file.reference = NULL;
                    file.checksumPageError = checksumPageError;
                    file.checksumPageErrorList =
                        checksumPageErrorList != NULL ? jsonFromVar(varNewVarLst(checksumPageErrorList)) : NULL;
                    // Truncated file is not put in bundle
                    file.bundleId = copyResult != backupCopyResultTruncate ? bundleId : 0;
                    file.bundleOffset = bundleOffset;
                    file.blockIncrMapSize = blockIncrMapSize;

                    manifestFileUpdate(manifest, &file);
                }
            }

            // Update currentPercentComplete and lock file when the change is significant enough
            if (percentComplete - *currentPercentComplete > 10)
            {
                *currentPercentComplete = percentComplete;
                cmdLockWriteP(
                    .percentComplete = VARUINT(*currentPercentComplete), .sizeComplete = VARUINT64(*sizeProgress),
                    .size = VARUINT64(sizeTotal));
            }
        }
        MEM_CONTEXT_TEMP_END();

        // Free the job
        protocolParallelJobFree(job);
    }
    // Else the job errored
    else
        THROW_CODE(protocolParallelJobErrorCode(job), strZ(protocolParallelJobErrorMessage(job)));

    FUNCTION_LOG_RETURN_VOID();
}

/***********************************************************************************************************************************
Save a copy of the backup manifest during processing to preserve checksums for a possible resume. Only save the final copy when
resume is disabled since an incremental copy will not be used in a future backup unless resume is enabled beforehand.
***********************************************************************************************************************************/
static void
backupManifestSaveCopy(Manifest *const manifest, const String *const cipherPassBackup, const bool final)
{
    FUNCTION_LOG_BEGIN(logLevelDebug);
        FUNCTION_LOG_PARAM(MANIFEST, manifest);
        FUNCTION_TEST_PARAM(STRING, cipherPassBackup);
        FUNCTION_LOG_PARAM(BOOL, final);
    FUNCTION_LOG_END();

    ASSERT(manifest != NULL);

    if (final || cfgOptionBool(cfgOptResume))
    {
        MEM_CONTEXT_TEMP_BEGIN()
        {
            // Open file for write
            IoWrite *const write = storageWriteIo(
                storageNewWriteP(
                    storageRepoWrite(),
                    strNewFmt(
                        STORAGE_REPO_BACKUP "/%s/" BACKUP_MANIFEST_FILE INFO_COPY_EXT, strZ(manifestData(manifest)->backupLabel))));

            // Add encryption filter if required
            cipherBlockFilterGroupAdd(
                ioWriteFilterGroup(write), cfgOptionStrId(cfgOptRepoCipherType), cipherModeEncrypt, cipherPassBackup);

            // Save file
            manifestSave(manifest, write);
        }
        MEM_CONTEXT_TEMP_END();
    }

    FUNCTION_LOG_RETURN_VOID();
}

/***********************************************************************************************************************************
Check that the clusters are alive and correctly configured during the backup
***********************************************************************************************************************************/
static void
backupDbPing(const BackupData *const backupData, const bool force)
{
    FUNCTION_LOG_BEGIN(logLevelDebug);
        FUNCTION_LOG_PARAM(BACKUP_DATA, backupData);
        FUNCTION_LOG_PARAM(BOOL, force);
    FUNCTION_LOG_END();

    ASSERT(backupData != NULL);

    if (cfgOptionBool(cfgOptOnline))
    {
        dbPing(backupData->dbPrimary, force);

        if (backupData->dbStandby != NULL)
            dbPing(backupData->dbStandby, force);
    }

    FUNCTION_LOG_RETURN_VOID();
}

/***********************************************************************************************************************************
Process the backup manifest
***********************************************************************************************************************************/
typedef struct BackupJobData
{
    const Manifest *const manifest;                                 // Backup manifest
    const String *const backupLabel;                                // Backup label (defines the backup path)
    const bool backupStandby;                                       // Backup from standby
    RegExp *standbyExp;                                             // Identify files that may be copied from the standby
    const CipherType cipherType;                                    // Cipher type
    const String *const cipherSubPass;                              // Passphrase used to encrypt files in the backup
    const PgPageSize pageSize;                                      // Page size
    const CompressType compressType;                                // Backup compression type
    const int compressLevel;                                        // Compress level if backup is compressed
    const bool delta;                                               // Is this a checksum delta backup?
    const bool bundle;                                              // Bundle files?
    uint64_t bundleSize;                                            // Target bundle size
    uint64_t bundleLimit;                                           // Limit on files to bundle
    uint64_t bundleId;                                              // Bundle id
    const bool blockIncr;                                           // Block incremental?
    size_t blockIncrSizeSuper;                                      // Super block size

    List *queueList;                                                // List of processing queues
} BackupJobData;

// Identify files that must be copied from the primary
static bool
backupProcessFilePrimary(RegExp *const standbyExp, const String *const name)
{
    FUNCTION_TEST_BEGIN();
        FUNCTION_TEST_PARAM(REGEXP, standbyExp);
        FUNCTION_TEST_PARAM(STRING, name);
    FUNCTION_TEST_END();

    ASSERT(standbyExp != NULL);
    ASSERT(name != NULL);

    FUNCTION_TEST_RETURN(
        BOOL, strEqZ(name, MANIFEST_TARGET_PGDATA "/" PG_PATH_GLOBAL "/" PG_FILE_PGCONTROL) || !regExpMatch(standbyExp, name));
}

// Comparator to order ManifestFile objects by size, date, and name
static const Manifest *backupProcessQueueComparatorManifest = NULL;
static bool backupProcessQueueComparatorBundle;
static uint64_t backupProcessQueueComparatorBundleLimit;

static int
backupProcessQueueComparator(const void *const item1, const void *const item2)
{
    FUNCTION_TEST_BEGIN();
        FUNCTION_TEST_PARAM_P(VOID, item1);
        FUNCTION_TEST_PARAM_P(VOID, item2);
    FUNCTION_TEST_END();

    ASSERT(item1 != NULL);
    ASSERT(item2 != NULL);

    // Unpack files
    const ManifestFile file1 = manifestFileUnpack(backupProcessQueueComparatorManifest, *(const ManifestFilePack **)item1);
    const ManifestFile file2 = manifestFileUnpack(backupProcessQueueComparatorManifest, *(const ManifestFilePack **)item2);

    // If the size differs then that's enough to determine order
    if (!backupProcessQueueComparatorBundle || file1.size > backupProcessQueueComparatorBundleLimit ||
        file2.size > backupProcessQueueComparatorBundleLimit)
    {
        if (file1.size < file2.size)
            FUNCTION_TEST_RETURN(INT, -1);
        else if (file1.size > file2.size)
            FUNCTION_TEST_RETURN(INT, 1);
    }

    // If bundling order by time ascending so that older files are bundled with older files and newer with newer
    if (backupProcessQueueComparatorBundle)
    {
        if (file1.timestamp > file2.timestamp)
            FUNCTION_TEST_RETURN(INT, -1);
        else if (file1.timestamp < file2.timestamp)
            FUNCTION_TEST_RETURN(INT, 1);
    }

    // If size/time is the same then use name to generate a deterministic ordering (names must be unique)
    FUNCTION_TEST_RETURN(INT, strCmp(file1.name, file2.name));
}

// Helper to generate the backup queues
static uint64_t
backupProcessQueue(const BackupData *const backupData, Manifest *const manifest, BackupJobData *const jobData)
{
    FUNCTION_LOG_BEGIN(logLevelDebug);
        FUNCTION_LOG_PARAM(BACKUP_DATA, backupData);
        FUNCTION_LOG_PARAM(MANIFEST, manifest);
        FUNCTION_LOG_PARAM_P(VOID, jobData);
    FUNCTION_LOG_END();

    FUNCTION_AUDIT_HELPER();

    ASSERT(manifest != NULL);

    uint64_t result = 0;

    MEM_CONTEXT_TEMP_BEGIN()
    {
        // Create list of process queues (use void * instead of List * to avoid Coverity false positive)
        jobData->queueList = lstNewP(sizeof(void *));

        // Generate the list of targets
        StringList *const targetList = strLstNew();
        strLstAddZ(targetList, MANIFEST_TARGET_PGDATA "/");

        for (unsigned int targetIdx = 0; targetIdx < manifestTargetTotal(manifest); targetIdx++)
        {
            const ManifestTarget *const target = manifestTarget(manifest, targetIdx);

            if (target->tablespaceId != 0)
                strLstAddFmt(targetList, "%s/", strZ(target->name));
        }

        // Generate the processing queues (there is always at least one)
        const unsigned int queueOffset = jobData->backupStandby ? 1 : 0;

        MEM_CONTEXT_BEGIN(lstMemContext(jobData->queueList))
        {
            for (unsigned int queueIdx = 0; queueIdx < strLstSize(targetList) + queueOffset; queueIdx++)
            {
                List *const queue = lstNewP(sizeof(ManifestFile *), .comparator = backupProcessQueueComparator);
                lstAdd(jobData->queueList, &queue);
            }
        }
        MEM_CONTEXT_END();

        // Now put all files into the processing queues
        uint64_t fileTotal = 0;
        bool pgControlFound = false;

        for (unsigned int fileIdx = 0; fileIdx < manifestFileTotal(manifest); fileIdx++)
        {
            const ManifestFilePack *const filePack = manifestFilePackGet(manifest, fileIdx);
            const ManifestFile file = manifestFileUnpack(manifest, filePack);

            // Only process files that need to be copied
            if (!file.copy)
            {
                // If bundling log zero-length files as stored since they will never be copied
                if (file.size == 0 && jobData->bundle)
                {
                    LOG_DETAIL_FMT(
                        "store zero-length file %s", strZ(storagePathP(backupData->storagePrimary, manifestPathPg(file.name))));
                }

                continue;
            }

            // Is pg_control in the backup?
            if (strEq(file.name, STRDEF(MANIFEST_TARGET_PGDATA "/" PG_PATH_GLOBAL "/" PG_FILE_PGCONTROL)))
                pgControlFound = true;

            // Files that must be copied from the primary are always put in queue 0 when backup from standby
            if (jobData->backupStandby && backupProcessFilePrimary(jobData->standbyExp, file.name))
            {
                lstAdd(*(List **)lstGet(jobData->queueList, 0), &filePack);
            }
            // Else find the correct queue by matching the file to a target
            else
            {
                // Find the target that contains this file
                unsigned int targetIdx = 0;

                do
                {
                    CHECK(AssertError, targetIdx < strLstSize(targetList), "backup target not found");

                    if (strBeginsWith(file.name, strLstGet(targetList, targetIdx)))
                        break;

                    targetIdx++;
                }
                while (1);

                // Add file to queue
                lstAdd(*(List **)lstGet(jobData->queueList, targetIdx + queueOffset), &filePack);
            }

            // Add size to total
            result += file.sizeOriginal;

            // Increment total files
            fileTotal++;
        }

        // pg_control should always be in an online backup
        if (!pgControlFound && cfgOptionBool(cfgOptOnline))
        {
            THROW(
                FileMissingError,
                PG_FILE_PGCONTROL " must be present in all online backups\n"
                "HINT: is something wrong with the clock or filesystem timestamps?");
        }

        // If there are no files to backup then we'll exit with an error. This could happen if the database is down and backup is
        // called with --no-online twice in a row.
        if (fileTotal == 0)
            THROW(FileMissingError, "no files have changed since the last backup - this seems unlikely");

        // Sort the queues
        backupProcessQueueComparatorManifest = manifest;
        backupProcessQueueComparatorBundle = jobData->bundle;
        backupProcessQueueComparatorBundleLimit = jobData->bundleLimit;

        for (unsigned int queueIdx = 0; queueIdx < lstSize(jobData->queueList); queueIdx++)
            lstSort(*(List **)lstGet(jobData->queueList, queueIdx), sortOrderDesc);

        // Move process queues to prior context
        lstMove(jobData->queueList, memContextPrior());
    }
    MEM_CONTEXT_TEMP_END();

    FUNCTION_LOG_RETURN(UINT64, result);
}

// Helper to calculate the next queue to scan based on the client index
static int
backupJobQueueNext(const unsigned int clientIdx, int queueIdx, const unsigned int queueTotal)
{
    FUNCTION_TEST_BEGIN();
        FUNCTION_TEST_PARAM(UINT, clientIdx);
        FUNCTION_TEST_PARAM(INT, queueIdx);
        FUNCTION_TEST_PARAM(UINT, queueTotal);
    FUNCTION_TEST_END();

    // Move (forward or back) to the next queue
    queueIdx += clientIdx % 2 ? -1 : 1;

    // Deal with wrapping on either end
    if (queueIdx < 0)
        FUNCTION_TEST_RETURN(INT, (int)queueTotal - 1);
    else if (queueIdx == (int)queueTotal)
        FUNCTION_TEST_RETURN(INT, 0);

    FUNCTION_TEST_RETURN(INT, queueIdx);
}

// Callback to fetch backup jobs for the parallel executor
static ProtocolParallelJob *
backupJobCallback(void *const data, const unsigned int clientIdx)
{
    FUNCTION_TEST_BEGIN();
        FUNCTION_TEST_PARAM_P(VOID, data);
        FUNCTION_TEST_PARAM(UINT, clientIdx);
    FUNCTION_TEST_END();

    ASSERT(data != NULL);

    ProtocolParallelJob *result = NULL;

    MEM_CONTEXT_TEMP_BEGIN()
    {
        // Get a new job if there are any left
        BackupJobData *const jobData = data;

        // Determine where to begin scanning the queue (we'll stop when we get back here). When copying from the primary during
        // backup from standby only queue 0 will be used.
        const unsigned int queueOffset = jobData->backupStandby && clientIdx > 0 ? 1 : 0;
        int queueIdx =
            jobData->backupStandby && clientIdx == 0 ? 0 : (int)(clientIdx % (lstSize(jobData->queueList) - queueOffset));
        const int queueEnd = queueIdx;

        // Create backup job
<<<<<<< HEAD
        ProtocolCommand *const command = protocolCommandNewP(PROTOCOL_COMMAND_BACKUP_FILE);
=======
>>>>>>> df8cbc91
        PackWrite *param = NULL;
        uint64_t fileTotal = 0;
        uint64_t fileSize = 0;

        do
        {
            List *const queue = *(List **)lstGet(jobData->queueList, (unsigned int)queueIdx + queueOffset);
            unsigned int fileIdx = 0;
            bool bundle = jobData->bundle;
            const String *fileName = NULL;

            while (fileIdx < lstSize(queue))
            {
                const ManifestFile file = manifestFileUnpack(jobData->manifest, *(ManifestFilePack **)lstGet(queue, fileIdx));

                // Continue if the next file would make the bundle too large. There may be a smaller one that will fit.
                if (fileTotal > 0 && fileSize + file.size >= jobData->bundleSize)
                {
                    fileIdx++;
                    continue;
                }

                // Is this file a block incremental?
                const bool blockIncr = jobData->blockIncr && file.blockIncrSize > 0;

                // Add common parameters before first file
                if (param == NULL)
                {
<<<<<<< HEAD
                    param = protocolCommandParamP(command);
=======
                    param = protocolPackNew();
>>>>>>> df8cbc91

                    if (bundle && file.size <= jobData->bundleLimit)
                    {
                        pckWriteStrP(param, backupFileRepoPathP(jobData->backupLabel, .bundleId = jobData->bundleId));
                        pckWriteU64P(param, jobData->bundleId);
                        pckWriteBoolP(param, manifestData(jobData->manifest)->bundleRaw);
                    }
                    else
                    {
                        CHECK(AssertError, fileTotal == 0, "cannot bundle file");

                        pckWriteStrP(
                            param,
                            backupFileRepoPathP(
                                jobData->backupLabel, .manifestName = file.name, .compressType = jobData->compressType,
                                .blockIncr = blockIncr));
                        pckWriteU64P(param, 0);

                        fileName = file.name;
                        bundle = false;
                    }

                    // Provide the backup reference
                    pckWriteU64P(param, strLstSize(manifestReferenceList(jobData->manifest)) - 1);

                    pckWriteU32P(param, jobData->compressType);
                    pckWriteI32P(param, jobData->compressLevel);
                    pckWriteU64P(param, jobData->cipherSubPass == NULL ? cipherTypeNone : cipherTypeAes256Cbc);
                    pckWriteStrP(param, jobData->cipherSubPass);
                    pckWriteU32P(param, jobData->pageSize);
                    pckWriteStrP(param, cfgOptionStrNull(cfgOptPgVersionForce));
                }

                pckWriteStrP(param, manifestPathPg(file.name));
                pckWriteBoolP(param, file.delta);
                pckWriteBoolP(param, !strEq(file.name, STRDEF(MANIFEST_TARGET_PGDATA "/" PG_PATH_GLOBAL "/" PG_FILE_PGCONTROL)));
                pckWriteU64P(param, file.size);
                pckWriteU64P(param, file.sizeOriginal);
                pckWriteBoolP(param, !backupProcessFilePrimary(jobData->standbyExp, file.name));
                pckWriteBinP(param, file.checksumSha1 != NULL ? BUF(file.checksumSha1, HASH_TYPE_SHA1_SIZE) : NULL);
                pckWriteBoolP(param, file.checksumPage);
                pckWriteBoolP(param, cfgOptionBool(cfgOptPageHeaderCheck));

                // If block incremental then provide the location of the prior map when available
                if (blockIncr)
                {
                    pckWriteU64P(param, file.blockIncrSize);
                    pckWriteU64P(param, file.blockIncrChecksumSize);
                    pckWriteU64P(param, jobData->blockIncrSizeSuper);

                    if (file.blockIncrMapSize != 0 && !file.resume)
                    {
                        pckWriteStrP(
                            param,
                            backupFileRepoPathP(
                                file.reference, .manifestName = file.name, .bundleId = file.bundleId, .blockIncr = true));
                        pckWriteU64P(param, file.bundleOffset + file.sizeRepo - file.blockIncrMapSize);
                        pckWriteU64P(param, file.blockIncrMapSize);
                    }
                    else
                        pckWriteNullP(param);
                }
                else
                    pckWriteU64P(param, 0);

                pckWriteStrP(param, file.name);
                pckWriteBinP(param, file.checksumRepoSha1 != NULL ? BUF(file.checksumRepoSha1, HASH_TYPE_SHA1_SIZE) : NULL);
                pckWriteU64P(param, file.sizeRepo);
                pckWriteBoolP(param, file.resume);
                pckWriteBoolP(param, file.reference != NULL);

                fileTotal++;
                fileSize += file.sizeOriginal;

                // Remove job from the queue
                lstRemoveIdx(queue, fileIdx);

                // Break if not bundling or bundle size has been reached
                if (!bundle || fileSize >= jobData->bundleSize)
                    break;
            }

            if (fileTotal > 0)
            {
                // Assign job to result
                MEM_CONTEXT_PRIOR_BEGIN()
                {
                    result = protocolParallelJobNew(
                        bundle ? VARUINT64(jobData->bundleId) : VARSTR(fileName), PROTOCOL_COMMAND_BACKUP_FILE, param);

                    if (bundle)
                        jobData->bundleId++;
                }
                MEM_CONTEXT_PRIOR_END();

                break;
            }

            // Don't get next queue when copying from primary during backup from standby since the primary only has one queue
            if (!jobData->backupStandby || clientIdx > 0)
                queueIdx = backupJobQueueNext(clientIdx, queueIdx, lstSize(jobData->queueList) - queueOffset);
        }
        while (queueIdx != queueEnd);
    }
    MEM_CONTEXT_TEMP_END();

    FUNCTION_TEST_RETURN(PROTOCOL_PARALLEL_JOB, result);
}

static void
backupProcess(const BackupData *const backupData, Manifest *const manifest, const String *const cipherPassBackup)
{
    FUNCTION_LOG_BEGIN(logLevelDebug);
        FUNCTION_LOG_PARAM(BACKUP_DATA, backupData);
        FUNCTION_LOG_PARAM(MANIFEST, manifest);
        FUNCTION_TEST_PARAM(STRING, cipherPassBackup);
    FUNCTION_LOG_END();

    ASSERT(manifest != NULL);

    uint64_t sizeTotal = 0;

    MEM_CONTEXT_TEMP_BEGIN()
    {
        // Get backup info
        const BackupType backupType = manifestData(manifest)->backupType;
        const String *const backupLabel = manifestData(manifest)->backupLabel;
        const String *const backupPathExp = strNewFmt(STORAGE_REPO_BACKUP "/%s", strZ(backupLabel));
        const bool hardLink = cfgOptionBool(cfgOptRepoHardlink) && storageFeature(storageRepoWrite(), storageFeatureHardLink);
        const bool backupStandby = backupData->dbStandby != NULL;

        BackupJobData jobData =
        {
            .manifest = manifest,
            .backupLabel = backupLabel,
            .backupStandby = backupData->dbStandby != NULL,
            .compressType = compressTypeEnum(cfgOptionStrId(cfgOptCompressType)),
            .compressLevel = cfgOptionInt(cfgOptCompressLevel),
            .cipherType = cfgOptionStrId(cfgOptRepoCipherType),
            .cipherSubPass = manifestCipherSubPass(manifest),
            .pageSize = backupData->pageSize,
            .delta = cfgOptionBool(cfgOptDelta),
            .bundle = cfgOptionBool(cfgOptRepoBundle),
            .bundleId = 1,
            .blockIncr = cfgOptionBool(cfgOptRepoBlock),

            // Build expression to identify files that can be copied from the standby when standby backup is supported
            .standbyExp = regExpNew(
                strNewFmt(
                    "^((" MANIFEST_TARGET_PGDATA "/(" PG_PATH_BASE "|" PG_PATH_GLOBAL "|%s|" PG_PATH_PGMULTIXACT "))"
                    "|" MANIFEST_TARGET_PGTBLSPC ")/",
                    strZ(pgXactPath(backupData->version)))),
        };

        if (jobData.bundle)
        {
            jobData.bundleSize = cfgOptionUInt64(cfgOptRepoBundleSize);
            jobData.bundleLimit = cfgOptionUInt64(cfgOptRepoBundleLimit);
        }

        if (jobData.blockIncr)
        {
            // Set super block size based on the backup type
            jobData.blockIncrSizeSuper =
                backupType == backupTypeFull ?
                    (size_t)cfgOptionUInt64(cfgOptRepoBlockSizeSuperFull) : (size_t)cfgOptionUInt64(cfgOptRepoBlockSizeSuper);
        }

        // If this is a full backup or hard-linked and paths are supported then create all paths explicitly so that empty paths will
        // exist in the repo. Also create tablespace symlinks when symlinks are available. This makes it possible for the user to
        // make a copy of the backup path and get a valid cluster.
        if ((backupType == backupTypeFull && !jobData.bundle) || hardLink)
        {
            // Create paths when available
            if (storageFeature(storageRepoWrite(), storageFeaturePath))
            {
                for (unsigned int pathIdx = 0; pathIdx < manifestPathTotal(manifest); pathIdx++)
                {
                    storagePathCreateP(
                        storageRepoWrite(),
                        strNewFmt("%s/%s", strZ(backupPathExp), strZ(manifestPath(manifest, pathIdx)->name)));
                }
            }

            // Create tablespace symlinks when available
            if (storageFeature(storageRepoWrite(), storageFeatureSymLink))
            {
                for (unsigned int targetIdx = 0; targetIdx < manifestTargetTotal(manifest); targetIdx++)
                {
                    const ManifestTarget *const target = manifestTarget(manifest, targetIdx);

                    if (target->tablespaceId != 0)
                    {
                        const String *const link = storagePathP(
                            storageRepo(),
                            strNewFmt("%s/" MANIFEST_TARGET_PGDATA "/%s", strZ(backupPathExp), strZ(target->name)));
                        const String *const linkDestination = strNewFmt(
                            "../../" MANIFEST_TARGET_PGTBLSPC "/%u", target->tablespaceId);

                        storageLinkCreateP(storageRepoWrite(), linkDestination, link);
                    }
                }
            }
        }

        // Generate processing queues
        sizeTotal = backupProcessQueue(backupData, manifest, &jobData);

        // Create the parallel executor
        ProtocolParallel *const parallelExec = protocolParallelNew(
            cfgOptionUInt64(cfgOptProtocolTimeout) / 2, backupJobCallback, &jobData);

        // First client is always on the primary
        protocolParallelClientAdd(parallelExec, protocolLocalGet(protocolStorageTypePg, backupData->pgIdxPrimary, 1));

        // Create the rest of the clients on the primary or standby depending on the value of backup-standby. Note that standby
        // backups don't count the primary client in process-max.
        const unsigned int processMax = cfgOptionUInt(cfgOptProcessMax) + (jobData.backupStandby ? 1 : 0);
        const unsigned int pgIdx = jobData.backupStandby ? backupData->pgIdxStandby : backupData->pgIdxPrimary;

        for (unsigned int processIdx = 2; processIdx <= processMax; processIdx++)
            protocolParallelClientAdd(parallelExec, protocolLocalGet(protocolStorageTypePg, pgIdx, processIdx));

        // Maintain a list of files that need to be removed from the manifest when the backup is complete
        StringList *const fileRemove = strLstNew();

        // Determine how often the manifest will be saved (every one percent or threshold size, whichever is greater)
        uint64_t manifestSaveLast = 0;
        uint64_t manifestSaveSize = sizeTotal / 100;

        if (manifestSaveSize < cfgOptionUInt64(cfgOptManifestSaveThreshold))
            manifestSaveSize = cfgOptionUInt64(cfgOptManifestSaveThreshold);

        // Process jobs
        uint64_t sizeProgress = 0;

        // Initialize percent complete and bytes completed/total
        unsigned int currentPercentComplete = 0;
        cmdLockWriteP(
            .percentComplete = VARUINT(currentPercentComplete), .sizeComplete = VARUINT64(sizeProgress),
            .size = VARUINT64(sizeTotal));

        MEM_CONTEXT_TEMP_RESET_BEGIN()
        {
            do
            {
                const unsigned int completed = protocolParallelProcess(parallelExec);

                for (unsigned int jobIdx = 0; jobIdx < completed; jobIdx++)
                {
                    ProtocolParallelJob *const job = protocolParallelResult(parallelExec);

                    backupJobResult(
                        manifest,
                        backupStandby && protocolParallelJobProcessId(job) > 1 ? backupData->hostStandby : backupData->hostPrimary,
                        protocolParallelJobProcessId(job) > 1 ? storagePgIdx(pgIdx) : backupData->storagePrimary,
                        fileRemove, job, jobData.bundle, jobData.pageSize, sizeTotal, &sizeProgress, &currentPercentComplete);
                }

                // A keep-alive is required here for the remote holding open the backup connection
                protocolKeepAlive();

                // Check that the clusters are alive and correctly configured during the backup
                backupDbPing(backupData, false);

                // Save the manifest periodically to preserve checksums for resume
                if (sizeProgress - manifestSaveLast >= manifestSaveSize)
                {
                    backupManifestSaveCopy(manifest, cipherPassBackup, false);
                    manifestSaveLast = sizeProgress;
                }

                // Reset the memory context occasionally so we don't use too much memory or slow down processing
                MEM_CONTEXT_TEMP_RESET(1000);
            }
            while (!protocolParallelDone(parallelExec));
        }
        MEM_CONTEXT_TEMP_END();

#ifdef DEBUG
        // Ensure that all processing queues are empty
        for (unsigned int queueIdx = 0; queueIdx < lstSize(jobData.queueList); queueIdx++)
            ASSERT(lstEmpty(*(List **)lstGet(jobData.queueList, queueIdx)));
#endif

        // Remove files from the manifest that were removed during the backup. This must happen after processing to avoid
        // invalidating pointers by deleting items from the list.
        for (unsigned int fileRemoveIdx = 0; fileRemoveIdx < strLstSize(fileRemove); fileRemoveIdx++)
            manifestFileRemove(manifest, strLstGet(fileRemove, fileRemoveIdx));

        // Log references or create hardlinks for all files
        const char *const compressExt = strZ(compressExtStr(jobData.compressType));

        for (unsigned int fileIdx = 0; fileIdx < manifestFileTotal(manifest); fileIdx++)
        {
            const ManifestFile file = manifestFile(manifest, fileIdx);

            // If the file has a reference, then it was not copied since it can be retrieved from the referenced backup. However,
            // if hardlinking is enabled the link will need to be created.
            if (file.reference != NULL)
            {
                // If hardlinking is enabled then create a hardlink for files that have not changed since the last backup
                if (hardLink)
                {
                    LOG_DETAIL_FMT("hardlink %s to %s", strZ(file.name), strZ(file.reference));

                    const String *const linkName = storagePathP(
                        storageRepo(), strNewFmt("%s/%s%s", strZ(backupPathExp), strZ(file.name), compressExt));
                    const String *const linkDestination = storagePathP(
                        storageRepo(),
                        strNewFmt(STORAGE_REPO_BACKUP "/%s/%s%s", strZ(file.reference), strZ(file.name), compressExt));

                    storageLinkCreateP(storageRepoWrite(), linkDestination, linkName, .linkType = storageLinkHard);
                }
                // Else log the reference. With delta, it is possible that references may have been removed if a file needed to be
                // recopied.
                else
                    LOG_DETAIL_FMT("reference %s to %s", strZ(file.name), strZ(file.reference));
            }
        }

        // Sync backup paths if required
        if (storageFeature(storageRepoWrite(), storageFeaturePathSync))
        {
            for (unsigned int pathIdx = 0; pathIdx < manifestPathTotal(manifest); pathIdx++)
            {
                const String *const path = strNewFmt("%s/%s", strZ(backupPathExp), strZ(manifestPath(manifest, pathIdx)->name));

                // Always sync the path if it exists or if the backup is full (without bundling) or hardlinked. In the latter cases
                // the directory should always exist so we want to error if it does not.
                if ((backupType == backupTypeFull && !jobData.bundle) || hardLink || storagePathExistsP(storageRepo(), path))
                    storagePathSyncP(storageRepoWrite(), path);
            }
        }
    }
    MEM_CONTEXT_TEMP_END();

    FUNCTION_LOG_RETURN_VOID();
}

/***********************************************************************************************************************************
Check and copy WAL segments required to make the backup consistent
***********************************************************************************************************************************/
static void
backupArchiveCheckCopy(const BackupData *const backupData, Manifest *const manifest, const String *const cipherPassBackup)
{
    FUNCTION_LOG_BEGIN(logLevelDebug);
        FUNCTION_LOG_PARAM(BACKUP_DATA, backupData);
        FUNCTION_LOG_PARAM(MANIFEST, manifest);
        FUNCTION_TEST_PARAM(STRING, cipherPassBackup);
    FUNCTION_LOG_END();

    ASSERT(manifest != NULL);

    // If archive logs are required to complete the backup, then check them. This is the default, but can be overridden if the
    // archive logs are going to a different server. Be careful of disabling this option because there is no way to verify that the
    // backup will be consistent - at least not here.
    if (cfgOptionBool(cfgOptArchiveCheck))
    {
        MEM_CONTEXT_TEMP_BEGIN()
        {
            const uint64_t lsnStart = pgLsnFromStr(manifestData(manifest)->lsnStart);
            const uint64_t lsnStop = pgLsnFromStr(manifestData(manifest)->lsnStop);

            LOG_INFO_FMT(
                "check archive for segment(s) %s:%s",
                strZ(pgLsnToWalSegment(backupData->timeline, lsnStart, backupData->walSegmentSize)),
                strZ(pgLsnToWalSegment(backupData->timeline, lsnStop, backupData->walSegmentSize)));

            // Save the backup manifest before getting archive logs in case of failure
            backupManifestSaveCopy(manifest, cipherPassBackup, false);

            // Use base path to set ownership and mode
            const ManifestPath *const basePath = manifestPathFind(manifest, MANIFEST_TARGET_PGDATA_STR);

            // Loop through all the segments in the lsn range
            const StringList *const walSegmentList = pgLsnRangeToWalSegmentList(
                backupData->timeline, lsnStart, lsnStop, backupData->walSegmentSize);
            WalSegmentFind *const find = walSegmentFindNew(
                storageRepo(), backupData->archiveId, strLstSize(walSegmentList) == 1, cfgOptionUInt64(cfgOptArchiveTimeout));

            for (unsigned int walSegmentIdx = 0; walSegmentIdx < strLstSize(walSegmentList); walSegmentIdx++)
            {
                MEM_CONTEXT_TEMP_BEGIN()
                {
                    // Find the actual wal segment file (including checksum compression extension) in the archive
                    const String *const walSegment = strLstGet(walSegmentList, walSegmentIdx);
                    const String *const archiveFile = walSegmentFind(find, walSegment);

                    if (cfgOptionBool(cfgOptArchiveCopy))
                    {
                        // Copy can be a pretty expensive operation so log it
                        LOG_DETAIL_FMT("copy segment %s to backup", strZ(walSegment));

                        // Get compression type of the WAL segment and backup
                        const CompressType archiveCompressType = compressTypeFromName(archiveFile);
                        const CompressType backupCompressType = compressTypeEnum(cfgOptionStrId(cfgOptCompressType));

                        // Open the archive file
                        StorageRead *const read = storageNewReadP(
                            storageRepo(),
                            strNewFmt(STORAGE_REPO_ARCHIVE "/%s/%s", strZ(backupData->archiveId), strZ(archiveFile)));
                        IoFilterGroup *const filterGroup = ioReadFilterGroup(storageReadIo(read));

                        // Decrypt with archive key if encrypted
                        cipherBlockFilterGroupAdd(
                            filterGroup, cfgOptionStrId(cfgOptRepoCipherType), cipherModeDecrypt,
                            infoArchiveCipherPass(backupData->archiveInfo));

                        // Compress/decompress if archive and backup do not have the same compression settings
                        if (archiveCompressType != backupCompressType)
                        {
                            if (archiveCompressType != compressTypeNone)
                                ioFilterGroupAdd(filterGroup, decompressFilterP(archiveCompressType));

                            if (backupCompressType != compressTypeNone)
                            {
                                ioFilterGroupAdd(
                                    filterGroup, compressFilterP(backupCompressType, cfgOptionInt(cfgOptCompressLevel)));
                            }
                        }

                        // Encrypt with backup key if encrypted
                        cipherBlockFilterGroupAdd(
                            filterGroup, cfgOptionStrId(cfgOptRepoCipherType), cipherModeEncrypt, manifestCipherSubPass(manifest));

                        // Add size filter last to calculate repo size
                        ioFilterGroupAdd(filterGroup, ioSizeNew());

                        // Copy the file
                        const String *const manifestName = strNewFmt(
                            MANIFEST_TARGET_PGDATA "/%s/%s", strZ(pgWalPath(manifestData(manifest)->pgVersion)), strZ(walSegment));

                        storageCopyP(
                            read,
                            storageNewWriteP(
                                storageRepoWrite(),
                                backupFileRepoPathP(
                                    manifestData(manifest)->backupLabel, manifestName, 0,
                                    compressTypeEnum(cfgOptionStrId(cfgOptCompressType)), false)));

                        // Add to manifest
                        ManifestFile file =
                        {
                            .name = manifestName,
                            .mode = basePath->mode & (S_IRUSR | S_IWUSR | S_IRGRP | S_IROTH),
                            .user = basePath->user,
                            .group = basePath->group,
                            .size = backupData->walSegmentSize,
                            .sizeOriginal = backupData->walSegmentSize,
                            .sizeRepo = pckReadU64P(ioFilterGroupResultP(filterGroup, SIZE_FILTER_TYPE)),
                            .timestamp = manifestData(manifest)->backupTimestampStop,
                            .checksumSha1 = bufPtr(bufNewDecode(encodingHex, strSubN(archiveFile, 25, 40))),
                        };

                        manifestFileAdd(manifest, &file);
                    }
                }
                MEM_CONTEXT_TEMP_END();

                // A keep-alive is required here for the remote holding the backup lock
                protocolKeepAlive();
            }
        }
        MEM_CONTEXT_TEMP_END();
    }

    FUNCTION_LOG_RETURN_VOID();
}

/***********************************************************************************************************************************
Save and update all files required to complete the backup
***********************************************************************************************************************************/
static void
backupComplete(InfoBackup *const infoBackup, Manifest *const manifest)
{
    FUNCTION_LOG_BEGIN(logLevelDebug);
        FUNCTION_LOG_PARAM(INFO_BACKUP, infoBackup);
        FUNCTION_LOG_PARAM(MANIFEST, manifest);
    FUNCTION_LOG_END();

    ASSERT(manifest != NULL);

    MEM_CONTEXT_TEMP_BEGIN()
    {
        const String *const backupLabel = manifestData(manifest)->backupLabel;

        // Validation and final save of the backup manifest. Validate in strict mode to catch as many potential issues as possible.
        // -------------------------------------------------------------------------------------------------------------------------
        manifestValidate(manifest, true);

        backupManifestSaveCopy(manifest, infoPgCipherPass(infoBackupPg(infoBackup)), true);

        storageCopy(
            storageNewReadP(
                storageRepo(), strNewFmt(STORAGE_REPO_BACKUP "/%s/" BACKUP_MANIFEST_FILE INFO_COPY_EXT, strZ(backupLabel))),
            storageNewWriteP(
                storageRepoWrite(), strNewFmt(STORAGE_REPO_BACKUP "/%s/" BACKUP_MANIFEST_FILE, strZ(backupLabel))));

        // Copy a compressed version of the manifest to history. If the repo is encrypted then the passphrase to open the manifest
        // is required. We can't just do a straight copy since the destination needs to be compressed and that must happen before
        // encryption in order to be efficient. Compression will always be gz for compatibility and since it is always available.
        // -------------------------------------------------------------------------------------------------------------------------
        StorageRead *const manifestRead = storageNewReadP(
            storageRepo(), strNewFmt(STORAGE_REPO_BACKUP "/%s/" BACKUP_MANIFEST_FILE, strZ(backupLabel)));

        cipherBlockFilterGroupAdd(
            ioReadFilterGroup(storageReadIo(manifestRead)), cfgOptionStrId(cfgOptRepoCipherType), cipherModeDecrypt,
            infoPgCipherPass(infoBackupPg(infoBackup)));

        StorageWrite *const manifestWrite = storageNewWriteP(
            storageRepoWrite(),
            strNewFmt(
                STORAGE_REPO_BACKUP "/" BACKUP_PATH_HISTORY "/%s/%s.manifest%s", strZ(strSubN(backupLabel, 0, 4)),
                strZ(backupLabel), strZ(compressExtStr(compressTypeGz))));

        ioFilterGroupAdd(ioWriteFilterGroup(storageWriteIo(manifestWrite)), compressFilterP(compressTypeGz, 9));

        cipherBlockFilterGroupAdd(
            ioWriteFilterGroup(storageWriteIo(manifestWrite)), cfgOptionStrId(cfgOptRepoCipherType), cipherModeEncrypt,
            infoPgCipherPass(infoBackupPg(infoBackup)));

        storageCopyP(manifestRead, manifestWrite);

        // Sync history path if required
        if (storageFeature(storageRepoWrite(), storageFeaturePathSync))
            storagePathSyncP(storageRepoWrite(), STRDEF(STORAGE_REPO_BACKUP "/" BACKUP_PATH_HISTORY));

        // Create a symlink to the most recent backup if supported. This link is purely informational for the user and is never used
        // by us since symlinks are not supported on all storage types.
        // -------------------------------------------------------------------------------------------------------------------------
        backupLinkLatest(backupLabel, cfgOptionGroupIdxDefault(cfgOptGrpRepo));

        // Add manifest and save backup.info (infoBackupSaveFile() is responsible for proper syncing)
        // -------------------------------------------------------------------------------------------------------------------------
        infoBackupDataAdd(infoBackup, manifest);

        infoBackupSaveFile(
            infoBackup, storageRepoWrite(), INFO_BACKUP_PATH_FILE_STR, cfgOptionStrId(cfgOptRepoCipherType),
            cfgOptionStrNull(cfgOptRepoCipherPass));

        // Save archive.info/copy so the timestamps will be updated to prevent lifecycle settings from removing the files early
        // -------------------------------------------------------------------------------------------------------------------------
        infoArchiveSaveFile(
            infoArchiveLoadFile(
                storageRepo(), INFO_ARCHIVE_PATH_FILE_STR, cfgOptionStrId(cfgOptRepoCipherType),
                cfgOptionStrNull(cfgOptRepoCipherPass)),
            storageRepoWrite(), INFO_ARCHIVE_PATH_FILE_STR, cfgOptionStrId(cfgOptRepoCipherType),
            cfgOptionStrNull(cfgOptRepoCipherPass));
    }
    MEM_CONTEXT_TEMP_END();

    FUNCTION_LOG_RETURN_VOID();
}

/**********************************************************************************************************************************/
FN_EXTERN void
cmdBackup(void)
{
    FUNCTION_LOG_VOID(logLevelDebug);

    // Verify the repo is local
    repoIsLocalVerify();

    // Test for stop file
    lockStopTest();

    MEM_CONTEXT_TEMP_BEGIN()
    {
        // If the repo option was not provided and more than one repo is configured, then log the default repo chosen
        if (!cfgOptionTest(cfgOptRepo) && cfgOptionGroupIdxTotal(cfgOptGrpRepo) > 1)
        {
            LOG_INFO_FMT(
                "repo option not specified, defaulting to %s",
                cfgOptionGroupName(cfgOptGrpRepo, cfgOptionGroupIdxDefault(cfgOptGrpRepo)));
        }

        // Load backup.info
        InfoBackup *const infoBackup = infoBackupLoadFileReconstruct(
            storageRepo(), INFO_BACKUP_PATH_FILE_STR, cfgOptionStrId(cfgOptRepoCipherType), cfgOptionStrNull(cfgOptRepoCipherPass));
        const InfoPgData infoPg = infoPgDataCurrent(infoBackupPg(infoBackup));
        const String *const cipherPassBackup = infoPgCipherPass(infoBackupPg(infoBackup));

        // Get pg storage and database objects
        BackupData *const backupData = backupInit(infoBackup);

        // Get the start timestamp which will later be written into the manifest to track total backup time
        const time_t timestampStart = backupTime(backupData, false);

        // Check if there is a prior manifest when backup type is diff/incr
        Manifest *const manifestPrior = backupBuildIncrPrior(infoBackup);

        // Start the backup
        const BackupStartResult backupStartResult = backupStart(backupData);

        // Build the manifest
        const ManifestBlockIncrMap blockIncrMap = backupBlockIncrMap();

        Manifest *const manifest = manifestNewBuild(
            backupData->storagePrimary, infoPg.version, infoPg.catalogVersion, timestampStart, cfgOptionBool(cfgOptOnline),
            cfgOptionBool(cfgOptChecksumPage), cfgOptionBool(cfgOptRepoBundle), cfgOptionBool(cfgOptRepoBlock), &blockIncrMap,
            strLstNewVarLst(cfgOptionLst(cfgOptExclude)), backupStartResult.tablespaceList);

        // Validate the manifest using the copy start time
        manifestBuildValidate(
            manifest, cfgOptionBool(cfgOptDelta), backupTime(backupData, true),
            compressTypeEnum(cfgOptionStrId(cfgOptCompressType)));

        // Build an incremental backup if type is not full (manifestPrior will be freed in this call)
        if (!backupBuildIncr(infoBackup, manifest, manifestPrior, backupStartResult.walSegmentName))
            manifestCipherSubPassSet(manifest, cipherPassGen(cfgOptionStrId(cfgOptRepoCipherType)));

        // Set delta if it is not already set and the manifest requires it
        if (!cfgOptionBool(cfgOptDelta) && varBool(manifestData(manifest)->backupOptionDelta))
            cfgOptionSet(cfgOptDelta, cfgSourceParam, BOOL_TRUE_VAR);

        // Resume a backup when possible
        if (!backupResume(manifest, cipherPassBackup))
        {
            manifestBackupLabelSet(
                manifest,
                backupLabelCreate(
                    (BackupType)cfgOptionStrId(cfgOptType), manifestData(manifest)->backupLabelPrior, timestampStart));
        }

        // Save the manifest before processing starts
        backupManifestSaveCopy(manifest, cipherPassBackup, false);

        // Process the backup manifest
        backupProcess(backupData, manifest, cipherPassBackup);

        // Check that the clusters are alive and correctly configured after the backup
        backupDbPing(backupData, true);

        // The standby db object and protocol won't be used anymore so free them
        if (backupData->dbStandby != NULL)
        {
            dbFree(backupData->dbStandby);
            protocolRemoteFree(backupData->pgIdxStandby);
        }

        // Stop the backup
        const BackupStopResult backupStopResult = backupStop(backupData, manifest);

        // Complete manifest
        manifestBuildComplete(
            manifest, backupStartResult.lsn, backupStartResult.walSegmentName, backupStopResult.timestamp, backupStopResult.lsn,
            backupStopResult.walSegmentName, infoPg.id, infoPg.systemId, backupStartResult.dbList,
            cfgOptionBool(cfgOptArchiveCheck), cfgOptionBool(cfgOptArchiveCopy), cfgOptionUInt(cfgOptBufferSize),
            cfgOptionUInt(cfgOptCompressLevel), cfgOptionUInt(cfgOptCompressLevelNetwork), cfgOptionBool(cfgOptRepoHardlink),
            cfgOptionUInt(cfgOptProcessMax), backupData->dbStandby != NULL,
            cfgOptionTest(cfgOptAnnotation) ? cfgOptionKv(cfgOptAnnotation) : NULL);

        // The primary db object won't be used anymore so free it
        dbFree(backupData->dbPrimary);

        // Check and copy WAL segments required to make the backup consistent
        backupArchiveCheckCopy(backupData, manifest, cipherPassBackup);

        // The primary protocol connection won't be used anymore so free it. This needs to happen after backupArchiveCheckCopy() so
        // the backup lock is held on the remote which allows conditional archiving based on the backup lock. Any further access to
        // the primary storage object may result in an error (likely eof).
        protocolRemoteFree(backupData->pgIdxPrimary);

        // Complete the backup
        LOG_INFO_FMT("new backup label = %s", strZ(manifestData(manifest)->backupLabel));
        backupComplete(infoBackup, manifest);

        // Backup info
        LOG_INFO_FMT(
            "%s backup size = %s, file total = %u", strZ(strIdToStr(manifestData(manifest)->backupType)),
            strZ(strSizeFormat(infoBackupDataByLabel(infoBackup, manifestData(manifest)->backupLabel)->backupInfoSizeDelta)),
            manifestFileTotal(manifest));
    }
    MEM_CONTEXT_TEMP_END();

    FUNCTION_LOG_RETURN_VOID();
}<|MERGE_RESOLUTION|>--- conflicted
+++ resolved
@@ -1951,10 +1951,6 @@
         const int queueEnd = queueIdx;
 
         // Create backup job
-<<<<<<< HEAD
-        ProtocolCommand *const command = protocolCommandNewP(PROTOCOL_COMMAND_BACKUP_FILE);
-=======
->>>>>>> df8cbc91
         PackWrite *param = NULL;
         uint64_t fileTotal = 0;
         uint64_t fileSize = 0;
@@ -1983,11 +1979,7 @@
                 // Add common parameters before first file
                 if (param == NULL)
                 {
-<<<<<<< HEAD
-                    param = protocolCommandParamP(command);
-=======
                     param = protocolPackNew();
->>>>>>> df8cbc91
 
                     if (bundle && file.size <= jobData->bundleLimit)
                     {
