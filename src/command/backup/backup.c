/***********************************************************************************************************************************
Backup Command
***********************************************************************************************************************************/
#include "build.auto.h"

#include <string.h>
#include <sys/stat.h>
#include <time.h>
#include <unistd.h>

#include "command/archive/common.h"
#include "command/control/common.h"
#include "command/backup/backup.h"
#include "command/backup/common.h"
#include "command/backup/file.h"
#include "command/backup/protocol.h"
#include "command/check/common.h"
#include "command/stanza/common.h"
#include "common/crypto/cipherBlock.h"
#include "common/compress/helper.h"
#include "common/debug.h"
#include "common/io/filter/size.h"
#include "common/log.h"
#include "common/regExp.h"
#include "common/time.h"
#include "common/type/convert.h"
#include "common/type/json.h"
#include "config/config.h"
#include "db/helper.h"
#include "info/infoArchive.h"
#include "info/infoBackup.h"
#include "info/manifest.h"
#include "postgres/interface.h"
#include "postgres/version.h"
#include "protocol/helper.h"
#include "protocol/parallel.h"
#include "storage/helper.h"
#include "version.h"

/**********************************************************************************************************************************
Generate a unique backup label that does not contain a timestamp from a previous backup
***********************************************************************************************************************************/
static String *
backupLabelCreate(BackupType type, const String *backupLabelPrior, time_t timestamp)
{
    FUNCTION_LOG_BEGIN(logLevelTrace);
        FUNCTION_LOG_PARAM(STRING_ID, type);
        FUNCTION_LOG_PARAM(STRING, backupLabelPrior);
        FUNCTION_LOG_PARAM(TIME, timestamp);
    FUNCTION_LOG_END();

    ASSERT((type == backupTypeFull && backupLabelPrior == NULL) || (type != backupTypeFull && backupLabelPrior != NULL));
    ASSERT(timestamp > 0);

    String *result = NULL;

    MEM_CONTEXT_TEMP_BEGIN()
    {
        const String *backupLabelLatest = NULL;

        // Get the newest backup
        const StringList *backupList = strLstSort(
            storageListP(
                storageRepo(), STRDEF(STORAGE_REPO_BACKUP),
                .expression = backupRegExpP(.full = true, .differential = true, .incremental = true)),
            sortOrderDesc);

        if (!strLstEmpty(backupList))
            backupLabelLatest = strLstGet(backupList, 0);

        // Get the newest history
        const StringList *historyYearList = strLstSort(
            storageListP(storageRepo(), STRDEF(STORAGE_REPO_BACKUP "/" BACKUP_PATH_HISTORY), .expression = STRDEF("^2[0-9]{3}$")),
            sortOrderDesc);

        if (!strLstEmpty(historyYearList))
        {
            const StringList *historyList = strLstSort(
                storageListP(
                    storageRepo(),
                    strNewFmt(STORAGE_REPO_BACKUP "/" BACKUP_PATH_HISTORY "/%s", strZ(strLstGet(historyYearList, 0))),
                    .expression = strNewFmt(
                        "%s\\.manifest\\.%s$",
                        strZ(backupRegExpP(.full = true, .differential = true, .incremental = true, .noAnchorEnd = true)),
                        strZ(compressTypeStr(compressTypeGz)))),
                sortOrderDesc);

            if (!strLstEmpty(historyList))
            {
                const String *historyLabelLatest = strLstGet(historyList, 0);

                if (backupLabelLatest == NULL || strCmp(historyLabelLatest, backupLabelLatest) > 0)
                    backupLabelLatest = historyLabelLatest;
            }
        }

        // Now that we have the latest label check if the provided timestamp will give us an even later label
        result = backupLabelFormat(type, backupLabelPrior, timestamp);

        if (backupLabelLatest != NULL && strCmp(result, backupLabelLatest) <= 0)
        {
            // If that didn't give us a later label then add one second.  It's possible that two backups (they would need to be
            // offline or halted online) have run very close together.
            result = backupLabelFormat(type, backupLabelPrior, timestamp + 1);

            // If the label is still not latest then error.  There is probably a timezone change or massive clock skew.
            if (strCmp(result, backupLabelLatest) <= 0)
            {
                THROW_FMT(
                    FormatError,
                    "new backup label '%s' is not later than latest backup label '%s'\n"
                    "HINT: has the timezone changed?\n"
                    "HINT: is there clock skew?",
                    strZ(result), strZ(backupLabelLatest));
            }

            // If adding a second worked then sleep the remainder of the current second so we don't start early
            sleepMSec(MSEC_PER_SEC - (timeMSec() % MSEC_PER_SEC));
        }

        MEM_CONTEXT_PRIOR_BEGIN()
        {
            result = strDup(result);
        }
        MEM_CONTEXT_PRIOR_END();
    }
    MEM_CONTEXT_TEMP_END();

    FUNCTION_LOG_RETURN(STRING, result);
}

/***********************************************************************************************************************************
Get the postgres database and storage objects
***********************************************************************************************************************************/
#define FUNCTION_LOG_BACKUP_DATA_TYPE                                                                                              \
    BackupData *
#define FUNCTION_LOG_BACKUP_DATA_FORMAT(value, buffer, bufferSize)                                                                 \
    objToLog(value, "BackupData", buffer, bufferSize)

typedef struct BackupData
{
    unsigned int pgIdxPrimary;                                      // cfgOptGrpPg index of the primary
    Db *dbPrimary;                                                  // Database connection to the primary
    const Storage *storagePrimary;                                  // Storage object for the primary
    const String *hostPrimary;                                      // Host name of the primary

    unsigned int pgIdxStandby;                                      // cfgOptGrpPg index of the standby
    Db *dbStandby;                                                  // Database connection to the standby
    const Storage *storageStandby;                                  // Storage object for the standby
    const String *hostStandby;                                      // Host name of the standby

    const InfoArchive *archiveInfo;                                 // Archive info
    const String *archiveId;                                        // Archive where backup WAL will be stored

    unsigned int timeline;                                          // Primary timeline
    unsigned int version;                                           // PostgreSQL version
    unsigned int walSegmentSize;                                    // PostgreSQL wal segment size
} BackupData;

static BackupData *
backupInit(const InfoBackup *infoBackup)
{
    FUNCTION_LOG_BEGIN(logLevelDebug);
        FUNCTION_LOG_PARAM(INFO_BACKUP, infoBackup);
    FUNCTION_LOG_END();

    ASSERT(infoBackup != NULL);

    // Initialize for offline backup
    BackupData *result = memNew(sizeof(BackupData));
    *result = (BackupData){0};

    // Check that the PostgreSQL version supports backup from standby. The check is done using the stanza info because pg_control
    // cannot be loaded until a primary is found -- which will also lead to an error if the version does not support standby. If the
    // pg_control version does not match the stanza version then there will be an error further down.
    InfoPgData infoPg = infoPgDataCurrent(infoBackupPg(infoBackup));

    if (cfgOptionBool(cfgOptOnline) && cfgOptionBool(cfgOptBackupStandby) && infoPg.version < PG_VERSION_BACKUP_STANDBY)
    {
        THROW_FMT(
            ConfigError, "option '" CFGOPT_BACKUP_STANDBY "' not valid for " PG_NAME " < %s",
            strZ(pgVersionToStr(PG_VERSION_BACKUP_STANDBY)));
    }

    // Don't allow backup from standby when offline
    if (!cfgOptionBool(cfgOptOnline) && cfgOptionBool(cfgOptBackupStandby))
    {
        LOG_WARN(
            "option " CFGOPT_BACKUP_STANDBY " is enabled but backup is offline - backups will be performed from the primary");
        cfgOptionSet(cfgOptBackupStandby, cfgSourceParam, BOOL_FALSE_VAR);
    }

    // Get database info when online
    PgControl pgControl = {0};

    if (cfgOptionBool(cfgOptOnline))
    {
        bool backupStandby = cfgOptionBool(cfgOptBackupStandby);
        DbGetResult dbInfo = dbGet(!backupStandby, true, backupStandby);

        result->pgIdxPrimary = dbInfo.primaryIdx;
        result->dbPrimary = dbInfo.primary;

        if (backupStandby)
        {
            ASSERT(dbInfo.standby != NULL);

            result->pgIdxStandby = dbInfo.standbyIdx;
            result->dbStandby = dbInfo.standby;
            result->storageStandby = storagePgIdx(result->pgIdxStandby);
            result->hostStandby = cfgOptionIdxStrNull(cfgOptPgHost, result->pgIdxStandby);
        }

        // Get pg_control info from the primary
        pgControl = dbPgControl(result->dbPrimary);
    }
    // Else get pg_control info directly from the file
    else
        pgControl = pgControlFromFile(storagePgIdx(result->pgIdxPrimary));

    // Add primary info
    result->storagePrimary = storagePgIdx(result->pgIdxPrimary);
    result->hostPrimary = cfgOptionIdxStrNull(cfgOptPgHost, result->pgIdxPrimary);

    result->timeline = pgControl.timeline;
    result->version = pgControl.version;
    result->walSegmentSize = pgControl.walSegmentSize;

    // Validate pg_control info against the stanza
    if (result->version != infoPg.version || pgControl.systemId != infoPg.systemId)
    {
        THROW_FMT(
            BackupMismatchError,
            PG_NAME " version %s, system-id %" PRIu64 " do not match stanza version %s, system-id %" PRIu64 "\n"
            "HINT: is this the correct stanza?", strZ(pgVersionToStr(pgControl.version)), pgControl.systemId,
            strZ(pgVersionToStr(infoPg.version)), infoPg.systemId);
    }

    // Only allow stop auto in PostgreSQL >= 9.3
    if (cfgOptionBool(cfgOptStopAuto) && result->version < PG_VERSION_93)
    {
        LOG_WARN(CFGOPT_STOP_AUTO " option is only available in " PG_NAME " >= " PG_VERSION_93_STR);
        cfgOptionSet(cfgOptStopAuto, cfgSourceParam, BOOL_FALSE_VAR);
    }

    // If checksum page is not explicitly set then automatically enable it when checksums are available
    if (!cfgOptionTest(cfgOptChecksumPage))
    {
        // If online then use the value in pg_control to set checksum-page
        if (cfgOptionBool(cfgOptOnline))
        {
            cfgOptionSet(cfgOptChecksumPage, cfgSourceParam, VARBOOL(pgControl.pageChecksum));
        }
        // Else set to false.  An offline cluster is likely to have false positives so better if the user enables manually.
        else
            cfgOptionSet(cfgOptChecksumPage, cfgSourceParam, BOOL_FALSE_VAR);
    }
    // Else if checksums have been explicitly enabled but are not available then warn and reset. ??? We should be able to make this
    // determination when offline as well, but the integration tests don't write pg_control accurately enough to support it.
    else if (cfgOptionBool(cfgOptOnline) && !pgControl.pageChecksum && cfgOptionBool(cfgOptChecksumPage))
    {
        LOG_WARN(CFGOPT_CHECKSUM_PAGE " option set to true but checksums are not enabled on the cluster, resetting to false");
        cfgOptionSet(cfgOptChecksumPage, cfgSourceParam, BOOL_FALSE_VAR);
    }

    // Get archive info
    if (cfgOptionBool(cfgOptOnline) && cfgOptionBool(cfgOptArchiveCheck))
    {
        result->archiveInfo = infoArchiveLoadFile(
                storageRepo(), INFO_ARCHIVE_PATH_FILE_STR, cfgOptionStrId(cfgOptRepoCipherType),
                cfgOptionStrNull(cfgOptRepoCipherPass));
        result->archiveId = infoArchiveId(result->archiveInfo);
    }

    FUNCTION_LOG_RETURN(BACKUP_DATA, result);
}

/**********************************************************************************************************************************
Get time from the database or locally depending on online
***********************************************************************************************************************************/
static time_t
backupTime(BackupData *backupData, bool waitRemainder)
{
    FUNCTION_LOG_BEGIN(logLevelDebug);
        FUNCTION_LOG_PARAM(BACKUP_DATA, backupData);
        FUNCTION_LOG_PARAM(BOOL, waitRemainder);
    FUNCTION_LOG_END();

    // Offline backups will just grab the time from the local system since the value of copyStart is not important in this context.
    // No worries about causing a delta backup since switching online will do that anyway.
    time_t result = time(NULL);

    // When online get the time from the database server
    if (cfgOptionBool(cfgOptOnline))
    {
        // Get time from the database
        TimeMSec timeMSec = dbTimeMSec(backupData->dbPrimary);
        result = (time_t)(timeMSec / MSEC_PER_SEC);

        // Sleep the remainder of the second when requested (this is so copyStart is not subject to one second resolution issues)
        if (waitRemainder)
        {
            unsigned int retry = 0;

            // Just to be safe we'll loop until PostgreSQL reports that we have slept long enough
            do
            {
                // Error if the clock has not advanced after several attempts
                if (retry == 3)
                    THROW_FMT(KernelError, PG_NAME " clock has not advanced to the next second after %u tries", retry);

                // Sleep remainder of current second
                sleepMSec(((TimeMSec)(result + 1) * MSEC_PER_SEC) - timeMSec);

                // Check time again to be sure we slept long enough
                timeMSec = dbTimeMSec(backupData->dbPrimary);

                // Increment retry to prevent an infinite loop
                retry++;
            }
            while ((time_t)(timeMSec / MSEC_PER_SEC) <= result);
        }
    }

    FUNCTION_LOG_RETURN(TIME, result);
}

/***********************************************************************************************************************************
Create an incremental backup if type is not full and a compatible prior backup exists
***********************************************************************************************************************************/
// Helper to find a compatible prior backup
static Manifest *
backupBuildIncrPrior(const InfoBackup *infoBackup)
{
    FUNCTION_LOG_BEGIN(logLevelDebug);
        FUNCTION_LOG_PARAM(INFO_BACKUP, infoBackup);
    FUNCTION_LOG_END();

    ASSERT(infoBackup != NULL);

    Manifest *result = NULL;

    // No incremental if backup type is full
    BackupType type = (BackupType)cfgOptionStrId(cfgOptType);

    if (type != backupTypeFull)
    {
        MEM_CONTEXT_TEMP_BEGIN()
        {
            InfoPgData infoPg = infoPgDataCurrent(infoBackupPg(infoBackup));
            const String *backupLabelPrior = NULL;
            unsigned int backupTotal = infoBackupDataTotal(infoBackup);

            for (unsigned int backupIdx = backupTotal - 1; backupIdx < backupTotal; backupIdx--)
            {
                 InfoBackupData backupPrior = infoBackupData(infoBackup, backupIdx);

                // The prior backup for a diff must be full
                if (type == backupTypeDiff && backupPrior.backupType != backupTypeFull)
                    continue;

                // The backups must come from the same cluster ??? This should enable delta instead
                if (infoPg.id != backupPrior.backupPgId)
                    continue;

                // This backup is a candidate for prior
                backupLabelPrior = strDup(backupPrior.backupLabel);
                break;
            }

            // If there is a prior backup then check that options for the new backup are compatible
            if (backupLabelPrior != NULL)
            {
                result = manifestLoadFile(
                    storageRepo(), strNewFmt(STORAGE_REPO_BACKUP "/%s/" BACKUP_MANIFEST_FILE, strZ(backupLabelPrior)),
                    cfgOptionStrId(cfgOptRepoCipherType), infoPgCipherPass(infoBackupPg(infoBackup)));
                const ManifestData *manifestPriorData = manifestData(result);

                LOG_INFO_FMT(
                    "last backup label = %s, version = %s", strZ(manifestData(result)->backupLabel),
                    strZ(manifestData(result)->backrestVersion));

                // Warn if compress-type option changed
                if (compressTypeEnum(cfgOptionStrId(cfgOptCompressType)) != manifestPriorData->backupOptionCompressType)
                {
                    LOG_WARN_FMT(
                        "%s backup cannot alter " CFGOPT_COMPRESS_TYPE " option to '%s', reset to value in %s",
                        strZ(cfgOptionDisplay(cfgOptType)), strZ(cfgOptionDisplay(cfgOptCompressType)), strZ(backupLabelPrior));

                    // Set the compression type back to whatever was in the prior backup.  This is not strictly needed since we
                    // could store compression type on a per file basis, but it seems simplest and safest for now.
                    cfgOptionSet(
                        cfgOptCompressType, cfgSourceParam, VARSTR(compressTypeStr(manifestPriorData->backupOptionCompressType)));

                    // There's a small chance that the prior manifest is old enough that backupOptionCompressLevel was not recorded.
                    // There's an even smaller chance that the user will also alter compression-type in this scenario right after
                    // upgrading to a newer version. Because we judge this combination of events to be nearly impossible just check
                    // here so no test coverage is needed.
                    CHECK(
                        FormatError, manifestPriorData->backupOptionCompressLevel != NULL,
                        "compress-level missing in prior manifest");

                    // Set the compression level back to whatever was in the prior backup
                    cfgOptionSet(
                        cfgOptCompressLevel, cfgSourceParam, VARINT64(varUInt(manifestPriorData->backupOptionCompressLevel)));
                }

                // Warn if hardlink option changed ??? Doesn't seem like this is needed?  Hardlinks are always to a directory that
                // is guaranteed to contain a real file -- like references.  Also annoying that if the full backup was not
                // hardlinked then an diff/incr can't be used because we need more testing.
                if (cfgOptionBool(cfgOptRepoHardlink) != manifestPriorData->backupOptionHardLink)
                {
                    LOG_WARN_FMT(
                        "%s backup cannot alter hardlink option to '%s', reset to value in %s",
                        strZ(cfgOptionDisplay(cfgOptType)), strZ(cfgOptionDisplay(cfgOptRepoHardlink)), strZ(backupLabelPrior));
                    cfgOptionSet(cfgOptRepoHardlink, cfgSourceParam, VARBOOL(manifestPriorData->backupOptionHardLink));
                }

                // If not defined this backup was done in a version prior to page checksums being introduced.  Just set
                // checksum-page to false and move on without a warning.  Page checksums will start on the next full backup.
                if (manifestData(result)->backupOptionChecksumPage == NULL)
                {
                    cfgOptionSet(cfgOptChecksumPage, cfgSourceParam, BOOL_FALSE_VAR);
                }
                // Don't allow the checksum-page option to change in a diff or incr backup.  This could be confusing as only
                // certain files would be checksummed and the list could be incomplete during reporting.
                else
                {
                    bool checksumPagePrior = varBool(manifestData(result)->backupOptionChecksumPage);

                    // Warn if an incompatible setting was explicitly requested
                    if (checksumPagePrior != cfgOptionBool(cfgOptChecksumPage))
                    {
                        LOG_WARN_FMT(
                            "%s backup cannot alter '" CFGOPT_CHECKSUM_PAGE "' option to '%s', reset to '%s' from %s",
                            strZ(cfgOptionDisplay(cfgOptType)), strZ(cfgOptionDisplay(cfgOptChecksumPage)),
                            cvtBoolToConstZ(checksumPagePrior), strZ(manifestData(result)->backupLabel));
                    }

                    cfgOptionSet(cfgOptChecksumPage, cfgSourceParam, VARBOOL(checksumPagePrior));
                }

                manifestMove(result, memContextPrior());
            }
            else
            {
                LOG_WARN_FMT("no prior backup exists, %s backup has been changed to full", strZ(cfgOptionDisplay(cfgOptType)));
                cfgOptionSet(cfgOptType, cfgSourceParam, VARUINT64(backupTypeFull));
            }
        }
        MEM_CONTEXT_TEMP_END();
    }

    FUNCTION_LOG_RETURN(MANIFEST, result);
}

static bool
backupBuildIncr(const InfoBackup *infoBackup, Manifest *manifest, Manifest *manifestPrior, const String *archiveStart)
{
    FUNCTION_LOG_BEGIN(logLevelDebug);
        FUNCTION_LOG_PARAM(INFO_BACKUP, infoBackup);
        FUNCTION_LOG_PARAM(MANIFEST, manifest);
        FUNCTION_LOG_PARAM(MANIFEST, manifestPrior);
        FUNCTION_LOG_PARAM(STRING, archiveStart);
    FUNCTION_LOG_END();

    ASSERT(infoBackup != NULL);
    ASSERT(manifest != NULL);

    bool result = false;

    // No incremental if no prior manifest
    if (manifestPrior != NULL)
    {
        MEM_CONTEXT_TEMP_BEGIN()
        {
            // Move the manifest to this context so it will be freed when we are done
            manifestMove(manifestPrior, MEM_CONTEXT_TEMP());

            // Build incremental manifest
            manifestBuildIncr(manifest, manifestPrior, (BackupType)cfgOptionStrId(cfgOptType), archiveStart);

            // Set the cipher subpass from prior manifest since we want a single subpass for the entire backup set
            manifestCipherSubPassSet(manifest, manifestCipherSubPass(manifestPrior));

            // Incremental was built
            result = true;
        }
        MEM_CONTEXT_TEMP_END();
    }

    FUNCTION_LOG_RETURN(BOOL, result);
}

/***********************************************************************************************************************************
Check for a backup that can be resumed and merge into the manifest if found
***********************************************************************************************************************************/
typedef struct BackupResumeData
{
    Manifest *manifest;                                             // New manifest
    const Manifest *manifestResume;                                 // Resumed manifest
    const CompressType compressType;                                // Backup compression type
    const bool delta;                                               // Is this a delta backup?
    const String *backupPath;                                       // Path to the current level of the backup being cleaned
    const String *manifestParentName;                               // Parent manifest name used to construct manifest name
} BackupResumeData;

// Callback to clean invalid paths/files/links out of the resumable backup path
void backupResumeCallback(void *data, const StorageInfo *info)
{
    FUNCTION_TEST_BEGIN();
        FUNCTION_TEST_PARAM_P(VOID, data);
        FUNCTION_TEST_PARAM(STORAGE_INFO, *storageInfo);
    FUNCTION_TEST_END();

    ASSERT(data != NULL);
    ASSERT(info != NULL);

    BackupResumeData *resumeData = data;

    // Skip all . paths because they have already been handled on the previous level of recursion
    if (strEq(info->name, DOT_STR))
    {
        FUNCTION_TEST_RETURN_VOID();
        return;
    }

    // Skip backup.manifest.copy -- it must be preserved to allow resume again if this process throws an error before writing the
    // manifest for the first time
    if (resumeData->manifestParentName == NULL && strEqZ(info->name, BACKUP_MANIFEST_FILE INFO_COPY_EXT))
    {
        FUNCTION_TEST_RETURN_VOID();
        return;
    }

    // Build the name used to lookup files in the manifest
    const String *manifestName = resumeData->manifestParentName != NULL ?
        strNewFmt("%s/%s", strZ(resumeData->manifestParentName), strZ(info->name)) : info->name;

    // Build the backup path used to remove files/links/paths that are invalid
    const String *backupPath = strNewFmt("%s/%s", strZ(resumeData->backupPath), strZ(info->name));

    // Process file types
    switch (info->type)
    {
        // Check paths
        // -------------------------------------------------------------------------------------------------------------------------
        case storageTypePath:
        {
            // If the path was not found in the new manifest then remove it
            if (manifestPathFindDefault(resumeData->manifest, manifestName, NULL) == NULL)
            {
                LOG_DETAIL_FMT("remove path '%s' from resumed backup", strZ(storagePathP(storageRepo(), backupPath)));
                storagePathRemoveP(storageRepoWrite(), backupPath, .recurse = true);
            }
            // Else recurse into the path
            {
                BackupResumeData resumeDataSub = *resumeData;
                resumeDataSub.manifestParentName = manifestName;
                resumeDataSub.backupPath = backupPath;

                storageInfoListP(
                    storageRepo(), resumeDataSub.backupPath, backupResumeCallback, &resumeDataSub, .sortOrder = sortOrderAsc);
            }

            break;
        }

        // Check files
        // -------------------------------------------------------------------------------------------------------------------------
        case storageTypeFile:
        {
            // If the file is compressed then strip off the extension before doing the lookup
            CompressType fileCompressType = compressTypeFromName(manifestName);

            if (fileCompressType != compressTypeNone)
                manifestName = compressExtStrip(manifestName, fileCompressType);

            // Check if the file can be resumed or must be removed
            const char *removeReason = NULL;

            if (fileCompressType != resumeData->compressType)
                removeReason = "mismatched compression type";
            else if (!manifestFileExists(resumeData->manifest, manifestName))
                removeReason = "missing in manifest";
            else
            {
                const ManifestFile file = manifestFileFind(resumeData->manifest, manifestName);

                if (file.reference != NULL)
                    removeReason = "reference in manifest";
                else if (!manifestFileExists(resumeData->manifestResume, manifestName))
                    removeReason = "missing in resumed manifest";
                else
                {
                    const ManifestFile fileResume = manifestFileFind(resumeData->manifestResume, manifestName);

                    if (fileResume.reference != NULL)
                        removeReason = "reference in resumed manifest";
                    else if (fileResume.checksumSha1[0] == '\0')
                        removeReason = "no checksum in resumed manifest";
                    else if (file.size != fileResume.size)
                        removeReason = "mismatched size";
                    else if (!resumeData->delta && file.timestamp != fileResume.timestamp)
                        removeReason = "mismatched timestamp";
                    else if (file.size == 0)
                        // ??? don't resume zero size files because Perl wouldn't -- this can be removed after the migration)
                        removeReason = "zero size";
                    else
                    {
                        manifestFileUpdate(
                            resumeData->manifest, manifestName, file.size, fileResume.sizeRepo, fileResume.checksumSha1, NULL,
                            fileResume.checksumPage, fileResume.checksumPageError, fileResume.checksumPageErrorList);
                    }
                }
            }

            // Remove the file if it could not be resumed
            if (removeReason != NULL)
            {
                LOG_DETAIL_FMT(
                    "remove file '%s' from resumed backup (%s)", strZ(storagePathP(storageRepo(), backupPath)), removeReason);
                storageRemoveP(storageRepoWrite(), backupPath);
            }

            break;
        }

        // Remove links.  We could check that the link has not changed and preserve it but it doesn't seem worth the extra testing.
        // The link will be recreated during the backup if needed.
        // -------------------------------------------------------------------------------------------------------------------------
        case storageTypeLink:
            storageRemoveP(storageRepoWrite(), backupPath);
            break;

        // Remove special files
        // -------------------------------------------------------------------------------------------------------------------------
        case storageTypeSpecial:
            LOG_WARN_FMT("remove special file '%s' from resumed backup", strZ(storagePathP(storageRepo(), backupPath)));
            storageRemoveP(storageRepoWrite(), backupPath);
            break;
    }

    FUNCTION_TEST_RETURN_VOID();
}

// Helper to find a resumable backup
static const Manifest *
backupResumeFind(const Manifest *manifest, const String *cipherPassBackup)
{
    FUNCTION_LOG_BEGIN(logLevelDebug);
        FUNCTION_LOG_PARAM(MANIFEST, manifest);
        FUNCTION_TEST_PARAM(STRING, cipherPassBackup);
    FUNCTION_LOG_END();

    ASSERT(manifest != NULL);

    Manifest *result = NULL;

    MEM_CONTEXT_TEMP_BEGIN()
    {
        // Only the last backup can be resumed
        const StringList *backupList = strLstSort(
            storageListP(
                storageRepo(), STRDEF(STORAGE_REPO_BACKUP),
                .expression = backupRegExpP(.full = true, .differential = true, .incremental = true)),
            sortOrderDesc);

        if (!strLstEmpty(backupList))
        {
            const String *backupLabel = strLstGet(backupList, 0);
            const String *manifestFile = strNewFmt(STORAGE_REPO_BACKUP "/%s/" BACKUP_MANIFEST_FILE, strZ(backupLabel));

            // Resumable backups do not have backup.manifest
            if (!storageExistsP(storageRepo(), manifestFile))
            {
                bool usable = false;
                const String *reason = STRDEF("partially deleted by prior resume or invalid");
                Manifest *manifestResume = NULL;

                // Resumable backups must have backup.manifest.copy
                if (storageExistsP(storageRepo(), strNewFmt("%s" INFO_COPY_EXT, strZ(manifestFile))))
                {
                    reason = STRDEF("resume is disabled");

                    // Attempt to read the manifest file in the resumable backup to see if it can be used. If any error at all
                    // occurs then the backup will be considered unusable and a resume will not be attempted.
                    if (cfgOptionBool(cfgOptResume))
                    {
                        TRY_BEGIN()
                        {
                            manifestResume = manifestLoadFile(
                                storageRepo(), manifestFile, cfgOptionStrId(cfgOptRepoCipherType), cipherPassBackup);
                        }
                        CATCH_ANY()
                        {
                            reason = strNewFmt("unable to read %s" INFO_COPY_EXT, strZ(manifestFile));
                        }
                        TRY_END();

                        if (manifestResume != NULL)
                        {
                            const ManifestData *manifestResumeData = manifestData(manifestResume);

                            // Check pgBackRest version. This allows the resume implementation to be changed with each version of
                            // pgBackRest at the expense of users losing a resumable back after an upgrade, which seems worth the
                            // cost.
                            if (!strEq(manifestResumeData->backrestVersion, manifestData(manifest)->backrestVersion))
                            {
                                reason = strNewFmt(
                                    "new " PROJECT_NAME " version '%s' does not match resumable " PROJECT_NAME " version '%s'",
                                    strZ(manifestData(manifest)->backrestVersion), strZ(manifestResumeData->backrestVersion));
                            }
                            // Check backup type because new backup label must be the same type as resume backup label
                            else if (manifestResumeData->backupType != cfgOptionStrId(cfgOptType))
                            {
                                reason = strNewFmt(
                                    "new backup type '%s' does not match resumable backup type '%s'",
                                    strZ(cfgOptionDisplay(cfgOptType)), strZ(strIdToStr(manifestResumeData->backupType)));
                            }
                            // Check prior backup label ??? Do we really care about the prior backup label?
                            else if (!strEq(manifestResumeData->backupLabelPrior, manifestData(manifest)->backupLabelPrior))
                            {
                                reason = strNewFmt(
                                    "new prior backup label '%s' does not match resumable prior backup label '%s'",
                                    manifestResumeData->backupLabelPrior ? strZ(manifestResumeData->backupLabelPrior) : "<undef>",
                                    manifestData(manifest)->backupLabelPrior ?
                                        strZ(manifestData(manifest)->backupLabelPrior) : "<undef>");
                            }
                            // Check compression. Compression can't be changed between backups so resume won't work either.
                            else if (
                                manifestResumeData->backupOptionCompressType !=
                                    compressTypeEnum(cfgOptionStrId(cfgOptCompressType)))
                            {
                                reason = strNewFmt(
                                    "new compression '%s' does not match resumable compression '%s'",
                                    strZ(cfgOptionDisplay(cfgOptCompressType)),
                                    strZ(compressTypeStr(manifestResumeData->backupOptionCompressType)));
                            }
                            else
                                usable = true;
                        }
                    }
                }

                // If the backup is usable then return the manifest
                if (usable)
                {
                    result = manifestMove(manifestResume, memContextPrior());
                }
                // Else warn and remove the unusable backup
                else
                {
                    LOG_WARN_FMT("backup '%s' cannot be resumed: %s", strZ(backupLabel), strZ(reason));

                    storagePathRemoveP(
                        storageRepoWrite(), strNewFmt(STORAGE_REPO_BACKUP "/%s", strZ(backupLabel)), .recurse = true);
                }
            }
        }
    }
    MEM_CONTEXT_TEMP_END();

    FUNCTION_LOG_RETURN(MANIFEST, result);
}

static bool
backupResume(Manifest *manifest, const String *cipherPassBackup)
{
    FUNCTION_LOG_BEGIN(logLevelDebug);
        FUNCTION_LOG_PARAM(MANIFEST, manifest);
        FUNCTION_TEST_PARAM(STRING, cipherPassBackup);
    FUNCTION_LOG_END();

    ASSERT(manifest != NULL);

    bool result = false;

    MEM_CONTEXT_TEMP_BEGIN()
    {
        const Manifest *manifestResume = backupResumeFind(manifest, cipherPassBackup);

        // If a resumable backup was found set the label and cipher subpass
        if (manifestResume)
        {
            // Resuming
            result = true;

            // Set the backup label to the resumed backup
            manifestBackupLabelSet(manifest, manifestData(manifestResume)->backupLabel);

            LOG_WARN_FMT(
                "resumable backup %s of same type exists -- remove invalid files and resume",
                strZ(manifestData(manifest)->backupLabel));

            // If resuming a full backup then copy cipher subpass since it was used to encrypt the resumable files
            if (manifestData(manifest)->backupType == backupTypeFull)
                manifestCipherSubPassSet(manifest, manifestCipherSubPass(manifestResume));

            // Clean resumed backup
            BackupResumeData resumeData =
            {
                .manifest = manifest,
                .manifestResume = manifestResume,
                .compressType = compressTypeEnum(cfgOptionStrId(cfgOptCompressType)),
                .delta = cfgOptionBool(cfgOptDelta),
                .backupPath = strNewFmt(STORAGE_REPO_BACKUP "/%s", strZ(manifestData(manifest)->backupLabel)),
            };

            storageInfoListP(storageRepo(), resumeData.backupPath, backupResumeCallback, &resumeData, .sortOrder = sortOrderAsc);
        }
    }
    MEM_CONTEXT_TEMP_END();

    FUNCTION_LOG_RETURN(BOOL, result);
}

/***********************************************************************************************************************************
Start the backup
***********************************************************************************************************************************/
typedef struct BackupStartResult
{
    String *lsn;
    String *walSegmentName;
    VariantList *dbList;
    VariantList *tablespaceList;
} BackupStartResult;

static BackupStartResult
backupStart(BackupData *backupData)
{
    FUNCTION_LOG_BEGIN(logLevelDebug);
        FUNCTION_LOG_PARAM(BACKUP_DATA, backupData);
    FUNCTION_LOG_END();

    BackupStartResult result = {.lsn = NULL};

    MEM_CONTEXT_TEMP_BEGIN()
    {
        // If this is an offline backup
        if (!cfgOptionBool(cfgOptOnline))
        {
            // Check if Postgres is running and if so only continue when forced
            if (storageExistsP(backupData->storagePrimary, PG_FILE_POSTMTRPID_STR))
            {
                if (cfgOptionBool(cfgOptForce))
                {
                    LOG_WARN(
                        "--no-" CFGOPT_ONLINE " passed and " PG_FILE_POSTMTRPID " exists but --" CFGOPT_FORCE " was passed so"
                        " backup will continue though it looks like " PG_NAME " is running and the backup will probably not be"
                        " consistent");
                }
                else
                {
                    THROW(
                        PgRunningError,
                        "--no-" CFGOPT_ONLINE " passed but " PG_FILE_POSTMTRPID " exists - looks like " PG_NAME " is running. Shut"
                            " down " PG_NAME " and try again, or use --force.");
                }
            }
        }
        // Else start the backup normally
        else
        {
            // Check database configuration
            checkDbConfig(backupData->version, backupData->pgIdxPrimary, backupData->dbPrimary, false);

            // Start backup
            LOG_INFO_FMT(
                "execute %sexclusive pg_start_backup(): backup begins after the %s checkpoint completes",
                backupData->version >= PG_VERSION_96 ? "non-" : "",
                cfgOptionBool(cfgOptStartFast) ? "requested immediate" : "next regular");

            DbBackupStartResult dbBackupStartResult = dbBackupStart(
                backupData->dbPrimary, cfgOptionBool(cfgOptStartFast), cfgOptionBool(cfgOptStopAuto),
                cfgOptionBool(cfgOptArchiveCheck));

            MEM_CONTEXT_PRIOR_BEGIN()
            {
                result.lsn = strDup(dbBackupStartResult.lsn);
                result.walSegmentName = strDup(dbBackupStartResult.walSegmentName);
                result.dbList = dbList(backupData->dbPrimary);
                result.tablespaceList = dbTablespaceList(backupData->dbPrimary);
            }
            MEM_CONTEXT_PRIOR_END();

            LOG_INFO_FMT("backup start archive = %s, lsn = %s", strZ(result.walSegmentName), strZ(result.lsn));

            // Wait for replay on the standby to catch up
            if (cfgOptionBool(cfgOptBackupStandby))
            {
                LOG_INFO_FMT("wait for replay on the standby to reach %s", strZ(result.lsn));
                dbReplayWait(backupData->dbStandby, result.lsn, backupData->timeline, cfgOptionUInt64(cfgOptArchiveTimeout));
                LOG_INFO_FMT("replay on the standby reached %s", strZ(result.lsn));
            }

            // Check that WAL segments are being archived. If archiving is not working then the backup will eventually fail so
            // better to catch it as early as possible. A segment to check may not be available on older versions of PostgreSQL or
            // if archive-check is false.
            if (dbBackupStartResult.walSegmentCheck != NULL)
            {
                LOG_INFO_FMT(
                    "check archive for %ssegment %s",
                    strEq(result.walSegmentName, dbBackupStartResult.walSegmentCheck) ? "" : "prior ",
                    strZ(dbBackupStartResult.walSegmentCheck));

                walSegmentFind(
                    storageRepo(), backupData->archiveId, dbBackupStartResult.walSegmentCheck,
                    cfgOptionUInt64(cfgOptArchiveTimeout));
            }
        }
    }
    MEM_CONTEXT_TEMP_END();

    FUNCTION_LOG_RETURN_STRUCT(result);
}

/***********************************************************************************************************************************
Stop the backup
***********************************************************************************************************************************/
// Helper to write a file from a string to the repository and update the manifest
static void
backupFilePut(BackupData *backupData, Manifest *manifest, const String *name, time_t timestamp, const String *content)
{
    FUNCTION_LOG_BEGIN(logLevelDebug);
        FUNCTION_LOG_PARAM(BACKUP_DATA, backupData);
        FUNCTION_LOG_PARAM(MANIFEST, manifest);
        FUNCTION_LOG_PARAM(STRING, name);
        FUNCTION_LOG_PARAM(TIME, timestamp);
        FUNCTION_LOG_PARAM(STRING, content);
    FUNCTION_LOG_END();

    // Skip files with no content
    if (content != NULL)
    {
        MEM_CONTEXT_TEMP_BEGIN()
        {
            // Create file
            const String *manifestName = strNewFmt(MANIFEST_TARGET_PGDATA "/%s", strZ(name));
            CompressType compressType = compressTypeEnum(cfgOptionStrId(cfgOptCompressType));

            StorageWrite *write = storageNewWriteP(
                storageRepoWrite(),
                strNewFmt(
                    STORAGE_REPO_BACKUP "/%s/%s%s", strZ(manifestData(manifest)->backupLabel), strZ(manifestName),
                    strZ(compressExtStr(compressType))),
                .compressible = true);

            IoFilterGroup *filterGroup = ioWriteFilterGroup(storageWriteIo(write));

            // Add SHA1 filter
            ioFilterGroupAdd(filterGroup, cryptoHashNew(HASH_TYPE_SHA1_STR));

            // Add compression
            if (compressType != compressTypeNone)
            {
                ioFilterGroupAdd(
                    ioWriteFilterGroup(storageWriteIo(write)), compressFilter(compressType, cfgOptionInt(cfgOptCompressLevel)));
            }

            // Add encryption filter if required
            cipherBlockFilterGroupAdd(
                filterGroup, cfgOptionStrId(cfgOptRepoCipherType), cipherModeEncrypt, manifestCipherSubPass(manifest));

            // Add size filter last to calculate repo size
            ioFilterGroupAdd(filterGroup, ioSizeNew());

            // Write file
            storagePutP(write, BUFSTR(content));

            // Use base path to set ownership and mode
            const ManifestPath *basePath = manifestPathFind(manifest, MANIFEST_TARGET_PGDATA_STR);

            // Add to manifest
            ManifestFile file =
            {
                .name = manifestName,
                .mode = basePath->mode & (S_IRUSR | S_IWUSR | S_IRGRP | S_IROTH),
                .user = basePath->user,
                .group = basePath->group,
                .size = strSize(content),
                .sizeRepo = pckReadU64P(ioFilterGroupResultP(filterGroup, SIZE_FILTER_TYPE)),
                .timestamp = timestamp,
            };

            memcpy(
                file.checksumSha1, strZ(pckReadStrP(ioFilterGroupResultP(filterGroup, CRYPTO_HASH_FILTER_TYPE))),
                HASH_TYPE_SHA1_SIZE_HEX + 1);

            manifestFileAdd(manifest, file);

            LOG_DETAIL_FMT("wrote '%s' file returned from pg_stop_backup()", strZ(name));
        }
        MEM_CONTEXT_TEMP_END();
    }

    FUNCTION_LOG_RETURN_VOID();
}

/*--------------------------------------------------------------------------------------------------------------------------------*/
typedef struct BackupStopResult
{
    String *lsn;
    String *walSegmentName;
    time_t timestamp;
} BackupStopResult;

static BackupStopResult
backupStop(BackupData *backupData, Manifest *manifest)
{
    FUNCTION_LOG_BEGIN(logLevelDebug);
        FUNCTION_LOG_PARAM(BACKUP_DATA, backupData);
        FUNCTION_LOG_PARAM(MANIFEST, manifest);
    FUNCTION_LOG_END();

    BackupStopResult result = {.lsn = NULL};

    if (cfgOptionBool(cfgOptOnline))
    {
        MEM_CONTEXT_TEMP_BEGIN()
        {
            // Stop the backup
            LOG_INFO_FMT(
                "execute %sexclusive pg_stop_backup() and wait for all WAL segments to archive",
                backupData->version >= PG_VERSION_96 ? "non-" : "");

            DbBackupStopResult dbBackupStopResult = dbBackupStop(backupData->dbPrimary);

            MEM_CONTEXT_PRIOR_BEGIN()
            {
                result.timestamp = backupTime(backupData, false);
                result.lsn = strDup(dbBackupStopResult.lsn);
                result.walSegmentName = strDup(dbBackupStopResult.walSegmentName);
            }
            MEM_CONTEXT_PRIOR_END();

            LOG_INFO_FMT("backup stop archive = %s, lsn = %s", strZ(result.walSegmentName), strZ(result.lsn));

            // Save files returned by stop backup
            backupFilePut(backupData, manifest, STRDEF(PG_FILE_BACKUPLABEL), result.timestamp, dbBackupStopResult.backupLabel);
            backupFilePut(backupData, manifest, STRDEF(PG_FILE_TABLESPACEMAP), result.timestamp, dbBackupStopResult.tablespaceMap);
        }
        MEM_CONTEXT_TEMP_END();
    }
    else
        result.timestamp = backupTime(backupData, false);

    FUNCTION_LOG_RETURN_STRUCT(result);
}

/***********************************************************************************************************************************
Convert page checksum error pack to a VariantList
***********************************************************************************************************************************/
// Helper to output pages and page ranges
static void
backupJobResultPageChecksumOut(VariantList *const result, const unsigned int pageBegin, const unsigned int pageEnd)
{
    FUNCTION_TEST_BEGIN();
        FUNCTION_TEST_PARAM(VARIANT_LIST, result);
        FUNCTION_TEST_PARAM(UINT, pageBegin);
        FUNCTION_TEST_PARAM(UINT, pageEnd);
    FUNCTION_TEST_END();

    // Output a single page
    if (pageBegin == pageEnd)
    {
        varLstAdd(result, varNewUInt64(pageBegin));
    }
    // Else output a page range
    else
    {
        VariantList *errorListSub = varLstNew();
        varLstAdd(errorListSub, varNewUInt64(pageBegin));
        varLstAdd(errorListSub, varNewUInt64(pageEnd));
        varLstAdd(result, varNewVarLst(errorListSub));
    }

    FUNCTION_TEST_RETURN_VOID();
}

static VariantList *
backupJobResultPageChecksum(PackRead *const checksumPageResult)
{
    FUNCTION_LOG_BEGIN(logLevelDebug);
        FUNCTION_LOG_PARAM(PACK_READ, checksumPageResult);
    FUNCTION_LOG_END();

    VariantList *result = NULL;

    // If there is an error result array
    if (!pckReadNullP(checksumPageResult))
    {
        result = varLstNew();
        pckReadArrayBeginP(checksumPageResult);

        bool first = false;
        unsigned int pageBegin = 0;
        unsigned int pageEnd = 0;

        // Combine results into a more compact form
        while (pckReadNext(checksumPageResult))
        {
            unsigned int pageId = pckReadId(checksumPageResult) - 1;
            pckReadObjBeginP(checksumPageResult, .id = pageId + 1);

            // ??? Discarded for now but will eventually be used for filtering
            pckReadU64P(checksumPageResult);

            // If first error then just store page
            if (!first)
            {
                pageBegin = pageId;
                pageEnd = pageId;
                first = true;
            }
            // Expand list when the page is in sequence
            else if (pageId == pageEnd + 1)
            {
                pageEnd = pageId;
            }
            // Else output the page or page range
            else
            {
                backupJobResultPageChecksumOut(result, pageBegin, pageEnd);

                // Start again with a single page range
                pageBegin = pageId;
                pageEnd = pageId;
            }

            pckReadObjEndP(checksumPageResult);
        }

        // Check that the array was not empty
        CHECK(FormatError, first, "page checksum result array is empty");

        // Output last page or page range
        backupJobResultPageChecksumOut(result, pageBegin, pageEnd);

        pckReadArrayEndP(checksumPageResult);
    }

    FUNCTION_LOG_RETURN(VARIANT_LIST, result);
}

/***********************************************************************************************************************************
Log the results of a job and throw errors
***********************************************************************************************************************************/
static void
backupJobResult(
    Manifest *manifest, const String *host, const String *const fileName, StringList *fileRemove, ProtocolParallelJob *const job,
    const uint64_t sizeTotal, uint64_t *sizeProgress)
{
    FUNCTION_LOG_BEGIN(logLevelDebug);
        FUNCTION_LOG_PARAM(MANIFEST, manifest);
        FUNCTION_LOG_PARAM(STRING, host);
        FUNCTION_LOG_PARAM(STRING, fileName);
        FUNCTION_LOG_PARAM(STRING_LIST, fileRemove);
        FUNCTION_LOG_PARAM(PROTOCOL_PARALLEL_JOB, job);
        FUNCTION_LOG_PARAM(UINT64, sizeTotal);
        FUNCTION_LOG_PARAM_P(UINT64, sizeProgress);
    FUNCTION_LOG_END();

    ASSERT(manifest != NULL);
    ASSERT(fileName != NULL);
    ASSERT(fileRemove != NULL);
    ASSERT(job != NULL);

    // The job was successful
    if (protocolParallelJobErrorCode(job) == 0)
    {
        MEM_CONTEXT_TEMP_BEGIN()
        {
            const ManifestFile file = manifestFileFind(manifest, varStr(protocolParallelJobKey(job)));
            const unsigned int processId = protocolParallelJobProcessId(job);

            PackRead *const jobResult = protocolParallelJobResult(job);
            const BackupCopyResult copyResult = (BackupCopyResult)pckReadU32P(jobResult);
            const uint64_t copySize = pckReadU64P(jobResult);
            const uint64_t repoSize = pckReadU64P(jobResult);
            const String *const copyChecksum = pckReadStrP(jobResult);
            PackRead *const checksumPageResult = pckReadPackReadP(jobResult);

            // Increment backup copy progress
            *sizeProgress += copySize;

            // Create log file name
            const String *fileLog = host == NULL ? fileName : strNewFmt("%s:%s", strZ(host), strZ(fileName));

            // Format log strings
            const String *const logProgress =
                strNewFmt(
                    "%s, %" PRIu64 "%%", strZ(strSizeFormat(copySize)), sizeTotal == 0 ? 100 : *sizeProgress * 100 / sizeTotal);
            const String *const logChecksum = copySize != 0 ? strNewFmt(" checksum %s", strZ(copyChecksum)) : EMPTY_STR;

            // If the file is in a prior backup and nothing changed, just log it
            if (copyResult == backupCopyResultNoOp)
            {
                LOG_DETAIL_PID_FMT(
                    processId, "match file from prior backup %s (%s)%s", strZ(fileLog), strZ(logProgress), strZ(logChecksum));
            }
            // Else if the repo matched the expect checksum, just log it
            else if (copyResult == backupCopyResultChecksum)
            {
                LOG_DETAIL_PID_FMT(
                    processId, "checksum resumed file %s (%s)%s", strZ(fileLog), strZ(logProgress), strZ(logChecksum));
            }
            // Else if the file was removed during backup add it to the list of files to be removed from the manifest when the
            // backup is complete.  It can't be removed right now because that will invalidate the pointers that are being used for
            // processing.
            else if (copyResult == backupCopyResultSkip)
            {
                LOG_DETAIL_PID_FMT(processId, "skip file removed by database %s", strZ(fileLog));
                strLstAdd(fileRemove, file.name);
            }
            // Else file was copied so update manifest
            else
            {
                // If the file had to be recopied then warn that there may be an issue with corruption in the repository
                // ??? This should really be below the message below for more context -- can be moved after the migration
                // ??? The name should be a pg path not manifest name -- can be fixed after the migration
                if (copyResult == backupCopyResultReCopy)
                {
                    LOG_WARN_FMT(
                        "resumed backup file %s does not have expected checksum %s. The file will be recopied and backup will"
                        " continue but this may be an issue unless the resumed backup path in the repository is known to be"
                        " corrupted.\n"
                        "NOTE: this does not indicate a problem with the PostgreSQL page checksums.",
                        strZ(file.name), file.checksumSha1);
                }

                LOG_DETAIL_PID_FMT(processId, "backup file %s (%s)%s", strZ(fileLog), strZ(logProgress), strZ(logChecksum));

                // If the file had page checksums calculated during the copy
                ASSERT((!file.checksumPage && checksumPageResult == NULL) || (file.checksumPage && checksumPageResult != NULL));

                bool checksumPageError = false;
                const VariantList *checksumPageErrorList = NULL;

                if (checksumPageResult != NULL)
                {
                    checksumPageErrorList = backupJobResultPageChecksum(checksumPageResult);

                    // If the checksum was valid
                    if (!pckReadBoolP(checksumPageResult))
                    {
                        checksumPageError = true;

                        if (!pckReadBoolP(checksumPageResult))
                        {
                            checksumPageErrorList = NULL;

                            // ??? Update formatting after migration
                            LOG_WARN_FMT(
                                "page misalignment in file %s: file size %" PRIu64 " is not divisible by page size %u",
                                strZ(fileLog), copySize, PG_PAGE_SIZE_DEFAULT);
                        }
                        else
                        {
                            // Format the page checksum errors
                            CHECK(FormatError, checksumPageErrorList != NULL, "page checksum error list is missing");
                            CHECK(FormatError, !varLstEmpty(checksumPageErrorList), "page checksum error list is empty");

                            String *error = strNew();
                            unsigned int errorTotalMin = 0;

                            for (unsigned int errorIdx = 0; errorIdx < varLstSize(checksumPageErrorList); errorIdx++)
                            {
                                const Variant *const errorItem = varLstGet(checksumPageErrorList, errorIdx);

                                // Add a comma if this is not the first item
                                if (errorIdx != 0)
                                    strCatZ(error, ", ");

                                // If an error range
                                if (varType(errorItem) == varTypeVariantList)
                                {
                                    const VariantList *const errorItemList = varVarLst(errorItem);
                                    ASSERT(varLstSize(errorItemList) == 2);

                                    strCatFmt(
                                        error, "%" PRIu64 "-%" PRIu64, varUInt64(varLstGet(errorItemList, 0)),
                                        varUInt64(varLstGet(errorItemList, 1)));
                                    errorTotalMin += 2;
                                }
                                // Else a single error
                                else
                                {
                                    ASSERT(varType(errorItem) == varTypeUInt64);

                                    strCatFmt(error, "%" PRIu64, varUInt64(errorItem));
                                    errorTotalMin++;
                                }
                            }

                            // Make message plural when appropriate
                            const String *const plural = errorTotalMin > 1 ? STRDEF("s") : EMPTY_STR;

                            // ??? Update formatting after migration
                            LOG_WARN_FMT(
                                "invalid page checksum%s found in file %s at page%s %s", strZ(plural), strZ(fileLog), strZ(plural),
                                strZ(error));
                        }
                    }
                }

                // Update file info and remove any reference to the file's existence in a prior backup
                manifestFileUpdate(
                    manifest, file.name, copySize, repoSize, strZ(copyChecksum), VARSTR(NULL), file.checksumPage,
                    checksumPageError, checksumPageErrorList != NULL ? jsonFromVar(varNewVarLst(checksumPageErrorList)) : NULL);
            }
        }
        MEM_CONTEXT_TEMP_END();

        // Free the job
        protocolParallelJobFree(job);
    }
    // Else the job errored
    else
        THROW_CODE(protocolParallelJobErrorCode(job), strZ(protocolParallelJobErrorMessage(job)));

    FUNCTION_LOG_RETURN_VOID();
}

/***********************************************************************************************************************************
Save a copy of the backup manifest during processing to preserve checksums for a possible resume
***********************************************************************************************************************************/
static void
backupManifestSaveCopy(Manifest *const manifest, const String *cipherPassBackup)
{
    FUNCTION_LOG_BEGIN(logLevelDebug);
        FUNCTION_LOG_PARAM(MANIFEST, manifest);
        FUNCTION_TEST_PARAM(STRING, cipherPassBackup);
    FUNCTION_LOG_END();

    ASSERT(manifest != NULL);

    MEM_CONTEXT_TEMP_BEGIN()
    {
        // Open file for write
        IoWrite *write = storageWriteIo(
            storageNewWriteP(
                storageRepoWrite(),
                strNewFmt(
                    STORAGE_REPO_BACKUP "/%s/" BACKUP_MANIFEST_FILE INFO_COPY_EXT, strZ(manifestData(manifest)->backupLabel))));

        // Add encryption filter if required
        cipherBlockFilterGroupAdd(
            ioWriteFilterGroup(write), cfgOptionStrId(cfgOptRepoCipherType), cipherModeEncrypt, cipherPassBackup);

        // Save file
        manifestSave(manifest, write);
    }
    MEM_CONTEXT_TEMP_END();

    FUNCTION_LOG_RETURN_VOID();
}

/***********************************************************************************************************************************
Check that the clusters are alive and correctly configured during the backup
***********************************************************************************************************************************/
static void
backupDbPing(const BackupData *const backupData, const bool force)
{
    FUNCTION_LOG_BEGIN(logLevelDebug);
        FUNCTION_LOG_PARAM(BACKUP_DATA, backupData);
        FUNCTION_LOG_PARAM(BOOL, force);
    FUNCTION_LOG_END();

    ASSERT(backupData != NULL);

    if (cfgOptionBool(cfgOptOnline))
    {
        dbPing(backupData->dbPrimary, force);

        if (cfgOptionBool(cfgOptBackupStandby))
            dbPing(backupData->dbStandby, force);
    }

    FUNCTION_LOG_RETURN_VOID();
}

/***********************************************************************************************************************************
Process the backup manifest
***********************************************************************************************************************************/
typedef struct BackupJobData
{
    const String *const backupLabel;                                // Backup label (defines the backup path)
    const bool backupStandby;                                       // Backup from standby
    RegExp *standbyExp;                                             // Identify files that may be copied from the standby
    const CipherType cipherType;                                    // Cipher type
    const String *const cipherSubPass;                              // Passphrase used to encrypt files in the backup
    const CompressType compressType;                                // Backup compression type
    const int compressLevel;                                        // Compress level if backup is compressed
    const bool delta;                                               // Is this a checksum delta backup?
    const uint64_t lsnStart;                                        // Starting lsn for the backup

    List *queueList;                                                // List of processing queues
} BackupJobData;

// Identify files that must be copied from the primary
bool
backupProcessFilePrimary(RegExp *const standbyExp, const String *const name)
{
    FUNCTION_TEST_BEGIN();
        FUNCTION_TEST_PARAM(REGEXP, standbyExp);
        FUNCTION_TEST_PARAM(STRING, name);
    FUNCTION_TEST_END();

    ASSERT(standbyExp != NULL);
    ASSERT(name != NULL);

    FUNCTION_TEST_RETURN(
        strEqZ(name, MANIFEST_TARGET_PGDATA "/" PG_PATH_GLOBAL "/" PG_FILE_PGCONTROL) || !regExpMatch(standbyExp, name));
}

// Comparator to order ManifestFile objects by size then name
static int
backupProcessQueueComparator(const void *item1, const void *item2)
{
    FUNCTION_TEST_BEGIN();
        FUNCTION_TEST_PARAM_P(VOID, item1);
        FUNCTION_TEST_PARAM_P(VOID, item2);
    FUNCTION_TEST_END();

    ASSERT(item1 != NULL);
    ASSERT(item2 != NULL);

    // Unpack files
    ManifestFile file1 = manifestFileUnpack(*(const ManifestFilePack **)item1);
    ManifestFile file2 = manifestFileUnpack(*(const ManifestFilePack **)item2);

    // If the size differs then that's enough to determine order
    if (file1.size < file2.size)
        FUNCTION_TEST_RETURN(-1);
    else if (file1.size > file2.size)
        FUNCTION_TEST_RETURN(1);

    // If size is the same then use name to generate a deterministic ordering (names must be unique)
    FUNCTION_TEST_RETURN(strCmp(file1.name, file2.name));
}

// Helper to generate the backup queues
static uint64_t
backupProcessQueue(Manifest *const manifest, BackupJobData *const jobData)
{
    FUNCTION_LOG_BEGIN(logLevelDebug);
        FUNCTION_LOG_PARAM(MANIFEST, manifest);
        FUNCTION_LOG_PARAM_P(VOID, jobData);
    FUNCTION_LOG_END();

    ASSERT(manifest != NULL);

    uint64_t result = 0;

    MEM_CONTEXT_TEMP_BEGIN()
    {
        // Create list of process queues (use void * instead of List * to avoid Coverity false positive)
        jobData->queueList = lstNewP(sizeof(void *));

        // Generate the list of targets
        StringList *targetList = strLstNew();
        strLstAdd(targetList, STRDEF(MANIFEST_TARGET_PGDATA "/"));

        for (unsigned int targetIdx = 0; targetIdx < manifestTargetTotal(manifest); targetIdx++)
        {
            const ManifestTarget *target = manifestTarget(manifest, targetIdx);

            if (target->tablespaceId != 0)
                strLstAdd(targetList, strNewFmt("%s/", strZ(target->name)));
        }

        // Generate the processing queues (there is always at least one)
        unsigned int queueOffset = jobData->backupStandby ? 1 : 0;

        MEM_CONTEXT_BEGIN(lstMemContext(jobData->queueList))
        {
            for (unsigned int queueIdx = 0; queueIdx < strLstSize(targetList) + queueOffset; queueIdx++)
            {
                List *queue = lstNewP(sizeof(ManifestFile *), .comparator = backupProcessQueueComparator);
                lstAdd(jobData->queueList, &queue);
            }
        }
        MEM_CONTEXT_END();

        // Now put all files into the processing queues
        uint64_t fileTotal = 0;
        bool pgControlFound = false;

        for (unsigned int fileIdx = 0; fileIdx < manifestFileTotal(manifest); fileIdx++)
        {
            const ManifestFilePack *const filePack = manifestFilePackGet(manifest, fileIdx);
            const ManifestFile file = manifestFileUnpack(filePack);

            // If the file is a reference it should only be backed up if delta and not zero size
<<<<<<< HEAD
            if (file.reference != NULL && (!delta || file.size == 0))
=======
            if (file->reference != NULL && (!jobData->delta || file->size == 0))
>>>>>>> 8c062e1a
                continue;

            // Is pg_control in the backup?
            if (strEq(file.name, STRDEF(MANIFEST_TARGET_PGDATA "/" PG_PATH_GLOBAL "/" PG_FILE_PGCONTROL)))
                pgControlFound = true;

            // Files that must be copied from the primary are always put in queue 0 when backup from standby
<<<<<<< HEAD
            if (backupStandby && file.primary)
            {
                lstAdd(*(List **)lstGet(*queueList, 0), &filePack);
=======
            if (jobData->backupStandby && backupProcessFilePrimary(jobData->standbyExp, file->name))
            {
                lstAdd(*(List **)lstGet(jobData->queueList, 0), &file);
>>>>>>> 8c062e1a
            }
            // Else find the correct queue by matching the file to a target
            else
            {
                // Find the target that contains this file
                unsigned int targetIdx = 0;

                do
                {
                    CHECK(AssertError, targetIdx < strLstSize(targetList), "backup target not found");

                    if (strBeginsWith(file.name, strLstGet(targetList, targetIdx)))
                        break;

                    targetIdx++;
                }
                while (1);

                // Add file to queue
<<<<<<< HEAD
                lstAdd(*(List **)lstGet(*queueList, targetIdx + queueOffset), &filePack);
=======
                lstAdd(*(List **)lstGet(jobData->queueList, targetIdx + queueOffset), &file);
>>>>>>> 8c062e1a
            }

            // Add size to total
            result += file.size;

            // Increment total files
            fileTotal++;
        }

        // pg_control should always be in an online backup
        if (!pgControlFound && cfgOptionBool(cfgOptOnline))
        {
            THROW(
                FileMissingError,
                PG_FILE_PGCONTROL " must be present in all online backups\n"
                "HINT: is something wrong with the clock or filesystem timestamps?");
         }

        // If there are no files to backup then we'll exit with an error.  This could happen if the database is down and backup is
        // called with --no-online twice in a row.
        if (fileTotal == 0)
            THROW(FileMissingError, "no files have changed since the last backup - this seems unlikely");

        // Sort the queues
        for (unsigned int queueIdx = 0; queueIdx < lstSize(jobData->queueList); queueIdx++)
            lstSort(*(List **)lstGet(jobData->queueList, queueIdx), sortOrderDesc);

        // Move process queues to prior context
        lstMove(jobData->queueList, memContextPrior());
    }
    MEM_CONTEXT_TEMP_END();

    FUNCTION_LOG_RETURN(UINT64, result);
}

// Helper to calculate the next queue to scan based on the client index
static int
backupJobQueueNext(unsigned int clientIdx, int queueIdx, unsigned int queueTotal)
{
    FUNCTION_TEST_BEGIN();
        FUNCTION_TEST_PARAM(UINT, clientIdx);
        FUNCTION_TEST_PARAM(INT, queueIdx);
        FUNCTION_TEST_PARAM(UINT, queueTotal);
    FUNCTION_TEST_END();

    // Move (forward or back) to the next queue
    queueIdx += clientIdx % 2 ? -1 : 1;

    // Deal with wrapping on either end
    if (queueIdx < 0)
        FUNCTION_TEST_RETURN((int)queueTotal - 1);
    else if (queueIdx == (int)queueTotal)
        FUNCTION_TEST_RETURN(0);

    FUNCTION_TEST_RETURN(queueIdx);
}

// Callback to fetch backup jobs for the parallel executor
static ProtocolParallelJob *backupJobCallback(void *data, unsigned int clientIdx)
{
    FUNCTION_TEST_BEGIN();
        FUNCTION_TEST_PARAM_P(VOID, data);
        FUNCTION_TEST_PARAM(UINT, clientIdx);
    FUNCTION_TEST_END();

    ASSERT(data != NULL);

    ProtocolParallelJob *result = NULL;

    MEM_CONTEXT_TEMP_BEGIN()
    {
        // Get a new job if there are any left
        BackupJobData *jobData = data;

        // Determine where to begin scanning the queue (we'll stop when we get back here).  When copying from the primary during
        // backup from standby only queue 0 will be used.
        unsigned int queueOffset = jobData->backupStandby && clientIdx > 0 ? 1 : 0;
        int queueIdx = jobData->backupStandby && clientIdx == 0 ?
            0 : (int)(clientIdx % (lstSize(jobData->queueList) - queueOffset));
        int queueEnd = queueIdx;

        do
        {
            List *queue = *(List **)lstGet(jobData->queueList, (unsigned int)queueIdx + queueOffset);

            if (!lstEmpty(queue))
            {
                const ManifestFile file = manifestFileUnpack(*(ManifestFilePack **)lstGet(queue, 0));

                // Create backup job
                ProtocolCommand *command = protocolCommandNew(PROTOCOL_COMMAND_BACKUP_FILE);
                PackWrite *const param = protocolCommandParam(command);

<<<<<<< HEAD
                pckWriteStrP(param, manifestPathPg(file.name));
                pckWriteBoolP(param, !strEq(file.name, STRDEF(MANIFEST_TARGET_PGDATA "/" PG_PATH_GLOBAL "/" PG_FILE_PGCONTROL)));
                pckWriteU64P(param, file.size);
                pckWriteBoolP(param, !file.primary);
                pckWriteStrP(param, file.checksumSha1[0] != 0 ? STR(file.checksumSha1) : NULL);
                pckWriteBoolP(param, file.checksumPage);
=======
                pckWriteStrP(param, manifestPathPg(file->name));
                pckWriteBoolP(param, !strEq(file->name, STRDEF(MANIFEST_TARGET_PGDATA "/" PG_PATH_GLOBAL "/" PG_FILE_PGCONTROL)));
                pckWriteU64P(param, file->size);
                pckWriteBoolP(param, !backupProcessFilePrimary(jobData->standbyExp, file->name));
                pckWriteStrP(param, file->checksumSha1[0] != 0 ? STR(file->checksumSha1) : NULL);
                pckWriteBoolP(param, file->checksumPage);
>>>>>>> 8c062e1a
                pckWriteU64P(param, jobData->lsnStart);
                pckWriteStrP(param, file.name);
                pckWriteBoolP(param, file.reference != NULL);
                pckWriteU32P(param, jobData->compressType);
                pckWriteI32P(param, jobData->compressLevel);
                pckWriteStrP(param, jobData->backupLabel);
                pckWriteBoolP(param, jobData->delta);
                pckWriteU64P(param, jobData->cipherSubPass == NULL ? cipherTypeNone : cipherTypeAes256Cbc);
                pckWriteStrP(param, jobData->cipherSubPass);

                // Remove job from the queue
                lstRemoveIdx(queue, 0);

                // Assign job to result
                MEM_CONTEXT_PRIOR_BEGIN()
                {
                    result = protocolParallelJobNew(VARSTR(file.name), command);
                }
                MEM_CONTEXT_PRIOR_END();

                // Break out of the loop early since we found a job
                break;
            }

            // Don't get next queue when copying from primary during backup from standby since the primary only has one queue
            if (!jobData->backupStandby || clientIdx > 0)
                queueIdx = backupJobQueueNext(clientIdx, queueIdx, lstSize(jobData->queueList) - queueOffset);
        }
        while (queueIdx != queueEnd);
    }
    MEM_CONTEXT_TEMP_END();

    FUNCTION_TEST_RETURN(result);
}

static void
backupProcess(BackupData *backupData, Manifest *manifest, const String *lsnStart, const String *cipherPassBackup)
{
    FUNCTION_LOG_BEGIN(logLevelDebug);
        FUNCTION_LOG_PARAM(BACKUP_DATA, backupData);
        FUNCTION_LOG_PARAM(MANIFEST, manifest);
        FUNCTION_LOG_PARAM(STRING, lsnStart);
        FUNCTION_TEST_PARAM(STRING, cipherPassBackup);
    FUNCTION_LOG_END();

    ASSERT(manifest != NULL);

    uint64_t sizeTotal = 0;

    MEM_CONTEXT_TEMP_BEGIN()
    {
        // Get backup info
        const BackupType backupType = manifestData(manifest)->backupType;
        const String *const backupLabel = manifestData(manifest)->backupLabel;
        const String *const backupPathExp = strNewFmt(STORAGE_REPO_BACKUP "/%s", strZ(backupLabel));
        bool hardLink = cfgOptionBool(cfgOptRepoHardlink) && storageFeature(storageRepoWrite(), storageFeatureHardLink);
        bool backupStandby = cfgOptionBool(cfgOptBackupStandby);

        // If this is a full backup or hard-linked and paths are supported then create all paths explicitly so that empty paths will
        // exist in to repo. Also create tablespace symlinks when symlinks are available. This makes it possible for the user to
        // make a copy of the backup path and get a valid cluster.
        if (backupType == backupTypeFull || hardLink)
        {
            // Create paths when available
            if (storageFeature(storageRepoWrite(), storageFeaturePath))
            {
                for (unsigned int pathIdx = 0; pathIdx < manifestPathTotal(manifest); pathIdx++)
                {
                    storagePathCreateP(
                        storageRepoWrite(),
                        strNewFmt("%s/%s", strZ(backupPathExp), strZ(manifestPath(manifest, pathIdx)->name)));
                }
            }

            // Create tablespace symlinks when available
            if (storageFeature(storageRepoWrite(), storageFeatureSymLink))
            {
                for (unsigned int targetIdx = 0; targetIdx < manifestTargetTotal(manifest); targetIdx++)
                {
                    const ManifestTarget *const target = manifestTarget(manifest, targetIdx);

                    if (target->tablespaceId != 0)
                    {
                        const String *const link = storagePathP(
                            storageRepo(),
                            strNewFmt("%s/" MANIFEST_TARGET_PGDATA "/%s", strZ(backupPathExp), strZ(target->name)));
                        const String *const linkDestination = strNewFmt(
                            "../../" MANIFEST_TARGET_PGTBLSPC "/%u", target->tablespaceId);

                        THROW_ON_SYS_ERROR_FMT(
                            symlink(strZ(linkDestination), strZ(link)) == -1, FileOpenError,
                            "unable to create symlink '%s' to '%s'", strZ(link), strZ(linkDestination));
                    }
                }
            }
        }

        // Generate processing queues
        BackupJobData jobData =
        {
            .backupLabel = backupLabel,
            .backupStandby = backupStandby,
            .compressType = compressTypeEnum(cfgOptionStrId(cfgOptCompressType)),
            .compressLevel = cfgOptionInt(cfgOptCompressLevel),
            .cipherType = cfgOptionStrId(cfgOptRepoCipherType),
            .cipherSubPass = manifestCipherSubPass(manifest),
            .delta = cfgOptionBool(cfgOptDelta),
            .lsnStart = cfgOptionBool(cfgOptOnline) ? pgLsnFromStr(lsnStart) : 0xFFFFFFFFFFFFFFFF,

            // Build expression to identify files that can be copied from the standby when standby backup is supported
            .standbyExp = regExpNew(
                strNewFmt(
                    "^((" MANIFEST_TARGET_PGDATA "/(" PG_PATH_BASE "|" PG_PATH_GLOBAL "|%s|" PG_PATH_PGMULTIXACT "))|"
                        MANIFEST_TARGET_PGTBLSPC ")/",
                    strZ(pgXactPath(backupData->version)))),
        };

        sizeTotal = backupProcessQueue(manifest, &jobData);

        // Create the parallel executor
        ProtocolParallel *parallelExec = protocolParallelNew(
            cfgOptionUInt64(cfgOptProtocolTimeout) / 2, backupJobCallback, &jobData);

        // First client is always on the primary
        protocolParallelClientAdd(parallelExec, protocolLocalGet(protocolStorageTypePg, backupData->pgIdxPrimary, 1));

        // Create the rest of the clients on the primary or standby depending on the value of backup-standby.  Note that standby
        // backups don't count the primary client in process-max.
        unsigned int processMax = cfgOptionUInt(cfgOptProcessMax) + (backupStandby ? 1 : 0);
        unsigned int pgIdx = backupStandby ? backupData->pgIdxStandby : backupData->pgIdxPrimary;

        for (unsigned int processIdx = 2; processIdx <= processMax; processIdx++)
            protocolParallelClientAdd(parallelExec, protocolLocalGet(protocolStorageTypePg, pgIdx, processIdx));

        // Maintain a list of files that need to be removed from the manifest when the backup is complete
        StringList *fileRemove = strLstNew();

        // Determine how often the manifest will be saved (every one percent or threshold size, whichever is greater)
        uint64_t manifestSaveLast = 0;
        uint64_t manifestSaveSize = sizeTotal / 100;

        if (manifestSaveSize < cfgOptionUInt64(cfgOptManifestSaveThreshold))
            manifestSaveSize = cfgOptionUInt64(cfgOptManifestSaveThreshold);

        // Process jobs
        uint64_t sizeProgress = 0;

        MEM_CONTEXT_TEMP_RESET_BEGIN()
        {
            do
            {
                unsigned int completed = protocolParallelProcess(parallelExec);

                for (unsigned int jobIdx = 0; jobIdx < completed; jobIdx++)
                {
                    ProtocolParallelJob *job = protocolParallelResult(parallelExec);

                    backupJobResult(
                        manifest,
                        backupStandby && protocolParallelJobProcessId(job) > 1 ? backupData->hostStandby : backupData->hostPrimary,
                        storagePathP(
                            protocolParallelJobProcessId(job) > 1 ? storagePgIdx(pgIdx) : backupData->storagePrimary,
                            manifestPathPg(manifestFileFind(manifest, varStr(protocolParallelJobKey(job))).name)), fileRemove, job,
                            sizeTotal, &sizeProgress);
                }

                // A keep-alive is required here for the remote holding open the backup connection
                protocolKeepAlive();

                // Check that the clusters are alive and correctly configured during the backup
                backupDbPing(backupData, false);

                // Save the manifest periodically to preserve checksums for resume
                if (sizeProgress - manifestSaveLast >= manifestSaveSize)
                {
                    backupManifestSaveCopy(manifest, cipherPassBackup);
                    manifestSaveLast = sizeProgress;
                }

                // Reset the memory context occasionally so we don't use too much memory or slow down processing
                MEM_CONTEXT_TEMP_RESET(1000);
            }
            while (!protocolParallelDone(parallelExec));
        }
        MEM_CONTEXT_TEMP_END();

#ifdef DEBUG
        // Ensure that all processing queues are empty
        for (unsigned int queueIdx = 0; queueIdx < lstSize(jobData.queueList); queueIdx++)
            ASSERT(lstEmpty(*(List **)lstGet(jobData.queueList, queueIdx)));
#endif

        // Remove files from the manifest that were removed during the backup.  This must happen after processing to avoid
        // invalidating pointers by deleting items from the list.
        for (unsigned int fileRemoveIdx = 0; fileRemoveIdx < strLstSize(fileRemove); fileRemoveIdx++)
            manifestFileRemove(manifest, strLstGet(fileRemove, fileRemoveIdx));

        // Log references or create hardlinks for all files
        const char *const compressExt = strZ(compressExtStr(jobData.compressType));

        for (unsigned int fileIdx = 0; fileIdx < manifestFileTotal(manifest); fileIdx++)
        {
            const ManifestFile file = manifestFile(manifest, fileIdx);

            // If the file has a reference, then it was not copied since it can be retrieved from the referenced backup. However,
            // if hardlinking is enabled the link will need to be created.
            if (file.reference != NULL)
            {
                // If hardlinking is enabled then create a hardlink for files that have not changed since the last backup
                if (hardLink)
                {
<<<<<<< HEAD
                    LOG_DETAIL_FMT("hardlink %s to %s",  strZ(file.name), strZ(file.reference));

                    const String *const linkName = storagePathP(
                        storageRepo(), strNewFmt("%s/%s%s", strZ(backupPathExp), strZ(file.name), compressExt));
                    const String *const linkDestination =  storagePathP(
=======
                    LOG_DETAIL_FMT("hardlink %s to %s", strZ(file->name), strZ(file->reference));

                    const String *const linkName = storagePathP(
                        storageRepo(), strNewFmt("%s/%s%s", strZ(backupPathExp), strZ(file->name), compressExt));
                    const String *const linkDestination = storagePathP(
>>>>>>> 8c062e1a
                        storageRepo(),
                        strNewFmt(STORAGE_REPO_BACKUP "/%s/%s%s", strZ(file.reference), strZ(file.name), compressExt));

                    THROW_ON_SYS_ERROR_FMT(
                        link(strZ(linkDestination), strZ(linkName)) == -1, FileOpenError,
                        "unable to create hardlink '%s' to '%s'", strZ(linkName), strZ(linkDestination));
                }
                // Else log the reference. With delta, it is possible that references may have been removed if a file needed to be
                // recopied.
                else
                    LOG_DETAIL_FMT("reference %s to %s", strZ(file.name), strZ(file.reference));
            }
        }

        // Sync backup paths if required
        if (storageFeature(storageRepoWrite(), storageFeaturePathSync))
        {
            for (unsigned int pathIdx = 0; pathIdx < manifestPathTotal(manifest); pathIdx++)
            {
                const String *const path = strNewFmt("%s/%s", strZ(backupPathExp), strZ(manifestPath(manifest, pathIdx)->name));

                if (backupType == backupTypeFull || hardLink || storagePathExistsP(storageRepo(), path))
                    storagePathSyncP(storageRepoWrite(), path);
            }
        }
    }
    MEM_CONTEXT_TEMP_END();

    FUNCTION_LOG_RETURN_VOID();
}

/***********************************************************************************************************************************
Check and copy WAL segments required to make the backup consistent
***********************************************************************************************************************************/
static void
backupArchiveCheckCopy(const BackupData *const backupData, Manifest *const manifest, const String *const cipherPassBackup)
{
    FUNCTION_LOG_BEGIN(logLevelDebug);
        FUNCTION_LOG_PARAM(BACKUP_DATA, backupData);
        FUNCTION_LOG_PARAM(MANIFEST, manifest);
        FUNCTION_TEST_PARAM(STRING, cipherPassBackup);
    FUNCTION_LOG_END();

    ASSERT(manifest != NULL);

    // If archive logs are required to complete the backup, then check them.  This is the default, but can be overridden if the
    // archive logs are going to a different server.  Be careful of disabling this option because there is no way to verify that the
    // backup will be consistent - at least not here.
    if (cfgOptionBool(cfgOptOnline) && cfgOptionBool(cfgOptArchiveCheck))
    {
        MEM_CONTEXT_TEMP_BEGIN()
        {
            uint64_t lsnStart = pgLsnFromStr(manifestData(manifest)->lsnStart);
            uint64_t lsnStop = pgLsnFromStr(manifestData(manifest)->lsnStop);

            LOG_INFO_FMT(
                "check archive for segment(s) %s:%s",
                strZ(pgLsnToWalSegment(backupData->timeline, lsnStart, backupData->walSegmentSize)),
                strZ(pgLsnToWalSegment(backupData->timeline, lsnStop, backupData->walSegmentSize)));

            // Save the backup manifest before getting archive logs in case of failure
            backupManifestSaveCopy(manifest, cipherPassBackup);

            // Use base path to set ownership and mode
            const ManifestPath *basePath = manifestPathFind(manifest, MANIFEST_TARGET_PGDATA_STR);

            // Loop through all the segments in the lsn range
            StringList *walSegmentList = pgLsnRangeToWalSegmentList(
                manifestData(manifest)->pgVersion, backupData->timeline, lsnStart, lsnStop, backupData->walSegmentSize);

            for (unsigned int walSegmentIdx = 0; walSegmentIdx < strLstSize(walSegmentList); walSegmentIdx++)
            {
                MEM_CONTEXT_TEMP_BEGIN()
                {
                    const String *walSegment = strLstGet(walSegmentList, walSegmentIdx);

                    // Find the actual wal segment file in the archive
                    const String *archiveFile = walSegmentFind(
                        storageRepo(), backupData->archiveId, walSegment, cfgOptionUInt64(cfgOptArchiveTimeout));

                    if (cfgOptionBool(cfgOptArchiveCopy))
                    {
                        // Copy can be a pretty expensive operation so log it
                        LOG_DETAIL_FMT("copy segment %s to backup", strZ(walSegment));

                        // Get compression type of the WAL segment and backup
                        CompressType archiveCompressType = compressTypeFromName(archiveFile);
                        CompressType backupCompressType = compressTypeEnum(cfgOptionStrId(cfgOptCompressType));

                        // Open the archive file
                        StorageRead *read = storageNewReadP(
                            storageRepo(),
                            strNewFmt(STORAGE_REPO_ARCHIVE "/%s/%s", strZ(backupData->archiveId), strZ(archiveFile)));
                        IoFilterGroup *filterGroup = ioReadFilterGroup(storageReadIo(read));

                        // Decrypt with archive key if encrypted
                        cipherBlockFilterGroupAdd(
                            filterGroup, cfgOptionStrId(cfgOptRepoCipherType), cipherModeDecrypt,
                            infoArchiveCipherPass(backupData->archiveInfo));

                        // Compress/decompress if archive and backup do not have the same compression settings
                        if (archiveCompressType != backupCompressType)
                        {
                            if (archiveCompressType != compressTypeNone)
                                ioFilterGroupAdd(filterGroup, decompressFilter(archiveCompressType));

                            if (backupCompressType != compressTypeNone)
                            {
                                ioFilterGroupAdd(
                                    filterGroup, compressFilter(backupCompressType, cfgOptionInt(cfgOptCompressLevel)));
                            }
                        }

                        // Encrypt with backup key if encrypted
                        cipherBlockFilterGroupAdd(
                            filterGroup, cfgOptionStrId(cfgOptRepoCipherType), cipherModeEncrypt, manifestCipherSubPass(manifest));

                        // Add size filter last to calculate repo size
                        ioFilterGroupAdd(filterGroup, ioSizeNew());

                        // Copy the file
                        const String *manifestName = strNewFmt(
                            MANIFEST_TARGET_PGDATA "/%s/%s", strZ(pgWalPath(manifestData(manifest)->pgVersion)), strZ(walSegment));

                        storageCopyP(
                            read,
                            storageNewWriteP(
                                storageRepoWrite(),
                                strNewFmt(
                                    STORAGE_REPO_BACKUP "/%s/%s%s", strZ(manifestData(manifest)->backupLabel), strZ(manifestName),
                                    strZ(compressExtStr(compressTypeEnum(cfgOptionStrId(cfgOptCompressType)))))));

                        // Add to manifest
                        ManifestFile file =
                        {
                            .name = manifestName,
                            .mode = basePath->mode & (S_IRUSR | S_IWUSR | S_IRGRP | S_IROTH),
                            .user = basePath->user,
                            .group = basePath->group,
                            .size = backupData->walSegmentSize,
                            .sizeRepo = pckReadU64P(ioFilterGroupResultP(filterGroup, SIZE_FILTER_TYPE)),
                            .timestamp = manifestData(manifest)->backupTimestampStop,
                        };

                        memcpy(file.checksumSha1, strZ(strSubN(archiveFile, 25, 40)), HASH_TYPE_SHA1_SIZE_HEX + 1);

                        manifestFileAdd(manifest, file);
                    }
                }
                MEM_CONTEXT_TEMP_END();

                // A keep-alive is required here for the remote holding the backup lock
                protocolKeepAlive();
            }
        }
        MEM_CONTEXT_TEMP_END();
    }

    FUNCTION_LOG_RETURN_VOID();
}

/***********************************************************************************************************************************
Save and update all files required to complete the backup
***********************************************************************************************************************************/
static void
backupComplete(InfoBackup *const infoBackup, Manifest *const manifest)
{
    FUNCTION_LOG_BEGIN(logLevelDebug);
        FUNCTION_LOG_PARAM(INFO_BACKUP, infoBackup);
        FUNCTION_LOG_PARAM(MANIFEST, manifest);
    FUNCTION_LOG_END();

    ASSERT(manifest != NULL);

    MEM_CONTEXT_TEMP_BEGIN()
    {
        const String *const backupLabel = manifestData(manifest)->backupLabel;

        // Validation and final save of the backup manifest.  Validate in strict mode to catch as many potential issues as possible.
        // -------------------------------------------------------------------------------------------------------------------------
        manifestValidate(manifest, true);

        backupManifestSaveCopy(manifest, infoPgCipherPass(infoBackupPg(infoBackup)));

        storageCopy(
            storageNewReadP(
                storageRepo(), strNewFmt(STORAGE_REPO_BACKUP "/%s/" BACKUP_MANIFEST_FILE INFO_COPY_EXT, strZ(backupLabel))),
            storageNewWriteP(
                storageRepoWrite(), strNewFmt(STORAGE_REPO_BACKUP "/%s/" BACKUP_MANIFEST_FILE, strZ(backupLabel))));

        // Copy a compressed version of the manifest to history. If the repo is encrypted then the passphrase to open the manifest
        // is required.  We can't just do a straight copy since the destination needs to be compressed and that must happen before
        // encryption in order to be efficient. Compression will always be gz for compatibility and since it is always available.
        // -------------------------------------------------------------------------------------------------------------------------
        StorageRead *manifestRead = storageNewReadP(
                storageRepo(), strNewFmt(STORAGE_REPO_BACKUP "/%s/" BACKUP_MANIFEST_FILE, strZ(backupLabel)));

        cipherBlockFilterGroupAdd(
            ioReadFilterGroup(storageReadIo(manifestRead)), cfgOptionStrId(cfgOptRepoCipherType), cipherModeDecrypt,
            infoPgCipherPass(infoBackupPg(infoBackup)));

        StorageWrite *manifestWrite = storageNewWriteP(
                storageRepoWrite(),
                strNewFmt(
                    STORAGE_REPO_BACKUP "/" BACKUP_PATH_HISTORY "/%s/%s.manifest%s", strZ(strSubN(backupLabel, 0, 4)),
                    strZ(backupLabel), strZ(compressExtStr(compressTypeGz))));

        ioFilterGroupAdd(ioWriteFilterGroup(storageWriteIo(manifestWrite)), compressFilter(compressTypeGz, 9));

        cipherBlockFilterGroupAdd(
            ioWriteFilterGroup(storageWriteIo(manifestWrite)), cfgOptionStrId(cfgOptRepoCipherType), cipherModeEncrypt,
            infoPgCipherPass(infoBackupPg(infoBackup)));

        storageCopyP(manifestRead, manifestWrite);

        // Sync history path if required
        if (storageFeature(storageRepoWrite(), storageFeaturePathSync))
            storagePathSyncP(storageRepoWrite(), STRDEF(STORAGE_REPO_BACKUP "/" BACKUP_PATH_HISTORY));

        // Create a symlink to the most recent backup if supported.  This link is purely informational for the user and is never
        // used by us since symlinks are not supported on all storage types.
        // -------------------------------------------------------------------------------------------------------------------------
        backupLinkLatest(backupLabel, cfgOptionGroupIdxDefault(cfgOptGrpRepo));

        // Add manifest and save backup.info (infoBackupSaveFile() is responsible for proper syncing)
        // -------------------------------------------------------------------------------------------------------------------------
        infoBackupDataAdd(infoBackup, manifest);

        infoBackupSaveFile(
            infoBackup, storageRepoWrite(), INFO_BACKUP_PATH_FILE_STR, cfgOptionStrId(cfgOptRepoCipherType),
            cfgOptionStrNull(cfgOptRepoCipherPass));
    }
    MEM_CONTEXT_TEMP_END();

    FUNCTION_LOG_RETURN_VOID();
}

/**********************************************************************************************************************************/
void
cmdBackup(void)
{
    FUNCTION_LOG_VOID(logLevelDebug);

    // Verify the repo is local
    repoIsLocalVerify();

    // Test for stop file
    lockStopTest();

    MEM_CONTEXT_TEMP_BEGIN()
    {
        // If the repo option was not provided and more than one repo is configured, then log the default repo chosen
        if (!cfgOptionTest(cfgOptRepo) && cfgOptionGroupIdxTotal(cfgOptGrpRepo) > 1)
        {
            LOG_INFO_FMT(
                "repo option not specified, defaulting to %s",
                cfgOptionGroupName(cfgOptGrpRepo, cfgOptionGroupIdxDefault(cfgOptGrpRepo)));
        }

        // Load backup.info
        InfoBackup *infoBackup = infoBackupLoadFileReconstruct(
            storageRepo(), INFO_BACKUP_PATH_FILE_STR, cfgOptionStrId(cfgOptRepoCipherType), cfgOptionStrNull(cfgOptRepoCipherPass));
        InfoPgData infoPg = infoPgDataCurrent(infoBackupPg(infoBackup));
        const String *cipherPassBackup = infoPgCipherPass(infoBackupPg(infoBackup));

        // Get pg storage and database objects
        BackupData *backupData = backupInit(infoBackup);

        // Get the start timestamp which will later be written into the manifest to track total backup time
        time_t timestampStart = backupTime(backupData, false);

        // Check if there is a prior manifest when backup type is diff/incr
        Manifest *manifestPrior = backupBuildIncrPrior(infoBackup);

        // Start the backup
        BackupStartResult backupStartResult = backupStart(backupData);

        // Build the manifest
        Manifest *manifest = manifestNewBuild(
            backupData->storagePrimary, infoPg.version, infoPg.catalogVersion, cfgOptionBool(cfgOptOnline),
            cfgOptionBool(cfgOptChecksumPage), strLstNewVarLst(cfgOptionLst(cfgOptExclude)), backupStartResult.tablespaceList);

        // Validate the manifest using the copy start time
        manifestBuildValidate(
            manifest, cfgOptionBool(cfgOptDelta), backupTime(backupData, true),
            compressTypeEnum(cfgOptionStrId(cfgOptCompressType)));

        // Build an incremental backup if type is not full (manifestPrior will be freed in this call)
        if (!backupBuildIncr(infoBackup, manifest, manifestPrior, backupStartResult.walSegmentName))
            manifestCipherSubPassSet(manifest, cipherPassGen(cfgOptionStrId(cfgOptRepoCipherType)));

        // Set delta if it is not already set and the manifest requires it
        if (!cfgOptionBool(cfgOptDelta) && varBool(manifestData(manifest)->backupOptionDelta))
            cfgOptionSet(cfgOptDelta, cfgSourceParam, BOOL_TRUE_VAR);

        // Resume a backup when possible
        if (!backupResume(manifest, cipherPassBackup))
        {
            manifestBackupLabelSet(
                manifest,
                backupLabelCreate(
                    (BackupType)cfgOptionStrId(cfgOptType), manifestData(manifest)->backupLabelPrior, timestampStart));
        }

        // Save the manifest before processing starts
        backupManifestSaveCopy(manifest, cipherPassBackup);

        // Process the backup manifest
        backupProcess(backupData, manifest, backupStartResult.lsn, cipherPassBackup);

        // Check that the clusters are alive and correctly configured after the backup
        backupDbPing(backupData, true);

        // The standby db object and protocol won't be used anymore so free them
        if (cfgOptionBool(cfgOptBackupStandby))
        {
            dbFree(backupData->dbStandby);
            protocolRemoteFree(backupData->pgIdxStandby);
        }

        // Stop the backup
        BackupStopResult backupStopResult = backupStop(backupData, manifest);

        // Complete manifest
        manifestBuildComplete(
            manifest, timestampStart, backupStartResult.lsn, backupStartResult.walSegmentName, backupStopResult.timestamp,
            backupStopResult.lsn, backupStopResult.walSegmentName, infoPg.id, infoPg.systemId, backupStartResult.dbList,
            cfgOptionBool(cfgOptOnline) && cfgOptionBool(cfgOptArchiveCheck),
            !cfgOptionBool(cfgOptOnline) || (cfgOptionBool(cfgOptArchiveCheck) && cfgOptionBool(cfgOptArchiveCopy)),
            cfgOptionUInt(cfgOptBufferSize), cfgOptionUInt(cfgOptCompressLevel), cfgOptionUInt(cfgOptCompressLevelNetwork),
            cfgOptionBool(cfgOptRepoHardlink), cfgOptionUInt(cfgOptProcessMax), cfgOptionBool(cfgOptBackupStandby));

        // The primary db object won't be used anymore so free it
        dbFree(backupData->dbPrimary);

        // Check and copy WAL segments required to make the backup consistent
        backupArchiveCheckCopy(backupData, manifest, cipherPassBackup);

        // The primary protocol connection won't be used anymore so free it. This needs to happen after backupArchiveCheckCopy() so
        // the backup lock is held on the remote which allows conditional archiving based on the backup lock. Any further access to
        // the primary storage object may result in an error (likely eof).
        protocolRemoteFree(backupData->pgIdxPrimary);

        // Complete the backup
        LOG_INFO_FMT("new backup label = %s", strZ(manifestData(manifest)->backupLabel));
        backupComplete(infoBackup, manifest);

        // Backup info
        LOG_INFO_FMT(
            "%s backup size = %s, file total = %u", strZ(strIdToStr(manifestData(manifest)->backupType)),
            strZ(strSizeFormat(infoBackupDataByLabel(infoBackup, manifestData(manifest)->backupLabel)->backupInfoSizeDelta)),
            manifestFileTotal(manifest));
    }
    MEM_CONTEXT_TEMP_END();

    FUNCTION_LOG_RETURN_VOID();
}<|MERGE_RESOLUTION|>--- conflicted
+++ resolved
@@ -1493,11 +1493,7 @@
             const ManifestFile file = manifestFileUnpack(filePack);
 
             // If the file is a reference it should only be backed up if delta and not zero size
-<<<<<<< HEAD
-            if (file.reference != NULL && (!delta || file.size == 0))
-=======
-            if (file->reference != NULL && (!jobData->delta || file->size == 0))
->>>>>>> 8c062e1a
+            if (file.reference != NULL && (!jobData->delta || file.size == 0))
                 continue;
 
             // Is pg_control in the backup?
@@ -1505,15 +1501,9 @@
                 pgControlFound = true;
 
             // Files that must be copied from the primary are always put in queue 0 when backup from standby
-<<<<<<< HEAD
-            if (backupStandby && file.primary)
-            {
-                lstAdd(*(List **)lstGet(*queueList, 0), &filePack);
-=======
-            if (jobData->backupStandby && backupProcessFilePrimary(jobData->standbyExp, file->name))
-            {
-                lstAdd(*(List **)lstGet(jobData->queueList, 0), &file);
->>>>>>> 8c062e1a
+            if (jobData->backupStandby && backupProcessFilePrimary(jobData->standbyExp, file.name))
+            {
+                lstAdd(*(List **)lstGet(jobData->queueList, 0), &filePack);
             }
             // Else find the correct queue by matching the file to a target
             else
@@ -1533,11 +1523,7 @@
                 while (1);
 
                 // Add file to queue
-<<<<<<< HEAD
-                lstAdd(*(List **)lstGet(*queueList, targetIdx + queueOffset), &filePack);
-=======
-                lstAdd(*(List **)lstGet(jobData->queueList, targetIdx + queueOffset), &file);
->>>>>>> 8c062e1a
+                lstAdd(*(List **)lstGet(jobData->queueList, targetIdx + queueOffset), &filePack);
             }
 
             // Add size to total
@@ -1631,21 +1617,12 @@
                 ProtocolCommand *command = protocolCommandNew(PROTOCOL_COMMAND_BACKUP_FILE);
                 PackWrite *const param = protocolCommandParam(command);
 
-<<<<<<< HEAD
                 pckWriteStrP(param, manifestPathPg(file.name));
                 pckWriteBoolP(param, !strEq(file.name, STRDEF(MANIFEST_TARGET_PGDATA "/" PG_PATH_GLOBAL "/" PG_FILE_PGCONTROL)));
                 pckWriteU64P(param, file.size);
-                pckWriteBoolP(param, !file.primary);
+                pckWriteBoolP(param, !backupProcessFilePrimary(jobData->standbyExp, file.name));
                 pckWriteStrP(param, file.checksumSha1[0] != 0 ? STR(file.checksumSha1) : NULL);
                 pckWriteBoolP(param, file.checksumPage);
-=======
-                pckWriteStrP(param, manifestPathPg(file->name));
-                pckWriteBoolP(param, !strEq(file->name, STRDEF(MANIFEST_TARGET_PGDATA "/" PG_PATH_GLOBAL "/" PG_FILE_PGCONTROL)));
-                pckWriteU64P(param, file->size);
-                pckWriteBoolP(param, !backupProcessFilePrimary(jobData->standbyExp, file->name));
-                pckWriteStrP(param, file->checksumSha1[0] != 0 ? STR(file->checksumSha1) : NULL);
-                pckWriteBoolP(param, file->checksumPage);
->>>>>>> 8c062e1a
                 pckWriteU64P(param, jobData->lsnStart);
                 pckWriteStrP(param, file.name);
                 pckWriteBoolP(param, file.reference != NULL);
@@ -1857,19 +1834,11 @@
                 // If hardlinking is enabled then create a hardlink for files that have not changed since the last backup
                 if (hardLink)
                 {
-<<<<<<< HEAD
                     LOG_DETAIL_FMT("hardlink %s to %s",  strZ(file.name), strZ(file.reference));
 
                     const String *const linkName = storagePathP(
                         storageRepo(), strNewFmt("%s/%s%s", strZ(backupPathExp), strZ(file.name), compressExt));
                     const String *const linkDestination =  storagePathP(
-=======
-                    LOG_DETAIL_FMT("hardlink %s to %s", strZ(file->name), strZ(file->reference));
-
-                    const String *const linkName = storagePathP(
-                        storageRepo(), strNewFmt("%s/%s%s", strZ(backupPathExp), strZ(file->name), compressExt));
-                    const String *const linkDestination = storagePathP(
->>>>>>> 8c062e1a
                         storageRepo(),
                         strNewFmt(STORAGE_REPO_BACKUP "/%s/%s%s", strZ(file.reference), strZ(file.name), compressExt));
 
