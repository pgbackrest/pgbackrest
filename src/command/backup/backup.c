/***********************************************************************************************************************************
Backup Command
***********************************************************************************************************************************/
#include "build.auto.h"

#include <string.h>
#include <sys/stat.h>
#include <time.h>
#include <unistd.h>

#include "command/archive/find.h"
#include "command/backup/backup.h"
#include "command/backup/common.h"
#include "command/backup/file.h"
#include "command/backup/protocol.h"
#include "command/check/common.h"
#include "command/control/common.h"
#include "command/stanza/common.h"
#include "common/compress/helper.h"
#include "common/crypto/cipherBlock.h"
#include "common/debug.h"
#include "common/io/filter/size.h"
#include "common/lock.h"
#include "common/log.h"
#include "common/regExp.h"
#include "common/time.h"
#include "common/type/convert.h"
#include "common/type/json.h"
#include "config/common.h"
#include "config/config.h"
#include "config/parse.h"
#include "db/helper.h"
#include "info/infoArchive.h"
#include "info/infoBackup.h"
#include "info/manifest.h"
#include "postgres/interface.h"
#include "postgres/version.h"
#include "protocol/helper.h"
#include "protocol/parallel.h"
#include "storage/helper.h"
#include "version.h"

/**********************************************************************************************************************************
Generate a unique backup label that does not contain a timestamp from a previous backup
***********************************************************************************************************************************/
static String *
backupLabelCreate(const BackupType type, const String *const backupLabelPrior, const time_t timestamp)
{
    FUNCTION_LOG_BEGIN(logLevelTrace);
        FUNCTION_LOG_PARAM(STRING_ID, type);
        FUNCTION_LOG_PARAM(STRING, backupLabelPrior);
        FUNCTION_LOG_PARAM(TIME, timestamp);
    FUNCTION_LOG_END();

    ASSERT((type == backupTypeFull && backupLabelPrior == NULL) || (type != backupTypeFull && backupLabelPrior != NULL));
    ASSERT(timestamp > 0);

    String *result;

    MEM_CONTEXT_TEMP_BEGIN()
    {
        const String *backupLabelLatest = NULL;

        // Get the newest backup
        const StringList *backupList = strLstSort(
            storageListP(
                storageRepo(), STRDEF(STORAGE_REPO_BACKUP),
                .expression = backupRegExpP(.full = true, .differential = true, .incremental = true)),
            sortOrderDesc);

        if (!strLstEmpty(backupList))
            backupLabelLatest = strLstGet(backupList, 0);

        // Get the newest history
        const StringList *historyYearList = strLstSort(
            storageListP(storageRepo(), STRDEF(STORAGE_REPO_BACKUP "/" BACKUP_PATH_HISTORY), .expression = STRDEF("^2[0-9]{3}$")),
            sortOrderDesc);

        if (!strLstEmpty(historyYearList))
        {
            // For full backup compare against all backups in the history. For other backup types find backups whose name begins
            // with full backup part of backupLabelLatest. This prevents label generation from failing when the last full backup is
            // removed and then an diff/incr is generated from the last remaining full backup.
            const String *const fileNameRegExp =
                (type == backupTypeFull) ?
                    backupRegExpP(.full = true, .differential = true, .incremental = true, .noAnchorEnd = true) :
                    strNewFmt("^%.*sF\\_" DATE_TIME_REGEX "(D|I)", DATE_TIME_LEN, strZ(backupLabelLatest));

            const StringList *historyList = strLstSort(
                storageListP(
                    storageRepo(),
                    strNewFmt(STORAGE_REPO_BACKUP "/" BACKUP_PATH_HISTORY "/%s", strZ(strLstGet(historyYearList, 0))),
                    .expression = strNewFmt("%s\\.manifest\\.%s$", strZ(fileNameRegExp), strZ(compressTypeStr(compressTypeGz)))),
                sortOrderDesc);

            if (!strLstEmpty(historyList))
            {
                const String *const historyLabelLatest = strLstGet(historyList, 0);

                if (backupLabelLatest == NULL || strCmp(historyLabelLatest, backupLabelLatest) > 0)
                {
                    // Strip off the compression and manifest extensions in case this ends up in an error message
                    backupLabelLatest = compressExtStrip(historyLabelLatest, compressTypeFromName(historyLabelLatest));
                    backupLabelLatest = strSubN(backupLabelLatest, 0, strSize(backupLabelLatest) - sizeof(BACKUP_MANIFEST_EXT) + 1);
                }
            }
        }

        // Now that we have the latest label check if the provided timestamp will give us an even later label
        result = backupLabelFormat(type, backupLabelPrior, timestamp);

        if (backupLabelLatest != NULL && strCmp(result, backupLabelLatest) <= 0)
        {
            // If that didn't give us a later label then add one second. It's possible that two backups (they would need to be
            // offline or halted online) have run very close together.
            result = backupLabelFormat(type, backupLabelPrior, timestamp + 1);

            // If the label is still not latest then error. There is probably a timezone change or massive clock skew.
            if (strCmp(result, backupLabelLatest) <= 0)
            {
                THROW_FMT(
                    ClockError,
                    "new backup label '%s' is not later than latest backup label '%s'\n"
                    "HINT: has the timezone changed?\n"
                    "HINT: is there clock skew?",
                    strZ(result), strZ(backupLabelLatest));
            }

            // If adding a second worked then sleep the remainder of the current second so we don't start early
            sleepMSec(MSEC_PER_SEC - (timeMSec() % MSEC_PER_SEC));
        }

        MEM_CONTEXT_PRIOR_BEGIN()
        {
            result = strDup(result);
        }
        MEM_CONTEXT_PRIOR_END();
    }
    MEM_CONTEXT_TEMP_END();

    FUNCTION_LOG_RETURN(STRING, result);
}

/***********************************************************************************************************************************
Get the postgres database and storage objects
***********************************************************************************************************************************/
#define FUNCTION_LOG_BACKUP_DATA_TYPE                                                                                              \
    BackupData *
#define FUNCTION_LOG_BACKUP_DATA_FORMAT(value, buffer, bufferSize)                                                                 \
    objNameToLog(value, "BackupData", buffer, bufferSize)

typedef struct BackupData
{
    unsigned int pgIdxPrimary;                                      // cfgOptGrpPg index of the primary
    Db *dbPrimary;                                                  // Database connection to the primary
    const Storage *storagePrimary;                                  // Storage object for the primary
    const String *hostPrimary;                                      // Host name of the primary

    unsigned int pgIdxStandby;                                      // cfgOptGrpPg index of the standby
    Db *dbStandby;                                                  // Database connection to the standby
    const Storage *storageStandby;                                  // Storage object for the standby
    const String *hostStandby;                                      // Host name of the standby

    const InfoArchive *archiveInfo;                                 // Archive info
    const String *archiveId;                                        // Archive where backup WAL will be stored

    unsigned int timeline;                                          // Primary timeline
    unsigned int version;                                           // PostgreSQL version
    unsigned int walSegmentSize;                                    // PostgreSQL wal segment size
} BackupData;

static BackupData *
backupInit(const InfoBackup *const infoBackup)
{
    FUNCTION_LOG_BEGIN(logLevelDebug);
        FUNCTION_LOG_PARAM(INFO_BACKUP, infoBackup);
    FUNCTION_LOG_END();

    FUNCTION_AUDIT_HELPER();

    ASSERT(infoBackup != NULL);

    // Initialize for offline backup
    BackupData *const result = memNew(sizeof(BackupData));
    *result = (BackupData){0};

    // Don't allow backup from standby when offline
    const InfoPgData infoPg = infoPgDataCurrent(infoBackupPg(infoBackup));

    if (!cfgOptionBool(cfgOptOnline) && cfgOptionBool(cfgOptBackupStandby))
    {
        LOG_WARN(
            "option " CFGOPT_BACKUP_STANDBY " is enabled but backup is offline - backups will be performed from the primary");
        cfgOptionSet(cfgOptBackupStandby, cfgSourceParam, BOOL_FALSE_VAR);
    }

    // Get database info when online
    PgControl pgControl = {0};

    if (cfgOptionBool(cfgOptOnline))
    {
        const bool backupStandby = cfgOptionBool(cfgOptBackupStandby);
        const DbGetResult dbInfo = dbGet(!backupStandby, true, backupStandby);

        result->pgIdxPrimary = dbInfo.primaryIdx;
        result->dbPrimary = dbInfo.primary;

        if (backupStandby)
        {
            ASSERT(dbInfo.standby != NULL);

            result->pgIdxStandby = dbInfo.standbyIdx;
            result->dbStandby = dbInfo.standby;
            result->storageStandby = storagePgIdx(result->pgIdxStandby);
            result->hostStandby = cfgOptionIdxStrNull(cfgOptPgHost, result->pgIdxStandby);
        }

        // Get pg_control info from the primary
        pgControl = dbPgControl(result->dbPrimary);
    }
    // Else get pg_control info directly from the file
    else
        pgControl = pgControlFromFile(storagePgIdx(result->pgIdxPrimary), cfgOptionStrNull(cfgOptPgVersionForce));

    // Add primary info
    result->storagePrimary = storagePgIdx(result->pgIdxPrimary);
    result->hostPrimary = cfgOptionIdxStrNull(cfgOptPgHost, result->pgIdxPrimary);

    result->timeline = pgControl.timeline;
    result->version = pgControl.version;
    result->walSegmentSize = pgControl.walSegmentSize;

    // Validate pg_control info against the stanza
    if (result->version != infoPg.version || pgControl.systemId != infoPg.systemId)
    {
        THROW_FMT(
            BackupMismatchError,
            PG_NAME " version %s, system-id %" PRIu64 " do not match stanza version %s, system-id %" PRIu64 "\n"
            "HINT: is this the correct stanza?", strZ(pgVersionToStr(pgControl.version)), pgControl.systemId,
            strZ(pgVersionToStr(infoPg.version)), infoPg.systemId);
    }

    // If checksum page is not explicitly set then automatically enable it when checksums are available
    if (!cfgOptionTest(cfgOptChecksumPage))
    {
        // If online then use the value in pg_control to set checksum-page
        if (cfgOptionBool(cfgOptOnline))
        {
            cfgOptionSet(cfgOptChecksumPage, cfgSourceParam, VARBOOL(pgControl.pageChecksum));
        }
        // Else set to false. An offline cluster is likely to have false positives so better if the user enables manually.
        else
            cfgOptionSet(cfgOptChecksumPage, cfgSourceParam, BOOL_FALSE_VAR);
    }
    // Else if checksums have been explicitly enabled but are not available then warn and reset. ??? We should be able to make this
    // determination when offline as well, but the integration tests don't write pg_control accurately enough to support it.
    else if (cfgOptionBool(cfgOptOnline) && !pgControl.pageChecksum && cfgOptionBool(cfgOptChecksumPage))
    {
        LOG_WARN(CFGOPT_CHECKSUM_PAGE " option set to true but checksums are not enabled on the cluster, resetting to false");
        cfgOptionSet(cfgOptChecksumPage, cfgSourceParam, BOOL_FALSE_VAR);
    }

    // Get archive info
    if (cfgOptionBool(cfgOptArchiveCheck))
    {
        result->archiveInfo = infoArchiveLoadFile(
            storageRepo(), INFO_ARCHIVE_PATH_FILE_STR, cfgOptionStrId(cfgOptRepoCipherType),
            cfgOptionStrNull(cfgOptRepoCipherPass));
        result->archiveId = infoArchiveId(result->archiveInfo);
    }

    FUNCTION_LOG_RETURN(BACKUP_DATA, result);
}

/**********************************************************************************************************************************
Build block incremental maps
***********************************************************************************************************************************/
// Size map. Block size is increased when the block map would be larger than a single block. The break can be calculated with this
// formula: [block size in KiB] / (1024 / [block size in KiB] * [checksum size]) * 1073741824.
static const ManifestBlockIncrSizeMap manifestBlockIncrSizeMapDefault[] =
{
    {.fileSize = 914 * 1024 * 1024, .blockSize = 88 * 1024},
    {.fileSize = 740 * 1024 * 1024, .blockSize = 80 * 1024},
    {.fileSize = 585 * 1024 * 1024, .blockSize = 72 * 1024},
    {.fileSize = 448 * 1024 * 1024, .blockSize = 64 * 1024},
    {.fileSize = 329 * 1024 * 1024, .blockSize = 56 * 1024},
    {.fileSize = 228 * 1024 * 1024, .blockSize = 48 * 1024},
    {.fileSize = 146 * 1024 * 1024, .blockSize = 40 * 1024},
    {.fileSize = 96 * 1024 * 1024, .blockSize = 32 * 1024},
    {.fileSize = 43 * 1024 * 1024, .blockSize = 24 * 1024},
    {.fileSize = 11 * 1024 * 1024, .blockSize = 16 * 1024},
    {.fileSize = 16 * 1024, .blockSize = 8 * 1024},
};

// Age map
static const ManifestBlockIncrAgeMap manifestBlockIncrAgeMapDefault[] =
{
    {.fileAge = 4 * 7 * SEC_PER_DAY, .blockMultiplier = 0},
    {.fileAge = 2 * 7 * SEC_PER_DAY, .blockMultiplier = 4},
    {.fileAge = 7 * SEC_PER_DAY, .blockMultiplier = 2},
};

// Checksum size map
static const ManifestBlockIncrChecksumSizeMap manifestBlockIncrChecksumSizeMapDefault[] =
{
    {.blockSize = 4 * 1024 * 1024, .checksumSize = BLOCK_INCR_CHECKSUM_SIZE_MIN + 6},
    {.blockSize = 2 * 1024 * 1024, .checksumSize = BLOCK_INCR_CHECKSUM_SIZE_MIN + 5},
    {.blockSize = 1024 * 1024, .checksumSize = BLOCK_INCR_CHECKSUM_SIZE_MIN + 4},
    {.blockSize = 512 * 1024, .checksumSize = BLOCK_INCR_CHECKSUM_SIZE_MIN + 3},
    {.blockSize = 128 * 1024, .checksumSize = BLOCK_INCR_CHECKSUM_SIZE_MIN + 2},
    {.blockSize = 32 * 1024, .checksumSize = BLOCK_INCR_CHECKSUM_SIZE_MIN + 1},
};

// All maps
static const ManifestBlockIncrMap manifestBlockIncrMap =
{
    .sizeMap = manifestBlockIncrSizeMapDefault,
    .sizeMapSize = LENGTH_OF(manifestBlockIncrSizeMapDefault),
    .ageMap = manifestBlockIncrAgeMapDefault,
    .ageMapSize = LENGTH_OF(manifestBlockIncrAgeMapDefault),
    .checksumSizeMap = manifestBlockIncrChecksumSizeMapDefault,
    .checksumSizeMapSize = LENGTH_OF(manifestBlockIncrChecksumSizeMapDefault),
};

// Convert map size
static unsigned int
backupBlockIncrMapSize(const ConfigOption optionId, const unsigned int optionKeyIdx, const String *const value)
{
    FUNCTION_TEST_BEGIN();
        FUNCTION_TEST_PARAM(ENUM, optionId);
        FUNCTION_TEST_PARAM(UINT, optionKeyIdx);
        FUNCTION_TEST_PARAM(STRING, value);
    FUNCTION_TEST_END();

    unsigned int result = 0;

    TRY_BEGIN()
    {
        const int64_t valueI64 = cfgParseSize(value);

        if (valueI64 <= UINT_MAX)
            result = (unsigned int)valueI64;
    }
    CATCH_ANY()
    {
    }
    TRY_END();

    if (result == 0)
    {
        THROW_FMT(
            OptionInvalidValueError, "'%s' is not valid for '%s' option", strZ(value),
            cfgParseOptionKeyIdxName(optionId, optionKeyIdx));
    }

    FUNCTION_TEST_RETURN(UINT, result);
}

// Convert map checksum size
static unsigned int
backupBlockIncrMapChecksumSize(const ConfigOption optionId, const unsigned int optionKeyIdx, const Variant *const value)
{
    FUNCTION_TEST_BEGIN();
        FUNCTION_TEST_PARAM(ENUM, optionId);
        FUNCTION_TEST_PARAM(UINT, optionKeyIdx);
        FUNCTION_TEST_PARAM(VARIANT, value);
    FUNCTION_TEST_END();

    unsigned int result = 0;

    TRY_BEGIN()
    {
        result = varUIntForce(value);
    }
    CATCH_ANY()
    {
    }
    TRY_END();

    if (result < BLOCK_INCR_CHECKSUM_SIZE_MIN)
    {
        THROW_FMT(
            OptionInvalidValueError, "'%s' is not valid for '%s' option", strZ(varStr(value)),
            cfgParseOptionKeyIdxName(optionId, optionKeyIdx));
    }

    FUNCTION_TEST_RETURN(UINT, result);
}

static ManifestBlockIncrMap
backupBlockIncrMap(void)
{
    FUNCTION_TEST_VOID();

    FUNCTION_AUDIT_HELPER();

    ManifestBlockIncrMap result = manifestBlockIncrMap;

    if (cfgOptionBool(cfgOptRepoBlock))
    {
        // Build size map
        const KeyValue *const manifestBlockIncrSizeKv = cfgOptionKvNull(cfgOptRepoBlockSizeMap);

        if (manifestBlockIncrSizeKv != NULL)
        {
            List *const map = lstNewP(sizeof(ManifestBlockIncrSizeMap), .comparator = lstComparatorUInt);
            const VariantList *const mapKeyList = kvKeyList(manifestBlockIncrSizeKv);

            for (unsigned int mapKeyIdx = 0; mapKeyIdx < varLstSize(mapKeyList); mapKeyIdx++)
            {
                const Variant *mapKey = varLstGet(mapKeyList, mapKeyIdx);

                ManifestBlockIncrSizeMap manifestBuildBlockIncrSizeMap =
                {
                    .fileSize = backupBlockIncrMapSize(
                        cfgOptRepoBlockSizeMap, cfgOptionIdxDefault(cfgOptRepoBlockSizeMap), varStr(mapKey)),
                    .blockSize = backupBlockIncrMapSize(
                        cfgOptRepoBlockSizeMap, cfgOptionIdxDefault(cfgOptRepoBlockSizeMap),
                        varStr(kvGet(manifestBlockIncrSizeKv, mapKey))),
                };

                lstAdd(map, &manifestBuildBlockIncrSizeMap);
            }

            lstSort(map, sortOrderDesc);

            result.sizeMap = lstGet(map, 0);
            result.sizeMapSize = lstSize(map);
        }

        // Build age map
        const KeyValue *const manifestBlockIncrAgeKv = cfgOptionKvNull(cfgOptRepoBlockAgeMap);

        if (manifestBlockIncrAgeKv != NULL)
        {
            List *const map = lstNewP(sizeof(ManifestBlockIncrAgeMap), .comparator = lstComparatorUInt);
            const VariantList *const mapKeyList = kvKeyList(manifestBlockIncrAgeKv);

            for (unsigned int mapKeyIdx = 0; mapKeyIdx < varLstSize(mapKeyList); mapKeyIdx++)
            {
                const Variant *mapKey = varLstGet(mapKeyList, mapKeyIdx);

                ManifestBlockIncrAgeMap manifestBuildBlockIncrAgeMap =
                {
                    .fileAge = (unsigned int)(varUIntForce(mapKey) * SEC_PER_DAY),
                    .blockMultiplier = varUIntForce(kvGet(manifestBlockIncrAgeKv, mapKey)),
                };

                lstAdd(map, &manifestBuildBlockIncrAgeMap);
            }

            lstSort(map, sortOrderDesc);

            result.ageMap = lstGet(map, 0);
            result.ageMapSize = lstSize(map);
        }

        // Build checksum size map
        const KeyValue *const manifestBlockIncrChecksumSizeKv = cfgOptionKvNull(cfgOptRepoBlockChecksumSizeMap);

        if (manifestBlockIncrChecksumSizeKv != NULL)
        {
            List *const map = lstNewP(sizeof(ManifestBlockIncrChecksumSizeMap), .comparator = lstComparatorUInt);
            const VariantList *const mapKeyList = kvKeyList(manifestBlockIncrChecksumSizeKv);

            for (unsigned int mapKeyIdx = 0; mapKeyIdx < varLstSize(mapKeyList); mapKeyIdx++)
            {
                const Variant *mapKey = varLstGet(mapKeyList, mapKeyIdx);

                ManifestBlockIncrChecksumSizeMap manifestBuildBlockIncrChecksumSizeMap =
                {
                    .blockSize = backupBlockIncrMapSize(
                        cfgOptRepoBlockSizeMap, cfgOptionIdxDefault(cfgOptRepoBlockChecksumSizeMap), varStr(mapKey)),
                    .checksumSize = backupBlockIncrMapChecksumSize(
                        cfgOptRepoBlockSizeMap, cfgOptionIdxDefault(cfgOptRepoBlockChecksumSizeMap),
                        kvGet(manifestBlockIncrChecksumSizeKv, mapKey)),
                };

                lstAdd(map, &manifestBuildBlockIncrChecksumSizeMap);
            }

            lstSort(map, sortOrderDesc);

            result.checksumSizeMap = lstGet(map, 0);
            result.checksumSizeMapSize = lstSize(map);
        }
    }

    FUNCTION_TEST_RETURN_TYPE(ManifestBlockIncrMap, result);
}

/**********************************************************************************************************************************
Get time from the database or locally depending on online
***********************************************************************************************************************************/
static time_t
backupTime(BackupData *const backupData, const bool waitRemainder)
{
    FUNCTION_LOG_BEGIN(logLevelDebug);
        FUNCTION_LOG_PARAM(BACKUP_DATA, backupData);
        FUNCTION_LOG_PARAM(BOOL, waitRemainder);
    FUNCTION_LOG_END();

    // Offline backups will just grab the time from the local system since the value of copyStart is not important in this context.
    // No worries about causing a delta backup since switching online will do that anyway.
    time_t result = time(NULL);

    // When online get the time from the database server
    if (cfgOptionBool(cfgOptOnline))
    {
        // Get time from the database
        TimeMSec timeMSec = dbTimeMSec(backupData->dbPrimary);
        result = (time_t)(timeMSec / MSEC_PER_SEC);

        // Sleep the remainder of the second when requested (this is so copyStart is not subject to one second resolution issues)
        if (waitRemainder)
        {
            unsigned int retry = 0;

            // Just to be safe we'll loop until PostgreSQL reports that we have slept long enough
            do
            {
                // Error if the clock has not advanced after several attempts
                if (retry == 3)
                    THROW_FMT(KernelError, PG_NAME " clock has not advanced to the next second after %u tries", retry);

                // Sleep remainder of current second
                sleepMSec(((TimeMSec)(result + 1) * MSEC_PER_SEC) - timeMSec);

                // Check time again to be sure we slept long enough
                timeMSec = dbTimeMSec(backupData->dbPrimary);

                // Increment retry to prevent an infinite loop
                retry++;
            }
            while ((time_t)(timeMSec / MSEC_PER_SEC) <= result);
        }
    }

    FUNCTION_LOG_RETURN(TIME, result);
}

/***********************************************************************************************************************************
Create an incremental backup if type is not full and a compatible prior backup exists
***********************************************************************************************************************************/
// Helper to find a compatible prior backup
static Manifest *
backupBuildIncrPrior(const InfoBackup *const infoBackup)
{
    FUNCTION_LOG_BEGIN(logLevelDebug);
        FUNCTION_LOG_PARAM(INFO_BACKUP, infoBackup);
    FUNCTION_LOG_END();

    ASSERT(infoBackup != NULL);

    Manifest *result = NULL;

    // No incremental if backup type is full
    const BackupType type = (BackupType)cfgOptionStrId(cfgOptType);

    if (type != backupTypeFull)
    {
        MEM_CONTEXT_TEMP_BEGIN()
        {
            const InfoPgData infoPg = infoPgDataCurrent(infoBackupPg(infoBackup));
            const String *backupLabelPrior = NULL;
            const unsigned int backupTotal = infoBackupDataTotal(infoBackup);

            for (unsigned int backupIdx = backupTotal - 1; backupIdx < backupTotal; backupIdx--)
            {
                const InfoBackupData backupPrior = infoBackupData(infoBackup, backupIdx);

                // The prior backup for a diff must be full
                if (type == backupTypeDiff && backupPrior.backupType != backupTypeFull)
                    continue;

                // The backups must come from the same cluster ??? This should enable delta instead
                if (infoPg.id != backupPrior.backupPgId)
                    continue;

                // This backup is a candidate for prior
                backupLabelPrior = strDup(backupPrior.backupLabel);
                break;
            }

            // If there is a prior backup then check that options for the new backup are compatible
            if (backupLabelPrior != NULL)
            {
                result = manifestLoadFile(
                    storageRepo(), strNewFmt(STORAGE_REPO_BACKUP "/%s/" BACKUP_MANIFEST_FILE, strZ(backupLabelPrior)),
                    cfgOptionStrId(cfgOptRepoCipherType), infoPgCipherPass(infoBackupPg(infoBackup)));
                const ManifestData *const manifestPriorData = manifestData(result);

                LOG_INFO_FMT(
                    "last backup label = %s, version = %s", strZ(manifestData(result)->backupLabel),
                    strZ(manifestData(result)->backrestVersion));

                // Warn if compress-type option changed
                if (compressTypeEnum(cfgOptionStrId(cfgOptCompressType)) != manifestPriorData->backupOptionCompressType)
                {
                    LOG_WARN_FMT(
                        "%s backup cannot alter " CFGOPT_COMPRESS_TYPE " option to '%s', reset to value in %s",
                        strZ(cfgOptionDisplay(cfgOptType)), strZ(cfgOptionDisplay(cfgOptCompressType)), strZ(backupLabelPrior));

                    // Set the compression type back to whatever was in the prior backup. This is not strictly needed since we could
                    // store compression type on a per file basis, but it seems simplest and safest for now.
                    cfgOptionSet(
                        cfgOptCompressType, cfgSourceParam, VARSTR(compressTypeStr(manifestPriorData->backupOptionCompressType)));

                    // There's a small chance that the prior manifest is old enough that backupOptionCompressLevel was not recorded.
                    // There's an even smaller chance that the user will also alter compression-type in this scenario right after
                    // upgrading to a newer version. Because we judge this combination of events to be nearly impossible just check
                    // here so no test coverage is needed.
                    CHECK(
                        FormatError, manifestPriorData->backupOptionCompressLevel != NULL,
                        "compress-level missing in prior manifest");

                    // Set the compression level back to whatever was in the prior backup
                    cfgOptionSet(
                        cfgOptCompressLevel, cfgSourceParam, VARINT64(varUInt(manifestPriorData->backupOptionCompressLevel)));
                }

                // If not defined this backup was done in a version prior to page checksums being introduced. Just set checksum-page
                // to false and move on without a warning. Page checksums will start on the next full backup.
                if (manifestData(result)->backupOptionChecksumPage == NULL)
                {
                    cfgOptionSet(cfgOptChecksumPage, cfgSourceParam, BOOL_FALSE_VAR);
                }
                // Don't allow the checksum-page option to change in a diff or incr backup. This could be confusing as only certain
                // files would be checksummed and the list could be incomplete during reporting.
                else
                {
                    const bool checksumPagePrior = varBool(manifestData(result)->backupOptionChecksumPage);

                    // Warn if an incompatible setting was explicitly requested
                    if (checksumPagePrior != cfgOptionBool(cfgOptChecksumPage))
                    {
                        LOG_WARN_FMT(
                            "%s backup cannot alter '" CFGOPT_CHECKSUM_PAGE "' option to '%s', reset to '%s' from %s",
                            strZ(cfgOptionDisplay(cfgOptType)), strZ(cfgOptionDisplay(cfgOptChecksumPage)),
                            cvtBoolToConstZ(checksumPagePrior), strZ(manifestData(result)->backupLabel));
                    }

                    cfgOptionSet(cfgOptChecksumPage, cfgSourceParam, VARBOOL(checksumPagePrior));
                }

                manifestMove(result, memContextPrior());
            }
            else
            {
                LOG_WARN_FMT("no prior backup exists, %s backup has been changed to full", strZ(cfgOptionDisplay(cfgOptType)));
                cfgOptionSet(cfgOptType, cfgSourceParam, VARUINT64(backupTypeFull));
            }
        }
        MEM_CONTEXT_TEMP_END();
    }

    FUNCTION_LOG_RETURN(MANIFEST, result);
}

static bool
backupBuildIncr(
    const InfoBackup *const infoBackup, Manifest *const manifest, Manifest *const manifestPrior, const String *const archiveStart)
{
    FUNCTION_LOG_BEGIN(logLevelDebug);
        FUNCTION_LOG_PARAM(INFO_BACKUP, infoBackup);
        FUNCTION_LOG_PARAM(MANIFEST, manifest);
        FUNCTION_LOG_PARAM(MANIFEST, manifestPrior);
        FUNCTION_LOG_PARAM(STRING, archiveStart);
    FUNCTION_LOG_END();

    ASSERT(infoBackup != NULL);
    ASSERT(manifest != NULL);

    bool result = false;

    // No incremental if no prior manifest
    if (manifestPrior != NULL)
    {
        MEM_CONTEXT_TEMP_BEGIN()
        {
            // Move the manifest to this context so it will be freed when we are done
            manifestMove(manifestPrior, MEM_CONTEXT_TEMP());

            // Build incremental manifest
            manifestBuildIncr(manifest, manifestPrior, (BackupType)cfgOptionStrId(cfgOptType), archiveStart);

            // Set the cipher subpass from prior manifest since we want a single subpass for the entire backup set
            manifestCipherSubPassSet(manifest, manifestCipherSubPass(manifestPrior));

            // Incremental was built
            result = true;
        }
        MEM_CONTEXT_TEMP_END();
    }

    FUNCTION_LOG_RETURN(BOOL, result);
}

/***********************************************************************************************************************************
Check for a backup that can be resumed and merge into the manifest if found
***********************************************************************************************************************************/
// Helper to clean invalid paths/files/links out of the resumable backup path
static void
backupResumeClean(
    StorageIterator *const storageItr, Manifest *const manifest, const Manifest *const manifestResume,
    const CompressType compressType, const bool delta, const String *const backupParentPath, const String *const manifestParentName)
{
    FUNCTION_LOG_BEGIN(logLevelDebug);
        FUNCTION_LOG_PARAM(STORAGE_ITERATOR, storageItr);           // Storage info
        FUNCTION_LOG_PARAM(MANIFEST, manifest);                     // New manifest
        FUNCTION_LOG_PARAM(MANIFEST, manifestResume);               // Resumed manifest
        FUNCTION_LOG_PARAM(ENUM, compressType);                     // Backup compression type
        FUNCTION_LOG_PARAM(BOOL, delta);                            // Is this a delta backup?
        FUNCTION_LOG_PARAM(STRING, backupParentPath);               // Path to the current level of the backup being cleaned
        FUNCTION_LOG_PARAM(STRING, manifestParentName);             // Parent manifest name used to construct manifest name
    FUNCTION_LOG_END();

    ASSERT(storageItr != NULL);
    ASSERT(manifest != NULL);
    ASSERT(manifestResume != NULL);
    ASSERT(backupParentPath != NULL);

    MEM_CONTEXT_TEMP_RESET_BEGIN()
    {
        while (storageItrMore(storageItr))
        {
            const StorageInfo info = storageItrNext(storageItr);

            // Skip backup.manifest.copy -- it must be preserved to allow resume again if this process throws an error before
            // writing the manifest for the first time
            if (manifestParentName == NULL && strEqZ(info.name, BACKUP_MANIFEST_FILE INFO_COPY_EXT))
                continue;

            // Build the name used to lookup files in the manifest
            const String *manifestName =
                manifestParentName != NULL ? strNewFmt("%s/%s", strZ(manifestParentName), strZ(info.name)) : info.name;

            // Build the backup path used to remove files/links/paths that are invalid
            const String *const backupPath = strNewFmt("%s/%s", strZ(backupParentPath), strZ(info.name));

            // Process file types
            switch (info.type)
            {
                // Check paths
                // -----------------------------------------------------------------------------------------------------------------
                case storageTypePath:
                {
                    // If the path was not found in the new manifest then remove it
                    if (manifestPathFindDefault(manifest, manifestName, NULL) == NULL)
                    {
                        LOG_DETAIL_FMT("remove path '%s' from resumed backup", strZ(storagePathP(storageRepo(), backupPath)));
                        storagePathRemoveP(storageRepoWrite(), backupPath, .recurse = true);
                    }
                    // Else recurse into the path
                    else
                    {
                        backupResumeClean(
                            storageNewItrP(storageRepo(), backupPath, .sortOrder = sortOrderAsc), manifest, manifestResume,
                            compressType, delta, backupPath, manifestName);
                    }

                    break;
                }

                // Check files
                // -----------------------------------------------------------------------------------------------------------------
                case storageTypeFile:
                {
                    // If the file is compressed then strip off the extension before doing the lookup
                    const CompressType fileCompressType = compressTypeFromName(manifestName);

                    if (fileCompressType != compressTypeNone)
                        manifestName = compressExtStrip(manifestName, fileCompressType);

                    // Check if the file can be resumed or must be removed
                    const char *removeReason = NULL;

                    if (fileCompressType != compressType)
                        removeReason = "mismatched compression type";
                    else if (!manifestFileExists(manifest, manifestName))
                        removeReason = "missing in manifest";
                    else
                    {
                        ManifestFile file = manifestFileFind(manifest, manifestName);

                        if (file.reference != NULL)
                            removeReason = "reference in manifest";
                        else if (!manifestFileExists(manifestResume, manifestName))
                            removeReason = "missing in resumed manifest";
                        else
                        {
                            const ManifestFile fileResume = manifestFileFind(manifestResume, manifestName);

                            if (fileResume.reference != NULL)
                                removeReason = "reference in resumed manifest";
                            else if (fileResume.checksumSha1 == NULL)
                                removeReason = "no checksum in resumed manifest";
                            else if (file.size != fileResume.size)
                                removeReason = "mismatched size";
                            else if (!delta && file.timestamp != fileResume.timestamp)
                                removeReason = "mismatched timestamp";
                            else if (file.size == 0)
                                // ??? don't resume zero size files because Perl wouldn't -- can be removed after the migration)
                                removeReason = "zero size";
                            else
                            {
                                ASSERT(file.copy);
                                ASSERT(file.bundleId == 0);
                                ASSERT(file.blockIncrMapSize == 0);

                                file.sizeRepo = fileResume.sizeRepo;
                                file.checksumSha1 = fileResume.checksumSha1;
                                file.checksumRepoSha1 = fileResume.checksumRepoSha1;
                                file.checksumPage = fileResume.checksumPage;
                                file.checksumPageError = fileResume.checksumPageError;
                                file.checksumPageErrorList = fileResume.checksumPageErrorList;
                                file.resume = true;
                                file.delta = delta;

                                manifestFileUpdate(manifest, &file);
                            }
                        }
                    }

                    // Remove the file if it could not be resumed
                    if (removeReason != NULL)
                    {
                        LOG_DETAIL_FMT(
                            "remove file '%s' from resumed backup (%s)", strZ(storagePathP(storageRepo(), backupPath)),
                            removeReason);
                        storageRemoveP(storageRepoWrite(), backupPath);
                    }

                    break;
                }

                // Remove links. We could check that the link has not changed and preserve it but it doesn't seem worth the extra
                // testing. The link will be recreated during the backup if needed.
                // -----------------------------------------------------------------------------------------------------------------
                case storageTypeLink:
                    storageRemoveP(storageRepoWrite(), backupPath);
                    break;

                // Remove special files
                // -----------------------------------------------------------------------------------------------------------------
                case storageTypeSpecial:
                    LOG_WARN_FMT("remove special file '%s' from resumed backup", strZ(storagePathP(storageRepo(), backupPath)));
                    storageRemoveP(storageRepoWrite(), backupPath);
                    break;
            }
        }

        // Reset the memory context occasionally so we don't use too much memory or slow down processing
        MEM_CONTEXT_TEMP_RESET(1000);
    }
    MEM_CONTEXT_TEMP_END();

    FUNCTION_LOG_RETURN_VOID();
}

// Helper to find a resumable backup
static const Manifest *
backupResumeFind(const Manifest *const manifest, const String *const cipherPassBackup)
{
    FUNCTION_LOG_BEGIN(logLevelDebug);
        FUNCTION_LOG_PARAM(MANIFEST, manifest);
        FUNCTION_TEST_PARAM(STRING, cipherPassBackup);
    FUNCTION_LOG_END();

    ASSERT(manifest != NULL);

    Manifest *result = NULL;

    MEM_CONTEXT_TEMP_BEGIN()
    {
        // Only the last backup can be resumed
        const StringList *const backupList = strLstSort(
            storageListP(
                storageRepo(), STRDEF(STORAGE_REPO_BACKUP),
                .expression = backupRegExpP(.full = true, .differential = true, .incremental = true)),
            sortOrderDesc);

        if (!strLstEmpty(backupList))
        {
            const String *const backupLabel = strLstGet(backupList, 0);
            const String *const manifestFile = strNewFmt(STORAGE_REPO_BACKUP "/%s/" BACKUP_MANIFEST_FILE, strZ(backupLabel));

            // Resumable backups do not have backup.manifest
            if (!storageExistsP(storageRepo(), manifestFile))
            {
                const bool resume = cfgOptionBool(cfgOptResume);
                bool usable = false;
                const String *reason = STRDEF("partially deleted by prior resume or invalid");
                Manifest *manifestResume = NULL;

                // Resumable backups must have backup.manifest.copy
                if (storageExistsP(storageRepo(), strNewFmt("%s" INFO_COPY_EXT, strZ(manifestFile))))
                {
                    reason = strNewZ("resume is disabled");

                    // Attempt to read the manifest file in the resumable backup to see if it can be used. If any error at all
                    // occurs then the backup will be considered unusable and a resume will not be attempted.
                    if (resume)
                    {
                        TRY_BEGIN()
                        {
                            manifestResume = manifestLoadFile(
                                storageRepo(), manifestFile, cfgOptionStrId(cfgOptRepoCipherType), cipherPassBackup);
                        }
                        CATCH_ANY()
                        {
                            reason = strNewFmt("unable to read %s" INFO_COPY_EXT, strZ(manifestFile));
                        }
                        TRY_END();

                        if (manifestResume != NULL)
                        {
                            const ManifestData *manifestResumeData = manifestData(manifestResume);

                            // Check pgBackRest version. This allows the resume implementation to be changed with each version of
                            // pgBackRest at the expense of users losing a resumable back after an upgrade, which seems worth the
                            // cost.
                            if (!strEq(manifestResumeData->backrestVersion, manifestData(manifest)->backrestVersion))
                            {
                                reason = strNewFmt(
                                    "new " PROJECT_NAME " version '%s' does not match resumable " PROJECT_NAME " version '%s'",
                                    strZ(manifestData(manifest)->backrestVersion), strZ(manifestResumeData->backrestVersion));
                            }
                            // Check backup type because new backup label must be the same type as resume backup label
                            else if (manifestResumeData->backupType != cfgOptionStrId(cfgOptType))
                            {
                                reason = strNewFmt(
                                    "new backup type '%s' does not match resumable backup type '%s'",
                                    strZ(cfgOptionDisplay(cfgOptType)), strZ(strIdToStr(manifestResumeData->backupType)));
                            }
                            // Check prior backup label ??? Do we really care about the prior backup label?
                            else if (!strEq(manifestResumeData->backupLabelPrior, manifestData(manifest)->backupLabelPrior))
                            {
                                reason = strNewFmt(
                                    "new prior backup label '%s' does not match resumable prior backup label '%s'",
                                    manifestResumeData->backupLabelPrior ? strZ(manifestResumeData->backupLabelPrior) : "<undef>",
                                    manifestData(manifest)->backupLabelPrior ?
                                        strZ(manifestData(manifest)->backupLabelPrior) : "<undef>");
                            }
                            // Check compression. Compression can't be changed between backups so resume won't work either.
                            else if (
                                manifestResumeData->backupOptionCompressType !=
                                compressTypeEnum(cfgOptionStrId(cfgOptCompressType)))
                            {
                                reason = strNewFmt(
                                    "new compression '%s' does not match resumable compression '%s'",
                                    strZ(cfgOptionDisplay(cfgOptCompressType)),
                                    strZ(compressTypeStr(manifestResumeData->backupOptionCompressType)));
                            }
                            else
                                usable = true;
                        }
                    }
                }

                // If the backup is usable then return the manifest
                if (usable)
                {
                    result = manifestMove(manifestResume, memContextPrior());
                }
                // Else warn and remove the unusable backup
                else
                {
                    LOG_FMT(
                        resume ? logLevelWarn : logLevelInfo, 0, "backup '%s' cannot be resumed: %s", strZ(backupLabel),
                        strZ(reason));

                    storagePathRemoveP(
                        storageRepoWrite(), strNewFmt(STORAGE_REPO_BACKUP "/%s", strZ(backupLabel)), .recurse = true);
                }
            }
        }
    }
    MEM_CONTEXT_TEMP_END();

    FUNCTION_LOG_RETURN(MANIFEST, result);
}

static bool
backupResume(Manifest *const manifest, const String *const cipherPassBackup)
{
    FUNCTION_LOG_BEGIN(logLevelDebug);
        FUNCTION_LOG_PARAM(MANIFEST, manifest);
        FUNCTION_TEST_PARAM(STRING, cipherPassBackup);
    FUNCTION_LOG_END();

    ASSERT(manifest != NULL);

    bool result = false;

    MEM_CONTEXT_TEMP_BEGIN()
    {
        const Manifest *const manifestResume = backupResumeFind(manifest, cipherPassBackup);

        // If a resumable backup was found set the label and cipher subpass
        if (manifestResume)
        {
            // Resuming
            result = true;

            // Set the backup label to the resumed backup
            manifestBackupLabelSet(manifest, manifestData(manifestResume)->backupLabel);

            LOG_WARN_FMT(
                "resumable backup %s of same type exists -- invalid files will be removed then the backup will resume",
                strZ(manifestData(manifest)->backupLabel));

            // If resuming a full backup then copy cipher subpass since it was used to encrypt the resumable files
            if (manifestData(manifest)->backupType == backupTypeFull)
                manifestCipherSubPassSet(manifest, manifestCipherSubPass(manifestResume));

            // Clean resumed backup
            const String *const backupPath = strNewFmt(STORAGE_REPO_BACKUP "/%s", strZ(manifestData(manifest)->backupLabel));

            backupResumeClean(
                storageNewItrP(storageRepo(), backupPath, .sortOrder = sortOrderAsc), manifest, manifestResume,
                compressTypeEnum(cfgOptionStrId(cfgOptCompressType)), cfgOptionBool(cfgOptDelta), backupPath, NULL);
        }
        // Else generate a new label for the backup
        else
        {
            manifestBackupLabelSet(
                manifest,
                backupLabelCreate(
                    manifestData(manifest)->backupType, manifestData(manifest)->backupLabelPrior,
                    manifestData(manifestResume)->backupTimestampStart));
        }
    }
    MEM_CONTEXT_TEMP_END();

    FUNCTION_LOG_RETURN(BOOL, result);
}

/***********************************************************************************************************************************
Start the backup
***********************************************************************************************************************************/
typedef struct BackupStartResult
{
    String *lsn;
    String *walSegmentName;
    Pack *dbList;
    Pack *tablespaceList;
} BackupStartResult;

static BackupStartResult
backupStart(BackupData *const backupData)
{
    FUNCTION_LOG_BEGIN(logLevelDebug);
        FUNCTION_LOG_PARAM(BACKUP_DATA, backupData);
    FUNCTION_LOG_END();

    FUNCTION_AUDIT_HELPER();

    BackupStartResult result = {.lsn = NULL};

    MEM_CONTEXT_TEMP_BEGIN()
    {
        // If this is an offline backup
        if (!cfgOptionBool(cfgOptOnline))
        {
            // Check if Postgres is running and if so only continue when forced
            if (storageExistsP(backupData->storagePrimary, PG_FILE_POSTMTRPID_STR))
            {
                if (cfgOptionBool(cfgOptForce))
                {
                    LOG_WARN(
                        "--no-" CFGOPT_ONLINE " passed and " PG_FILE_POSTMTRPID " exists but --" CFGOPT_FORCE " was passed so"
                        " backup will continue though it looks like " PG_NAME " is running and the backup will probably not be"
                        " consistent");
                }
                else
                {
                    THROW(
                        PgRunningError,
                        "--no-" CFGOPT_ONLINE " passed but " PG_FILE_POSTMTRPID " exists - looks like " PG_NAME " is running. Shut"
                        " down " PG_NAME " and try again, or use --force.");
                }
            }
        }
        // Else start the backup normally
        else
        {
            // Check database configuration
            checkDbConfig(backupData->version, backupData->pgIdxPrimary, backupData->dbPrimary, false);

            // Start backup
            LOG_INFO_FMT(
                "execute %sexclusive backup start: backup begins after the %s checkpoint completes",
                backupData->version >= PG_VERSION_96 ? "non-" : "",
                cfgOptionBool(cfgOptStartFast) ? "requested immediate" : "next regular");

            const DbBackupStartResult dbBackupStartResult = dbBackupStart(
                backupData->dbPrimary, cfgOptionBool(cfgOptStartFast), cfgOptionBool(cfgOptStopAuto),
                cfgOptionBool(cfgOptArchiveCheck));

            MEM_CONTEXT_PRIOR_BEGIN()
            {
                result.lsn = strDup(dbBackupStartResult.lsn);
                result.walSegmentName = strDup(dbBackupStartResult.walSegmentName);
                result.dbList = dbList(backupData->dbPrimary);
                result.tablespaceList = dbTablespaceList(backupData->dbPrimary);
            }
            MEM_CONTEXT_PRIOR_END();

            LOG_INFO_FMT("backup start archive = %s, lsn = %s", strZ(result.walSegmentName), strZ(result.lsn));

            // Wait for replay on the standby to catch up
            if (cfgOptionBool(cfgOptBackupStandby))
            {
                LOG_INFO_FMT("wait for replay on the standby to reach %s", strZ(result.lsn));
                dbReplayWait(backupData->dbStandby, result.lsn, backupData->timeline, cfgOptionUInt64(cfgOptArchiveTimeout));
                LOG_INFO_FMT("replay on the standby reached %s", strZ(result.lsn));
            }

            // Check that WAL segments are being archived. If archiving is not working then the backup will eventually fail so
            // better to catch it as early as possible. A segment to check may not be available on older versions of PostgreSQL or
            // if archive-check is false.
            if (dbBackupStartResult.walSegmentCheck != NULL)
            {
                LOG_INFO_FMT(
                    "check archive for %ssegment %s",
                    strEq(result.walSegmentName, dbBackupStartResult.walSegmentCheck) ? "" : "prior ",
                    strZ(dbBackupStartResult.walSegmentCheck));

                walSegmentFindOne(
                    storageRepo(), backupData->archiveId, dbBackupStartResult.walSegmentCheck,
                    cfgOptionUInt64(cfgOptArchiveTimeout));
            }
        }
    }
    MEM_CONTEXT_TEMP_END();

    FUNCTION_LOG_RETURN_STRUCT(result);
}

/***********************************************************************************************************************************
Stop the backup
***********************************************************************************************************************************/
// Helper to write a file from a string to the repository and update the manifest
static void
backupFilePut(
    BackupData *const backupData, Manifest *const manifest, const String *const name, const time_t timestamp,
    const String *const content)
{
    FUNCTION_LOG_BEGIN(logLevelDebug);
        FUNCTION_LOG_PARAM(BACKUP_DATA, backupData);
        FUNCTION_LOG_PARAM(MANIFEST, manifest);
        FUNCTION_LOG_PARAM(STRING, name);
        FUNCTION_LOG_PARAM(TIME, timestamp);
        FUNCTION_LOG_PARAM(STRING, content);
    FUNCTION_LOG_END();

    // Skip files with no content
    if (content != NULL)
    {
        MEM_CONTEXT_TEMP_BEGIN()
        {
            // Create file
            bool repoChecksum = false;
            const String *const manifestName = strNewFmt(MANIFEST_TARGET_PGDATA "/%s", strZ(name));
            const CompressType compressType = compressTypeEnum(cfgOptionStrId(cfgOptCompressType));

            StorageWrite *const write = storageNewWriteP(
                storageRepoWrite(),
                backupFileRepoPathP(
                    manifestData(manifest)->backupLabel, .manifestName = manifestName,
                    .compressType = compressTypeEnum(cfgOptionStrId(cfgOptCompressType))),
                .compressible = true);

            IoFilterGroup *const filterGroup = ioWriteFilterGroup(storageWriteIo(write));

            // Add SHA1 filter
            ioFilterGroupAdd(filterGroup, cryptoHashNew(hashTypeSha1));

            // Add compression
            if (compressType != compressTypeNone)
            {
                ioFilterGroupAdd(
                    ioWriteFilterGroup(storageWriteIo(write)), compressFilterP(compressType, cfgOptionInt(cfgOptCompressLevel)));

                repoChecksum = true;
            }

            // Add encryption filter if required
            if (manifestCipherSubPass(manifest) != NULL)
            {
                ioFilterGroupAdd(
                    ioWriteFilterGroup(storageWriteIo(write)),
                    cipherBlockNewP(
                        cipherModeEncrypt, cfgOptionStrId(cfgOptRepoCipherType), BUFSTR(manifestCipherSubPass(manifest))));

                repoChecksum = true;
            }

            // Capture checksum of file stored in the repo if filters that modify the output have been applied
            if (repoChecksum)
                ioFilterGroupAdd(filterGroup, cryptoHashNew(hashTypeSha1));

            // Add size filter last to calculate repo size
            ioFilterGroupAdd(filterGroup, ioSizeNew());

            // Write file
            storagePutP(write, BUFSTR(content));

            // Use base path to set ownership and mode
            const ManifestPath *const basePath = manifestPathFind(manifest, MANIFEST_TARGET_PGDATA_STR);

            // Add to manifest
            ManifestFile file =
            {
                .name = manifestName,
                .mode = basePath->mode & (S_IRUSR | S_IWUSR | S_IRGRP | S_IROTH),
                .user = basePath->user,
                .group = basePath->group,
                .size = strSize(content),
                .sizeOriginal = strSize(content),
                .sizeRepo = pckReadU64P(ioFilterGroupResultP(filterGroup, SIZE_FILTER_TYPE)),
                .timestamp = timestamp,
                .checksumSha1 = bufPtr(pckReadBinP(ioFilterGroupResultP(filterGroup, CRYPTO_HASH_FILTER_TYPE, .idx = 0))),
            };

            if (repoChecksum)
                file.checksumRepoSha1 = bufPtr(pckReadBinP(ioFilterGroupResultP(filterGroup, CRYPTO_HASH_FILTER_TYPE, .idx = 1)));

            manifestFileAdd(manifest, &file);

            LOG_DETAIL_FMT("wrote '%s' file returned from backup stop function", strZ(name));
        }
        MEM_CONTEXT_TEMP_END();
    }

    FUNCTION_LOG_RETURN_VOID();
}

/*--------------------------------------------------------------------------------------------------------------------------------*/
typedef struct BackupStopResult
{
    String *lsn;
    String *walSegmentName;
    time_t timestamp;
} BackupStopResult;

static BackupStopResult
backupStop(BackupData *const backupData, Manifest *const manifest)
{
    FUNCTION_LOG_BEGIN(logLevelDebug);
        FUNCTION_LOG_PARAM(BACKUP_DATA, backupData);
        FUNCTION_LOG_PARAM(MANIFEST, manifest);
    FUNCTION_LOG_END();

    FUNCTION_AUDIT_STRUCT();

    BackupStopResult result = {.lsn = NULL};

    if (cfgOptionBool(cfgOptOnline))
    {
        MEM_CONTEXT_TEMP_BEGIN()
        {
            // Stop the backup
            LOG_INFO_FMT(
                "execute %sexclusive backup stop and wait for all WAL segments to archive",
                backupData->version >= PG_VERSION_96 ? "non-" : "");

            const DbBackupStopResult dbBackupStopResult = dbBackupStop(backupData->dbPrimary);

            MEM_CONTEXT_PRIOR_BEGIN()
            {
                result.timestamp = backupTime(backupData, false);
                result.lsn = strDup(dbBackupStopResult.lsn);
                result.walSegmentName = strDup(dbBackupStopResult.walSegmentName);
            }
            MEM_CONTEXT_PRIOR_END();

            LOG_INFO_FMT("backup stop archive = %s, lsn = %s", strZ(result.walSegmentName), strZ(result.lsn));

            // Save files returned by stop backup
            backupFilePut(backupData, manifest, STRDEF(PG_FILE_BACKUPLABEL), result.timestamp, dbBackupStopResult.backupLabel);
            backupFilePut(backupData, manifest, STRDEF(PG_FILE_TABLESPACEMAP), result.timestamp, dbBackupStopResult.tablespaceMap);
        }
        MEM_CONTEXT_TEMP_END();
    }
    else
        result.timestamp = backupTime(backupData, false);

    FUNCTION_LOG_RETURN_STRUCT(result);
}

/***********************************************************************************************************************************
Convert page checksum error pack to a VariantList
***********************************************************************************************************************************/
// Helper to output pages and page ranges
static void
backupJobResultPageChecksumOut(VariantList *const result, const unsigned int pageBegin, const unsigned int pageEnd)
{
    FUNCTION_TEST_BEGIN();
        FUNCTION_TEST_PARAM(VARIANT_LIST, result);
        FUNCTION_TEST_PARAM(UINT, pageBegin);
        FUNCTION_TEST_PARAM(UINT, pageEnd);
    FUNCTION_TEST_END();

    FUNCTION_AUDIT_HELPER();

    // Output a single page
    if (pageBegin == pageEnd)
    {
        varLstAdd(result, varNewUInt64(pageBegin));
    }
    // Else output a page range
    else
    {
        VariantList *errorListSub = varLstNew();
        varLstAdd(errorListSub, varNewUInt64(pageBegin));
        varLstAdd(errorListSub, varNewUInt64(pageEnd));
        varLstAdd(result, varNewVarLst(errorListSub));
    }

    FUNCTION_TEST_RETURN_VOID();
}

static VariantList *
backupJobResultPageChecksum(PackRead *const checksumPageResult)
{
    FUNCTION_LOG_BEGIN(logLevelDebug);
        FUNCTION_LOG_PARAM(PACK_READ, checksumPageResult);
    FUNCTION_LOG_END();

    FUNCTION_AUDIT_HELPER();

    VariantList *result = NULL;

    // If there is an error result array
    if (!pckReadNullP(checksumPageResult))
    {
        result = varLstNew();
        pckReadArrayBeginP(checksumPageResult);

        bool first = false;
        unsigned int pageBegin = 0;
        unsigned int pageEnd = 0;

        // Combine results into a more compact form
        while (pckReadNext(checksumPageResult))
        {
            const unsigned int pageId = pckReadId(checksumPageResult) - 1;
            pckReadObjBeginP(checksumPageResult, .id = pageId + 1);

            // If first error then just store page
            if (!first)
            {
                pageBegin = pageId;
                pageEnd = pageId;
                first = true;
            }
            // Expand list when the page is in sequence
            else if (pageId == pageEnd + 1)
            {
                pageEnd = pageId;
            }
            // Else output the page or page range
            else
            {
                backupJobResultPageChecksumOut(result, pageBegin, pageEnd);

                // Start again with a single page range
                pageBegin = pageId;
                pageEnd = pageId;
            }

            pckReadObjEndP(checksumPageResult);
        }

        // Check that the array was not empty
        CHECK(FormatError, first, "page checksum result array is empty");

        // Output last page or page range
        backupJobResultPageChecksumOut(result, pageBegin, pageEnd);

        pckReadArrayEndP(checksumPageResult);
    }

    FUNCTION_LOG_RETURN(VARIANT_LIST, result);
}

/***********************************************************************************************************************************
Log the results of a job and throw errors
***********************************************************************************************************************************/
static void
backupJobResult(
    Manifest *const manifest, const String *const host, const Storage *const storagePg, StringList *const fileRemove,
    ProtocolParallelJob *const job, const bool bundle, const uint64_t sizeTotal, uint64_t *const sizeProgress,
    unsigned int *const currentPercentComplete)
{
    FUNCTION_LOG_BEGIN(logLevelDebug);
        FUNCTION_LOG_PARAM(MANIFEST, manifest);
        FUNCTION_LOG_PARAM(STRING, host);
        FUNCTION_LOG_PARAM(STORAGE, storagePg);
        FUNCTION_LOG_PARAM(STRING_LIST, fileRemove);
        FUNCTION_LOG_PARAM(PROTOCOL_PARALLEL_JOB, job);
        FUNCTION_LOG_PARAM(BOOL, bundle);
        FUNCTION_LOG_PARAM(UINT64, sizeTotal);
        FUNCTION_LOG_PARAM_P(UINT64, sizeProgress);
        FUNCTION_LOG_PARAM_P(UINT, currentPercentComplete);
    FUNCTION_LOG_END();

    ASSERT(manifest != NULL);
    ASSERT(storagePg != NULL);
    ASSERT(fileRemove != NULL);
    ASSERT(job != NULL);

    // The job was successful
    if (protocolParallelJobErrorCode(job) == 0)
    {
        MEM_CONTEXT_TEMP_BEGIN()
        {
            const unsigned int processId = protocolParallelJobProcessId(job);
            const uint64_t bundleId =
                varType(protocolParallelJobKey(job)) == varTypeUInt64 ? varUInt64(protocolParallelJobKey(job)) : 0;
            PackRead *const jobResult = protocolParallelJobResult(job);
            unsigned int percentComplete = 0;

            while (!pckReadNullP(jobResult))
            {
                ManifestFile file = manifestFileFind(manifest, pckReadStrP(jobResult));
                const BackupCopyResult copyResult = (BackupCopyResult)pckReadU32P(jobResult);
                const uint64_t copySize = pckReadU64P(jobResult);
                const uint64_t bundleOffset = pckReadU64P(jobResult);
                const uint64_t blockIncrMapSize = pckReadU64P(jobResult);
                const uint64_t repoSize = pckReadU64P(jobResult);
                const Buffer *const copyChecksum = pckReadBinP(jobResult);
                const Buffer *const repoChecksum = pckReadBinP(jobResult);
                PackRead *const checksumPageResult = pckReadPackReadP(jobResult);

                // Increment backup copy progress
                *sizeProgress += copySize;

                // Create log file name
                const String *const fileName = storagePathP(storagePg, manifestPathPg(file.name));
                const String *const fileLog = host == NULL ? fileName : strNewFmt("%s:%s", strZ(host), strZ(fileName));

                // Format log progress
                String *const logProgress = strNew();

                if (bundleId != 0 && copyResult != backupCopyResultNoOp)
                    strCatFmt(logProgress, "bundle %" PRIu64 "/%" PRIu64 ", ", bundleId, bundleOffset);

                // Log original manifest size if copy size differs
                if (copySize != file.size)
                    strCatFmt(logProgress, "%s->", strZ(strSizeFormat(file.size)));

                // Store percentComplete as an integer
                percentComplete = sizeTotal == 0 ? 10000 : (unsigned int)(((double)*sizeProgress / (double)sizeTotal) * 10000);

                strCatFmt(
                    logProgress, "%s, %u.%02u%%", strZ(strSizeFormat(copySize)), percentComplete / 100, percentComplete % 100);

                // Format log checksum
                const String *const logChecksum =
                    copySize != 0 ? strNewFmt(" checksum %s", strZ(strNewEncode(encodingHex, copyChecksum))) : EMPTY_STR;

                // If the file is in a prior backup and nothing changed, just log it
                if (copyResult == backupCopyResultNoOp)
                {
                    LOG_DETAIL_PID_FMT(
                        processId, "match file from prior backup %s (%s)%s", strZ(fileLog), strZ(logProgress), strZ(logChecksum));
                }
                // Else if the repo matched the expect checksum, just log it
                else if (copyResult == backupCopyResultChecksum)
                {
                    LOG_DETAIL_PID_FMT(
                        processId, "checksum resumed file %s (%s)%s", strZ(fileLog), strZ(logProgress), strZ(logChecksum));
                }
                // Else if the file was removed during backup add it to the list of files to be removed from the manifest when the
                // backup is complete. It can't be removed right now because that will invalidate the pointers that are being used
                // for processing.
                else if (copyResult == backupCopyResultSkip)
                {
                    LOG_DETAIL_PID_FMT(processId, "skip file removed by database %s", strZ(fileLog));
                    strLstAdd(fileRemove, file.name);
                }
                // Else file was copied so update manifest
                else
                {
                    // If the file had to be recopied then warn that there may be an issue with corruption in the repository
                    // ??? This should really be below the message below for more context -- can be moved after the migration
                    // ??? The name should be a pg path not manifest name -- can be fixed after the migration
                    if (copyResult == backupCopyResultReCopy)
                    {
                        LOG_WARN_FMT(
                            "resumed backup file %s does not have expected checksum %s. The file will be recopied and backup will"
                            " continue but this may be an issue unless the resumed backup path in the repository is known to be"
                            " corrupted.\n"
                            "NOTE: this does not indicate a problem with the PostgreSQL page checksums.",
                            strZ(file.name), strZ(strNewEncode(encodingHex, BUF(file.checksumSha1, HASH_TYPE_SHA1_SIZE))));
                    }

                    LOG_DETAIL_PID_FMT(processId, "backup file %s (%s)%s", strZ(fileLog), strZ(logProgress), strZ(logChecksum));

                    // If the file had page checksums calculated during the copy
                    ASSERT((!file.checksumPage && checksumPageResult == NULL) || (file.checksumPage && checksumPageResult != NULL));

                    bool checksumPageError = false;
                    const VariantList *checksumPageErrorList = NULL;

                    if (checksumPageResult != NULL)
                    {
                        checksumPageErrorList = backupJobResultPageChecksum(checksumPageResult);

                        // If the checksum was valid
                        if (!pckReadBoolP(checksumPageResult))
                        {
                            checksumPageError = true;

                            if (!pckReadBoolP(checksumPageResult))
                            {
                                checksumPageErrorList = NULL;

                                // ??? Update formatting after migration
                                LOG_WARN_FMT(
                                    "page misalignment in file %s: file size %" PRIu64 " is not divisible by page size %u",
                                    strZ(fileLog), copySize, PG_PAGE_SIZE_DEFAULT);
                            }
                            else
                            {
                                // Format the page checksum errors
                                CHECK(FormatError, checksumPageErrorList != NULL, "page checksum error list is missing");
                                CHECK(FormatError, !varLstEmpty(checksumPageErrorList), "page checksum error list is empty");

                                String *error = strNew();
                                unsigned int errorTotalMin = 0;

                                for (unsigned int errorIdx = 0; errorIdx < varLstSize(checksumPageErrorList); errorIdx++)
                                {
                                    const Variant *const errorItem = varLstGet(checksumPageErrorList, errorIdx);

                                    // Add a comma if this is not the first item
                                    if (errorIdx != 0)
                                        strCatZ(error, ", ");

                                    // If an error range
                                    if (varType(errorItem) == varTypeVariantList)
                                    {
                                        const VariantList *const errorItemList = varVarLst(errorItem);
                                        ASSERT(varLstSize(errorItemList) == 2);

                                        strCatFmt(
                                            error, "%" PRIu64 "-%" PRIu64, varUInt64(varLstGet(errorItemList, 0)),
                                            varUInt64(varLstGet(errorItemList, 1)));
                                        errorTotalMin += 2;
                                    }
                                    // Else a single error
                                    else
                                    {
                                        ASSERT(varType(errorItem) == varTypeUInt64);

                                        strCatFmt(error, "%" PRIu64, varUInt64(errorItem));
                                        errorTotalMin++;
                                    }
                                }

                                // Make message plural when appropriate
                                const String *const plural = errorTotalMin > 1 ? STRDEF("s") : EMPTY_STR;

                                // ??? Update formatting after migration
                                LOG_WARN_FMT(
                                    "invalid page checksum%s found in file %s at page%s %s", strZ(plural), strZ(fileLog),
                                    strZ(plural), strZ(error));
                            }
                        }
                    }

                    // Update file info and remove any reference to the file's existence in a prior backup
                    file.size = copySize;
                    file.sizeRepo = repoSize;
                    file.checksumSha1 = bufPtrConst(copyChecksum);
                    file.checksumRepoSha1 = repoChecksum != NULL ? bufPtrConst(repoChecksum) : NULL;
                    file.reference = NULL;
                    file.checksumPageError = checksumPageError;
                    file.checksumPageErrorList =
                        checksumPageErrorList != NULL ? jsonFromVar(varNewVarLst(checksumPageErrorList)) : NULL;
                    file.bundleId = bundleId;
                    file.bundleOffset = bundleOffset;
                    file.blockIncrMapSize = blockIncrMapSize;

                    manifestFileUpdate(manifest, &file);
                }
            }

            // Update currentPercentComplete and lock file when the change is significant enough
            if (percentComplete - *currentPercentComplete > 10)
            {
                *currentPercentComplete = percentComplete;
                lockWriteDataP(
                    lockTypeBackup, .percentComplete = VARUINT(*currentPercentComplete), .sizeComplete = VARUINT64(*sizeProgress),
                    .size = VARUINT64(sizeTotal));
            }
        }
        MEM_CONTEXT_TEMP_END();

        // Free the job
        protocolParallelJobFree(job);
    }
    // Else the job errored
    else
        THROW_CODE(protocolParallelJobErrorCode(job), strZ(protocolParallelJobErrorMessage(job)));

    FUNCTION_LOG_RETURN_VOID();
}

/***********************************************************************************************************************************
Save a copy of the backup manifest during processing to preserve checksums for a possible resume. Only save the final copy when
resume is disabled since an incremental copy will not be used in a future backup unless resume is enabled beforehand.
***********************************************************************************************************************************/
static void
backupManifestSaveCopy(Manifest *const manifest, const String *const cipherPassBackup, const bool final)
{
    FUNCTION_LOG_BEGIN(logLevelDebug);
        FUNCTION_LOG_PARAM(MANIFEST, manifest);
        FUNCTION_TEST_PARAM(STRING, cipherPassBackup);
        FUNCTION_LOG_PARAM(BOOL, final);
    FUNCTION_LOG_END();

    ASSERT(manifest != NULL);

    if (final || cfgOptionBool(cfgOptResume))
    {
        MEM_CONTEXT_TEMP_BEGIN()
        {
            // Open file for write
            IoWrite *const write = storageWriteIo(
                storageNewWriteP(
                    storageRepoWrite(),
                    strNewFmt(
                        STORAGE_REPO_BACKUP "/%s/" BACKUP_MANIFEST_FILE INFO_COPY_EXT, strZ(manifestData(manifest)->backupLabel))));

            // Add encryption filter if required
            cipherBlockFilterGroupAdd(
                ioWriteFilterGroup(write), cfgOptionStrId(cfgOptRepoCipherType), cipherModeEncrypt, cipherPassBackup);

            // Save file
            manifestSave(manifest, write);
        }
        MEM_CONTEXT_TEMP_END();
    }

    FUNCTION_LOG_RETURN_VOID();
}

/***********************************************************************************************************************************
Check that the clusters are alive and correctly configured during the backup
***********************************************************************************************************************************/
static void
backupDbPing(const BackupData *const backupData, const bool force)
{
    FUNCTION_LOG_BEGIN(logLevelDebug);
        FUNCTION_LOG_PARAM(BACKUP_DATA, backupData);
        FUNCTION_LOG_PARAM(BOOL, force);
    FUNCTION_LOG_END();

    ASSERT(backupData != NULL);

    if (cfgOptionBool(cfgOptOnline))
    {
        dbPing(backupData->dbPrimary, force);

        if (cfgOptionBool(cfgOptBackupStandby))
            dbPing(backupData->dbStandby, force);
    }

    FUNCTION_LOG_RETURN_VOID();
}

/***********************************************************************************************************************************
Process the backup manifest
***********************************************************************************************************************************/
typedef struct BackupJobData
{
    const Manifest *const manifest;                                 // Backup manifest
    const String *const backupLabel;                                // Backup label (defines the backup path)
    const bool backupStandby;                                       // Backup from standby
    RegExp *standbyExp;                                             // Identify files that may be copied from the standby
    const CipherType cipherType;                                    // Cipher type
    const String *const cipherSubPass;                              // Passphrase used to encrypt files in the backup
    const CompressType compressType;                                // Backup compression type
    const int compressLevel;                                        // Compress level if backup is compressed
    const bool delta;                                               // Is this a checksum delta backup?
    const bool bundle;                                              // Bundle files?
    uint64_t bundleSize;                                            // Target bundle size
    uint64_t bundleLimit;                                           // Limit on files to bundle
    uint64_t bundleId;                                              // Bundle id
    const bool blockIncr;                                           // Block incremental?
    size_t blockIncrSizeSuper;                                      // Super block size

    List *queueList;                                                // List of processing queues
} BackupJobData;

// Identify files that must be copied from the primary
static bool
backupProcessFilePrimary(RegExp *const standbyExp, const String *const name)
{
    FUNCTION_TEST_BEGIN();
        FUNCTION_TEST_PARAM(REGEXP, standbyExp);
        FUNCTION_TEST_PARAM(STRING, name);
    FUNCTION_TEST_END();

    ASSERT(standbyExp != NULL);
    ASSERT(name != NULL);

    FUNCTION_TEST_RETURN(
        BOOL, strEqZ(name, MANIFEST_TARGET_PGDATA "/" PG_PATH_GLOBAL "/" PG_FILE_PGCONTROL) || !regExpMatch(standbyExp, name));
}

// Comparator to order ManifestFile objects by size, date, and name
static const Manifest *backupProcessQueueComparatorManifest = NULL;
static bool backupProcessQueueComparatorBundle;
static uint64_t backupProcessQueueComparatorBundleLimit;

static int
backupProcessQueueComparator(const void *const item1, const void *const item2)
{
    FUNCTION_TEST_BEGIN();
        FUNCTION_TEST_PARAM_P(VOID, item1);
        FUNCTION_TEST_PARAM_P(VOID, item2);
    FUNCTION_TEST_END();

    ASSERT(item1 != NULL);
    ASSERT(item2 != NULL);

    // Unpack files
    const ManifestFile file1 = manifestFileUnpack(backupProcessQueueComparatorManifest, *(const ManifestFilePack **)item1);
    const ManifestFile file2 = manifestFileUnpack(backupProcessQueueComparatorManifest, *(const ManifestFilePack **)item2);

    // If the size differs then that's enough to determine order
    if (!backupProcessQueueComparatorBundle || file1.size > backupProcessQueueComparatorBundleLimit ||
        file2.size > backupProcessQueueComparatorBundleLimit)
    {
        if (file1.size < file2.size)
            FUNCTION_TEST_RETURN(INT, -1);
        else if (file1.size > file2.size)
            FUNCTION_TEST_RETURN(INT, 1);
    }

    // If bundling order by time ascending so that older files are bundled with older files and newer with newer
    if (backupProcessQueueComparatorBundle)
    {
        if (file1.timestamp > file2.timestamp)
            FUNCTION_TEST_RETURN(INT, -1);
        else if (file1.timestamp < file2.timestamp)
            FUNCTION_TEST_RETURN(INT, 1);
    }

    // If size/time is the same then use name to generate a deterministic ordering (names must be unique)
    FUNCTION_TEST_RETURN(INT, strCmp(file1.name, file2.name));
}

// Helper to generate the backup queues
static uint64_t
backupProcessQueue(const BackupData *const backupData, Manifest *const manifest, BackupJobData *const jobData)
{
    FUNCTION_LOG_BEGIN(logLevelDebug);
        FUNCTION_LOG_PARAM(BACKUP_DATA, backupData);
        FUNCTION_LOG_PARAM(MANIFEST, manifest);
        FUNCTION_LOG_PARAM_P(VOID, jobData);
    FUNCTION_LOG_END();

    FUNCTION_AUDIT_HELPER();

    ASSERT(manifest != NULL);

    uint64_t result = 0;

    MEM_CONTEXT_TEMP_BEGIN()
    {
        // Create list of process queues (use void * instead of List * to avoid Coverity false positive)
        jobData->queueList = lstNewP(sizeof(void *));

        // Generate the list of targets
        StringList *const targetList = strLstNew();
        strLstAddZ(targetList, MANIFEST_TARGET_PGDATA "/");

        for (unsigned int targetIdx = 0; targetIdx < manifestTargetTotal(manifest); targetIdx++)
        {
            const ManifestTarget *const target = manifestTarget(manifest, targetIdx);

            if (target->tablespaceId != 0)
                strLstAddFmt(targetList, "%s/", strZ(target->name));
        }

        // Generate the processing queues (there is always at least one)
        const unsigned int queueOffset = jobData->backupStandby ? 1 : 0;

        MEM_CONTEXT_BEGIN(lstMemContext(jobData->queueList))
        {
            for (unsigned int queueIdx = 0; queueIdx < strLstSize(targetList) + queueOffset; queueIdx++)
            {
                List *const queue = lstNewP(sizeof(ManifestFile *), .comparator = backupProcessQueueComparator);
                lstAdd(jobData->queueList, &queue);
            }
        }
        MEM_CONTEXT_END();

        // Now put all files into the processing queues
        uint64_t fileTotal = 0;
        bool pgControlFound = false;

        for (unsigned int fileIdx = 0; fileIdx < manifestFileTotal(manifest); fileIdx++)
        {
            const ManifestFilePack *const filePack = manifestFilePackGet(manifest, fileIdx);
            const ManifestFile file = manifestFileUnpack(manifest, filePack);

            // Only process files that need to be copied
            if (!file.copy)
            {
                // If bundling log zero-length files as stored since they will never be copied
                if (file.size == 0 && jobData->bundle)
                {
                    LOG_DETAIL_FMT(
                        "store zero-length file %s", strZ(storagePathP(backupData->storagePrimary, manifestPathPg(file.name))));
                }

                continue;
            }

            // Is pg_control in the backup?
            if (strEq(file.name, STRDEF(MANIFEST_TARGET_PGDATA "/" PG_PATH_GLOBAL "/" PG_FILE_PGCONTROL)))
                pgControlFound = true;

            // Files that must be copied from the primary are always put in queue 0 when backup from standby
            if (jobData->backupStandby && backupProcessFilePrimary(jobData->standbyExp, file.name))
            {
                lstAdd(*(List **)lstGet(jobData->queueList, 0), &filePack);
            }
            // Else find the correct queue by matching the file to a target
            else
            {
                // Find the target that contains this file
                unsigned int targetIdx = 0;

                do
                {
                    CHECK(AssertError, targetIdx < strLstSize(targetList), "backup target not found");

                    if (strBeginsWith(file.name, strLstGet(targetList, targetIdx)))
                        break;

                    targetIdx++;
                }
                while (1);

                // Add file to queue
                lstAdd(*(List **)lstGet(jobData->queueList, targetIdx + queueOffset), &filePack);
            }

            // Add size to total
            result += file.size;

            // Increment total files
            fileTotal++;
        }

        // pg_control should always be in an online backup
        if (!pgControlFound && cfgOptionBool(cfgOptOnline))
        {
            THROW(
                FileMissingError,
                PG_FILE_PGCONTROL " must be present in all online backups\n"
                "HINT: is something wrong with the clock or filesystem timestamps?");
        }

        // If there are no files to backup then we'll exit with an error. This could happen if the database is down and backup is
        // called with --no-online twice in a row.
        if (fileTotal == 0)
            THROW(FileMissingError, "no files have changed since the last backup - this seems unlikely");

        // Sort the queues
        backupProcessQueueComparatorManifest = manifest;
        backupProcessQueueComparatorBundle = jobData->bundle;
        backupProcessQueueComparatorBundleLimit = jobData->bundleLimit;

        for (unsigned int queueIdx = 0; queueIdx < lstSize(jobData->queueList); queueIdx++)
            lstSort(*(List **)lstGet(jobData->queueList, queueIdx), sortOrderDesc);

        // Move process queues to prior context
        lstMove(jobData->queueList, memContextPrior());
    }
    MEM_CONTEXT_TEMP_END();

    FUNCTION_LOG_RETURN(UINT64, result);
}

// Helper to calculate the next queue to scan based on the client index
static int
backupJobQueueNext(const unsigned int clientIdx, int queueIdx, const unsigned int queueTotal)
{
    FUNCTION_TEST_BEGIN();
        FUNCTION_TEST_PARAM(UINT, clientIdx);
        FUNCTION_TEST_PARAM(INT, queueIdx);
        FUNCTION_TEST_PARAM(UINT, queueTotal);
    FUNCTION_TEST_END();

    // Move (forward or back) to the next queue
    queueIdx += clientIdx % 2 ? -1 : 1;

    // Deal with wrapping on either end
    if (queueIdx < 0)
        FUNCTION_TEST_RETURN(INT, (int)queueTotal - 1);
    else if (queueIdx == (int)queueTotal)
        FUNCTION_TEST_RETURN(INT, 0);

    FUNCTION_TEST_RETURN(INT, queueIdx);
}

// Callback to fetch backup jobs for the parallel executor
static ProtocolParallelJob *
backupJobCallback(void *const data, const unsigned int clientIdx)
{
    FUNCTION_TEST_BEGIN();
        FUNCTION_TEST_PARAM_P(VOID, data);
        FUNCTION_TEST_PARAM(UINT, clientIdx);
    FUNCTION_TEST_END();

    ASSERT(data != NULL);

    ProtocolParallelJob *result = NULL;

    MEM_CONTEXT_TEMP_BEGIN()
    {
        // Get a new job if there are any left
        BackupJobData *const jobData = data;

        // Determine where to begin scanning the queue (we'll stop when we get back here). When copying from the primary during
        // backup from standby only queue 0 will be used.
        const unsigned int queueOffset = jobData->backupStandby && clientIdx > 0 ? 1 : 0;
        int queueIdx =
            jobData->backupStandby && clientIdx == 0 ? 0 : (int)(clientIdx % (lstSize(jobData->queueList) - queueOffset));
        const int queueEnd = queueIdx;

        // Create backup job
        ProtocolCommand *const command = protocolCommandNew(PROTOCOL_COMMAND_BACKUP_FILE);
        PackWrite *param = NULL;
        uint64_t fileTotal = 0;
        uint64_t fileSize = 0;

        do
        {
            List *const queue = *(List **)lstGet(jobData->queueList, (unsigned int)queueIdx + queueOffset);
            unsigned int fileIdx = 0;
            bool bundle = jobData->bundle;
            const String *fileName = NULL;

            while (fileIdx < lstSize(queue))
            {
                const ManifestFile file = manifestFileUnpack(jobData->manifest, *(ManifestFilePack **)lstGet(queue, fileIdx));

                // Continue if the next file would make the bundle too large. There may be a smaller one that will fit.
                if (fileTotal > 0 && fileSize + file.size >= jobData->bundleSize)
                {
                    fileIdx++;
                    continue;
                }

                // Is this file a block incremental?
                const bool blockIncr = jobData->blockIncr && file.blockIncrSize > 0;

                // Add common parameters before first file
                if (param == NULL)
                {
                    param = protocolCommandParam(command);

                    if (bundle && file.size <= jobData->bundleLimit)
                    {
                        pckWriteStrP(param, backupFileRepoPathP(jobData->backupLabel, .bundleId = jobData->bundleId));
                        pckWriteU64P(param, jobData->bundleId);
                        pckWriteBoolP(param, manifestData(jobData->manifest)->bundleRaw);
                    }
                    else
                    {
                        CHECK(AssertError, fileTotal == 0, "cannot bundle file");

                        pckWriteStrP(
                            param,
                            backupFileRepoPathP(
                                jobData->backupLabel, .manifestName = file.name, .compressType = jobData->compressType,
                                .blockIncr = blockIncr));
                        pckWriteU64P(param, 0);

                        fileName = file.name;
                        bundle = false;
                    }

                    // Provide the backup reference
                    pckWriteU64P(param, strLstSize(manifestReferenceList(jobData->manifest)) - 1);

                    pckWriteU32P(param, jobData->compressType);
                    pckWriteI32P(param, jobData->compressLevel);
                    pckWriteU64P(param, jobData->cipherSubPass == NULL ? cipherTypeNone : cipherTypeAes256Cbc);
                    pckWriteStrP(param, jobData->cipherSubPass);
                    pckWriteStrP(param, cfgOptionStrNull(cfgOptPgVersionForce));
                }

                pckWriteStrP(param, manifestPathPg(file.name));
                pckWriteBoolP(param, file.delta);
                pckWriteBoolP(param, !strEq(file.name, STRDEF(MANIFEST_TARGET_PGDATA "/" PG_PATH_GLOBAL "/" PG_FILE_PGCONTROL)));
                pckWriteU64P(param, file.size);
                pckWriteBoolP(param, !backupProcessFilePrimary(jobData->standbyExp, file.name));
                pckWriteBinP(param, file.checksumSha1 != NULL ? BUF(file.checksumSha1, HASH_TYPE_SHA1_SIZE) : NULL);
                pckWriteBoolP(param, file.checksumPage);
                pckWriteBoolP(param, cfgOptionBool(cfgOptPageHeaderCheck));

                // If block incremental then provide the location of the prior map when available
                if (blockIncr)
                {
                    pckWriteU64P(param, file.blockIncrSize);
                    pckWriteU64P(param, file.blockIncrChecksumSize);
                    pckWriteU64P(param, jobData->blockIncrSizeSuper);

                    if (file.blockIncrMapSize != 0)
                    {
                        pckWriteStrP(
                            param,
                            backupFileRepoPathP(
                                file.reference, .manifestName = file.name, .bundleId = file.bundleId, .blockIncr = true));
                        pckWriteU64P(param, file.bundleOffset + file.sizeRepo - file.blockIncrMapSize);
                        pckWriteU64P(param, file.blockIncrMapSize);
                    }
                    else
                        pckWriteNullP(param);
                }
                else
                    pckWriteU64P(param, 0);

                pckWriteStrP(param, file.name);
                pckWriteBinP(param, file.checksumRepoSha1 != NULL ? BUF(file.checksumRepoSha1, HASH_TYPE_SHA1_SIZE) : NULL);
                pckWriteU64P(param, file.sizeRepo);
                pckWriteBoolP(param, file.resume);
                pckWriteBoolP(param, file.reference != NULL);

                fileTotal++;
                fileSize += file.size;

                // Remove job from the queue
                lstRemoveIdx(queue, fileIdx);

                // Break if not bundling or bundle size has been reached
                if (!bundle || fileSize >= jobData->bundleSize)
                    break;
            }

            if (fileTotal > 0)
            {
                // Assign job to result
                MEM_CONTEXT_PRIOR_BEGIN()
                {
                    result = protocolParallelJobNew(bundle ? VARUINT64(jobData->bundleId) : VARSTR(fileName), command);

                    if (bundle)
                        jobData->bundleId++;
                }
                MEM_CONTEXT_PRIOR_END();

                break;
            }

            // Don't get next queue when copying from primary during backup from standby since the primary only has one queue
            if (!jobData->backupStandby || clientIdx > 0)
                queueIdx = backupJobQueueNext(clientIdx, queueIdx, lstSize(jobData->queueList) - queueOffset);
        }
        while (queueIdx != queueEnd);
    }
    MEM_CONTEXT_TEMP_END();

    FUNCTION_TEST_RETURN(PROTOCOL_PARALLEL_JOB, result);
}

static void
<<<<<<< HEAD
backupProcess(
    const BackupData *const backupData, Manifest *const manifest, const String *const cipherPassBackup, const bool preliminary)
=======
backupProcess(const BackupData *const backupData, Manifest *const manifest, const String *const cipherPassBackup)
>>>>>>> 306fdff9
{
    FUNCTION_LOG_BEGIN(logLevelDebug);
        FUNCTION_LOG_PARAM(BACKUP_DATA, backupData);
        FUNCTION_LOG_PARAM(MANIFEST, manifest);
        FUNCTION_TEST_PARAM(STRING, cipherPassBackup);
        FUNCTION_TEST_PARAM(BOOL, preliminary);
    FUNCTION_LOG_END();

    ASSERT(manifest != NULL);

    uint64_t sizeTotal = 0;

    MEM_CONTEXT_TEMP_BEGIN()
    {
        // Get backup info
        const BackupType backupType = manifestData(manifest)->backupType;
        const String *const backupLabel = manifestData(manifest)->backupLabel;
        const String *const backupPathExp = strNewFmt(STORAGE_REPO_BACKUP "/%s", strZ(backupLabel));
        const bool hardLink = cfgOptionBool(cfgOptRepoHardlink) && storageFeature(storageRepoWrite(), storageFeatureHardLink);
        const bool backupStandby = cfgOptionBool(cfgOptBackupStandby);

        BackupJobData jobData =
        {
            .manifest = manifest,
            .backupLabel = backupLabel,
            .backupStandby = backupStandby,
            .compressType = compressTypeEnum(cfgOptionStrId(cfgOptCompressType)),
            .compressLevel = cfgOptionInt(cfgOptCompressLevel),
            .cipherType = cfgOptionStrId(cfgOptRepoCipherType),
            .cipherSubPass = manifestCipherSubPass(manifest),
            .delta = cfgOptionBool(cfgOptDelta),
            .bundle = cfgOptionBool(cfgOptRepoBundle),
            .bundleId = 1,
            .blockIncr = cfgOptionBool(cfgOptRepoBlock),

            // Build expression to identify files that can be copied from the standby when standby backup is supported
            .standbyExp = regExpNew(
                strNewFmt(
                    "^((" MANIFEST_TARGET_PGDATA "/(" PG_PATH_BASE "|" PG_PATH_GLOBAL "|%s|" PG_PATH_PGMULTIXACT "))"
                    "|" MANIFEST_TARGET_PGTBLSPC ")/",
                    strZ(pgXactPath(backupData->version)))),
        };

        if (jobData.bundle)
        {
            jobData.bundleSize = cfgOptionUInt64(cfgOptRepoBundleSize);
            jobData.bundleLimit = cfgOptionUInt64(cfgOptRepoBundleLimit);
        }

        if (jobData.blockIncr)
        {
            // Set super block size based on the backup type
            jobData.blockIncrSizeSuper =
                backupType == backupTypeFull ?
                    (size_t)cfgOptionUInt64(cfgOptRepoBlockSizeSuperFull) : (size_t)cfgOptionUInt64(cfgOptRepoBlockSizeSuper);
        }

        // If this is a full backup or hard-linked and paths are supported then create all paths explicitly so that empty paths will
        // exist in the repo. Also create tablespace symlinks when symlinks are available. This makes it possible for the user to
        // make a copy of the backup path and get a valid cluster.
        if (!preliminary && ((backupType == backupTypeFull && !jobData.bundle) || hardLink))
        {
            // Create paths when available
            if (storageFeature(storageRepoWrite(), storageFeaturePath))
            {
                for (unsigned int pathIdx = 0; pathIdx < manifestPathTotal(manifest); pathIdx++)
                {
                    storagePathCreateP(
                        storageRepoWrite(),
                        strNewFmt("%s/%s", strZ(backupPathExp), strZ(manifestPath(manifest, pathIdx)->name)));
                }
            }

            // Create tablespace symlinks when available
            if (storageFeature(storageRepoWrite(), storageFeatureSymLink))
            {
                for (unsigned int targetIdx = 0; targetIdx < manifestTargetTotal(manifest); targetIdx++)
                {
                    const ManifestTarget *const target = manifestTarget(manifest, targetIdx);

                    if (target->tablespaceId != 0)
                    {
                        const String *const link = storagePathP(
                            storageRepo(),
                            strNewFmt("%s/" MANIFEST_TARGET_PGDATA "/%s", strZ(backupPathExp), strZ(target->name)));
                        const String *const linkDestination = strNewFmt(
                            "../../" MANIFEST_TARGET_PGTBLSPC "/%u", target->tablespaceId);

                        storageLinkCreateP(storageRepoWrite(), linkDestination, link);
                    }
                }
            }
        }

        // Generate processing queues
        sizeTotal = backupProcessQueue(backupData, manifest, &jobData);

        // Create the parallel executor
        ProtocolParallel *const parallelExec = protocolParallelNew(
            cfgOptionUInt64(cfgOptProtocolTimeout) / 2, backupJobCallback, &jobData);

        // First client is always on the primary
        protocolParallelClientAdd(parallelExec, protocolLocalGet(protocolStorageTypePg, backupData->pgIdxPrimary, 1));

        // Create the rest of the clients on the primary or standby depending on the value of backup-standby. Note that standby
        // backups don't count the primary client in process-max.
        const unsigned int processMax = cfgOptionUInt(cfgOptProcessMax) + (backupStandby ? 1 : 0);
        const unsigned int pgIdx = backupStandby ? backupData->pgIdxStandby : backupData->pgIdxPrimary;

        for (unsigned int processIdx = 2; processIdx <= processMax; processIdx++)
            protocolParallelClientAdd(parallelExec, protocolLocalGet(protocolStorageTypePg, pgIdx, processIdx));

        // Maintain a list of files that need to be removed from the manifest when the backup is complete
        StringList *const fileRemove = strLstNew();

        // Determine how often the manifest will be saved (every one percent or threshold size, whichever is greater)
        uint64_t manifestSaveLast = 0;
        uint64_t manifestSaveSize = sizeTotal / 100;

        if (manifestSaveSize < cfgOptionUInt64(cfgOptManifestSaveThreshold))
            manifestSaveSize = cfgOptionUInt64(cfgOptManifestSaveThreshold);

        // Process jobs
        uint64_t sizeProgress = 0;

        // Initialize percent complete and bytes completed/total
        unsigned int currentPercentComplete = 0;
        lockWriteDataP(
            lockTypeBackup, .percentComplete = VARUINT(currentPercentComplete), .sizeComplete = VARUINT64(sizeProgress),
            .size = VARUINT64(sizeTotal));

        MEM_CONTEXT_TEMP_RESET_BEGIN()
        {
            do
            {
                const unsigned int completed = protocolParallelProcess(parallelExec);

                for (unsigned int jobIdx = 0; jobIdx < completed; jobIdx++)
                {
                    ProtocolParallelJob *const job = protocolParallelResult(parallelExec);

                    backupJobResult(
                        manifest,
                        backupStandby && protocolParallelJobProcessId(job) > 1 ? backupData->hostStandby : backupData->hostPrimary,
                        protocolParallelJobProcessId(job) > 1 ? storagePgIdx(pgIdx) : backupData->storagePrimary,
                        fileRemove, job, jobData.bundle, sizeTotal, &sizeProgress, &currentPercentComplete);
                }

                // A keep-alive is required here for the remote holding open the backup connection
                protocolKeepAlive();

                // Check that the clusters are alive and correctly configured during the backup
                backupDbPing(backupData, false);

                // Save the manifest periodically to preserve checksums for resume
                if (sizeProgress - manifestSaveLast >= manifestSaveSize)
                {
                    backupManifestSaveCopy(manifest, cipherPassBackup, false);
                    manifestSaveLast = sizeProgress;
                }

                // Reset the memory context occasionally so we don't use too much memory or slow down processing
                MEM_CONTEXT_TEMP_RESET(1000);
            }
            while (!protocolParallelDone(parallelExec));
        }
        MEM_CONTEXT_TEMP_END();

#ifdef DEBUG
        // Ensure that all processing queues are empty
        for (unsigned int queueIdx = 0; queueIdx < lstSize(jobData.queueList); queueIdx++)
            ASSERT(lstEmpty(*(List **)lstGet(jobData.queueList, queueIdx)));
#endif

        // Remove files from the manifest that were removed during the backup. This must happen after processing to avoid
        // invalidating pointers by deleting items from the list.
        for (unsigned int fileRemoveIdx = 0; fileRemoveIdx < strLstSize(fileRemove); fileRemoveIdx++)
            manifestFileRemove(manifest, strLstGet(fileRemove, fileRemoveIdx));

        // Log references or create hardlinks for all files
        if (!preliminary)
        {
            const char *const compressExt = strZ(compressExtStr(jobData.compressType));

            for (unsigned int fileIdx = 0; fileIdx < manifestFileTotal(manifest); fileIdx++)
            {
                const ManifestFile file = manifestFile(manifest, fileIdx);

                // If the file has a reference, then it was not copied since it can be retrieved from the referenced backup.
                // However, if hardlinking is enabled the link will need to be created.
                if (file.reference != NULL)
                {
                    // If hardlinking is enabled then create a hardlink for files that have not changed since the last backup
                    if (hardLink)
                    {
                        LOG_DETAIL_FMT("hardlink %s to %s", strZ(file.name), strZ(file.reference));

                        const String *const linkName = storagePathP(
                            storageRepo(), strNewFmt("%s/%s%s", strZ(backupPathExp), strZ(file.name), compressExt));
                        const String *const linkDestination = storagePathP(
                            storageRepo(),
                            strNewFmt(STORAGE_REPO_BACKUP "/%s/%s%s", strZ(file.reference), strZ(file.name), compressExt));

                        storageLinkCreateP(storageRepoWrite(), linkDestination, linkName, .linkType = storageLinkHard);
                    }
                    // Else log the reference. With delta, it is possible that references may have been removed if a file needed to
                    // be recopied.
                    else
                        LOG_DETAIL_FMT("reference %s to %s", strZ(file.name), strZ(file.reference));
                }
            }

            // Sync backup paths if required
            if (storageFeature(storageRepoWrite(), storageFeaturePathSync))
            {
                for (unsigned int pathIdx = 0; pathIdx < manifestPathTotal(manifest); pathIdx++)
                {
                    const String *const path = strNewFmt("%s/%s", strZ(backupPathExp), strZ(manifestPath(manifest, pathIdx)->name));

                    // Always sync the path if it exists or if the backup is full (without bundling) or hardlinked. In the latter
                    // cases the directory should always exist so we want to error if it does not.
                    if ((backupType == backupTypeFull && !jobData.bundle) || hardLink || storagePathExistsP(storageRepo(), path))
                        storagePathSyncP(storageRepoWrite(), path);
                }
            }
        }
    }
    MEM_CONTEXT_TEMP_END();

    FUNCTION_LOG_RETURN_VOID();
}

/***********************************************************************************************************************************
Check and copy WAL segments required to make the backup consistent
***********************************************************************************************************************************/
static void
backupArchiveCheckCopy(const BackupData *const backupData, Manifest *const manifest, const String *const cipherPassBackup)
{
    FUNCTION_LOG_BEGIN(logLevelDebug);
        FUNCTION_LOG_PARAM(BACKUP_DATA, backupData);
        FUNCTION_LOG_PARAM(MANIFEST, manifest);
        FUNCTION_TEST_PARAM(STRING, cipherPassBackup);
    FUNCTION_LOG_END();

    ASSERT(manifest != NULL);

    // If archive logs are required to complete the backup, then check them. This is the default, but can be overridden if the
    // archive logs are going to a different server. Be careful of disabling this option because there is no way to verify that the
    // backup will be consistent - at least not here.
    if (cfgOptionBool(cfgOptArchiveCheck))
    {
        MEM_CONTEXT_TEMP_BEGIN()
        {
            const uint64_t lsnStart = pgLsnFromStr(manifestData(manifest)->lsnStart);
            const uint64_t lsnStop = pgLsnFromStr(manifestData(manifest)->lsnStop);

            LOG_INFO_FMT(
                "check archive for segment(s) %s:%s",
                strZ(pgLsnToWalSegment(backupData->timeline, lsnStart, backupData->walSegmentSize)),
                strZ(pgLsnToWalSegment(backupData->timeline, lsnStop, backupData->walSegmentSize)));

            // Save the backup manifest before getting archive logs in case of failure
            backupManifestSaveCopy(manifest, cipherPassBackup, false);

            // Use base path to set ownership and mode
            const ManifestPath *const basePath = manifestPathFind(manifest, MANIFEST_TARGET_PGDATA_STR);

            // Loop through all the segments in the lsn range
            const StringList *const walSegmentList = pgLsnRangeToWalSegmentList(
                backupData->timeline, lsnStart, lsnStop, backupData->walSegmentSize);
            WalSegmentFind *const find = walSegmentFindNew(
                storageRepo(), backupData->archiveId, strLstSize(walSegmentList) == 1, cfgOptionUInt64(cfgOptArchiveTimeout));

            for (unsigned int walSegmentIdx = 0; walSegmentIdx < strLstSize(walSegmentList); walSegmentIdx++)
            {
                MEM_CONTEXT_TEMP_BEGIN()
                {
                    // Find the actual wal segment file (including checksum compression extension) in the archive
                    const String *const walSegment = strLstGet(walSegmentList, walSegmentIdx);
                    const String *const archiveFile = walSegmentFind(find, walSegment);

                    if (cfgOptionBool(cfgOptArchiveCopy))
                    {
                        // Copy can be a pretty expensive operation so log it
                        LOG_DETAIL_FMT("copy segment %s to backup", strZ(walSegment));

                        // Get compression type of the WAL segment and backup
                        const CompressType archiveCompressType = compressTypeFromName(archiveFile);
                        const CompressType backupCompressType = compressTypeEnum(cfgOptionStrId(cfgOptCompressType));

                        // Open the archive file
                        StorageRead *const read = storageNewReadP(
                            storageRepo(),
                            strNewFmt(STORAGE_REPO_ARCHIVE "/%s/%s", strZ(backupData->archiveId), strZ(archiveFile)));
                        IoFilterGroup *const filterGroup = ioReadFilterGroup(storageReadIo(read));

                        // Decrypt with archive key if encrypted
                        cipherBlockFilterGroupAdd(
                            filterGroup, cfgOptionStrId(cfgOptRepoCipherType), cipherModeDecrypt,
                            infoArchiveCipherPass(backupData->archiveInfo));

                        // Compress/decompress if archive and backup do not have the same compression settings
                        if (archiveCompressType != backupCompressType)
                        {
                            if (archiveCompressType != compressTypeNone)
                                ioFilterGroupAdd(filterGroup, decompressFilterP(archiveCompressType));

                            if (backupCompressType != compressTypeNone)
                            {
                                ioFilterGroupAdd(
                                    filterGroup, compressFilterP(backupCompressType, cfgOptionInt(cfgOptCompressLevel)));
                            }
                        }

                        // Encrypt with backup key if encrypted
                        cipherBlockFilterGroupAdd(
                            filterGroup, cfgOptionStrId(cfgOptRepoCipherType), cipherModeEncrypt, manifestCipherSubPass(manifest));

                        // Add size filter last to calculate repo size
                        ioFilterGroupAdd(filterGroup, ioSizeNew());

                        // Copy the file
                        const String *const manifestName = strNewFmt(
                            MANIFEST_TARGET_PGDATA "/%s/%s", strZ(pgWalPath(manifestData(manifest)->pgVersion)), strZ(walSegment));

                        storageCopyP(
                            read,
                            storageNewWriteP(
                                storageRepoWrite(),
                                backupFileRepoPathP(
                                    manifestData(manifest)->backupLabel, manifestName, 0,
                                    compressTypeEnum(cfgOptionStrId(cfgOptCompressType)), false)));

                        // Add to manifest
                        ManifestFile file =
                        {
                            .name = manifestName,
                            .mode = basePath->mode & (S_IRUSR | S_IWUSR | S_IRGRP | S_IROTH),
                            .user = basePath->user,
                            .group = basePath->group,
                            .size = backupData->walSegmentSize,
                            .sizeOriginal = backupData->walSegmentSize,
                            .sizeRepo = pckReadU64P(ioFilterGroupResultP(filterGroup, SIZE_FILTER_TYPE)),
                            .timestamp = manifestData(manifest)->backupTimestampStop,
                            .checksumSha1 = bufPtr(bufNewDecode(encodingHex, strSubN(archiveFile, 25, 40))),
                        };

                        manifestFileAdd(manifest, &file);
                    }
                }
                MEM_CONTEXT_TEMP_END();

                // A keep-alive is required here for the remote holding the backup lock
                protocolKeepAlive();
            }
        }
        MEM_CONTEXT_TEMP_END();
    }

    FUNCTION_LOG_RETURN_VOID();
}

/***********************************************************************************************************************************
Save and update all files required to complete the backup
***********************************************************************************************************************************/
static void
backupComplete(InfoBackup *const infoBackup, Manifest *const manifest)
{
    FUNCTION_LOG_BEGIN(logLevelDebug);
        FUNCTION_LOG_PARAM(INFO_BACKUP, infoBackup);
        FUNCTION_LOG_PARAM(MANIFEST, manifest);
    FUNCTION_LOG_END();

    ASSERT(manifest != NULL);

    MEM_CONTEXT_TEMP_BEGIN()
    {
        const String *const backupLabel = manifestData(manifest)->backupLabel;

        // Validation and final save of the backup manifest. Validate in strict mode to catch as many potential issues as possible.
        // -------------------------------------------------------------------------------------------------------------------------
        manifestValidate(manifest, true);

        backupManifestSaveCopy(manifest, infoPgCipherPass(infoBackupPg(infoBackup)), true);

        storageCopy(
            storageNewReadP(
                storageRepo(), strNewFmt(STORAGE_REPO_BACKUP "/%s/" BACKUP_MANIFEST_FILE INFO_COPY_EXT, strZ(backupLabel))),
            storageNewWriteP(
                storageRepoWrite(), strNewFmt(STORAGE_REPO_BACKUP "/%s/" BACKUP_MANIFEST_FILE, strZ(backupLabel))));

        // Copy a compressed version of the manifest to history. If the repo is encrypted then the passphrase to open the manifest
        // is required. We can't just do a straight copy since the destination needs to be compressed and that must happen before
        // encryption in order to be efficient. Compression will always be gz for compatibility and since it is always available.
        // -------------------------------------------------------------------------------------------------------------------------
        StorageRead *const manifestRead = storageNewReadP(
            storageRepo(), strNewFmt(STORAGE_REPO_BACKUP "/%s/" BACKUP_MANIFEST_FILE, strZ(backupLabel)));

        cipherBlockFilterGroupAdd(
            ioReadFilterGroup(storageReadIo(manifestRead)), cfgOptionStrId(cfgOptRepoCipherType), cipherModeDecrypt,
            infoPgCipherPass(infoBackupPg(infoBackup)));

        StorageWrite *const manifestWrite = storageNewWriteP(
            storageRepoWrite(),
            strNewFmt(
                STORAGE_REPO_BACKUP "/" BACKUP_PATH_HISTORY "/%s/%s.manifest%s", strZ(strSubN(backupLabel, 0, 4)),
                strZ(backupLabel), strZ(compressExtStr(compressTypeGz))));

        ioFilterGroupAdd(ioWriteFilterGroup(storageWriteIo(manifestWrite)), compressFilterP(compressTypeGz, 9));

        cipherBlockFilterGroupAdd(
            ioWriteFilterGroup(storageWriteIo(manifestWrite)), cfgOptionStrId(cfgOptRepoCipherType), cipherModeEncrypt,
            infoPgCipherPass(infoBackupPg(infoBackup)));

        storageCopyP(manifestRead, manifestWrite);

        // Sync history path if required
        if (storageFeature(storageRepoWrite(), storageFeaturePathSync))
            storagePathSyncP(storageRepoWrite(), STRDEF(STORAGE_REPO_BACKUP "/" BACKUP_PATH_HISTORY));

        // Create a symlink to the most recent backup if supported. This link is purely informational for the user and is never used
        // by us since symlinks are not supported on all storage types.
        // -------------------------------------------------------------------------------------------------------------------------
        backupLinkLatest(backupLabel, cfgOptionGroupIdxDefault(cfgOptGrpRepo));

        // Add manifest and save backup.info (infoBackupSaveFile() is responsible for proper syncing)
        // -------------------------------------------------------------------------------------------------------------------------
        infoBackupDataAdd(infoBackup, manifest);

        infoBackupSaveFile(
            infoBackup, storageRepoWrite(), INFO_BACKUP_PATH_FILE_STR, cfgOptionStrId(cfgOptRepoCipherType),
            cfgOptionStrNull(cfgOptRepoCipherPass));

        // Save archive.info/copy so the timestamps will be updated to prevent lifecycle settings from removing the files early
        // -------------------------------------------------------------------------------------------------------------------------
        infoArchiveSaveFile(
            infoArchiveLoadFile(
                storageRepo(), INFO_ARCHIVE_PATH_FILE_STR, cfgOptionStrId(cfgOptRepoCipherType),
                cfgOptionStrNull(cfgOptRepoCipherPass)),
            storageRepoWrite(), INFO_ARCHIVE_PATH_FILE_STR, cfgOptionStrId(cfgOptRepoCipherType),
            cfgOptionStrNull(cfgOptRepoCipherPass));
    }
    MEM_CONTEXT_TEMP_END();

    FUNCTION_LOG_RETURN_VOID();
}

/**********************************************************************************************************************************/
FN_EXTERN void
cmdBackup(void)
{
    FUNCTION_LOG_VOID(logLevelDebug);

    // Verify the repo is local
    repoIsLocalVerify();

    // Test for stop file
    lockStopTest();

    MEM_CONTEXT_TEMP_BEGIN()
    {
        // If the repo option was not provided and more than one repo is configured, then log the default repo chosen
        if (!cfgOptionTest(cfgOptRepo) && cfgOptionGroupIdxTotal(cfgOptGrpRepo) > 1)
        {
            LOG_INFO_FMT(
                "repo option not specified, defaulting to %s",
                cfgOptionGroupName(cfgOptGrpRepo, cfgOptionGroupIdxDefault(cfgOptGrpRepo)));
        }

        // Build block incremental maps using defaults and/or user-specified options
        const ManifestBlockIncrMap blockIncrMap = backupBlockIncrMap();

        // Load backup.info
        InfoBackup *const infoBackup = infoBackupLoadFileReconstruct(
            storageRepo(), INFO_BACKUP_PATH_FILE_STR, cfgOptionStrId(cfgOptRepoCipherType), cfgOptionStrNull(cfgOptRepoCipherPass));
        const InfoPgData infoPg = infoPgDataCurrent(infoBackupPg(infoBackup));
        const String *const cipherPassBackup = infoPgCipherPass(infoBackupPg(infoBackup));

        // Get pg storage and database objects
        BackupData *const backupData = backupInit(infoBackup);

        // Get the start timestamp which will later be written into the manifest to track total backup time
        const time_t timestampStart = backupTime(backupData, false);

        // Remove files that would not be in a bundle
        // !!!
        // !!! DO WE NEED TO HAVE A BACKUP RUNNING DURING THE FIRST PASS
        Manifest *manifestPrior;
        bool resumePossible = true;

        if (cfgOptionStrId(cfgOptType) == backupTypeFull && cfgOptionBool(cfgOptOnline))
        {
            // !!! Wait for standby to sync to last checkpoint

            // Build the manifest
            manifestPrior = manifestNewBuild(
                backupData->storagePrimary, infoPg.version, infoPg.catalogVersion, timestampStart, cfgOptionBool(cfgOptOnline),
                cfgOptionBool(cfgOptChecksumPage), cfgOptionBool(cfgOptRepoBundle), cfgOptionBool(cfgOptRepoBlock), &blockIncrMap,
                strLstNewVarLst(cfgOptionLst(cfgOptExclude)), dbTablespaceList(backupData->dbPrimary));

            // Remove files that do not need to be considered for the first pass (!!! SHOULD BE BUILT INTO MANIFEST?)
            const bool bundle = cfgOptionBool(cfgOptRepoBundle);
            const uint64_t bundleLimit = bundle ? cfgOptionUInt64(cfgOptRepoBundleLimit) : 0;
            unsigned int fileIdx = 0;
            const time_t timestampCopyStart = timestampStart - 3600;

            for (; fileIdx < manifestFileTotal(manifestPrior); fileIdx++)
            {
                const ManifestFile file = manifestFile(manifestPrior, fileIdx);

                if (file.timestamp > timestampCopyStart || bundle && file.size <= bundleLimit)
                {
                    manifestFileRemove(manifestPrior, file.name);
                    continue;
                }

                fileIdx++;
            }

            // Validate the manifest using the copy start time
            manifestBuildValidate(
                manifestPrior, cfgOptionBool(cfgOptDelta), timestampCopyStart,
                compressTypeEnum(cfgOptionStrId(cfgOptCompressType)));

            // Set cipher passphrase (if any)
            manifestCipherSubPassSet(manifestPrior, cipherPassGen(cfgOptionStrId(cfgOptRepoCipherType)));

            // Resume a backup when possible
            backupResume(manifestPrior, cipherPassBackup);
            resumePossible = false;
        }
        // else check if there is a prior manifest when backup type is diff/incr
        else
            manifestPrior = backupBuildIncrPrior(infoBackup);

        // Start the backup
        const BackupStartResult backupStartResult = backupStart(backupData);

        // Build the manifest
        Manifest *const manifest = manifestNewBuild(
            backupData->storagePrimary, infoPg.version, infoPg.catalogVersion, timestampStart, cfgOptionBool(cfgOptOnline),
            cfgOptionBool(cfgOptChecksumPage), cfgOptionBool(cfgOptRepoBundle), cfgOptionBool(cfgOptRepoBlock), &blockIncrMap,
            strLstNewVarLst(cfgOptionLst(cfgOptExclude)), backupStartResult.tablespaceList);

        // Validate the manifest using the copy start time
        manifestBuildValidate(
            manifest, cfgOptionBool(cfgOptDelta), backupTime(backupData, true),
            compressTypeEnum(cfgOptionStrId(cfgOptCompressType)));

        // Build an incremental backup if type is not full (manifestPrior will be freed in this call)
        if (!backupBuildIncr(infoBackup, manifest, manifestPrior, backupStartResult.walSegmentName))
            manifestCipherSubPassSet(manifest, cipherPassGen(cfgOptionStrId(cfgOptRepoCipherType)));

        // !!! CLEAR OUT PARTS OF THE INCREMENTAL THAT WILL NOT BE USED.

        // Set delta if it is not already set and the manifest requires it
        if (!cfgOptionBool(cfgOptDelta) && varBool(manifestData(manifest)->backupOptionDelta))
            cfgOptionSet(cfgOptDelta, cfgSourceParam, BOOL_TRUE_VAR);

        // Resume a backup when possible (full backups may have already have been resumed above)
        if (resumePossible)
            backupResume(manifest, cipherPassBackup);

        // Save the manifest before processing starts
        backupManifestSaveCopy(manifest, cipherPassBackup, false);

        // Process the backup manifest
        backupProcess(backupData, manifest, cipherPassBackup);

        // Check that the clusters are alive and correctly configured after the backup
        backupDbPing(backupData, true);

        // The standby db object and protocol won't be used anymore so free them
        if (cfgOptionBool(cfgOptBackupStandby))
        {
            dbFree(backupData->dbStandby);
            protocolRemoteFree(backupData->pgIdxStandby);
        }

        // Stop the backup
        const BackupStopResult backupStopResult = backupStop(backupData, manifest);

        // Complete manifest
        manifestBuildComplete(
            manifest, backupStartResult.lsn, backupStartResult.walSegmentName, backupStopResult.timestamp, backupStopResult.lsn,
            backupStopResult.walSegmentName, infoPg.id, infoPg.systemId, backupStartResult.dbList,
            cfgOptionBool(cfgOptArchiveCheck), cfgOptionBool(cfgOptArchiveCopy), cfgOptionUInt(cfgOptBufferSize),
            cfgOptionUInt(cfgOptCompressLevel), cfgOptionUInt(cfgOptCompressLevelNetwork), cfgOptionBool(cfgOptRepoHardlink),
            cfgOptionUInt(cfgOptProcessMax), cfgOptionBool(cfgOptBackupStandby),
            cfgOptionTest(cfgOptAnnotation) ? cfgOptionKv(cfgOptAnnotation) : NULL);

        // The primary db object won't be used anymore so free it
        dbFree(backupData->dbPrimary);

        // Check and copy WAL segments required to make the backup consistent
        backupArchiveCheckCopy(backupData, manifest, cipherPassBackup);

        // The primary protocol connection won't be used anymore so free it. This needs to happen after backupArchiveCheckCopy() so
        // the backup lock is held on the remote which allows conditional archiving based on the backup lock. Any further access to
        // the primary storage object may result in an error (likely eof).
        protocolRemoteFree(backupData->pgIdxPrimary);

        // Complete the backup
        LOG_INFO_FMT("new backup label = %s", strZ(manifestData(manifest)->backupLabel));
        backupComplete(infoBackup, manifest);

        // Backup info
        LOG_INFO_FMT(
            "%s backup size = %s, file total = %u", strZ(strIdToStr(manifestData(manifest)->backupType)),
            strZ(strSizeFormat(infoBackupDataByLabel(infoBackup, manifestData(manifest)->backupLabel)->backupInfoSizeDelta)),
            manifestFileTotal(manifest));
    }
    MEM_CONTEXT_TEMP_END();

    FUNCTION_LOG_RETURN_VOID();
}<|MERGE_RESOLUTION|>--- conflicted
+++ resolved
@@ -2077,18 +2077,14 @@
 }
 
 static void
-<<<<<<< HEAD
 backupProcess(
-    const BackupData *const backupData, Manifest *const manifest, const String *const cipherPassBackup, const bool preliminary)
-=======
-backupProcess(const BackupData *const backupData, Manifest *const manifest, const String *const cipherPassBackup)
->>>>>>> 306fdff9
+    const BackupData *const backupData, Manifest *const manifest, const bool preliminary, const String *const cipherPassBackup)
 {
     FUNCTION_LOG_BEGIN(logLevelDebug);
         FUNCTION_LOG_PARAM(BACKUP_DATA, backupData);
         FUNCTION_LOG_PARAM(MANIFEST, manifest);
+        FUNCTION_LOG_PARAM(BOOL, preliminary);
         FUNCTION_TEST_PARAM(STRING, cipherPassBackup);
-        FUNCTION_TEST_PARAM(BOOL, preliminary);
     FUNCTION_LOG_END();
 
     ASSERT(manifest != NULL);
