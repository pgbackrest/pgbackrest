/***********************************************************************************************************************************
Backup Command
***********************************************************************************************************************************/
#include "build.auto.h"

#include <string.h>
#include <sys/stat.h>
#include <time.h>
#include <unistd.h>

#include "command/archive/common.h"
#include "command/control/common.h"
#include "command/backup/backup.h"
#include "command/backup/common.h"
#include "command/backup/file.h"
#include "command/backup/protocol.h"
#include "command/check/common.h"
#include "command/stanza/common.h"
#include "common/crypto/cipherBlock.h"
#include "common/compress/helper.h"
#include "common/debug.h"
#include "common/io/filter/size.h"
#include "common/lock.h"
#include "common/log.h"
#include "common/regExp.h"
#include "common/time.h"
#include "common/type/convert.h"
#include "common/type/json.h"
#include "config/config.h"
#include "db/helper.h"
#include "info/infoArchive.h"
#include "info/infoBackup.h"
#include "info/manifest.h"
#include "postgres/interface.h"
#include "postgres/version.h"
#include "protocol/helper.h"
#include "protocol/parallel.h"
#include "storage/helper.h"
#include "version.h"

/**********************************************************************************************************************************
Generate a unique backup label that does not contain a timestamp from a previous backup
***********************************************************************************************************************************/
static String *
backupLabelCreate(BackupType type, const String *backupLabelPrior, time_t timestamp)
{
    FUNCTION_LOG_BEGIN(logLevelTrace);
        FUNCTION_LOG_PARAM(STRING_ID, type);
        FUNCTION_LOG_PARAM(STRING, backupLabelPrior);
        FUNCTION_LOG_PARAM(TIME, timestamp);
    FUNCTION_LOG_END();

    ASSERT((type == backupTypeFull && backupLabelPrior == NULL) || (type != backupTypeFull && backupLabelPrior != NULL));
    ASSERT(timestamp > 0);

    String *result = NULL;

    MEM_CONTEXT_TEMP_BEGIN()
    {
        const String *backupLabelLatest = NULL;

        // Get the newest backup
        const StringList *backupList = strLstSort(
            storageListP(
                storageRepo(), STRDEF(STORAGE_REPO_BACKUP),
                .expression = backupRegExpP(.full = true, .differential = true, .incremental = true)),
            sortOrderDesc);

        if (!strLstEmpty(backupList))
            backupLabelLatest = strLstGet(backupList, 0);

        // Get the newest history
        const StringList *historyYearList = strLstSort(
            storageListP(storageRepo(), STRDEF(STORAGE_REPO_BACKUP "/" BACKUP_PATH_HISTORY), .expression = STRDEF("^2[0-9]{3}$")),
            sortOrderDesc);

        if (!strLstEmpty(historyYearList))
        {
            const StringList *historyList = strLstSort(
                storageListP(
                    storageRepo(),
                    strNewFmt(STORAGE_REPO_BACKUP "/" BACKUP_PATH_HISTORY "/%s", strZ(strLstGet(historyYearList, 0))),
                    .expression = strNewFmt(
                        "%s\\.manifest\\.%s$",
                        strZ(backupRegExpP(.full = true, .differential = true, .incremental = true, .noAnchorEnd = true)),
                        strZ(compressTypeStr(compressTypeGz)))),
                sortOrderDesc);

            if (!strLstEmpty(historyList))
            {
                const String *historyLabelLatest = strLstGet(historyList, 0);

                if (backupLabelLatest == NULL || strCmp(historyLabelLatest, backupLabelLatest) > 0)
                    backupLabelLatest = historyLabelLatest;
            }
        }

        // Now that we have the latest label check if the provided timestamp will give us an even later label
        result = backupLabelFormat(type, backupLabelPrior, timestamp);

        if (backupLabelLatest != NULL && strCmp(result, backupLabelLatest) <= 0)
        {
            // If that didn't give us a later label then add one second.  It's possible that two backups (they would need to be
            // offline or halted online) have run very close together.
            result = backupLabelFormat(type, backupLabelPrior, timestamp + 1);

            // If the label is still not latest then error.  There is probably a timezone change or massive clock skew.
            if (strCmp(result, backupLabelLatest) <= 0)
            {
                THROW_FMT(
                    FormatError,
                    "new backup label '%s' is not later than latest backup label '%s'\n"
                    "HINT: has the timezone changed?\n"
                    "HINT: is there clock skew?",
                    strZ(result), strZ(backupLabelLatest));
            }

            // If adding a second worked then sleep the remainder of the current second so we don't start early
            sleepMSec(MSEC_PER_SEC - (timeMSec() % MSEC_PER_SEC));
        }

        MEM_CONTEXT_PRIOR_BEGIN()
        {
            result = strDup(result);
        }
        MEM_CONTEXT_PRIOR_END();
    }
    MEM_CONTEXT_TEMP_END();

    FUNCTION_LOG_RETURN(STRING, result);
}

/***********************************************************************************************************************************
Get the postgres database and storage objects
***********************************************************************************************************************************/
#define FUNCTION_LOG_BACKUP_DATA_TYPE                                                                                              \
    BackupData *
#define FUNCTION_LOG_BACKUP_DATA_FORMAT(value, buffer, bufferSize)                                                                 \
    objToLog(value, "BackupData", buffer, bufferSize)

typedef struct BackupData
{
    unsigned int pgIdxPrimary;                                      // cfgOptGrpPg index of the primary
    Db *dbPrimary;                                                  // Database connection to the primary
    const Storage *storagePrimary;                                  // Storage object for the primary
    const String *hostPrimary;                                      // Host name of the primary

    unsigned int pgIdxStandby;                                      // cfgOptGrpPg index of the standby
    Db *dbStandby;                                                  // Database connection to the standby
    const Storage *storageStandby;                                  // Storage object for the standby
    const String *hostStandby;                                      // Host name of the standby

    const InfoArchive *archiveInfo;                                 // Archive info
    const String *archiveId;                                        // Archive where backup WAL will be stored

    unsigned int timeline;                                          // Primary timeline
    unsigned int version;                                           // PostgreSQL version
    unsigned int walSegmentSize;                                    // PostgreSQL wal segment size
} BackupData;

static BackupData *
backupInit(const InfoBackup *infoBackup)
{
    FUNCTION_LOG_BEGIN(logLevelDebug);
        FUNCTION_LOG_PARAM(INFO_BACKUP, infoBackup);
    FUNCTION_LOG_END();

    ASSERT(infoBackup != NULL);

    // Initialize for offline backup
    BackupData *result = memNew(sizeof(BackupData));
    *result = (BackupData){0};

    // Check that the PostgreSQL version supports backup from standby. The check is done using the stanza info because pg_control
    // cannot be loaded until a primary is found -- which will also lead to an error if the version does not support standby. If the
    // pg_control version does not match the stanza version then there will be an error further down.
    InfoPgData infoPg = infoPgDataCurrent(infoBackupPg(infoBackup));

    if (cfgOptionBool(cfgOptOnline) && cfgOptionBool(cfgOptBackupStandby) && infoPg.version < PG_VERSION_BACKUP_STANDBY)
    {
        THROW_FMT(
            ConfigError, "option '" CFGOPT_BACKUP_STANDBY "' not valid for " PG_NAME " < %s",
            strZ(pgVersionToStr(PG_VERSION_BACKUP_STANDBY)));
    }

    // Don't allow backup from standby when offline
    if (!cfgOptionBool(cfgOptOnline) && cfgOptionBool(cfgOptBackupStandby))
    {
        LOG_WARN(
            "option " CFGOPT_BACKUP_STANDBY " is enabled but backup is offline - backups will be performed from the primary");
        cfgOptionSet(cfgOptBackupStandby, cfgSourceParam, BOOL_FALSE_VAR);
    }

    // Get database info when online
    PgControl pgControl = {0};

    if (cfgOptionBool(cfgOptOnline))
    {
        bool backupStandby = cfgOptionBool(cfgOptBackupStandby);
        DbGetResult dbInfo = dbGet(!backupStandby, true, backupStandby);

        result->pgIdxPrimary = dbInfo.primaryIdx;
        result->dbPrimary = dbInfo.primary;

        if (backupStandby)
        {
            ASSERT(dbInfo.standby != NULL);

            result->pgIdxStandby = dbInfo.standbyIdx;
            result->dbStandby = dbInfo.standby;
            result->storageStandby = storagePgIdx(result->pgIdxStandby);
            result->hostStandby = cfgOptionIdxStrNull(cfgOptPgHost, result->pgIdxStandby);
        }

        // Get pg_control info from the primary
        pgControl = dbPgControl(result->dbPrimary);
    }
    // Else get pg_control info directly from the file
    else
        pgControl = pgControlFromFile(storagePgIdx(result->pgIdxPrimary));

    // Add primary info
    result->storagePrimary = storagePgIdx(result->pgIdxPrimary);
    result->hostPrimary = cfgOptionIdxStrNull(cfgOptPgHost, result->pgIdxPrimary);

    result->timeline = pgControl.timeline;
    result->version = pgControl.version;
    result->walSegmentSize = pgControl.walSegmentSize;

    // Validate pg_control info against the stanza
    if (result->version != infoPg.version || pgControl.systemId != infoPg.systemId)
    {
        THROW_FMT(
            BackupMismatchError,
            PG_NAME " version %s, system-id %" PRIu64 " do not match stanza version %s, system-id %" PRIu64 "\n"
            "HINT: is this the correct stanza?", strZ(pgVersionToStr(pgControl.version)), pgControl.systemId,
            strZ(pgVersionToStr(infoPg.version)), infoPg.systemId);
    }

    // Only allow stop auto in PostgreSQL >= 9.3
    if (cfgOptionBool(cfgOptStopAuto) && result->version < PG_VERSION_93)
    {
        LOG_WARN(CFGOPT_STOP_AUTO " option is only available in " PG_NAME " >= " PG_VERSION_93_STR);
        cfgOptionSet(cfgOptStopAuto, cfgSourceParam, BOOL_FALSE_VAR);
    }

    // If checksum page is not explicitly set then automatically enable it when checksums are available
    if (!cfgOptionTest(cfgOptChecksumPage))
    {
        // If online then use the value in pg_control to set checksum-page
        if (cfgOptionBool(cfgOptOnline))
        {
            cfgOptionSet(cfgOptChecksumPage, cfgSourceParam, VARBOOL(pgControl.pageChecksum));
        }
        // Else set to false.  An offline cluster is likely to have false positives so better if the user enables manually.
        else
            cfgOptionSet(cfgOptChecksumPage, cfgSourceParam, BOOL_FALSE_VAR);
    }
    // Else if checksums have been explicitly enabled but are not available then warn and reset. ??? We should be able to make this
    // determination when offline as well, but the integration tests don't write pg_control accurately enough to support it.
    else if (cfgOptionBool(cfgOptOnline) && !pgControl.pageChecksum && cfgOptionBool(cfgOptChecksumPage))
    {
        LOG_WARN(CFGOPT_CHECKSUM_PAGE " option set to true but checksums are not enabled on the cluster, resetting to false");
        cfgOptionSet(cfgOptChecksumPage, cfgSourceParam, BOOL_FALSE_VAR);
    }

    // Get archive info
    if (cfgOptionBool(cfgOptOnline) && cfgOptionBool(cfgOptArchiveCheck))
    {
        result->archiveInfo = infoArchiveLoadFile(
                storageRepo(), INFO_ARCHIVE_PATH_FILE_STR, cfgOptionStrId(cfgOptRepoCipherType),
                cfgOptionStrNull(cfgOptRepoCipherPass));
        result->archiveId = infoArchiveId(result->archiveInfo);
    }

    FUNCTION_LOG_RETURN(BACKUP_DATA, result);
}

/**********************************************************************************************************************************
Get time from the database or locally depending on online
***********************************************************************************************************************************/
static time_t
backupTime(BackupData *backupData, bool waitRemainder)
{
    FUNCTION_LOG_BEGIN(logLevelDebug);
        FUNCTION_LOG_PARAM(BACKUP_DATA, backupData);
        FUNCTION_LOG_PARAM(BOOL, waitRemainder);
    FUNCTION_LOG_END();

    // Offline backups will just grab the time from the local system since the value of copyStart is not important in this context.
    // No worries about causing a delta backup since switching online will do that anyway.
    time_t result = time(NULL);

    // When online get the time from the database server
    if (cfgOptionBool(cfgOptOnline))
    {
        // Get time from the database
        TimeMSec timeMSec = dbTimeMSec(backupData->dbPrimary);
        result = (time_t)(timeMSec / MSEC_PER_SEC);

        // Sleep the remainder of the second when requested (this is so copyStart is not subject to one second resolution issues)
        if (waitRemainder)
        {
            unsigned int retry = 0;

            // Just to be safe we'll loop until PostgreSQL reports that we have slept long enough
            do
            {
                // Error if the clock has not advanced after several attempts
                if (retry == 3)
                    THROW_FMT(KernelError, PG_NAME " clock has not advanced to the next second after %u tries", retry);

                // Sleep remainder of current second
                sleepMSec(((TimeMSec)(result + 1) * MSEC_PER_SEC) - timeMSec);

                // Check time again to be sure we slept long enough
                timeMSec = dbTimeMSec(backupData->dbPrimary);

                // Increment retry to prevent an infinite loop
                retry++;
            }
            while ((time_t)(timeMSec / MSEC_PER_SEC) <= result);
        }
    }

    FUNCTION_LOG_RETURN(TIME, result);
}

/***********************************************************************************************************************************
Create an incremental backup if type is not full and a compatible prior backup exists
***********************************************************************************************************************************/
// Helper to find a compatible prior backup
static Manifest *
backupBuildIncrPrior(const InfoBackup *infoBackup)
{
    FUNCTION_LOG_BEGIN(logLevelDebug);
        FUNCTION_LOG_PARAM(INFO_BACKUP, infoBackup);
    FUNCTION_LOG_END();

    ASSERT(infoBackup != NULL);

    Manifest *result = NULL;

    // No incremental if backup type is full
    BackupType type = (BackupType)cfgOptionStrId(cfgOptType);

    if (type != backupTypeFull)
    {
        MEM_CONTEXT_TEMP_BEGIN()
        {
            InfoPgData infoPg = infoPgDataCurrent(infoBackupPg(infoBackup));
            const String *backupLabelPrior = NULL;
            unsigned int backupTotal = infoBackupDataTotal(infoBackup);

            for (unsigned int backupIdx = backupTotal - 1; backupIdx < backupTotal; backupIdx--)
            {
                 InfoBackupData backupPrior = infoBackupData(infoBackup, backupIdx);

                // The prior backup for a diff must be full
                if (type == backupTypeDiff && backupPrior.backupType != backupTypeFull)
                    continue;

                // The backups must come from the same cluster ??? This should enable delta instead
                if (infoPg.id != backupPrior.backupPgId)
                    continue;

                // This backup is a candidate for prior
                backupLabelPrior = strDup(backupPrior.backupLabel);
                break;
            }

            // If there is a prior backup then check that options for the new backup are compatible
            if (backupLabelPrior != NULL)
            {
                result = manifestLoadFile(
                    storageRepo(), strNewFmt(STORAGE_REPO_BACKUP "/%s/" BACKUP_MANIFEST_FILE, strZ(backupLabelPrior)),
                    cfgOptionStrId(cfgOptRepoCipherType), infoPgCipherPass(infoBackupPg(infoBackup)));
                const ManifestData *manifestPriorData = manifestData(result);

                LOG_INFO_FMT(
                    "last backup label = %s, version = %s", strZ(manifestData(result)->backupLabel),
                    strZ(manifestData(result)->backrestVersion));

                // Warn if compress-type option changed
                if (compressTypeEnum(cfgOptionStrId(cfgOptCompressType)) != manifestPriorData->backupOptionCompressType)
                {
                    LOG_WARN_FMT(
                        "%s backup cannot alter " CFGOPT_COMPRESS_TYPE " option to '%s', reset to value in %s",
                        strZ(cfgOptionDisplay(cfgOptType)), strZ(cfgOptionDisplay(cfgOptCompressType)), strZ(backupLabelPrior));

                    // Set the compression type back to whatever was in the prior backup.  This is not strictly needed since we
                    // could store compression type on a per file basis, but it seems simplest and safest for now.
                    cfgOptionSet(
                        cfgOptCompressType, cfgSourceParam, VARSTR(compressTypeStr(manifestPriorData->backupOptionCompressType)));

                    // There's a small chance that the prior manifest is old enough that backupOptionCompressLevel was not recorded.
                    // There's an even smaller chance that the user will also alter compression-type in this scenario right after
                    // upgrading to a newer version. Because we judge this combination of events to be nearly impossible just check
                    // here so no test coverage is needed.
                    CHECK(
                        FormatError, manifestPriorData->backupOptionCompressLevel != NULL,
                        "compress-level missing in prior manifest");

                    // Set the compression level back to whatever was in the prior backup
                    cfgOptionSet(
                        cfgOptCompressLevel, cfgSourceParam, VARINT64(varUInt(manifestPriorData->backupOptionCompressLevel)));
                }

                // Warn if hardlink option changed ??? Doesn't seem like this is needed?  Hardlinks are always to a directory that
                // is guaranteed to contain a real file -- like references.  Also annoying that if the full backup was not
                // hardlinked then an diff/incr can't be used because we need more testing.
                if (cfgOptionBool(cfgOptRepoHardlink) != manifestPriorData->backupOptionHardLink)
                {
                    LOG_WARN_FMT(
                        "%s backup cannot alter hardlink option to '%s', reset to value in %s",
                        strZ(cfgOptionDisplay(cfgOptType)), strZ(cfgOptionDisplay(cfgOptRepoHardlink)), strZ(backupLabelPrior));
                    cfgOptionSet(cfgOptRepoHardlink, cfgSourceParam, VARBOOL(manifestPriorData->backupOptionHardLink));
                }

                // If not defined this backup was done in a version prior to page checksums being introduced.  Just set
                // checksum-page to false and move on without a warning.  Page checksums will start on the next full backup.
                if (manifestData(result)->backupOptionChecksumPage == NULL)
                {
                    cfgOptionSet(cfgOptChecksumPage, cfgSourceParam, BOOL_FALSE_VAR);
                }
                // Don't allow the checksum-page option to change in a diff or incr backup.  This could be confusing as only
                // certain files would be checksummed and the list could be incomplete during reporting.
                else
                {
                    bool checksumPagePrior = varBool(manifestData(result)->backupOptionChecksumPage);

                    // Warn if an incompatible setting was explicitly requested
                    if (checksumPagePrior != cfgOptionBool(cfgOptChecksumPage))
                    {
                        LOG_WARN_FMT(
                            "%s backup cannot alter '" CFGOPT_CHECKSUM_PAGE "' option to '%s', reset to '%s' from %s",
                            strZ(cfgOptionDisplay(cfgOptType)), strZ(cfgOptionDisplay(cfgOptChecksumPage)),
                            cvtBoolToConstZ(checksumPagePrior), strZ(manifestData(result)->backupLabel));
                    }

                    cfgOptionSet(cfgOptChecksumPage, cfgSourceParam, VARBOOL(checksumPagePrior));
                }

                manifestMove(result, memContextPrior());
            }
            else
            {
                LOG_WARN_FMT("no prior backup exists, %s backup has been changed to full", strZ(cfgOptionDisplay(cfgOptType)));
                cfgOptionSet(cfgOptType, cfgSourceParam, VARUINT64(backupTypeFull));
            }
        }
        MEM_CONTEXT_TEMP_END();
    }

    FUNCTION_LOG_RETURN(MANIFEST, result);
}

static bool
backupBuildIncr(const InfoBackup *infoBackup, Manifest *manifest, Manifest *manifestPrior, const String *archiveStart)
{
    FUNCTION_LOG_BEGIN(logLevelDebug);
        FUNCTION_LOG_PARAM(INFO_BACKUP, infoBackup);
        FUNCTION_LOG_PARAM(MANIFEST, manifest);
        FUNCTION_LOG_PARAM(MANIFEST, manifestPrior);
        FUNCTION_LOG_PARAM(STRING, archiveStart);
    FUNCTION_LOG_END();

    ASSERT(infoBackup != NULL);
    ASSERT(manifest != NULL);

    bool result = false;

    // No incremental if no prior manifest
    if (manifestPrior != NULL)
    {
        MEM_CONTEXT_TEMP_BEGIN()
        {
            // Move the manifest to this context so it will be freed when we are done
            manifestMove(manifestPrior, MEM_CONTEXT_TEMP());

            // Build incremental manifest
            manifestBuildIncr(manifest, manifestPrior, (BackupType)cfgOptionStrId(cfgOptType), archiveStart);

            // Set the cipher subpass from prior manifest since we want a single subpass for the entire backup set
            manifestCipherSubPassSet(manifest, manifestCipherSubPass(manifestPrior));

            // Incremental was built
            result = true;
        }
        MEM_CONTEXT_TEMP_END();
    }

    FUNCTION_LOG_RETURN(BOOL, result);
}

/***********************************************************************************************************************************
Check for a backup that can be resumed and merge into the manifest if found
***********************************************************************************************************************************/
typedef struct BackupResumeData
{
    Manifest *manifest;                                             // New manifest
    const Manifest *manifestResume;                                 // Resumed manifest
    const CompressType compressType;                                // Backup compression type
    const bool delta;                                               // Is this a delta backup?
    const String *backupPath;                                       // Path to the current level of the backup being cleaned
    const String *manifestParentName;                               // Parent manifest name used to construct manifest name
} BackupResumeData;

// Callback to clean invalid paths/files/links out of the resumable backup path
void backupResumeCallback(void *data, const StorageInfo *info)
{
    FUNCTION_TEST_BEGIN();
        FUNCTION_TEST_PARAM_P(VOID, data);
        FUNCTION_TEST_PARAM(STORAGE_INFO, *storageInfo);
    FUNCTION_TEST_END();

    ASSERT(data != NULL);
    ASSERT(info != NULL);

    BackupResumeData *resumeData = data;

    // Skip all . paths because they have already been handled on the previous level of recursion
    if (strEq(info->name, DOT_STR))
    {
        FUNCTION_TEST_RETURN_VOID();
        return;
    }

    // Skip backup.manifest.copy -- it must be preserved to allow resume again if this process throws an error before writing the
    // manifest for the first time
    if (resumeData->manifestParentName == NULL && strEqZ(info->name, BACKUP_MANIFEST_FILE INFO_COPY_EXT))
    {
        FUNCTION_TEST_RETURN_VOID();
        return;
    }

    // Build the name used to lookup files in the manifest
    const String *manifestName = resumeData->manifestParentName != NULL ?
        strNewFmt("%s/%s", strZ(resumeData->manifestParentName), strZ(info->name)) : info->name;

    // Build the backup path used to remove files/links/paths that are invalid
    const String *backupPath = strNewFmt("%s/%s", strZ(resumeData->backupPath), strZ(info->name));

    // Process file types
    switch (info->type)
    {
        // Check paths
        // -------------------------------------------------------------------------------------------------------------------------
        case storageTypePath:
        {
            // If the path was not found in the new manifest then remove it
            if (manifestPathFindDefault(resumeData->manifest, manifestName, NULL) == NULL)
            {
                LOG_DETAIL_FMT("remove path '%s' from resumed backup", strZ(storagePathP(storageRepo(), backupPath)));
                storagePathRemoveP(storageRepoWrite(), backupPath, .recurse = true);
            }
            // Else recurse into the path
            {
                BackupResumeData resumeDataSub = *resumeData;
                resumeDataSub.manifestParentName = manifestName;
                resumeDataSub.backupPath = backupPath;

                storageInfoListP(
                    storageRepo(), resumeDataSub.backupPath, backupResumeCallback, &resumeDataSub, .sortOrder = sortOrderAsc);
            }

            break;
        }

        // Check files
        // -------------------------------------------------------------------------------------------------------------------------
        case storageTypeFile:
        {
            // If the file is compressed then strip off the extension before doing the lookup
            CompressType fileCompressType = compressTypeFromName(manifestName);

            if (fileCompressType != compressTypeNone)
                manifestName = compressExtStrip(manifestName, fileCompressType);

            // Check if the file can be resumed or must be removed
            const char *removeReason = NULL;

            if (fileCompressType != resumeData->compressType)
                removeReason = "mismatched compression type";
            else if (!manifestFileExists(resumeData->manifest, manifestName))
                removeReason = "missing in manifest";
            else
            {
                const ManifestFile file = manifestFileFind(resumeData->manifest, manifestName);

                if (file.reference != NULL)
                    removeReason = "reference in manifest";
                else if (!manifestFileExists(resumeData->manifestResume, manifestName))
                    removeReason = "missing in resumed manifest";
                else
                {
                    const ManifestFile fileResume = manifestFileFind(resumeData->manifestResume, manifestName);

                    if (fileResume.reference != NULL)
                        removeReason = "reference in resumed manifest";
                    else if (fileResume.checksumSha1[0] == '\0')
                        removeReason = "no checksum in resumed manifest";
                    else if (file.size != fileResume.size)
                        removeReason = "mismatched size";
                    else if (!resumeData->delta && file.timestamp != fileResume.timestamp)
                        removeReason = "mismatched timestamp";
                    else if (file.size == 0)
                        // ??? don't resume zero size files because Perl wouldn't -- this can be removed after the migration)
                        removeReason = "zero size";
                    else
                    {
                        manifestFileUpdate(
                            resumeData->manifest, manifestName, file.size, fileResume.sizeRepo, fileResume.checksumSha1, NULL,
                            fileResume.checksumPage, fileResume.checksumPageError, fileResume.checksumPageErrorList);
                    }
                }
            }

            // Remove the file if it could not be resumed
            if (removeReason != NULL)
            {
                LOG_DETAIL_FMT(
                    "remove file '%s' from resumed backup (%s)", strZ(storagePathP(storageRepo(), backupPath)), removeReason);
                storageRemoveP(storageRepoWrite(), backupPath);
            }

            break;
        }

        // Remove links.  We could check that the link has not changed and preserve it but it doesn't seem worth the extra testing.
        // The link will be recreated during the backup if needed.
        // -------------------------------------------------------------------------------------------------------------------------
        case storageTypeLink:
            storageRemoveP(storageRepoWrite(), backupPath);
            break;

        // Remove special files
        // -------------------------------------------------------------------------------------------------------------------------
        case storageTypeSpecial:
            LOG_WARN_FMT("remove special file '%s' from resumed backup", strZ(storagePathP(storageRepo(), backupPath)));
            storageRemoveP(storageRepoWrite(), backupPath);
            break;
    }

    FUNCTION_TEST_RETURN_VOID();
}

// Helper to find a resumable backup
static const Manifest *
backupResumeFind(const Manifest *manifest, const String *cipherPassBackup)
{
    FUNCTION_LOG_BEGIN(logLevelDebug);
        FUNCTION_LOG_PARAM(MANIFEST, manifest);
        FUNCTION_TEST_PARAM(STRING, cipherPassBackup);
    FUNCTION_LOG_END();

    ASSERT(manifest != NULL);

    Manifest *result = NULL;

    MEM_CONTEXT_TEMP_BEGIN()
    {
        // Only the last backup can be resumed
        const StringList *backupList = strLstSort(
            storageListP(
                storageRepo(), STRDEF(STORAGE_REPO_BACKUP),
                .expression = backupRegExpP(.full = true, .differential = true, .incremental = true)),
            sortOrderDesc);

        if (!strLstEmpty(backupList))
        {
            const String *backupLabel = strLstGet(backupList, 0);
            const String *manifestFile = strNewFmt(STORAGE_REPO_BACKUP "/%s/" BACKUP_MANIFEST_FILE, strZ(backupLabel));

            // Resumable backups do not have backup.manifest
            if (!storageExistsP(storageRepo(), manifestFile))
            {
                bool usable = false;
                const String *reason = STRDEF("partially deleted by prior resume or invalid");
                Manifest *manifestResume = NULL;

                // Resumable backups must have backup.manifest.copy
                if (storageExistsP(storageRepo(), strNewFmt("%s" INFO_COPY_EXT, strZ(manifestFile))))
                {
                    reason = STRDEF("resume is disabled");

                    // Attempt to read the manifest file in the resumable backup to see if it can be used. If any error at all
                    // occurs then the backup will be considered unusable and a resume will not be attempted.
                    if (cfgOptionBool(cfgOptResume))
                    {
                        TRY_BEGIN()
                        {
                            manifestResume = manifestLoadFile(
                                storageRepo(), manifestFile, cfgOptionStrId(cfgOptRepoCipherType), cipherPassBackup);
                        }
                        CATCH_ANY()
                        {
                            reason = strNewFmt("unable to read %s" INFO_COPY_EXT, strZ(manifestFile));
                        }
                        TRY_END();

                        if (manifestResume != NULL)
                        {
                            const ManifestData *manifestResumeData = manifestData(manifestResume);

                            // Check pgBackRest version. This allows the resume implementation to be changed with each version of
                            // pgBackRest at the expense of users losing a resumable back after an upgrade, which seems worth the
                            // cost.
                            if (!strEq(manifestResumeData->backrestVersion, manifestData(manifest)->backrestVersion))
                            {
                                reason = strNewFmt(
                                    "new " PROJECT_NAME " version '%s' does not match resumable " PROJECT_NAME " version '%s'",
                                    strZ(manifestData(manifest)->backrestVersion), strZ(manifestResumeData->backrestVersion));
                            }
                            // Check backup type because new backup label must be the same type as resume backup label
                            else if (manifestResumeData->backupType != cfgOptionStrId(cfgOptType))
                            {
                                reason = strNewFmt(
                                    "new backup type '%s' does not match resumable backup type '%s'",
                                    strZ(cfgOptionDisplay(cfgOptType)), strZ(strIdToStr(manifestResumeData->backupType)));
                            }
                            // Check prior backup label ??? Do we really care about the prior backup label?
                            else if (!strEq(manifestResumeData->backupLabelPrior, manifestData(manifest)->backupLabelPrior))
                            {
                                reason = strNewFmt(
                                    "new prior backup label '%s' does not match resumable prior backup label '%s'",
                                    manifestResumeData->backupLabelPrior ? strZ(manifestResumeData->backupLabelPrior) : "<undef>",
                                    manifestData(manifest)->backupLabelPrior ?
                                        strZ(manifestData(manifest)->backupLabelPrior) : "<undef>");
                            }
                            // Check compression. Compression can't be changed between backups so resume won't work either.
                            else if (
                                manifestResumeData->backupOptionCompressType !=
                                    compressTypeEnum(cfgOptionStrId(cfgOptCompressType)))
                            {
                                reason = strNewFmt(
                                    "new compression '%s' does not match resumable compression '%s'",
                                    strZ(cfgOptionDisplay(cfgOptCompressType)),
                                    strZ(compressTypeStr(manifestResumeData->backupOptionCompressType)));
                            }
                            else
                                usable = true;
                        }
                    }
                }

                // If the backup is usable then return the manifest
                if (usable)
                {
                    result = manifestMove(manifestResume, memContextPrior());
                }
                // Else warn and remove the unusable backup
                else
                {
                    LOG_WARN_FMT("backup '%s' cannot be resumed: %s", strZ(backupLabel), strZ(reason));

                    storagePathRemoveP(
                        storageRepoWrite(), strNewFmt(STORAGE_REPO_BACKUP "/%s", strZ(backupLabel)), .recurse = true);
                }
            }
        }
    }
    MEM_CONTEXT_TEMP_END();

    FUNCTION_LOG_RETURN(MANIFEST, result);
}

static bool
backupResume(Manifest *manifest, const String *cipherPassBackup)
{
    FUNCTION_LOG_BEGIN(logLevelDebug);
        FUNCTION_LOG_PARAM(MANIFEST, manifest);
        FUNCTION_TEST_PARAM(STRING, cipherPassBackup);
    FUNCTION_LOG_END();

    ASSERT(manifest != NULL);

    bool result = false;

    MEM_CONTEXT_TEMP_BEGIN()
    {
        const Manifest *manifestResume = backupResumeFind(manifest, cipherPassBackup);

        // If a resumable backup was found set the label and cipher subpass
        if (manifestResume)
        {
            // Resuming
            result = true;

            // Set the backup label to the resumed backup
            manifestBackupLabelSet(manifest, manifestData(manifestResume)->backupLabel);

            LOG_WARN_FMT(
                "resumable backup %s of same type exists -- remove invalid files and resume",
                strZ(manifestData(manifest)->backupLabel));

            // If resuming a full backup then copy cipher subpass since it was used to encrypt the resumable files
            if (manifestData(manifest)->backupType == backupTypeFull)
                manifestCipherSubPassSet(manifest, manifestCipherSubPass(manifestResume));

            // Clean resumed backup
            BackupResumeData resumeData =
            {
                .manifest = manifest,
                .manifestResume = manifestResume,
                .compressType = compressTypeEnum(cfgOptionStrId(cfgOptCompressType)),
                .delta = cfgOptionBool(cfgOptDelta),
                .backupPath = strNewFmt(STORAGE_REPO_BACKUP "/%s", strZ(manifestData(manifest)->backupLabel)),
            };

            storageInfoListP(storageRepo(), resumeData.backupPath, backupResumeCallback, &resumeData, .sortOrder = sortOrderAsc);
        }
    }
    MEM_CONTEXT_TEMP_END();

    FUNCTION_LOG_RETURN(BOOL, result);
}

/***********************************************************************************************************************************
Start the backup
***********************************************************************************************************************************/
typedef struct BackupStartResult
{
    String *lsn;
    String *walSegmentName;
    VariantList *dbList;
    VariantList *tablespaceList;
} BackupStartResult;

static BackupStartResult
backupStart(BackupData *backupData)
{
    FUNCTION_LOG_BEGIN(logLevelDebug);
        FUNCTION_LOG_PARAM(BACKUP_DATA, backupData);
    FUNCTION_LOG_END();

    BackupStartResult result = {.lsn = NULL};

    MEM_CONTEXT_TEMP_BEGIN()
    {
        // If this is an offline backup
        if (!cfgOptionBool(cfgOptOnline))
        {
            // Check if Postgres is running and if so only continue when forced
            if (storageExistsP(backupData->storagePrimary, PG_FILE_POSTMTRPID_STR))
            {
                if (cfgOptionBool(cfgOptForce))
                {
                    LOG_WARN(
                        "--no-" CFGOPT_ONLINE " passed and " PG_FILE_POSTMTRPID " exists but --" CFGOPT_FORCE " was passed so"
                        " backup will continue though it looks like " PG_NAME " is running and the backup will probably not be"
                        " consistent");
                }
                else
                {
                    THROW(
                        PgRunningError,
                        "--no-" CFGOPT_ONLINE " passed but " PG_FILE_POSTMTRPID " exists - looks like " PG_NAME " is running. Shut"
                            " down " PG_NAME " and try again, or use --force.");
                }
            }
        }
        // Else start the backup normally
        else
        {
            // Check database configuration
            checkDbConfig(backupData->version, backupData->pgIdxPrimary, backupData->dbPrimary, false);

            // Start backup
            LOG_INFO_FMT(
                "execute %sexclusive pg_start_backup(): backup begins after the %s checkpoint completes",
                backupData->version >= PG_VERSION_96 ? "non-" : "",
                cfgOptionBool(cfgOptStartFast) ? "requested immediate" : "next regular");

            DbBackupStartResult dbBackupStartResult = dbBackupStart(
                backupData->dbPrimary, cfgOptionBool(cfgOptStartFast), cfgOptionBool(cfgOptStopAuto),
                cfgOptionBool(cfgOptArchiveCheck));

            MEM_CONTEXT_PRIOR_BEGIN()
            {
                result.lsn = strDup(dbBackupStartResult.lsn);
                result.walSegmentName = strDup(dbBackupStartResult.walSegmentName);
                result.dbList = dbList(backupData->dbPrimary);
                result.tablespaceList = dbTablespaceList(backupData->dbPrimary);
            }
            MEM_CONTEXT_PRIOR_END();

            LOG_INFO_FMT("backup start archive = %s, lsn = %s", strZ(result.walSegmentName), strZ(result.lsn));

            // Wait for replay on the standby to catch up
            if (cfgOptionBool(cfgOptBackupStandby))
            {
                LOG_INFO_FMT("wait for replay on the standby to reach %s", strZ(result.lsn));
                dbReplayWait(backupData->dbStandby, result.lsn, backupData->timeline, cfgOptionUInt64(cfgOptArchiveTimeout));
                LOG_INFO_FMT("replay on the standby reached %s", strZ(result.lsn));
            }

            // Check that WAL segments are being archived. If archiving is not working then the backup will eventually fail so
            // better to catch it as early as possible. A segment to check may not be available on older versions of PostgreSQL or
            // if archive-check is false.
            if (dbBackupStartResult.walSegmentCheck != NULL)
            {
                LOG_INFO_FMT(
                    "check archive for %ssegment %s",
                    strEq(result.walSegmentName, dbBackupStartResult.walSegmentCheck) ? "" : "prior ",
                    strZ(dbBackupStartResult.walSegmentCheck));

                walSegmentFind(
                    storageRepo(), backupData->archiveId, dbBackupStartResult.walSegmentCheck,
                    cfgOptionUInt64(cfgOptArchiveTimeout));
            }
        }
    }
    MEM_CONTEXT_TEMP_END();

    FUNCTION_LOG_RETURN_STRUCT(result);
}

/***********************************************************************************************************************************
Stop the backup
***********************************************************************************************************************************/
// Helper to write a file from a string to the repository and update the manifest
static void
backupFilePut(BackupData *backupData, Manifest *manifest, const String *name, time_t timestamp, const String *content)
{
    FUNCTION_LOG_BEGIN(logLevelDebug);
        FUNCTION_LOG_PARAM(BACKUP_DATA, backupData);
        FUNCTION_LOG_PARAM(MANIFEST, manifest);
        FUNCTION_LOG_PARAM(STRING, name);
        FUNCTION_LOG_PARAM(TIME, timestamp);
        FUNCTION_LOG_PARAM(STRING, content);
    FUNCTION_LOG_END();

    // Skip files with no content
    if (content != NULL)
    {
        MEM_CONTEXT_TEMP_BEGIN()
        {
            // Create file
            const String *manifestName = strNewFmt(MANIFEST_TARGET_PGDATA "/%s", strZ(name));
            CompressType compressType = compressTypeEnum(cfgOptionStrId(cfgOptCompressType));

            StorageWrite *write = storageNewWriteP(
                storageRepoWrite(),
                strNewFmt(
                    STORAGE_REPO_BACKUP "/%s/%s%s", strZ(manifestData(manifest)->backupLabel), strZ(manifestName),
                    strZ(compressExtStr(compressType))),
                .compressible = true);

            IoFilterGroup *filterGroup = ioWriteFilterGroup(storageWriteIo(write));

            // Add SHA1 filter
            ioFilterGroupAdd(filterGroup, cryptoHashNew(HASH_TYPE_SHA1_STR));

            // Add compression
            if (compressType != compressTypeNone)
            {
                ioFilterGroupAdd(
                    ioWriteFilterGroup(storageWriteIo(write)), compressFilter(compressType, cfgOptionInt(cfgOptCompressLevel)));
            }

            // Add encryption filter if required
            cipherBlockFilterGroupAdd(
                filterGroup, cfgOptionStrId(cfgOptRepoCipherType), cipherModeEncrypt, manifestCipherSubPass(manifest));

            // Add size filter last to calculate repo size
            ioFilterGroupAdd(filterGroup, ioSizeNew());

            // Write file
            storagePutP(write, BUFSTR(content));

            // Use base path to set ownership and mode
            const ManifestPath *basePath = manifestPathFind(manifest, MANIFEST_TARGET_PGDATA_STR);

            // Add to manifest
            ManifestFile file =
            {
                .name = manifestName,
                .mode = basePath->mode & (S_IRUSR | S_IWUSR | S_IRGRP | S_IROTH),
                .user = basePath->user,
                .group = basePath->group,
                .size = strSize(content),
                .sizeRepo = pckReadU64P(ioFilterGroupResultP(filterGroup, SIZE_FILTER_TYPE)),
                .timestamp = timestamp,
            };

            memcpy(
                file.checksumSha1, strZ(pckReadStrP(ioFilterGroupResultP(filterGroup, CRYPTO_HASH_FILTER_TYPE))),
                HASH_TYPE_SHA1_SIZE_HEX + 1);

            manifestFileAdd(manifest, file);

            LOG_DETAIL_FMT("wrote '%s' file returned from pg_stop_backup()", strZ(name));
        }
        MEM_CONTEXT_TEMP_END();
    }

    FUNCTION_LOG_RETURN_VOID();
}

/*--------------------------------------------------------------------------------------------------------------------------------*/
typedef struct BackupStopResult
{
    String *lsn;
    String *walSegmentName;
    time_t timestamp;
} BackupStopResult;

static BackupStopResult
backupStop(BackupData *backupData, Manifest *manifest)
{
    FUNCTION_LOG_BEGIN(logLevelDebug);
        FUNCTION_LOG_PARAM(BACKUP_DATA, backupData);
        FUNCTION_LOG_PARAM(MANIFEST, manifest);
    FUNCTION_LOG_END();

    BackupStopResult result = {.lsn = NULL};

    if (cfgOptionBool(cfgOptOnline))
    {
        MEM_CONTEXT_TEMP_BEGIN()
        {
            // Stop the backup
            LOG_INFO_FMT(
                "execute %sexclusive pg_stop_backup() and wait for all WAL segments to archive",
                backupData->version >= PG_VERSION_96 ? "non-" : "");

            DbBackupStopResult dbBackupStopResult = dbBackupStop(backupData->dbPrimary);

            MEM_CONTEXT_PRIOR_BEGIN()
            {
                result.timestamp = backupTime(backupData, false);
                result.lsn = strDup(dbBackupStopResult.lsn);
                result.walSegmentName = strDup(dbBackupStopResult.walSegmentName);
            }
            MEM_CONTEXT_PRIOR_END();

            LOG_INFO_FMT("backup stop archive = %s, lsn = %s", strZ(result.walSegmentName), strZ(result.lsn));

            // Save files returned by stop backup
            backupFilePut(backupData, manifest, STRDEF(PG_FILE_BACKUPLABEL), result.timestamp, dbBackupStopResult.backupLabel);
            backupFilePut(backupData, manifest, STRDEF(PG_FILE_TABLESPACEMAP), result.timestamp, dbBackupStopResult.tablespaceMap);
        }
        MEM_CONTEXT_TEMP_END();
    }
    else
        result.timestamp = backupTime(backupData, false);

    FUNCTION_LOG_RETURN_STRUCT(result);
}

/***********************************************************************************************************************************
Convert page checksum error pack to a VariantList
***********************************************************************************************************************************/
// Helper to output pages and page ranges
static void
backupJobResultPageChecksumOut(VariantList *const result, const unsigned int pageBegin, const unsigned int pageEnd)
{
    FUNCTION_TEST_BEGIN();
        FUNCTION_TEST_PARAM(VARIANT_LIST, result);
        FUNCTION_TEST_PARAM(UINT, pageBegin);
        FUNCTION_TEST_PARAM(UINT, pageEnd);
    FUNCTION_TEST_END();

    // Output a single page
    if (pageBegin == pageEnd)
    {
        varLstAdd(result, varNewUInt64(pageBegin));
    }
    // Else output a page range
    else
    {
        VariantList *errorListSub = varLstNew();
        varLstAdd(errorListSub, varNewUInt64(pageBegin));
        varLstAdd(errorListSub, varNewUInt64(pageEnd));
        varLstAdd(result, varNewVarLst(errorListSub));
    }

    FUNCTION_TEST_RETURN_VOID();
}

static VariantList *
backupJobResultPageChecksum(PackRead *const checksumPageResult)
{
    FUNCTION_LOG_BEGIN(logLevelDebug);
        FUNCTION_LOG_PARAM(PACK_READ, checksumPageResult);
    FUNCTION_LOG_END();

    VariantList *result = NULL;

    // If there is an error result array
    if (!pckReadNullP(checksumPageResult))
    {
        result = varLstNew();
        pckReadArrayBeginP(checksumPageResult);

        bool first = false;
        unsigned int pageBegin = 0;
        unsigned int pageEnd = 0;

        // Combine results into a more compact form
        while (pckReadNext(checksumPageResult))
        {
            unsigned int pageId = pckReadId(checksumPageResult) - 1;
            pckReadObjBeginP(checksumPageResult, .id = pageId + 1);

            // ??? Discarded for now but will eventually be used for filtering
            pckReadU64P(checksumPageResult);

            // If first error then just store page
            if (!first)
            {
                pageBegin = pageId;
                pageEnd = pageId;
                first = true;
            }
            // Expand list when the page is in sequence
            else if (pageId == pageEnd + 1)
            {
                pageEnd = pageId;
            }
            // Else output the page or page range
            else
            {
                backupJobResultPageChecksumOut(result, pageBegin, pageEnd);

                // Start again with a single page range
                pageBegin = pageId;
                pageEnd = pageId;
            }

            pckReadObjEndP(checksumPageResult);
        }

        // Check that the array was not empty
        CHECK(FormatError, first, "page checksum result array is empty");

        // Output last page or page range
        backupJobResultPageChecksumOut(result, pageBegin, pageEnd);

        pckReadArrayEndP(checksumPageResult);
    }

    FUNCTION_LOG_RETURN(VARIANT_LIST, result);
}

/***********************************************************************************************************************************
Log the results of a job and throw errors
***********************************************************************************************************************************/
static void
backupJobResult(
    Manifest *manifest, const String *host, const String *const fileName, StringList *fileRemove, ProtocolParallelJob *const job,
    const uint64_t sizeTotal, uint64_t *const sizeProgress, double *const currentPercentComplete)
{
    FUNCTION_LOG_BEGIN(logLevelDebug);
        FUNCTION_LOG_PARAM(MANIFEST, manifest);
        FUNCTION_LOG_PARAM(STRING, host);
        FUNCTION_LOG_PARAM(STRING, fileName);
        FUNCTION_LOG_PARAM(STRING_LIST, fileRemove);
        FUNCTION_LOG_PARAM(PROTOCOL_PARALLEL_JOB, job);
        FUNCTION_LOG_PARAM(UINT64, sizeTotal);
        FUNCTION_LOG_PARAM_P(UINT64, sizeProgress);
        FUNCTION_LOG_PARAM_P(DOUBLE, currentPercentComplete);
    FUNCTION_LOG_END();

    ASSERT(manifest != NULL);
    ASSERT(fileName != NULL);
    ASSERT(fileRemove != NULL);
    ASSERT(job != NULL);

    // The job was successful
    if (protocolParallelJobErrorCode(job) == 0)
    {
        MEM_CONTEXT_TEMP_BEGIN()
        {
            const ManifestFile file = manifestFileFind(manifest, varStr(protocolParallelJobKey(job)));
            const unsigned int processId = protocolParallelJobProcessId(job);

            PackRead *const jobResult = protocolParallelJobResult(job);
            const BackupCopyResult copyResult = (BackupCopyResult)pckReadU32P(jobResult);
            const uint64_t copySize = pckReadU64P(jobResult);
            const uint64_t repoSize = pckReadU64P(jobResult);
            const String *const copyChecksum = pckReadStrP(jobResult);
            PackRead *const checksumPageResult = pckReadPackReadP(jobResult);

            // Increment backup copy progress
            *sizeProgress += copySize;

            // Create log file name
            const String *fileLog = host == NULL ? fileName : strNewFmt("%s:%s", strZ(host), strZ(fileName));

            // Format log strings
            const String *const logProgress =
                strNewFmt(
                    "%s, %" PRIu64 "%%", strZ(strSizeFormat(copySize)), sizeTotal == 0 ? 100 : *sizeProgress * 100 / sizeTotal);
            const String *const logChecksum = copySize != 0 ? strNewFmt(" checksum %s", strZ(copyChecksum)) : EMPTY_STR;

            // If the file is in a prior backup and nothing changed, just log it
            if (copyResult == backupCopyResultNoOp)
            {
                LOG_DETAIL_PID_FMT(
                    processId, "match file from prior backup %s (%s)%s", strZ(fileLog), strZ(logProgress), strZ(logChecksum));
            }
            // Else if the repo matched the expect checksum, just log it
            else if (copyResult == backupCopyResultChecksum)
            {
                LOG_DETAIL_PID_FMT(
                    processId, "checksum resumed file %s (%s)%s", strZ(fileLog), strZ(logProgress), strZ(logChecksum));
            }
            // Else if the file was removed during backup add it to the list of files to be removed from the manifest when the
            // backup is complete.  It can't be removed right now because that will invalidate the pointers that are being used for
            // processing.
            else if (copyResult == backupCopyResultSkip)
            {
                LOG_DETAIL_PID_FMT(processId, "skip file removed by database %s", strZ(fileLog));
                strLstAdd(fileRemove, file.name);
            }
            // Else file was copied so update manifest
            else
            {
                // If the file had to be recopied then warn that there may be an issue with corruption in the repository
                // ??? This should really be below the message below for more context -- can be moved after the migration
                // ??? The name should be a pg path not manifest name -- can be fixed after the migration
                if (copyResult == backupCopyResultReCopy)
                {
                    LOG_WARN_FMT(
                        "resumed backup file %s does not have expected checksum %s. The file will be recopied and backup will"
                        " continue but this may be an issue unless the resumed backup path in the repository is known to be"
                        " corrupted.\n"
                        "NOTE: this does not indicate a problem with the PostgreSQL page checksums.",
                        strZ(file.name), file.checksumSha1);
                }

                LOG_DETAIL_PID_FMT(processId, "backup file %s (%s)%s", strZ(fileLog), strZ(logProgress), strZ(logChecksum));

                // If the file had page checksums calculated during the copy
                ASSERT((!file.checksumPage && checksumPageResult == NULL) || (file.checksumPage && checksumPageResult != NULL));

                bool checksumPageError = false;
                const VariantList *checksumPageErrorList = NULL;

                if (checksumPageResult != NULL)
                {
                    checksumPageErrorList = backupJobResultPageChecksum(checksumPageResult);

                    // If the checksum was valid
                    if (!pckReadBoolP(checksumPageResult))
                    {
                        checksumPageError = true;

                        if (!pckReadBoolP(checksumPageResult))
                        {
                            checksumPageErrorList = NULL;

                            // ??? Update formatting after migration
                            LOG_WARN_FMT(
                                "page misalignment in file %s: file size %" PRIu64 " is not divisible by page size %u",
                                strZ(fileLog), copySize, PG_PAGE_SIZE_DEFAULT);
                        }
                        else
                        {
                            // Format the page checksum errors
                            CHECK(FormatError, checksumPageErrorList != NULL, "page checksum error list is missing");
                            CHECK(FormatError, !varLstEmpty(checksumPageErrorList), "page checksum error list is empty");

                            String *error = strNew();
                            unsigned int errorTotalMin = 0;

                            for (unsigned int errorIdx = 0; errorIdx < varLstSize(checksumPageErrorList); errorIdx++)
                            {
                                const Variant *const errorItem = varLstGet(checksumPageErrorList, errorIdx);

                                // Add a comma if this is not the first item
                                if (errorIdx != 0)
                                    strCatZ(error, ", ");

                                // If an error range
                                if (varType(errorItem) == varTypeVariantList)
                                {
                                    const VariantList *const errorItemList = varVarLst(errorItem);
                                    ASSERT(varLstSize(errorItemList) == 2);

                                    strCatFmt(
                                        error, "%" PRIu64 "-%" PRIu64, varUInt64(varLstGet(errorItemList, 0)),
                                        varUInt64(varLstGet(errorItemList, 1)));
                                    errorTotalMin += 2;
                                }
                                // Else a single error
                                else
                                {
                                    ASSERT(varType(errorItem) == varTypeUInt64);

                                    strCatFmt(error, "%" PRIu64, varUInt64(errorItem));
                                    errorTotalMin++;
                                }
                            }

                            // Make message plural when appropriate
                            const String *const plural = errorTotalMin > 1 ? STRDEF("s") : EMPTY_STR;

                            // ??? Update formatting after migration
                            LOG_WARN_FMT(
                                "invalid page checksum%s found in file %s at page%s %s", strZ(plural), strZ(fileLog), strZ(plural),
                                strZ(error));
                        }
                    }
                }

                // Update file info and remove any reference to the file's existence in a prior backup
                manifestFileUpdate(
                    manifest, file.name, copySize, repoSize, strZ(copyChecksum), VARSTR(NULL), file.checksumPage,
                    checksumPageError, checksumPageErrorList != NULL ? jsonFromVar(varNewVarLst(checksumPageErrorList)) : NULL);
            }

            // Update the percentage complete in the lock file if change is more than a hundredth
            const double percentComplete = (double)*sizeProgress * 100.0 / (double)sizeTotal;
            if (percentComplete - *currentPercentComplete > 0.01)
            {
                *currentPercentComplete = percentComplete;

                lockWritePercentComplete(cfgOptionStr(cfgOptExecId), percentComplete);
            }
        }
        MEM_CONTEXT_TEMP_END();

        // Free the job
        protocolParallelJobFree(job);
    }
    // Else the job errored
    else
        THROW_CODE(protocolParallelJobErrorCode(job), strZ(protocolParallelJobErrorMessage(job)));

    FUNCTION_LOG_RETURN_VOID();
}

/***********************************************************************************************************************************
Save a copy of the backup manifest during processing to preserve checksums for a possible resume
***********************************************************************************************************************************/
static void
backupManifestSaveCopy(Manifest *const manifest, const String *cipherPassBackup)
{
    FUNCTION_LOG_BEGIN(logLevelDebug);
        FUNCTION_LOG_PARAM(MANIFEST, manifest);
        FUNCTION_TEST_PARAM(STRING, cipherPassBackup);
    FUNCTION_LOG_END();

    ASSERT(manifest != NULL);

    MEM_CONTEXT_TEMP_BEGIN()
    {
        // Open file for write
        IoWrite *write = storageWriteIo(
            storageNewWriteP(
                storageRepoWrite(),
                strNewFmt(
                    STORAGE_REPO_BACKUP "/%s/" BACKUP_MANIFEST_FILE INFO_COPY_EXT, strZ(manifestData(manifest)->backupLabel))));

        // Add encryption filter if required
        cipherBlockFilterGroupAdd(
            ioWriteFilterGroup(write), cfgOptionStrId(cfgOptRepoCipherType), cipherModeEncrypt, cipherPassBackup);

        // Save file
        manifestSave(manifest, write);
    }
    MEM_CONTEXT_TEMP_END();

    FUNCTION_LOG_RETURN_VOID();
}

/***********************************************************************************************************************************
Check that the clusters are alive and correctly configured during the backup
***********************************************************************************************************************************/
static void
backupDbPing(const BackupData *const backupData, const bool force)
{
    FUNCTION_LOG_BEGIN(logLevelDebug);
        FUNCTION_LOG_PARAM(BACKUP_DATA, backupData);
        FUNCTION_LOG_PARAM(BOOL, force);
    FUNCTION_LOG_END();

    ASSERT(backupData != NULL);

    if (cfgOptionBool(cfgOptOnline))
    {
        dbPing(backupData->dbPrimary, force);

        if (cfgOptionBool(cfgOptBackupStandby))
            dbPing(backupData->dbStandby, force);
    }

    FUNCTION_LOG_RETURN_VOID();
}

/***********************************************************************************************************************************
Process the backup manifest
***********************************************************************************************************************************/
typedef struct BackupJobData
{
    const Manifest *const manifest;                                 // Backup manifest
    const String *const backupLabel;                                // Backup label (defines the backup path)
    const bool backupStandby;                                       // Backup from standby
    RegExp *standbyExp;                                             // Identify files that may be copied from the standby
    const CipherType cipherType;                                    // Cipher type
    const String *const cipherSubPass;                              // Passphrase used to encrypt files in the backup
    const CompressType compressType;                                // Backup compression type
    const int compressLevel;                                        // Compress level if backup is compressed
    const bool delta;                                               // Is this a checksum delta backup?
    const uint64_t lsnStart;                                        // Starting lsn for the backup

    List *queueList;                                                // List of processing queues
} BackupJobData;

// Identify files that must be copied from the primary
bool
backupProcessFilePrimary(RegExp *const standbyExp, const String *const name)
{
    FUNCTION_TEST_BEGIN();
        FUNCTION_TEST_PARAM(REGEXP, standbyExp);
        FUNCTION_TEST_PARAM(STRING, name);
    FUNCTION_TEST_END();

    ASSERT(standbyExp != NULL);
    ASSERT(name != NULL);

    FUNCTION_TEST_RETURN(
        strEqZ(name, MANIFEST_TARGET_PGDATA "/" PG_PATH_GLOBAL "/" PG_FILE_PGCONTROL) || !regExpMatch(standbyExp, name));
}

// Comparator to order ManifestFile objects by size then name
static const Manifest *backupProcessQueueComparatorManifest = NULL;

static int
backupProcessQueueComparator(const void *item1, const void *item2)
{
    FUNCTION_TEST_BEGIN();
        FUNCTION_TEST_PARAM_P(VOID, item1);
        FUNCTION_TEST_PARAM_P(VOID, item2);
    FUNCTION_TEST_END();

    ASSERT(item1 != NULL);
    ASSERT(item2 != NULL);

    // Unpack files
    ManifestFile file1 = manifestFileUnpack(backupProcessQueueComparatorManifest, *(const ManifestFilePack **)item1);
    ManifestFile file2 = manifestFileUnpack(backupProcessQueueComparatorManifest, *(const ManifestFilePack **)item2);

    // If the size differs then that's enough to determine order
    if (file1.size < file2.size)
        FUNCTION_TEST_RETURN(-1);
    else if (file1.size > file2.size)
        FUNCTION_TEST_RETURN(1);

    // If size is the same then use name to generate a deterministic ordering (names must be unique)
    FUNCTION_TEST_RETURN(strCmp(file1.name, file2.name));
}

// Helper to generate the backup queues
static uint64_t
backupProcessQueue(Manifest *const manifest, BackupJobData *const jobData)
{
    FUNCTION_LOG_BEGIN(logLevelDebug);
        FUNCTION_LOG_PARAM(MANIFEST, manifest);
        FUNCTION_LOG_PARAM_P(VOID, jobData);
    FUNCTION_LOG_END();

    ASSERT(manifest != NULL);

    uint64_t result = 0;

    MEM_CONTEXT_TEMP_BEGIN()
    {
        // Create list of process queues (use void * instead of List * to avoid Coverity false positive)
        jobData->queueList = lstNewP(sizeof(void *));

        // Generate the list of targets
        StringList *targetList = strLstNew();
        strLstAdd(targetList, STRDEF(MANIFEST_TARGET_PGDATA "/"));

        for (unsigned int targetIdx = 0; targetIdx < manifestTargetTotal(manifest); targetIdx++)
        {
            const ManifestTarget *target = manifestTarget(manifest, targetIdx);

            if (target->tablespaceId != 0)
                strLstAdd(targetList, strNewFmt("%s/", strZ(target->name)));
        }

        // Generate the processing queues (there is always at least one)
        unsigned int queueOffset = jobData->backupStandby ? 1 : 0;

        MEM_CONTEXT_BEGIN(lstMemContext(jobData->queueList))
        {
            for (unsigned int queueIdx = 0; queueIdx < strLstSize(targetList) + queueOffset; queueIdx++)
            {
                List *queue = lstNewP(sizeof(ManifestFile *), .comparator = backupProcessQueueComparator);
                lstAdd(jobData->queueList, &queue);
            }
        }
        MEM_CONTEXT_END();

        // Now put all files into the processing queues
        uint64_t fileTotal = 0;
        bool pgControlFound = false;

        for (unsigned int fileIdx = 0; fileIdx < manifestFileTotal(manifest); fileIdx++)
        {
            const ManifestFilePack *const filePack = manifestFilePackGet(manifest, fileIdx);
            const ManifestFile file = manifestFileUnpack(manifest, filePack);

            // If the file is a reference it should only be backed up if delta and not zero size
            if (file.reference != NULL && (!jobData->delta || file.size == 0))
                continue;

            // Is pg_control in the backup?
            if (strEq(file.name, STRDEF(MANIFEST_TARGET_PGDATA "/" PG_PATH_GLOBAL "/" PG_FILE_PGCONTROL)))
                pgControlFound = true;

            // Files that must be copied from the primary are always put in queue 0 when backup from standby
            if (jobData->backupStandby && backupProcessFilePrimary(jobData->standbyExp, file.name))
            {
                lstAdd(*(List **)lstGet(jobData->queueList, 0), &filePack);
            }
            // Else find the correct queue by matching the file to a target
            else
            {
                // Find the target that contains this file
                unsigned int targetIdx = 0;

                do
                {
                    CHECK(AssertError, targetIdx < strLstSize(targetList), "backup target not found");

                    if (strBeginsWith(file.name, strLstGet(targetList, targetIdx)))
                        break;

                    targetIdx++;
                }
                while (1);

                // Add file to queue
                lstAdd(*(List **)lstGet(jobData->queueList, targetIdx + queueOffset), &filePack);
            }

            // Add size to total
            result += file.size;

            // Increment total files
            fileTotal++;
        }

        // pg_control should always be in an online backup
        if (!pgControlFound && cfgOptionBool(cfgOptOnline))
        {
            THROW(
                FileMissingError,
                PG_FILE_PGCONTROL " must be present in all online backups\n"
                "HINT: is something wrong with the clock or filesystem timestamps?");
         }

        // If there are no files to backup then we'll exit with an error.  This could happen if the database is down and backup is
        // called with --no-online twice in a row.
        if (fileTotal == 0)
            THROW(FileMissingError, "no files have changed since the last backup - this seems unlikely");

        // Sort the queues
        backupProcessQueueComparatorManifest = manifest;

        for (unsigned int queueIdx = 0; queueIdx < lstSize(jobData->queueList); queueIdx++)
            lstSort(*(List **)lstGet(jobData->queueList, queueIdx), sortOrderDesc);

        // Move process queues to prior context
        lstMove(jobData->queueList, memContextPrior());
    }
    MEM_CONTEXT_TEMP_END();

    FUNCTION_LOG_RETURN(UINT64, result);
}

// Helper to calculate the next queue to scan based on the client index
static int
backupJobQueueNext(unsigned int clientIdx, int queueIdx, unsigned int queueTotal)
{
    FUNCTION_TEST_BEGIN();
        FUNCTION_TEST_PARAM(UINT, clientIdx);
        FUNCTION_TEST_PARAM(INT, queueIdx);
        FUNCTION_TEST_PARAM(UINT, queueTotal);
    FUNCTION_TEST_END();

    // Move (forward or back) to the next queue
    queueIdx += clientIdx % 2 ? -1 : 1;

    // Deal with wrapping on either end
    if (queueIdx < 0)
        FUNCTION_TEST_RETURN((int)queueTotal - 1);
    else if (queueIdx == (int)queueTotal)
        FUNCTION_TEST_RETURN(0);

    FUNCTION_TEST_RETURN(queueIdx);
}

// Callback to fetch backup jobs for the parallel executor
static ProtocolParallelJob *backupJobCallback(void *data, unsigned int clientIdx)
{
    FUNCTION_TEST_BEGIN();
        FUNCTION_TEST_PARAM_P(VOID, data);
        FUNCTION_TEST_PARAM(UINT, clientIdx);
    FUNCTION_TEST_END();

    ASSERT(data != NULL);

    ProtocolParallelJob *result = NULL;

    MEM_CONTEXT_TEMP_BEGIN()
    {
        // Get a new job if there are any left
        BackupJobData *jobData = data;

        // Determine where to begin scanning the queue (we'll stop when we get back here).  When copying from the primary during
        // backup from standby only queue 0 will be used.
        unsigned int queueOffset = jobData->backupStandby && clientIdx > 0 ? 1 : 0;
        int queueIdx = jobData->backupStandby && clientIdx == 0 ?
            0 : (int)(clientIdx % (lstSize(jobData->queueList) - queueOffset));
        int queueEnd = queueIdx;

        do
        {
            List *queue = *(List **)lstGet(jobData->queueList, (unsigned int)queueIdx + queueOffset);

            if (!lstEmpty(queue))
            {
                const ManifestFile file = manifestFileUnpack(jobData->manifest, *(ManifestFilePack **)lstGet(queue, 0));

                // Create backup job
                ProtocolCommand *command = protocolCommandNew(PROTOCOL_COMMAND_BACKUP_FILE);
                PackWrite *const param = protocolCommandParam(command);

                pckWriteStrP(param, manifestPathPg(file.name));
                pckWriteBoolP(param, !strEq(file.name, STRDEF(MANIFEST_TARGET_PGDATA "/" PG_PATH_GLOBAL "/" PG_FILE_PGCONTROL)));
                pckWriteU64P(param, file.size);
                pckWriteBoolP(param, !backupProcessFilePrimary(jobData->standbyExp, file.name));
                pckWriteStrP(param, file.checksumSha1[0] != 0 ? STR(file.checksumSha1) : NULL);
                pckWriteBoolP(param, file.checksumPage);
                pckWriteU64P(param, jobData->lsnStart);
                pckWriteStrP(param, file.name);
                pckWriteBoolP(param, file.reference != NULL);
                pckWriteU32P(param, jobData->compressType);
                pckWriteI32P(param, jobData->compressLevel);
                pckWriteStrP(param, jobData->backupLabel);
                pckWriteBoolP(param, jobData->delta);
                pckWriteU64P(param, jobData->cipherSubPass == NULL ? cipherTypeNone : cipherTypeAes256Cbc);
                pckWriteStrP(param, jobData->cipherSubPass);

                // Remove job from the queue
                lstRemoveIdx(queue, 0);

                // Assign job to result
                MEM_CONTEXT_PRIOR_BEGIN()
                {
                    result = protocolParallelJobNew(VARSTR(file.name), command);
                }
                MEM_CONTEXT_PRIOR_END();

                // Break out of the loop early since we found a job
                break;
            }

            // Don't get next queue when copying from primary during backup from standby since the primary only has one queue
            if (!jobData->backupStandby || clientIdx > 0)
                queueIdx = backupJobQueueNext(clientIdx, queueIdx, lstSize(jobData->queueList) - queueOffset);
        }
        while (queueIdx != queueEnd);
    }
    MEM_CONTEXT_TEMP_END();

    FUNCTION_TEST_RETURN(result);
}

static void
backupProcess(BackupData *backupData, Manifest *manifest, const String *lsnStart, const String *cipherPassBackup)
{
    FUNCTION_LOG_BEGIN(logLevelDebug);
        FUNCTION_LOG_PARAM(BACKUP_DATA, backupData);
        FUNCTION_LOG_PARAM(MANIFEST, manifest);
        FUNCTION_LOG_PARAM(STRING, lsnStart);
        FUNCTION_TEST_PARAM(STRING, cipherPassBackup);
    FUNCTION_LOG_END();

    ASSERT(manifest != NULL);

    uint64_t sizeTotal = 0;

    MEM_CONTEXT_TEMP_BEGIN()
    {
        // Get backup info
        const BackupType backupType = manifestData(manifest)->backupType;
        const String *const backupLabel = manifestData(manifest)->backupLabel;
        const String *const backupPathExp = strNewFmt(STORAGE_REPO_BACKUP "/%s", strZ(backupLabel));
        bool hardLink = cfgOptionBool(cfgOptRepoHardlink) && storageFeature(storageRepoWrite(), storageFeatureHardLink);
        bool backupStandby = cfgOptionBool(cfgOptBackupStandby);

        // If this is a full backup or hard-linked and paths are supported then create all paths explicitly so that empty paths will
        // exist in to repo. Also create tablespace symlinks when symlinks are available. This makes it possible for the user to
        // make a copy of the backup path and get a valid cluster.
        if (backupType == backupTypeFull || hardLink)
        {
            // Create paths when available
            if (storageFeature(storageRepoWrite(), storageFeaturePath))
            {
                for (unsigned int pathIdx = 0; pathIdx < manifestPathTotal(manifest); pathIdx++)
                {
                    storagePathCreateP(
                        storageRepoWrite(),
                        strNewFmt("%s/%s", strZ(backupPathExp), strZ(manifestPath(manifest, pathIdx)->name)));
                }
            }

            // Create tablespace symlinks when available
            if (storageFeature(storageRepoWrite(), storageFeatureSymLink))
            {
                for (unsigned int targetIdx = 0; targetIdx < manifestTargetTotal(manifest); targetIdx++)
                {
                    const ManifestTarget *const target = manifestTarget(manifest, targetIdx);

                    if (target->tablespaceId != 0)
                    {
                        const String *const link = storagePathP(
                            storageRepo(),
                            strNewFmt("%s/" MANIFEST_TARGET_PGDATA "/%s", strZ(backupPathExp), strZ(target->name)));
                        const String *const linkDestination = strNewFmt(
                            "../../" MANIFEST_TARGET_PGTBLSPC "/%u", target->tablespaceId);

                        THROW_ON_SYS_ERROR_FMT(
                            symlink(strZ(linkDestination), strZ(link)) == -1, FileOpenError,
                            "unable to create symlink '%s' to '%s'", strZ(link), strZ(linkDestination));
                    }
                }
            }
        }

        // Generate processing queues
        BackupJobData jobData =
        {
            .manifest = manifest,
            .backupLabel = backupLabel,
            .backupStandby = backupStandby,
            .compressType = compressTypeEnum(cfgOptionStrId(cfgOptCompressType)),
            .compressLevel = cfgOptionInt(cfgOptCompressLevel),
            .cipherType = cfgOptionStrId(cfgOptRepoCipherType),
            .cipherSubPass = manifestCipherSubPass(manifest),
            .delta = cfgOptionBool(cfgOptDelta),
            .lsnStart = cfgOptionBool(cfgOptOnline) ? pgLsnFromStr(lsnStart) : 0xFFFFFFFFFFFFFFFF,

            // Build expression to identify files that can be copied from the standby when standby backup is supported
            .standbyExp = regExpNew(
                strNewFmt(
                    "^((" MANIFEST_TARGET_PGDATA "/(" PG_PATH_BASE "|" PG_PATH_GLOBAL "|%s|" PG_PATH_PGMULTIXACT "))|"
                        MANIFEST_TARGET_PGTBLSPC ")/",
                    strZ(pgXactPath(backupData->version)))),
        };

        sizeTotal = backupProcessQueue(manifest, &jobData);

        // Create the parallel executor
        ProtocolParallel *parallelExec = protocolParallelNew(
            cfgOptionUInt64(cfgOptProtocolTimeout) / 2, backupJobCallback, &jobData);

        // First client is always on the primary
        protocolParallelClientAdd(parallelExec, protocolLocalGet(protocolStorageTypePg, backupData->pgIdxPrimary, 1));

        // Create the rest of the clients on the primary or standby depending on the value of backup-standby.  Note that standby
        // backups don't count the primary client in process-max.
        unsigned int processMax = cfgOptionUInt(cfgOptProcessMax) + (backupStandby ? 1 : 0);
        unsigned int pgIdx = backupStandby ? backupData->pgIdxStandby : backupData->pgIdxPrimary;

        for (unsigned int processIdx = 2; processIdx <= processMax; processIdx++)
            protocolParallelClientAdd(parallelExec, protocolLocalGet(protocolStorageTypePg, pgIdx, processIdx));

        // Maintain a list of files that need to be removed from the manifest when the backup is complete
        StringList *fileRemove = strLstNew();

        // Determine how often the manifest will be saved (every one percent or threshold size, whichever is greater)
        uint64_t manifestSaveLast = 0;
        uint64_t manifestSaveSize = sizeTotal / 100;

        if (manifestSaveSize < cfgOptionUInt64(cfgOptManifestSaveThreshold))
            manifestSaveSize = cfgOptionUInt64(cfgOptManifestSaveThreshold);

        // Process jobs
        uint64_t sizeProgress = 0;
        double currentPercentComplete = 0.0;

        MEM_CONTEXT_TEMP_RESET_BEGIN()
        {
            do
            {
                unsigned int completed = protocolParallelProcess(parallelExec);

                for (unsigned int jobIdx = 0; jobIdx < completed; jobIdx++)
                {
                    ProtocolParallelJob *job = protocolParallelResult(parallelExec);

                    backupJobResult(
                        manifest,
                        backupStandby && protocolParallelJobProcessId(job) > 1 ? backupData->hostStandby : backupData->hostPrimary,
                        storagePathP(
                            protocolParallelJobProcessId(job) > 1 ? storagePgIdx(pgIdx) : backupData->storagePrimary,
<<<<<<< HEAD
                            manifestPathPg(manifestFileFind(manifest, varStr(protocolParallelJobKey(job))).name)), fileRemove, job,
                            sizeTotal, &sizeProgress);
=======
                            manifestPathPg(manifestFileFind(manifest, varStr(protocolParallelJobKey(job)))->name)), fileRemove, job,
                            sizeTotal, &sizeProgress, &currentPercentComplete);
>>>>>>> e1a7cf8d
                }

                // A keep-alive is required here for the remote holding open the backup connection
                protocolKeepAlive();

                // Check that the clusters are alive and correctly configured during the backup
                backupDbPing(backupData, false);

                // Save the manifest periodically to preserve checksums for resume
                if (sizeProgress - manifestSaveLast >= manifestSaveSize)
                {
                    backupManifestSaveCopy(manifest, cipherPassBackup);
                    manifestSaveLast = sizeProgress;
                }

                // Reset the memory context occasionally so we don't use too much memory or slow down processing
                MEM_CONTEXT_TEMP_RESET(1000);
            }
            while (!protocolParallelDone(parallelExec));
        }
        MEM_CONTEXT_TEMP_END();

#ifdef DEBUG
        // Ensure that all processing queues are empty
        for (unsigned int queueIdx = 0; queueIdx < lstSize(jobData.queueList); queueIdx++)
            ASSERT(lstEmpty(*(List **)lstGet(jobData.queueList, queueIdx)));
#endif

        // Remove files from the manifest that were removed during the backup.  This must happen after processing to avoid
        // invalidating pointers by deleting items from the list.
        for (unsigned int fileRemoveIdx = 0; fileRemoveIdx < strLstSize(fileRemove); fileRemoveIdx++)
            manifestFileRemove(manifest, strLstGet(fileRemove, fileRemoveIdx));

        // Log references or create hardlinks for all files
        const char *const compressExt = strZ(compressExtStr(jobData.compressType));

        for (unsigned int fileIdx = 0; fileIdx < manifestFileTotal(manifest); fileIdx++)
        {
            const ManifestFile file = manifestFile(manifest, fileIdx);

            // If the file has a reference, then it was not copied since it can be retrieved from the referenced backup. However,
            // if hardlinking is enabled the link will need to be created.
            if (file.reference != NULL)
            {
                // If hardlinking is enabled then create a hardlink for files that have not changed since the last backup
                if (hardLink)
                {
                    LOG_DETAIL_FMT("hardlink %s to %s",  strZ(file.name), strZ(file.reference));

                    const String *const linkName = storagePathP(
                        storageRepo(), strNewFmt("%s/%s%s", strZ(backupPathExp), strZ(file.name), compressExt));
                    const String *const linkDestination =  storagePathP(
                        storageRepo(),
                        strNewFmt(STORAGE_REPO_BACKUP "/%s/%s%s", strZ(file.reference), strZ(file.name), compressExt));

                    THROW_ON_SYS_ERROR_FMT(
                        link(strZ(linkDestination), strZ(linkName)) == -1, FileOpenError,
                        "unable to create hardlink '%s' to '%s'", strZ(linkName), strZ(linkDestination));
                }
                // Else log the reference. With delta, it is possible that references may have been removed if a file needed to be
                // recopied.
                else
                    LOG_DETAIL_FMT("reference %s to %s", strZ(file.name), strZ(file.reference));
            }
        }

        // Sync backup paths if required
        if (storageFeature(storageRepoWrite(), storageFeaturePathSync))
        {
            for (unsigned int pathIdx = 0; pathIdx < manifestPathTotal(manifest); pathIdx++)
            {
                const String *const path = strNewFmt("%s/%s", strZ(backupPathExp), strZ(manifestPath(manifest, pathIdx)->name));

                if (backupType == backupTypeFull || hardLink || storagePathExistsP(storageRepo(), path))
                    storagePathSyncP(storageRepoWrite(), path);
            }
        }
    }
    MEM_CONTEXT_TEMP_END();

    FUNCTION_LOG_RETURN_VOID();
}

/***********************************************************************************************************************************
Check and copy WAL segments required to make the backup consistent
***********************************************************************************************************************************/
static void
backupArchiveCheckCopy(const BackupData *const backupData, Manifest *const manifest, const String *const cipherPassBackup)
{
    FUNCTION_LOG_BEGIN(logLevelDebug);
        FUNCTION_LOG_PARAM(BACKUP_DATA, backupData);
        FUNCTION_LOG_PARAM(MANIFEST, manifest);
        FUNCTION_TEST_PARAM(STRING, cipherPassBackup);
    FUNCTION_LOG_END();

    ASSERT(manifest != NULL);

    // If archive logs are required to complete the backup, then check them.  This is the default, but can be overridden if the
    // archive logs are going to a different server.  Be careful of disabling this option because there is no way to verify that the
    // backup will be consistent - at least not here.
    if (cfgOptionBool(cfgOptOnline) && cfgOptionBool(cfgOptArchiveCheck))
    {
        MEM_CONTEXT_TEMP_BEGIN()
        {
            uint64_t lsnStart = pgLsnFromStr(manifestData(manifest)->lsnStart);
            uint64_t lsnStop = pgLsnFromStr(manifestData(manifest)->lsnStop);

            LOG_INFO_FMT(
                "check archive for segment(s) %s:%s",
                strZ(pgLsnToWalSegment(backupData->timeline, lsnStart, backupData->walSegmentSize)),
                strZ(pgLsnToWalSegment(backupData->timeline, lsnStop, backupData->walSegmentSize)));

            // Save the backup manifest before getting archive logs in case of failure
            backupManifestSaveCopy(manifest, cipherPassBackup);

            // Use base path to set ownership and mode
            const ManifestPath *basePath = manifestPathFind(manifest, MANIFEST_TARGET_PGDATA_STR);

            // Loop through all the segments in the lsn range
            StringList *walSegmentList = pgLsnRangeToWalSegmentList(
                manifestData(manifest)->pgVersion, backupData->timeline, lsnStart, lsnStop, backupData->walSegmentSize);

            for (unsigned int walSegmentIdx = 0; walSegmentIdx < strLstSize(walSegmentList); walSegmentIdx++)
            {
                MEM_CONTEXT_TEMP_BEGIN()
                {
                    const String *walSegment = strLstGet(walSegmentList, walSegmentIdx);

                    // Find the actual wal segment file in the archive
                    const String *archiveFile = walSegmentFind(
                        storageRepo(), backupData->archiveId, walSegment, cfgOptionUInt64(cfgOptArchiveTimeout));

                    if (cfgOptionBool(cfgOptArchiveCopy))
                    {
                        // Copy can be a pretty expensive operation so log it
                        LOG_DETAIL_FMT("copy segment %s to backup", strZ(walSegment));

                        // Get compression type of the WAL segment and backup
                        CompressType archiveCompressType = compressTypeFromName(archiveFile);
                        CompressType backupCompressType = compressTypeEnum(cfgOptionStrId(cfgOptCompressType));

                        // Open the archive file
                        StorageRead *read = storageNewReadP(
                            storageRepo(),
                            strNewFmt(STORAGE_REPO_ARCHIVE "/%s/%s", strZ(backupData->archiveId), strZ(archiveFile)));
                        IoFilterGroup *filterGroup = ioReadFilterGroup(storageReadIo(read));

                        // Decrypt with archive key if encrypted
                        cipherBlockFilterGroupAdd(
                            filterGroup, cfgOptionStrId(cfgOptRepoCipherType), cipherModeDecrypt,
                            infoArchiveCipherPass(backupData->archiveInfo));

                        // Compress/decompress if archive and backup do not have the same compression settings
                        if (archiveCompressType != backupCompressType)
                        {
                            if (archiveCompressType != compressTypeNone)
                                ioFilterGroupAdd(filterGroup, decompressFilter(archiveCompressType));

                            if (backupCompressType != compressTypeNone)
                            {
                                ioFilterGroupAdd(
                                    filterGroup, compressFilter(backupCompressType, cfgOptionInt(cfgOptCompressLevel)));
                            }
                        }

                        // Encrypt with backup key if encrypted
                        cipherBlockFilterGroupAdd(
                            filterGroup, cfgOptionStrId(cfgOptRepoCipherType), cipherModeEncrypt, manifestCipherSubPass(manifest));

                        // Add size filter last to calculate repo size
                        ioFilterGroupAdd(filterGroup, ioSizeNew());

                        // Copy the file
                        const String *manifestName = strNewFmt(
                            MANIFEST_TARGET_PGDATA "/%s/%s", strZ(pgWalPath(manifestData(manifest)->pgVersion)), strZ(walSegment));

                        storageCopyP(
                            read,
                            storageNewWriteP(
                                storageRepoWrite(),
                                strNewFmt(
                                    STORAGE_REPO_BACKUP "/%s/%s%s", strZ(manifestData(manifest)->backupLabel), strZ(manifestName),
                                    strZ(compressExtStr(compressTypeEnum(cfgOptionStrId(cfgOptCompressType)))))));

                        // Add to manifest
                        ManifestFile file =
                        {
                            .name = manifestName,
                            .mode = basePath->mode & (S_IRUSR | S_IWUSR | S_IRGRP | S_IROTH),
                            .user = basePath->user,
                            .group = basePath->group,
                            .size = backupData->walSegmentSize,
                            .sizeRepo = pckReadU64P(ioFilterGroupResultP(filterGroup, SIZE_FILTER_TYPE)),
                            .timestamp = manifestData(manifest)->backupTimestampStop,
                        };

                        memcpy(file.checksumSha1, strZ(strSubN(archiveFile, 25, 40)), HASH_TYPE_SHA1_SIZE_HEX + 1);

                        manifestFileAdd(manifest, file);
                    }
                }
                MEM_CONTEXT_TEMP_END();

                // A keep-alive is required here for the remote holding the backup lock
                protocolKeepAlive();
            }
        }
        MEM_CONTEXT_TEMP_END();
    }

    FUNCTION_LOG_RETURN_VOID();
}

/***********************************************************************************************************************************
Save and update all files required to complete the backup
***********************************************************************************************************************************/
static void
backupComplete(InfoBackup *const infoBackup, Manifest *const manifest)
{
    FUNCTION_LOG_BEGIN(logLevelDebug);
        FUNCTION_LOG_PARAM(INFO_BACKUP, infoBackup);
        FUNCTION_LOG_PARAM(MANIFEST, manifest);
    FUNCTION_LOG_END();

    ASSERT(manifest != NULL);

    MEM_CONTEXT_TEMP_BEGIN()
    {
        const String *const backupLabel = manifestData(manifest)->backupLabel;

        // Validation and final save of the backup manifest.  Validate in strict mode to catch as many potential issues as possible.
        // -------------------------------------------------------------------------------------------------------------------------
        manifestValidate(manifest, true);

        backupManifestSaveCopy(manifest, infoPgCipherPass(infoBackupPg(infoBackup)));

        storageCopy(
            storageNewReadP(
                storageRepo(), strNewFmt(STORAGE_REPO_BACKUP "/%s/" BACKUP_MANIFEST_FILE INFO_COPY_EXT, strZ(backupLabel))),
            storageNewWriteP(
                storageRepoWrite(), strNewFmt(STORAGE_REPO_BACKUP "/%s/" BACKUP_MANIFEST_FILE, strZ(backupLabel))));

        // Copy a compressed version of the manifest to history. If the repo is encrypted then the passphrase to open the manifest
        // is required.  We can't just do a straight copy since the destination needs to be compressed and that must happen before
        // encryption in order to be efficient. Compression will always be gz for compatibility and since it is always available.
        // -------------------------------------------------------------------------------------------------------------------------
        StorageRead *manifestRead = storageNewReadP(
                storageRepo(), strNewFmt(STORAGE_REPO_BACKUP "/%s/" BACKUP_MANIFEST_FILE, strZ(backupLabel)));

        cipherBlockFilterGroupAdd(
            ioReadFilterGroup(storageReadIo(manifestRead)), cfgOptionStrId(cfgOptRepoCipherType), cipherModeDecrypt,
            infoPgCipherPass(infoBackupPg(infoBackup)));

        StorageWrite *manifestWrite = storageNewWriteP(
                storageRepoWrite(),
                strNewFmt(
                    STORAGE_REPO_BACKUP "/" BACKUP_PATH_HISTORY "/%s/%s.manifest%s", strZ(strSubN(backupLabel, 0, 4)),
                    strZ(backupLabel), strZ(compressExtStr(compressTypeGz))));

        ioFilterGroupAdd(ioWriteFilterGroup(storageWriteIo(manifestWrite)), compressFilter(compressTypeGz, 9));

        cipherBlockFilterGroupAdd(
            ioWriteFilterGroup(storageWriteIo(manifestWrite)), cfgOptionStrId(cfgOptRepoCipherType), cipherModeEncrypt,
            infoPgCipherPass(infoBackupPg(infoBackup)));

        storageCopyP(manifestRead, manifestWrite);

        // Sync history path if required
        if (storageFeature(storageRepoWrite(), storageFeaturePathSync))
            storagePathSyncP(storageRepoWrite(), STRDEF(STORAGE_REPO_BACKUP "/" BACKUP_PATH_HISTORY));

        // Create a symlink to the most recent backup if supported.  This link is purely informational for the user and is never
        // used by us since symlinks are not supported on all storage types.
        // -------------------------------------------------------------------------------------------------------------------------
        backupLinkLatest(backupLabel, cfgOptionGroupIdxDefault(cfgOptGrpRepo));

        // Add manifest and save backup.info (infoBackupSaveFile() is responsible for proper syncing)
        // -------------------------------------------------------------------------------------------------------------------------
        infoBackupDataAdd(infoBackup, manifest);

        infoBackupSaveFile(
            infoBackup, storageRepoWrite(), INFO_BACKUP_PATH_FILE_STR, cfgOptionStrId(cfgOptRepoCipherType),
            cfgOptionStrNull(cfgOptRepoCipherPass));
    }
    MEM_CONTEXT_TEMP_END();

    FUNCTION_LOG_RETURN_VOID();
}

/**********************************************************************************************************************************/
void
cmdBackup(void)
{
    FUNCTION_LOG_VOID(logLevelDebug);

    // Verify the repo is local
    repoIsLocalVerify();

    // Test for stop file
    lockStopTest();

    MEM_CONTEXT_TEMP_BEGIN()
    {
        // If the repo option was not provided and more than one repo is configured, then log the default repo chosen
        if (!cfgOptionTest(cfgOptRepo) && cfgOptionGroupIdxTotal(cfgOptGrpRepo) > 1)
        {
            LOG_INFO_FMT(
                "repo option not specified, defaulting to %s",
                cfgOptionGroupName(cfgOptGrpRepo, cfgOptionGroupIdxDefault(cfgOptGrpRepo)));
        }

        // Load backup.info
        InfoBackup *infoBackup = infoBackupLoadFileReconstruct(
            storageRepo(), INFO_BACKUP_PATH_FILE_STR, cfgOptionStrId(cfgOptRepoCipherType), cfgOptionStrNull(cfgOptRepoCipherPass));
        InfoPgData infoPg = infoPgDataCurrent(infoBackupPg(infoBackup));
        const String *cipherPassBackup = infoPgCipherPass(infoBackupPg(infoBackup));

        // Get pg storage and database objects
        BackupData *backupData = backupInit(infoBackup);

        // Get the start timestamp which will later be written into the manifest to track total backup time
        time_t timestampStart = backupTime(backupData, false);

        // Check if there is a prior manifest when backup type is diff/incr
        Manifest *manifestPrior = backupBuildIncrPrior(infoBackup);

        // Start the backup
        BackupStartResult backupStartResult = backupStart(backupData);

        // Build the manifest
        Manifest *manifest = manifestNewBuild(
            backupData->storagePrimary, infoPg.version, infoPg.catalogVersion, cfgOptionBool(cfgOptOnline),
            cfgOptionBool(cfgOptChecksumPage), strLstNewVarLst(cfgOptionLst(cfgOptExclude)), backupStartResult.tablespaceList);

        // Validate the manifest using the copy start time
        manifestBuildValidate(
            manifest, cfgOptionBool(cfgOptDelta), backupTime(backupData, true),
            compressTypeEnum(cfgOptionStrId(cfgOptCompressType)));

        // Build an incremental backup if type is not full (manifestPrior will be freed in this call)
        if (!backupBuildIncr(infoBackup, manifest, manifestPrior, backupStartResult.walSegmentName))
            manifestCipherSubPassSet(manifest, cipherPassGen(cfgOptionStrId(cfgOptRepoCipherType)));

        // Set delta if it is not already set and the manifest requires it
        if (!cfgOptionBool(cfgOptDelta) && varBool(manifestData(manifest)->backupOptionDelta))
            cfgOptionSet(cfgOptDelta, cfgSourceParam, BOOL_TRUE_VAR);

        // Resume a backup when possible
        if (!backupResume(manifest, cipherPassBackup))
        {
            manifestBackupLabelSet(
                manifest,
                backupLabelCreate(
                    (BackupType)cfgOptionStrId(cfgOptType), manifestData(manifest)->backupLabelPrior, timestampStart));
        }

        // Save the manifest before processing starts
        backupManifestSaveCopy(manifest, cipherPassBackup);

        // Process the backup manifest
        backupProcess(backupData, manifest, backupStartResult.lsn, cipherPassBackup);

        // Check that the clusters are alive and correctly configured after the backup
        backupDbPing(backupData, true);

        // The standby db object and protocol won't be used anymore so free them
        if (cfgOptionBool(cfgOptBackupStandby))
        {
            dbFree(backupData->dbStandby);
            protocolRemoteFree(backupData->pgIdxStandby);
        }

        // Stop the backup
        BackupStopResult backupStopResult = backupStop(backupData, manifest);

        // Complete manifest
        manifestBuildComplete(
            manifest, timestampStart, backupStartResult.lsn, backupStartResult.walSegmentName, backupStopResult.timestamp,
            backupStopResult.lsn, backupStopResult.walSegmentName, infoPg.id, infoPg.systemId, backupStartResult.dbList,
            cfgOptionBool(cfgOptOnline) && cfgOptionBool(cfgOptArchiveCheck),
            !cfgOptionBool(cfgOptOnline) || (cfgOptionBool(cfgOptArchiveCheck) && cfgOptionBool(cfgOptArchiveCopy)),
            cfgOptionUInt(cfgOptBufferSize), cfgOptionUInt(cfgOptCompressLevel), cfgOptionUInt(cfgOptCompressLevelNetwork),
            cfgOptionBool(cfgOptRepoHardlink), cfgOptionUInt(cfgOptProcessMax), cfgOptionBool(cfgOptBackupStandby));

        // The primary db object won't be used anymore so free it
        dbFree(backupData->dbPrimary);

        // Check and copy WAL segments required to make the backup consistent
        backupArchiveCheckCopy(backupData, manifest, cipherPassBackup);

        // The primary protocol connection won't be used anymore so free it. This needs to happen after backupArchiveCheckCopy() so
        // the backup lock is held on the remote which allows conditional archiving based on the backup lock. Any further access to
        // the primary storage object may result in an error (likely eof).
        protocolRemoteFree(backupData->pgIdxPrimary);

        // Complete the backup
        LOG_INFO_FMT("new backup label = %s", strZ(manifestData(manifest)->backupLabel));
        backupComplete(infoBackup, manifest);

        // Backup info
        LOG_INFO_FMT(
            "%s backup size = %s, file total = %u", strZ(strIdToStr(manifestData(manifest)->backupType)),
            strZ(strSizeFormat(infoBackupDataByLabel(infoBackup, manifestData(manifest)->backupLabel)->backupInfoSizeDelta)),
            manifestFileTotal(manifest));
    }
    MEM_CONTEXT_TEMP_END();

    FUNCTION_LOG_RETURN_VOID();
}<|MERGE_RESOLUTION|>--- conflicted
+++ resolved
@@ -1150,7 +1150,7 @@
 static void
 backupJobResult(
     Manifest *manifest, const String *host, const String *const fileName, StringList *fileRemove, ProtocolParallelJob *const job,
-    const uint64_t sizeTotal, uint64_t *const sizeProgress, double *const currentPercentComplete)
+    const uint64_t sizeTotal, uint64_t *const sizeProgress)
 {
     FUNCTION_LOG_BEGIN(logLevelDebug);
         FUNCTION_LOG_PARAM(MANIFEST, manifest);
@@ -1160,7 +1160,6 @@
         FUNCTION_LOG_PARAM(PROTOCOL_PARALLEL_JOB, job);
         FUNCTION_LOG_PARAM(UINT64, sizeTotal);
         FUNCTION_LOG_PARAM_P(UINT64, sizeProgress);
-        FUNCTION_LOG_PARAM_P(DOUBLE, currentPercentComplete);
     FUNCTION_LOG_END();
 
     ASSERT(manifest != NULL);
@@ -1310,15 +1309,6 @@
                 manifestFileUpdate(
                     manifest, file.name, copySize, repoSize, strZ(copyChecksum), VARSTR(NULL), file.checksumPage,
                     checksumPageError, checksumPageErrorList != NULL ? jsonFromVar(varNewVarLst(checksumPageErrorList)) : NULL);
-            }
-
-            // Update the percentage complete in the lock file if change is more than a hundredth
-            const double percentComplete = (double)*sizeProgress * 100.0 / (double)sizeTotal;
-            if (percentComplete - *currentPercentComplete > 0.01)
-            {
-                *currentPercentComplete = percentComplete;
-
-                lockWritePercentComplete(cfgOptionStr(cfgOptExecId), percentComplete);
             }
         }
         MEM_CONTEXT_TEMP_END();
@@ -1803,13 +1793,8 @@
                         backupStandby && protocolParallelJobProcessId(job) > 1 ? backupData->hostStandby : backupData->hostPrimary,
                         storagePathP(
                             protocolParallelJobProcessId(job) > 1 ? storagePgIdx(pgIdx) : backupData->storagePrimary,
-<<<<<<< HEAD
                             manifestPathPg(manifestFileFind(manifest, varStr(protocolParallelJobKey(job))).name)), fileRemove, job,
                             sizeTotal, &sizeProgress);
-=======
-                            manifestPathPg(manifestFileFind(manifest, varStr(protocolParallelJobKey(job)))->name)), fileRemove, job,
-                            sizeTotal, &sizeProgress, &currentPercentComplete);
->>>>>>> e1a7cf8d
                 }
 
                 // A keep-alive is required here for the remote holding open the backup connection
