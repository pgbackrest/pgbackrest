/***********************************************************************************************************************************
Backup Command
***********************************************************************************************************************************/
#include "build.auto.h"

#include <string.h>
#include <sys/stat.h>
#include <time.h>
#include <unistd.h>

#include "command/archive/find.h"
#include "command/backup/backup.h"
#include "command/backup/common.h"
#include "command/backup/file.h"
#include "command/backup/protocol.h"
#include "command/check/common.h"
#include "command/control/common.h"
#include "command/stanza/common.h"
#include "common/compress/helper.h"
#include "common/crypto/cipherBlock.h"
#include "common/debug.h"
#include "common/io/filter/size.h"
#include "common/lock.h"
#include "common/log.h"
#include "common/regExp.h"
#include "common/time.h"
#include "common/type/convert.h"
#include "common/type/json.h"
#include "config/common.h"
#include "config/config.h"
#include "config/parse.h"
#include "db/helper.h"
#include "info/infoArchive.h"
#include "info/infoBackup.h"
#include "info/manifest.h"
#include "postgres/interface.h"
#include "postgres/version.h"
#include "protocol/helper.h"
#include "protocol/parallel.h"
#include "storage/helper.h"
#include "version.h"

/**********************************************************************************************************************************
Generate a unique backup label that does not contain a timestamp from a previous backup
***********************************************************************************************************************************/
static String *
backupLabelCreate(const BackupType type, const String *const backupLabelPrior, const time_t timestamp)
{
    FUNCTION_LOG_BEGIN(logLevelTrace);
        FUNCTION_LOG_PARAM(STRING_ID, type);
        FUNCTION_LOG_PARAM(STRING, backupLabelPrior);
        FUNCTION_LOG_PARAM(TIME, timestamp);
    FUNCTION_LOG_END();

    ASSERT((type == backupTypeFull && backupLabelPrior == NULL) || (type != backupTypeFull && backupLabelPrior != NULL));
    ASSERT(timestamp > 0);

    String *result;

    MEM_CONTEXT_TEMP_BEGIN()
    {
        const String *backupLabelLatest = NULL;

        // Get the newest backup
        const StringList *backupList = strLstSort(
            storageListP(
                storageRepo(), STRDEF(STORAGE_REPO_BACKUP),
                .expression = backupRegExpP(.full = true, .differential = true, .incremental = true)),
            sortOrderDesc);

        if (!strLstEmpty(backupList))
            backupLabelLatest = strLstGet(backupList, 0);

        // Get the newest history
        const StringList *historyYearList = strLstSort(
            storageListP(storageRepo(), STRDEF(STORAGE_REPO_BACKUP "/" BACKUP_PATH_HISTORY), .expression = STRDEF("^2[0-9]{3}$")),
            sortOrderDesc);

        if (!strLstEmpty(historyYearList))
        {
            // For full backup compare against all backups in the history. For other backup types find backups whose name begins
            // with full backup part of backupLabelLatest. This prevents label generation from failing when the last full backup is
            // removed and then an diff/incr is generated from the last remaining full backup.
            const String *const fileNameRegExp =
                (type == backupTypeFull) ?
                    backupRegExpP(.full = true, .differential = true, .incremental = true, .noAnchorEnd = true) :
                    strNewFmt("^%.*sF\\_" DATE_TIME_REGEX "(D|I)", DATE_TIME_LEN, strZ(backupLabelLatest));

            const StringList *historyList = strLstSort(
                storageListP(
                    storageRepo(),
                    strNewFmt(STORAGE_REPO_BACKUP "/" BACKUP_PATH_HISTORY "/%s", strZ(strLstGet(historyYearList, 0))),
                    .expression = strNewFmt("%s\\.manifest\\.%s$", strZ(fileNameRegExp), strZ(compressTypeStr(compressTypeGz)))),
                sortOrderDesc);

            if (!strLstEmpty(historyList))
            {
                const String *const historyLabelLatest = strLstGet(historyList, 0);

                if (backupLabelLatest == NULL || strCmp(historyLabelLatest, backupLabelLatest) > 0)
                {
                    // Strip off the compression and manifest extensions in case this ends up in an error message
                    backupLabelLatest = compressExtStrip(historyLabelLatest, compressTypeFromName(historyLabelLatest));
                    backupLabelLatest = strSubN(backupLabelLatest, 0, strSize(backupLabelLatest) - sizeof(BACKUP_MANIFEST_EXT) + 1);
                }
            }
        }

        // Now that we have the latest label check if the provided timestamp will give us an even later label
        result = backupLabelFormat(type, backupLabelPrior, timestamp);

        if (backupLabelLatest != NULL && strCmp(result, backupLabelLatest) <= 0)
        {
            // If that didn't give us a later label then add one second. It's possible that two backups (they would need to be
            // offline or halted online) have run very close together.
            result = backupLabelFormat(type, backupLabelPrior, timestamp + 1);

            // If the label is still not latest then error. There is probably a timezone change or massive clock skew.
            if (strCmp(result, backupLabelLatest) <= 0)
            {
                THROW_FMT(
                    ClockError,
                    "new backup label '%s' is not later than latest backup label '%s'\n"
                    "HINT: has the timezone changed?\n"
                    "HINT: is there clock skew?",
                    strZ(result), strZ(backupLabelLatest));
            }

            // If adding a second worked then sleep the remainder of the current second so we don't start early
            sleepMSec(MSEC_PER_SEC - (timeMSec() % MSEC_PER_SEC));
        }

        MEM_CONTEXT_PRIOR_BEGIN()
        {
            result = strDup(result);
        }
        MEM_CONTEXT_PRIOR_END();
    }
    MEM_CONTEXT_TEMP_END();

    FUNCTION_LOG_RETURN(STRING, result);
}

/***********************************************************************************************************************************
Get the postgres database and storage objects
***********************************************************************************************************************************/
#define FUNCTION_LOG_BACKUP_DATA_TYPE                                                                                              \
    BackupData *
#define FUNCTION_LOG_BACKUP_DATA_FORMAT(value, buffer, bufferSize)                                                                 \
    objNameToLog(value, "BackupData", buffer, bufferSize)

typedef struct BackupData
{
    unsigned int pgIdxPrimary;                                      // cfgOptGrpPg index of the primary
    Db *dbPrimary;                                                  // Database connection to the primary
    const Storage *storagePrimary;                                  // Storage object for the primary
    const String *hostPrimary;                                      // Host name of the primary

    unsigned int pgIdxStandby;                                      // cfgOptGrpPg index of the standby
    Db *dbStandby;                                                  // Database connection to the standby
    const Storage *storageStandby;                                  // Storage object for the standby
    const String *hostStandby;                                      // Host name of the standby

    const InfoArchive *archiveInfo;                                 // Archive info
    const String *archiveId;                                        // Archive where backup WAL will be stored

    unsigned int timeline;                                          // Primary timeline
    uint64_t checkpoint;                                            // Last checkpoint LSN
    time_t checkpointTime;                                          // Last checkpoint time
    unsigned int version;                                           // PostgreSQL version
    unsigned int walSegmentSize;                                    // PostgreSQL wal segment size
    PgPageSize pageSize;                                            // PostgreSQL page size
} BackupData;

static BackupData *
backupInit(const InfoBackup *const infoBackup)
{
    FUNCTION_LOG_BEGIN(logLevelDebug);
        FUNCTION_LOG_PARAM(INFO_BACKUP, infoBackup);
    FUNCTION_LOG_END();

    FUNCTION_AUDIT_HELPER();

    ASSERT(infoBackup != NULL);

    // Initialize for offline backup
    BackupData *const result = memNew(sizeof(BackupData));
    *result = (BackupData){0};

    // Don't allow backup from standby when offline
    const InfoPgData infoPg = infoPgDataCurrent(infoBackupPg(infoBackup));

    if (!cfgOptionBool(cfgOptOnline) && cfgOptionBool(cfgOptBackupStandby))
    {
        LOG_WARN(
            "option " CFGOPT_BACKUP_STANDBY " is enabled but backup is offline - backups will be performed from the primary");
        cfgOptionSet(cfgOptBackupStandby, cfgSourceParam, BOOL_FALSE_VAR);
    }

    // Get database info when online
    PgControl pgControl = {0};

    if (cfgOptionBool(cfgOptOnline))
    {
        const bool backupStandby = cfgOptionBool(cfgOptBackupStandby);
        const DbGetResult dbInfo = dbGet(!backupStandby, true, backupStandby);

        result->pgIdxPrimary = dbInfo.primaryIdx;
        result->dbPrimary = dbInfo.primary;

        if (backupStandby)
        {
            ASSERT(dbInfo.standby != NULL);

            result->pgIdxStandby = dbInfo.standbyIdx;
            result->dbStandby = dbInfo.standby;
            result->storageStandby = storagePgIdx(result->pgIdxStandby);
            result->hostStandby = cfgOptionIdxStrNull(cfgOptPgHost, result->pgIdxStandby);
        }

        // Get pg_control info from the primary
        pgControl = dbPgControl(result->dbPrimary);
    }
    // Else get pg_control info directly from the file
    else
        pgControl = pgControlFromFile(storagePgIdx(result->pgIdxPrimary), cfgOptionStrNull(cfgOptPgVersionForce));

    // Add primary info
    result->storagePrimary = storagePgIdx(result->pgIdxPrimary);
    result->hostPrimary = cfgOptionIdxStrNull(cfgOptPgHost, result->pgIdxPrimary);

    result->timeline = pgControl.timeline;
    result->checkpoint = pgControl.checkpoint;
    result->checkpointTime = pgControl.checkpointTime;
    result->version = pgControl.version;
    result->walSegmentSize = pgControl.walSegmentSize;
    result->pageSize = pgControl.pageSize;

    // Validate pg_control info against the stanza
    if (result->version != infoPg.version || pgControl.systemId != infoPg.systemId)
    {
        THROW_FMT(
            BackupMismatchError,
            PG_NAME " version %s, system-id %" PRIu64 " do not match stanza version %s, system-id %" PRIu64 "\n"
            "HINT: is this the correct stanza?", strZ(pgVersionToStr(pgControl.version)), pgControl.systemId,
            strZ(pgVersionToStr(infoPg.version)), infoPg.systemId);
    }

    // If checksum page is not explicitly set then automatically enable it when checksums are available
    if (!cfgOptionTest(cfgOptChecksumPage))
    {
        // If online then use the value in pg_control to set checksum-page
        if (cfgOptionBool(cfgOptOnline))
        {
            cfgOptionSet(cfgOptChecksumPage, cfgSourceParam, VARBOOL(pgControl.pageChecksumVersion != 0));
        }
        // Else set to false. An offline cluster is likely to have false positives so better if the user enables manually.
        else
            cfgOptionSet(cfgOptChecksumPage, cfgSourceParam, BOOL_FALSE_VAR);
    }
    // Else if checksums have been explicitly enabled but are not available then warn and reset. ??? We should be able to make this
    // determination when offline as well, but the integration tests don't write pg_control accurately enough to support it.
    else if (cfgOptionBool(cfgOptOnline) && pgControl.pageChecksumVersion == 0 && cfgOptionBool(cfgOptChecksumPage))
    {
        LOG_WARN(CFGOPT_CHECKSUM_PAGE " option set to true but checksums are not enabled on the cluster, resetting to false");
        cfgOptionSet(cfgOptChecksumPage, cfgSourceParam, BOOL_FALSE_VAR);
    }

    // Get archive info
    if (cfgOptionBool(cfgOptArchiveCheck))
    {
        result->archiveInfo = infoArchiveLoadFile(
            storageRepo(), INFO_ARCHIVE_PATH_FILE_STR, cfgOptionStrId(cfgOptRepoCipherType),
            cfgOptionStrNull(cfgOptRepoCipherPass));
        result->archiveId = infoArchiveId(result->archiveInfo);
    }

    FUNCTION_LOG_RETURN(BACKUP_DATA, result);
}

/**********************************************************************************************************************************
Build block incremental maps
***********************************************************************************************************************************/
// Size map. Block size is increased when the block map would be larger than a single block. The break can be calculated with this
// formula: [block size in KiB] / (1024 / [block size in KiB] * [checksum size]) * 1073741824.
static const ManifestBlockIncrSizeMap manifestBlockIncrSizeMapDefault[] =
{
    {.fileSize = 914 * 1024 * 1024, .blockSize = 88 * 1024},
    {.fileSize = 740 * 1024 * 1024, .blockSize = 80 * 1024},
    {.fileSize = 585 * 1024 * 1024, .blockSize = 72 * 1024},
    {.fileSize = 448 * 1024 * 1024, .blockSize = 64 * 1024},
    {.fileSize = 329 * 1024 * 1024, .blockSize = 56 * 1024},
    {.fileSize = 228 * 1024 * 1024, .blockSize = 48 * 1024},
    {.fileSize = 146 * 1024 * 1024, .blockSize = 40 * 1024},
    {.fileSize = 96 * 1024 * 1024, .blockSize = 32 * 1024},
    {.fileSize = 43 * 1024 * 1024, .blockSize = 24 * 1024},
    {.fileSize = 11 * 1024 * 1024, .blockSize = 16 * 1024},
    {.fileSize = 16 * 1024, .blockSize = 8 * 1024},
};

// Age map
static const ManifestBlockIncrAgeMap manifestBlockIncrAgeMapDefault[] =
{
    {.fileAge = 4 * 7 * SEC_PER_DAY, .blockMultiplier = 0},
    {.fileAge = 2 * 7 * SEC_PER_DAY, .blockMultiplier = 4},
    {.fileAge = 7 * SEC_PER_DAY, .blockMultiplier = 2},
};

// Checksum size map
static const ManifestBlockIncrChecksumSizeMap manifestBlockIncrChecksumSizeMapDefault[] =
{
    {.blockSize = 4 * 1024 * 1024, .checksumSize = BLOCK_INCR_CHECKSUM_SIZE_MIN + 6},
    {.blockSize = 2 * 1024 * 1024, .checksumSize = BLOCK_INCR_CHECKSUM_SIZE_MIN + 5},
    {.blockSize = 1024 * 1024, .checksumSize = BLOCK_INCR_CHECKSUM_SIZE_MIN + 4},
    {.blockSize = 512 * 1024, .checksumSize = BLOCK_INCR_CHECKSUM_SIZE_MIN + 3},
    {.blockSize = 128 * 1024, .checksumSize = BLOCK_INCR_CHECKSUM_SIZE_MIN + 2},
    {.blockSize = 32 * 1024, .checksumSize = BLOCK_INCR_CHECKSUM_SIZE_MIN + 1},
};

// All maps
static const ManifestBlockIncrMap manifestBlockIncrMap =
{
    .sizeMap = manifestBlockIncrSizeMapDefault,
    .sizeMapSize = LENGTH_OF(manifestBlockIncrSizeMapDefault),
    .ageMap = manifestBlockIncrAgeMapDefault,
    .ageMapSize = LENGTH_OF(manifestBlockIncrAgeMapDefault),
    .checksumSizeMap = manifestBlockIncrChecksumSizeMapDefault,
    .checksumSizeMapSize = LENGTH_OF(manifestBlockIncrChecksumSizeMapDefault),
};

// Convert map size
static unsigned int
backupBlockIncrMapSize(const ConfigOption optionId, const unsigned int optionKeyIdx, const String *const value)
{
    FUNCTION_TEST_BEGIN();
        FUNCTION_TEST_PARAM(ENUM, optionId);
        FUNCTION_TEST_PARAM(UINT, optionKeyIdx);
        FUNCTION_TEST_PARAM(STRING, value);
    FUNCTION_TEST_END();

    unsigned int result = 0;

    TRY_BEGIN()
    {
        const int64_t valueI64 = cfgParseSize(value);

        if (valueI64 <= UINT_MAX)
            result = (unsigned int)valueI64;
    }
    CATCH_ANY()
    {
    }
    TRY_END();

    if (result == 0)
    {
        THROW_FMT(
            OptionInvalidValueError, "'%s' is not valid for '%s' option", strZ(value),
            cfgParseOptionKeyIdxName(optionId, optionKeyIdx));
    }

    FUNCTION_TEST_RETURN(UINT, result);
}

// Convert map checksum size
static unsigned int
backupBlockIncrMapChecksumSize(const ConfigOption optionId, const unsigned int optionKeyIdx, const Variant *const value)
{
    FUNCTION_TEST_BEGIN();
        FUNCTION_TEST_PARAM(ENUM, optionId);
        FUNCTION_TEST_PARAM(UINT, optionKeyIdx);
        FUNCTION_TEST_PARAM(VARIANT, value);
    FUNCTION_TEST_END();

    unsigned int result = 0;

    TRY_BEGIN()
    {
        result = varUIntForce(value);
    }
    CATCH_ANY()
    {
    }
    TRY_END();

    if (result < BLOCK_INCR_CHECKSUM_SIZE_MIN)
    {
        THROW_FMT(
            OptionInvalidValueError, "'%s' is not valid for '%s' option", strZ(varStr(value)),
            cfgParseOptionKeyIdxName(optionId, optionKeyIdx));
    }

    FUNCTION_TEST_RETURN(UINT, result);
}

static ManifestBlockIncrMap
backupBlockIncrMap(void)
{
    FUNCTION_TEST_VOID();

    FUNCTION_AUDIT_HELPER();

    ManifestBlockIncrMap result = manifestBlockIncrMap;

    if (cfgOptionBool(cfgOptRepoBlock))
    {
        // Build size map
        const KeyValue *const manifestBlockIncrSizeKv = cfgOptionKvNull(cfgOptRepoBlockSizeMap);

        if (manifestBlockIncrSizeKv != NULL)
        {
            List *const map = lstNewP(sizeof(ManifestBlockIncrSizeMap), .comparator = lstComparatorUInt);
            const VariantList *const mapKeyList = kvKeyList(manifestBlockIncrSizeKv);

            for (unsigned int mapKeyIdx = 0; mapKeyIdx < varLstSize(mapKeyList); mapKeyIdx++)
            {
                const Variant *mapKey = varLstGet(mapKeyList, mapKeyIdx);

                ManifestBlockIncrSizeMap manifestBuildBlockIncrSizeMap =
                {
                    .fileSize = backupBlockIncrMapSize(
                        cfgOptRepoBlockSizeMap, cfgOptionIdxDefault(cfgOptRepoBlockSizeMap), varStr(mapKey)),
                    .blockSize = backupBlockIncrMapSize(
                        cfgOptRepoBlockSizeMap, cfgOptionIdxDefault(cfgOptRepoBlockSizeMap),
                        varStr(kvGet(manifestBlockIncrSizeKv, mapKey))),
                };

                lstAdd(map, &manifestBuildBlockIncrSizeMap);
            }

            lstSort(map, sortOrderDesc);

            result.sizeMap = lstGet(map, 0);
            result.sizeMapSize = lstSize(map);
        }

        // Build age map
        const KeyValue *const manifestBlockIncrAgeKv = cfgOptionKvNull(cfgOptRepoBlockAgeMap);

        if (manifestBlockIncrAgeKv != NULL)
        {
            List *const map = lstNewP(sizeof(ManifestBlockIncrAgeMap), .comparator = lstComparatorUInt);
            const VariantList *const mapKeyList = kvKeyList(manifestBlockIncrAgeKv);

            for (unsigned int mapKeyIdx = 0; mapKeyIdx < varLstSize(mapKeyList); mapKeyIdx++)
            {
                const Variant *mapKey = varLstGet(mapKeyList, mapKeyIdx);

                ManifestBlockIncrAgeMap manifestBuildBlockIncrAgeMap =
                {
                    .fileAge = (unsigned int)(varUIntForce(mapKey) * SEC_PER_DAY),
                    .blockMultiplier = varUIntForce(kvGet(manifestBlockIncrAgeKv, mapKey)),
                };

                lstAdd(map, &manifestBuildBlockIncrAgeMap);
            }

            lstSort(map, sortOrderDesc);

            result.ageMap = lstGet(map, 0);
            result.ageMapSize = lstSize(map);
        }

        // Build checksum size map
        const KeyValue *const manifestBlockIncrChecksumSizeKv = cfgOptionKvNull(cfgOptRepoBlockChecksumSizeMap);

        if (manifestBlockIncrChecksumSizeKv != NULL)
        {
            List *const map = lstNewP(sizeof(ManifestBlockIncrChecksumSizeMap), .comparator = lstComparatorUInt);
            const VariantList *const mapKeyList = kvKeyList(manifestBlockIncrChecksumSizeKv);

            for (unsigned int mapKeyIdx = 0; mapKeyIdx < varLstSize(mapKeyList); mapKeyIdx++)
            {
                const Variant *mapKey = varLstGet(mapKeyList, mapKeyIdx);

                ManifestBlockIncrChecksumSizeMap manifestBuildBlockIncrChecksumSizeMap =
                {
                    .blockSize = backupBlockIncrMapSize(
                        cfgOptRepoBlockSizeMap, cfgOptionIdxDefault(cfgOptRepoBlockChecksumSizeMap), varStr(mapKey)),
                    .checksumSize = backupBlockIncrMapChecksumSize(
                        cfgOptRepoBlockSizeMap, cfgOptionIdxDefault(cfgOptRepoBlockChecksumSizeMap),
                        kvGet(manifestBlockIncrChecksumSizeKv, mapKey)),
                };

                lstAdd(map, &manifestBuildBlockIncrChecksumSizeMap);
            }

            lstSort(map, sortOrderDesc);

            result.checksumSizeMap = lstGet(map, 0);
            result.checksumSizeMapSize = lstSize(map);
        }
    }

    FUNCTION_TEST_RETURN_TYPE(ManifestBlockIncrMap, result);
}

/**********************************************************************************************************************************
Get time from the database or locally depending on online
***********************************************************************************************************************************/
static time_t
backupTime(BackupData *const backupData, const bool waitRemainder)
{
    FUNCTION_LOG_BEGIN(logLevelDebug);
        FUNCTION_LOG_PARAM(BACKUP_DATA, backupData);
        FUNCTION_LOG_PARAM(BOOL, waitRemainder);
    FUNCTION_LOG_END();

    // Offline backups will just grab the time from the local system since the value of copyStart is not important in this context.
    // No worries about causing a delta backup since switching online will do that anyway.
    time_t result = time(NULL);

    // When online get the time from the database server
    if (cfgOptionBool(cfgOptOnline))
    {
        // Get time from the database
        TimeMSec timeMSec = dbTimeMSec(backupData->dbPrimary);
        result = (time_t)(timeMSec / MSEC_PER_SEC);

        // Sleep the remainder of the second when requested (this is so copyStart is not subject to one second resolution issues)
        if (waitRemainder)
        {
            unsigned int retry = 0;

            // Just to be safe we'll loop until PostgreSQL reports that we have slept long enough
            do
            {
                // Error if the clock has not advanced after several attempts
                if (retry == 3)
                    THROW_FMT(KernelError, PG_NAME " clock has not advanced to the next second after %u tries", retry);

                // Sleep remainder of current second
                sleepMSec(((TimeMSec)(result + 1) * MSEC_PER_SEC) - timeMSec);

                // Check time again to be sure we slept long enough
                timeMSec = dbTimeMSec(backupData->dbPrimary);

                // Increment retry to prevent an infinite loop
                retry++;
            }
            while ((time_t)(timeMSec / MSEC_PER_SEC) <= result);
        }
    }

    FUNCTION_LOG_RETURN(TIME, result);
}

/***********************************************************************************************************************************
Create an incremental backup if type is not full and a compatible prior backup exists
***********************************************************************************************************************************/
// Helper to find a compatible prior backup
static Manifest *
backupBuildIncrPrior(const InfoBackup *const infoBackup)
{
    FUNCTION_LOG_BEGIN(logLevelDebug);
        FUNCTION_LOG_PARAM(INFO_BACKUP, infoBackup);
    FUNCTION_LOG_END();

    ASSERT(infoBackup != NULL);

    Manifest *result = NULL;

    // No incremental if backup type is full
    const BackupType type = (BackupType)cfgOptionStrId(cfgOptType);

    if (type != backupTypeFull)
    {
        MEM_CONTEXT_TEMP_BEGIN()
        {
            const InfoPgData infoPg = infoPgDataCurrent(infoBackupPg(infoBackup));
            const String *backupLabelPrior = NULL;
            const unsigned int backupTotal = infoBackupDataTotal(infoBackup);

            for (unsigned int backupIdx = backupTotal - 1; backupIdx < backupTotal; backupIdx--)
            {
                const InfoBackupData backupPrior = infoBackupData(infoBackup, backupIdx);

                // The prior backup for a diff must be full
                if (type == backupTypeDiff && backupPrior.backupType != backupTypeFull)
                    continue;

                // The backups must come from the same cluster ??? This should enable delta instead
                if (infoPg.id != backupPrior.backupPgId)
                    continue;

                // This backup is a candidate for prior
                backupLabelPrior = strDup(backupPrior.backupLabel);
                break;
            }

            // If there is a prior backup then check that options for the new backup are compatible
            if (backupLabelPrior != NULL)
            {
                result = manifestLoadFile(
                    storageRepo(), strNewFmt(STORAGE_REPO_BACKUP "/%s/" BACKUP_MANIFEST_FILE, strZ(backupLabelPrior)),
                    cfgOptionStrId(cfgOptRepoCipherType), infoPgCipherPass(infoBackupPg(infoBackup)));
                const ManifestData *const manifestPriorData = manifestData(result);

                LOG_INFO_FMT(
                    "last backup label = %s, version = %s", strZ(manifestData(result)->backupLabel),
                    strZ(manifestData(result)->backrestVersion));

                // Warn if compress-type option changed
                if (compressTypeEnum(cfgOptionStrId(cfgOptCompressType)) != manifestPriorData->backupOptionCompressType)
                {
                    LOG_WARN_FMT(
                        "%s backup cannot alter " CFGOPT_COMPRESS_TYPE " option to '%s', reset to value in %s",
                        strZ(cfgOptionDisplay(cfgOptType)), strZ(cfgOptionDisplay(cfgOptCompressType)), strZ(backupLabelPrior));

                    // Set the compression type back to whatever was in the prior backup. This is not strictly needed since we could
                    // store compression type on a per file basis, but it seems simplest and safest for now.
                    cfgOptionSet(
                        cfgOptCompressType, cfgSourceParam, VARSTR(compressTypeStr(manifestPriorData->backupOptionCompressType)));

                    // There's a small chance that the prior manifest is old enough that backupOptionCompressLevel was not recorded.
                    // There's an even smaller chance that the user will also alter compression-type in this scenario right after
                    // upgrading to a newer version. Because we judge this combination of events to be nearly impossible just check
                    // here so no test coverage is needed.
                    CHECK(
                        FormatError, manifestPriorData->backupOptionCompressLevel != NULL,
                        "compress-level missing in prior manifest");

                    // Set the compression level back to whatever was in the prior backup
                    cfgOptionSet(
                        cfgOptCompressLevel, cfgSourceParam, VARINT64(varUInt(manifestPriorData->backupOptionCompressLevel)));
                }

                // If not defined this backup was done in a version prior to page checksums being introduced. Just set checksum-page
                // to false and move on without a warning. Page checksums will start on the next full backup.
                if (manifestData(result)->backupOptionChecksumPage == NULL)
                {
                    cfgOptionSet(cfgOptChecksumPage, cfgSourceParam, BOOL_FALSE_VAR);
                }
                // Don't allow the checksum-page option to change in a diff or incr backup. This could be confusing as only certain
                // files would be checksummed and the list could be incomplete during reporting.
                else
                {
                    const bool checksumPagePrior = varBool(manifestData(result)->backupOptionChecksumPage);

                    // Warn if an incompatible setting was explicitly requested
                    if (checksumPagePrior != cfgOptionBool(cfgOptChecksumPage))
                    {
                        LOG_WARN_FMT(
                            "%s backup cannot alter '" CFGOPT_CHECKSUM_PAGE "' option to '%s', reset to '%s' from %s",
                            strZ(cfgOptionDisplay(cfgOptType)), strZ(cfgOptionDisplay(cfgOptChecksumPage)),
                            cvtBoolToConstZ(checksumPagePrior), strZ(manifestData(result)->backupLabel));
                    }

                    cfgOptionSet(cfgOptChecksumPage, cfgSourceParam, VARBOOL(checksumPagePrior));
                }

                manifestMove(result, memContextPrior());
            }
            else
            {
                LOG_WARN_FMT("no prior backup exists, %s backup has been changed to full", strZ(cfgOptionDisplay(cfgOptType)));
                cfgOptionSet(cfgOptType, cfgSourceParam, VARUINT64(backupTypeFull));
            }
        }
        MEM_CONTEXT_TEMP_END();
    }

    FUNCTION_LOG_RETURN(MANIFEST, result);
}

static bool
backupBuildIncr(
    const InfoBackup *const infoBackup, Manifest *const manifest, Manifest *const manifestPrior, const String *const archiveStart)
{
    FUNCTION_LOG_BEGIN(logLevelDebug);
        FUNCTION_LOG_PARAM(INFO_BACKUP, infoBackup);
        FUNCTION_LOG_PARAM(MANIFEST, manifest);
        FUNCTION_LOG_PARAM(MANIFEST, manifestPrior);
        FUNCTION_LOG_PARAM(STRING, archiveStart);
    FUNCTION_LOG_END();

    ASSERT(infoBackup != NULL);
    ASSERT(manifest != NULL);

    bool result = false;

    // No incremental if no prior manifest
    if (manifestPrior != NULL && cfgOptionStrId(cfgOptType) != backupTypeFull)
    {
        MEM_CONTEXT_TEMP_BEGIN()
        {
            // Move the manifest to this context so it will be freed when we are done
            manifestMove(manifestPrior, MEM_CONTEXT_TEMP());

            // Build incremental manifest
            manifestBuildIncr(manifest, manifestPrior, (BackupType)cfgOptionStrId(cfgOptType), archiveStart);

            // Set the cipher subpass from prior manifest since we want a single subpass for the entire backup set
            manifestCipherSubPassSet(manifest, manifestCipherSubPass(manifestPrior));

            // Incremental was built
            result = true;
        }
        MEM_CONTEXT_TEMP_END();
    }

    FUNCTION_LOG_RETURN(BOOL, result);
}

/***********************************************************************************************************************************
Get size of files to be copied in a manifest
***********************************************************************************************************************************/
static uint64_t
backupManifestCopySize(Manifest *const manifest)
{
    FUNCTION_LOG_BEGIN(logLevelDebug);
        FUNCTION_LOG_PARAM(MANIFEST, manifest);
    FUNCTION_LOG_END();

    ASSERT(manifest != NULL);

    uint64_t result = 0;

    for (unsigned int fileIdx = 0; fileIdx < manifestFileTotal(manifest); fileIdx++)
    {
        const ManifestFile file = manifestFile(manifest, fileIdx);

        if (file.copy) // {uncovered - !!!}
            result += file.size;
    }

    FUNCTION_LOG_RETURN(UINT64, result);
}

/***********************************************************************************************************************************
Get the last full backup time in order to set the limit for full/incr preliminary copy
***********************************************************************************************************************************/
static time_t
backupFullIncrLimit(InfoBackup *const infoBackup)
{
    FUNCTION_LOG_BEGIN(logLevelDebug);
        FUNCTION_LOG_PARAM(INFO_BACKUP, infoBackup);
    FUNCTION_LOG_END();

    ASSERT(infoBackup != NULL);

    // Default to one day if no full backup can be found
    time_t result = SEC_PER_DAY;

    // Get the limit from the last full backup if it exists
    for (unsigned int backupIdx = infoBackupDataTotal(infoBackup) - 1; backupIdx + 1 > 0; backupIdx--)
    {
        InfoBackupData backupData = infoBackupData(infoBackup, backupIdx);

        if (backupData.backupType == backupTypeFull)
        {
            result = backupData.backupTimestampStop - backupData.backupTimestampStart;
            break;
        }
    }

    // Round up to the nearest minute (ensures we do not have a zero limit). This is a bit imprecise since an interval exactly
    // divisible by a minute will be rounded up another minute, but it seems fine for this purpose.
    result = (result / SEC_PER_MIN + 1) * SEC_PER_MIN;

    FUNCTION_LOG_RETURN(TIME, result);
}

/***********************************************************************************************************************************
Check for a backup that can be resumed and merge into the manifest if found
***********************************************************************************************************************************/
// Recursive helper for backupResumeClean()
static void
backupResumeCleanRecurse(
    StorageIterator *const storageItr, Manifest *const manifest, const Manifest *const manifestResume,
    const CompressType compressType, const bool delta, const bool resume, const String *const backupParentPath,
    const String *const manifestParentName)
{
    FUNCTION_LOG_BEGIN(logLevelDebug);
        FUNCTION_LOG_PARAM(STORAGE_ITERATOR, storageItr);           // Storage info
        FUNCTION_LOG_PARAM(MANIFEST, manifest);                     // New manifest
        FUNCTION_LOG_PARAM(MANIFEST, manifestResume);               // Resumed manifest
        FUNCTION_LOG_PARAM(ENUM, compressType);                     // Backup compression type
        FUNCTION_LOG_PARAM(BOOL, delta);                            // Is this a delta backup?
        FUNCTION_LOG_PARAM(BOOL, resume);                           // Should resume checking be done (not needed for full)?
        FUNCTION_LOG_PARAM(STRING, backupParentPath);               // Path to the current level of the backup being cleaned
        FUNCTION_LOG_PARAM(STRING, manifestParentName);             // Parent manifest name used to construct manifest name
    FUNCTION_LOG_END();

    ASSERT(storageItr != NULL);
    ASSERT(manifest != NULL);
    ASSERT(manifestResume != NULL);
    ASSERT(backupParentPath != NULL);

    MEM_CONTEXT_TEMP_RESET_BEGIN()
    {
        while (storageItrMore(storageItr))
        {
            const StorageInfo info = storageItrNext(storageItr);

            // Skip backup.manifest.copy -- it must be preserved to allow resume again if this process throws an error before
            // writing the manifest for the first time
            if (manifestParentName == NULL && strEqZ(info.name, BACKUP_MANIFEST_FILE INFO_COPY_EXT))
                continue;

            // Build the name used to lookup files in the manifest
            const String *manifestName =
                manifestParentName != NULL ? strNewFmt("%s/%s", strZ(manifestParentName), strZ(info.name)) : info.name;

            // Build the backup path used to remove files/links/paths that are invalid
            const String *const backupPath = strNewFmt("%s/%s", strZ(backupParentPath), strZ(info.name));

            // Add/resume resumed based on resume flag
            const char *resumeZ = resume ? " resumed" : "";

            // Process file types
            switch (info.type)
            {
                // Check paths
                // -----------------------------------------------------------------------------------------------------------------
                case storageTypePath:
                {
                    // If the path was not found in the new manifest then remove it
                    if (manifestPathFindDefault(manifest, manifestName, NULL) == NULL)
                    {
                        LOG_DETAIL_FMT("remove path '%s' from%s backup", strZ(storagePathP(storageRepo(), backupPath)), resumeZ);
                        storagePathRemoveP(storageRepoWrite(), backupPath, .recurse = true);
                    }
                    // Else recurse into the path
                    else
                    {
                        backupResumeCleanRecurse(
                            storageNewItrP(storageRepo(), backupPath, .sortOrder = sortOrderAsc), manifest, manifestResume,
                            compressType, delta, resume, backupPath, manifestName);
                    }

                    break;
                }

                // Check files
                // -----------------------------------------------------------------------------------------------------------------
                case storageTypeFile:
                {
                    // If the file is compressed then strip off the extension before doing the lookup
                    const CompressType fileCompressType = compressTypeFromName(manifestName);

                    if (fileCompressType != compressTypeNone)
                        manifestName = compressExtStrip(manifestName, fileCompressType);

                    // If the file is block incremental then strip off the extension before doing the lookup
                    const bool blockIncr = strEndsWithZ(manifestName, BACKUP_BLOCK_INCR_EXT);

                    if (blockIncr)
                        manifestName = strSubN(manifestName, 0, strSize(manifestName) - (sizeof(BACKUP_BLOCK_INCR_EXT) - 1));

                    // Check if the file can be resumed or must be removed
                    const char *removeReason = NULL;

                    if (fileCompressType != compressType && !blockIncr)
                        removeReason = "mismatched compression type";
                    else if (!manifestFileExists(manifest, manifestName))
                        removeReason = "missing in manifest";
                    else
                    {
                        ManifestFile file = manifestFileFind(manifest, manifestName);
                        ASSERT(file.reference == NULL);

                        if (!manifestFileExists(manifestResume, manifestName))
<<<<<<< HEAD
                            removeReason = zNewFmt("missing in%s manifest", resumeZ);
=======
                            removeReason = "missing in resumed manifest";
>>>>>>> de55902f
                        else
                        {
                            const ManifestFile fileResume = manifestFileFind(manifestResume, manifestName);
                            ASSERT(fileResume.reference == NULL);

                            if (fileResume.checksumSha1 == NULL)
<<<<<<< HEAD
                                removeReason = zNewFmt("no checksum in%s manifest", resumeZ);
=======
                                removeReason = "no checksum in resumed manifest";
>>>>>>> de55902f
                            else if (file.size != fileResume.size)
                                removeReason = "mismatched size";
                            else if (!delta && file.timestamp != fileResume.timestamp)
                                removeReason = "mismatched timestamp";
                            else if (file.size == 0)
                                // ??? don't resume zero size files because Perl wouldn't -- can be removed after the migration)
                                removeReason = "zero size";
                            else
                            {
                                ASSERT(file.copy);
                                ASSERT(file.bundleId == 0);
                                ASSERT(file.blockIncrMapSize == 0);

                                file.sizeRepo = fileResume.sizeRepo;
                                file.checksumSha1 = fileResume.checksumSha1;
                                file.checksumRepoSha1 = fileResume.checksumRepoSha1;
                                file.blockIncrSize = fileResume.blockIncrSize;
                                file.blockIncrChecksumSize = fileResume.blockIncrChecksumSize;
                                file.blockIncrMapSize = fileResume.blockIncrMapSize;
                                file.checksumPage = fileResume.checksumPage;
                                file.checksumPageError = fileResume.checksumPageError;
                                file.checksumPageErrorList = fileResume.checksumPageErrorList;

                                file.resume = resume;
                                file.delta = delta;
                                file.copy = resume | delta;

                                manifestFileUpdate(manifest, &file);
                            }
                        }
                    }

                    // Remove the file if it could not be resumed
                    if (removeReason != NULL)
                    {
                        LOG_DETAIL_FMT(
                            "remove file '%s' from%s backup (%s)", strZ(storagePathP(storageRepo(), backupPath)), resumeZ,
                            removeReason);
                        storageRemoveP(storageRepoWrite(), backupPath);
                    }

                    break;
                }

                // Remove links. We could check that the link has not changed and preserve it but it doesn't seem worth the extra
                // testing. The link will be recreated during the backup if needed.
                // -----------------------------------------------------------------------------------------------------------------
                case storageTypeLink:
                    storageRemoveP(storageRepoWrite(), backupPath);
                    break;

                // Remove special files
                // -----------------------------------------------------------------------------------------------------------------
                case storageTypeSpecial:
                    LOG_WARN_FMT("remove special file '%s' from%s backup", strZ(storagePathP(storageRepo(), backupPath)), resumeZ);
                    storageRemoveP(storageRepoWrite(), backupPath);
                    break;
            }
        }

        // Reset the memory context occasionally so we don't use too much memory or slow down processing
        MEM_CONTEXT_TEMP_RESET(1000);
    }
    MEM_CONTEXT_TEMP_END();

    FUNCTION_LOG_RETURN_VOID();
}

// Helper to clean invalid paths/files/links out of the resumable backup path
static void
backupResumeClean(Manifest *const manifest, const Manifest *const manifestResume, const bool resume)
{
    FUNCTION_LOG_BEGIN(logLevelDebug);
        FUNCTION_LOG_PARAM(MANIFEST, manifest);
        FUNCTION_LOG_PARAM(MANIFEST, manifestResume);
        FUNCTION_LOG_PARAM(BOOL, resume);
    FUNCTION_LOG_END();

    ASSERT(manifest != NULL);
    ASSERT(manifestResume != NULL);
    ASSERT(manifestData(manifest)->backupType == backupTypeFull);

    MEM_CONTEXT_TEMP_BEGIN()
    {
        // Set the backup label to the resumed backup
        manifestBackupLabelSet(manifest, manifestData(manifestResume)->backupLabel);

        // Copy cipher subpass since it was used to encrypt the resumable files
        manifestCipherSubPassSet(manifest, manifestCipherSubPass(manifestResume));

        // Clean resumed backup
        const String *const backupPath = strNewFmt(STORAGE_REPO_BACKUP "/%s", strZ(manifestData(manifest)->backupLabel));

        backupResumeCleanRecurse(
            storageNewItrP(storageRepo(), backupPath, .sortOrder = sortOrderAsc), manifest, manifestResume,
            compressTypeEnum(cfgOptionStrId(cfgOptCompressType)), cfgOptionBool(cfgOptDelta), resume, backupPath, NULL);
    }
    MEM_CONTEXT_TEMP_END();

    FUNCTION_LOG_RETURN_VOID();
}

// Helper to find a resumable backup
static const Manifest *
backupResumeFind(const Manifest *const manifest, const String *const cipherPassBackup)
{
    FUNCTION_LOG_BEGIN(logLevelDebug);
        FUNCTION_LOG_PARAM(MANIFEST, manifest);
        FUNCTION_TEST_PARAM(STRING, cipherPassBackup);
    FUNCTION_LOG_END();

    ASSERT(manifest != NULL);

    Manifest *result = NULL;

    MEM_CONTEXT_TEMP_BEGIN()
    {
        // Only the last backup can be resumed
        const StringList *const backupList = strLstSort(
            storageListP(
                storageRepo(), STRDEF(STORAGE_REPO_BACKUP),
                .expression = backupRegExpP(.full = true, .differential = true, .incremental = true)),
            sortOrderDesc);

        if (!strLstEmpty(backupList))
        {
            const String *const backupLabel = strLstGet(backupList, 0);
            const String *const manifestFile = strNewFmt(STORAGE_REPO_BACKUP "/%s/" BACKUP_MANIFEST_FILE, strZ(backupLabel));

            // Resumable backups do not have backup.manifest
            if (!storageExistsP(storageRepo(), manifestFile))
            {
                const bool resume = cfgOptionBool(cfgOptResume) && cfgOptionStrId(cfgOptType) == backupTypeFull;
                bool usable = false;
                const String *reason = STRDEF("resume only valid for full backup");
                Manifest *manifestResume = NULL;

                if (cfgOptionStrId(cfgOptType) == backupTypeFull)
                {
                    reason = STRDEF("partially deleted by prior resume or invalid");

                    // Resumable backups must have backup.manifest.copy
                    if (storageExistsP(storageRepo(), strNewFmt("%s" INFO_COPY_EXT, strZ(manifestFile))))
                    {
                        reason = strNewZ("resume is disabled");

                        // Attempt to read the manifest file in the resumable backup to see if it can be used. If any error at all
                        // occurs then the backup will be considered unusable and a resume will not be attempted.
                        if (resume)
                        {
                            TRY_BEGIN()
<<<<<<< HEAD
                            {
                                manifestResume = manifestLoadFile(
                                    storageRepo(), manifestFile, cfgOptionStrId(cfgOptRepoCipherType), cipherPassBackup);
                            }
                            CATCH_ANY()
                            {
                                reason = strNewFmt("unable to read %s" INFO_COPY_EXT, strZ(manifestFile));
                            }
=======
                            {
                                manifestResume = manifestLoadFile(
                                    storageRepo(), manifestFile, cfgOptionStrId(cfgOptRepoCipherType), cipherPassBackup);
                            }
                            CATCH_ANY()
                            {
                                reason = strNewFmt("unable to read %s" INFO_COPY_EXT, strZ(manifestFile));
                            }
>>>>>>> de55902f
                            TRY_END();

                            if (manifestResume != NULL)
                            {
                                const ManifestData *manifestResumeData = manifestData(manifestResume);

                                // Check pgBackRest version. This allows the resume implementation to be changed with each version
                                // of pgBackRest at the expense of users losing a resumable back after an upgrade, which seems worth
                                // the cost.
                                if (!strEq(manifestResumeData->backrestVersion, manifestData(manifest)->backrestVersion))
                                {
                                    reason = strNewFmt(
                                        "new " PROJECT_NAME " version '%s' does not match resumable " PROJECT_NAME " version '%s'",
                                        strZ(manifestData(manifest)->backrestVersion), strZ(manifestResumeData->backrestVersion));
                                }
                                // Check backup type because new backup label must be the same type as resume backup label
                                else if (manifestResumeData->backupType != cfgOptionStrId(cfgOptType))
                                {
                                    reason = strNewFmt(
                                        "new backup type '%s' does not match resumable backup type '%s'",
                                        strZ(cfgOptionDisplay(cfgOptType)), strZ(strIdToStr(manifestResumeData->backupType)));
                                }
                                // Check prior backup label ??? Do we really care about the prior backup label?
                                else if (!strEq(manifestResumeData->backupLabelPrior, manifestData(manifest)->backupLabelPrior))
                                {
                                    reason = strNewFmt(
                                        "new prior backup label '%s' does not match resumable prior backup label '%s'",
                                        manifestResumeData->backupLabelPrior ?
                                            strZ(manifestResumeData->backupLabelPrior) : "<undef>",
                                        manifestData(manifest)->backupLabelPrior ?
                                            strZ(manifestData(manifest)->backupLabelPrior) : "<undef>");
                                }
                                // Check compression. Compression can't be changed between backups so resume won't work either.
                                else if (
                                    manifestResumeData->backupOptionCompressType !=
                                    compressTypeEnum(cfgOptionStrId(cfgOptCompressType)))
                                {
                                    reason = strNewFmt(
                                        "new compression '%s' does not match resumable compression '%s'",
                                        strZ(cfgOptionDisplay(cfgOptCompressType)),
                                        strZ(compressTypeStr(manifestResumeData->backupOptionCompressType)));
                                }
                                else
                                    usable = true;
                            }
                        }
                    }
                }

                // If the backup is usable then return the manifest
                if (usable)
                {
                    result = manifestMove(manifestResume, memContextPrior());
                }
                // Else warn and remove the unusable backup
                else
                {
                    LOG_FMT(
                        resume ? logLevelWarn : logLevelInfo, 0, "backup '%s' cannot be resumed: %s", strZ(backupLabel),
                        strZ(reason));

                    storagePathRemoveP(
                        storageRepoWrite(), strNewFmt(STORAGE_REPO_BACKUP "/%s", strZ(backupLabel)), .recurse = true);
                }
            }
        }
    }
    MEM_CONTEXT_TEMP_END();

    FUNCTION_LOG_RETURN(MANIFEST, result);
}

static bool
backupResume(Manifest *const manifest, const String *const cipherPassBackup)
{
    FUNCTION_LOG_BEGIN(logLevelDebug);
        FUNCTION_LOG_PARAM(MANIFEST, manifest);
        FUNCTION_TEST_PARAM(STRING, cipherPassBackup);
    FUNCTION_LOG_END();

    ASSERT(manifest != NULL);

    bool result = false;

    MEM_CONTEXT_TEMP_BEGIN()
    {
        const Manifest *const manifestResume = backupResumeFind(manifest, cipherPassBackup);

        // If a resumable backup was found set the label and cipher subpass
        if (manifestResume)
        {
            // Resuming
            result = true;

            LOG_WARN_FMT(
                "resumable backup %s of same type exists -- invalid files will be removed then the backup will resume",
<<<<<<< HEAD
                strZ(manifestData(manifestResume)->backupLabel));
=======
                strZ(manifestData(manifest)->backupLabel));

            // Copy cipher subpass since it was used to encrypt the resumable files
            manifestCipherSubPassSet(manifest, manifestCipherSubPass(manifestResume));
>>>>>>> de55902f

            backupResumeClean(manifest, manifestResume, true);
        }
        // Else generate a new label for the backup
        else
        {
            manifestBackupLabelSet(
                manifest,
                backupLabelCreate(
                    manifestData(manifest)->backupType, manifestData(manifest)->backupLabelPrior,
                    manifestData(manifest)->backupTimestampStart));
        }
    }
    MEM_CONTEXT_TEMP_END();

    FUNCTION_LOG_RETURN(BOOL, result);
}

/***********************************************************************************************************************************
Start the backup
***********************************************************************************************************************************/
typedef struct BackupStartResult
{
    String *lsn;
    String *walSegmentName;
    Pack *dbList;
    Pack *tablespaceList;
} BackupStartResult;

static BackupStartResult
backupStart(BackupData *const backupData)
{
    FUNCTION_LOG_BEGIN(logLevelDebug);
        FUNCTION_LOG_PARAM(BACKUP_DATA, backupData);
    FUNCTION_LOG_END();

    FUNCTION_AUDIT_HELPER();

    BackupStartResult result = {.lsn = NULL};

    MEM_CONTEXT_TEMP_BEGIN()
    {
        // If this is an offline backup
        if (!cfgOptionBool(cfgOptOnline))
        {
            // Check if Postgres is running and if so only continue when forced
            if (storageExistsP(backupData->storagePrimary, PG_FILE_POSTMTRPID_STR))
            {
                if (cfgOptionBool(cfgOptForce))
                {
                    LOG_WARN(
                        "--no-" CFGOPT_ONLINE " passed and " PG_FILE_POSTMTRPID " exists but --" CFGOPT_FORCE " was passed so"
                        " backup will continue though it looks like " PG_NAME " is running and the backup will probably not be"
                        " consistent");
                }
                else
                {
                    THROW(
                        PgRunningError,
                        "--no-" CFGOPT_ONLINE " passed but " PG_FILE_POSTMTRPID " exists - looks like " PG_NAME " is running. Shut"
                        " down " PG_NAME " and try again, or use --force.");
                }
            }
        }
        // Else start the backup normally
        else
        {
            // Check database configuration
            checkDbConfig(backupData->version, backupData->pgIdxPrimary, backupData->dbPrimary, false);

            // Start backup
            LOG_INFO_FMT(
                "execute %sexclusive backup start: backup begins after the %s checkpoint completes",
                backupData->version >= PG_VERSION_96 ? "non-" : "",
                cfgOptionBool(cfgOptStartFast) ? "requested immediate" : "next regular");

            const DbBackupStartResult dbBackupStartResult = dbBackupStart(
                backupData->dbPrimary, cfgOptionBool(cfgOptStartFast), cfgOptionBool(cfgOptStopAuto),
                cfgOptionBool(cfgOptArchiveCheck));

            MEM_CONTEXT_PRIOR_BEGIN()
            {
                result.lsn = strDup(dbBackupStartResult.lsn);
                result.walSegmentName = strDup(dbBackupStartResult.walSegmentName);
                result.dbList = dbList(backupData->dbPrimary);
                result.tablespaceList = dbTablespaceList(backupData->dbPrimary);
            }
            MEM_CONTEXT_PRIOR_END();

            LOG_INFO_FMT("backup start archive = %s, lsn = %s", strZ(result.walSegmentName), strZ(result.lsn));

            // Wait for replay on the standby to catch up
            if (cfgOptionBool(cfgOptBackupStandby))
            {
                LOG_INFO_FMT("wait for replay on the standby to reach %s", strZ(result.lsn));
                dbReplayWait(backupData->dbStandby, result.lsn, backupData->timeline, cfgOptionUInt64(cfgOptArchiveTimeout));
                LOG_INFO_FMT("replay on the standby reached %s", strZ(result.lsn));
            }

            // Check that WAL segments are being archived. If archiving is not working then the backup will eventually fail so
            // better to catch it as early as possible. A segment to check may not be available on older versions of PostgreSQL or
            // if archive-check is false.
            if (dbBackupStartResult.walSegmentCheck != NULL)
            {
                LOG_INFO_FMT(
                    "check archive for %ssegment %s",
                    strEq(result.walSegmentName, dbBackupStartResult.walSegmentCheck) ? "" : "prior ",
                    strZ(dbBackupStartResult.walSegmentCheck));

                walSegmentFindOne(
                    storageRepo(), backupData->archiveId, dbBackupStartResult.walSegmentCheck,
                    cfgOptionUInt64(cfgOptArchiveTimeout));
            }
        }
    }
    MEM_CONTEXT_TEMP_END();

    FUNCTION_LOG_RETURN_STRUCT(result);
}

/***********************************************************************************************************************************
Stop the backup
***********************************************************************************************************************************/
// Helper to write a file from a string to the repository and update the manifest
static void
backupFilePut(
    BackupData *const backupData, Manifest *const manifest, const String *const name, const time_t timestamp,
    const String *const content)
{
    FUNCTION_LOG_BEGIN(logLevelDebug);
        FUNCTION_LOG_PARAM(BACKUP_DATA, backupData);
        FUNCTION_LOG_PARAM(MANIFEST, manifest);
        FUNCTION_LOG_PARAM(STRING, name);
        FUNCTION_LOG_PARAM(TIME, timestamp);
        FUNCTION_LOG_PARAM(STRING, content);
    FUNCTION_LOG_END();

    // Skip files with no content
    if (content != NULL)
    {
        MEM_CONTEXT_TEMP_BEGIN()
        {
            // Create file
            bool repoChecksum = false;
            const String *const manifestName = strNewFmt(MANIFEST_TARGET_PGDATA "/%s", strZ(name));
            const CompressType compressType = compressTypeEnum(cfgOptionStrId(cfgOptCompressType));

            StorageWrite *const write = storageNewWriteP(
                storageRepoWrite(),
                backupFileRepoPathP(
                    manifestData(manifest)->backupLabel, .manifestName = manifestName,
                    .compressType = compressTypeEnum(cfgOptionStrId(cfgOptCompressType))),
                .compressible = true);

            IoFilterGroup *const filterGroup = ioWriteFilterGroup(storageWriteIo(write));

            // Add SHA1 filter
            ioFilterGroupAdd(filterGroup, cryptoHashNew(hashTypeSha1));

            // Add compression
            if (compressType != compressTypeNone)
            {
                ioFilterGroupAdd(
                    ioWriteFilterGroup(storageWriteIo(write)), compressFilterP(compressType, cfgOptionInt(cfgOptCompressLevel)));

                repoChecksum = true;
            }

            // Add encryption filter if required
            if (manifestCipherSubPass(manifest) != NULL)
            {
                ioFilterGroupAdd(
                    ioWriteFilterGroup(storageWriteIo(write)),
                    cipherBlockNewP(
                        cipherModeEncrypt, cfgOptionStrId(cfgOptRepoCipherType), BUFSTR(manifestCipherSubPass(manifest))));

                repoChecksum = true;
            }

            // Capture checksum of file stored in the repo if filters that modify the output have been applied
            if (repoChecksum)
                ioFilterGroupAdd(filterGroup, cryptoHashNew(hashTypeSha1));

            // Add size filter last to calculate repo size
            ioFilterGroupAdd(filterGroup, ioSizeNew());

            // Write file
            storagePutP(write, BUFSTR(content));

            // Use base path to set ownership and mode
            const ManifestPath *const basePath = manifestPathFind(manifest, MANIFEST_TARGET_PGDATA_STR);

            // Add to manifest
            ManifestFile file =
            {
                .name = manifestName,
                .mode = basePath->mode & (S_IRUSR | S_IWUSR | S_IRGRP | S_IROTH),
                .user = basePath->user,
                .group = basePath->group,
                .size = strSize(content),
                .sizeOriginal = strSize(content),
                .sizeRepo = pckReadU64P(ioFilterGroupResultP(filterGroup, SIZE_FILTER_TYPE)),
                .timestamp = timestamp,
                .checksumSha1 = bufPtr(pckReadBinP(ioFilterGroupResultP(filterGroup, CRYPTO_HASH_FILTER_TYPE, .idx = 0))),
            };

            if (repoChecksum)
                file.checksumRepoSha1 = bufPtr(pckReadBinP(ioFilterGroupResultP(filterGroup, CRYPTO_HASH_FILTER_TYPE, .idx = 1)));

            manifestFileAdd(manifest, &file);

            LOG_DETAIL_FMT("wrote '%s' file returned from backup stop function", strZ(name));
        }
        MEM_CONTEXT_TEMP_END();
    }

    FUNCTION_LOG_RETURN_VOID();
}

/*--------------------------------------------------------------------------------------------------------------------------------*/
typedef struct BackupStopResult
{
    String *lsn;
    String *walSegmentName;
    time_t timestamp;
} BackupStopResult;

static BackupStopResult
backupStop(BackupData *const backupData, Manifest *const manifest)
{
    FUNCTION_LOG_BEGIN(logLevelDebug);
        FUNCTION_LOG_PARAM(BACKUP_DATA, backupData);
        FUNCTION_LOG_PARAM(MANIFEST, manifest);
    FUNCTION_LOG_END();

    FUNCTION_AUDIT_STRUCT();

    BackupStopResult result = {.lsn = NULL};

    if (cfgOptionBool(cfgOptOnline))
    {
        MEM_CONTEXT_TEMP_BEGIN()
        {
            // Stop the backup
            LOG_INFO_FMT(
                "execute %sexclusive backup stop and wait for all WAL segments to archive",
                backupData->version >= PG_VERSION_96 ? "non-" : "");

            const DbBackupStopResult dbBackupStopResult = dbBackupStop(backupData->dbPrimary);

            MEM_CONTEXT_PRIOR_BEGIN()
            {
                result.timestamp = backupTime(backupData, false);
                result.lsn = strDup(dbBackupStopResult.lsn);
                result.walSegmentName = strDup(dbBackupStopResult.walSegmentName);
            }
            MEM_CONTEXT_PRIOR_END();

            LOG_INFO_FMT("backup stop archive = %s, lsn = %s", strZ(result.walSegmentName), strZ(result.lsn));

            // Save files returned by stop backup
            backupFilePut(backupData, manifest, STRDEF(PG_FILE_BACKUPLABEL), result.timestamp, dbBackupStopResult.backupLabel);
            backupFilePut(backupData, manifest, STRDEF(PG_FILE_TABLESPACEMAP), result.timestamp, dbBackupStopResult.tablespaceMap);
        }
        MEM_CONTEXT_TEMP_END();
    }
    else
        result.timestamp = backupTime(backupData, false);

    FUNCTION_LOG_RETURN_STRUCT(result);
}

/***********************************************************************************************************************************
Convert page checksum error pack to a VariantList
***********************************************************************************************************************************/
// Helper to output pages and page ranges
static void
backupJobResultPageChecksumOut(VariantList *const result, const unsigned int pageBegin, const unsigned int pageEnd)
{
    FUNCTION_TEST_BEGIN();
        FUNCTION_TEST_PARAM(VARIANT_LIST, result);
        FUNCTION_TEST_PARAM(UINT, pageBegin);
        FUNCTION_TEST_PARAM(UINT, pageEnd);
    FUNCTION_TEST_END();

    FUNCTION_AUDIT_HELPER();

    // Output a single page
    if (pageBegin == pageEnd)
    {
        varLstAdd(result, varNewUInt64(pageBegin));
    }
    // Else output a page range
    else
    {
        VariantList *errorListSub = varLstNew();
        varLstAdd(errorListSub, varNewUInt64(pageBegin));
        varLstAdd(errorListSub, varNewUInt64(pageEnd));
        varLstAdd(result, varNewVarLst(errorListSub));
    }

    FUNCTION_TEST_RETURN_VOID();
}

static VariantList *
backupJobResultPageChecksum(PackRead *const checksumPageResult)
{
    FUNCTION_LOG_BEGIN(logLevelDebug);
        FUNCTION_LOG_PARAM(PACK_READ, checksumPageResult);
    FUNCTION_LOG_END();

    FUNCTION_AUDIT_HELPER();

    VariantList *result = NULL;

    // If there is an error result array
    if (!pckReadNullP(checksumPageResult))
    {
        result = varLstNew();
        pckReadArrayBeginP(checksumPageResult);

        bool first = false;
        unsigned int pageBegin = 0;
        unsigned int pageEnd = 0;

        // Combine results into a more compact form
        while (pckReadNext(checksumPageResult))
        {
            const unsigned int pageId = pckReadId(checksumPageResult) - 1;
            pckReadObjBeginP(checksumPageResult, .id = pageId + 1);

            // If first error then just store page
            if (!first)
            {
                pageBegin = pageId;
                pageEnd = pageId;
                first = true;
            }
            // Expand list when the page is in sequence
            else if (pageId == pageEnd + 1)
            {
                pageEnd = pageId;
            }
            // Else output the page or page range
            else
            {
                backupJobResultPageChecksumOut(result, pageBegin, pageEnd);

                // Start again with a single page range
                pageBegin = pageId;
                pageEnd = pageId;
            }

            pckReadObjEndP(checksumPageResult);
        }

        // Check that the array was not empty
        CHECK(FormatError, first, "page checksum result array is empty");

        // Output last page or page range
        backupJobResultPageChecksumOut(result, pageBegin, pageEnd);

        pckReadArrayEndP(checksumPageResult);
    }

    FUNCTION_LOG_RETURN(VARIANT_LIST, result);
}

/***********************************************************************************************************************************
Log the results of a job and throw errors
***********************************************************************************************************************************/
static void
backupJobResult(
    Manifest *const manifest, const String *const host, const Storage *const storagePg, StringList *const fileRemove,
    ProtocolParallelJob *const job, const bool bundle, const PgPageSize pageSize, const uint64_t sizeTotal,
    uint64_t *const sizeProgress, unsigned int *const currentPercentComplete)
{
    FUNCTION_LOG_BEGIN(logLevelDebug);
        FUNCTION_LOG_PARAM(MANIFEST, manifest);
        FUNCTION_LOG_PARAM(STRING, host);
        FUNCTION_LOG_PARAM(STORAGE, storagePg);
        FUNCTION_LOG_PARAM(STRING_LIST, fileRemove);
        FUNCTION_LOG_PARAM(PROTOCOL_PARALLEL_JOB, job);
        FUNCTION_LOG_PARAM(BOOL, bundle);
        FUNCTION_LOG_PARAM(ENUM, pageSize);
        FUNCTION_LOG_PARAM(UINT64, sizeTotal);
        FUNCTION_LOG_PARAM_P(UINT64, sizeProgress);
        FUNCTION_LOG_PARAM_P(UINT, currentPercentComplete);
    FUNCTION_LOG_END();

    ASSERT(manifest != NULL);
    ASSERT(storagePg != NULL);
    ASSERT(fileRemove != NULL);
    ASSERT(job != NULL);

    // The job was successful
    if (protocolParallelJobErrorCode(job) == 0)
    {
        MEM_CONTEXT_TEMP_BEGIN()
        {
            const unsigned int processId = protocolParallelJobProcessId(job);
            const uint64_t bundleId =
                varType(protocolParallelJobKey(job)) == varTypeUInt64 ? varUInt64(protocolParallelJobKey(job)) : 0;
            PackRead *const jobResult = protocolParallelJobResult(job);
            unsigned int percentComplete = 0;

            while (!pckReadNullP(jobResult))
            {
                ManifestFile file = manifestFileFind(manifest, pckReadStrP(jobResult));
                const BackupCopyResult copyResult = (BackupCopyResult)pckReadU32P(jobResult);
                const bool repoInvalid = pckReadBoolP(jobResult);
                const uint64_t copySize = pckReadU64P(jobResult);
                const uint64_t bundleOffset = pckReadU64P(jobResult);
                const uint64_t blockIncrMapSize = pckReadU64P(jobResult);
                const uint64_t repoSize = pckReadU64P(jobResult);
                const Buffer *const copyChecksum = pckReadBinP(jobResult);
                const Buffer *const repoChecksum = pckReadBinP(jobResult);
                PackRead *const checksumPageResult = pckReadPackReadP(jobResult);

                // Increment backup copy progress
                *sizeProgress += copySize;

                // Create log file name
                const String *const fileName = storagePathP(storagePg, manifestPathPg(file.name));
                const String *const fileLog = host == NULL ? fileName : strNewFmt("%s:%s", strZ(host), strZ(fileName));

                // Format log progress
                String *const logProgress = strNew();

                if (bundleId != 0 && copyResult != backupCopyResultNoOp && copyResult != backupCopyResultTruncate)
                    strCatFmt(logProgress, "bundle %" PRIu64 "/%" PRIu64 ", ", bundleId, bundleOffset);

                // Log original manifest size if copy size differs
                if (copySize != file.sizeOriginal)
                    strCatFmt(logProgress, "%s->", strZ(strSizeFormat(file.sizeOriginal)));

                // Store percentComplete as an integer
                percentComplete = sizeTotal == 0 ? 10000 : (unsigned int)(((double)*sizeProgress / (double)sizeTotal) * 10000);

                strCatFmt(
                    logProgress, "%s, %u.%02u%%", strZ(strSizeFormat(copySize)), percentComplete / 100, percentComplete % 100);

                // Format log checksum
                const String *const logChecksum =
                    copySize != 0 ? strNewFmt(" checksum %s", strZ(strNewEncode(encodingHex, copyChecksum))) : EMPTY_STR;

                // If the file is in a prior backup and nothing changed, just log it
                if (copyResult == backupCopyResultNoOp)
                {
                    LOG_DETAIL_PID_FMT(
                        processId, "match file from prior backup %s (%s)%s", strZ(fileLog), strZ(logProgress), strZ(logChecksum));
                }
                // Else if the repo matched the expect checksum, just log it
                else if (copyResult == backupCopyResultChecksum)
                {
                    LOG_DETAIL_PID_FMT(
                        processId, "checksum resumed file %s (%s)%s", strZ(fileLog), strZ(logProgress), strZ(logChecksum));
                }
                // Else if the file was removed during backup add it to the list of files to be removed from the manifest when the
                // backup is complete. It can't be removed right now because that will invalidate the pointers that are being used
                // for processing.
                else if (copyResult == backupCopyResultSkip)
                {
                    LOG_DETAIL_PID_FMT(processId, "skip file removed by database %s", strZ(fileLog));
                    strLstAdd(fileRemove, file.name);
                }
                // Else file was copied so update manifest
                else
                {
                    LOG_DETAIL_PID_FMT(
                        processId, "%s file %s (%s)%s", copyResult != backupCopyResultTruncate ? "backup" : "store truncated",
                        strZ(fileLog), strZ(logProgress), strZ(logChecksum));

                    // If the repo file was invalid warn that there might be corruption in the repository
                    if (repoInvalid)
                    {
                        ASSERT(copyResult == backupCopyResultCopy);

                        LOG_WARN_FMT(
                            "resumed backup file %s did not have expected checksum %s. The file was recopied and backup will"
                            " continue but this may be an issue unless the resumed backup path in the repository is known to be"
                            " corrupted.\n"
                            "NOTE: this does not indicate a problem with the PostgreSQL page checksums.",
                            strZ(file.name), strZ(strNewEncode(encodingHex, BUF(file.checksumSha1, HASH_TYPE_SHA1_SIZE))));
                    }

                    // If the file had page checksums calculated during the copy
                    ASSERT((!file.checksumPage && checksumPageResult == NULL) || (file.checksumPage && checksumPageResult != NULL));

                    bool checksumPageError = false;
                    const VariantList *checksumPageErrorList = NULL;

                    if (checksumPageResult != NULL)
                    {
                        checksumPageErrorList = backupJobResultPageChecksum(checksumPageResult);

                        // If the checksum was valid
                        if (!pckReadBoolP(checksumPageResult))
                        {
                            checksumPageError = true;

                            if (!pckReadBoolP(checksumPageResult))
                            {
                                checksumPageErrorList = NULL;

                                // ??? Update formatting after migration
                                LOG_WARN_FMT(
                                    "page misalignment in file %s: file size %" PRIu64 " is not divisible by page size %u",
                                    strZ(fileLog), copySize, pageSize);
                            }
                            else
                            {
                                // Format the page checksum errors
                                CHECK(FormatError, checksumPageErrorList != NULL, "page checksum error list is missing");
                                CHECK(FormatError, !varLstEmpty(checksumPageErrorList), "page checksum error list is empty");

                                String *error = strNew();
                                unsigned int errorTotalMin = 0;

                                for (unsigned int errorIdx = 0; errorIdx < varLstSize(checksumPageErrorList); errorIdx++)
                                {
                                    const Variant *const errorItem = varLstGet(checksumPageErrorList, errorIdx);

                                    // Add a comma if this is not the first item
                                    if (errorIdx != 0)
                                        strCatZ(error, ", ");

                                    // If an error range
                                    if (varType(errorItem) == varTypeVariantList)
                                    {
                                        const VariantList *const errorItemList = varVarLst(errorItem);
                                        ASSERT(varLstSize(errorItemList) == 2);

                                        strCatFmt(
                                            error, "%" PRIu64 "-%" PRIu64, varUInt64(varLstGet(errorItemList, 0)),
                                            varUInt64(varLstGet(errorItemList, 1)));
                                        errorTotalMin += 2;
                                    }
                                    // Else a single error
                                    else
                                    {
                                        ASSERT(varType(errorItem) == varTypeUInt64);

                                        strCatFmt(error, "%" PRIu64, varUInt64(errorItem));
                                        errorTotalMin++;
                                    }
                                }

                                // Make message plural when appropriate
                                const String *const plural = errorTotalMin > 1 ? STRDEF("s") : EMPTY_STR;

                                // ??? Update formatting after migration
                                LOG_WARN_FMT(
                                    "invalid page checksum%s found in file %s at page%s %s", strZ(plural), strZ(fileLog),
                                    strZ(plural), strZ(error));
                            }
                        }
                    }

                    // Update file info and remove any reference to the file's existence in a prior backup
                    file.size = copySize;
                    file.sizeRepo = repoSize;
                    file.checksumSha1 = bufPtrConst(copyChecksum);
                    file.checksumRepoSha1 = repoChecksum != NULL ? bufPtrConst(repoChecksum) : NULL;
                    file.reference = NULL;
                    file.checksumPageError = checksumPageError;
                    file.checksumPageErrorList =
                        checksumPageErrorList != NULL ? jsonFromVar(varNewVarLst(checksumPageErrorList)) : NULL;
                    // Truncated file is not put in bundle
                    file.bundleId = copyResult != backupCopyResultTruncate ? bundleId : 0;
                    file.bundleOffset = bundleOffset;
                    file.blockIncrMapSize = blockIncrMapSize;

                    manifestFileUpdate(manifest, &file);
                }
            }

            // Update currentPercentComplete and lock file when the change is significant enough
            if (percentComplete - *currentPercentComplete > 10)
            {
                *currentPercentComplete = percentComplete;
                lockWriteDataP(
                    lockTypeBackup, .percentComplete = VARUINT(*currentPercentComplete), .sizeComplete = VARUINT64(*sizeProgress),
                    .size = VARUINT64(sizeTotal));
            }
        }
        MEM_CONTEXT_TEMP_END();

        // Free the job
        protocolParallelJobFree(job);
    }
    // Else the job errored
    else
        THROW_CODE(protocolParallelJobErrorCode(job), strZ(protocolParallelJobErrorMessage(job)));

    FUNCTION_LOG_RETURN_VOID();
}

/***********************************************************************************************************************************
Save a copy of the backup manifest during processing to preserve checksums for a possible resume. Only save the final copy when
resume is disabled since an incremental copy will not be used in a future backup unless resume is enabled beforehand.
***********************************************************************************************************************************/
static void
backupManifestSaveCopy(Manifest *const manifest, const String *const cipherPassBackup, const bool final)
{
    FUNCTION_LOG_BEGIN(logLevelDebug);
        FUNCTION_LOG_PARAM(MANIFEST, manifest);
        FUNCTION_TEST_PARAM(STRING, cipherPassBackup);
        FUNCTION_LOG_PARAM(BOOL, final);
    FUNCTION_LOG_END();

    ASSERT(manifest != NULL);

    if (final || cfgOptionBool(cfgOptResume))
    {
        MEM_CONTEXT_TEMP_BEGIN()
        {
            // Open file for write
            IoWrite *const write = storageWriteIo(
                storageNewWriteP(
                    storageRepoWrite(),
                    strNewFmt(
                        STORAGE_REPO_BACKUP "/%s/" BACKUP_MANIFEST_FILE INFO_COPY_EXT, strZ(manifestData(manifest)->backupLabel))));

            // Add encryption filter if required
            cipherBlockFilterGroupAdd(
                ioWriteFilterGroup(write), cfgOptionStrId(cfgOptRepoCipherType), cipherModeEncrypt, cipherPassBackup);

            // Save file
            manifestSave(manifest, write);
        }
        MEM_CONTEXT_TEMP_END();
    }

    FUNCTION_LOG_RETURN_VOID();
}

/***********************************************************************************************************************************
Check that the clusters are alive and correctly configured during the backup
***********************************************************************************************************************************/
static void
backupDbPing(const BackupData *const backupData, const bool force)
{
    FUNCTION_LOG_BEGIN(logLevelDebug);
        FUNCTION_LOG_PARAM(BACKUP_DATA, backupData);
        FUNCTION_LOG_PARAM(BOOL, force);
    FUNCTION_LOG_END();

    ASSERT(backupData != NULL);

    if (cfgOptionBool(cfgOptOnline))
    {
        dbPing(backupData->dbPrimary, force);

        if (cfgOptionBool(cfgOptBackupStandby))
            dbPing(backupData->dbStandby, force);
    }

    FUNCTION_LOG_RETURN_VOID();
}

/***********************************************************************************************************************************
Process the backup manifest
***********************************************************************************************************************************/
typedef struct BackupJobData
{
    const Manifest *const manifest;                                 // Backup manifest
    const String *const backupLabel;                                // Backup label (defines the backup path)
    const bool backupStandby;                                       // Backup from standby
    RegExp *standbyExp;                                             // Identify files that may be copied from the standby
    const CipherType cipherType;                                    // Cipher type
    const String *const cipherSubPass;                              // Passphrase used to encrypt files in the backup
    const PgPageSize pageSize;                                      // Page size
    const CompressType compressType;                                // Backup compression type
    const int compressLevel;                                        // Compress level if backup is compressed
    const bool delta;                                               // Is this a checksum delta backup?
    const bool bundle;                                              // Bundle files?
    uint64_t bundleSize;                                            // Target bundle size
    uint64_t bundleLimit;                                           // Limit on files to bundle
    uint64_t bundleId;                                              // Bundle id
    const bool blockIncr;                                           // Block incremental?
    size_t blockIncrSizeSuper;                                      // Super block size

    List *queueList;                                                // List of processing queues
} BackupJobData;

// Identify files that must be copied from the primary
static bool
backupProcessFilePrimary(RegExp *const standbyExp, const String *const name)
{
    FUNCTION_TEST_BEGIN();
        FUNCTION_TEST_PARAM(REGEXP, standbyExp);
        FUNCTION_TEST_PARAM(STRING, name);
    FUNCTION_TEST_END();

    ASSERT(standbyExp != NULL);
    ASSERT(name != NULL);

    FUNCTION_TEST_RETURN(
        BOOL, strEqZ(name, MANIFEST_TARGET_PGDATA "/" PG_PATH_GLOBAL "/" PG_FILE_PGCONTROL) || !regExpMatch(standbyExp, name));
}

// Comparator to order ManifestFile objects by size, date, and name
static const Manifest *backupProcessQueueComparatorManifest = NULL;
static bool backupProcessQueueComparatorBundle;
static uint64_t backupProcessQueueComparatorBundleLimit;

static int
backupProcessQueueComparator(const void *const item1, const void *const item2)
{
    FUNCTION_TEST_BEGIN();
        FUNCTION_TEST_PARAM_P(VOID, item1);
        FUNCTION_TEST_PARAM_P(VOID, item2);
    FUNCTION_TEST_END();

    ASSERT(item1 != NULL);
    ASSERT(item2 != NULL);

    // Unpack files
    const ManifestFile file1 = manifestFileUnpack(backupProcessQueueComparatorManifest, *(const ManifestFilePack **)item1);
    const ManifestFile file2 = manifestFileUnpack(backupProcessQueueComparatorManifest, *(const ManifestFilePack **)item2);

    // If the size differs then that's enough to determine order
    if (!backupProcessQueueComparatorBundle || file1.size > backupProcessQueueComparatorBundleLimit ||
        file2.size > backupProcessQueueComparatorBundleLimit)
    {
        if (file1.size < file2.size)
            FUNCTION_TEST_RETURN(INT, -1);
        else if (file1.size > file2.size)
            FUNCTION_TEST_RETURN(INT, 1);
    }

    // If bundling order by time ascending so that older files are bundled with older files and newer with newer
    if (backupProcessQueueComparatorBundle)
    {
        if (file1.timestamp > file2.timestamp)
            FUNCTION_TEST_RETURN(INT, -1);
        else if (file1.timestamp < file2.timestamp)
            FUNCTION_TEST_RETURN(INT, 1);
    }

    // If size/time is the same then use name to generate a deterministic ordering (names must be unique)
    FUNCTION_TEST_RETURN(INT, strCmp(file1.name, file2.name));
}

// Helper to generate the backup queues
static uint64_t
backupProcessQueue(
    const BackupData *const backupData, Manifest *const manifest, BackupJobData *const jobData, const bool preliminary)
{
    FUNCTION_LOG_BEGIN(logLevelDebug);
        FUNCTION_LOG_PARAM(BACKUP_DATA, backupData);
        FUNCTION_LOG_PARAM(MANIFEST, manifest);
        FUNCTION_LOG_PARAM_P(VOID, jobData);
        FUNCTION_LOG_PARAM(BOOL, preliminary);
    FUNCTION_LOG_END();

    FUNCTION_AUDIT_HELPER();

    ASSERT(manifest != NULL);

    uint64_t result = 0;

    MEM_CONTEXT_TEMP_BEGIN()
    {
        // Create list of process queues (use void * instead of List * to avoid Coverity false positive)
        jobData->queueList = lstNewP(sizeof(void *));

        // Generate the list of targets
        StringList *const targetList = strLstNew();
        strLstAddZ(targetList, MANIFEST_TARGET_PGDATA "/");

        for (unsigned int targetIdx = 0; targetIdx < manifestTargetTotal(manifest); targetIdx++)
        {
            const ManifestTarget *const target = manifestTarget(manifest, targetIdx);

            if (target->tablespaceId != 0)
                strLstAddFmt(targetList, "%s/", strZ(target->name));
        }

        // Generate the processing queues (there is always at least one)
        const unsigned int queueOffset = jobData->backupStandby ? 1 : 0;

        MEM_CONTEXT_BEGIN(lstMemContext(jobData->queueList))
        {
            for (unsigned int queueIdx = 0; queueIdx < strLstSize(targetList) + queueOffset; queueIdx++)
            {
                List *const queue = lstNewP(sizeof(ManifestFile *), .comparator = backupProcessQueueComparator);
                lstAdd(jobData->queueList, &queue);
            }
        }
        MEM_CONTEXT_END();

        // Now put all files into the processing queues
        uint64_t fileTotal = 0;
        bool pgControlFound = false;

        for (unsigned int fileIdx = 0; fileIdx < manifestFileTotal(manifest); fileIdx++)
        {
            const ManifestFilePack *const filePack = manifestFilePackGet(manifest, fileIdx);
            const ManifestFile file = manifestFileUnpack(manifest, filePack);

            // Only process files that need to be copied
            if (!file.copy)
            {
                // If bundling log zero-length files as stored since they will never be copied
                if (file.size == 0 && jobData->bundle)
                {
                    LOG_DETAIL_FMT(
                        "store zero-length file %s", strZ(storagePathP(backupData->storagePrimary, manifestPathPg(file.name))));
                }

                continue;
            }

            // Is pg_control in the backup?
            if (strEq(file.name, STRDEF(MANIFEST_TARGET_PGDATA "/" PG_PATH_GLOBAL "/" PG_FILE_PGCONTROL)))
                pgControlFound = true;

            // Files that must be copied from the primary are always put in queue 0 when backup from standby
            if (jobData->backupStandby && backupProcessFilePrimary(jobData->standbyExp, file.name))
            {
                lstAdd(*(List **)lstGet(jobData->queueList, 0), &filePack);
            }
            // Else find the correct queue by matching the file to a target
            else
            {
                // Find the target that contains this file
                unsigned int targetIdx = 0;

                do
                {
                    CHECK(AssertError, targetIdx < strLstSize(targetList), "backup target not found");

                    if (strBeginsWith(file.name, strLstGet(targetList, targetIdx)))
                        break;

                    targetIdx++;
                }
                while (1);

                // Add file to queue
                lstAdd(*(List **)lstGet(jobData->queueList, targetIdx + queueOffset), &filePack);
            }

            // Add size to total
            result += file.size;

            // Increment total files
            fileTotal++;
        }

        // pg_control should always be in an online backup
        if (!preliminary && !pgControlFound && cfgOptionBool(cfgOptOnline))
        {
            THROW(
                FileMissingError,
                PG_FILE_PGCONTROL " must be present in all online backups\n"
                "HINT: is something wrong with the clock or filesystem timestamps?");
        }

        // If there are no files to backup then we'll exit with an error. This could happen if the database is down and backup is
        // called with --no-online twice in a row.
        if (fileTotal == 0)
            THROW(FileMissingError, "no files have changed since the last backup - this seems unlikely");

        // Sort the queues
        backupProcessQueueComparatorManifest = manifest;
        backupProcessQueueComparatorBundle = jobData->bundle;
        backupProcessQueueComparatorBundleLimit = jobData->bundleLimit;

        for (unsigned int queueIdx = 0; queueIdx < lstSize(jobData->queueList); queueIdx++)
            lstSort(*(List **)lstGet(jobData->queueList, queueIdx), sortOrderDesc);

        // Move process queues to prior context
        lstMove(jobData->queueList, memContextPrior());
    }
    MEM_CONTEXT_TEMP_END();

    FUNCTION_LOG_RETURN(UINT64, result);
}

// Helper to calculate the next queue to scan based on the client index
static int
backupJobQueueNext(const unsigned int clientIdx, int queueIdx, const unsigned int queueTotal)
{
    FUNCTION_TEST_BEGIN();
        FUNCTION_TEST_PARAM(UINT, clientIdx);
        FUNCTION_TEST_PARAM(INT, queueIdx);
        FUNCTION_TEST_PARAM(UINT, queueTotal);
    FUNCTION_TEST_END();

    // Move (forward or back) to the next queue
    queueIdx += clientIdx % 2 ? -1 : 1;

    // Deal with wrapping on either end
    if (queueIdx < 0)
        FUNCTION_TEST_RETURN(INT, (int)queueTotal - 1);
    else if (queueIdx == (int)queueTotal)
        FUNCTION_TEST_RETURN(INT, 0);

    FUNCTION_TEST_RETURN(INT, queueIdx);
}

// Callback to fetch backup jobs for the parallel executor
static ProtocolParallelJob *
backupJobCallback(void *const data, const unsigned int clientIdx)
{
    FUNCTION_TEST_BEGIN();
        FUNCTION_TEST_PARAM_P(VOID, data);
        FUNCTION_TEST_PARAM(UINT, clientIdx);
    FUNCTION_TEST_END();

    ASSERT(data != NULL);

    ProtocolParallelJob *result = NULL;

    MEM_CONTEXT_TEMP_BEGIN()
    {
        // Get a new job if there are any left
        BackupJobData *const jobData = data;

        // Determine where to begin scanning the queue (we'll stop when we get back here). When copying from the primary during
        // backup from standby only queue 0 will be used.
        const unsigned int queueOffset = jobData->backupStandby && clientIdx > 0 ? 1 : 0;
        int queueIdx =
            jobData->backupStandby && clientIdx == 0 ? 0 : (int)(clientIdx % (lstSize(jobData->queueList) - queueOffset));
        const int queueEnd = queueIdx;

        // Create backup job
        ProtocolCommand *const command = protocolCommandNew(PROTOCOL_COMMAND_BACKUP_FILE);
        PackWrite *param = NULL;
        uint64_t fileTotal = 0;
        uint64_t fileSize = 0;

        do
        {
            List *const queue = *(List **)lstGet(jobData->queueList, (unsigned int)queueIdx + queueOffset);
            unsigned int fileIdx = 0;
            bool bundle = jobData->bundle;
            const String *fileName = NULL;

            while (fileIdx < lstSize(queue))
            {
                const ManifestFile file = manifestFileUnpack(jobData->manifest, *(ManifestFilePack **)lstGet(queue, fileIdx));

                // Continue if the next file would make the bundle too large. There may be a smaller one that will fit.
                if (fileTotal > 0 && fileSize + file.size >= jobData->bundleSize)
                {
                    fileIdx++;
                    continue;
                }

                // Is this file a block incremental?
                const bool blockIncr = jobData->blockIncr && file.blockIncrSize > 0;

                // Add common parameters before first file
                if (param == NULL)
                {
                    param = protocolCommandParam(command);

                    if (bundle && file.size <= jobData->bundleLimit)
                    {
                        pckWriteStrP(param, backupFileRepoPathP(jobData->backupLabel, .bundleId = jobData->bundleId));
                        pckWriteU64P(param, jobData->bundleId);
                        pckWriteBoolP(param, manifestData(jobData->manifest)->bundleRaw);
                    }
                    else
                    {
                        CHECK(AssertError, fileTotal == 0, "cannot bundle file");

                        pckWriteStrP(
                            param,
                            backupFileRepoPathP(
                                jobData->backupLabel, .manifestName = file.name, .compressType = jobData->compressType,
                                .blockIncr = blockIncr));
                        pckWriteU64P(param, 0);

                        fileName = file.name;
                        bundle = false;
                    }

                    // Provide the backup reference
                    pckWriteU64P(param, strLstSize(manifestReferenceList(jobData->manifest)) - 1);

                    pckWriteU32P(param, jobData->compressType);
                    pckWriteI32P(param, jobData->compressLevel);
                    pckWriteU64P(param, jobData->cipherSubPass == NULL ? cipherTypeNone : cipherTypeAes256Cbc);
                    pckWriteStrP(param, jobData->cipherSubPass);
                    pckWriteU32P(param, jobData->pageSize);
                    pckWriteStrP(param, cfgOptionStrNull(cfgOptPgVersionForce));
                }

                pckWriteStrP(param, manifestPathPg(file.name));
                pckWriteBoolP(param, file.delta);
                pckWriteBoolP(param, !strEq(file.name, STRDEF(MANIFEST_TARGET_PGDATA "/" PG_PATH_GLOBAL "/" PG_FILE_PGCONTROL)));
                pckWriteU64P(param, file.size);
                pckWriteU64P(param, file.sizePrior);
                pckWriteBoolP(param, !backupProcessFilePrimary(jobData->standbyExp, file.name));
                pckWriteBinP(param, file.checksumSha1 != NULL ? BUF(file.checksumSha1, HASH_TYPE_SHA1_SIZE) : NULL);
                pckWriteBoolP(param, file.checksumPage);
                pckWriteBoolP(param, cfgOptionBool(cfgOptPageHeaderCheck));

                // If block incremental then provide the location of the prior map when available
                if (blockIncr)
                {
                    pckWriteU64P(param, file.blockIncrSize);
                    pckWriteU64P(param, file.blockIncrChecksumSize);
                    pckWriteU64P(param, jobData->blockIncrSizeSuper);

<<<<<<< HEAD
                    if (file.blockIncrMapSize != 0 && file.reference != NULL)
=======
                    if (file.blockIncrMapSize != 0 && !file.resume)
>>>>>>> de55902f
                    {
                        pckWriteStrP(
                            param,
                            backupFileRepoPathP(
                                file.reference, .manifestName = file.name, .bundleId = file.bundleId, .blockIncr = true));
                        pckWriteU64P(param, file.bundleOffset + file.sizeRepo - file.blockIncrMapSize);
                        pckWriteU64P(param, file.blockIncrMapSize);
                    }
                    else
                        pckWriteNullP(param);
                }
                else
                    pckWriteU64P(param, 0);

                pckWriteStrP(param, file.name);
                pckWriteBinP(param, file.checksumRepoSha1 != NULL ? BUF(file.checksumRepoSha1, HASH_TYPE_SHA1_SIZE) : NULL);
                pckWriteU64P(param, file.sizeRepo);
                pckWriteBoolP(param, file.resume);
                pckWriteBoolP(param, file.reference != NULL);

                fileTotal++;
                fileSize += file.size;

                // Remove job from the queue
                lstRemoveIdx(queue, fileIdx);

                // Break if not bundling or bundle size has been reached
                if (!bundle || fileSize >= jobData->bundleSize)
                    break;
            }

            if (fileTotal > 0)
            {
                // Assign job to result
                MEM_CONTEXT_PRIOR_BEGIN()
                {
                    result = protocolParallelJobNew(bundle ? VARUINT64(jobData->bundleId) : VARSTR(fileName), command);

                    if (bundle)
                        jobData->bundleId++;
                }
                MEM_CONTEXT_PRIOR_END();

                break;
            }

            // Don't get next queue when copying from primary during backup from standby since the primary only has one queue
            if (!jobData->backupStandby || clientIdx > 0)
                queueIdx = backupJobQueueNext(clientIdx, queueIdx, lstSize(jobData->queueList) - queueOffset);
        }
        while (queueIdx != queueEnd);
    }
    MEM_CONTEXT_TEMP_END();

    FUNCTION_TEST_RETURN(PROTOCOL_PARALLEL_JOB, result);
}

static void
backupProcess(
    const BackupData *const backupData, Manifest *const manifest, const bool preliminary, const String *const cipherPassBackup,
    const uint64_t copySizePrelim, const uint64_t copySizeFinal)
{
    FUNCTION_LOG_BEGIN(logLevelDebug);
        FUNCTION_LOG_PARAM(BACKUP_DATA, backupData);
        FUNCTION_LOG_PARAM(MANIFEST, manifest);
        FUNCTION_LOG_PARAM(BOOL, preliminary);
        FUNCTION_TEST_PARAM(STRING, cipherPassBackup);
    FUNCTION_LOG_END();

    ASSERT(backupData != NULL);
    ASSERT(manifest != NULL);
    ASSERT(copySizePrelim == 0 || copySizeFinal == 0);

    uint64_t sizeTotal = 0;

    MEM_CONTEXT_TEMP_BEGIN()
    {
        // Get backup info
        const BackupType backupType = manifestData(manifest)->backupType;
        const String *const backupLabel = manifestData(manifest)->backupLabel;
        const String *const backupPathExp = strNewFmt(STORAGE_REPO_BACKUP "/%s", strZ(backupLabel));
        const bool hardLink = cfgOptionBool(cfgOptRepoHardlink) && storageFeature(storageRepoWrite(), storageFeatureHardLink);
        const bool backupStandby = cfgOptionBool(cfgOptBackupStandby);

        BackupJobData jobData =
        {
            .manifest = manifest,
            .backupLabel = backupLabel,
            .backupStandby = backupStandby,
            .compressType = compressTypeEnum(cfgOptionStrId(cfgOptCompressType)),
            .compressLevel = cfgOptionInt(cfgOptCompressLevel),
            .cipherType = cfgOptionStrId(cfgOptRepoCipherType),
            .cipherSubPass = manifestCipherSubPass(manifest),
            .pageSize = backupData->pageSize,
            .delta = cfgOptionBool(cfgOptDelta),
            .bundle = cfgOptionBool(cfgOptRepoBundle),
            .bundleId = 1,
            .blockIncr = cfgOptionBool(cfgOptRepoBlock),

            // Build expression to identify files that can be copied from the standby when standby backup is supported
            .standbyExp = regExpNew(
                strNewFmt(
                    "^((" MANIFEST_TARGET_PGDATA "/(" PG_PATH_BASE "|" PG_PATH_GLOBAL "|%s|" PG_PATH_PGMULTIXACT "))"
                    "|" MANIFEST_TARGET_PGTBLSPC ")/",
                    strZ(pgXactPath(backupData->version)))),
        };

        if (jobData.bundle)
        {
            jobData.bundleSize = cfgOptionUInt64(cfgOptRepoBundleSize);
            jobData.bundleLimit = cfgOptionUInt64(cfgOptRepoBundleLimit);
        }

        if (jobData.blockIncr)
        {
            // Set super block size based on the backup type
            jobData.blockIncrSizeSuper =
                backupType == backupTypeFull ?
                    (size_t)cfgOptionUInt64(cfgOptRepoBlockSizeSuperFull) : (size_t)cfgOptionUInt64(cfgOptRepoBlockSizeSuper);
        }

        // If this is a full backup or hard-linked and paths are supported then create all paths explicitly so that empty paths will
        // exist in the repo. Also create tablespace symlinks when symlinks are available. This makes it possible for the user to
        // make a copy of the backup path and get a valid cluster.
        if (!preliminary && ((backupType == backupTypeFull && !jobData.bundle) || hardLink))
        {
            // Create paths when available
            if (storageFeature(storageRepoWrite(), storageFeaturePath))
            {
                for (unsigned int pathIdx = 0; pathIdx < manifestPathTotal(manifest); pathIdx++)
                {
                    storagePathCreateP(
                        storageRepoWrite(),
                        strNewFmt("%s/%s", strZ(backupPathExp), strZ(manifestPath(manifest, pathIdx)->name)));
                }
            }

            // Create tablespace symlinks when available
            if (storageFeature(storageRepoWrite(), storageFeatureSymLink))
            {
                for (unsigned int targetIdx = 0; targetIdx < manifestTargetTotal(manifest); targetIdx++)
                {
                    const ManifestTarget *const target = manifestTarget(manifest, targetIdx);

                    if (target->tablespaceId != 0)
                    {
                        const String *const link = storagePathP(
                            storageRepo(),
                            strNewFmt("%s/" MANIFEST_TARGET_PGDATA "/%s", strZ(backupPathExp), strZ(target->name)));
                        const String *const linkDestination = strNewFmt(
                            "../../" MANIFEST_TARGET_PGTBLSPC "/%u", target->tablespaceId);

                        storageLinkCreateP(storageRepoWrite(), linkDestination, link);
                    }
                }
            }
        }

        // Generate processing queues !!! NEED TO FIX SIZE TOTAL FOR FULL/INCR
        sizeTotal = backupProcessQueue(backupData, manifest, &jobData, preliminary) + copySizePrelim + copySizeFinal;

        // Create the parallel executor
        ProtocolParallel *const parallelExec = protocolParallelNew(
            cfgOptionUInt64(cfgOptProtocolTimeout) / 2, backupJobCallback, &jobData);

        // First client is always on the primary
        protocolParallelClientAdd(parallelExec, protocolLocalGet(protocolStorageTypePg, backupData->pgIdxPrimary, 1));

        // Create the rest of the clients on the primary or standby depending on the value of backup-standby. Note that standby
        // backups don't count the primary client in process-max.
        const unsigned int processMax = cfgOptionUInt(cfgOptProcessMax) + (backupStandby ? 1 : 0);
        const unsigned int pgIdx = backupStandby ? backupData->pgIdxStandby : backupData->pgIdxPrimary;

        for (unsigned int processIdx = 2; processIdx <= processMax; processIdx++)
            protocolParallelClientAdd(parallelExec, protocolLocalGet(protocolStorageTypePg, pgIdx, processIdx));

        // Maintain a list of files that need to be removed from the manifest when the backup is complete
        StringList *const fileRemove = strLstNew();

        // Determine how often the manifest will be saved (every one percent or threshold size, whichever is greater)
        uint64_t manifestSaveLast = 0;
        uint64_t manifestSaveSize = sizeTotal / 100;

        if (manifestSaveSize < cfgOptionUInt64(cfgOptManifestSaveThreshold))
            manifestSaveSize = cfgOptionUInt64(cfgOptManifestSaveThreshold);

        // Process jobs
        uint64_t sizeProgress = 0 + copySizePrelim;

        // Initialize percent complete and bytes completed/total
        unsigned int currentPercentComplete = 0;
        lockWriteDataP(
            lockTypeBackup, .percentComplete = VARUINT(currentPercentComplete), .sizeComplete = VARUINT64(sizeProgress),
            .size = VARUINT64(sizeTotal));

        MEM_CONTEXT_TEMP_RESET_BEGIN()
        {
            do
            {
                const unsigned int completed = protocolParallelProcess(parallelExec);

                for (unsigned int jobIdx = 0; jobIdx < completed; jobIdx++)
                {
                    ProtocolParallelJob *const job = protocolParallelResult(parallelExec);

                    backupJobResult(
                        manifest,
                        backupStandby && protocolParallelJobProcessId(job) > 1 ? backupData->hostStandby : backupData->hostPrimary,
                        protocolParallelJobProcessId(job) > 1 ? storagePgIdx(pgIdx) : backupData->storagePrimary,
                        fileRemove, job, jobData.bundle, jobData.pageSize, sizeTotal, &sizeProgress, &currentPercentComplete);
                }

                // A keep-alive is required here for the remote holding open the backup connection
                protocolKeepAlive();

                // Check that the clusters are alive and correctly configured during the backup
                backupDbPing(backupData, false);

                // Save the manifest periodically to preserve checksums for resume
                if (sizeProgress - manifestSaveLast >= manifestSaveSize)
                {
                    backupManifestSaveCopy(manifest, cipherPassBackup, false);
                    manifestSaveLast = sizeProgress;
                }

                // Reset the memory context occasionally so we don't use too much memory or slow down processing
                MEM_CONTEXT_TEMP_RESET(1000);
            }
            while (!protocolParallelDone(parallelExec));
        }
        MEM_CONTEXT_TEMP_END();

#ifdef DEBUG
        // Ensure that all processing queues are empty
        for (unsigned int queueIdx = 0; queueIdx < lstSize(jobData.queueList); queueIdx++)
            ASSERT(lstEmpty(*(List **)lstGet(jobData.queueList, queueIdx)));
#endif

        // Remove files from the manifest that were removed during the backup. This must happen after processing to avoid
        // invalidating pointers by deleting items from the list.
        for (unsigned int fileRemoveIdx = 0; fileRemoveIdx < strLstSize(fileRemove); fileRemoveIdx++)
            manifestFileRemove(manifest, strLstGet(fileRemove, fileRemoveIdx));

        // Log references or create hardlinks for all files
        if (!preliminary)
        {
            const char *const compressExt = strZ(compressExtStr(jobData.compressType));

            for (unsigned int fileIdx = 0; fileIdx < manifestFileTotal(manifest); fileIdx++)
            {
                const ManifestFile file = manifestFile(manifest, fileIdx);

                // If the file has a reference, then it was not copied since it can be retrieved from the referenced backup.
                // However, if hardlinking is enabled the link will need to be created.
                if (file.reference != NULL)
                {
                    // If hardlinking is enabled then create a hardlink for files that have not changed since the last backup
                    if (hardLink)
                    {
                        LOG_DETAIL_FMT("hardlink %s to %s", strZ(file.name), strZ(file.reference));

                        const String *const linkName = storagePathP(
                            storageRepo(), strNewFmt("%s/%s%s", strZ(backupPathExp), strZ(file.name), compressExt));
                        const String *const linkDestination = storagePathP(
                            storageRepo(),
                            strNewFmt(STORAGE_REPO_BACKUP "/%s/%s%s", strZ(file.reference), strZ(file.name), compressExt));

                        storageLinkCreateP(storageRepoWrite(), linkDestination, linkName, .linkType = storageLinkHard);
                    }
                    // Else log the reference. With delta, it is possible that references may have been removed if a file needed to
                    // be recopied.
                    else
                        LOG_DETAIL_FMT("reference %s to %s", strZ(file.name), strZ(file.reference));
                }
            }

            // Sync backup paths if required
            if (storageFeature(storageRepoWrite(), storageFeaturePathSync))
            {
                for (unsigned int pathIdx = 0; pathIdx < manifestPathTotal(manifest); pathIdx++)
                {
                    const String *const path = strNewFmt("%s/%s", strZ(backupPathExp), strZ(manifestPath(manifest, pathIdx)->name));

                    // Always sync the path if it exists or if the backup is full (without bundling) or hardlinked. In the latter
                    // cases the directory should always exist so we want to error if it does not.
                    if ((backupType == backupTypeFull && !jobData.bundle) || hardLink || storagePathExistsP(storageRepo(), path))
                        storagePathSyncP(storageRepoWrite(), path);
                }
            }
        }
    }
    MEM_CONTEXT_TEMP_END();

    FUNCTION_LOG_RETURN_VOID();
}

/***********************************************************************************************************************************
Check and copy WAL segments required to make the backup consistent
***********************************************************************************************************************************/
static void
backupArchiveCheckCopy(const BackupData *const backupData, Manifest *const manifest, const String *const cipherPassBackup)
{
    FUNCTION_LOG_BEGIN(logLevelDebug);
        FUNCTION_LOG_PARAM(BACKUP_DATA, backupData);
        FUNCTION_LOG_PARAM(MANIFEST, manifest);
        FUNCTION_TEST_PARAM(STRING, cipherPassBackup);
    FUNCTION_LOG_END();

    ASSERT(manifest != NULL);

    // If archive logs are required to complete the backup, then check them. This is the default, but can be overridden if the
    // archive logs are going to a different server. Be careful of disabling this option because there is no way to verify that the
    // backup will be consistent - at least not here.
    if (cfgOptionBool(cfgOptArchiveCheck))
    {
        MEM_CONTEXT_TEMP_BEGIN()
        {
            const uint64_t lsnStart = pgLsnFromStr(manifestData(manifest)->lsnStart);
            const uint64_t lsnStop = pgLsnFromStr(manifestData(manifest)->lsnStop);

            LOG_INFO_FMT(
                "check archive for segment(s) %s:%s",
                strZ(pgLsnToWalSegment(backupData->timeline, lsnStart, backupData->walSegmentSize)),
                strZ(pgLsnToWalSegment(backupData->timeline, lsnStop, backupData->walSegmentSize)));

            // Save the backup manifest before getting archive logs in case of failure
            backupManifestSaveCopy(manifest, cipherPassBackup, false);

            // Use base path to set ownership and mode
            const ManifestPath *const basePath = manifestPathFind(manifest, MANIFEST_TARGET_PGDATA_STR);

            // Loop through all the segments in the lsn range
            const StringList *const walSegmentList = pgLsnRangeToWalSegmentList(
                backupData->timeline, lsnStart, lsnStop, backupData->walSegmentSize);
            WalSegmentFind *const find = walSegmentFindNew(
                storageRepo(), backupData->archiveId, strLstSize(walSegmentList) == 1, cfgOptionUInt64(cfgOptArchiveTimeout));

            for (unsigned int walSegmentIdx = 0; walSegmentIdx < strLstSize(walSegmentList); walSegmentIdx++)
            {
                MEM_CONTEXT_TEMP_BEGIN()
                {
                    // Find the actual wal segment file (including checksum compression extension) in the archive
                    const String *const walSegment = strLstGet(walSegmentList, walSegmentIdx);
                    const String *const archiveFile = walSegmentFind(find, walSegment);

                    if (cfgOptionBool(cfgOptArchiveCopy))
                    {
                        // Copy can be a pretty expensive operation so log it
                        LOG_DETAIL_FMT("copy segment %s to backup", strZ(walSegment));

                        // Get compression type of the WAL segment and backup
                        const CompressType archiveCompressType = compressTypeFromName(archiveFile);
                        const CompressType backupCompressType = compressTypeEnum(cfgOptionStrId(cfgOptCompressType));

                        // Open the archive file
                        StorageRead *const read = storageNewReadP(
                            storageRepo(),
                            strNewFmt(STORAGE_REPO_ARCHIVE "/%s/%s", strZ(backupData->archiveId), strZ(archiveFile)));
                        IoFilterGroup *const filterGroup = ioReadFilterGroup(storageReadIo(read));

                        // Decrypt with archive key if encrypted
                        cipherBlockFilterGroupAdd(
                            filterGroup, cfgOptionStrId(cfgOptRepoCipherType), cipherModeDecrypt,
                            infoArchiveCipherPass(backupData->archiveInfo));

                        // Compress/decompress if archive and backup do not have the same compression settings
                        if (archiveCompressType != backupCompressType)
                        {
                            if (archiveCompressType != compressTypeNone)
                                ioFilterGroupAdd(filterGroup, decompressFilterP(archiveCompressType));

                            if (backupCompressType != compressTypeNone)
                            {
                                ioFilterGroupAdd(
                                    filterGroup, compressFilterP(backupCompressType, cfgOptionInt(cfgOptCompressLevel)));
                            }
                        }

                        // Encrypt with backup key if encrypted
                        cipherBlockFilterGroupAdd(
                            filterGroup, cfgOptionStrId(cfgOptRepoCipherType), cipherModeEncrypt, manifestCipherSubPass(manifest));

                        // Add size filter last to calculate repo size
                        ioFilterGroupAdd(filterGroup, ioSizeNew());

                        // Copy the file
                        const String *const manifestName = strNewFmt(
                            MANIFEST_TARGET_PGDATA "/%s/%s", strZ(pgWalPath(manifestData(manifest)->pgVersion)), strZ(walSegment));

                        storageCopyP(
                            read,
                            storageNewWriteP(
                                storageRepoWrite(),
                                backupFileRepoPathP(
                                    manifestData(manifest)->backupLabel, manifestName, 0,
                                    compressTypeEnum(cfgOptionStrId(cfgOptCompressType)), false)));

                        // Add to manifest
                        ManifestFile file =
                        {
                            .name = manifestName,
                            .mode = basePath->mode & (S_IRUSR | S_IWUSR | S_IRGRP | S_IROTH),
                            .user = basePath->user,
                            .group = basePath->group,
                            .size = backupData->walSegmentSize,
                            .sizeOriginal = backupData->walSegmentSize,
                            .sizeRepo = pckReadU64P(ioFilterGroupResultP(filterGroup, SIZE_FILTER_TYPE)),
                            .timestamp = manifestData(manifest)->backupTimestampStop,
                            .checksumSha1 = bufPtr(bufNewDecode(encodingHex, strSubN(archiveFile, 25, 40))),
                        };

                        manifestFileAdd(manifest, &file);
                    }
                }
                MEM_CONTEXT_TEMP_END();

                // A keep-alive is required here for the remote holding the backup lock
                protocolKeepAlive();
            }
        }
        MEM_CONTEXT_TEMP_END();
    }

    FUNCTION_LOG_RETURN_VOID();
}

/***********************************************************************************************************************************
Save and update all files required to complete the backup
***********************************************************************************************************************************/
static void
backupComplete(InfoBackup *const infoBackup, Manifest *const manifest)
{
    FUNCTION_LOG_BEGIN(logLevelDebug);
        FUNCTION_LOG_PARAM(INFO_BACKUP, infoBackup);
        FUNCTION_LOG_PARAM(MANIFEST, manifest);
    FUNCTION_LOG_END();

    ASSERT(manifest != NULL);

    MEM_CONTEXT_TEMP_BEGIN()
    {
        const String *const backupLabel = manifestData(manifest)->backupLabel;

        // Validation and final save of the backup manifest. Validate in strict mode to catch as many potential issues as possible.
        // -------------------------------------------------------------------------------------------------------------------------
        manifestValidate(manifest, true);

        backupManifestSaveCopy(manifest, infoPgCipherPass(infoBackupPg(infoBackup)), true);

        storageCopy(
            storageNewReadP(
                storageRepo(), strNewFmt(STORAGE_REPO_BACKUP "/%s/" BACKUP_MANIFEST_FILE INFO_COPY_EXT, strZ(backupLabel))),
            storageNewWriteP(
                storageRepoWrite(), strNewFmt(STORAGE_REPO_BACKUP "/%s/" BACKUP_MANIFEST_FILE, strZ(backupLabel))));

        // Copy a compressed version of the manifest to history. If the repo is encrypted then the passphrase to open the manifest
        // is required. We can't just do a straight copy since the destination needs to be compressed and that must happen before
        // encryption in order to be efficient. Compression will always be gz for compatibility and since it is always available.
        // -------------------------------------------------------------------------------------------------------------------------
        StorageRead *const manifestRead = storageNewReadP(
            storageRepo(), strNewFmt(STORAGE_REPO_BACKUP "/%s/" BACKUP_MANIFEST_FILE, strZ(backupLabel)));

        cipherBlockFilterGroupAdd(
            ioReadFilterGroup(storageReadIo(manifestRead)), cfgOptionStrId(cfgOptRepoCipherType), cipherModeDecrypt,
            infoPgCipherPass(infoBackupPg(infoBackup)));

        StorageWrite *const manifestWrite = storageNewWriteP(
            storageRepoWrite(),
            strNewFmt(
                STORAGE_REPO_BACKUP "/" BACKUP_PATH_HISTORY "/%s/%s.manifest%s", strZ(strSubN(backupLabel, 0, 4)),
                strZ(backupLabel), strZ(compressExtStr(compressTypeGz))));

        ioFilterGroupAdd(ioWriteFilterGroup(storageWriteIo(manifestWrite)), compressFilterP(compressTypeGz, 9));

        cipherBlockFilterGroupAdd(
            ioWriteFilterGroup(storageWriteIo(manifestWrite)), cfgOptionStrId(cfgOptRepoCipherType), cipherModeEncrypt,
            infoPgCipherPass(infoBackupPg(infoBackup)));

        storageCopyP(manifestRead, manifestWrite);

        // Sync history path if required
        if (storageFeature(storageRepoWrite(), storageFeaturePathSync))
            storagePathSyncP(storageRepoWrite(), STRDEF(STORAGE_REPO_BACKUP "/" BACKUP_PATH_HISTORY));

        // Create a symlink to the most recent backup if supported. This link is purely informational for the user and is never used
        // by us since symlinks are not supported on all storage types.
        // -------------------------------------------------------------------------------------------------------------------------
        backupLinkLatest(backupLabel, cfgOptionGroupIdxDefault(cfgOptGrpRepo));

        // Add manifest and save backup.info (infoBackupSaveFile() is responsible for proper syncing)
        // -------------------------------------------------------------------------------------------------------------------------
        infoBackupDataAdd(infoBackup, manifest);

        infoBackupSaveFile(
            infoBackup, storageRepoWrite(), INFO_BACKUP_PATH_FILE_STR, cfgOptionStrId(cfgOptRepoCipherType),
            cfgOptionStrNull(cfgOptRepoCipherPass));

        // Save archive.info/copy so the timestamps will be updated to prevent lifecycle settings from removing the files early
        // -------------------------------------------------------------------------------------------------------------------------
        infoArchiveSaveFile(
            infoArchiveLoadFile(
                storageRepo(), INFO_ARCHIVE_PATH_FILE_STR, cfgOptionStrId(cfgOptRepoCipherType),
                cfgOptionStrNull(cfgOptRepoCipherPass)),
            storageRepoWrite(), INFO_ARCHIVE_PATH_FILE_STR, cfgOptionStrId(cfgOptRepoCipherType),
            cfgOptionStrNull(cfgOptRepoCipherPass));
    }
    MEM_CONTEXT_TEMP_END();

    FUNCTION_LOG_RETURN_VOID();
}

/**********************************************************************************************************************************/
FN_EXTERN void
cmdBackup(void)
{
    FUNCTION_LOG_VOID(logLevelDebug);

    // Verify the repo is local
    repoIsLocalVerify();

    // Test for stop file
    lockStopTest();

    MEM_CONTEXT_TEMP_BEGIN()
    {
        // If the repo option was not provided and more than one repo is configured, then log the default repo chosen
        if (!cfgOptionTest(cfgOptRepo) && cfgOptionGroupIdxTotal(cfgOptGrpRepo) > 1)
        {
            LOG_INFO_FMT(
                "repo option not specified, defaulting to %s",
                cfgOptionGroupName(cfgOptGrpRepo, cfgOptionGroupIdxDefault(cfgOptGrpRepo)));
        }

        // Build block incremental maps using defaults and/or user-specified options
        const ManifestBlockIncrMap blockIncrMap = backupBlockIncrMap();

        // Load backup.info
        InfoBackup *const infoBackup = infoBackupLoadFileReconstruct(
            storageRepo(), INFO_BACKUP_PATH_FILE_STR, cfgOptionStrId(cfgOptRepoCipherType), cfgOptionStrNull(cfgOptRepoCipherPass));
        const InfoPgData infoPg = infoPgDataCurrent(infoBackupPg(infoBackup));
        const String *const cipherPassBackup = infoPgCipherPass(infoBackupPg(infoBackup));

        // Get pg storage and database objects
        BackupData *const backupData = backupInit(infoBackup);

        // Get the start timestamp which will later be written into the manifest to track total backup time
        const time_t timestampStart = backupTime(backupData, false);

        // Check if there is a prior manifest when backup type is diff/incr
        Manifest *manifestPrior = backupBuildIncrPrior(infoBackup);
        uint64_t copySizePrelim = 0;

        // Perform preliminary copy of full/incr backup
        if (cfgOptionStrId(cfgOptType) == backupTypeFull && cfgOptionBool(cfgOptBackupFullIncr))
        {
            ASSERT(manifestPrior == NULL);

            MEM_CONTEXT_TEMP_BEGIN()
            {
                // Build the manifest
                Manifest *const manifestPrelim = manifestNewBuild(
                    backupData->storagePrimary, infoPg.version, infoPg.catalogVersion, timestampStart,
                    cfgOptionBool(cfgOptOnline), cfgOptionBool(cfgOptChecksumPage), cfgOptionBool(cfgOptRepoBundle),
                    cfgOptionBool(cfgOptRepoBlock), &blockIncrMap, strLstNewVarLst(cfgOptionLst(cfgOptExclude)),
                    dbTablespaceList(backupData->dbPrimary));

                // Calculate the expected size of the final copy
                uint64_t copySizeFinal = backupManifestCopySize(manifestPrelim);

                // Remove files that do not need to be considered for the preliminary copy
                time_t timestampCopyStart = backupData->checkpointTime - backupFullIncrLimit(infoBackup);

                manifestBuildFullIncr(
                    manifestPrelim, timestampCopyStart,
                    cfgOptionBool(cfgOptRepoBundle) ? cfgOptionUInt64(cfgOptRepoBundleLimit) : 0);

                // Calculate the expected size of the preliminary copy
                copySizePrelim = backupManifestCopySize(manifestPrelim);

                // If not delta, then reduce final copy size by the prelim copy size
                if (!cfgOptionBool(cfgOptDelta)) // {uncovered - !!!}
                    copySizeFinal -= copySizePrelim;

                // Perform preliminary copy if there are any files to copy
                if (manifestFileTotal(manifestPrelim) > 0)
                {
                    // !!! ADD TIME OF COPY LIMIT HERE
                    LOG_INFO("full/incr backup preliminary copy");

                    // Wait for replay on the standby to catch up
                    const String *const checkpointLsn = pgLsnToStr(backupData->checkpoint);

                    if (cfgOptionBool(cfgOptBackupStandby))
                    {
                        LOG_INFO_FMT("wait for replay on the standby to reach %s", strZ(checkpointLsn));
                        dbReplayWait(
                            backupData->dbStandby, checkpointLsn, backupData->timeline, cfgOptionUInt64(cfgOptArchiveTimeout));
                        LOG_INFO_FMT("replay on the standby reached %s", strZ(checkpointLsn));
                    }

                    // Validate the manifest using the copy start time
                    manifestBuildValidate(
                        manifestPrelim, cfgOptionBool(cfgOptDelta), timestampCopyStart,
                        compressTypeEnum(cfgOptionStrId(cfgOptCompressType)));

                    // Set cipher passphrase (if any)
                    manifestCipherSubPassSet(manifestPrelim, cipherPassGen(cfgOptionStrId(cfgOptRepoCipherType)));

                    // Resume a backup when possible !!! NEED TO ADD TIME CHECKS TO RESUME LIKE INCR HAS (TO ENABLE DELTA)
                    backupResume(manifestPrelim, cipherPassBackup);

                    // Save the manifest before processing starts
                    backupManifestSaveCopy(manifestPrelim, cipherPassBackup, false);

                    // Process the backup manifest
                    backupProcess(backupData, manifestPrelim, true, cipherPassBackup, 0, copySizeFinal);

                    // Move manifest to prior context
                    manifestPrior = manifestMove(manifestPrelim, memContextPrior());
                }
            }
            MEM_CONTEXT_TEMP_END();
        }

        // Start the backup
        const BackupStartResult backupStartResult = backupStart(backupData);

        // Build the manifest
        Manifest *const manifest = manifestNewBuild(
            backupData->storagePrimary, infoPg.version, infoPg.catalogVersion, timestampStart, cfgOptionBool(cfgOptOnline),
            cfgOptionBool(cfgOptChecksumPage), cfgOptionBool(cfgOptRepoBundle), cfgOptionBool(cfgOptRepoBlock), &blockIncrMap,
            strLstNewVarLst(cfgOptionLst(cfgOptExclude)), backupStartResult.tablespaceList);

        // Validate the manifest using the copy start time
        manifestBuildValidate(
            manifest, cfgOptionBool(cfgOptDelta), backupTime(backupData, true),
            compressTypeEnum(cfgOptionStrId(cfgOptCompressType)));

        // Build an incremental backup if type is not full (manifestPrior will be freed in this call)
        if (!backupBuildIncr(infoBackup, manifest, manifestPrior, backupStartResult.walSegmentName))
            manifestCipherSubPassSet(manifest, cipherPassGen(cfgOptionStrId(cfgOptRepoCipherType)));

        // Set delta if it is not already set and the manifest requires it
        if (!cfgOptionBool(cfgOptDelta) && varBool(manifestData(manifest)->backupOptionDelta))
            cfgOptionSet(cfgOptDelta, cfgSourceParam, BOOL_TRUE_VAR);

        // For a full backup with a preliminary copy do the equivalent of a resume cleanup
        if (cfgOptionStrId(cfgOptType) == backupTypeFull && manifestPrior != NULL)
        {
            LOG_INFO("full/incr backup cleanup");
            backupResumeClean(manifest, manifestPrior, false);
            LOG_INFO("full/incr backup final copy");
        }
        // Else normal resume
        else
            backupResume(manifest, cipherPassBackup);

        // Save the manifest before processing starts
        backupManifestSaveCopy(manifest, cipherPassBackup, false);

        // Process the backup manifest
        backupProcess(backupData, manifest, false, cipherPassBackup, copySizePrelim, 0);

        // Check that the clusters are alive and correctly configured after the backup
        backupDbPing(backupData, true);

        // The standby db object and protocol won't be used anymore so free them
        if (cfgOptionBool(cfgOptBackupStandby))
        {
            dbFree(backupData->dbStandby);
            protocolRemoteFree(backupData->pgIdxStandby);
        }

        // Stop the backup
        const BackupStopResult backupStopResult = backupStop(backupData, manifest);

        // Complete manifest
        manifestBuildComplete(
            manifest, backupStartResult.lsn, backupStartResult.walSegmentName, backupStopResult.timestamp, backupStopResult.lsn,
            backupStopResult.walSegmentName, infoPg.id, infoPg.systemId, backupStartResult.dbList,
            cfgOptionBool(cfgOptArchiveCheck), cfgOptionBool(cfgOptArchiveCopy), cfgOptionUInt(cfgOptBufferSize),
            cfgOptionUInt(cfgOptCompressLevel), cfgOptionUInt(cfgOptCompressLevelNetwork), cfgOptionBool(cfgOptRepoHardlink),
            cfgOptionUInt(cfgOptProcessMax), cfgOptionBool(cfgOptBackupStandby),
            cfgOptionTest(cfgOptAnnotation) ? cfgOptionKv(cfgOptAnnotation) : NULL);

        // The primary db object won't be used anymore so free it
        dbFree(backupData->dbPrimary);

        // Check and copy WAL segments required to make the backup consistent
        backupArchiveCheckCopy(backupData, manifest, cipherPassBackup);

        // The primary protocol connection won't be used anymore so free it. This needs to happen after backupArchiveCheckCopy() so
        // the backup lock is held on the remote which allows conditional archiving based on the backup lock. Any further access to
        // the primary storage object may result in an error (likely eof).
        protocolRemoteFree(backupData->pgIdxPrimary);

        // Complete the backup
        LOG_INFO_FMT("new backup label = %s", strZ(manifestData(manifest)->backupLabel));
        backupComplete(infoBackup, manifest);

        // Backup info
        LOG_INFO_FMT(
            "%s backup size = %s, file total = %u", strZ(strIdToStr(manifestData(manifest)->backupType)),
            strZ(strSizeFormat(infoBackupDataByLabel(infoBackup, manifestData(manifest)->backupLabel)->backupInfoSizeDelta)),
            manifestFileTotal(manifest));
    }
    MEM_CONTEXT_TEMP_END();

    FUNCTION_LOG_RETURN_VOID();
}<|MERGE_RESOLUTION|>--- conflicted
+++ resolved
@@ -861,22 +861,14 @@
                         ASSERT(file.reference == NULL);
 
                         if (!manifestFileExists(manifestResume, manifestName))
-<<<<<<< HEAD
                             removeReason = zNewFmt("missing in%s manifest", resumeZ);
-=======
-                            removeReason = "missing in resumed manifest";
->>>>>>> de55902f
                         else
                         {
                             const ManifestFile fileResume = manifestFileFind(manifestResume, manifestName);
                             ASSERT(fileResume.reference == NULL);
 
                             if (fileResume.checksumSha1 == NULL)
-<<<<<<< HEAD
                                 removeReason = zNewFmt("no checksum in%s manifest", resumeZ);
-=======
-                                removeReason = "no checksum in resumed manifest";
->>>>>>> de55902f
                             else if (file.size != fileResume.size)
                                 removeReason = "mismatched size";
                             else if (!delta && file.timestamp != fileResume.timestamp)
@@ -1028,7 +1020,6 @@
                         if (resume)
                         {
                             TRY_BEGIN()
-<<<<<<< HEAD
                             {
                                 manifestResume = manifestLoadFile(
                                     storageRepo(), manifestFile, cfgOptionStrId(cfgOptRepoCipherType), cipherPassBackup);
@@ -1037,16 +1028,6 @@
                             {
                                 reason = strNewFmt("unable to read %s" INFO_COPY_EXT, strZ(manifestFile));
                             }
-=======
-                            {
-                                manifestResume = manifestLoadFile(
-                                    storageRepo(), manifestFile, cfgOptionStrId(cfgOptRepoCipherType), cipherPassBackup);
-                            }
-                            CATCH_ANY()
-                            {
-                                reason = strNewFmt("unable to read %s" INFO_COPY_EXT, strZ(manifestFile));
-                            }
->>>>>>> de55902f
                             TRY_END();
 
                             if (manifestResume != NULL)
@@ -1143,14 +1124,7 @@
 
             LOG_WARN_FMT(
                 "resumable backup %s of same type exists -- invalid files will be removed then the backup will resume",
-<<<<<<< HEAD
                 strZ(manifestData(manifestResume)->backupLabel));
-=======
-                strZ(manifestData(manifest)->backupLabel));
-
-            // Copy cipher subpass since it was used to encrypt the resumable files
-            manifestCipherSubPassSet(manifest, manifestCipherSubPass(manifestResume));
->>>>>>> de55902f
 
             backupResumeClean(manifest, manifestResume, true);
         }
@@ -2161,11 +2135,7 @@
                     pckWriteU64P(param, file.blockIncrChecksumSize);
                     pckWriteU64P(param, jobData->blockIncrSizeSuper);
 
-<<<<<<< HEAD
                     if (file.blockIncrMapSize != 0 && file.reference != NULL)
-=======
-                    if (file.blockIncrMapSize != 0 && !file.resume)
->>>>>>> de55902f
                     {
                         pckWriteStrP(
                             param,
