--- conflicted
+++ resolved
@@ -1438,8 +1438,7 @@
                 const ManifestFile *file = *(ManifestFile **)lstGet(queue, 0);
 
                 // Create backup job
-<<<<<<< HEAD
-                ProtocolCommand *command = protocolCommandNew(PROTOCOL_COMMAND_BACKUP_FILE_STR);
+                ProtocolCommand *command = protocolCommandNew(PROTOCOL_COMMAND_BACKUP_FILE);
                 PackWrite *param = protocolCommandParam(command);
 
                 pckWriteStrP(param, manifestPathPg(file->name));
@@ -1455,28 +1454,8 @@
                 pckWriteI32P(param, jobData->compressLevel);
                 pckWriteStrP(param, jobData->backupLabel);
                 pckWriteBoolP(param, jobData->delta);
-                pckWriteU32P(param, jobData->cipherSubPass == NULL ? cipherTypeNone : cipherTypeAes256Cbc);
+                pckWriteU64P(param, jobData->cipherSubPass == NULL ? cipherTypeNone : cipherTypeAes256Cbc);
                 pckWriteStrP(param, jobData->cipherSubPass);
-=======
-                ProtocolCommand *command = protocolCommandNew(PROTOCOL_COMMAND_BACKUP_FILE);
-
-                protocolCommandParamAdd(command, VARSTR(manifestPathPg(file->name)));
-                protocolCommandParamAdd(
-                    command, VARBOOL(!strEq(file->name, STRDEF(MANIFEST_TARGET_PGDATA "/" PG_PATH_GLOBAL "/" PG_FILE_PGCONTROL))));
-                protocolCommandParamAdd(command, VARUINT64(file->size));
-                protocolCommandParamAdd(command, VARBOOL(!file->primary));
-                protocolCommandParamAdd(command, file->checksumSha1[0] != 0 ? VARSTRZ(file->checksumSha1) : NULL);
-                protocolCommandParamAdd(command, VARBOOL(file->checksumPage));
-                protocolCommandParamAdd(command, VARUINT64(jobData->lsnStart));
-                protocolCommandParamAdd(command, VARSTR(file->name));
-                protocolCommandParamAdd(command, VARBOOL(file->reference != NULL));
-                protocolCommandParamAdd(command, VARUINT(jobData->compressType));
-                protocolCommandParamAdd(command, VARINT(jobData->compressLevel));
-                protocolCommandParamAdd(command, VARSTR(jobData->backupLabel));
-                protocolCommandParamAdd(command, VARBOOL(jobData->delta));
-                protocolCommandParamAdd(command, VARUINT64(jobData->cipherType));
-                protocolCommandParamAdd(command, VARSTR(jobData->cipherSubPass));
->>>>>>> 5b332b22
 
                 // Remove job from the queue
                 lstRemoveIdx(queue, 0);
