/***********************************************************************************************************************************
Backup Command
***********************************************************************************************************************************/
#include "build.auto.h"

#include <string.h>
#include <sys/stat.h>
#include <time.h>
#include <unistd.h>

#include "command/archive/common.h"
#include "command/control/common.h"
#include "command/backup/backup.h"
#include "command/backup/common.h"
#include "command/backup/file.h"
#include "command/backup/protocol.h"
#include "command/check/common.h"
#include "command/stanza/common.h"
#include "common/crypto/cipherBlock.h"
#include "common/compress/helper.h"
#include "common/debug.h"
#include "common/io/filter/size.h"
#include "common/log.h"
#include "common/time.h"
#include "common/type/convert.h"
#include "config/config.h"
#include "db/helper.h"
#include "info/infoArchive.h"
#include "info/infoBackup.h"
#include "info/manifest.h"
#include "postgres/interface.h"
#include "postgres/version.h"
#include "protocol/helper.h"
#include "protocol/parallel.h"
#include "storage/helper.h"
#include "version.h"

/**********************************************************************************************************************************
Generate a unique backup label that does not contain a timestamp from a previous backup
***********************************************************************************************************************************/
// Helper to format the backup label
static String *
backupLabelFormat(BackupType type, const String *backupLabelPrior, time_t timestamp)
{
    FUNCTION_LOG_BEGIN(logLevelTrace);
        FUNCTION_LOG_PARAM(ENUM, type);
        FUNCTION_LOG_PARAM(STRING, backupLabelPrior);
        FUNCTION_LOG_PARAM(TIME, timestamp);
    FUNCTION_LOG_END();

    ASSERT((type == backupTypeFull && backupLabelPrior == NULL) || (type != backupTypeFull && backupLabelPrior != NULL));
    ASSERT(timestamp > 0);

    // Format the timestamp
    char buffer[16];
    THROW_ON_SYS_ERROR(
        strftime(buffer, sizeof(buffer), "%Y%m%d-%H%M%S", localtime(&timestamp)) == 0, AssertError, "unable to format time");

    // If full label
    String *result = NULL;

    if (type == backupTypeFull)
    {
        result = strNewFmt("%sF", buffer);
    }
    // Else diff or incr label
    else
    {
        // Get the full backup portion of the prior backup label
        result = strSubN(backupLabelPrior, 0, 16);

        // Append the diff/incr timestamp
        strCatFmt(result, "_%s%s", buffer, type == backupTypeDiff ? "D" : "I");
    }

    FUNCTION_LOG_RETURN(STRING, result);
}

static String *
backupLabelCreate(BackupType type, const String *backupLabelPrior, time_t timestamp)
{
    FUNCTION_LOG_BEGIN(logLevelTrace);
        FUNCTION_LOG_PARAM(ENUM, type);
        FUNCTION_LOG_PARAM(STRING, backupLabelPrior);
        FUNCTION_LOG_PARAM(TIME, timestamp);
    FUNCTION_LOG_END();

    ASSERT((type == backupTypeFull && backupLabelPrior == NULL) || (type != backupTypeFull && backupLabelPrior != NULL));
    ASSERT(timestamp > 0);

    String *result = NULL;

    MEM_CONTEXT_TEMP_BEGIN()
    {
        const String *backupLabelLatest = NULL;

        // Get the newest backup
        const StringList *backupList = strLstSort(
            storageListP(
                storageRepo(), STRDEF(STORAGE_REPO_BACKUP),
                .expression = backupRegExpP(.full = true, .differential = true, .incremental = true)),
            sortOrderDesc);

        if (strLstSize(backupList) > 0)
            backupLabelLatest = strLstGet(backupList, 0);

        // Get the newest history
        const StringList *historyYearList = strLstSort(
            storageListP(storageRepo(), STRDEF(STORAGE_REPO_BACKUP "/" BACKUP_PATH_HISTORY), .expression = STRDEF("^2[0-9]{3}$")),
            sortOrderDesc);

        if (strLstSize(historyYearList) > 0)
        {
            const StringList *historyList = strLstSort(
                storageListP(
                    storageRepo(),
                    strNewFmt(STORAGE_REPO_BACKUP "/" BACKUP_PATH_HISTORY "/%s", strZ(strLstGet(historyYearList, 0))),
                    .expression = strNewFmt(
                        "%s\\.manifest\\.%s$",
                        strZ(backupRegExpP(.full = true, .differential = true, .incremental = true, .noAnchorEnd = true)),
                        strZ(compressTypeStr(compressTypeGz)))),
                sortOrderDesc);

            if (strLstSize(historyList) > 0)
            {
                const String *historyLabelLatest = strLstGet(historyList, 0);

                if (backupLabelLatest == NULL || strCmp(historyLabelLatest, backupLabelLatest) > 0)
                    backupLabelLatest = historyLabelLatest;
            }
        }

        // Now that we have the latest label check if the provided timestamp will give us an even later label
        result = backupLabelFormat(type, backupLabelPrior, timestamp);

        if (backupLabelLatest != NULL && strCmp(result, backupLabelLatest) <= 0)
        {
            // If that didn't give us a later label then add one second.  It's possible that two backups (they would need to be
            // offline or halted online) have run very close together.
            result = backupLabelFormat(type, backupLabelPrior, timestamp + 1);

            // If the label is still not latest then error.  There is probably a timezone change or massive clock skew.
            if (strCmp(result, backupLabelLatest) <= 0)
            {
                THROW_FMT(
                    FormatError,
                    "new backup label '%s' is not later than latest backup label '%s'\n"
                    "HINT: has the timezone changed?\n"
                    "HINT: is there clock skew?",
                    strZ(result), strZ(backupLabelLatest));
            }

            // If adding a second worked then sleep the remainder of the current second so we don't start early
            sleepMSec(MSEC_PER_SEC - (timeMSec() % MSEC_PER_SEC));
        }

        MEM_CONTEXT_PRIOR_BEGIN()
        {
            result = strDup(result);
        }
        MEM_CONTEXT_PRIOR_END();
    }
    MEM_CONTEXT_TEMP_END();

    FUNCTION_LOG_RETURN(STRING, result);
}

/***********************************************************************************************************************************
Get the postgres database and storage objects
***********************************************************************************************************************************/
#define FUNCTION_LOG_BACKUP_DATA_TYPE                                                                                              \
    BackupData *
#define FUNCTION_LOG_BACKUP_DATA_FORMAT(value, buffer, bufferSize)                                                                 \
    objToLog(value, "BackupData", buffer, bufferSize)

typedef struct BackupData
{
<<<<<<< HEAD
    unsigned int pgIdxPrimary;                                      // Configuration idx of the primary
=======
    unsigned int pgIdxPrimary;                                      // cfgOptGrpPg index of the primary
>>>>>>> 44b9999c
    Db *dbPrimary;                                                  // Database connection to the primary
    const Storage *storagePrimary;                                  // Storage object for the primary
    const String *hostPrimary;                                      // Host name of the primary

<<<<<<< HEAD
    unsigned int pgIdxStandby;                                      // Configuration idx of the standby
=======
    unsigned int pgIdxStandby;                                      // cfgOptGrpPg index of the standby
>>>>>>> 44b9999c
    Db *dbStandby;                                                  // Database connection to the standby
    const Storage *storageStandby;                                  // Storage object for the standby
    const String *hostStandby;                                      // Host name of the standby

    unsigned int version;                                           // PostgreSQL version
    unsigned int walSegmentSize;                                    // PostgreSQL wal segment size
} BackupData;

static BackupData *
backupInit(const InfoBackup *infoBackup)
{
    FUNCTION_LOG_BEGIN(logLevelDebug);
        FUNCTION_LOG_PARAM(INFO_BACKUP, infoBackup);
    FUNCTION_LOG_END();

    ASSERT(infoBackup != NULL);

    // Initialize for offline backup
    BackupData *result = memNew(sizeof(BackupData));
    *result = (BackupData){0};

    // Check that the PostgreSQL version supports backup from standby. The check is done using the stanza info because pg_control
    // cannot be loaded until a primary is found -- which will also lead to an error if the version does not support standby. If the
    // pg_control version does not match the stanza version then there will be an error further down.
    InfoPgData infoPg = infoPgDataCurrent(infoBackupPg(infoBackup));

    if (cfgOptionBool(cfgOptOnline) && cfgOptionBool(cfgOptBackupStandby) && infoPg.version < PG_VERSION_BACKUP_STANDBY)
    {
        THROW_FMT(
            ConfigError, "option '" CFGOPT_BACKUP_STANDBY "' not valid for " PG_NAME " < %s",
            strZ(pgVersionToStr(PG_VERSION_BACKUP_STANDBY)));
    }

    // Don't allow backup from standby when offline
    if (!cfgOptionBool(cfgOptOnline) && cfgOptionBool(cfgOptBackupStandby))
    {
        LOG_WARN(
            "option " CFGOPT_BACKUP_STANDBY " is enabled but backup is offline - backups will be performed from the primary");
        cfgOptionSet(cfgOptBackupStandby, cfgSourceParam, BOOL_FALSE_VAR);
    }

    // Get database info when online
    if (cfgOptionBool(cfgOptOnline))
    {
        bool backupStandby = cfgOptionBool(cfgOptBackupStandby);
        DbGetResult dbInfo = dbGet(!backupStandby, true, backupStandby);

        result->pgIdxPrimary = dbInfo.primaryIdx;
        result->dbPrimary = dbInfo.primary;

        if (backupStandby)
        {
            ASSERT(dbInfo.standby != NULL);

            result->pgIdxStandby = dbInfo.standbyIdx;
            result->dbStandby = dbInfo.standby;
            result->storageStandby = storagePgIdx(result->pgIdxStandby);
<<<<<<< HEAD
            result->hostStandby = cfgOptionIdxStrNull(cfgOptPgHost, result->pgIdxStandby);
=======
            result->hostStandby = cfgOptionStrNull(cfgOptPgHost + result->pgIdxStandby);
>>>>>>> 44b9999c
        }
    }

    // Add primary info
    result->storagePrimary = storagePgIdx(result->pgIdxPrimary);
<<<<<<< HEAD
    result->hostPrimary = cfgOptionIdxStrNull(cfgOptPgHost, result->pgIdxPrimary);
=======
    result->hostPrimary = cfgOptionStrNull(cfgOptPgHost + result->pgIdxPrimary);
>>>>>>> 44b9999c

    // Get pg_control info from the primary
    PgControl pgControl = pgControlFromFile(result->storagePrimary);

    result->version = pgControl.version;
    result->walSegmentSize = pgControl.walSegmentSize;

    // Validate pg_control info against the stanza
    if (result->version != infoPg.version || pgControl.systemId != infoPg.systemId)
    {
        THROW_FMT(
            BackupMismatchError,
            PG_NAME " version %s, system-id %" PRIu64 " do not match stanza version %s, system-id %" PRIu64 "\n"
            "HINT: is this the correct stanza?", strZ(pgVersionToStr(pgControl.version)), pgControl.systemId,
            strZ(pgVersionToStr(infoPg.version)), infoPg.systemId);
    }

    // Only allow stop auto in PostgreSQL >= 9.3 and <= 9.5
    if (cfgOptionBool(cfgOptStopAuto) && result->version < PG_VERSION_93)
    {
        LOG_WARN(CFGOPT_STOP_AUTO " option is only available in " PG_NAME " >= " PG_VERSION_93_STR);
        cfgOptionSet(cfgOptStopAuto, cfgSourceParam, BOOL_FALSE_VAR);
    }

    // Only allow start-fast option for PostgreSQL >= 8.4
    if (cfgOptionBool(cfgOptStartFast) && result->version < PG_VERSION_84)
    {
        LOG_WARN(CFGOPT_START_FAST " option is only available in " PG_NAME " >= " PG_VERSION_84_STR);
        cfgOptionSet(cfgOptStartFast, cfgSourceParam, BOOL_FALSE_VAR);
    }

    // If checksum page is not explicity set then automatically enable it when checksums are available
    if (!cfgOptionTest(cfgOptChecksumPage))
    {
        // If online then use the value in pg_control to set checksum-page
        if (cfgOptionBool(cfgOptOnline))
        {
            cfgOptionSet(cfgOptChecksumPage, cfgSourceParam, VARBOOL(pgControl.pageChecksum));
        }
        // Else set to false.  An offline cluster is likely to have false positives so better if the user enables manually.
        else
            cfgOptionSet(cfgOptChecksumPage, cfgSourceParam, BOOL_FALSE_VAR);
    }
    // Else if checksums have been explicitly enabled but are not available then warn and reset. ??? We should be able to make this
    // determination when offline as well, but the integration tests don't write pg_control accurately enough to support it.
    else if (cfgOptionBool(cfgOptOnline) && !pgControl.pageChecksum && cfgOptionBool(cfgOptChecksumPage))
    {
        LOG_WARN(CFGOPT_CHECKSUM_PAGE " option set to true but checksums are not enabled on the cluster, resetting to false");
        cfgOptionSet(cfgOptChecksumPage, cfgSourceParam, BOOL_FALSE_VAR);
    }

    FUNCTION_LOG_RETURN(BACKUP_DATA, result);
}

/**********************************************************************************************************************************
Get time from the database or locally depending on online
***********************************************************************************************************************************/
static time_t
backupTime(BackupData *backupData, bool waitRemainder)
{
    FUNCTION_LOG_BEGIN(logLevelDebug);
        FUNCTION_LOG_PARAM(BACKUP_DATA, backupData);
        FUNCTION_LOG_PARAM(BOOL, waitRemainder);
    FUNCTION_LOG_END();

    // Offline backups will just grab the time from the local system since the value of copyStart is not important in this context.
    // No worries about causing a delta backup since switching online will do that anyway.
    time_t result = time(NULL);

    // When online get the time from the database server
    if (cfgOptionBool(cfgOptOnline))
    {
        // Get time from the database
        TimeMSec timeMSec = dbTimeMSec(backupData->dbPrimary);
        result = (time_t)(timeMSec / MSEC_PER_SEC);

        // Sleep the remainder of the second when requested (this is so copyStart is not subject to one second resolution issues)
        if (waitRemainder)
        {
            sleepMSec(MSEC_PER_SEC - (timeMSec % MSEC_PER_SEC));

            // Check time again to be sure we slept long enough
            if (result >= (time_t)(dbTimeMSec(backupData->dbPrimary) / MSEC_PER_SEC))
                THROW(AssertError, "invalid sleep for online backup time with wait remainder");
        }
    }

    FUNCTION_LOG_RETURN(TIME, result);
}

/***********************************************************************************************************************************
Create an incremental backup if type is not full and a compatible prior backup exists
***********************************************************************************************************************************/
// Helper to find a compatible prior backup
static Manifest *
backupBuildIncrPrior(const InfoBackup *infoBackup)
{
    FUNCTION_LOG_BEGIN(logLevelDebug);
        FUNCTION_LOG_PARAM(INFO_BACKUP, infoBackup);
    FUNCTION_LOG_END();

    ASSERT(infoBackup != NULL);

    Manifest *result = NULL;

    // No incremental if backup type is full
    BackupType type = backupType(cfgOptionStr(cfgOptType));

    if (type != backupTypeFull)
    {
        MEM_CONTEXT_TEMP_BEGIN()
        {
            InfoPgData infoPg = infoPgDataCurrent(infoBackupPg(infoBackup));
            const String *backupLabelPrior = NULL;
            unsigned int backupTotal = infoBackupDataTotal(infoBackup);

            for (unsigned int backupIdx = backupTotal - 1; backupIdx < backupTotal; backupIdx--)
            {
                 InfoBackupData backupPrior = infoBackupData(infoBackup, backupIdx);

                // The prior backup for a diff must be full
                if (type == backupTypeDiff && backupType(backupPrior.backupType) != backupTypeFull)
                    continue;

                // The backups must come from the same cluster ??? This should enable delta instead
                if (infoPg.id != backupPrior.backupPgId)
                    continue;

                // This backup is a candidate for prior
                backupLabelPrior = strDup(backupPrior.backupLabel);
                break;
            }

            // If there is a prior backup then check that options for the new backup are compatible
            if (backupLabelPrior != NULL)
            {
                result = manifestLoadFile(
                    storageRepo(), strNewFmt(STORAGE_REPO_BACKUP "/%s/" BACKUP_MANIFEST_FILE, strZ(backupLabelPrior)),
                    cipherType(cfgOptionStr(cfgOptRepoCipherType)), infoPgCipherPass(infoBackupPg(infoBackup)));
                const ManifestData *manifestPriorData = manifestData(result);

                LOG_INFO_FMT(
                    "last backup label = %s, version = %s", strZ(manifestData(result)->backupLabel),
                    strZ(manifestData(result)->backrestVersion));

                // Warn if compress-type option changed
                if (compressTypeEnum(cfgOptionStr(cfgOptCompressType)) != manifestPriorData->backupOptionCompressType)
                {
                    LOG_WARN_FMT(
                        "%s backup cannot alter " CFGOPT_COMPRESS_TYPE " option to '%s', reset to value in %s",
                        strZ(cfgOptionStr(cfgOptType)), strZ(compressTypeStr(compressTypeEnum(cfgOptionStr(cfgOptCompressType)))),
                        strZ(backupLabelPrior));

                    // Set the compression type back to whatever was in the prior backup.  This is not strictly needed since we
                    // could store compression type on a per file basis, but it seems simplest and safest for now.
                    cfgOptionSet(
                        cfgOptCompressType, cfgSourceParam, VARSTR(compressTypeStr(manifestPriorData->backupOptionCompressType)));

                    // There's a small chance that the prior manifest is old enough that backupOptionCompressLevel was not recorded.
                    // There's an even smaller chance that the user will also alter compression-type in this this scenario right
                    // after upgrading to a newer version. Because we judge this combination of events to be nearly impossible just
                    // assert here so no test coverage is needed.
                    CHECK(manifestPriorData->backupOptionCompressLevel != NULL);

                    // Set the compression level back to whatever was in the prior backup
                    cfgOptionSet(cfgOptCompressLevel, cfgSourceParam, manifestPriorData->backupOptionCompressLevel);
                }

                // Warn if hardlink option changed ??? Doesn't seem like this is needed?  Hardlinks are always to a directory that
                // is guaranteed to contain a real file -- like references.  Also annoying that if the full backup was not
                // hardlinked then an diff/incr can't be used because we need more testing.
                if (cfgOptionBool(cfgOptRepoHardlink) != manifestPriorData->backupOptionHardLink)
                {
                    LOG_WARN_FMT(
                        "%s backup cannot alter hardlink option to '%s', reset to value in %s",
                        strZ(cfgOptionStr(cfgOptType)), cvtBoolToConstZ(cfgOptionBool(cfgOptRepoHardlink)),
                        strZ(backupLabelPrior));
                    cfgOptionSet(cfgOptRepoHardlink, cfgSourceParam, VARBOOL(manifestPriorData->backupOptionHardLink));
                }

                // If not defined this backup was done in a version prior to page checksums being introduced.  Just set
                // checksum-page to false and move on without a warning.  Page checksums will start on the next full backup.
                if (manifestData(result)->backupOptionChecksumPage == NULL)
                {
                    cfgOptionSet(cfgOptChecksumPage, cfgSourceParam, BOOL_FALSE_VAR);
                }
                // Don't allow the checksum-page option to change in a diff or incr backup.  This could be confusing as only
                // certain files would be checksummed and the list could be incomplete during reporting.
                else
                {
                    bool checksumPagePrior = varBool(manifestData(result)->backupOptionChecksumPage);

                    // Warn if an incompatible setting was explicitly requested
                    if (checksumPagePrior != cfgOptionBool(cfgOptChecksumPage))
                    {
                        LOG_WARN_FMT(
                            "%s backup cannot alter '" CFGOPT_CHECKSUM_PAGE "' option to '%s', reset to '%s' from %s",
                            strZ(cfgOptionStr(cfgOptType)), cvtBoolToConstZ(cfgOptionBool(cfgOptChecksumPage)),
                            cvtBoolToConstZ(checksumPagePrior), strZ(manifestData(result)->backupLabel));
                    }

                    cfgOptionSet(cfgOptChecksumPage, cfgSourceParam, VARBOOL(checksumPagePrior));
                }

                manifestMove(result, memContextPrior());
            }
            else
            {
                LOG_WARN_FMT("no prior backup exists, %s backup has been changed to full", strZ(cfgOptionStr(cfgOptType)));
                cfgOptionSet(cfgOptType, cfgSourceParam, VARSTR(backupTypeStr(backupTypeFull)));
            }
        }
        MEM_CONTEXT_TEMP_END();
    }

    FUNCTION_LOG_RETURN(MANIFEST, result);
}

static bool
backupBuildIncr(const InfoBackup *infoBackup, Manifest *manifest, Manifest *manifestPrior, const String *archiveStart)
{
    FUNCTION_LOG_BEGIN(logLevelDebug);
        FUNCTION_LOG_PARAM(INFO_BACKUP, infoBackup);
        FUNCTION_LOG_PARAM(MANIFEST, manifest);
        FUNCTION_LOG_PARAM(MANIFEST, manifestPrior);
        FUNCTION_LOG_PARAM(STRING, archiveStart);
    FUNCTION_LOG_END();

    ASSERT(infoBackup != NULL);
    ASSERT(manifest != NULL);

    bool result = false;

    // No incremental if no prior manifest
    if (manifestPrior != NULL)
    {
        MEM_CONTEXT_TEMP_BEGIN()
        {
            // Move the manifest to this context so it will be freed when we are done
            manifestMove(manifestPrior, MEM_CONTEXT_TEMP());

            // Build incremental manifest
            manifestBuildIncr(manifest, manifestPrior, backupType(cfgOptionStr(cfgOptType)), archiveStart);

            // Set the cipher subpass from prior manifest since we want a single subpass for the entire backup set
            manifestCipherSubPassSet(manifest, manifestCipherSubPass(manifestPrior));

            // Incremental was built
            result = true;
        }
        MEM_CONTEXT_TEMP_END();
    }

    FUNCTION_LOG_RETURN(BOOL, result);
}

/***********************************************************************************************************************************
Check for a backup that can be resumed and merge into the manifest if found
***********************************************************************************************************************************/
typedef struct BackupResumeData
{
    Manifest *manifest;                                             // New manifest
    const Manifest *manifestResume;                                 // Resumed manifest
    const CompressType compressType;                                // Backup compression type
    const bool delta;                                               // Is this a delta backup?
    const String *backupPath;                                       // Path to the current level of the backup being cleaned
    const String *manifestParentName;                               // Parent manifest name used to construct manifest name
} BackupResumeData;

// Callback to clean invalid paths/files/links out of the resumable backup path
void backupResumeCallback(void *data, const StorageInfo *info)
{
    FUNCTION_TEST_BEGIN();
        FUNCTION_TEST_PARAM_P(VOID, data);
        FUNCTION_TEST_PARAM(STORAGE_INFO, *storageInfo);
    FUNCTION_TEST_END();

    ASSERT(data != NULL);
    ASSERT(info != NULL);

    BackupResumeData *resumeData = data;

    // Skip all . paths because they have already been handled on the previous level of recursion
    if (strEq(info->name, DOT_STR))
    {
        FUNCTION_TEST_RETURN_VOID();
        return;
    }

    // Skip backup.manifest.copy -- it must be preserved to allow resume again if this process throws an error before writing the
    // manifest for the first time
    if (resumeData->manifestParentName == NULL && strEqZ(info->name, BACKUP_MANIFEST_FILE INFO_COPY_EXT))
    {
        FUNCTION_TEST_RETURN_VOID();
        return;
    }

    // Build the name used to lookup files in the manifest
    const String *manifestName = resumeData->manifestParentName != NULL ?
        strNewFmt("%s/%s", strZ(resumeData->manifestParentName), strZ(info->name)) : info->name;

    // Build the backup path used to remove files/links/paths that are invalid
    const String *backupPath = strNewFmt("%s/%s", strZ(resumeData->backupPath), strZ(info->name));

    // Process file types
    switch (info->type)
    {
        // Check paths
        // -------------------------------------------------------------------------------------------------------------------------
        case storageTypePath:
        {
            // If the path was not found in the new manifest then remove it
            if (manifestPathFindDefault(resumeData->manifest, manifestName, NULL) == NULL)
            {
                LOG_DETAIL_FMT("remove path '%s' from resumed backup", strZ(storagePathP(storageRepo(), backupPath)));
                storagePathRemoveP(storageRepoWrite(), backupPath, .recurse = true);
            }
            // Else recurse into the path
            {
                BackupResumeData resumeDataSub = *resumeData;
                resumeDataSub.manifestParentName = manifestName;
                resumeDataSub.backupPath = backupPath;

                storageInfoListP(
                    storageRepo(), resumeDataSub.backupPath, backupResumeCallback, &resumeDataSub, .sortOrder = sortOrderAsc);
            }

            break;
        }

        // Check files
        // -------------------------------------------------------------------------------------------------------------------------
        case storageTypeFile:
        {
            // If the file is compressed then strip off the extension before doing the lookup
            CompressType fileCompressType = compressTypeFromName(manifestName);

            if (fileCompressType != compressTypeNone)
                manifestName = compressExtStrip(manifestName, fileCompressType);

            // Find the file in both manifests
            const ManifestFile *file = manifestFileFindDefault(resumeData->manifest, manifestName, NULL);
            const ManifestFile *fileResume = manifestFileFindDefault(resumeData->manifestResume, manifestName, NULL);

            // Check if the file can be resumed or must be removed
            const char *removeReason = NULL;

            if (fileCompressType != resumeData->compressType)
                removeReason = "mismatched compression type";
            else if (file == NULL)
                removeReason = "missing in manifest";
            else if (file->reference != NULL)
                removeReason = "reference in manifest";
            else if (fileResume == NULL)
                removeReason = "missing in resumed manifest";
            else if (fileResume->reference != NULL)
                removeReason = "reference in resumed manifest";
            else if (fileResume->checksumSha1[0] == '\0')
                removeReason = "no checksum in resumed manifest";
            else if (file->size != fileResume->size)
                removeReason = "mismatched size";
            else if (!resumeData->delta && file->timestamp != fileResume->timestamp)
                removeReason = "mismatched timestamp";
            else if (file->size == 0)
                // ??? don't resume zero size files because Perl wouldn't -- this can be removed after the migration)
                removeReason = "zero size";
            else
            {
                manifestFileUpdate(
                    resumeData->manifest, manifestName, file->size, fileResume->sizeRepo, fileResume->checksumSha1, NULL,
                    fileResume->checksumPage, fileResume->checksumPageError, fileResume->checksumPageErrorList);
            }

            // Remove the file if it could not be resumed
            if (removeReason != NULL)
            {
                LOG_DETAIL_FMT(
                    "remove file '%s' from resumed backup (%s)", strZ(storagePathP(storageRepo(), backupPath)), removeReason);
                storageRemoveP(storageRepoWrite(), backupPath);
            }

            break;
        }

        // Remove links.  We could check that the link has not changed and preserve it but it doesn't seem worth the extra testing.
        // The link will be recreated during the backup if needed.
        // -------------------------------------------------------------------------------------------------------------------------
        case storageTypeLink:
        {
            storageRemoveP(storageRepoWrite(), backupPath);
            break;
        }

        // Remove special files
        // -------------------------------------------------------------------------------------------------------------------------
        case storageTypeSpecial:
        {
            LOG_WARN_FMT("remove special file '%s' from resumed backup", strZ(storagePathP(storageRepo(), backupPath)));
            storageRemoveP(storageRepoWrite(), backupPath);
            break;
        }
    }

    FUNCTION_TEST_RETURN_VOID();
}

// Helper to find a resumable backup
static const Manifest *
backupResumeFind(const Manifest *manifest, const String *cipherPassBackup)
{
    FUNCTION_LOG_BEGIN(logLevelDebug);
        FUNCTION_LOG_PARAM(MANIFEST, manifest);
        FUNCTION_TEST_PARAM(STRING, cipherPassBackup);
    FUNCTION_LOG_END();

    ASSERT(manifest != NULL);

    Manifest *result = NULL;

    MEM_CONTEXT_TEMP_BEGIN()
    {
        // Only the last backup can be resumed
        const StringList *backupList = strLstSort(
            storageListP(
                storageRepo(), STRDEF(STORAGE_REPO_BACKUP),
                .expression = backupRegExpP(.full = true, .differential = true, .incremental = true)),
            sortOrderDesc);

        if (strLstSize(backupList) > 0)
        {
            const String *backupLabel = strLstGet(backupList, 0);
            const String *manifestFile = strNewFmt(STORAGE_REPO_BACKUP "/%s/" BACKUP_MANIFEST_FILE, strZ(backupLabel));

            // Resumable backups have a copy of the manifest but no main
            if (storageExistsP(storageRepo(), strNewFmt("%s" INFO_COPY_EXT, strZ(manifestFile))) &&
                !storageExistsP(storageRepo(), manifestFile))
            {
                bool usable = false;
                const String *reason = STRDEF("resume is disabled");
                Manifest *manifestResume = NULL;

                // Attempt to read the manifest file in the resumable backup to see if it can be used.  If any error at all occurs
                // then the backup will be considered unusable and a resume will not be attempted.
                if (cfgOptionBool(cfgOptResume))
                {
                    reason = strNewFmt("unable to read %s" INFO_COPY_EXT, strZ(manifestFile));

                    TRY_BEGIN()
                    {
                        manifestResume = manifestLoadFile(
                            storageRepo(), manifestFile, cipherType(cfgOptionStr(cfgOptRepoCipherType)), cipherPassBackup);
                        const ManifestData *manifestResumeData = manifestData(manifestResume);

                        // Check pgBackRest version. This allows the resume implementation to be changed with each version of
                        // pgBackRest at the expense of users losing a resumable back after an upgrade, which seems worth the cost.
                        if (!strEq(manifestResumeData->backrestVersion, manifestData(manifest)->backrestVersion))
                        {
                            reason = strNewFmt(
                                "new " PROJECT_NAME " version '%s' does not match resumable " PROJECT_NAME " version '%s'",
                                strZ(manifestData(manifest)->backrestVersion), strZ(manifestResumeData->backrestVersion));
                        }
                        // Check backup type because new backup label must be the same type as resume backup label
                        else if (manifestResumeData->backupType != backupType(cfgOptionStr(cfgOptType)))
                        {
                            reason = strNewFmt(
                                "new backup type '%s' does not match resumable backup type '%s'", strZ(cfgOptionStr(cfgOptType)),
                                strZ(backupTypeStr(manifestResumeData->backupType)));
                        }
                        // Check prior backup label ??? Do we really care about the prior backup label?
                        else if (!strEq(manifestResumeData->backupLabelPrior, manifestData(manifest)->backupLabelPrior))
                        {
                            reason = strNewFmt(
                                "new prior backup label '%s' does not match resumable prior backup label '%s'",
                                manifestResumeData->backupLabelPrior ? strZ(manifestResumeData->backupLabelPrior) : "<undef>",
                                manifestData(manifest)->backupLabelPrior ?
                                    strZ(manifestData(manifest)->backupLabelPrior) : "<undef>");
                        }
                        // Check compression. Compression can't be changed between backups so resume won't work either.
                        else if (manifestResumeData->backupOptionCompressType != compressTypeEnum(cfgOptionStr(cfgOptCompressType)))
                        {
                            reason = strNewFmt(
                                "new compression '%s' does not match resumable compression '%s'",
                                strZ(compressTypeStr(compressTypeEnum(cfgOptionStr(cfgOptCompressType)))),
                                strZ(compressTypeStr(manifestResumeData->backupOptionCompressType)));
                        }
                        else
                            usable = true;
                    }
                    CATCH_ANY()
                    {
                    }
                    TRY_END();
                }

                // If the backup is usable then return the manifest
                if (usable)
                {
                    result = manifestMove(manifestResume, memContextPrior());
                }
                // Else warn and remove the unusable backup
                else
                {
                    LOG_WARN_FMT("backup '%s' cannot be resumed: %s", strZ(backupLabel), strZ(reason));

                    storagePathRemoveP(
                        storageRepoWrite(), strNewFmt(STORAGE_REPO_BACKUP "/%s", strZ(backupLabel)), .recurse = true);
                }
            }
        }
    }
    MEM_CONTEXT_TEMP_END();

    FUNCTION_LOG_RETURN(MANIFEST, result);
}

static bool
backupResume(Manifest *manifest, const String *cipherPassBackup)
{
    FUNCTION_LOG_BEGIN(logLevelDebug);
        FUNCTION_LOG_PARAM(MANIFEST, manifest);
        FUNCTION_TEST_PARAM(STRING, cipherPassBackup);
    FUNCTION_LOG_END();

    ASSERT(manifest != NULL);

    bool result = false;

    MEM_CONTEXT_TEMP_BEGIN()
    {
        const Manifest *manifestResume = backupResumeFind(manifest, cipherPassBackup);

        // If a resumable backup was found set the label and cipher subpass
        if (manifestResume)
        {
            // Resuming
            result = true;

            // Set the backup label to the resumed backup
            manifestBackupLabelSet(manifest, manifestData(manifestResume)->backupLabel);

            LOG_WARN_FMT(
                "resumable backup %s of same type exists -- remove invalid files and resume",
                strZ(manifestData(manifest)->backupLabel));

            // If resuming a full backup then copy cipher subpass since it was used to encrypt the resumable files
            if (manifestData(manifest)->backupType == backupTypeFull)
                manifestCipherSubPassSet(manifest, manifestCipherSubPass(manifestResume));

            // Clean resumed backup
            BackupResumeData resumeData =
            {
                .manifest = manifest,
                .manifestResume = manifestResume,
                .compressType = compressTypeEnum(cfgOptionStr(cfgOptCompressType)),
                .delta = cfgOptionBool(cfgOptDelta),
                .backupPath = strNewFmt(STORAGE_REPO_BACKUP "/%s", strZ(manifestData(manifest)->backupLabel)),
            };

            storageInfoListP(storageRepo(), resumeData.backupPath, backupResumeCallback, &resumeData, .sortOrder = sortOrderAsc);
        }
    }
    MEM_CONTEXT_TEMP_END();

    FUNCTION_LOG_RETURN(BOOL, result);
}

/***********************************************************************************************************************************
Start the backup
***********************************************************************************************************************************/
typedef struct BackupStartResult
{
    String *lsn;
    String *walSegmentName;
    VariantList *dbList;
    VariantList *tablespaceList;
} BackupStartResult;

#define FUNCTION_LOG_BACKUP_START_RESULT_TYPE                                                                                      \
    BackupStartResult
#define FUNCTION_LOG_BACKUP_START_RESULT_FORMAT(value, buffer, bufferSize)                                                         \
    objToLog(&value, "BackupStartResult", buffer, bufferSize)

static BackupStartResult
backupStart(BackupData *backupData)
{
    FUNCTION_LOG_BEGIN(logLevelDebug);
        FUNCTION_LOG_PARAM(BACKUP_DATA, backupData);
    FUNCTION_LOG_END();

    BackupStartResult result = {.lsn = NULL};

    MEM_CONTEXT_TEMP_BEGIN()
    {
        // If this is an offline backup
        if (!cfgOptionBool(cfgOptOnline))
        {
            // Check if Postgres is running and if so only continue when forced
            if (storageExistsP(backupData->storagePrimary, PG_FILE_POSTMASTERPID_STR))
            {
                if (cfgOptionBool(cfgOptForce))
                {
                    LOG_WARN(
                        "--no-" CFGOPT_ONLINE " passed and " PG_FILE_POSTMASTERPID " exists but --" CFGOPT_FORCE " was passed so"
                        " backup will continue though it looks like " PG_NAME " is running and the backup will probably not be"
                        " consistent");
                }
                else
                {
                    THROW(
                        PgRunningError,
                        "--no-" CFGOPT_ONLINE " passed but " PG_FILE_POSTMASTERPID " exists - looks like " PG_NAME " is running."
                        " Shut down " PG_NAME " and try again, or use --force.");
                }
            }
        }
        // Else start the backup normally
        else
        {
            // Check database configuration
            checkDbConfig(backupData->version, backupData->pgIdxPrimary, backupData->dbPrimary, false);

            // Start backup
            LOG_INFO_FMT(
                "execute %sexclusive pg_start_backup(): backup begins after the %s checkpoint completes",
                backupData->version >= PG_VERSION_96 ? "non-" : "",
                cfgOptionBool(cfgOptStartFast) ? "requested immediate" : "next regular");

            DbBackupStartResult dbBackupStartResult = dbBackupStart(
                backupData->dbPrimary, cfgOptionBool(cfgOptStartFast), cfgOptionBool(cfgOptStopAuto));

            MEM_CONTEXT_PRIOR_BEGIN()
            {
                result.lsn = strDup(dbBackupStartResult.lsn);
                result.walSegmentName = strDup(dbBackupStartResult.walSegmentName);
                result.dbList = dbList(backupData->dbPrimary);
                result.tablespaceList = dbTablespaceList(backupData->dbPrimary);
            }
            MEM_CONTEXT_PRIOR_END();

            LOG_INFO_FMT("backup start archive = %s, lsn = %s", strZ(result.walSegmentName), strZ(result.lsn));

            // Wait for replay on the standby to catch up
            if (cfgOptionBool(cfgOptBackupStandby))
            {
                LOG_INFO_FMT("wait for replay on the standby to reach %s", strZ(result.lsn));
                dbReplayWait(backupData->dbStandby, result.lsn, (TimeMSec)(cfgOptionDbl(cfgOptArchiveTimeout) * MSEC_PER_SEC));
                LOG_INFO_FMT("replay on the standby reached %s", strZ(result.lsn));

                // The standby db object won't be used anymore so free it
                dbFree(backupData->dbStandby);

                // The standby protocol connection won't be used anymore so free it
                protocolRemoteFree(backupData->pgIdxStandby);
            }
        }
    }
    MEM_CONTEXT_TEMP_END();

    FUNCTION_LOG_RETURN(BACKUP_START_RESULT, result);
}

/***********************************************************************************************************************************
Stop the backup
***********************************************************************************************************************************/
// Helper to write a file from a string to the repository and update the manifest
static void
backupFilePut(BackupData *backupData, Manifest *manifest, const String *name, time_t timestamp, const String *content)
{
    FUNCTION_LOG_BEGIN(logLevelDebug);
        FUNCTION_LOG_PARAM(BACKUP_DATA, backupData);
        FUNCTION_LOG_PARAM(MANIFEST, manifest);
        FUNCTION_LOG_PARAM(STRING, name);
        FUNCTION_LOG_PARAM(TIME, timestamp);
        FUNCTION_LOG_PARAM(STRING, content);
    FUNCTION_LOG_END();

    // Skip files with no content
    if (content != NULL)
    {
        MEM_CONTEXT_TEMP_BEGIN()
        {
            // Create file
            const String *manifestName = strNewFmt(MANIFEST_TARGET_PGDATA "/%s", strZ(name));
            CompressType compressType = compressTypeEnum(cfgOptionStr(cfgOptCompressType));

            StorageWrite *write = storageNewWriteP(
                storageRepoWrite(),
                strNewFmt(
                    STORAGE_REPO_BACKUP "/%s/%s%s", strZ(manifestData(manifest)->backupLabel), strZ(manifestName),
                    strZ(compressExtStr(compressType))),
                .compressible = true);

            IoFilterGroup *filterGroup = ioWriteFilterGroup(storageWriteIo(write));

            // Add SHA1 filter
            ioFilterGroupAdd(filterGroup, cryptoHashNew(HASH_TYPE_SHA1_STR));

            // Add compression
            if (compressType != compressTypeNone)
            {
                ioFilterGroupAdd(
                    ioWriteFilterGroup(storageWriteIo(write)), compressFilter(compressType, cfgOptionInt(cfgOptCompressLevel)));
            }

            // Add encryption filter if required
            cipherBlockFilterGroupAdd(
                filterGroup, cipherType(cfgOptionStr(cfgOptRepoCipherType)), cipherModeEncrypt, manifestCipherSubPass(manifest));

            // Add size filter last to calculate repo size
            ioFilterGroupAdd(filterGroup, ioSizeNew());

            // Write file
            storagePutP(write, BUFSTR(content));

            // Use base path to set ownership and mode
            const ManifestPath *basePath = manifestPathFind(manifest, MANIFEST_TARGET_PGDATA_STR);

            // Add to manifest
            ManifestFile file =
            {
                .name = manifestName,
                .primary = true,
                .mode = basePath->mode & (S_IRUSR | S_IWUSR | S_IRGRP | S_IROTH),
                .user = basePath->user,
                .group = basePath->group,
                .size = strSize(content),
                .sizeRepo = varUInt64Force(ioFilterGroupResult(filterGroup, SIZE_FILTER_TYPE_STR)),
                .timestamp = timestamp,
            };

            memcpy(
                file.checksumSha1, strZ(varStr(ioFilterGroupResult(filterGroup, CRYPTO_HASH_FILTER_TYPE_STR))),
                HASH_TYPE_SHA1_SIZE_HEX + 1);

            manifestFileAdd(manifest, &file);

            LOG_DETAIL_FMT("wrote '%s' file returned from pg_stop_backup()", strZ(name));
        }
        MEM_CONTEXT_TEMP_END();
    }

    FUNCTION_LOG_RETURN_VOID();
}

/*--------------------------------------------------------------------------------------------------------------------------------*/
typedef struct BackupStopResult
{
    String *lsn;
    String *walSegmentName;
    time_t timestamp;
} BackupStopResult;

#define FUNCTION_LOG_BACKUP_STOP_RESULT_TYPE                                                                                       \
    BackupStopResult
#define FUNCTION_LOG_BACKUP_STOP_RESULT_FORMAT(value, buffer, bufferSize)                                                          \
    objToLog(&value, "BackupStopResult", buffer, bufferSize)

static BackupStopResult
backupStop(BackupData *backupData, Manifest *manifest)
{
    FUNCTION_LOG_BEGIN(logLevelDebug);
        FUNCTION_LOG_PARAM(BACKUP_DATA, backupData);
        FUNCTION_LOG_PARAM(MANIFEST, manifest);
    FUNCTION_LOG_END();

    BackupStopResult result = {.lsn = NULL};

    if (cfgOptionBool(cfgOptOnline))
    {
        MEM_CONTEXT_TEMP_BEGIN()
        {
            // Stop the backup
            LOG_INFO_FMT(
                "execute %sexclusive pg_stop_backup() and wait for all WAL segments to archive",
                backupData->version >= PG_VERSION_96 ? "non-" : "");

            DbBackupStopResult dbBackupStopResult = dbBackupStop(backupData->dbPrimary);

            MEM_CONTEXT_PRIOR_BEGIN()
            {
                result.timestamp = backupTime(backupData, false);
                result.lsn = strDup(dbBackupStopResult.lsn);
                result.walSegmentName = strDup(dbBackupStopResult.walSegmentName);
            }
            MEM_CONTEXT_PRIOR_END();

            LOG_INFO_FMT("backup stop archive = %s, lsn = %s", strZ(result.walSegmentName), strZ(result.lsn));

            // Save files returned by stop backup
            backupFilePut(backupData, manifest, STRDEF(PG_FILE_BACKUPLABEL), result.timestamp, dbBackupStopResult.backupLabel);
            backupFilePut(backupData, manifest, STRDEF(PG_FILE_TABLESPACEMAP), result.timestamp, dbBackupStopResult.tablespaceMap);
        }
        MEM_CONTEXT_TEMP_END();
    }
    else
        result.timestamp = backupTime(backupData, false);

    FUNCTION_LOG_RETURN(BACKUP_STOP_RESULT, result);
}

/***********************************************************************************************************************************
Log the results of a job and throw errors
***********************************************************************************************************************************/
static uint64_t
backupJobResult(
    Manifest *manifest, const String *host, const String *const fileName, StringList *fileRemove, ProtocolParallelJob *const job,
    const uint64_t sizeTotal, uint64_t sizeCopied)
{
    FUNCTION_LOG_BEGIN(logLevelDebug);
        FUNCTION_LOG_PARAM(MANIFEST, manifest);
        FUNCTION_LOG_PARAM(STRING, host);
        FUNCTION_LOG_PARAM(STRING, fileName);
        FUNCTION_LOG_PARAM(STRING_LIST, fileRemove);
        FUNCTION_LOG_PARAM(PROTOCOL_PARALLEL_JOB, job);
        FUNCTION_LOG_PARAM(UINT64, sizeTotal);
        FUNCTION_LOG_PARAM(UINT64, sizeCopied);
    FUNCTION_LOG_END();

    ASSERT(manifest != NULL);
    ASSERT(fileName != NULL);
    ASSERT(fileRemove != NULL);
    ASSERT(job != NULL);

    // The job was successful
    if (protocolParallelJobErrorCode(job) == 0)
    {
        MEM_CONTEXT_TEMP_BEGIN()
        {
            const ManifestFile *const file = manifestFileFind(manifest, varStr(protocolParallelJobKey(job)));
            const unsigned int processId = protocolParallelJobProcessId(job);

            const VariantList *const jobResult = varVarLst(protocolParallelJobResult(job));
            const BackupCopyResult copyResult = (BackupCopyResult)varUIntForce(varLstGet(jobResult, 0));
            const uint64_t copySize = varUInt64(varLstGet(jobResult, 1));
            const uint64_t repoSize = varUInt64(varLstGet(jobResult, 2));
            const String *const copyChecksum = varStr(varLstGet(jobResult, 3));
            const KeyValue *const checksumPageResult = varKv(varLstGet(jobResult, 4));

            // Increment backup copy progress
            sizeCopied += copySize;

            // Create log file name
            const String *fileLog = host == NULL ? fileName : strNewFmt("%s:%s", strZ(host), strZ(fileName));

            // Format log strings
            const String *const logProgress =
                strNewFmt(
                    "%s, %" PRIu64 "%%", strZ(strSizeFormat(copySize)), sizeTotal == 0 ? 100 : sizeCopied * 100 / sizeTotal);
            const String *const logChecksum = copySize != 0 ? strNewFmt(" checksum %s", strZ(copyChecksum)) : EMPTY_STR;

            // If the file is in a prior backup and nothing changed, just log it
            if (copyResult == backupCopyResultNoOp)
            {
                LOG_DETAIL_PID_FMT(
                    processId, "match file from prior backup %s (%s)%s", strZ(fileLog), strZ(logProgress), strZ(logChecksum));
            }
            // Else if the repo matched the expect checksum, just log it
            else if (copyResult == backupCopyResultChecksum)
            {
                LOG_DETAIL_PID_FMT(
                    processId, "checksum resumed file %s (%s)%s", strZ(fileLog), strZ(logProgress), strZ(logChecksum));
            }
            // Else if the file was removed during backup add it to the list of files to be removed from the manifest when the
            // backup is complete.  It can't be removed right now because that will invalidate the pointers that are being used for
            // processing.
            else if (copyResult == backupCopyResultSkip)
            {
                LOG_DETAIL_PID_FMT(processId, "skip file removed by database %s", strZ(fileLog));
                strLstAdd(fileRemove, file->name);
            }
            // Else file was copied so update manifest
            else
            {
                // If the file had to be recopied then warn that there may be an issue with corruption in the repository
                // ??? This should really be below the message below for more context -- can be moved after the migration
                // ??? The name should be a pg path not manifest name -- can be fixed after the migration
                if (copyResult == backupCopyResultReCopy)
                {
                    LOG_WARN_FMT(
                        "resumed backup file %s does not have expected checksum %s. The file will be recopied and backup will"
                        " continue but this may be an issue unless the resumed backup path in the repository is known to be"
                        " corrupted.\n"
                        "NOTE: this does not indicate a problem with the PostgreSQL page checksums.",
                        strZ(file->name), file->checksumSha1);
                }

                LOG_INFO_PID_FMT(processId, "backup file %s (%s)%s", strZ(fileLog), strZ(logProgress), strZ(logChecksum));

                // If the file had page checksums calculated during the copy
                ASSERT((!file->checksumPage && checksumPageResult == NULL) || (file->checksumPage && checksumPageResult != NULL));

                bool checksumPageError = false;
                const VariantList *checksumPageErrorList = NULL;

                if (checksumPageResult != NULL)
                {
                    // If the checksum was valid
                    if (!varBool(kvGet(checksumPageResult, VARSTRDEF("valid"))))
                    {
                        checksumPageError = true;

                        if (!varBool(kvGet(checksumPageResult, VARSTRDEF("align"))))
                        {
                            checksumPageErrorList = NULL;

                            // ??? Update formatting after migration
                            LOG_WARN_FMT(
                                "page misalignment in file %s: file size %" PRIu64 " is not divisible by page size %u",
                                strZ(fileLog), copySize, PG_PAGE_SIZE_DEFAULT);
                        }
                        else
                        {
                            // Format the page checksum errors
                            checksumPageErrorList = varVarLst(kvGet(checksumPageResult, VARSTRDEF("error")));
                            ASSERT(varLstSize(checksumPageErrorList) > 0);

                            String *error = strNew("");
                            unsigned int errorTotalMin = 0;

                            for (unsigned int errorIdx = 0; errorIdx < varLstSize(checksumPageErrorList); errorIdx++)
                            {
                                const Variant *const errorItem = varLstGet(checksumPageErrorList, errorIdx);

                                // Add a comma if this is not the first item
                                if (errorIdx != 0)
                                    strCatZ(error, ", ");

                                // If an error range
                                if (varType(errorItem) == varTypeVariantList)
                                {
                                    const VariantList *const errorItemList = varVarLst(errorItem);
                                    ASSERT(varLstSize(errorItemList) == 2);

                                    strCatFmt(
                                        error, "%" PRIu64 "-%" PRIu64, varUInt64(varLstGet(errorItemList, 0)),
                                        varUInt64(varLstGet(errorItemList, 1)));
                                    errorTotalMin += 2;
                                }
                                // Else a single error
                                else
                                {
                                    ASSERT(varType(errorItem) == varTypeUInt64);

                                    strCatFmt(error, "%" PRIu64, varUInt64(errorItem));
                                    errorTotalMin++;
                                }
                            }

                            // Make message plural when appropriate
                            const String *const plural = errorTotalMin > 1 ? STRDEF("s") : EMPTY_STR;

                            // ??? Update formatting after migration
                            LOG_WARN_FMT(
                                "invalid page checksum%s found in file %s at page%s %s", strZ(plural), strZ(fileLog), strZ(plural),
                                strZ(error));
                        }
                    }
                }

                // Update file info and remove any reference to the file's existence in a prior backup
                manifestFileUpdate(
                    manifest, file->name, copySize, repoSize, strZ(copyChecksum), VARSTR(NULL), file->checksumPage,
                    checksumPageError, checksumPageErrorList);
            }
        }
        MEM_CONTEXT_TEMP_END();

        // Free the job
        protocolParallelJobFree(job);
    }
    // Else the job errored
    else
        THROW_CODE(protocolParallelJobErrorCode(job), strZ(protocolParallelJobErrorMessage(job)));

    FUNCTION_LOG_RETURN(UINT64, sizeCopied);
}

/***********************************************************************************************************************************
Save a copy of the backup manifest during processing to preserve checksums for a possible resume
***********************************************************************************************************************************/
static void
backupManifestSaveCopy(Manifest *const manifest, const String *cipherPassBackup)
{
    FUNCTION_LOG_BEGIN(logLevelDebug);
        FUNCTION_LOG_PARAM(MANIFEST, manifest);
        FUNCTION_TEST_PARAM(STRING, cipherPassBackup);
    FUNCTION_LOG_END();

    ASSERT(manifest != NULL);

    MEM_CONTEXT_TEMP_BEGIN()
    {
        // Open file for write
        IoWrite *write = storageWriteIo(
            storageNewWriteP(
                storageRepoWrite(),
                strNewFmt(
                    STORAGE_REPO_BACKUP "/%s/" BACKUP_MANIFEST_FILE INFO_COPY_EXT, strZ(manifestData(manifest)->backupLabel))));

        // Add encryption filter if required
        cipherBlockFilterGroupAdd(
            ioWriteFilterGroup(write), cipherType(cfgOptionStr(cfgOptRepoCipherType)), cipherModeEncrypt, cipherPassBackup);

        // Save file
        manifestSave(manifest, write);
    }
    MEM_CONTEXT_TEMP_END();

    FUNCTION_LOG_RETURN_VOID();
}

/***********************************************************************************************************************************
Process the backup manifest
***********************************************************************************************************************************/
// Comparator to order ManifestFile objects by size then name
static int
backupProcessQueueComparator(const void *item1, const void *item2)
{
    FUNCTION_TEST_BEGIN();
        FUNCTION_TEST_PARAM_P(VOID, item1);
        FUNCTION_TEST_PARAM_P(VOID, item2);
    FUNCTION_TEST_END();

    ASSERT(item1 != NULL);
    ASSERT(item2 != NULL);

    // If the size differs then that's enough to determine order
    if ((*(ManifestFile **)item1)->size < (*(ManifestFile **)item2)->size)
        FUNCTION_TEST_RETURN(-1);
    else if ((*(ManifestFile **)item1)->size > (*(ManifestFile **)item2)->size)
        FUNCTION_TEST_RETURN(1);

    // If size is the same then use name to generate a deterministic ordering (names must be unique)
    FUNCTION_TEST_RETURN(strCmp((*(ManifestFile **)item1)->name, (*(ManifestFile **)item2)->name));
}

// Helper to generate the backup queues
static uint64_t
backupProcessQueue(Manifest *manifest, List **queueList)
{
    FUNCTION_LOG_BEGIN(logLevelDebug);
        FUNCTION_LOG_PARAM(MANIFEST, manifest);
        FUNCTION_LOG_PARAM_P(LIST, queueList);
    FUNCTION_LOG_END();

    ASSERT(manifest != NULL);

    uint64_t result = 0;

    MEM_CONTEXT_TEMP_BEGIN()
    {
        // Create list of process queue
        *queueList = lstNewP(sizeof(List *));

        // Generate the list of targets
        StringList *targetList = strLstNew();
        strLstAdd(targetList, STRDEF(MANIFEST_TARGET_PGDATA "/"));

        for (unsigned int targetIdx = 0; targetIdx < manifestTargetTotal(manifest); targetIdx++)
        {
            const ManifestTarget *target = manifestTarget(manifest, targetIdx);

            if (target->tablespaceId != 0)
                strLstAdd(targetList, strNewFmt("%s/", strZ(target->name)));
        }

        // Generate the processing queues (there is always at least one)
        bool backupStandby = cfgOptionBool(cfgOptBackupStandby);
        unsigned int queueOffset = backupStandby ? 1 : 0;

        MEM_CONTEXT_BEGIN(lstMemContext(*queueList))
        {
            for (unsigned int queueIdx = 0; queueIdx < strLstSize(targetList) + queueOffset; queueIdx++)
            {
                List *queue = lstNewP(sizeof(ManifestFile *), .comparator = backupProcessQueueComparator);
                lstAdd(*queueList, &queue);
            }
        }
        MEM_CONTEXT_END();

        // Now put all files into the processing queues
        bool delta = cfgOptionBool(cfgOptDelta);
        uint64_t fileTotal = 0;
        bool pgControlFound = false;

        for (unsigned int fileIdx = 0; fileIdx < manifestFileTotal(manifest); fileIdx++)
        {
            const ManifestFile *file = manifestFile(manifest, fileIdx);

            // If the file is a reference it should only be backed up if delta and not zero size
            if (file->reference != NULL && (!delta || file->size == 0))
                continue;

            // Is pg_control in the backup?
            if (strEq(file->name, STRDEF(MANIFEST_TARGET_PGDATA "/" PG_PATH_GLOBAL "/" PG_FILE_PGCONTROL)))
                pgControlFound = true;

            // Files that must be copied from the primary are always put in queue 0 when backup from standby
            if (backupStandby && file->primary)
            {
                lstAdd(*(List **)lstGet(*queueList, 0), &file);
            }
            // Else find the correct queue by matching the file to a target
            else
            {
                // Find the target that contains this file
                unsigned int targetIdx = 0;

                do
                {
                    // A target should always be found
                    CHECK(targetIdx < strLstSize(targetList));

                    if (strBeginsWith(file->name, strLstGet(targetList, targetIdx)))
                        break;

                    targetIdx++;
                }
                while (1);

                // Add file to queue
                lstAdd(*(List **)lstGet(*queueList, targetIdx + queueOffset), &file);
            }

            // Add size to total
            result += file->size;

            // Increment total files
            fileTotal++;
        }

        // pg_control should always be in an online backup
        if (!pgControlFound && cfgOptionBool(cfgOptOnline))
        {
            THROW(
                FileMissingError,
                PG_FILE_PGCONTROL " must be present in all online backups\n"
                "HINT: is something wrong with the clock or filesystem timestamps?");
         }

        // If there are no files to backup then we'll exit with an error.  This could happen if the database is down and backup is
        // called with --no-online twice in a row.
        if (fileTotal == 0)
            THROW(FileMissingError, "no files have changed since the last backup - this seems unlikely");

        // Sort the queues
        for (unsigned int queueIdx = 0; queueIdx < lstSize(*queueList); queueIdx++)
            lstSort(*(List **)lstGet(*queueList, queueIdx), sortOrderDesc);

        // Move process queues to prior context
        lstMove(*queueList, memContextPrior());
    }
    MEM_CONTEXT_TEMP_END();

    FUNCTION_LOG_RETURN(UINT64, result);
}

// Helper to caculate the next queue to scan based on the client index
static int
backupJobQueueNext(unsigned int clientIdx, int queueIdx, unsigned int queueTotal)
{
    FUNCTION_TEST_BEGIN();
        FUNCTION_TEST_PARAM(UINT, clientIdx);
        FUNCTION_TEST_PARAM(INT, queueIdx);
        FUNCTION_TEST_PARAM(UINT, queueTotal);
    FUNCTION_TEST_END();

    // Move (forward or back) to the next queue
    queueIdx += clientIdx % 2 ? -1 : 1;

    // Deal with wrapping on either end
    if (queueIdx < 0)
        FUNCTION_TEST_RETURN((int)queueTotal - 1);
    else if (queueIdx == (int)queueTotal)
        FUNCTION_TEST_RETURN(0);

    FUNCTION_TEST_RETURN(queueIdx);
}

// Callback to fetch backup jobs for the parallel executor
typedef struct BackupJobData
{
    const String *const backupLabel;                                // Backup label (defines the backup path)
    const bool backupStandby;                                       // Backup from standby
    const String *const cipherSubPass;                              // Passphrase used to encrypt files in the backup
    const CompressType compressType;                                // Backup compression type
    const int compressLevel;                                        // Compress level if backup is compressed
    const bool delta;                                               // Is this a checksum delta backup?
    const uint64_t lsnStart;                                        // Starting lsn for the backup

    List *queueList;                                                // List of processing queues
} BackupJobData;

static ProtocolParallelJob *backupJobCallback(void *data, unsigned int clientIdx)
{
    FUNCTION_TEST_BEGIN();
        FUNCTION_TEST_PARAM_P(VOID, data);
        FUNCTION_TEST_PARAM(UINT, clientIdx);
    FUNCTION_TEST_END();

    ASSERT(data != NULL);

    ProtocolParallelJob *result = NULL;

    MEM_CONTEXT_TEMP_BEGIN()
    {
        // Get a new job if there are any left
        BackupJobData *jobData = data;

        // Determine where to begin scanning the queue (we'll stop when we get back here).  When copying from the primary during
        // backup from standby only queue 0 will be used.
        unsigned int queueOffset = jobData->backupStandby && clientIdx > 0 ? 1 : 0;
        int queueIdx = jobData->backupStandby && clientIdx == 0 ?
            0 : (int)(clientIdx % (lstSize(jobData->queueList) - queueOffset));
        int queueEnd = queueIdx;

        do
        {
            List *queue = *(List **)lstGet(jobData->queueList, (unsigned int)queueIdx + queueOffset);

            if (lstSize(queue) > 0)
            {
                const ManifestFile *file = *(ManifestFile **)lstGet(queue, 0);

                // Create backup job
                ProtocolCommand *command = protocolCommandNew(PROTOCOL_COMMAND_BACKUP_FILE_STR);

                protocolCommandParamAdd(command, VARSTR(manifestPathPg(file->name)));
                protocolCommandParamAdd(
                    command, VARBOOL(!strEq(file->name, STRDEF(MANIFEST_TARGET_PGDATA "/" PG_PATH_GLOBAL "/" PG_FILE_PGCONTROL))));
                protocolCommandParamAdd(command, VARUINT64(file->size));
                protocolCommandParamAdd(command, VARBOOL(!file->primary));
                protocolCommandParamAdd(command, file->checksumSha1[0] != 0 ? VARSTRZ(file->checksumSha1) : NULL);
                protocolCommandParamAdd(command, VARBOOL(file->checksumPage));
                protocolCommandParamAdd(command, VARUINT64(jobData->lsnStart));
                protocolCommandParamAdd(command, VARSTR(file->name));
                protocolCommandParamAdd(command, VARBOOL(file->reference != NULL));
                protocolCommandParamAdd(command, VARUINT(jobData->compressType));
                protocolCommandParamAdd(command, VARINT(jobData->compressLevel));
                protocolCommandParamAdd(command, VARSTR(jobData->backupLabel));
                protocolCommandParamAdd(command, VARBOOL(jobData->delta));
                protocolCommandParamAdd(command, VARSTR(jobData->cipherSubPass));

                // Remove job from the queue
                lstRemoveIdx(queue, 0);

                // Assign job to result
                result = protocolParallelJobMove(protocolParallelJobNew(VARSTR(file->name), command), memContextPrior());

                // Break out of the loop early since we found a job
                break;
            }

            // Don't get next queue when copying from primary during backup from standby since the primary only has one queue
            if (!jobData->backupStandby || clientIdx > 0)
                queueIdx = backupJobQueueNext(clientIdx, queueIdx, lstSize(jobData->queueList) - queueOffset);
        }
        while (queueIdx != queueEnd);
    }
    MEM_CONTEXT_TEMP_END();

    FUNCTION_TEST_RETURN(result);
}

static void
backupProcess(BackupData *backupData, Manifest *manifest, const String *lsnStart, const String *cipherPassBackup)
{
    FUNCTION_LOG_BEGIN(logLevelDebug);
        FUNCTION_LOG_PARAM(BACKUP_DATA, backupData);
        FUNCTION_LOG_PARAM(MANIFEST, manifest);
        FUNCTION_LOG_PARAM(STRING, lsnStart);
        FUNCTION_TEST_PARAM(STRING, cipherPassBackup);
    FUNCTION_LOG_END();

    ASSERT(manifest != NULL);

    MEM_CONTEXT_TEMP_BEGIN()
    {
        // Get backup info
        const BackupType backupType = manifestData(manifest)->backupType;
        const String *const backupLabel = manifestData(manifest)->backupLabel;
        const String *const backupPathExp = strNewFmt(STORAGE_REPO_BACKUP "/%s", strZ(backupLabel));
        bool hardLink = cfgOptionBool(cfgOptRepoHardlink) && storageFeature(storageRepoWrite(), storageFeatureHardLink);
        bool backupStandby = cfgOptionBool(cfgOptBackupStandby);

        // If this is a full backup or hard-linked and paths are supported then create all paths explicitly so that empty paths will
        // exist in to repo.  Also create tablspace symlinks when symlinks are available,  This makes it possible for the user to
        // make a copy of the backup path and get a valid cluster.
        if (backupType == backupTypeFull || hardLink)
        {
            // Create paths when available
            if (storageFeature(storageRepoWrite(), storageFeaturePath))
            {
                for (unsigned int pathIdx = 0; pathIdx < manifestPathTotal(manifest); pathIdx++)
                {
                    storagePathCreateP(
                        storageRepoWrite(),
                        strNewFmt("%s/%s", strZ(backupPathExp), strZ(manifestPath(manifest, pathIdx)->name)));
                }
            }

            // Create tablespace symlinks when available
            if (storageFeature(storageRepoWrite(), storageFeatureSymLink))
            {
                for (unsigned int targetIdx = 0; targetIdx < manifestTargetTotal(manifest); targetIdx++)
                {
                    const ManifestTarget *const target = manifestTarget(manifest, targetIdx);

                    if (target->tablespaceId != 0)
                    {
                        const String *const link = storagePathP(
                            storageRepo(),
                            strNewFmt("%s/" MANIFEST_TARGET_PGDATA "/%s", strZ(backupPathExp), strZ(target->name)));
                        const String *const linkDestination = strNewFmt(
                            "../../" MANIFEST_TARGET_PGTBLSPC "/%u", target->tablespaceId);

                        THROW_ON_SYS_ERROR_FMT(
                            symlink(strZ(linkDestination), strZ(link)) == -1, FileOpenError,
                            "unable to create symlink '%s' to '%s'", strZ(link), strZ(linkDestination));
                    }
                }
            }
        }

        // Generate processing queues
        BackupJobData jobData =
        {
            .backupLabel = backupLabel,
            .backupStandby = backupStandby,
            .compressType = compressTypeEnum(cfgOptionStr(cfgOptCompressType)),
            .compressLevel = cfgOptionInt(cfgOptCompressLevel),
            .cipherSubPass = manifestCipherSubPass(manifest),
            .delta = cfgOptionBool(cfgOptDelta),
            .lsnStart = cfgOptionBool(cfgOptOnline) ? pgLsnFromStr(lsnStart) : 0xFFFFFFFFFFFFFFFF,
        };

        uint64_t sizeTotal = backupProcessQueue(manifest, &jobData.queueList);

        // Create the parallel executor
        ProtocolParallel *parallelExec = protocolParallelNew(
            (TimeMSec)(cfgOptionDbl(cfgOptProtocolTimeout) * MSEC_PER_SEC) / 2, backupJobCallback, &jobData);

        // First client is always on the primary
        protocolParallelClientAdd(parallelExec, protocolLocalGet(protocolStorageTypePg, backupData->pgIdxPrimary, 1));

        // Create the rest of the clients on the primary or standby depending on the value of backup-standby.  Note that standby
        // backups don't count the primary client in process-max.
        unsigned int processMax = cfgOptionUInt(cfgOptProcessMax) + (backupStandby ? 1 : 0);
        unsigned int pgIdx = backupStandby ? backupData->pgIdxStandby : backupData->pgIdxPrimary;

        for (unsigned int processIdx = 2; processIdx <= processMax; processIdx++)
            protocolParallelClientAdd(parallelExec, protocolLocalGet(protocolStorageTypePg, pgIdx, processIdx));

        // Maintain a list of files that need to be removed from the manifest when the backup is complete
        StringList *fileRemove = strLstNew();

        // Determine how often the manifest will be saved (every one percent or threshold size, whichever is greater)
        uint64_t manifestSaveLast = 0;
        uint64_t manifestSaveSize = sizeTotal / 100;

        if (manifestSaveSize < cfgOptionUInt64(cfgOptManifestSaveThreshold))
            manifestSaveSize = cfgOptionUInt64(cfgOptManifestSaveThreshold);

        // Process jobs
        uint64_t sizeCopied = 0;

        MEM_CONTEXT_TEMP_RESET_BEGIN()
        {
            do
            {
                unsigned int completed = protocolParallelProcess(parallelExec);

                for (unsigned int jobIdx = 0; jobIdx < completed; jobIdx++)
                {
                    ProtocolParallelJob *job = protocolParallelResult(parallelExec);

                    sizeCopied = backupJobResult(
                        manifest,
                        backupStandby && protocolParallelJobProcessId(job) > 1 ? backupData->hostStandby : backupData->hostPrimary,
                        storagePathP(
                            protocolParallelJobProcessId(job) > 1 ? storagePgIdx(pgIdx) : backupData->storagePrimary,
                            manifestPathPg(manifestFileFind(manifest, varStr(protocolParallelJobKey(job)))->name)),
                        fileRemove, job, sizeTotal, sizeCopied);
                }

                // A keep-alive is required here for the remote holding open the backup connection
                protocolKeepAlive();

                // Save the manifest periodically to preserve checksums for resume
                if (sizeCopied - manifestSaveLast >= manifestSaveSize)
                {
                    backupManifestSaveCopy(manifest, cipherPassBackup);
                    manifestSaveLast = sizeCopied;
                }

                // Reset the memory context occasionally so we don't use too much memory or slow down processing
                MEM_CONTEXT_TEMP_RESET(1000);
            }
            while (!protocolParallelDone(parallelExec));
        }
        MEM_CONTEXT_TEMP_END();

#ifdef DEBUG
        // Ensure that all processing queues are empty
        for (unsigned int queueIdx = 0; queueIdx < lstSize(jobData.queueList); queueIdx++)
            ASSERT(lstSize(*(List **)lstGet(jobData.queueList, queueIdx)) == 0);
#endif

        // Remove files from the manifest that were removed during the backup.  This must happen after processing to avoid
        // invalidating pointers by deleting items from the list.
        for (unsigned int fileRemoveIdx = 0; fileRemoveIdx < strLstSize(fileRemove); fileRemoveIdx++)
            manifestFileRemove(manifest, strLstGet(fileRemove, fileRemoveIdx));

        // Log references or create hardlinks for all files
        const char *const compressExt = strZ(compressExtStr(jobData.compressType));

        for (unsigned int fileIdx = 0; fileIdx < manifestFileTotal(manifest); fileIdx++)
        {
            const ManifestFile *const file = manifestFile(manifest, fileIdx);

            // If the file has a reference, then it was not copied since it can be retrieved from the referenced backup. However,
            // if hardlinking is enabled the link will need to be created.
            if (file->reference != NULL)
            {
                // If hardlinking is enabled then create a hardlink for files that have not changed since the last backup
                if (hardLink)
                {
                    LOG_DETAIL_FMT("hardlink %s to %s",  strZ(file->name), strZ(file->reference));

                    const String *const linkName = storagePathP(
                        storageRepo(), strNewFmt("%s/%s%s", strZ(backupPathExp), strZ(file->name), compressExt));
                    const String *const linkDestination =  storagePathP(
                        storageRepo(),
                        strNewFmt(STORAGE_REPO_BACKUP "/%s/%s%s", strZ(file->reference), strZ(file->name), compressExt));

                    THROW_ON_SYS_ERROR_FMT(
                        link(strZ(linkDestination), strZ(linkName)) == -1, FileOpenError,
                        "unable to create hardlink '%s' to '%s'", strZ(linkName), strZ(linkDestination));
                }
                // Else log the reference. With delta, it is possible that references may have been removed if a file needed to be
                // recopied.
                else
                    LOG_DETAIL_FMT("reference %s to %s", strZ(file->name), strZ(file->reference));
            }
        }

        // Sync backup paths if required
        if (storageFeature(storageRepoWrite(), storageFeaturePathSync))
        {
            for (unsigned int pathIdx = 0; pathIdx < manifestPathTotal(manifest); pathIdx++)
            {
                const String *const path = strNewFmt("%s/%s", strZ(backupPathExp), strZ(manifestPath(manifest, pathIdx)->name));

                if (backupType == backupTypeFull || hardLink || storagePathExistsP(storageRepo(), path))
                    storagePathSyncP(storageRepoWrite(), path);
            }
        }

        LOG_INFO_FMT("%s backup size = %s", strZ(backupTypeStr(backupType)), strZ(strSizeFormat(sizeTotal)));
    }
    MEM_CONTEXT_TEMP_END();

    FUNCTION_LOG_RETURN_VOID();
}

/***********************************************************************************************************************************
Check and copy WAL segments required to make the backup consistent
***********************************************************************************************************************************/
static void
backupArchiveCheckCopy(Manifest *manifest, unsigned int walSegmentSize, const String *cipherPassBackup)
{
    FUNCTION_LOG_BEGIN(logLevelDebug);
        FUNCTION_LOG_PARAM(MANIFEST, manifest);
        FUNCTION_LOG_PARAM(UINT, walSegmentSize);
        FUNCTION_TEST_PARAM(STRING, cipherPassBackup);
    FUNCTION_LOG_END();

    ASSERT(manifest != NULL);

    // If archive logs are required to complete the backup, then check them.  This is the default, but can be overridden if the
    // archive logs are going to a different server.  Be careful of disabling this option because there is no way to verify that the
    // backup will be consistent - at least not here.
    if (cfgOptionBool(cfgOptOnline) && cfgOptionBool(cfgOptArchiveCheck))
    {
        MEM_CONTEXT_TEMP_BEGIN()
        {
            unsigned int timeline = cvtZToUIntBase(strZ(strSubN(manifestData(manifest)->archiveStart, 0, 8)), 16);
            uint64_t lsnStart = pgLsnFromStr(manifestData(manifest)->lsnStart);
            uint64_t lsnStop = pgLsnFromStr(manifestData(manifest)->lsnStop);

            LOG_INFO_FMT(
                "check archive for segment(s) %s:%s", strZ(pgLsnToWalSegment(timeline, lsnStart, walSegmentSize)),
                strZ(pgLsnToWalSegment(timeline, lsnStop, walSegmentSize)));

            // Save the backup manifest before getting archive logs in case of failure
            backupManifestSaveCopy(manifest, cipherPassBackup);

            // Use base path to set ownership and mode
            const ManifestPath *basePath = manifestPathFind(manifest, MANIFEST_TARGET_PGDATA_STR);

            // Loop through all the segments in the lsn range
            InfoArchive *infoArchive = infoArchiveLoadFile(
                storageRepo(), INFO_ARCHIVE_PATH_FILE_STR, cipherType(cfgOptionStr(cfgOptRepoCipherType)),
                cfgOptionStrNull(cfgOptRepoCipherPass));
            const String *archiveId = infoArchiveId(infoArchive);

            StringList *walSegmentList = pgLsnRangeToWalSegmentList(
                manifestData(manifest)->pgVersion, timeline, lsnStart, lsnStop, walSegmentSize);

            for (unsigned int walSegmentIdx = 0; walSegmentIdx < strLstSize(walSegmentList); walSegmentIdx++)
            {
                const String *walSegment = strLstGet(walSegmentList, walSegmentIdx);

                // Find the actual wal segment file in the archive
                const String *archiveFile = walSegmentFind(
                    storageRepo(), archiveId, walSegment,  (TimeMSec)(cfgOptionDbl(cfgOptArchiveTimeout) * MSEC_PER_SEC));

                if (cfgOptionBool(cfgOptArchiveCopy))
                {
                    // Get compression type of the WAL segment and backup
                    CompressType archiveCompressType = compressTypeFromName(archiveFile);
                    CompressType backupCompressType = compressTypeEnum(cfgOptionStr(cfgOptCompressType));

                    // Open the archive file
                    StorageRead *read = storageNewReadP(
                        storageRepo(), strNewFmt(STORAGE_REPO_ARCHIVE "/%s/%s", strZ(archiveId), strZ(archiveFile)));
                    IoFilterGroup *filterGroup = ioReadFilterGroup(storageReadIo(read));

                    // Decrypt with archive key if encrypted
                    cipherBlockFilterGroupAdd(
                        filterGroup, cipherType(cfgOptionStr(cfgOptRepoCipherType)), cipherModeDecrypt,
                        infoArchiveCipherPass(infoArchive));

                    // Compress/decompress if archive and backup do not have the same compression settings
                    if (archiveCompressType != backupCompressType)
                    {
                        if (archiveCompressType != compressTypeNone)
                            ioFilterGroupAdd(filterGroup, decompressFilter(archiveCompressType));

                        if (backupCompressType != compressTypeNone)
                            ioFilterGroupAdd(filterGroup, compressFilter(backupCompressType, cfgOptionInt(cfgOptCompressLevel)));
                    }

                    // Encrypt with backup key if encrypted
                    cipherBlockFilterGroupAdd(
                        filterGroup, cipherType(cfgOptionStr(cfgOptRepoCipherType)), cipherModeEncrypt,
                        manifestCipherSubPass(manifest));

                    // Add size filter last to calculate repo size
                    ioFilterGroupAdd(filterGroup, ioSizeNew());

                    // Copy the file
                    const String *manifestName = strNewFmt(
                        MANIFEST_TARGET_PGDATA "/%s/%s", strZ(pgWalPath(manifestData(manifest)->pgVersion)), strZ(walSegment));

                    storageCopyP(
                        read,
                        storageNewWriteP(
                            storageRepoWrite(),
                            strNewFmt(
                                STORAGE_REPO_BACKUP "/%s/%s%s", strZ(manifestData(manifest)->backupLabel), strZ(manifestName),
                                strZ(compressExtStr(compressTypeEnum(cfgOptionStr(cfgOptCompressType)))))));

                    // Add to manifest
                    ManifestFile file =
                    {
                        .name = manifestName,
                        .primary = true,
                        .mode = basePath->mode & (S_IRUSR | S_IWUSR | S_IRGRP | S_IROTH),
                        .user = basePath->user,
                        .group = basePath->group,
                        .size = walSegmentSize,
                        .sizeRepo = varUInt64Force(ioFilterGroupResult(filterGroup, SIZE_FILTER_TYPE_STR)),
                        .timestamp = manifestData(manifest)->backupTimestampStop,
                    };

                    memcpy(file.checksumSha1, strZ(strSubN(archiveFile, 25, 40)), HASH_TYPE_SHA1_SIZE_HEX + 1);

                    manifestFileAdd(manifest, &file);
                }

                // A keep-alive is required here for the remote holding the backup lock
                protocolKeepAlive();
            }
        }
        MEM_CONTEXT_TEMP_END();
    }

    FUNCTION_LOG_RETURN_VOID();
}

/***********************************************************************************************************************************
Save and update all files required to complete the backup
***********************************************************************************************************************************/
static void
backupComplete(InfoBackup *const infoBackup, Manifest *const manifest)
{
    FUNCTION_LOG_BEGIN(logLevelDebug);
        FUNCTION_LOG_PARAM(INFO_BACKUP, infoBackup);
        FUNCTION_LOG_PARAM(MANIFEST, manifest);
    FUNCTION_LOG_END();

    ASSERT(manifest != NULL);

    MEM_CONTEXT_TEMP_BEGIN()
    {
        const String *const backupLabel = manifestData(manifest)->backupLabel;

        // Validation and final save of the backup manifest.  Validate in strict mode to catch as many potential issues as possible.
        // -------------------------------------------------------------------------------------------------------------------------
        manifestValidate(manifest, true);

        backupManifestSaveCopy(manifest, infoPgCipherPass(infoBackupPg(infoBackup)));

        storageCopy(
            storageNewReadP(
                storageRepo(), strNewFmt(STORAGE_REPO_BACKUP "/%s/" BACKUP_MANIFEST_FILE INFO_COPY_EXT, strZ(backupLabel))),
            storageNewWriteP(
                storageRepoWrite(), strNewFmt(STORAGE_REPO_BACKUP "/%s/" BACKUP_MANIFEST_FILE, strZ(backupLabel))));

        // Copy a compressed version of the manifest to history. If the repo is encrypted then the passphrase to open the manifest
        // is required.  We can't just do a straight copy since the destination needs to be compressed and that must happen before
        // encryption in order to be efficient. Compression will always be gz for compatibility and since it is always available.
        // -------------------------------------------------------------------------------------------------------------------------
        StorageRead *manifestRead = storageNewReadP(
                storageRepo(), strNewFmt(STORAGE_REPO_BACKUP "/%s/" BACKUP_MANIFEST_FILE, strZ(backupLabel)));

        cipherBlockFilterGroupAdd(
            ioReadFilterGroup(storageReadIo(manifestRead)), cipherType(cfgOptionStr(cfgOptRepoCipherType)), cipherModeDecrypt,
            infoPgCipherPass(infoBackupPg(infoBackup)));

        StorageWrite *manifestWrite = storageNewWriteP(
                storageRepoWrite(),
                strNewFmt(
                    STORAGE_REPO_BACKUP "/" BACKUP_PATH_HISTORY "/%s/%s.manifest%s", strZ(strSubN(backupLabel, 0, 4)),
                    strZ(backupLabel), strZ(compressExtStr(compressTypeGz))));

        ioFilterGroupAdd(ioWriteFilterGroup(storageWriteIo(manifestWrite)), compressFilter(compressTypeGz, 9));

        cipherBlockFilterGroupAdd(
            ioWriteFilterGroup(storageWriteIo(manifestWrite)), cipherType(cfgOptionStr(cfgOptRepoCipherType)), cipherModeEncrypt,
            infoPgCipherPass(infoBackupPg(infoBackup)));

        storageCopyP(manifestRead, manifestWrite);

        // Sync history path if required
        if (storageFeature(storageRepoWrite(), storageFeaturePathSync))
            storagePathSyncP(storageRepoWrite(), STRDEF(STORAGE_REPO_BACKUP "/" BACKUP_PATH_HISTORY));

        // Create a symlink to the most recent backup if supported.  This link is purely informational for the user and is never
        // used by us since symlinks are not supported on all storage types.
        // -------------------------------------------------------------------------------------------------------------------------
        backupLinkLatest(backupLabel);

        // Add manifest and save backup.info (infoBackupSaveFile() is responsible for proper syncing)
        // -------------------------------------------------------------------------------------------------------------------------
        infoBackupDataAdd(infoBackup, manifest);

        infoBackupSaveFile(
            infoBackup, storageRepoWrite(), INFO_BACKUP_PATH_FILE_STR, cipherType(cfgOptionStr(cfgOptRepoCipherType)),
            cfgOptionStrNull(cfgOptRepoCipherPass));
    }
    MEM_CONTEXT_TEMP_END();

    FUNCTION_LOG_RETURN_VOID();
}

/**********************************************************************************************************************************/
void
cmdBackup(void)
{
    FUNCTION_LOG_VOID(logLevelDebug);

    // Verify the repo is local
    repoIsLocalVerify();

    // Test for stop file
    lockStopTest();

    MEM_CONTEXT_TEMP_BEGIN()
    {
        // Load backup.info
        InfoBackup *infoBackup = infoBackupLoadFileReconstruct(
            storageRepo(), INFO_BACKUP_PATH_FILE_STR, cipherType(cfgOptionStr(cfgOptRepoCipherType)),
            cfgOptionStrNull(cfgOptRepoCipherPass));
        InfoPgData infoPg = infoPgDataCurrent(infoBackupPg(infoBackup));
        const String *cipherPassBackup = infoPgCipherPass(infoBackupPg(infoBackup));

        // Get pg storage and database objects
        BackupData *backupData = backupInit(infoBackup);

        // Get the start timestamp which will later be written into the manifest to track total backup time
        time_t timestampStart = backupTime(backupData, false);

        // Check if there is a prior manifest when backup type is diff/incr
        Manifest *manifestPrior = backupBuildIncrPrior(infoBackup);

        // Start the backup
        BackupStartResult backupStartResult = backupStart(backupData);

        // Build the manifest
        Manifest *manifest = manifestNewBuild(
            backupData->storagePrimary, infoPg.version, infoPg.catalogVersion, cfgOptionBool(cfgOptOnline),
            cfgOptionBool(cfgOptChecksumPage), strLstNewVarLst(cfgOptionLst(cfgOptExclude)), backupStartResult.tablespaceList);

        // Validate the manifest using the copy start time
        manifestBuildValidate(
            manifest, cfgOptionBool(cfgOptDelta), backupTime(backupData, true), compressTypeEnum(cfgOptionStr(cfgOptCompressType)));

        // Build an incremental backup if type is not full (manifestPrior will be freed in this call)
        if (!backupBuildIncr(infoBackup, manifest, manifestPrior, backupStartResult.walSegmentName))
            manifestCipherSubPassSet(manifest, cipherPassGen(cipherType(cfgOptionStr(cfgOptRepoCipherType))));

        // Set delta if it is not already set and the manifest requires it
        if (!cfgOptionBool(cfgOptDelta) && varBool(manifestData(manifest)->backupOptionDelta))
            cfgOptionSet(cfgOptDelta, cfgSourceParam, BOOL_TRUE_VAR);

        // Resume a backup when possible
        if (!backupResume(manifest, cipherPassBackup))
        {
            manifestBackupLabelSet(
                manifest,
                backupLabelCreate(backupType(cfgOptionStr(cfgOptType)), manifestData(manifest)->backupLabelPrior, timestampStart));
        }

        // Save the manifest before processing starts
        backupManifestSaveCopy(manifest, cipherPassBackup);

        // Process the backup manifest
        backupProcess(backupData, manifest, backupStartResult.lsn, cipherPassBackup);

        // Stop the backup
        BackupStopResult backupStopResult = backupStop(backupData, manifest);

        // Complete manifest
        manifestBuildComplete(
            manifest, timestampStart, backupStartResult.lsn, backupStartResult.walSegmentName, backupStopResult.timestamp,
            backupStopResult.lsn, backupStopResult.walSegmentName, infoPg.id, infoPg.systemId, backupStartResult.dbList,
            cfgOptionBool(cfgOptOnline) && cfgOptionBool(cfgOptArchiveCheck),
            !cfgOptionBool(cfgOptOnline) || (cfgOptionBool(cfgOptArchiveCheck) && cfgOptionBool(cfgOptArchiveCopy)),
            cfgOptionUInt(cfgOptBufferSize), cfgOptionUInt(cfgOptCompressLevel), cfgOptionUInt(cfgOptCompressLevelNetwork),
            cfgOptionBool(cfgOptRepoHardlink), cfgOptionUInt(cfgOptProcessMax), cfgOptionBool(cfgOptBackupStandby));

        // The primary db object won't be used anymore so free it
        dbFree(backupData->dbPrimary);

        // Check and copy WAL segments required to make the backup consistent
        backupArchiveCheckCopy(manifest, backupData->walSegmentSize, cipherPassBackup);

        // The primary protocol connection won't be used anymore so free it. This needs to happen after backupArchiveCheckCopy() so
        // the backup lock is held on the remote which allows conditional archiving based on the backup lock. Any further access to
        // the primary storage object may result in an error (likely eof).
        protocolRemoteFree(backupData->pgIdxPrimary);

        // Complete the backup
        LOG_INFO_FMT("new backup label = %s", strZ(manifestData(manifest)->backupLabel));
        backupComplete(infoBackup, manifest);
    }
    MEM_CONTEXT_TEMP_END();

    FUNCTION_LOG_RETURN_VOID();
}<|MERGE_RESOLUTION|>--- conflicted
+++ resolved
@@ -175,20 +175,12 @@
 
 typedef struct BackupData
 {
-<<<<<<< HEAD
-    unsigned int pgIdxPrimary;                                      // Configuration idx of the primary
-=======
     unsigned int pgIdxPrimary;                                      // cfgOptGrpPg index of the primary
->>>>>>> 44b9999c
     Db *dbPrimary;                                                  // Database connection to the primary
     const Storage *storagePrimary;                                  // Storage object for the primary
     const String *hostPrimary;                                      // Host name of the primary
 
-<<<<<<< HEAD
-    unsigned int pgIdxStandby;                                      // Configuration idx of the standby
-=======
     unsigned int pgIdxStandby;                                      // cfgOptGrpPg index of the standby
->>>>>>> 44b9999c
     Db *dbStandby;                                                  // Database connection to the standby
     const Storage *storageStandby;                                  // Storage object for the standby
     const String *hostStandby;                                      // Host name of the standby
@@ -246,21 +238,13 @@
             result->pgIdxStandby = dbInfo.standbyIdx;
             result->dbStandby = dbInfo.standby;
             result->storageStandby = storagePgIdx(result->pgIdxStandby);
-<<<<<<< HEAD
             result->hostStandby = cfgOptionIdxStrNull(cfgOptPgHost, result->pgIdxStandby);
-=======
-            result->hostStandby = cfgOptionStrNull(cfgOptPgHost + result->pgIdxStandby);
->>>>>>> 44b9999c
         }
     }
 
     // Add primary info
     result->storagePrimary = storagePgIdx(result->pgIdxPrimary);
-<<<<<<< HEAD
     result->hostPrimary = cfgOptionIdxStrNull(cfgOptPgHost, result->pgIdxPrimary);
-=======
-    result->hostPrimary = cfgOptionStrNull(cfgOptPgHost + result->pgIdxPrimary);
->>>>>>> 44b9999c
 
     // Get pg_control info from the primary
     PgControl pgControl = pgControlFromFile(result->storagePrimary);
