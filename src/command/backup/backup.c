--- conflicted
+++ resolved
@@ -1864,11 +1864,7 @@
 
         // Copy a compressed version of the manifest to history. If the repo is encrypted then the passphrase to open the manifest
         // is required.  We can't just do a straight copy since the destination needs to be compressed and that must happen before
-<<<<<<< HEAD
-        // encryption in order to be efficient. Compression will always be gzip for compatability and since it is always available.
-=======
         // encryption in order to be efficient. Compression will always be gz for compatibility and since it is always available.
->>>>>>> 99b052a3
         // -------------------------------------------------------------------------------------------------------------------------
         StorageRead *manifestRead = storageNewReadP(
                 storageRepo(), strNewFmt(STORAGE_REPO_BACKUP "/%s/" BACKUP_MANIFEST_FILE, strPtr(backupLabel)));
