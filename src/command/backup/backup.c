--- conflicted
+++ resolved
@@ -1149,13 +1149,9 @@
 ***********************************************************************************************************************************/
 static void
 backupJobResult(
-<<<<<<< HEAD
-    Manifest *const manifest, const String *const host, const String *const fileName, StringList *const fileRemove,
-    ProtocolParallelJob *const job, const uint64_t sizeTotal, uint64_t *const sizeProgress, int *const currentPercentComplete)
-=======
     Manifest *const manifest, const String *const host, const Storage *const storagePg, StringList *const fileRemove,
-    ProtocolParallelJob *const job, const bool bundle, const uint64_t sizeTotal, uint64_t *const sizeProgress)
->>>>>>> 98d525db
+    ProtocolParallelJob *const job, const bool bundle, const uint64_t sizeTotal, uint64_t *const sizeProgress,
+    int *const currentPercentComplete)
 {
     FUNCTION_LOG_BEGIN(logLevelDebug);
         FUNCTION_LOG_PARAM(MANIFEST, manifest);
@@ -1898,15 +1894,8 @@
                     backupJobResult(
                         manifest,
                         backupStandby && protocolParallelJobProcessId(job) > 1 ? backupData->hostStandby : backupData->hostPrimary,
-<<<<<<< HEAD
-                        storagePathP(
-                            protocolParallelJobProcessId(job) > 1 ? storagePgIdx(pgIdx) : backupData->storagePrimary,
-                            manifestPathPg(manifestFileFind(manifest, varStr(protocolParallelJobKey(job))).name)), fileRemove, job,
-                            sizeTotal, &sizeProgress, &currentPercentComplete);
-=======
                         protocolParallelJobProcessId(job) > 1 ? storagePgIdx(pgIdx) : backupData->storagePrimary,
-                        fileRemove, job, jobData.bundle, sizeTotal, &sizeProgress);
->>>>>>> 98d525db
+                        fileRemove, job, jobData.bundle, sizeTotal, &sizeProgress, &currentPercentComplete);
                 }
 
                 // A keep-alive is required here for the remote holding open the backup connection
