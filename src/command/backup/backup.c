--- conflicted
+++ resolved
@@ -1550,13 +1550,8 @@
             const ManifestFilePack *const filePack = manifestFilePackGet(manifest, fileIdx);
             ManifestFile file = manifestFileUnpack(manifest, filePack);
 
-<<<<<<< HEAD
             // Only process files that need to be copied
             if (!file.copy)
-=======
-            // If bundling store zero-length files immediately in the manifest without copying them
-            if (jobData->bundle && file.size == 0)
->>>>>>> ca50b202
             {
                 // If bundling log zero-length files as stored since they will never be copied
                 if (file.size == 0 && jobData->bundle)
@@ -1567,10 +1562,6 @@
 
                 continue;
             }
-
-            // If the file is a reference it should only be backed up if delta and not zero size
-            if (file.reference != NULL && (!jobData->delta || file.size == 0))
-                continue;
 
             // Is pg_control in the backup?
             if (strEq(file.name, STRDEF(MANIFEST_TARGET_PGDATA "/" PG_PATH_GLOBAL "/" PG_FILE_PGCONTROL)))
