/***********************************************************************************************************************************
Backup Protocol Handler
***********************************************************************************************************************************/
#include "build.auto.h"

#include "command/backup/file.h"
#include "command/backup/protocol.h"
#include "common/debug.h"
#include "common/io/io.h"
#include "common/log.h"
#include "common/memContext.h"
#include "config/config.h"
#include "storage/helper.h"

/***********************************************************************************************************************************
Constants
***********************************************************************************************************************************/
STRING_EXTERN(PROTOCOL_COMMAND_BACKUP_FILE_STR,                     PROTOCOL_COMMAND_BACKUP_FILE);

/**********************************************************************************************************************************/
void
backupFileProtocol(const VariantList *paramList, ProtocolServer *server)
{
    FUNCTION_LOG_BEGIN(logLevelDebug);
        FUNCTION_LOG_PARAM(VARIANT_LIST, paramList);
        FUNCTION_LOG_PARAM(PROTOCOL_SERVER, server);
    FUNCTION_LOG_END();

    ASSERT(paramList != NULL);
    ASSERT(server != NULL);

    MEM_CONTEXT_TEMP_BEGIN()
    {
<<<<<<< HEAD
        // Backup the file
        BackupFileResult result = backupFile(
            varStr(varLstGet(paramList, 0)), varBool(varLstGet(paramList, 1)), varUInt64(varLstGet(paramList, 2)),
            varBool(varLstGet(paramList, 3)), varStr(varLstGet(paramList, 4)), varBool(varLstGet(paramList, 5)),
            varUInt64(varLstGet(paramList, 6)), varStr(varLstGet(paramList, 7)), varBool(varLstGet(paramList, 8)),
            (CompressType)varUIntForce(varLstGet(paramList, 9)), varIntForce(varLstGet(paramList, 10)),
            varStr(varLstGet(paramList, 11)), varBool(varLstGet(paramList, 12)),
            varStr(varLstGet(paramList, 13)) == NULL ? cipherTypeNone : cipherTypeAes256Cbc, varStr(varLstGet(paramList, 13)));

        // Return backup result
        VariantList *resultList = varLstNew();
        varLstAdd(resultList, varNewUInt(result.backupCopyResult));
        varLstAdd(resultList, varNewUInt64(result.copySize));
        varLstAdd(resultList, varNewUInt64(result.repoSize));
        varLstAdd(resultList, varNewStr(result.copyChecksum));
        varLstAdd(resultList, result.pageChecksumResult != NULL ? varNewKv(result.pageChecksumResult) : NULL);

        protocolServerResponse(server, varNewVarLst(resultList));
=======
        if (strEq(command, PROTOCOL_COMMAND_BACKUP_FILE_STR))
        {
            // Backup the file
            BackupFileResult result = backupFile(
                varStr(varLstGet(paramList, 0)), varBool(varLstGet(paramList, 1)), varUInt64(varLstGet(paramList, 2)),
                varBool(varLstGet(paramList, 3)), varStr(varLstGet(paramList, 4)), varBool(varLstGet(paramList, 5)),
                varUInt64(varLstGet(paramList, 6)), varStr(varLstGet(paramList, 7)), varBool(varLstGet(paramList, 8)),
                (CompressType)varUIntForce(varLstGet(paramList, 9)), varIntForce(varLstGet(paramList, 10)),
                varStr(varLstGet(paramList, 11)), varBool(varLstGet(paramList, 12)),
                (CipherType)varUIntForce(varLstGet(paramList, 13)), varStr(varLstGet(paramList, 14)));

            // Return backup result
            VariantList *resultList = varLstNew();
            varLstAdd(resultList, varNewUInt(result.backupCopyResult));
            varLstAdd(resultList, varNewUInt64(result.copySize));
            varLstAdd(resultList, varNewUInt64(result.repoSize));
            varLstAdd(resultList, varNewStr(result.copyChecksum));
            varLstAdd(resultList, result.pageChecksumResult != NULL ? varNewKv(result.pageChecksumResult) : NULL);

            protocolServerResponse(server, varNewVarLst(resultList));
        }
        else
            found = false;
>>>>>>> ec347847
    }
    MEM_CONTEXT_TEMP_END();

    FUNCTION_LOG_RETURN_VOID();
}<|MERGE_RESOLUTION|>--- conflicted
+++ resolved
@@ -31,7 +31,6 @@
 
     MEM_CONTEXT_TEMP_BEGIN()
     {
-<<<<<<< HEAD
         // Backup the file
         BackupFileResult result = backupFile(
             varStr(varLstGet(paramList, 0)), varBool(varLstGet(paramList, 1)), varUInt64(varLstGet(paramList, 2)),
@@ -39,7 +38,7 @@
             varUInt64(varLstGet(paramList, 6)), varStr(varLstGet(paramList, 7)), varBool(varLstGet(paramList, 8)),
             (CompressType)varUIntForce(varLstGet(paramList, 9)), varIntForce(varLstGet(paramList, 10)),
             varStr(varLstGet(paramList, 11)), varBool(varLstGet(paramList, 12)),
-            varStr(varLstGet(paramList, 13)) == NULL ? cipherTypeNone : cipherTypeAes256Cbc, varStr(varLstGet(paramList, 13)));
+            (CipherType)varUIntForce(varLstGet(paramList, 13)), varStr(varLstGet(paramList, 14)));
 
         // Return backup result
         VariantList *resultList = varLstNew();
@@ -50,31 +49,6 @@
         varLstAdd(resultList, result.pageChecksumResult != NULL ? varNewKv(result.pageChecksumResult) : NULL);
 
         protocolServerResponse(server, varNewVarLst(resultList));
-=======
-        if (strEq(command, PROTOCOL_COMMAND_BACKUP_FILE_STR))
-        {
-            // Backup the file
-            BackupFileResult result = backupFile(
-                varStr(varLstGet(paramList, 0)), varBool(varLstGet(paramList, 1)), varUInt64(varLstGet(paramList, 2)),
-                varBool(varLstGet(paramList, 3)), varStr(varLstGet(paramList, 4)), varBool(varLstGet(paramList, 5)),
-                varUInt64(varLstGet(paramList, 6)), varStr(varLstGet(paramList, 7)), varBool(varLstGet(paramList, 8)),
-                (CompressType)varUIntForce(varLstGet(paramList, 9)), varIntForce(varLstGet(paramList, 10)),
-                varStr(varLstGet(paramList, 11)), varBool(varLstGet(paramList, 12)),
-                (CipherType)varUIntForce(varLstGet(paramList, 13)), varStr(varLstGet(paramList, 14)));
-
-            // Return backup result
-            VariantList *resultList = varLstNew();
-            varLstAdd(resultList, varNewUInt(result.backupCopyResult));
-            varLstAdd(resultList, varNewUInt64(result.copySize));
-            varLstAdd(resultList, varNewUInt64(result.repoSize));
-            varLstAdd(resultList, varNewStr(result.copyChecksum));
-            varLstAdd(resultList, result.pageChecksumResult != NULL ? varNewKv(result.pageChecksumResult) : NULL);
-
-            protocolServerResponse(server, varNewVarLst(resultList));
-        }
-        else
-            found = false;
->>>>>>> ec347847
     }
     MEM_CONTEXT_TEMP_END();
 
