/***********************************************************************************************************************************
Backup Protocol Handler
***********************************************************************************************************************************/
#include "build.auto.h"

#include "command/backup/file.h"
#include "command/backup/protocol.h"
#include "common/crypto/hash.h"
#include "common/debug.h"
#include "common/io/io.h"
#include "common/log.h"
#include "common/memContext.h"
#include "common/type/json.h"
#include "config/config.h"
#include "storage/helper.h"

/**********************************************************************************************************************************/
FN_EXTERN ProtocolServerResult *
backupFileProtocol(PackRead *const param)
{
    FUNCTION_LOG_BEGIN(logLevelDebug);
        FUNCTION_LOG_PARAM(PACK_READ, param);
    FUNCTION_LOG_END();

    ASSERT(param != NULL);

    ProtocolServerResult *const result = protocolServerResultNewP();

    MEM_CONTEXT_TEMP_BEGIN()
    {
        // Backup options that apply to all files
        const String *const repoFile = pckReadStrP(param);
        const uint64_t bundleId = pckReadU64P(param);
        const bool bundleRaw = bundleId != 0 ? pckReadBoolP(param) : false;
        const unsigned int blockIncrReference = (unsigned int)pckReadU64P(param);
        const CompressType repoFileCompressType = (CompressType)pckReadU32P(param);
        const int repoFileCompressLevel = pckReadI32P(param);
        const CipherType cipherType = (CipherType)pckReadU64P(param);
        const String *const cipherPass = pckReadStrP(param);
        const PgPageSize pageSize = pckReadU32P(param);
        const String *const pgVersionForce = pckReadStrP(param);

        // Build the file list
        List *const fileList = lstNewP(sizeof(BackupFile));

        while (!pckReadNullP(param))
        {
            BackupFile file = {.pgFile = pckReadStrP(param)};
            file.pgFileDelta = pckReadBoolP(param);
            file.pgFileIgnoreMissing = pckReadBoolP(param);
            file.pgFileSize = pckReadU64P(param);
            file.pgFileSizeOriginal = pckReadU64P(param);
            file.pgFileCopyExactSize = pckReadBoolP(param);
            file.pgFileChecksum = pckReadBinP(param);
            file.pgFileChecksumPage = pckReadBoolP(param);
            file.pgFilePageHeaderCheck = pckReadBoolP(param);
            file.blockIncrSize = (size_t)pckReadU64P(param);

            if (file.blockIncrSize > 0)
            {
                file.blockIncrChecksumSize = (size_t)pckReadU64P(param);
                file.blockIncrSuperSize = pckReadU64P(param);
                file.blockIncrMapPriorFile = pckReadStrP(param);

                if (file.blockIncrMapPriorFile != NULL)
                {
                    file.blockIncrMapPriorOffset = pckReadU64P(param);
                    file.blockIncrMapPriorSize = pckReadU64P(param);
                }
            }

            file.manifestFile = pckReadStrP(param);
            file.repoFileChecksum = pckReadBinP(param);
            file.repoFileSize = pckReadU64P(param);
            file.manifestFileResume = pckReadBoolP(param);
            file.manifestFileHasReference = pckReadBoolP(param);

            lstAdd(fileList, &file);
        }

        // Backup file
        const List *const resultList = backupFile(
            repoFile, bundleId, bundleRaw, blockIncrReference, repoFileCompressType, repoFileCompressLevel, cipherType, cipherPass,
            pgVersionForce, pageSize, fileList);

        // Return result
        PackWrite *const data = protocolServerResultData(result);

        for (unsigned int resultIdx = 0; resultIdx < lstSize(resultList); resultIdx++)
        {
            const BackupFileResult *const fileResult = lstGet(resultList, resultIdx);

            ASSERT(
                fileResult->backupCopyResult == backupCopyResultSkip || fileResult->copySize != 0 ||
                bufEq(fileResult->copyChecksum, HASH_TYPE_SHA1_ZERO_BUF));

            pckWriteStrP(data, fileResult->manifestFile);
            pckWriteU32P(data, fileResult->backupCopyResult);
            pckWriteBoolP(data, fileResult->repoInvalid);
            pckWriteU64P(data, fileResult->copySize);
            pckWriteU64P(data, fileResult->bundleOffset);
            pckWriteU64P(data, fileResult->blockIncrMapSize);
            pckWriteU64P(data, fileResult->repoSize);
            pckWriteBinP(data, fileResult->copyChecksum);
            pckWriteBinP(data, fileResult->repoChecksum);
            pckWritePackP(data, fileResult->pageChecksumResult);
        }
<<<<<<< HEAD

        protocolServerDataPut(server, resultPack);
=======
>>>>>>> df8cbc91
    }
    MEM_CONTEXT_TEMP_END();

    FUNCTION_LOG_RETURN(PROTOCOL_SERVER_RESULT, result);
}<|MERGE_RESOLUTION|>--- conflicted
+++ resolved
@@ -105,11 +105,6 @@
             pckWriteBinP(data, fileResult->repoChecksum);
             pckWritePackP(data, fileResult->pageChecksumResult);
         }
-<<<<<<< HEAD
-
-        protocolServerDataPut(server, resultPack);
-=======
->>>>>>> df8cbc91
     }
     MEM_CONTEXT_TEMP_END();
 
