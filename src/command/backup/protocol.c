/***********************************************************************************************************************************
Backup Protocol Handler
***********************************************************************************************************************************/
#include "build.auto.h"

#include "command/backup/file.h"
#include "command/backup/protocol.h"
#include "common/debug.h"
#include "common/io/io.h"
#include "common/log.h"
#include "common/memContext.h"
#include "common/type/json.h"
#include "config/config.h"
#include "storage/helper.h"

/**********************************************************************************************************************************/
void
backupFileProtocol(PackRead *const param, ProtocolServer *const server)
{
    FUNCTION_LOG_BEGIN(logLevelDebug);
        FUNCTION_LOG_PARAM(PACK_READ, param);
        FUNCTION_LOG_PARAM(PROTOCOL_SERVER, server);
    FUNCTION_LOG_END();

    ASSERT(param != NULL);
    ASSERT(server != NULL);

    MEM_CONTEXT_TEMP_BEGIN()
    {
        // Backup options that apply to all files
        const String *const repoFile = pckReadStrP(param);
        uint64_t bundleId = pckReadU64P(param);
        const bool blockIncr = pckReadBoolP(param);
        const size_t blockIncrSize = blockIncr ? (size_t)pckReadU64P(param) : 0;
        const unsigned int blockIncrReference = blockIncr ? (unsigned int)pckReadU64P(param) : 0;
        const CompressType repoFileCompressType = (CompressType)pckReadU32P(param);
        const int repoFileCompressLevel = pckReadI32P(param);
        const CipherType cipherType = (CipherType)pckReadU64P(param);
        const String *const cipherPass = pckReadStrP(param);

        // Build the file list
        List *fileList = lstNewP(sizeof(BackupFile));

        while (!pckReadNullP(param))
        {
            BackupFile file = {.pgFile = pckReadStrP(param)};
            file.pgFileDelta = pckReadBoolP(param);
            file.pgFileIgnoreMissing = pckReadBoolP(param);
            file.pgFileSize = pckReadU64P(param);
            file.pgFileCopyExactSize = pckReadBoolP(param);
            file.pgFileChecksum = pckReadStrP(param);
            file.pgFileChecksumPage = pckReadBoolP(param);

            if (blockIncr)
            {
                file.blockIncrMapFile = pckReadStrP(param);

                if (file.blockIncrMapFile != NULL)
                {
                    file.blockIncrMapOffset = pckReadU64P(param);
                    file.blockIncrMapSize = pckReadU64P(param);
                }
            }

            file.manifestFile = pckReadStrP(param);
            file.manifestFileResume = pckReadBoolP(param);
            file.manifestFileHasReference = pckReadBoolP(param);

            lstAdd(fileList, &file);
        }

        // Backup file
        const List *const result = backupFile(
<<<<<<< HEAD
            repoFile, bundleId, blockIncr, blockIncrSize, blockIncrReference, repoFileCompressType, repoFileCompressLevel, delta,
            cipherType, cipherPass, fileList);
=======
            repoFile, repoFileCompressType, repoFileCompressLevel, cipherType, cipherPass, fileList);
>>>>>>> 2747e5a2

        // Return result
        PackWrite *const resultPack = protocolPackNew();

        for (unsigned int resultIdx = 0; resultIdx < lstSize(result); resultIdx++)
        {
            const BackupFileResult *const fileResult = lstGet(result, resultIdx);

            pckWriteStrP(resultPack, fileResult->manifestFile);
            pckWriteU32P(resultPack, fileResult->backupCopyResult);
            pckWriteU64P(resultPack, fileResult->copySize);
            pckWriteU64P(resultPack, fileResult->bundleOffset);
            pckWriteU64P(resultPack, fileResult->blockIncrMapSize);
            pckWriteU64P(resultPack, fileResult->repoSize);
            pckWriteStrP(resultPack, fileResult->copyChecksum);
            pckWritePackP(resultPack, fileResult->pageChecksumResult);
        }

        protocolServerDataPut(server, resultPack);
        protocolServerDataEndPut(server);
    }
    MEM_CONTEXT_TEMP_END();

    FUNCTION_LOG_RETURN_VOID();
}<|MERGE_RESOLUTION|>--- conflicted
+++ resolved
@@ -71,12 +71,8 @@
 
         // Backup file
         const List *const result = backupFile(
-<<<<<<< HEAD
-            repoFile, bundleId, blockIncr, blockIncrSize, blockIncrReference, repoFileCompressType, repoFileCompressLevel, delta,
+            repoFile, bundleId, blockIncr, blockIncrSize, blockIncrReference, repoFileCompressType, repoFileCompressLevel,
             cipherType, cipherPass, fileList);
-=======
-            repoFile, repoFileCompressType, repoFileCompressLevel, cipherType, cipherPass, fileList);
->>>>>>> 2747e5a2
 
         // Return result
         PackWrite *const resultPack = protocolPackNew();
