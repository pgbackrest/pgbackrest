--- conflicted
+++ resolved
@@ -56,14 +56,9 @@
                     lockStopTest();
 
                     // Acquire the lock
-<<<<<<< HEAD
-                    // !!! NEED TO FIX THIS LOCK !!!
-                    // lockAcquire(cfgOptionStr(cfgOptLockPath), cfgOptionStr(cfgOptStanza), cfgLockType(), 0, true);
-=======
                     lockAcquire(
                         cfgOptionStr(cfgOptLockPath), cfgOptionStr(cfgOptStanza), cfgOptionStr(cfgOptExecId), cfgLockType(), 0,
                         true);
->>>>>>> afe0cb59
                 }
             }
 
