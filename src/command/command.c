--- conflicted
+++ resolved
@@ -158,17 +158,9 @@
 
 /**********************************************************************************************************************************/
 void
-<<<<<<< HEAD
-cmdBegin(bool logOption)
-{
-    FUNCTION_LOG_BEGIN(logLevelTrace);
-        FUNCTION_LOG_PARAM(BOOL, logOption);
-    FUNCTION_LOG_END();
-=======
 cmdBegin(void)
 {
     FUNCTION_LOG_VOID(logLevelTrace);
->>>>>>> 859b8a50
 
     ASSERT(cfgCommand() != cfgCmdNone);
 
@@ -180,15 +172,6 @@
             // Basic info on command start
             String *info = strNewFmt("%s command begin", strZ(cfgCommandRoleName()));
 
-<<<<<<< HEAD
-            if (logOption)
-            {
-                strFree(cmdOptionStr);
-                cmdOptionStr = NULL;
-
-                strCatFmt(info, " %s:%s", PROJECT_VERSION, strZ(cmdOption()));
-            }
-=======
             // Free the old option string if it exists. This is needed when more than one command is run in a row so an option
             // string gets created for the new command.
             strFree(cmdOptionStr);
@@ -196,7 +179,6 @@
 
             // Add version and options
             strCatFmt(info, " %s:%s", PROJECT_VERSION, strZ(cmdOption()));
->>>>>>> 859b8a50
 
             LOG(cfgLogLevelDefault(), 0, strZ(info));
         }
