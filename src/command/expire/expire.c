--- conflicted
+++ resolved
@@ -100,12 +100,6 @@
 
     storageRemoveNP(storageRepoWrite(), strNewFmt(STORAGE_REPO_BACKUP "/%s/" MANIFEST_FILE, strPtr(removeBackupLabel)));
     storageRemoveNP(
-<<<<<<< HEAD
-        storageRepoWrite(), strNewFmt(STORAGE_REPO_BACKUP "/%s/" MANIFEST_FILE, strPtr(removeBackupLabel)));
-
-    storageRemoveNP(
-=======
->>>>>>> dde0c2b0
         storageRepoWrite(), strNewFmt(STORAGE_REPO_BACKUP "/%s/" MANIFEST_FILE INFO_COPY_EXT, strPtr(removeBackupLabel)));
 
     // Remove the backup from the info file
