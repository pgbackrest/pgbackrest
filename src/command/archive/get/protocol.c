--- conflicted
+++ resolved
@@ -50,17 +50,9 @@
             strNewFmt(STORAGE_SPOOL_ARCHIVE_IN "/%s." STORAGE_FILE_TEMP_EXT, strZ(request)));
 
         // Return result
-<<<<<<< HEAD
-        PackWrite *const resultPack = protocolPackNew();
-        pckWriteU32P(resultPack, fileResult.actualIdx);
-        pckWriteStrLstP(resultPack, fileResult.warnList);
-
-        protocolServerDataPut(server, resultPack);
-=======
         PackWrite *const data = protocolServerResultData(result);
         pckWriteU32P(data, fileResult.actualIdx);
         pckWriteStrLstP(data, fileResult.warnList);
->>>>>>> df8cbc91
     }
     MEM_CONTEXT_TEMP_END();
 
