/***********************************************************************************************************************************
Archive Get Command
***********************************************************************************************************************************/
#include "build.auto.h"

#include <stdio.h>
#include <stdlib.h>
#include <string.h>
#include <sys/types.h>
#include <unistd.h>

#include "command/archive/common.h"
#include "command/archive/get/file.h"
#include "command/archive/get/protocol.h"
#include "command/command.h"
#include "command/lock.h"
#include "common/debug.h"
#include "common/log.h"
#include "common/memContext.h"
#include "common/regExp.h"
#include "common/wait.h"
#include "config/config.h"
#include "config/exec.h"
#include "config/load.h"
#include "info/infoArchive.h"
#include "postgres/interface.h"
#include "protocol/helper.h"
#include "protocol/parallel.h"
#include "storage/helper.h"
#include "storage/write.intern.h"

/***********************************************************************************************************************************
Constants for log messages that are used multiple times to keep them consistent
***********************************************************************************************************************************/
#define FOUND_IN_ARCHIVE_MSG                                        "found %s in the archive"
#define FOUND_IN_REPO_ARCHIVE_MSG                                   "found %s in the %s: %s archive"
#define UNABLE_TO_FIND_IN_ARCHIVE_MSG                               "unable to find %s in the archive"
#define UNABLE_TO_FIND_VALID_REPO_MSG                               "unable to find a valid repository"
#define REPO_INVALID_OR_ERR_MSG                                     "some repositories were invalid or encountered errors"

/***********************************************************************************************************************************
Check for a list of archive files in the repository
***********************************************************************************************************************************/
typedef struct ArchiveFileMap
{
    const String *request;                                          // Archive file requested by archive_command
    List *actualList;                                               // Actual files in various repos/archiveIds
    StringList *warnList;                                           // Warnings that need to be reported by the async process
} ArchiveFileMap;

typedef struct ArchiveGetCheckResult
{
    List *archiveFileMapList;                                       // List of mapped archive files, i.e. found in the repo

    // Global error that affects all repos
    const ErrorType *errorType;                                     // Error type if there was an error
    const String *errorFile;                                        // Error file if there was an error
    const String *errorMessage;                                     // Error message if there was an error
    const StringList *warnList;                                     // Warnings that need to be reported by the async process
} ArchiveGetCheckResult;

// Helper to add an error to an error list and warn if the error is not already in the list
static void
archiveGetErrorAdd(
    StringList *const warnList, const bool log, const unsigned int repoIdx, const ErrorType *const type,
    const String *const message)
{
    const String *const warn = strNewFmt(
        "%s: [%s] %s", cfgOptionGroupName(cfgOptGrpRepo, repoIdx), errorTypeName(type), strZ(message));

    if (!strLstExists(warnList, warn))
    {
        if (log)
            LOG_WARN(strZ(warn));

        strLstAdd(warnList, warn);
    }
}

// Helper to find a single archive file in the repository using a cache to speed up the process and minimize storageListP() calls
typedef struct ArchiveGetFindCachePath
{
    const String *path;                                             // Cached path in the archiveId
    const StringList *fileList;                                     // List of files in the cache path
} ArchiveGetFindCachePath;

typedef struct ArchiveGetFindCacheArchive
{
    const String *archiveId;                                        // ArchiveId in the repo
    List *pathList;                                                 // List of paths cached for archiveId
} ArchiveGetFindCacheArchive;

typedef struct ArchiveGetFindCacheRepo
{
    unsigned int repoIdx;
    CipherType cipherType;                                          // Repo cipher type
    const String *cipherPassArchive;                                // Repo archive cipher pass
    List *archiveList;                                              // Cached list of archiveIds and associated paths
    StringList *warnList;                                           // Track repo warnings so each is only reported once
} ArchiveGetFindCacheRepo;

static bool
archiveGetFind(
    const String *const archiveFileRequest, ArchiveGetCheckResult *const getCheckResult, List *const cacheRepoList,
    const StringList *const warnList, const bool single)
{
    FUNCTION_LOG_BEGIN(logLevelDebug);
        FUNCTION_LOG_PARAM(STRING, archiveFileRequest);
        FUNCTION_LOG_PARAM_P(VOID, getCheckResult);
        FUNCTION_LOG_PARAM(LIST, cacheRepoList);
        FUNCTION_LOG_PARAM(STRING_LIST, warnList);
        FUNCTION_LOG_PARAM(BOOL, single);
    FUNCTION_LOG_END();

    ASSERT(archiveFileRequest != NULL);
    ASSERT(getCheckResult != NULL);
    ASSERT(cacheRepoList != NULL);

    bool result = false;

    MEM_CONTEXT_TEMP_BEGIN()
    {
        // Is the archive file a WAL segment?
        const bool isSegment = walIsSegment(archiveFileRequest);

        // Get the WAL segment path
        const String *const path = isSegment ? strSubN(archiveFileRequest, 0, 16) : NULL;

        // List to hold matches for the requested file
        List *const matchList = lstNewP(sizeof(ArchiveGetFile), .comparator = lstComparatorStr);

        // List of file level warnings
        StringList *const fileWarnList = strLstDup(warnList);

        // Errored repo total to track if all repos errored
        unsigned int repoErrorTotal = 0;

        // Check each repo
        for (unsigned int repoCacheIdx = 0; repoCacheIdx < lstSize(cacheRepoList); repoCacheIdx++)
        {
            const ArchiveGetFindCacheRepo *const cacheRepo = lstGet(cacheRepoList, repoCacheIdx);

            TRY_BEGIN()
            {
                // Check each archiveId
                for (unsigned int archiveCacheIdx = 0; archiveCacheIdx < lstSize(cacheRepo->archiveList); archiveCacheIdx++)
                {
                    const ArchiveGetFindCacheArchive *const cacheArchive = lstGet(cacheRepo->archiveList, archiveCacheIdx);

                    // If a WAL segment then search among the possible file names
                    if (isSegment)
                    {
                        StringList *segmentList;

                        // If a single file is requested then optimize by adding a restrictive expression to reduce bandwidth
                        if (single)
                        {
                            segmentList = storageListP(
                                storageRepoIdx(cacheRepo->repoIdx),
                                strNewFmt(STORAGE_REPO_ARCHIVE "/%s/%s", strZ(cacheArchive->archiveId), strZ(path)),
                                .expression = strNewFmt(
                                    "^%s%s-[0-f]{40}" COMPRESS_TYPE_REGEXP "{0,1}$", strZ(strSubN(archiveFileRequest, 0, 24)),
                                    walIsPartial(archiveFileRequest) ? WAL_SEGMENT_PARTIAL_EXT : ""));
                        }
                        // Else multiple files will be requested so cache list results
                        else
                        {
                            // Partial files cannot be in a list with multiple requests
                            ASSERT(!walIsPartial(archiveFileRequest));

                            // If the path does not exist in the cache then fetch it
                            const ArchiveGetFindCachePath *cachePath = lstFind(cacheArchive->pathList, &path);

                            if (cachePath == NULL)
                            {
                                MEM_CONTEXT_BEGIN(lstMemContext(cacheArchive->pathList))
                                {
                                    const ArchiveGetFindCachePath archiveGetFindCachePath =
                                    {
                                        .path = strDup(path),
                                        .fileList = storageListP(
                                            storageRepoIdx(cacheRepo->repoIdx),
                                            strNewFmt(STORAGE_REPO_ARCHIVE "/%s/%s", strZ(cacheArchive->archiveId), strZ(path)),
                                            .expression = strNewFmt(
                                                "^%s[0-F]{8}-[0-f]{40}" COMPRESS_TYPE_REGEXP "{0,1}$", strZ(path))),
                                    };

                                    cachePath = lstAdd(cacheArchive->pathList, &archiveGetFindCachePath);
                                }
                                MEM_CONTEXT_END();
                            }

                            // Get a list of all WAL segments that match
                            segmentList = strLstNew();

                            for (unsigned int fileIdx = 0; fileIdx < strLstSize(cachePath->fileList); fileIdx++)
                            {
                                if (strBeginsWith(strLstGet(cachePath->fileList, fileIdx), archiveFileRequest))
                                    strLstAdd(segmentList, strLstGet(cachePath->fileList, fileIdx));
                            }
                        }

                        // Add segments to match list
                        for (unsigned int segmentIdx = 0; segmentIdx < strLstSize(segmentList); segmentIdx++)
                        {
                            MEM_CONTEXT_BEGIN(lstMemContext(getCheckResult->archiveFileMapList))
                            {
                                const ArchiveGetFile archiveGetFile =
                                {
                                    .file = strNewFmt(
                                        "%s/%s/%s", strZ(cacheArchive->archiveId), strZ(path),
                                        strZ(strLstGet(segmentList, segmentIdx))),
                                    .repoIdx = cacheRepo->repoIdx,
                                    .archiveId = cacheArchive->archiveId,
                                    .cipherType = cacheRepo->cipherType,
                                    .cipherPassArchive = cacheRepo->cipherPassArchive,
                                };

                                lstAdd(matchList, &archiveGetFile);
                            }
                            MEM_CONTEXT_END();
                        }
                    }
                    // Else if not a WAL segment, see if it exists in the archiveId path
                    else if (
                        storageExistsP(
                            storageRepoIdx(cacheRepo->repoIdx),
                            strNewFmt(STORAGE_REPO_ARCHIVE "/%s/%s", strZ(cacheArchive->archiveId), strZ(archiveFileRequest))))
                    {
                        MEM_CONTEXT_BEGIN(lstMemContext(getCheckResult->archiveFileMapList))
                        {
                            const ArchiveGetFile archiveGetFile =
                            {
                                .file = strNewFmt("%s/%s", strZ(cacheArchive->archiveId), strZ(archiveFileRequest)),
                                .repoIdx = cacheRepo->repoIdx,
                                .archiveId = cacheArchive->archiveId,
                                .cipherType = cacheRepo->cipherType,
                                .cipherPassArchive = cacheRepo->cipherPassArchive,
                            };

                            lstAdd(matchList, &archiveGetFile);
                        }
                        MEM_CONTEXT_END();
                    }
                }
            }
            // Log errors as warnings and continue
            CATCH_ANY()
            {
                repoErrorTotal++;
                archiveGetErrorAdd(cacheRepo->warnList, true, cacheRepo->repoIdx, errorType(), STR(errorMessage()));
                archiveGetErrorAdd(fileWarnList, false, cacheRepo->repoIdx, errorType(), STR(errorMessage()));
            }
            TRY_END();
        }

        // If all repos errored out then set the global error since processing cannot continue past this segment
        ASSERT(repoErrorTotal <= lstSize(cacheRepoList));

        if (repoErrorTotal == lstSize(cacheRepoList))
        {
            ASSERT(!strLstEmpty(fileWarnList));

            MEM_CONTEXT_BEGIN(lstMemContext(getCheckResult->archiveFileMapList))
            {
                getCheckResult->errorType = &RepoInvalidError;
                getCheckResult->errorFile = strDup(archiveFileRequest);
                getCheckResult->errorMessage = strNewZ(UNABLE_TO_FIND_VALID_REPO_MSG);
                getCheckResult->warnList = strLstMove(fileWarnList, memContextCurrent());
            }
            MEM_CONTEXT_END();
        }
        // Else if a file was found
        else if (!lstEmpty(matchList))
        {
            bool error = false;

            // If a segment match list is > 1 then check for duplicates
            if (isSegment && lstSize(matchList) > 1)
            {
                // Count the number of unique hashes
                StringList *const hashList = strLstNew();

                for (unsigned int matchIdx = 0; matchIdx < lstSize(matchList); matchIdx++)
                    strLstAddIfMissing(hashList, strSubN(((ArchiveGetFile *)lstGet(matchList, matchIdx))->file, 25, 40));

                // If there is more than one unique hash then there are duplicates
                if (strLstSize(hashList) > 1)
                {
                    // Build list of duplicates
                    unsigned int repoKeyLast = 0;
                    String *const message = strNew();
                    bool first = true;

                    // Sort the matches so they are logged in a consistent order
                    lstSort(matchList, sortOrderAsc);

                    for (unsigned int matchIdx = 0; matchIdx < lstSize(matchList); matchIdx++)
                    {
                        const ArchiveGetFile *const file = lstGet(matchList, matchIdx);
                        const unsigned int repoKey = cfgOptionGroupIdxToKey(cfgOptGrpRepo, file->repoIdx);

                        if (repoKey != repoKeyLast)
                        {
                            strCatFmt(message, "\n%s:", cfgOptionGroupName(cfgOptGrpRepo, file->repoIdx));
                            repoKeyLast = repoKey;
                            first = true;
                        }

                        if (first)
                            first = false;
                        else
                            strCatChr(message, ',');

                        strCatFmt(message, " %s", strZ(file->file));
                    }

                    // Set as global error since processing cannot continue past this segment
                    MEM_CONTEXT_BEGIN(lstMemContext(getCheckResult->archiveFileMapList))
                    {
                        getCheckResult->errorType = &ArchiveDuplicateError;
                        getCheckResult->errorFile = strDup(archiveFileRequest);
                        getCheckResult->errorMessage = strNewFmt(
                            "duplicates found for WAL segment %s:%s\n"
                            "HINT: are multiple primaries archiving to this stanza?",
                            strZ(archiveFileRequest), strZ(message));
                        getCheckResult->warnList = strLstMove(fileWarnList, memContextCurrent());
                    }
                    MEM_CONTEXT_END();

                    error = true;
                }
            }

            // Files are valid so add them to the map
            if (!error)
            {
                MEM_CONTEXT_BEGIN(lstMemContext(getCheckResult->archiveFileMapList))
                {
                    const ArchiveFileMap map =
                    {
                        .request = strDup(archiveFileRequest),
                        .actualList = lstNewP(sizeof(ArchiveGetFile)),
                        .warnList = strLstMove(fileWarnList, memContextCurrent()),
                    };

                    for (unsigned int matchIdx = 0; matchIdx < lstSize(matchList); matchIdx++)
                        lstAdd(map.actualList, lstGet(matchList, matchIdx));

                    lstAdd(getCheckResult->archiveFileMapList, &map);
                }
                MEM_CONTEXT_END();

                result = true;
            }
        }
    }
    MEM_CONTEXT_TEMP_END();

    FUNCTION_LOG_RETURN(BOOL, result);
}

static ArchiveGetCheckResult
archiveGetCheck(const StringList *const archiveRequestList)
{
    FUNCTION_LOG_BEGIN(logLevelDebug);
        FUNCTION_LOG_PARAM(STRING_LIST, archiveRequestList);
    FUNCTION_LOG_END();

    FUNCTION_AUDIT_STRUCT();

    ASSERT(archiveRequestList != NULL);
    ASSERT(!strLstEmpty(archiveRequestList));

    ArchiveGetCheckResult result = {.archiveFileMapList = lstNewP(sizeof(ArchiveFileMap), .comparator = lstComparatorStr)};

    MEM_CONTEXT_TEMP_BEGIN()
    {
        // List of warnings
        StringList *const warnList = strLstNew();

        // Get pg_control info. Error if the invalid checkpoint written by restore is detected and backup_label is not present.
        const PgControl controlInfo = pgControlFromFile(storagePg(), cfgOptionStrNull(cfgOptPgVersionForce));

        if (controlInfo.checkpoint == PG_CONTROL_CHECKPOINT_INVALID && !storageExistsP(storagePg(), STRDEF(PG_FILE_BACKUPLABEL)))
        {
            THROW(
                FormatError,
                "pg_control from backup is not valid without backup_label\n"
                "HINT: was the backup_label file removed?");
        }

        // Build list of repos/archiveIds where WAL may be found
        List *const cacheRepoList = lstNewP(sizeof(ArchiveGetFindCacheRepo));

        for (unsigned int repoIdx = 0; repoIdx < cfgOptionGroupIdxTotal(cfgOptGrpRepo); repoIdx++)
        {
            // If a repo was specified then skip all other repos
            if (cfgOptionTest(cfgOptRepo) && cfgOptionUInt(cfgOptRepo) != cfgOptionGroupIdxToKey(cfgOptGrpRepo, repoIdx))
                continue;

            TRY_BEGIN()
            {
                // Get the repo storage in case it is remote and encryption settings need to be pulled down
                storageRepoIdx(repoIdx);

                ArchiveGetFindCacheRepo cacheRepo =
                {
                    .repoIdx = repoIdx,
                    .cipherType = cfgOptionIdxStrId(cfgOptRepoCipherType, repoIdx),
                    .archiveList = lstNewP(sizeof(ArchiveGetFindCacheArchive)),
                    .warnList = strLstNew(),
                };

                // Attempt to load the archive info file
                const InfoArchive *const info = infoArchiveLoadFile(
                    storageRepoIdx(repoIdx), INFO_ARCHIVE_PATH_FILE_STR, cacheRepo.cipherType,
                    cfgOptionIdxStrNull(cfgOptRepoCipherPass, repoIdx));

                // Copy cipher pass into the result list context once rather than making a copy per candidate file later
                MEM_CONTEXT_BEGIN(lstMemContext(result.archiveFileMapList))
                {
                    cacheRepo.cipherPassArchive = strDup(infoArchiveCipherPass(info));
                }
                MEM_CONTEXT_END();

                // Loop through pg history and determine which archiveIds to use
                const StringList *archivePathList = NULL;

                for (unsigned int pgIdx = 0; pgIdx < infoPgDataTotal(infoArchivePg(info)); pgIdx++)
                {
                    InfoPgData pgData = infoPgData(infoArchivePg(info), pgIdx);

                    // Only use the archive id if it matches the current cluster
                    if (pgData.systemId == controlInfo.systemId && pgData.version == controlInfo.version)
                    {
                        const String *const archiveId = infoPgArchiveId(infoArchivePg(info), pgIdx);
                        bool found = true;

                        // If the archiveId is in the past make sure the path exists
                        if (pgIdx != 0)
                        {
                            // Get list of archiveId paths in the archive path
                            if (archivePathList == NULL)
                                archivePathList = storageListP(storageRepoIdx(repoIdx), STORAGE_REPO_ARCHIVE_STR);

                            if (!strLstExists(archivePathList, archiveId))
                                found = false;
                        }

                        // If the archiveId is most recent or has files then add it
                        if (found)
                        {
                            ArchiveGetFindCacheArchive cacheArchive =
                            {
                                .pathList = lstNewP(sizeof(ArchiveGetFindCachePath), .comparator = lstComparatorStr),
                            };

                            // Copy archiveId into the result list context once rather than making a copy per candidate file later
                            MEM_CONTEXT_BEGIN(lstMemContext(result.archiveFileMapList))
                            {
                                cacheArchive.archiveId = strDup(archiveId);
                            }
                            MEM_CONTEXT_END();

                            lstAdd(cacheRepo.archiveList, &cacheArchive);
                        }
                    }
                }

                // Error if no archive id was found -- this indicates a mismatch with the current cluster
                if (lstEmpty(cacheRepo.archiveList))
                {
                    archiveGetErrorAdd(
                        warnList, true, repoIdx, &ArchiveMismatchError,
                        strNewFmt(
                            "unable to retrieve the archive id for database version '%s' and system-id '%" PRIu64 "'",
                            strZ(pgVersionToStr(controlInfo.version)), controlInfo.systemId));
                }
                // Else add repo to list
                else
                    lstAdd(cacheRepoList, &cacheRepo);
            }
            // Log errors as warnings and continue
            CATCH_ANY()
            {
                archiveGetErrorAdd(warnList, true, repoIdx, errorType(), STR(errorMessage()));
            }
            TRY_END();
        }

        // Error if there are no repos to check
        if (lstEmpty(cacheRepoList))
        {
            ASSERT(!strLstEmpty(warnList));

            // Set as global error since processing cannot continue past this segment
            MEM_CONTEXT_BEGIN(lstMemContext(result.archiveFileMapList))
            {
                result.errorType = &RepoInvalidError;
                result.errorMessage = strNewZ(UNABLE_TO_FIND_VALID_REPO_MSG);
                result.warnList = strLstMove(warnList, memContextCurrent());
            }
            MEM_CONTEXT_END();
        }
        else
        {
            // Any remaining errors will be reported as warnings since at least one repo is valid
            MEM_CONTEXT_BEGIN(lstMemContext(result.archiveFileMapList))
            {
                result.warnList = strLstMove(warnList, memContextCurrent());
            }
            MEM_CONTEXT_END();

            // Find files in the list
            for (unsigned int archiveRequestIdx = 0; archiveRequestIdx < strLstSize(archiveRequestList); archiveRequestIdx++)
            {
                if (!archiveGetFind(
                        strLstGet(archiveRequestList, archiveRequestIdx), &result, cacheRepoList, warnList,
                        strLstSize(archiveRequestList) == 1))
                {
                    break;
                }
            }

            // Sort the list to make searching for files faster
            lstSort(result.archiveFileMapList, sortOrderAsc);
        }
    }
    MEM_CONTEXT_TEMP_END();

    FUNCTION_LOG_RETURN_STRUCT(result);
}

/***********************************************************************************************************************************
Clean the queue and prepare a list of WAL segments that the async process should get
***********************************************************************************************************************************/
static StringList *
queueNeed(
    const String *const walSegment, const bool found, const uint64_t queueSize, const size_t walSegmentSize,
    const unsigned int pgVersion)
{
    FUNCTION_LOG_BEGIN(logLevelDebug);
        FUNCTION_LOG_PARAM(STRING, walSegment);
        FUNCTION_LOG_PARAM(BOOL, found);
        FUNCTION_LOG_PARAM(UINT64, queueSize);
        FUNCTION_LOG_PARAM(SIZE, walSegmentSize);
        FUNCTION_LOG_PARAM(UINT, pgVersion);
    FUNCTION_LOG_END();

    ASSERT(walSegment != NULL);

    StringList *const result = strLstNew();

    MEM_CONTEXT_TEMP_BEGIN()
    {
        // Determine the first WAL segment for the async process to get. If the WAL segment requested by PostgreSQL was not found
        // then use that. If the segment was found but the queue is not full then start with the next segment.
        const String *const walSegmentFirst =
            found ? walSegmentNext(walSegment, walSegmentSize, pgVersion) : walSegment;

        // Determine how many WAL segments should be in the queue. The queue total must be at least 2 or it doesn't make sense to
        // have async turned on at all.
        unsigned int walSegmentQueueTotal = (unsigned int)(queueSize / walSegmentSize);

        if (walSegmentQueueTotal < 2)
            walSegmentQueueTotal = 2;

        // Build the ideal queue -- the WAL segments we want in the queue after the async process has run
        const StringList *const idealQueue = strLstSort(
            walSegmentRange(walSegmentFirst, walSegmentSize, pgVersion, walSegmentQueueTotal), sortOrderAsc);

        // Get the list of files actually in the queue
        const StringList *const actualQueue = strLstSort(
            storageListP(storageSpool(), STORAGE_SPOOL_ARCHIVE_IN_STR, .errorOnMissing = true), sortOrderAsc);

        // Build a list of WAL segments that are being kept so we can later make a list of what is needed
        StringList *const keepQueue = strLstNew();

        for (unsigned int actualQueueIdx = 0; actualQueueIdx < strLstSize(actualQueue); actualQueueIdx++)
        {
            // Get file from actual queue
            const String *const file = strLstGet(actualQueue, actualQueueIdx);

            // Does this match a file we want to preserve?
            if (strLstExists(idealQueue, file))
            {
                strLstAdd(keepQueue, file);
            }
            // Else delete if it does not match an ok file for a WAL segment that has already been preserved. If an ok file exists
            // in addition to the segment then it contains warnings which need to be preserved.
            else if (
                !strEndsWithZ(file, STATUS_EXT_OK) ||
                !strLstExists(actualQueue, strSubN(file, 0, strSize(file) - STATUS_EXT_OK_SIZE)))
            {
                storageRemoveP(storageSpoolWrite(), strNewFmt(STORAGE_SPOOL_ARCHIVE_IN "/%s", strZ(file)), .errorOnMissing = true);
            }
        }

        // Generate a list of the WAL that are needed by removing kept WAL from the ideal queue
        strLstSort(keepQueue, sortOrderAsc);

        for (unsigned int idealQueueIdx = 0; idealQueueIdx < strLstSize(idealQueue); idealQueueIdx++)
        {
            if (!strLstExists(keepQueue, strLstGet(idealQueue, idealQueueIdx)))
                strLstAdd(result, strLstGet(idealQueue, idealQueueIdx));
        }
    }
    MEM_CONTEXT_TEMP_END();

    FUNCTION_LOG_RETURN(STRING_LIST, result);
}

/**********************************************************************************************************************************/
FN_EXTERN int
cmdArchiveGet(void)
{
    FUNCTION_LOG_VOID(logLevelDebug);

    // PostgreSQL must be local
    pgIsLocalVerify();

    // Set the result assuming the archive file will not be found
    int result = 1;

    MEM_CONTEXT_TEMP_BEGIN()
    {
        // Check the parameters
        const StringList *const commandParam = cfgCommandParam();

        if (strLstSize(commandParam) != 2)
        {
            if (strLstEmpty(commandParam))
                THROW(ParamRequiredError, "WAL segment to get required");

            if (strLstSize(commandParam) == 1)
                THROW(ParamRequiredError, "path to copy WAL segment required");

            THROW(ParamInvalidError, "extra parameters found");
        }

        // Get the segment name
        const String *const walSegment = strBase(strLstGet(commandParam, 0));

        // Destination is wherever we were told to move the WAL segment
        const String *const walDestination =
            walPath(strLstGet(commandParam, 1), cfgOptionStr(cfgOptPgPath), STR(cfgCommandName()));

        // Async get can only be performed on WAL segments, history or other files must use synchronous mode
        if (cfgOptionBool(cfgOptArchiveAsync) && walIsSegment(walSegment))
        {
            bool first = true;                                          // Is this the first time the loop has run?
            bool found = false;                                         // Has the WAL segment been found yet?
            bool foundOk = false;                                       // Was an OK file found which confirms the file was missing?
            bool queueFull = false;                                     // Is the queue half or more full?
            bool forked = false;                                        // Has the async process been forked yet?

            // Loop and wait for the WAL segment to be pushed
            Wait *const wait = waitNew(cfgOptionUInt64(cfgOptArchiveTimeout));

            do
            {
                // Check if the WAL segment is already in the queue
                found = storageExistsP(storageSpool(), strNewFmt(STORAGE_SPOOL_ARCHIVE_IN "/%s", strZ(walSegment)));

                // Determine whether a missing WAL segment will be retried. Retrying is safer, but not retrying lets PostgreSQL
                // know that there are probably no more WAL segments in the archive which means it can switch to streaming.
                const bool missingRetry = first && cfgOptionBool(cfgOptArchiveMissingRetry);

                // Check for errors or missing files. For archive-get ok indicates that the process succeeded but there is no WAL
                // file to download, or that there was a warning. Do not error on the first run so the async process can be spawned
                // to correct any errors from a previous run. Do not warn on the first run if the segment was not found so the async
                // process can be spawned to check for the file again.
                if (archiveAsyncStatus(archiveModeGet, walSegment, !first, found || !missingRetry))
                {
                    storageRemoveP(
                        storageSpoolWrite(), strNewFmt(STORAGE_SPOOL_ARCHIVE_IN "/%s" STATUS_EXT_OK, strZ(walSegment)),
                        .errorOnMissing = true);

                    // Break if an ok file was found but no segment exists, which means the segment was missing. However, don't
                    // break if this is the first time through the loop since this means the ok file was written by an async process
                    // spawned by a prior archive-get execution, which means we should spawn the async process again to see if the
                    // file exists now. This also prevents spool files from a previous recovery interfering with the current
                    // recovery.
                    if (!found && !missingRetry)
                    {
                        foundOk = true;
                        break;
                    }
                }

                // If found then move the WAL segment to the destination directory
                if (found)
                {
                    // Source is the WAL segment in the spool queue
                    StorageRead *const source = storageNewReadP(
                        storageSpool(), strNewFmt(STORAGE_SPOOL_ARCHIVE_IN "/%s", strZ(walSegment)));

                    // A move will be attempted but if the spool queue and the WAL path are on different file systems then a copy
                    // will be performed instead.
                    //
                    // It looks scary that we are disabling syncs and atomicity (in case we need to copy instead of move) but this
                    // is safe because if the system crashes Postgres will not try to reuse a restored WAL segment but will instead
                    // request it again using the restore_command. In the case of a move this hardly matters since path syncs are
                    // cheap but if a copy is required we could save a lot of writes.
                    StorageWrite *const destination = storageNewWriteP(
                        storageLocalWrite(), walDestination, .noCreatePath = true, .noSyncFile = true, .noSyncPath = true,
                        .noAtomic = true);

                    // Move (or copy if required) the file
                    storageMoveP(storageSpoolWrite(), source, destination);

                    // Return success
                    LOG_INFO_FMT(FOUND_IN_ARCHIVE_MSG " asynchronously", strZ(walSegment));
                    result = 0;

                    // Get a list of WAL segments left in the queue
                    const StringList *const queue = storageListP(
                        storageSpool(), STORAGE_SPOOL_ARCHIVE_IN_STR, .expression = WAL_SEGMENT_REGEXP_STR, .errorOnMissing = true);

                    if (!strLstEmpty(queue))
                    {
                        // Get size of the WAL segment
                        const uint64_t walSegmentSize = storageInfoP(storageLocal(), walDestination).size;

                        // Use WAL segment size to estimate queue size and determine if the async process should be launched
                        queueFull = strLstSize(queue) * walSegmentSize > cfgOptionUInt64(cfgOptArchiveGetQueueMax) / 2;
                    }
                }

                // If the WAL segment has not already been found then start the async process to get it. There's no point in forking
                // the async process off more than once so track that as well. Use an archive lock to prevent forking if the async
                // process was launched by another process.
                if (!forked && (!found || !queueFull) && cmdLockAcquireP(.returnOnNoLock = true))
                {
                    // Get control info
                    const PgControl pgControl = pgControlFromFile(storagePg(), cfgOptionStrNull(cfgOptPgVersionForce));

                    // Create the queue
                    storagePathCreateP(storageSpoolWrite(), STORAGE_SPOOL_ARCHIVE_IN_STR);

                    // The async process should not output on the console at all
                    KeyValue *const optionReplace = kvNew();

                    kvPut(optionReplace, VARSTRDEF(CFGOPT_LOG_LEVEL_CONSOLE), VARSTRDEF("off"));
                    kvPut(optionReplace, VARSTRDEF(CFGOPT_LOG_LEVEL_STDERR), VARSTRDEF("off"));

                    // Generate command options
                    StringList *const commandExec = cfgExecParam(cfgCmdArchiveGet, cfgCmdRoleAsync, optionReplace, true, false);
                    strLstInsert(commandExec, 0, cfgExe());

                    // Clean the current queue using the list of WAL that we ideally want in the queue. queueNeed() will return the
                    // list of WAL needed to fill the queue and this will be passed to the async process.
                    const StringList *const queue = queueNeed(
                        walSegment, found, cfgOptionUInt64(cfgOptArchiveGetQueueMax), pgControl.walSegmentSize,
                        pgControl.version);

                    for (unsigned int queueIdx = 0; queueIdx < strLstSize(queue); queueIdx++)
                        strLstAdd(commandExec, strLstGet(queue, queueIdx));

                    // Clear errors for the current wal segment
                    archiveAsyncErrorClear(archiveModeGet, walSegment);

                    // Release the lock so the child process can acquire it
                    cmdLockReleaseP();

                    // Execute the async process
                    archiveAsyncExec(archiveModeGet, commandExec);

                    // Mark the async process as forked so it doesn't get forked again. A single run of the async process should be
                    // enough to do the job, running it again won't help anything.
                    forked = true;
                }

                // Exit loop if WAL was found
                if (found)
                    break;

                // No longer the first run, so errors will be thrown and missing files will be reported
                first = false;
            }
            while (waitMore(wait));

            // If the WAL segment was not found
            if (!found)
            {
                // If no ok file was found then something may be wrong with the async process. It's better to throw an error here
                // than report not found for debugging purposes. Either way PostgreSQL will halt if it has not reached consistency.
                if (!foundOk)
                {
                    THROW_FMT(
                        ArchiveTimeoutError,
                        "unable to get WAL file '%s' from the archive asynchronously after %s second(s)\n"
                        "HINT: check '%s' for errors.",
                        strZ(walSegment), strZ(strNewDbl((double)cfgOptionInt64(cfgOptArchiveTimeout) / MSEC_PER_SEC)),
                        strZ(cfgLoadLogFileName(cfgCmdRoleAsync)));
                }
                // Else report that the WAL segment could not be found
                else
                    LOG_INFO_FMT(UNABLE_TO_FIND_IN_ARCHIVE_MSG " asynchronously", strZ(walSegment));
            }
        }
        // Else perform synchronous get
        else
        {
            // Check for the archive file
            StringList *const archiveRequestList = strLstNew();
            strLstAdd(archiveRequestList, walSegment);

            const ArchiveGetCheckResult checkResult = archiveGetCheck(archiveRequestList);

            // If there was an error then throw it
            if (checkResult.errorType != NULL)
                THROW_CODE(errorTypeCode(checkResult.errorType), strZ(checkResult.errorMessage));

            // Get the archive file
            if (!lstEmpty(checkResult.archiveFileMapList))
            {
                // There can only be one file mapping since only one file was requested
                ASSERT(lstSize(checkResult.archiveFileMapList) == 1);
                const ArchiveFileMap *const fileMap = lstGet(checkResult.archiveFileMapList, 0);

                // Get the file
                const ArchiveGetFileResult fileResult = archiveGetFile(
                    storageLocalWrite(), fileMap->request, fileMap->actualList, walDestination);

                // Output file warnings
                for (unsigned int warnIdx = 0; warnIdx < strLstSize(fileResult.warnList); warnIdx++)
                    LOG_WARN(strZ(strLstGet(fileResult.warnList, warnIdx)));

                // If there was no error then the file existed
                const ArchiveGetFile *const file = lstGet(fileMap->actualList, fileResult.actualIdx);
                ASSERT(file != NULL);

                LOG_INFO_FMT(
                    FOUND_IN_REPO_ARCHIVE_MSG, strZ(walSegment), cfgOptionGroupName(cfgOptGrpRepo, file->repoIdx),
                    strZ(file->archiveId));

                result = 0;
            }
            // Else log that the file was not found
            else
                LOG_INFO_FMT(UNABLE_TO_FIND_IN_ARCHIVE_MSG, strZ(walSegment));
        }
    }
    MEM_CONTEXT_TEMP_END();

    FUNCTION_LOG_RETURN(INT, result);
}

/**********************************************************************************************************************************/
typedef struct ArchiveGetAsyncData
{
    const List *const archiveFileMapList;                           // List of wal segments to process
    unsigned int archiveFileIdx;                                    // Current index in the list to be processed
} ArchiveGetAsyncData;

static ProtocolParallelJob *
archiveGetAsyncCallback(void *const data, const unsigned int clientIdx)
{
    FUNCTION_TEST_BEGIN();
        FUNCTION_TEST_PARAM_P(VOID, data);
        FUNCTION_TEST_PARAM(UINT, clientIdx);
    FUNCTION_TEST_END();

    ProtocolParallelJob *result = NULL;

    MEM_CONTEXT_TEMP_BEGIN()
    {
        // No special logic based on the client, we'll just get the next job
        (void)clientIdx;

        // Get a new job if there are any left
        ArchiveGetAsyncData *const jobData = data;

        if (jobData->archiveFileIdx < lstSize(jobData->archiveFileMapList))
        {
            const ArchiveFileMap *const archiveFileMap = lstGet(jobData->archiveFileMapList, jobData->archiveFileIdx);
            jobData->archiveFileIdx++;

<<<<<<< HEAD
            ProtocolCommand *const command = protocolCommandNewP(PROTOCOL_COMMAND_ARCHIVE_GET_FILE);
            PackWrite *const param = protocolCommandParamP(command);
=======
            PackWrite *const param = protocolPackNew();
>>>>>>> df8cbc91

            pckWriteStrP(param, archiveFileMap->request);

            // Add actual files to get
            for (unsigned int actualIdx = 0; actualIdx < lstSize(archiveFileMap->actualList); actualIdx++)
            {
                const ArchiveGetFile *const actual = lstGet(archiveFileMap->actualList, actualIdx);

                pckWriteStrP(param, actual->file);
                pckWriteU32P(param, actual->repoIdx);
                pckWriteStrP(param, actual->archiveId);
                pckWriteU64P(param, actual->cipherType);
                pckWriteStrP(param, actual->cipherPassArchive);
            }

            MEM_CONTEXT_PRIOR_BEGIN()
            {
                result = protocolParallelJobNew(VARSTR(archiveFileMap->request), PROTOCOL_COMMAND_ARCHIVE_GET_FILE, param);
            }
            MEM_CONTEXT_PRIOR_END();
        }
    }
    MEM_CONTEXT_TEMP_END();

    FUNCTION_TEST_RETURN(PROTOCOL_PARALLEL_JOB, result);
}

FN_EXTERN void
cmdArchiveGetAsync(void)
{
    FUNCTION_LOG_VOID(logLevelDebug);

    MEM_CONTEXT_TEMP_BEGIN()
    {
        TRY_BEGIN()
        {
            // PostgreSQL must be local
            pgIsLocalVerify();

            // Check the parameters
            if (strLstSize(cfgCommandParam()) < 1)
                THROW(ParamInvalidError, "at least one wal segment is required");

            LOG_INFO_FMT(
                "get %u WAL file(s) from archive: %s%s",
                strLstSize(cfgCommandParam()), strZ(strLstGet(cfgCommandParam(), 0)),
                strLstSize(cfgCommandParam()) == 1 ?
                    "" : zNewFmt("...%s", strZ(strLstGet(cfgCommandParam(), strLstSize(cfgCommandParam()) - 1))));

            // Check for archive files
            const ArchiveGetCheckResult checkResult = archiveGetCheck(cfgCommandParam());

            // If any files are missing get the first one (used to construct the "unable to find" warning)
            const String *archiveFileMissing = NULL;

            if (lstSize(checkResult.archiveFileMapList) < strLstSize(cfgCommandParam()))
                archiveFileMissing = strLstGet(cfgCommandParam(), lstSize(checkResult.archiveFileMapList));

            // Get archive files that were found
            if (!lstEmpty(checkResult.archiveFileMapList))
            {
                // Create the parallel executor
                ArchiveGetAsyncData jobData = {.archiveFileMapList = checkResult.archiveFileMapList};

                ProtocolParallel *const parallelExec = protocolParallelNew(
                    cfgOptionUInt64(cfgOptProtocolTimeout) / 2, archiveGetAsyncCallback, &jobData);

                for (unsigned int processIdx = 1; processIdx <= cfgOptionUInt(cfgOptProcessMax); processIdx++)
                    protocolParallelClientAdd(parallelExec, protocolLocalGet(protocolStorageTypeRepo, 0, processIdx));

                // Process jobs
                MEM_CONTEXT_TEMP_RESET_BEGIN()
                {
                    do
                    {
                        const unsigned int completed = protocolParallelProcess(parallelExec);

                        for (unsigned int jobIdx = 0; jobIdx < completed; jobIdx++)
                        {
                            // Get the job
                            ProtocolParallelJob *const job = protocolParallelResult(parallelExec);
                            const unsigned int processId = protocolParallelJobProcessId(job);

                            // Get wal segment name and archive file map
                            const String *const walSegment = varStr(protocolParallelJobKey(job));
                            const ArchiveFileMap *const fileMap = lstFind(checkResult.archiveFileMapList, &walSegment);
                            ASSERT(fileMap != NULL);

                            // Build warnings for status file
                            String *const warning = strNew();

                            if (!strLstEmpty(fileMap->warnList))
                                strCatFmt(warning, "%s", strZ(strLstJoin(fileMap->warnList, "\n")));

                            // The job was successful
                            if (protocolParallelJobErrorCode(job) == 0)
                            {
                                // Get the actual file retrieved
                                PackRead *const fileResult = protocolParallelJobResult(job);
                                const ArchiveGetFile *const file = lstGet(fileMap->actualList, pckReadU32P(fileResult));
                                ASSERT(file != NULL);

                                // Output file warnings
                                const StringList *const fileWarnList = pckReadStrLstP(fileResult);

                                for (unsigned int warnIdx = 0; warnIdx < strLstSize(fileWarnList); warnIdx++)
                                    LOG_WARN_PID(processId, strZ(strLstGet(fileWarnList, warnIdx)));

                                // Build file warnings for status file
                                if (!strLstEmpty(fileWarnList))
                                {
                                    strCatFmt(
                                        warning, "%s%s", strSize(warning) == 0 ? "" : "\n", strZ(strLstJoin(fileWarnList, "\n")));
                                }

                                if (strSize(warning) != 0)
                                    archiveAsyncStatusOkWrite(archiveModeGet, walSegment, warning);

                                LOG_DETAIL_PID_FMT(
                                    processId, FOUND_IN_REPO_ARCHIVE_MSG, strZ(walSegment),
                                    cfgOptionGroupName(cfgOptGrpRepo, file->repoIdx), strZ(file->archiveId));

                                // Rename temp WAL segment to actual name. This is done after the ok file is written so the ok file
                                // is guaranteed to exist before the foreground process finds the WAL segment.
                                storageMoveP(
                                    storageSpoolWrite(),
                                    storageNewReadP(
                                        storageSpool(),
                                        strNewFmt(STORAGE_SPOOL_ARCHIVE_IN "/%s." STORAGE_FILE_TEMP_EXT, strZ(walSegment))),
                                    storageNewWriteP(
                                        storageSpoolWrite(), strNewFmt(STORAGE_SPOOL_ARCHIVE_IN "/%s", strZ(walSegment))));
                            }
                            // Else the job errored
                            else
                            {
                                LOG_WARN_PID_FMT(
                                    processId, "[%s] %s", errorTypeName(errorTypeFromCode(protocolParallelJobErrorCode(job))),
                                    strZ(protocolParallelJobErrorMessage(job)));

                                archiveAsyncStatusErrorWrite(
                                    archiveModeGet, walSegment, protocolParallelJobErrorCode(job),
                                    strNewFmt(
                                        "%s%s", strZ(protocolParallelJobErrorMessage(job)),
                                        strSize(warning) == 0 ? "" : zNewFmt("\n%s", strZ(warning))));
                            }

                            protocolParallelJobFree(job);
                        }

                        // Reset the memory context occasionally so we don't use too much memory or slow down processing
                        MEM_CONTEXT_TEMP_RESET(1000);
                    }
                    while (!protocolParallelDone(parallelExec));
                }
                MEM_CONTEXT_TEMP_END();
            }

            // Log an error from archiveGetCheck() after any existing files have been fetched. This ordering is important because we
            // need to fetch as many valid files as possible before throwing an error.
            if (checkResult.errorType != NULL)
            {
                LOG_WARN_FMT("[%s] %s", errorTypeName(checkResult.errorType), strZ(checkResult.errorMessage));

                String *const message = strCat(strNew(), checkResult.errorMessage);

                if (!strLstEmpty(checkResult.warnList))
                    strCatFmt(message, "\n%s", strZ(strLstJoin(checkResult.warnList, "\n")));

                archiveAsyncStatusErrorWrite(
                    archiveModeGet, checkResult.errorFile, errorTypeCode(checkResult.errorType), message);
            }
            // If any files were missing write an ok file for the first missing file and add any warnings. It is important that this
            // happen right before the async process exits so the main process can immediately respawn the async process to retry
            // missing files.
            else if (archiveFileMissing != NULL)
            {
                LOG_DETAIL_FMT(UNABLE_TO_FIND_IN_ARCHIVE_MSG, strZ(archiveFileMissing));

                const String *message = NULL;

                if (!strLstEmpty(checkResult.warnList))
                    message = strLstJoin(checkResult.warnList, "\n");

                archiveAsyncStatusOkWrite(archiveModeGet, archiveFileMissing, message);
            }
        }
        // On any global error write a single error file to cover all unprocessed files
        CATCH_ANY()
        {
            archiveAsyncStatusErrorWrite(archiveModeGet, NULL, errorCode(), STR(errorMessage()));
            RETHROW();
        }
        TRY_END();
    }
    MEM_CONTEXT_TEMP_END();

    FUNCTION_LOG_RETURN_VOID();
}<|MERGE_RESOLUTION|>--- conflicted
+++ resolved
@@ -878,12 +878,7 @@
             const ArchiveFileMap *const archiveFileMap = lstGet(jobData->archiveFileMapList, jobData->archiveFileIdx);
             jobData->archiveFileIdx++;
 
-<<<<<<< HEAD
-            ProtocolCommand *const command = protocolCommandNewP(PROTOCOL_COMMAND_ARCHIVE_GET_FILE);
-            PackWrite *const param = protocolCommandParamP(command);
-=======
             PackWrite *const param = protocolPackNew();
->>>>>>> df8cbc91
 
             pckWriteStrP(param, archiveFileMap->request);
 
