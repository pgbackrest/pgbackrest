--- conflicted
+++ resolved
@@ -851,25 +851,21 @@
         const ArchiveFileMap *archiveFileMap = lstGet(jobData->archiveFileMapList, jobData->archiveFileIdx);
         jobData->archiveFileIdx++;
 
-<<<<<<< HEAD
-        ProtocolCommand *command = protocolCommandNew(PROTOCOL_COMMAND_ARCHIVE_GET_STR);
-        pckWriteStrP(protocolCommandParam(command), walSegment);
-=======
         ProtocolCommand *command = protocolCommandNew(PROTOCOL_COMMAND_ARCHIVE_GET_FILE);
-        protocolCommandParamAdd(command, VARSTR(archiveFileMap->request));
->>>>>>> 5b332b22
-
-        // Add actual files to get
-        for (unsigned int actualIdx = 0; actualIdx < lstSize(archiveFileMap->actualList); actualIdx++)
-        {
-            const ArchiveGetFile *actual = lstGet(archiveFileMap->actualList, actualIdx);
-
-            protocolCommandParamAdd(command, VARSTR(actual->file));
-            protocolCommandParamAdd(command, VARUINT(actual->repoIdx));
-            protocolCommandParamAdd(command, VARSTR(actual->archiveId));
-            protocolCommandParamAdd(command, VARUINT64(actual->cipherType));
-            protocolCommandParamAdd(command, VARSTR(actual->cipherPassArchive));
-        }
+        // !!! BROKEN
+        // pckWriteStrP(protocolCommandParam(command), walSegment);
+        //
+        // // Add actual files to get
+        // for (unsigned int actualIdx = 0; actualIdx < lstSize(archiveFileMap->actualList); actualIdx++)
+        // {
+        //     const ArchiveGetFile *actual = lstGet(archiveFileMap->actualList, actualIdx);
+        //
+        //     protocolCommandParamAdd(command, VARSTR(actual->file));
+        //     protocolCommandParamAdd(command, VARUINT(actual->repoIdx));
+        //     protocolCommandParamAdd(command, VARSTR(actual->archiveId));
+        //     protocolCommandParamAdd(command, VARUINT64(actual->cipherType));
+        //     protocolCommandParamAdd(command, VARSTR(actual->cipherPassArchive));
+        // }
 
         FUNCTION_TEST_RETURN(protocolParallelJobNew(VARSTR(archiveFileMap->request), command));
     }
