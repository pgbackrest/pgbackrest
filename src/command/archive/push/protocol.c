/***********************************************************************************************************************************
Archive Push Protocol Handler
***********************************************************************************************************************************/
#include "build.auto.h"

#include "command/archive/push/file.h"
#include "command/archive/push/protocol.h"
#include "common/debug.h"
#include "common/io/io.h"
#include "common/log.h"
#include "common/memContext.h"
#include "config/config.h"
#include "storage/helper.h"

/***********************************************************************************************************************************
Constants
***********************************************************************************************************************************/
STRING_EXTERN(PROTOCOL_COMMAND_ARCHIVE_PUSH_FILE_STR,               PROTOCOL_COMMAND_ARCHIVE_PUSH_FILE);

/**********************************************************************************************************************************/
void
archivePushFileProtocol(const VariantList *paramList, ProtocolServer *server)
{
    FUNCTION_LOG_BEGIN(logLevelDebug);
        FUNCTION_LOG_PARAM(VARIANT_LIST, paramList);
        FUNCTION_LOG_PARAM(PROTOCOL_SERVER, server);
    FUNCTION_LOG_END();

    ASSERT(paramList != NULL);
    ASSERT(server != NULL);

    MEM_CONTEXT_TEMP_BEGIN()
    {
        // Build the repo data list
        List *repoList = lstNewP(sizeof(ArchivePushFileRepoData));
        unsigned int repoListSize = varUIntForce(varLstGet(paramList, 7));
        unsigned int paramIdx = 8;

        for (unsigned int repoListIdx = 0; repoListIdx < repoListSize; repoListIdx++)
        {
<<<<<<< HEAD
            const unsigned int paramFixed = 7;                      // Fixed params before the repo param array
            const unsigned int paramRepo = 3;                       // Parameters in each index of the repo array
=======
            lstAdd(
                repoList,
                &(ArchivePushFileRepoData)
                {
                    .repoIdx = varUIntForce(varLstGet(paramList, paramIdx)),
                    .archiveId = varStr(varLstGet(paramList, paramIdx + 1)),
                    .cipherType = (CipherType)varUIntForce(varLstGet(paramList, paramIdx + 2)),
                    .cipherPass = varStr(varLstGet(paramList, paramIdx + 3)),
                });
>>>>>>> 01b8e225

            paramIdx += 4;
        }

        // Push the file
        ArchivePushFileResult fileResult = archivePushFile(
            varStr(varLstGet(paramList, 0)), varUIntForce(varLstGet(paramList, 1)), varUInt64(varLstGet(paramList, 2)),
            varStr(varLstGet(paramList, 3)), (CompressType)varUIntForce(varLstGet(paramList, 4)),
            varIntForce(varLstGet(paramList, 5)), repoList, strLstNewVarLst(varVarLst(varLstGet(paramList, 6))));

        // Return result
        VariantList *result = varLstNew();
        varLstAdd(result, varNewVarLst(varLstNewStrLst(fileResult.warnList)));

<<<<<<< HEAD
            // Push the file
            protocolServerResponse(
                server,
                VARSTR(
                    archivePushFile(
                        varStr(varLstGet(paramList, 0)), varUIntForce(varLstGet(paramList, 1)),
                        varUIntForce(varLstGet(paramList, 2)), varUInt64(varLstGet(paramList, 3)), varStr(varLstGet(paramList, 4)),
                        (CompressType)varUIntForce(varLstGet(paramList, 5)), varIntForce(varLstGet(paramList, 6)), repoData)));
        }
        else
            found = false;
=======
        protocolServerResponse(server, varNewVarLst(result));
>>>>>>> 01b8e225
    }
    MEM_CONTEXT_TEMP_END();

    FUNCTION_LOG_RETURN_VOID();
}<|MERGE_RESOLUTION|>--- conflicted
+++ resolved
@@ -33,15 +33,11 @@
     {
         // Build the repo data list
         List *repoList = lstNewP(sizeof(ArchivePushFileRepoData));
-        unsigned int repoListSize = varUIntForce(varLstGet(paramList, 7));
-        unsigned int paramIdx = 8;
+        unsigned int repoListSize = varUIntForce(varLstGet(paramList, 8));
+        unsigned int paramIdx = 9;
 
         for (unsigned int repoListIdx = 0; repoListIdx < repoListSize; repoListIdx++)
         {
-<<<<<<< HEAD
-            const unsigned int paramFixed = 7;                      // Fixed params before the repo param array
-            const unsigned int paramRepo = 3;                       // Parameters in each index of the repo array
-=======
             lstAdd(
                 repoList,
                 &(ArchivePushFileRepoData)
@@ -51,36 +47,22 @@
                     .cipherType = (CipherType)varUIntForce(varLstGet(paramList, paramIdx + 2)),
                     .cipherPass = varStr(varLstGet(paramList, paramIdx + 3)),
                 });
->>>>>>> 01b8e225
 
             paramIdx += 4;
         }
 
         // Push the file
         ArchivePushFileResult fileResult = archivePushFile(
-            varStr(varLstGet(paramList, 0)), varUIntForce(varLstGet(paramList, 1)), varUInt64(varLstGet(paramList, 2)),
-            varStr(varLstGet(paramList, 3)), (CompressType)varUIntForce(varLstGet(paramList, 4)),
-            varIntForce(varLstGet(paramList, 5)), repoList, strLstNewVarLst(varVarLst(varLstGet(paramList, 6))));
+            varStr(varLstGet(paramList, 0)), varBool(varLstGet(paramList, 1)), varUIntForce(varLstGet(paramList, 2)),
+            varUInt64(varLstGet(paramList, 3)), varStr(varLstGet(paramList, 4)),
+            (CompressType)varUIntForce(varLstGet(paramList, 5)), varIntForce(varLstGet(paramList, 6)), repoList,
+            strLstNewVarLst(varVarLst(varLstGet(paramList, 7))));
 
         // Return result
         VariantList *result = varLstNew();
         varLstAdd(result, varNewVarLst(varLstNewStrLst(fileResult.warnList)));
 
-<<<<<<< HEAD
-            // Push the file
-            protocolServerResponse(
-                server,
-                VARSTR(
-                    archivePushFile(
-                        varStr(varLstGet(paramList, 0)), varUIntForce(varLstGet(paramList, 1)),
-                        varUIntForce(varLstGet(paramList, 2)), varUInt64(varLstGet(paramList, 3)), varStr(varLstGet(paramList, 4)),
-                        (CompressType)varUIntForce(varLstGet(paramList, 5)), varIntForce(varLstGet(paramList, 6)), repoData)));
-        }
-        else
-            found = false;
-=======
         protocolServerResponse(server, varNewVarLst(result));
->>>>>>> 01b8e225
     }
     MEM_CONTEXT_TEMP_END();
 
