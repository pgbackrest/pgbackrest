/***********************************************************************************************************************************
Archive Push Protocol Handler
***********************************************************************************************************************************/
#include "build.auto.h"

#include "command/archive/push/file.h"
#include "command/archive/push/protocol.h"
#include "common/debug.h"
#include "common/io/io.h"
#include "common/log.h"
#include "common/memContext.h"
#include "config/config.h"
#include "storage/helper.h"

/**********************************************************************************************************************************/
FN_EXTERN ProtocolServerResult *
archivePushFileProtocol(PackRead *const param)
{
    FUNCTION_LOG_BEGIN(logLevelDebug);
        FUNCTION_LOG_PARAM(PACK_READ, param);
    FUNCTION_LOG_END();

    ASSERT(param != NULL);

    ProtocolServerResult *const result = protocolServerResultNewP();

    MEM_CONTEXT_TEMP_BEGIN()
    {
        // Read parameters
        const String *const walSource = pckReadStrP(param);
        const bool headerCheck = pckReadBoolP(param);
        const bool modeCheck = pckReadBoolP(param);
        const unsigned int pgVersion = pckReadU32P(param);
        const uint64_t pgSystemId = pckReadU64P(param);
        const String *const archiveFile = pckReadStrP(param);
        const CompressType compressType = pckReadU32P(param);
        const int compressLevel = pckReadI32P(param);
        const StringList *const priorErrorList = pckReadStrLstP(param);

        // Read repo data
        List *const repoList = lstNewP(sizeof(ArchivePushFileRepoData));

        pckReadArrayBeginP(param);

        while (!pckReadNullP(param))
        {
            pckReadObjBeginP(param);

            ArchivePushFileRepoData repo = {.repoIdx = pckReadU32P(param)};
            repo.archiveId = pckReadStrP(param);
            repo.cipherType = pckReadU64P(param);
            repo.cipherPass = pckReadStrP(param);
            pckReadObjEndP(param);

            lstAdd(repoList, &repo);
        }

        pckReadArrayEndP(param);

        // Push file
        const ArchivePushFileResult fileResult = archivePushFile(
            walSource, headerCheck, modeCheck, pgVersion, pgSystemId, archiveFile, compressType, compressLevel, repoList,
            priorErrorList);

        // Return result
<<<<<<< HEAD
        protocolServerDataPut(server, pckWriteStrLstP(protocolPackNew(), fileResult.warnList));
=======
        pckWriteStrLstP(protocolServerResultData(result), fileResult.warnList);
>>>>>>> df8cbc91
    }
    MEM_CONTEXT_TEMP_END();

    FUNCTION_LOG_RETURN(PROTOCOL_SERVER_RESULT, result);
}<|MERGE_RESOLUTION|>--- conflicted
+++ resolved
@@ -63,11 +63,7 @@
             priorErrorList);
 
         // Return result
-<<<<<<< HEAD
-        protocolServerDataPut(server, pckWriteStrLstP(protocolPackNew(), fileResult.warnList));
-=======
         pckWriteStrLstP(protocolServerResultData(result), fileResult.warnList);
->>>>>>> df8cbc91
     }
     MEM_CONTEXT_TEMP_END();
 
