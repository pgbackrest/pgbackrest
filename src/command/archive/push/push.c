--- conflicted
+++ resolved
@@ -464,12 +464,7 @@
             const String *const walFile = strLstGet(jobData->walFileList, jobData->walFileIdx);
             jobData->walFileIdx++;
 
-<<<<<<< HEAD
-            ProtocolCommand *const command = protocolCommandNewP(PROTOCOL_COMMAND_ARCHIVE_PUSH_FILE);
-            PackWrite *const param = protocolCommandParamP(command);
-=======
             PackWrite *const param = protocolPackNew();
->>>>>>> df8cbc91
 
             pckWriteStrP(param, strNewFmt("%s/%s", strZ(jobData->walPath), strZ(walFile)));
             pckWriteBoolP(param, cfgOptionBool(cfgOptArchiveHeaderCheck));
