/***********************************************************************************************************************************
Archive Push File
***********************************************************************************************************************************/
#include "build.auto.h"

#include "command/archive/push/file.h"
#include "command/archive/common.h"
#include "command/control/common.h"
#include "common/crypto/cipherBlock.h"
#include "common/crypto/hash.h"
#include "common/debug.h"
#include "common/io/filter/group.h"
#include "common/io/io.h"
#include "common/log.h"
#include "config/config.h"
#include "postgres/interface.h"
#include "storage/helper.h"

/***********************************************************************************************************************************
Catch write errors during processing

We want to continue when there are write errors during processing so add them to a list to be reported later and return false so the
caller knows to stop writing on the affected repo.
***********************************************************************************************************************************/
typedef enum
{
    archivePushFileIoTypeOpen,
    archivePushFileIoTypeWrite,
    archivePushFileIoTypeClose,
} ArchivePushFileIoType;

// Helper to add errors to the list
static void
archivePushErrorAdd(StringList *errorList, unsigned int repoIdx)
{
    FUNCTION_TEST_BEGIN();
        FUNCTION_TEST_PARAM(STRING_LIST, errorList);
        FUNCTION_TEST_PARAM(UINT, repoIdx);
    FUNCTION_TEST_END();

    strLstAdd(
        errorList,
        strNewFmt(
            "repo%u: [%s] %s", cfgOptionGroupIdxToKey(cfgOptGrpRepo, repoIdx), errorTypeName(errorType()), errorMessage()));

    FUNCTION_TEST_RETURN_VOID();
}

static bool
archivePushFileIo(ArchivePushFileIoType type, IoWrite *write, const Buffer *buffer, unsigned int repoIdx, StringList *errorList)
{
    FUNCTION_TEST_BEGIN();
        FUNCTION_TEST_PARAM(ENUM, type);
        FUNCTION_TEST_PARAM(IO_WRITE, write);
        FUNCTION_TEST_PARAM(BUFFER, buffer);
        FUNCTION_TEST_PARAM(UINT, repoIdx);
        FUNCTION_TEST_PARAM(STRING_LIST, errorList);
    FUNCTION_TEST_END();

    ASSERT(write != NULL);
    ASSERT(errorList != NULL);

    bool result = true;

    // Process write operation
    TRY_BEGIN()
    {
        switch (type)
        {
            case archivePushFileIoTypeOpen:
                ioWriteOpen(write);
                break;

            case archivePushFileIoTypeWrite:
                ASSERT(buffer != NULL);
                ioWrite(write, buffer);
                break;

            case archivePushFileIoTypeClose:
                ioWriteClose(write);
                break;
        }
    }
    // Handle errors
    CATCH_ANY()
    {
        archivePushErrorAdd(errorList, repoIdx);
        result = false;
    }
    TRY_END();

    FUNCTION_TEST_RETURN(result);
}

/**********************************************************************************************************************************/
ArchivePushFileResult
archivePushFile(
<<<<<<< HEAD
    const String *walSource, bool headerCheck, unsigned int pgVersion, uint64_t pgSystemId, const String *archiveFile,
    CompressType compressType, int compressLevel, const ArchivePushFileRepoData *repoData)
=======
    const String *walSource, unsigned int pgVersion, uint64_t pgSystemId, const String *archiveFile, CompressType compressType,
    int compressLevel, const List *const repoList, const StringList *const priorErrorList)
>>>>>>> 01b8e225
{
    FUNCTION_LOG_BEGIN(logLevelDebug);
        FUNCTION_LOG_PARAM(STRING, walSource);
        FUNCTION_LOG_PARAM(BOOL, headerCheck);
        FUNCTION_LOG_PARAM(UINT, pgVersion);
        FUNCTION_LOG_PARAM(UINT64, pgSystemId);
        FUNCTION_LOG_PARAM(STRING, archiveFile);
        FUNCTION_LOG_PARAM(ENUM, compressType);
        FUNCTION_LOG_PARAM(INT, compressLevel);
        FUNCTION_LOG_PARAM_P(VOID, repoList);
        FUNCTION_LOG_PARAM(STRING_LIST, priorErrorList);
    FUNCTION_LOG_END();

    ASSERT(walSource != NULL);
    ASSERT(archiveFile != NULL);
    ASSERT(repoList != NULL);
    ASSERT(priorErrorList != NULL);
    ASSERT(lstSize(repoList) > 0);

    ArchivePushFileResult result = {.warnList = strLstNew()};
    StringList *errorList = strLstDup(priorErrorList);

    MEM_CONTEXT_TEMP_BEGIN()
    {
        // Is this a WAL segment?
        bool isSegment = walIsSegment(archiveFile);

        // If this is a segment compare archive version and systemId to the WAL header
        if (headerCheck && isSegment)
        {
            PgWal walInfo = pgWalFromFile(walSource, storageLocal());

            if (walInfo.version != pgVersion || walInfo.systemId != pgSystemId)
            {
                THROW_FMT(
                    ArchiveMismatchError,
                    "WAL file '%s' version %s, system-id %" PRIu64 " do not match stanza version %s, system-id %" PRIu64,
                    strZ(walSource), strZ(pgVersionToStr(walInfo.version)), walInfo.systemId, strZ(pgVersionToStr(pgVersion)),
                    pgSystemId);
            }
        }

        // Set archive destination initially to the archive file, this will be updated later for wal segments
        String *archiveDestination = strDup(archiveFile);

        // Assume that all repos need a copy of the archive file
        bool destinationCopyAny = true;
        bool *destinationCopy = memNew(sizeof(bool) * lstSize(repoList));

        for (unsigned int repoListIdx = 0; repoListIdx < lstSize(repoList); repoListIdx++)
            destinationCopy[repoListIdx] = true;

        // Get wal segment checksum and compare it to what exists in the repo, if any
        if (isSegment)
        {
            // Assume that no repos need a copy of the WAL segment and update when a repo needing a copy is found
            destinationCopyAny = false;

            // Generate a sha1 checksum for the wal segment
            IoRead *read = storageReadIo(storageNewReadP(storageLocal(), walSource));
            ioFilterGroupAdd(ioReadFilterGroup(read), cryptoHashNew(HASH_TYPE_SHA1_STR));
            ioReadDrain(read);

            const String *walSegmentChecksum = varStr(ioFilterGroupResult(ioReadFilterGroup(read), CRYPTO_HASH_FILTER_TYPE_STR));

            // Check each repo for the WAL segment
            for (unsigned int repoListIdx = 0; repoListIdx < lstSize(repoList); repoListIdx++)
            {
                const ArchivePushFileRepoData *const repoData = lstGet(repoList, repoListIdx);

                // Check if the WAL segement already exists in the repo
                const String *walSegmentFile = NULL;

                TRY_BEGIN()
                {
                    walSegmentFile = walSegmentFind(storageRepoIdx(repoData->repoIdx), repoData->archiveId, archiveFile, 0);
                }
                CATCH_ANY()
                {
                    archivePushErrorAdd(errorList, repoData->repoIdx);
                    destinationCopy[repoListIdx] = false;
                }
                TRY_END();

                // If there was an error try the next repo
                if (!destinationCopy[repoListIdx])
                    continue;

                // If the WAL segment was found validate the checksum
                if (walSegmentFile != NULL)
                {
                    String *walSegmentRepoChecksum = strSubN(walSegmentFile, strSize(archiveFile) + 1, HASH_TYPE_SHA1_SIZE_HEX);

                    // If the checksums are the same then succeed but warn in case this is a symptom of some other issue
                    if (strEq(walSegmentChecksum, walSegmentRepoChecksum))
                    {
                        MEM_CONTEXT_PRIOR_BEGIN()
                        {
                            // Add warning to the result that will be returned to the main process
                            strLstAdd(
                                result.warnList,
                                strNewFmt(
                                    "WAL file '%s' already exists in the repo%u archive with the same checksum"
                                    "\nHINT: this is valid in some recovery scenarios but may also indicate a problem.",
                                    strZ(archiveFile), cfgOptionGroupIdxToKey(cfgOptGrpRepo, repoData->repoIdx)));
                        }
                        MEM_CONTEXT_PRIOR_END();

                        // No need to copy to this repo
                        destinationCopy[repoListIdx] = false;
                    }
                    // Else error so we don't overwrite the existing segment. Do not continue processing after this error since it
                    // indicates corruption, split brain, or some other unrecoverable error.
                    else
                    {
                        THROW_FMT(
                            ArchiveDuplicateError, "WAL file '%s' already exists in the repo%u archive with a different checksum",
                            strZ(archiveFile), cfgOptionGroupIdxToKey(cfgOptGrpRepo, repoData->repoIdx));
                    }
                }
                // Else the repo needs a copy
                else
                    destinationCopyAny = true;
            }

            // Append the checksum to the archive destination
            strCatFmt(archiveDestination, "-%s", strZ(walSegmentChecksum));
        }

        // Copy the file if one or more repos require it
        if (destinationCopyAny)
        {
            // Source file is read once and copied to all repos
            StorageRead *source = storageNewReadP(storageLocal(), walSource);

            // Is the file compressible during the copy?
            bool compressible = true;

            // If the file will be compressed then add compression filter
            if (isSegment && compressType != compressTypeNone)
            {
                compressExtCat(archiveDestination, compressType);
                ioFilterGroupAdd(ioReadFilterGroup(storageReadIo(source)), compressFilter(compressType, compressLevel));
                compressible = false;
            }

            // Initialize per-repo destination files
            StorageWrite **destination = memNew(sizeof(StorageWrite *) * lstSize(repoList));

            for (unsigned int repoListIdx = 0; repoListIdx < lstSize(repoList); repoListIdx++)
            {
                const ArchivePushFileRepoData *const repoData = lstGet(repoList, repoListIdx);

                // Does this repo need a copy?
                if (destinationCopy[repoListIdx])
                {
                    // Create destination file
                    destination[repoListIdx] = storageNewWriteP(
                        storageRepoIdxWrite(repoData->repoIdx),
                        strNewFmt(STORAGE_REPO_ARCHIVE "/%s/%s", strZ(repoData->archiveId), strZ(archiveDestination)),
                        .compressible = compressible);

                    // If there is a cipher then add the encrypt filter
                    if (repoData->cipherType != cipherTypeNone)
                    {
                        ioFilterGroupAdd(
                            ioWriteFilterGroup(storageWriteIo(destination[repoListIdx])),
                            cipherBlockNew(cipherModeEncrypt, repoData->cipherType, BUFSTR(repoData->cipherPass), NULL));
                    }
                }
            }

            // Open source file
            ioReadOpen(storageReadIo(source));

            // Open the destination files now that we know the source file exists and is readable
            for (unsigned int repoListIdx = 0; repoListIdx < lstSize(repoList); repoListIdx++)
            {
                const unsigned int repoIdx = ((ArchivePushFileRepoData *)lstGet(repoList, repoListIdx))->repoIdx;

                if (destinationCopy[repoListIdx])
                {
                    destinationCopy[repoListIdx] = archivePushFileIo(
                        archivePushFileIoTypeOpen, storageWriteIo(destination[repoListIdx]), NULL, repoIdx, errorList);
                }
            }

            // Copy data from source to destination
            Buffer *read = bufNew(ioBufferSize());

            do
            {
                // Read from source
                ioRead(storageReadIo(source), read);

                // Write to each destination
                for (unsigned int repoListIdx = 0; repoListIdx < lstSize(repoList); repoListIdx++)
                {
                    const unsigned int repoIdx = ((ArchivePushFileRepoData *)lstGet(repoList, repoListIdx))->repoIdx;

                    if (destinationCopy[repoListIdx])
                    {
                        destinationCopy[repoListIdx] = archivePushFileIo(
                            archivePushFileIoTypeWrite, storageWriteIo(destination[repoListIdx]), read, repoIdx, errorList);
                    }
                }

                // Clear buffer
                bufUsedZero(read);
            }
            while (!ioReadEof(storageReadIo(source)));

            // Close the source and destination files
            ioReadClose(storageReadIo(source));

            for (unsigned int repoListIdx = 0; repoListIdx < lstSize(repoList); repoListIdx++)
            {
                const unsigned int repoIdx = ((ArchivePushFileRepoData *)lstGet(repoList, repoListIdx))->repoIdx;

                if (destinationCopy[repoListIdx])
                {
                    destinationCopy[repoListIdx] = archivePushFileIo(
                        archivePushFileIoTypeClose, storageWriteIo(destination[repoListIdx]), NULL, repoIdx, errorList);
                }
            }
        }
    }
    MEM_CONTEXT_TEMP_END();

    // Throw any errors, even if some pushes were successful. It is important that PostgreSQL receives an error so it does not
    // remove the file.
    if (strLstSize(errorList) > 0)
        THROW_FMT(CommandError, CFGCMD_ARCHIVE_PUSH " command encountered error(s):\n%s", strZ(strLstJoin(errorList, "\n")));

    FUNCTION_LOG_RETURN_STRUCT(result);
}<|MERGE_RESOLUTION|>--- conflicted
+++ resolved
@@ -95,13 +95,8 @@
 /**********************************************************************************************************************************/
 ArchivePushFileResult
 archivePushFile(
-<<<<<<< HEAD
     const String *walSource, bool headerCheck, unsigned int pgVersion, uint64_t pgSystemId, const String *archiveFile,
-    CompressType compressType, int compressLevel, const ArchivePushFileRepoData *repoData)
-=======
-    const String *walSource, unsigned int pgVersion, uint64_t pgSystemId, const String *archiveFile, CompressType compressType,
-    int compressLevel, const List *const repoList, const StringList *const priorErrorList)
->>>>>>> 01b8e225
+    CompressType compressType, int compressLevel, const List *const repoList, const StringList *const priorErrorList)
 {
     FUNCTION_LOG_BEGIN(logLevelDebug);
         FUNCTION_LOG_PARAM(STRING, walSource);
