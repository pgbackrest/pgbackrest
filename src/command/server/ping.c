/***********************************************************************************************************************************
Server Ping Command
***********************************************************************************************************************************/
#include "build.auto.h"

#include "command/server/ping.h"
#include "common/debug.h"
#include "common/io/tls/client.h"
#include "common/io/socket/client.h"
#include "config/config.h"
#include "protocol/client.h"
#include "protocol/helper.h"

void
cmdServerPing(void)
{
    FUNCTION_LOG_VOID(logLevelDebug);

    MEM_CONTEXT_TEMP_BEGIN()
    {
        // Check for user-specified host
        const String *host = cfgOptionStr(cfgOptTlsServerAddress);
        const StringList *commandParam = cfgCommandParam();

        if (strLstSize(commandParam) == 1)
            host = strLstGet(commandParam, 0);
        else if (strLstSize(commandParam) > 1)
            THROW(ParamInvalidError, "extra parameters found");

        // Connect to server without any verification
        const TimeMSec timeout = cfgOptionUInt64(cfgOptIoTimeout);

<<<<<<< HEAD
        IoClient *const tlsClient = tlsClientNew(
            sckClientNew(host, cfgOptionUInt(cfgOptTlsServerPort), timeout, timeout), host, timeout, timeout, false, NULL, NULL,
            NULL, NULL, NULL);
=======
        IoClient *const tlsClient = tlsClientNewP(
            sckClientNew(host, cfgOptionUInt(cfgOptTlsServerPort), timeout, timeout), host, timeout, timeout, false);
>>>>>>> 676b9d95
        IoSession *const tlsSession = ioClientOpen(tlsClient);

        // Send ping
        ProtocolClient *const protocolClient = protocolClientNew(
            strNewFmt(PROTOCOL_SERVICE_REMOTE " socket protocol on '%s'", strZ(host)), PROTOCOL_SERVICE_REMOTE_STR,
            ioSessionIoRead(tlsSession), ioSessionIoWrite(tlsSession));
        protocolClientNoExit(protocolClient);
        protocolClientNoOp(protocolClient);
        protocolClientFree(protocolClient);
    }
    MEM_CONTEXT_TEMP_END();

    FUNCTION_LOG_RETURN_VOID();
}<|MERGE_RESOLUTION|>--- conflicted
+++ resolved
@@ -30,14 +30,8 @@
         // Connect to server without any verification
         const TimeMSec timeout = cfgOptionUInt64(cfgOptIoTimeout);
 
-<<<<<<< HEAD
-        IoClient *const tlsClient = tlsClientNew(
-            sckClientNew(host, cfgOptionUInt(cfgOptTlsServerPort), timeout, timeout), host, timeout, timeout, false, NULL, NULL,
-            NULL, NULL, NULL);
-=======
         IoClient *const tlsClient = tlsClientNewP(
             sckClientNew(host, cfgOptionUInt(cfgOptTlsServerPort), timeout, timeout), host, timeout, timeout, false);
->>>>>>> 676b9d95
         IoSession *const tlsSession = ioClientOpen(tlsClient);
 
         // Send ping
