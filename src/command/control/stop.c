--- conflicted
+++ resolved
@@ -54,20 +54,13 @@
                 for (unsigned int lockPathFileIdx = 0; lockPathFileIdx < strLstSize(lockPathFileList); lockPathFileIdx++)
                 {
                     const String *const lockFile = strLstGet(lockPathFileList, lockPathFileIdx);
-                    const String *const stanzaPrefix =
-                        cfgOptionTest(cfgOptStanza) ? strNewFmt("%s-", strZ(cfgOptionStr(cfgOptStanza))) : NULL;
 
                     // Skip any file that is not a lock file. Skip lock files for other stanzas if a stanza is provided.
                     if (!strEndsWithZ(lockFile, LOCK_FILE_EXT) || (stanzaPrefix != NULL && !strBeginsWith(lockFile, stanzaPrefix)))
                         continue;
 
                     // Read the lock file
-<<<<<<< HEAD
                     const LockReadResult lockResult = lockReadP(lockFile, .remove = true);
-=======
-                    lockFile = strNewFmt("%s/%s", strZ(lockPath), strZ(lockFile));
-                    const LockReadResult lockResult = lockReadFileP(lockFile, .remove = true);
->>>>>>> 48823b6c
 
                     // If we cannot read the lock file for any reason then warn and continue to next file
                     if (lockResult.status != lockReadStatusValid)
