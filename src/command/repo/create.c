/***********************************************************************************************************************************
Repository Create Command
***********************************************************************************************************************************/
#include "build.auto.h"

#include "common/debug.h"
#include "common/log.h"
#include "common/memContext.h"
#include "common/type/json.h"
#include "config/config.h"
#include "storage/helper.h"
#include "storage/azure/storage.intern.h"
#include "storage/gcs/storage.intern.h"
#include "storage/s3/storage.intern.h"

/**********************************************************************************************************************************/
void
cmdRepoCreate(void)
{
    FUNCTION_LOG_VOID(logLevelDebug);

    MEM_CONTEXT_TEMP_BEGIN()
    {
        switch (storageType(storageRepo()))
        {
            case STORAGE_AZURE_TYPE:
<<<<<<< HEAD
                storageAzureRequestP(
                    (StorageAzure *)storageDriver(storageRepoWrite()), HTTP_VERB_PUT_STR,
                    .query = httpQueryAdd(httpQueryNewP(), AZURE_QUERY_RESTYPE_STR, AZURE_QUERY_VALUE_CONTAINER_STR));
=======
            {
                storageAzureRequestP(
                    (StorageAzure *)storageDriver(storageRepoWrite()), HTTP_VERB_PUT_STR,
                    .query = httpQueryAdd(httpQueryNewP(), AZURE_QUERY_RESTYPE_STR, AZURE_QUERY_VALUE_CONTAINER_STR));

>>>>>>> 15021a0e
                break;
            }

            case STORAGE_GCS_TYPE:
            {
<<<<<<< HEAD
                storageGcsRequestP(
                    (StorageGcs *)storageDriver(storageRepoWrite()), HTTP_VERB_POST_STR, .noBucket = true,
                    .content = jsonWriteResult(
                        jsonWriteObjectEnd(
                            jsonWriteStr(
                                jsonWriteKeyZ(
                                    jsonWriteObjectBegin(jsonWriteNewP()), GCS_JSON_NAME), cfgOptionStr(cfgOptRepoGcsBucket)))));
=======
                const KeyValue *const kvContent = kvPut(kvNew(), GCS_JSON_NAME_VAR, VARSTR(cfgOptionStr(cfgOptRepoGcsBucket)));

                storageGcsRequestP(
                    (StorageGcs *)storageDriver(storageRepoWrite()), HTTP_VERB_POST_STR, .noBucket = true,
                    .content = BUFSTR(jsonFromKv(kvContent)));
>>>>>>> 15021a0e

                break;
            }

            case STORAGE_S3_TYPE:
                storageS3RequestP((StorageS3 *)storageDriver(storageRepoWrite()), HTTP_VERB_PUT_STR, FSLASH_STR);
                break;

            // Other storage types do not require the repo to be created
            default:
                break;
        }
    }
    MEM_CONTEXT_TEMP_END();

    FUNCTION_LOG_RETURN_VOID();
}<|MERGE_RESOLUTION|>--- conflicted
+++ resolved
@@ -24,23 +24,16 @@
         switch (storageType(storageRepo()))
         {
             case STORAGE_AZURE_TYPE:
-<<<<<<< HEAD
-                storageAzureRequestP(
-                    (StorageAzure *)storageDriver(storageRepoWrite()), HTTP_VERB_PUT_STR,
-                    .query = httpQueryAdd(httpQueryNewP(), AZURE_QUERY_RESTYPE_STR, AZURE_QUERY_VALUE_CONTAINER_STR));
-=======
             {
                 storageAzureRequestP(
                     (StorageAzure *)storageDriver(storageRepoWrite()), HTTP_VERB_PUT_STR,
                     .query = httpQueryAdd(httpQueryNewP(), AZURE_QUERY_RESTYPE_STR, AZURE_QUERY_VALUE_CONTAINER_STR));
 
->>>>>>> 15021a0e
                 break;
             }
 
             case STORAGE_GCS_TYPE:
             {
-<<<<<<< HEAD
                 storageGcsRequestP(
                     (StorageGcs *)storageDriver(storageRepoWrite()), HTTP_VERB_POST_STR, .noBucket = true,
                     .content = jsonWriteResult(
@@ -48,13 +41,6 @@
                             jsonWriteStr(
                                 jsonWriteKeyZ(
                                     jsonWriteObjectBegin(jsonWriteNewP()), GCS_JSON_NAME), cfgOptionStr(cfgOptRepoGcsBucket)))));
-=======
-                const KeyValue *const kvContent = kvPut(kvNew(), GCS_JSON_NAME_VAR, VARSTR(cfgOptionStr(cfgOptRepoGcsBucket)));
-
-                storageGcsRequestP(
-                    (StorageGcs *)storageDriver(storageRepoWrite()), HTTP_VERB_POST_STR, .noBucket = true,
-                    .content = BUFSTR(jsonFromKv(kvContent)));
->>>>>>> 15021a0e
 
                 break;
             }
