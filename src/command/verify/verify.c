/***********************************************************************************************************************************
Verify Command

Verify the contents of the repository.
***********************************************************************************************************************************/
#include "build.auto.h"

#include <stdlib.h>
#include <string.h>
#include <unistd.h>

#include "command/archive/common.h"
#include "command/check/common.h"
#include "command/verify/file.h"
#include "command/verify/protocol.h"
#include "common/compress/helper.h"
#include "common/crypto/cipherBlock.h"
#include "common/debug.h"
#include "common/io/fdWrite.h"
#include "common/io/io.h"
#include "common/log.h"
#include "config/config.h"
#include "info/infoArchive.h"
#include "info/infoBackup.h"
#include "info/manifest.h"
#include "postgres/interface.h"
#include "postgres/version.h"
#include "protocol/helper.h"
#include "protocol/parallel.h"
#include "storage/helper.h"

/***********************************************************************************************************************************
Data Types and Structures
***********************************************************************************************************************************/
#define FUNCTION_LOG_VERIFY_ARCHIVE_RESULT_TYPE                                                                                    \
    VerifyArchiveResult
#define FUNCTION_LOG_VERIFY_ARCHIVE_RESULT_FORMAT(value, buffer, bufferSize)                                                       \
    objToLog(&value, "VerifyArchiveResult", buffer, bufferSize)

<<<<<<< HEAD
#define FUNCTION_LOG_VERIFY_BACKUP_RESULT_TYPE                                                                                     \
    VerifyBackupResult
#define FUNCTION_LOG_VERIFY_BACKUP_RESULT_FORMAT(value, buffer, bufferSize)                                                        \
    objToLog(&value, "VerifyBackupResult", buffer, bufferSize)

#define FUNCTION_LOG_VERIFY_INFO_FILE_TYPE                                                                                         \
    VerifyInfoFile
#define FUNCTION_LOG_VERIFY_INFO_FILE_FORMAT(value, buffer, bufferSize)                                                            \
    objToLog(&value, "VerifyInfoFile", buffer, bufferSize)

=======
>>>>>>> 5d48dd2f
// Structure for verifying repository info files
typedef struct VerifyInfoFile
{
    InfoBackup *backup;                                             // Backup.info file contents
    InfoArchive *archive;                                           // Archive.info file contents
    Manifest *manifest;                                             // Manifest file contents
    const String *checksum;                                         // File checksum
    int errorCode;                                                  // Error code else 0 for no error
} VerifyInfoFile;

// Job data results structures for archive and backup
typedef struct VerifyArchiveResult
{
    String *archiveId;                                              // Archive Id (e.g. 9.6-1, 10-2)
    unsigned int totalWalFile;                                      // Total number of WAL files listed in directory on first read
    unsigned int totalValidWal;                                     // Total number of WAL that were verified and valid
    PgWal pgWalInfo;                                                // PG version, WAL size, system id
    List *walRangeList;                                             // List of WAL file ranges - new item is when WAL is missing
} VerifyArchiveResult;

// WAL range includes the start/stop of sequential WAL and start/stop includes the timeline (e.g. 000000020000000100000005)
typedef struct VerifyWalRange
{
    String *stop;                                                   // Last WAL segment in this sequential range
    String *start;                                                  // First WAL segment in this sequential range
    List *invalidFileList;                                          // After all jobs complete, list of VerifyInvalidFile
} VerifyWalRange;

// Invalid file information (not missing but files failing verification) - for archive and backup
typedef struct VerifyInvalidFile
{
    String *fileName;                                               // Name of the file (includes path within the stanza)
    VerifyResult reason;                                            // Reason file is invalid (e.g. incorrect checksum)
} VerifyInvalidFile;

// Status result of a backup
typedef enum
{
    backupValid,                                                    // Default: All files in backup label repo passed verification
    backupInvalid,                                                  // One of more files in backup label repo failed verification
    backupMissingManifest,                                          // Backup manifest missing (backup may have expired)
    backupInProgress,                                               // Backup appeared to be in progress (so was skipped)
} VerifyBackupResultStatus;

typedef struct VerifyBackupResult
{
    String *backupLabel;                                            // Label assigned to the backup
    VerifyBackupResultStatus status;                                // Final status of the backup
    bool fileVerifyComplete;                                        // Have all the files of the backup completed verification?
    unsigned int totalFileManifest;                                 // Total number of backup files in the manifest
    unsigned int totalFileVerify;                                   // Total number of backup files being verified
    unsigned int totalFileValid;                                    // Total number of backup files that were verified and valid
    String *backupPrior;                                            // Prior backup that this backup depends on, if any
    unsigned int pgId;                                              // PG id will be used to find WAL for the backup in the repo
    unsigned int pgVersion;                                         // PG version will be used with PG id to find WAL in the repo
    String *archiveStart;                                           // First WAL segment in the backup
    String *archiveStop;                                            // Last WAL segment in the backup
    List *invalidFileList;                                          // List of invalid files found in the backup
} VerifyBackupResult;

// Job data stucture for processing and results collection
typedef struct VerifyJobData
{
    MemContext *memContext;                                         // Context for memory allocations in this struct
    StringList *archiveIdList;                                      // List of archive ids to verify
    StringList *walPathList;                                        // WAL path list for a single archive id
    StringList *walFileList;                                        // WAL file list for a single WAL path
    StringList *backupList;                                         // List of backups to verify
    Manifest *manifest;                                             // Manifest contents with list of files to verify
    unsigned int manifestFileIdx;                                   // Index of the file within the manifest file list to process
    String *currentBackup;                                          // In progress backup, if any
    const InfoPg *pgHistory;                                        // Database history list
    bool backupProcessing;                                          // Are we processing WAL or are we processing backups
    const String *manifestCipherPass;                               // Cipher pass for reading backup manifests
    const String *walCipherPass;                                    // Cipher pass for reading WAL files
    const String *backupCipherPass;                                 // Cipher pass for reading backup files referenced in a manifest
    unsigned int jobErrorTotal;                                     // Total errors that occurred during the job execution
    List *archiveIdResultList;                                      // Archive results
    List *backupResultList;                                         // Backup results
} VerifyJobData;

/***********************************************************************************************************************************
Helper function to add a file to an invalid file list
***********************************************************************************************************************************/
static void
verifyInvalidFileAdd(List *invalidFileList, VerifyResult reason, const String *fileName)
{
    FUNCTION_TEST_BEGIN();
        FUNCTION_TEST_PARAM(LIST, invalidFileList);                 // Invalid file list to add the filename to
        FUNCTION_TEST_PARAM(UINT, reason);                          // Reason for invalid file
        FUNCTION_TEST_PARAM(STRING, fileName);                      // Name of invalid file
    FUNCTION_TEST_END();

    ASSERT(invalidFileList != NULL);
    ASSERT(fileName != NULL);

    MEM_CONTEXT_BEGIN(lstMemContext(invalidFileList))
    {
        VerifyInvalidFile invalidFile =
        {
            .fileName = strDup(fileName),
            .reason = reason,
        };

        lstAdd(invalidFileList, &invalidFile);
    }
    MEM_CONTEXT_END();

    FUNCTION_TEST_RETURN_VOID();
}

/***********************************************************************************************************************************
Load a file into memory
***********************************************************************************************************************************/
static StorageRead *
verifyFileLoad(const String *pathFileName, const String *cipherPass)
{
    FUNCTION_TEST_BEGIN();
        FUNCTION_TEST_PARAM(STRING, pathFileName);                  // Fully qualified path/file name
        FUNCTION_TEST_PARAM(STRING, cipherPass);                    // Password to open file if encrypted
    FUNCTION_TEST_END();

    ASSERT(pathFileName != NULL);

    // Read the file and error if missing
    StorageRead *result = storageNewReadP(storageRepo(), pathFileName);

    // *read points to a location within result so update result with contents based on necessary filters
    IoRead *read = storageReadIo(result);
    cipherBlockFilterGroupAdd(
        ioReadFilterGroup(read), cipherType(cfgOptionStr(cfgOptRepoCipherType)), cipherModeDecrypt, cipherPass);
    ioFilterGroupAdd(ioReadFilterGroup(read), cryptoHashNew(HASH_TYPE_SHA1_STR));

    // If the file is compressed, add a decompression filter
    if (compressTypeFromName(pathFileName) != compressTypeNone)
        ioFilterGroupAdd(ioReadFilterGroup(read), decompressFilter(compressTypeFromName(pathFileName)));

    FUNCTION_TEST_RETURN(result);
}

/***********************************************************************************************************************************
Get status of info files in the repository
***********************************************************************************************************************************/
static VerifyInfoFile
verifyInfoFile(const String *pathFileName, bool keepFile, const String *cipherPass)
{
    FUNCTION_LOG_BEGIN(logLevelDebug);
        FUNCTION_LOG_PARAM(STRING, pathFileName);                   // Fully qualified path/file name
        FUNCTION_LOG_PARAM(BOOL, keepFile);                         // Should the file be kept in memory?
        FUNCTION_TEST_PARAM(STRING, cipherPass);                    // Password to open file if encrypted
    FUNCTION_LOG_END();

    ASSERT(pathFileName != NULL);

    VerifyInfoFile result = {.errorCode = 0};

    MEM_CONTEXT_TEMP_BEGIN()
    {
        TRY_BEGIN()
        {
            IoRead *infoRead = storageReadIo(verifyFileLoad(pathFileName, cipherPass));

            // If directed to keep the loaded file in memory, then move the file into the result, else drain the io and close it
            if (keepFile)
            {
                if (strBeginsWith(pathFileName, INFO_BACKUP_PATH_FILE_STR))
                    result.backup = infoBackupMove(infoBackupNewLoad(infoRead), memContextPrior());
                else if (strBeginsWith(pathFileName, INFO_ARCHIVE_PATH_FILE_STR))
                    result.archive = infoArchiveMove(infoArchiveNewLoad(infoRead), memContextPrior());
                else
                    result.manifest = manifestMove(manifestNewLoad(infoRead), memContextPrior());
            }
            else
                ioReadDrain(infoRead);

            MEM_CONTEXT_PRIOR_BEGIN()
            {
                result.checksum = strDup(varStr(ioFilterGroupResult(ioReadFilterGroup(infoRead), CRYPTO_HASH_FILTER_TYPE_STR)));
            }
            MEM_CONTEXT_PRIOR_END();
        }
        CATCH_ANY()
        {
            result.errorCode = errorCode();
            String *errorMsg = strNew(errorMessage());

            if (result.errorCode == errorTypeCode(&ChecksumError))
                strCat(errorMsg, strNewFmt(" %s", strZ(pathFileName)));

            LOG_WARN(strZ(errorMsg));
        }
        TRY_END();
    }
    MEM_CONTEXT_TEMP_END();

    FUNCTION_LOG_RETURN_STRUCT(result);
}

/***********************************************************************************************************************************
Get the archive.info file
***********************************************************************************************************************************/
static InfoArchive *
verifyArchiveInfoFile(void)
{
    FUNCTION_LOG_VOID(logLevelDebug);

    InfoArchive *result = NULL;

    MEM_CONTEXT_TEMP_BEGIN()
    {
        // Get the main info file
        VerifyInfoFile verifyArchiveInfo = verifyInfoFile(INFO_ARCHIVE_PATH_FILE_STR, true, cfgOptionStrNull(cfgOptRepoCipherPass));

        // If the main file did not error, then report on the copy's status and check checksums
        if (verifyArchiveInfo.errorCode == 0)
        {
            result = verifyArchiveInfo.archive;
            infoArchiveMove(result, memContextPrior());

            // Attempt to load the copy and report on it's status but don't keep it in memory
            VerifyInfoFile verifyArchiveInfoCopy = verifyInfoFile(
                INFO_ARCHIVE_PATH_FILE_COPY_STR, false, cfgOptionStrNull(cfgOptRepoCipherPass));

            // If the copy loaded successfuly, then check the checksums
            if (verifyArchiveInfoCopy.errorCode == 0)
            {
                // If the info and info.copy checksums don't match each other than one (or both) of the files could be corrupt so
                // log a warning but must trust main
                if (!strEq(verifyArchiveInfo.checksum, verifyArchiveInfoCopy.checksum))
                    LOG_WARN("archive.info.copy does not match archive.info");
            }
        }
        else
        {
            // Attempt to load the copy
            VerifyInfoFile verifyArchiveInfoCopy = verifyInfoFile(
                INFO_ARCHIVE_PATH_FILE_COPY_STR, true, cfgOptionStrNull(cfgOptRepoCipherPass));

            // If loaded successfully, then return the copy as usable
            if (verifyArchiveInfoCopy.errorCode == 0)
            {
                result = verifyArchiveInfoCopy.archive;
                infoArchiveMove(result, memContextPrior());
            }
        }
    }
    MEM_CONTEXT_TEMP_END();

    FUNCTION_LOG_RETURN(INFO_ARCHIVE, result);
}

/***********************************************************************************************************************************
Get the backup.info file
***********************************************************************************************************************************/
static InfoBackup *
verifyBackupInfoFile(void)
{
    FUNCTION_LOG_VOID(logLevelDebug);

    InfoBackup *result = NULL;

    MEM_CONTEXT_TEMP_BEGIN()
    {
        // Get the main info file
        VerifyInfoFile verifyBackupInfo = verifyInfoFile(INFO_BACKUP_PATH_FILE_STR, true, cfgOptionStrNull(cfgOptRepoCipherPass));

        // If the main file did not error, then report on the copy's status and check checksums
        if (verifyBackupInfo.errorCode == 0)
        {
            result = verifyBackupInfo.backup;
            infoBackupMove(result, memContextPrior());

            // Attempt to load the copy and report on it's status but don't keep it in memory
            VerifyInfoFile verifyBackupInfoCopy = verifyInfoFile(
                INFO_BACKUP_PATH_FILE_COPY_STR, false, cfgOptionStrNull(cfgOptRepoCipherPass));

            // If the copy loaded successfuly, then check the checksums
            if (verifyBackupInfoCopy.errorCode == 0)
            {
                // If the info and info.copy checksums don't match each other than one (or both) of the files could be corrupt so
                // log a warning but must trust main
                if (!strEq(verifyBackupInfo.checksum, verifyBackupInfoCopy.checksum))
                    LOG_WARN("backup.info.copy does not match backup.info");
            }
        }
        else
        {
            // Attempt to load the copy
            VerifyInfoFile verifyBackupInfoCopy = verifyInfoFile(
                INFO_BACKUP_PATH_FILE_COPY_STR, true, cfgOptionStrNull(cfgOptRepoCipherPass));

            // If loaded successfully, then return the copy as usable
            if (verifyBackupInfoCopy.errorCode == 0)
            {
                result = verifyBackupInfoCopy.backup;
                infoBackupMove(result, memContextPrior());
            }
        }
    }
    MEM_CONTEXT_TEMP_END();

    FUNCTION_LOG_RETURN(INFO_BACKUP, result);
}

/***********************************************************************************************************************************
Get the manifest file
***********************************************************************************************************************************/
static Manifest *
verifyManifestFile(
    VerifyBackupResult *backupResult, const String *cipherPass, bool currentBackup, const InfoPg *pgHistory,
    unsigned int *jobErrorTotal)
{
    FUNCTION_LOG_BEGIN(logLevelDebug);
        FUNCTION_TEST_PARAM_P(VERIFY_BACKUP_RESULT, backupResult);  // The result set for the backup being processed
        FUNCTION_TEST_PARAM(STRING, cipherPass);                    // Passphrase to access the manifest file
        FUNCTION_LOG_PARAM(BOOL, currentBackup);                    // Is this possibly a backup currently in progress?
        FUNCTION_TEST_PARAM(INFO_PG, pgHistory);                    // Database history
        FUNCTION_TEST_PARAM_P(UINT, jobErrorTotal);                 // Pointer to the overall job error total
    FUNCTION_LOG_END();

    Manifest *result = NULL;

    MEM_CONTEXT_TEMP_BEGIN()
    {
        String *fileName = strNewFmt(STORAGE_REPO_BACKUP "/%s/" BACKUP_MANIFEST_FILE, strZ(backupResult->backupLabel));

        // Get the main manifest file
        VerifyInfoFile verifyManifestInfo = verifyInfoFile(fileName, true, cipherPass);

        // If the main file did not error, then report on the copy's status and check checksums
        if (verifyManifestInfo.errorCode == 0)
        {
            result = verifyManifestInfo.manifest;

            // The current in-progress backup is only notional until the main file is checked because the backup may have
            // completed by the time the main manifest is checked here. So having a main manifest file means this backup is not
            // (or is no longer) the currentBackup.
            currentBackup = false;

            // Attempt to load the copy and report on it's status but don't keep it in memory
            VerifyInfoFile verifyManifestInfoCopy = verifyInfoFile(
                strNewFmt("%s%s", strZ(fileName), INFO_COPY_EXT), false, cipherPass);

            // If the copy loaded successfuly, then check the checksums
            if (verifyManifestInfoCopy.errorCode == 0)
            {
                // If the manifest and manifest.copy checksums don't match each other than one (or both) of the files could be
                // corrupt so log a warning but trust main
                if (!strEq(verifyManifestInfo.checksum, verifyManifestInfoCopy.checksum))
                    LOG_WARN_FMT("backup '%s' manifest.copy does not match manifest", strZ(backupResult->backupLabel));
            }
        }
        else
        {
            // If this might be an in-progress backup and the main manifest is simply missing, it is assumed the backup is an
            // actual in-progress backup and verification is skipped, otherwise, if the main is not simply missing, or this is not
            // an in-progress backup then attempt to load the copy.
            if (!(currentBackup && verifyManifestInfo.errorCode == errorTypeCode(&FileMissingError)))
            {
                currentBackup = false;

                VerifyInfoFile verifyManifestInfoCopy = verifyInfoFile(
                    strNewFmt("%s%s", strZ(fileName), INFO_COPY_EXT), true, cipherPass);

                // If loaded successfully, then return the copy as usable
                if (verifyManifestInfoCopy.errorCode == 0)
                {
                    LOG_WARN_FMT("%s/backup.manifest is missing or unusable, using copy", strZ(backupResult->backupLabel));

                    result = verifyManifestInfoCopy.manifest;
                }
                else if (verifyManifestInfo.errorCode == errorTypeCode(&FileMissingError) &&
                    verifyManifestInfoCopy.errorCode == errorTypeCode(&FileMissingError))
                {
                    backupResult->status = backupMissingManifest;

                    LOG_WARN_FMT("manifest missing for '%s' - backup may have expired", strZ(backupResult->backupLabel));
                }
            }
            else
            {
                backupResult->status = backupInProgress;

                LOG_INFO_FMT("backup '%s' appears to be in progress, skipping", strZ(backupResult->backupLabel));
            }
        }

        // If found a usable manifest then check that the database it was based on is in the history
        if (result != NULL)
        {
            bool found = false;
            const ManifestData *manData = manifestData(result);

            // Confirm the PG database information from the manifest is in the history list
            for (unsigned int infoPgIdx = 0; infoPgIdx < infoPgDataTotal(pgHistory); infoPgIdx++)
            {
                InfoPgData pgHistoryData = infoPgData(pgHistory, infoPgIdx);

                if (pgHistoryData.id == manData->pgId && pgHistoryData.systemId == manData->pgSystemId &&
                    pgHistoryData.version == manData->pgVersion)
                {
                    found = true;
                    break;
                }
            }

            // If the PG data is not found in the backup.info history, then error and reset the result
            if (!found)
            {
                LOG_ERROR_FMT(
                    errorTypeCode(&FileInvalidError),
                    "'%s' may not be recoverable - PG data (id %u, version %s, system-id %"
                    PRIu64 ") is not in the backup.info history, skipping",
                    strZ(backupResult->backupLabel), manData->pgId, strZ(pgVersionToStr(manData->pgVersion)), manData->pgSystemId);
                manifestFree(result);
                result = NULL;
            }
            else
                manifestMove(result, memContextPrior());
        }

        // If the result is NULL and the backup status has not yet been set, then the backup is unusable (invalid)
        if (result == NULL && backupResult->status == backupValid)
        {
            backupResult->status = backupInvalid;
            (*jobErrorTotal)++;
        }
    }
    MEM_CONTEXT_TEMP_END();

    FUNCTION_LOG_RETURN(MANIFEST, result);
}

/***********************************************************************************************************************************
Check the history in the info files
***********************************************************************************************************************************/
void
verifyPgHistory(const InfoPg *archiveInfoPg, const InfoPg *backupInfoPg)
{
    FUNCTION_TEST_BEGIN();
        FUNCTION_TEST_PARAM(INFO_PG, archiveInfoPg);                // Postgres information from the archive.info file
        FUNCTION_TEST_PARAM(INFO_PG, backupInfoPg);                 // Postgres information from the backup.info file
    FUNCTION_TEST_END();

    MEM_CONTEXT_TEMP_BEGIN()
    {
        // Check archive.info and backup.info current PG data matches. If there is a mismatch, verify cannot continue since
        // the database is not considered accessible during the verify command so no way to tell which would be valid.
        InfoPgData archiveInfoPgData = infoPgData(archiveInfoPg, infoPgDataCurrentId(archiveInfoPg));
        InfoPgData backupInfoPgData = infoPgData(backupInfoPg, infoPgDataCurrentId(backupInfoPg));
        checkStanzaInfo(&archiveInfoPgData, &backupInfoPgData);

        unsigned int archiveInfoHistoryTotal = infoPgDataTotal(archiveInfoPg);
        unsigned int backupInfoHistoryTotal = infoPgDataTotal(backupInfoPg);

        String *errMsg = strNew("archive and backup history lists do not match");

        if (archiveInfoHistoryTotal != backupInfoHistoryTotal)
            THROW(FormatError, strZ(errMsg));

        // Confirm the lists are the same
        for (unsigned int infoPgIdx = 0; infoPgIdx < archiveInfoHistoryTotal; infoPgIdx++)
        {
            InfoPgData archiveInfoPgHistory = infoPgData(archiveInfoPg, infoPgIdx);
            InfoPgData backupInfoPgHistory = infoPgData(backupInfoPg, infoPgIdx);

            if (archiveInfoPgHistory.id != backupInfoPgHistory.id ||
                archiveInfoPgHistory.systemId != backupInfoPgHistory.systemId ||
                archiveInfoPgHistory.version != backupInfoPgHistory.version)
            {
                THROW(FormatError, strZ(errMsg));
            }
        }
    }
    MEM_CONTEXT_TEMP_END();

    FUNCTION_TEST_RETURN_VOID();
}

/***********************************************************************************************************************************
Populate the WAL ranges from the provided, sorted, WAL files list for a given archiveId
***********************************************************************************************************************************/
static void
verifyCreateArchiveIdRange(VerifyArchiveResult *archiveIdResult, StringList *walFileList, unsigned int *jobErrorTotal)
{
    FUNCTION_TEST_BEGIN();
        FUNCTION_TEST_PARAM_P(VERIFY_ARCHIVE_RESULT, archiveIdResult);  // The result set for the archive Id being processed
        FUNCTION_TEST_PARAM(STRING_LIST, walFileList);                  // Sorted (ascending) list of WAL files in a timeline
        FUNCTION_TEST_PARAM_P(UINT, jobErrorTotal);                     // Pointer to the overall job error total
    FUNCTION_TEST_END();

    ASSERT(archiveIdResult != NULL);
    ASSERT(walFileList != NULL);

    unsigned int walFileIdx = 0;

    // Initialize the WAL range
    VerifyWalRange *walRange = NULL;

    // If there is a WAL range for this archiveID, get the last one. If there is no timeline change then continue updating the last
    // WAL range.
    if (lstSize(archiveIdResult->walRangeList) != 0 &&
        strEq(
            strSubN(((VerifyWalRange *)lstGetLast(archiveIdResult->walRangeList))->stop, 0, 8),
            strSubN(strSubN(strLstGet(walFileList, walFileIdx), 0, WAL_SEGMENT_NAME_SIZE), 0, 8)))
    {
        walRange = lstGetLast(archiveIdResult->walRangeList);
    }

    do
    {
        String *walSegment = strSubN(strLstGet(walFileList, walFileIdx), 0, WAL_SEGMENT_NAME_SIZE);

        // If walSegment found ends in FF for PG versions 9.2 or less then skip it but log error because it should not exist and
        // PostgreSQL will ignore it
        if (archiveIdResult->pgWalInfo.version <= PG_VERSION_92 && strEndsWithZ(walSegment, "FF"))
        {
            LOG_ERROR_FMT(
                errorTypeCode(&FileInvalidError), "invalid WAL '%s' for '%s' exists, skipping", strZ(walSegment),
                strZ(archiveIdResult->archiveId));

            (*jobErrorTotal)++;

            // Remove the file from the original list so no attempt is made to verify it
            strLstRemoveIdx(walFileList, walFileIdx);
            continue;
        }

        // The lists are sorted so look ahead to see if this is a duplicate of the next one in the list
        if (walFileIdx + 1 < strLstSize(walFileList))
        {
            if (strEq(walSegment, strSubN(strLstGet(walFileList, walFileIdx + 1), 0, WAL_SEGMENT_NAME_SIZE)))
            {
                LOG_ERROR_FMT(
                    errorTypeCode(&FileInvalidError), "duplicate WAL '%s' for '%s' exists, skipping", strZ(walSegment),
                    strZ(archiveIdResult->archiveId));

                (*jobErrorTotal)++;

                bool foundDup = true;

                // Remove all duplicates of this WAL, including this WAL, from the list
                while (walFileIdx < strLstSize(walFileList) && foundDup)
                {
                    if (strEq(walSegment, strSubN(strLstGet(walFileList, walFileIdx), 0, WAL_SEGMENT_NAME_SIZE)))
                        strLstRemoveIdx(walFileList, walFileIdx);
                    else
                        foundDup = false;
                }

                continue;
            }
        }

        // Initialize the range if it has not yet been initialized and continue to next
        if (walRange == NULL ||
            !strEq(
                walSegmentNext(walRange->stop, (size_t)archiveIdResult->pgWalInfo.size, archiveIdResult->pgWalInfo.version),
                walSegment))
        {
            // Add the initialized wal range to the range list
            MEM_CONTEXT_BEGIN(lstMemContext(archiveIdResult->walRangeList))
            {
                VerifyWalRange walRangeNew =
                {
                    .start = strDup(walSegment),
                    .stop = strDup(walSegment),
                    .invalidFileList = lstNewP(sizeof(VerifyInvalidFile), .comparator = lstComparatorStr),
                };

                lstAdd(archiveIdResult->walRangeList, &walRangeNew);
            }
            MEM_CONTEXT_END();

            // Set the current wal range being processed to what was just added
            walRange = lstGetLast(archiveIdResult->walRangeList);
        }
        // If the next WAL is the appropriate distance away, then there is no gap
        else
        {
            MEM_CONTEXT_BEGIN(lstMemContext(archiveIdResult->walRangeList))
            {
                strFree(walRange->stop);
                walRange->stop = strDup(walSegment);
            }
            MEM_CONTEXT_END();
        }

        walFileIdx++;
    }
    while (walFileIdx < strLstSize(walFileList));

    FUNCTION_TEST_RETURN_VOID();
}

/***********************************************************************************************************************************
Return verify jobs for the archive
***********************************************************************************************************************************/
static ProtocolParallelJob *
verifyArchive(void *data)
{
    FUNCTION_TEST_BEGIN();
        FUNCTION_TEST_PARAM_P(VOID, data);                          // Pointer to the job data
    FUNCTION_TEST_END();

    ProtocolParallelJob *result = NULL;

    VerifyJobData *jobData = data;

    // Process archive files, if any
    while (strLstSize(jobData->archiveIdList) > 0)
    {
        result = NULL;

        // Add archiveId to the result list if the list is empty or the last processed is not equal to the current archiveId
        if (lstSize(jobData->archiveIdResultList) == 0 ||
            !strEq(
                ((VerifyArchiveResult *)lstGetLast(jobData->archiveIdResultList))->archiveId, strLstGet(jobData->archiveIdList, 0)))
        {
            const String *archiveId = strLstGet(jobData->archiveIdList, 0);

            MEM_CONTEXT_BEGIN(lstMemContext(jobData->archiveIdResultList))
            {
                VerifyArchiveResult archiveIdResult =
                {
                    .archiveId = strDup(archiveId),
                    .walRangeList = lstNewP(sizeof(VerifyWalRange), .comparator = lstComparatorStr),
                };

                lstAdd(jobData->archiveIdResultList, &archiveIdResult);
            }
            MEM_CONTEXT_END();

            // Free the old WAL path list
            strLstFree(jobData->walPathList);

            // Get the WAL paths for the archive Id
            const String *archiveIdPath = strNewFmt(STORAGE_REPO_ARCHIVE "/%s", strZ(archiveId));

            MEM_CONTEXT_BEGIN(jobData->memContext)
            {
                jobData->walPathList = strLstSort(
                    storageListP(storageRepo(), archiveIdPath, .expression = WAL_SEGMENT_DIR_REGEXP_STR), sortOrderAsc);
            }
            MEM_CONTEXT_END();
        }

        // If there are WAL paths then get the file lists
        if (strLstSize(jobData->walPathList) > 0)
        {
            // Get the archive id info for the current (last) archive id being processed
            VerifyArchiveResult *archiveResult = lstGetLast(jobData->archiveIdResultList);

            do
            {
                String *walPath = strLstGet(jobData->walPathList, 0);

                // Get the WAL files for the first item in the WAL paths list and initialize WAL info and ranges
                if (strLstSize(jobData->walFileList) == 0)
                {
                    // Free the old WAL file list
                    strLstFree(jobData->walFileList);

                    // Get WAL file list
                    const String *walFilePath = strNewFmt(
                        STORAGE_REPO_ARCHIVE "/%s/%s", strZ(archiveResult->archiveId), strZ(walPath));

                    MEM_CONTEXT_BEGIN(jobData->memContext)
                    {
                        jobData->walFileList = strLstSort(
                            storageListP(storageRepo(), walFilePath, .expression = WAL_SEGMENT_FILE_REGEXP_STR), sortOrderAsc);
                    }
                    MEM_CONTEXT_END();

                    if (strLstSize(jobData->walFileList) > 0)
                    {
                        if (archiveResult->pgWalInfo.size == 0)
                        {
                            // Initialize the WAL segment size from the first WAL
                            StorageRead *walRead = verifyFileLoad(
                                strNewFmt(
                                    STORAGE_REPO_ARCHIVE "/%s/%s/%s", strZ(archiveResult->archiveId), strZ(walPath),
                                    strZ(strLstGet(jobData->walFileList, 0))),
                                jobData->walCipherPass);

                            PgWal walInfo = pgWalFromBuffer(storageGetP(walRead, .exactSize = PG_WAL_HEADER_SIZE));

                            archiveResult->pgWalInfo.size = walInfo.size;
                            archiveResult->pgWalInfo.version = walInfo.version;
                        }

                        // Add total number of WAL files in the directory to the total WAL - this number will include duplicates,
                        // if any, that will be filtered out and not checked but will be reported as errors in the log
                        archiveResult->totalWalFile += strLstSize(jobData->walFileList);

                        verifyCreateArchiveIdRange(archiveResult, jobData->walFileList, &jobData->jobErrorTotal);
                    }
                }

                // If there are WAL files, then verify them
                if (strLstSize(jobData->walFileList) > 0)
                {
                    do
                    {
                        // Get the fully qualified file name and checksum
                        const String *fileName = strLstGet(jobData->walFileList, 0);
                        const String *filePathName = strNewFmt(
                            STORAGE_REPO_ARCHIVE "/%s/%s/%s", strZ(archiveResult->archiveId), strZ(walPath), strZ(fileName));
                        String *checksum = strSubN(fileName, WAL_SEGMENT_NAME_SIZE + 1, HASH_TYPE_SHA1_SIZE_HEX);

                        // Set up the job
                        ProtocolCommand *command = protocolCommandNew(PROTOCOL_COMMAND_VERIFY_FILE_STR);
                        protocolCommandParamAdd(command, VARSTR(filePathName));
                        protocolCommandParamAdd(command, VARSTR(checksum));
                        protocolCommandParamAdd(command, VARUINT64(archiveResult->pgWalInfo.size));
                        protocolCommandParamAdd(command, VARSTR(jobData->walCipherPass));

                        // Assign job to result, prepending the archiveId to the key for consistency with backup processing
                        result = protocolParallelJobNew(
                            VARSTR(strNewFmt("%s/%s", strZ(archiveResult->archiveId), strZ(filePathName))), command);

                        // Remove the file to process from the list
                        strLstRemoveIdx(jobData->walFileList, 0);

                        // If this is the last file to process for this timeline, then remove the path
                        if (strLstSize(jobData->walFileList) == 0)
                            strLstRemoveIdx(jobData->walPathList, 0);

                        // Return to process the job found
                        break;
                    }
                    while (strLstSize(jobData->walFileList) > 0);
                }
                else
                {
                    // No valid WAL to process (may be only duplicates or nothing in WAL path) - remove the WAL path from the list
                    LOG_WARN_FMT(
                        "path '%s/%s' does not contain any valid WAL to be processed", strZ(archiveResult->archiveId),
                        strZ(walPath));
                    strLstRemoveIdx(jobData->walPathList, 0);
                }

                // If a job was found to be processed then break out to process it
                if (result != NULL)
                    break;
            }
            while (strLstSize(jobData->walPathList) > 0);

            // If this is the last timeline to process for this archiveId, then remove the archiveId
            if (strLstSize(jobData->walPathList) == 0)
                strLstRemoveIdx(jobData->archiveIdList, 0);

            // If a file was sent to be processed then break so can process it
            if (result != NULL)
                break;
        }
        else
        {
            // Log that no WAL paths exist in the archive Id dir - remove the archive Id from the list (nothing to process)
            LOG_WARN_FMT("archive path '%s' is empty", strZ(strLstGet(jobData->archiveIdList, 0)));
            strLstRemoveIdx(jobData->archiveIdList, 0);
        }
    }

    FUNCTION_TEST_RETURN(result);
}

/***********************************************************************************************************************************
Verify the job data backups
***********************************************************************************************************************************/
static ProtocolParallelJob *
verifyBackup(void *data)
{
    FUNCTION_TEST_BEGIN();
        FUNCTION_TEST_PARAM_P(VOID, data);
    FUNCTION_TEST_END();

    ProtocolParallelJob *result = NULL;

    VerifyJobData *jobData = data;

    // Process backup files, if any
    while (strLstSize(jobData->backupList) > 0)
    {
        result = NULL;

        // If result list is empty or the last processed is not equal to the backup being processed, then intialize the backup
        // data and results
        if (lstSize(jobData->backupResultList) == 0 ||
            !strEq(((VerifyBackupResult *)lstGetLast(jobData->backupResultList))->backupLabel, strLstGet(jobData->backupList, 0)))
        {
            MEM_CONTEXT_BEGIN(lstMemContext(jobData->backupResultList))
            {
                VerifyBackupResult backupResultNew =
                {
                    .backupLabel = strDup(strLstGet(jobData->backupList, 0)),
                    .invalidFileList = lstNewP(sizeof(VerifyInvalidFile), .comparator = lstComparatorStr),
                };

                // Add the backup to the result list
                lstAdd(jobData->backupResultList, &backupResultNew);
            }
            MEM_CONTEXT_END();

            // Get the result just added so it can be updated directly
            VerifyBackupResult *backupResult = lstGetLast(jobData->backupResultList);

            // If currentBackup is set (meaning the newest backup label on disk was not in the db:current section when the
            // backup.info file was read) and this is the same label, then set inProgessBackup to true, else false.
            // inProgressBackup may be changed in verifyManifestFile if a main backup.manifest exists since that would indicate the
            // backup completed during the verify process.
            bool inProgressBackup = strEq(jobData->currentBackup, backupResult->backupLabel);

            // Get a usable backup manifest file
            Manifest *manifest = verifyManifestFile(
                backupResult, jobData->manifestCipherPass, inProgressBackup, jobData->pgHistory, &jobData->jobErrorTotal);

            // If a usable backup.manifest file is not found
            if (manifest == NULL)
            {
                // Remove this backup from the processing list
                strLstRemoveIdx(jobData->backupList, 0);

                // No files to process so continue to the next backup in the list
                continue;
            }
            // Initialize the backup results and manifest for processing
            else
            {
                // Move the manifest to the jobData for processing
                jobData->manifest = manifestMove(manifest, jobData->memContext);

                // Initialize the jobData
                MEM_CONTEXT_BEGIN(jobData->memContext)
                {
                    // Get the cipher subpass used to decrypt files in the backup and initialize the file list index
                    jobData->backupCipherPass = strDup(manifestCipherSubPass(jobData->manifest));
                    jobData->manifestFileIdx = 0;
                }
                MEM_CONTEXT_END();

                const ManifestData *manData = manifestData(jobData->manifest);

                MEM_CONTEXT_BEGIN(lstMemContext(jobData->backupResultList))
                {
                    backupResult->totalFileManifest = manifestFileTotal(jobData->manifest);
                    backupResult->backupPrior = strDup(manData->backupLabelPrior);
                    backupResult->pgId = manData->pgId;
                    backupResult->pgVersion = manData->pgVersion;
                    backupResult->archiveStart = strDup(manData->archiveStart);
                    backupResult->archiveStop = strDup(manData->archiveStop);
                }
                MEM_CONTEXT_END();
            }
        }

        VerifyBackupResult *backupResult = lstGetLast(jobData->backupResultList);

        // Process any files in the manifest
        if (jobData->manifestFileIdx < manifestFileTotal(jobData->manifest))
        {
            do
            {
                const ManifestFile *fileData = manifestFile(jobData->manifest, jobData->manifestFileIdx);

                String *filePathName = NULL;

                // Track the files verified in order to determine when the processing of the backup is complete
                backupResult->totalFileVerify++;

                // Check if the file is referenced in a prior backup
                if (fileData->reference != NULL)
                {
                    // If the prior backup is not in the result list, then that backup was never processed (likely due to the
                    // --set option) so verify the file
                    unsigned int backupPriorIdx = lstFindIdx(jobData->backupResultList, &fileData->reference);
                    if (backupPriorIdx == LIST_NOT_FOUND)
                    {
                        filePathName = strNewFmt(
                            STORAGE_REPO_BACKUP "/%s/%s%s", strZ(fileData->reference), strZ(fileData->name),
                            strZ(compressExtStr((manifestData(jobData->manifest))->backupOptionCompressType)));
                    }
                    // Else the backup this file references has a result so check the processing state for the referenced backup
                    else
                    {
                        VerifyBackupResult *backupResultPrior = lstGet(jobData->backupResultList, backupPriorIdx);

                        // If the verify-state of the backup is not complete then verify the file
                        if (!backupResultPrior->fileVerifyComplete)
                        {
                            filePathName = strNewFmt(
                                STORAGE_REPO_BACKUP "/%s/%s%s", strZ(fileData->reference), strZ(fileData->name),
                                strZ(compressExtStr((manifestData(jobData->manifest))->backupOptionCompressType)));
                        }
                        // Else skip verification
                        else
                        {
                            String *priorFile = strNewFmt(
                                "%s/%s%s", strZ(fileData->reference), strZ(fileData->name),
                                strZ(compressExtStr((manifestData(jobData->manifest))->backupOptionCompressType)));

                            unsigned int backupPriorInvalidIdx = lstFindIdx(backupResultPrior->invalidFileList, &priorFile);

                            // If the file is in the invalid file list of the prior backup where it is referenced then add the file
                            // as invalid to this backup result and set the backup result status; since already logged an error on
                            // this file, don't log again
                            if (backupPriorInvalidIdx != LIST_NOT_FOUND)
                            {
                                VerifyInvalidFile *invalidFile = lstGet(
                                    backupResultPrior->invalidFileList, backupPriorInvalidIdx);
                                verifyInvalidFileAdd(backupResult->invalidFileList, invalidFile->reason, invalidFile->fileName);
                                backupResult->status = backupInvalid;
                            }
                            // Else the file in the prior backup was valid so increment the total valid files for this backup
                            else
                            {
                                backupResult->totalFileValid++;
                            }
                        }
                    }
                }
                else
                {
                    filePathName = strNewFmt(
                        STORAGE_REPO_BACKUP "/%s/%s%s", strZ(backupResult->backupLabel), strZ(fileData->name),
                        strZ(compressExtStr((manifestData(jobData->manifest))->backupOptionCompressType)));
                }

                // If constructed file name is not null then send it off for processing
                if (filePathName != NULL)
                {
                    // Set up the job
                    ProtocolCommand *command = protocolCommandNew(PROTOCOL_COMMAND_VERIFY_FILE_STR);
                    protocolCommandParamAdd(command, VARSTR(filePathName));

                    // If the checksum is not present in the manifest, it will be calculated by manifest load
                    protocolCommandParamAdd(command, VARSTRZ(fileData->checksumSha1));
                    protocolCommandParamAdd(command, VARUINT64(fileData->size));
                    protocolCommandParamAdd(command, VARSTR(jobData->backupCipherPass));

                    // Assign job to result (prepend backup label being processed to the key since some files are in a prior backup)
                    result = protocolParallelJobNew(
                        VARSTR(strNewFmt("%s/%s", strZ(backupResult->backupLabel), strZ(filePathName))), command);
                }

                // Increment the index to point to the next file
                jobData->manifestFileIdx++;

                // If this was the last file to process for this backup, then free the manifest and remove this backup from the
                // processing list
                if (jobData->manifestFileIdx == backupResult->totalFileManifest)
                {
                    manifestFree(jobData->manifest);
                    jobData->manifest = NULL;
                    strLstRemoveIdx(jobData->backupList, 0);
                }

                // If a job was found to be processed then break out to process it
                if (result != NULL)
                    break;
            }
            while (jobData->manifestFileIdx < backupResult->totalFileManifest);
        }
        else
        {
            // Nothing to process so report an error, free the manifest, set the status and remove the backup from the
            // processing list
            LOG_ERROR_FMT(
                errorTypeCode(&FileInvalidError),
                "backup '%s' manifest does not contain any target files to verify",
                strZ(backupResult->backupLabel));

            jobData->jobErrorTotal++;

            manifestFree(jobData->manifest);
            jobData->manifest = NULL;

            backupResult->status = backupInvalid;

            strLstRemoveIdx(jobData->backupList, 0);
        }

        // If a job was found to be processed then break out to process it
        if (result != NULL)
            break;
    }

    FUNCTION_TEST_RETURN(result);
}

/***********************************************************************************************************************************
Process the job data
***********************************************************************************************************************************/
static ProtocolParallelJob *
verifyJobCallback(void *data, unsigned int clientIdx)
{
    FUNCTION_TEST_BEGIN();
        FUNCTION_TEST_PARAM_P(VOID, data);                          // Pointer to the job data
        (void)clientIdx;                                            // Client index (not used for this process)
    FUNCTION_TEST_END();

    ASSERT(data != NULL);

    // Initialize the result
    ProtocolParallelJob *result = NULL;

    MEM_CONTEXT_TEMP_BEGIN()
    {
        VerifyJobData *jobData = data;

        if (!jobData->backupProcessing)
        {
            result = protocolParallelJobMove(verifyArchive(data), memContextPrior());

            // Set the backupProcessing flag if the archive processing is finished so backup processing can begin immediately after
            jobData->backupProcessing = strLstSize(jobData->archiveIdList) == 0;
        }

        if (jobData->backupProcessing)
        {
            // Only begin backup verification if there the last result was processed
            if (result == NULL)
                result = protocolParallelJobMove(verifyBackup(data), memContextPrior());
        }
    }
    MEM_CONTEXT_TEMP_END();

    FUNCTION_TEST_RETURN(result);
}

/***********************************************************************************************************************************
Helper function for returning a string corresponding to the result code
***********************************************************************************************************************************/
static String *
verifyErrorMsg(VerifyResult verifyResult)
{
    FUNCTION_TEST_BEGIN();
        FUNCTION_TEST_PARAM(ENUM, verifyResult);                    // Result code from the verifyFile() function
    FUNCTION_TEST_END();

    String *result = strNew("");

    if (verifyResult == verifyFileMissing)
        result = strCatZ(result, "file missing");
    else if (verifyResult == verifyChecksumMismatch)
        result = strCatZ(result, "invalid checksum");
    else if (verifyResult == verifySizeInvalid)
        result = strCatZ(result, "invalid size");
    else
        result = strCatZ(result, "invalid result");

    FUNCTION_TEST_RETURN(result);
}

/***********************************************************************************************************************************
Helper function to output a log message based on job result that is not verifyOk and return an error count
***********************************************************************************************************************************/
static unsigned int
verifyLogInvalidResult(const String *fileType, VerifyResult verifyResult, unsigned int processId, const String *filePathName)
{
    FUNCTION_TEST_BEGIN();
        FUNCTION_TEST_PARAM(STRING, fileType);                      // Indicates archive or backup file
        FUNCTION_TEST_PARAM(ENUM, verifyResult);                    // Result code from the verifyFile() function
        FUNCTION_TEST_PARAM(UINT, processId);                       // Process Id reporting the result
        FUNCTION_TEST_PARAM(STRING, filePathName);                  // File for which results are being reported
    FUNCTION_TEST_END();

    ASSERT(fileType != NULL);
    ASSERT(filePathName != NULL);

    // Log a warning because the WAL may have gone missing if expire came through and removed it
    // legitimately so it is not necessarily an error so the jobErrorTotal should not be incremented
    if (strEq(fileType, STORAGE_REPO_ARCHIVE_STR) && verifyResult == verifyFileMissing)
    {
        LOG_WARN_PID_FMT(processId, "%s '%s'", strZ(verifyErrorMsg(verifyResult)), strZ(filePathName));
        FUNCTION_TEST_RETURN(0);
    }
    else
    {
        LOG_ERROR_PID_FMT(
            processId, errorTypeCode(&FileInvalidError), "%s '%s'", strZ(verifyErrorMsg(verifyResult)), strZ(filePathName));
        FUNCTION_TEST_RETURN(1);
    }
}

/***********************************************************************************************************************************
Helper function to set the currently processing backup label, if any, and check that the archiveIds are in the db history
***********************************************************************************************************************************/
static String *
verifySetBackupCheckArchive(
    const StringList *backupList, const InfoBackup *backupInfo, const StringList *archiveIdList, const InfoPg *pgHistory,
    unsigned int *jobErrorTotal)
{
    FUNCTION_TEST_BEGIN();
        FUNCTION_TEST_PARAM(STRING_LIST, backupList);               // List of backup labels in the backup directory
        FUNCTION_TEST_PARAM(INFO_BACKUP, backupInfo);               // Contents of the backup.info file
        FUNCTION_TEST_PARAM(STRING_LIST, archiveIdList);            // List of archiveIds in the archive directory
        FUNCTION_TEST_PARAM(INFO_PG, pgHistory);                    // Pointer to InfoPg of archive.info for accesing PG history
        FUNCTION_TEST_PARAM_P(UINT, jobErrorTotal);                 // Pointer to overall job error total
    FUNCTION_TEST_END();

    String *result = NULL;

    MEM_CONTEXT_TEMP_BEGIN()
    {
        // If there are backups, set the last backup as current if it is not in backup.info - if it is, then it is complete, else
        // it will be checked later
        if (strLstSize(backupList) > 0)
        {
            // Get the last backup as current if it is not in backup.info current list
            String *backupLabel = strLstGet(backupList, strLstSize(backupList) - 1);

            if (infoBackupDataByLabel(backupInfo, backupLabel) == NULL)
            {
                // Duplicate the string into the prior context
                MEM_CONTEXT_PRIOR_BEGIN()
                {
                    result = strDup(backupLabel);
                }
                MEM_CONTEXT_PRIOR_END();
            }
        }

        // If there are archive directories on disk, make sure they are in the database history list
        if (strLstSize(archiveIdList) > 0)
        {
            StringList *archiveIdHistoryList = strLstNew();

            for (unsigned int histIdx = 0; histIdx < infoPgDataTotal(pgHistory); histIdx++)
                strLstAdd(archiveIdHistoryList, infoPgArchiveId(pgHistory, histIdx));

            // Sort the history list
            strLstSort(strLstComparatorSet(archiveIdHistoryList, archiveIdComparator), sortOrderAsc);

            String *missingFromHistory = strNew("");

            // Check if the archiveId on disk exists in the archive.info history list and report it if not
            for (unsigned int archiveIdx = 0; archiveIdx < strLstSize(archiveIdList); archiveIdx++)
            {
                String *archiveId = strLstGet(archiveIdList, archiveIdx);

                if (!strLstExists(archiveIdHistoryList, archiveId))
                    strCat(missingFromHistory, (strEmpty(missingFromHistory) ? archiveId : strNewFmt(", %s", strZ(archiveId))));
            }

            if (!strEmpty(missingFromHistory))
            {
                LOG_ERROR_FMT(
                    errorTypeCode(&ArchiveMismatchError), "archiveIds '%s' are not in the archive.info history list",
                    strZ(missingFromHistory));

                (*jobErrorTotal)++;
            }
        }
    }
    MEM_CONTEXT_TEMP_END();

    FUNCTION_TEST_RETURN(result);
}

/***********************************************************************************************************************************
Add the file to the invalid file list for the range in which it exists
***********************************************************************************************************************************/
static void
verifyAddInvalidWalFile(List *walRangeList, VerifyResult fileResult, String *fileName, String *walSegment)
{
    FUNCTION_TEST_BEGIN();
        FUNCTION_TEST_PARAM(LIST, walRangeList);                    // List of WAL ranges for an archive Id
        FUNCTION_TEST_PARAM(UINT, fileResult);                      // Result of verifyFile()
        FUNCTION_TEST_PARAM(STRING, fileName);                      // File name (without the REPO prefix)
        FUNCTION_TEST_PARAM(STRING, walSegment);                    // WAL segment, i.e. 000000010000000000000005
    FUNCTION_TEST_END();

    ASSERT(walRangeList != NULL);
    ASSERT(fileName != NULL);
    ASSERT(walSegment != NULL);

    MEM_CONTEXT_TEMP_BEGIN()
    {
        for (unsigned int walIdx = 0; walIdx < lstSize(walRangeList); walIdx++)
        {
            VerifyWalRange *walRange = lstGet(walRangeList, walIdx);

            // If the WAL segment is less/equal to the stop file then it falls in this range since ranges are sorted by stop file in
            // ascending order, therefore first one found is the range
            if (strCmp(walRange->stop, walSegment) >= 0)
            {
                // Add the file to the range where it was found and exit the loop
                verifyInvalidFileAdd(walRange->invalidFileList, fileResult, fileName);
                break;
            }
        }
    }
    MEM_CONTEXT_TEMP_END();

    FUNCTION_TEST_RETURN_VOID();
}

/***********************************************************************************************************************************
Render the results of the verify command
***********************************************************************************************************************************/
static String *
verifyRender(List *archiveIdResultList, List *backupResultList)
{
    FUNCTION_TEST_BEGIN();
        FUNCTION_TEST_PARAM(LIST, archiveIdResultList);             // Result list for all archive Ids in the repo
        FUNCTION_TEST_PARAM(LIST, backupResultList);                // Result list for all backups in the repo
    FUNCTION_TEST_END();

    ASSERT(archiveIdResultList != NULL);
    ASSERT(backupResultList != NULL);

    String *result = strNew("Results:");

    // Render archive results
    if (lstSize(archiveIdResultList) == 0)
        strCatZ(result, "\n  archiveId: none found");
    else
    {
        for (unsigned int archiveIdx = 0; archiveIdx < lstSize(archiveIdResultList); archiveIdx++)
        {
            VerifyArchiveResult *archiveIdResult = lstGet(archiveIdResultList, archiveIdx);
            strCatFmt(
                result, "\n  archiveId: %s, total WAL checked: %u, total valid WAL: %u", strZ(archiveIdResult->archiveId),
                archiveIdResult->totalWalFile, archiveIdResult->totalValidWal);

            if (archiveIdResult->totalWalFile > 0)
            {
                unsigned int errMissing = 0;
                unsigned int errChecksum = 0;
                unsigned int errSize = 0;
                unsigned int errOther = 0;

                for (unsigned int walIdx = 0; walIdx < lstSize(archiveIdResult->walRangeList); walIdx++)
                {
                    VerifyWalRange *walRange = lstGet(archiveIdResult->walRangeList, walIdx);

                    LOG_DETAIL_FMT(
                        "archiveId: %s, wal start: %s, wal stop: %s", strZ(archiveIdResult->archiveId), strZ(walRange->start),
                        strZ(walRange->stop));

                    unsigned int invalidIdx = 0;

                    while (invalidIdx < lstSize(walRange->invalidFileList))
                    {
                        VerifyInvalidFile *invalidFile = lstGet(walRange->invalidFileList, invalidIdx);

                        if (invalidFile->reason == verifyFileMissing)
                            errMissing++;
                        else if (invalidFile->reason == verifyChecksumMismatch)
                            errChecksum++;
                        else if (invalidFile->reason == verifySizeInvalid)
                            errSize++;
                        else
                            errOther++;

                        invalidIdx++;
                    }
                }

                strCatFmt(
                    result,
                    "\n    missing: %u, checksum invalid: %u, size invalid: %u, other: %u",
                    errMissing, errChecksum, errSize, errOther);
            }
        }
    }

    // Render backup results
    if (lstSize(backupResultList) == 0)
        strCatZ(result, "\n  backup: none found");
    else
    {
        for (unsigned int backupIdx = 0; backupIdx < lstSize(backupResultList); backupIdx++)
        {
            VerifyBackupResult *backupResult = lstGet(backupResultList, backupIdx);
            String *status = NULL;

            switch (backupResult->status)
            {
                case backupValid:
                {
                    status = strNew("valid");
                    break;
                }
                case backupInvalid:
                {
                    status = strNew("invalid");
                    break;
                }
                case backupMissingManifest:
                {
                    status = strNew("manifest missing");
                    break;
                }
                case backupInProgress:
                {
                    status = strNew("in-progress");
                    break;
                }
            }

            strCatFmt(
                result, "\n  backup: %s, status: %s, total files checked: %u, total valid files: %u",
                strZ(backupResult->backupLabel), strZ(status), backupResult->totalFileVerify, backupResult->totalFileValid);

            if (backupResult->totalFileVerify > 0)
            {
                unsigned int errMissing = 0;
                unsigned int errChecksum = 0;
                unsigned int errSize = 0;
                unsigned int errOther = 0;

                for (unsigned int invalidIdx = 0; invalidIdx < lstSize(backupResult->invalidFileList); invalidIdx++)
                {
                    VerifyInvalidFile *invalidFile = lstGet(backupResult->invalidFileList, invalidIdx);

                    if (invalidFile->reason == verifyFileMissing)
                        errMissing++;
                    else if (invalidFile->reason == verifyChecksumMismatch)
                        errChecksum++;
                    else if (invalidFile->reason == verifySizeInvalid)
                        errSize++;
                    else
                        errOther++;
                }

                strCatFmt(
                    result,
                    "\n    missing: %u, checksum invalid: %u, size invalid: %u, other: %u",
                    errMissing, errChecksum, errSize, errOther);
            }
        }
    }

    FUNCTION_TEST_RETURN(result);
}

/***********************************************************************************************************************************
Process the verify command
***********************************************************************************************************************************/
static String *
verifyProcess(unsigned int *errorTotal)
{
    FUNCTION_LOG_BEGIN(logLevelDebug);
        FUNCTION_TEST_PARAM_P(UINT, errorTotal);                    // Pointer to overall job error total
    FUNCTION_LOG_END();

    String *result = NULL;

    MEM_CONTEXT_TEMP_BEGIN()
    {
        String *resultStr = strNew("");

        // Get the repo storage in case it is remote and encryption settings need to be pulled down
        const Storage *storage = storageRepo();

        // Get a usable backup info file
        InfoBackup *backupInfo = verifyBackupInfoFile();

        // If a usable backup.info file is not found, then report an error in the log
        if (backupInfo == NULL)
        {
            LOG_ERROR(errorTypeCode(&FormatError), "No usable backup.info file");
            (*errorTotal)++;
        }

        // Get a usable archive info file
        InfoArchive *archiveInfo = verifyArchiveInfoFile();

        // If a usable archive.info file is not found, then report an error in the log
        if (archiveInfo == NULL)
        {
            LOG_ERROR(errorTypeCode(&FormatError), "No usable archive.info file");
            (*errorTotal)++;
        }

        // If both a usable archive info and backup info file were found, then proceed with verification
        if (archiveInfo != NULL && backupInfo != NULL)
        {
            TRY_BEGIN()
            {
                // Verify that the archive.info and backup.info current database info and history lists are the same
                verifyPgHistory(infoArchivePg(archiveInfo), infoBackupPg(backupInfo));
            }
            CATCH_ANY()
            {
                LOG_ERROR(errorTypeCode(&FormatError), errorMessage());
                (*errorTotal)++;
            }
            TRY_END();
        }

        // If valid info files, then begin process of checking backups and archives in the repo
        if ((*errorTotal) == 0)
        {
            // Initialize the job data
            VerifyJobData jobData =
            {
                .memContext = memContextCurrent(),
                .walPathList = NULL,
                .walFileList = strLstNew(),
                .pgHistory = infoArchivePg(archiveInfo),
                .manifestCipherPass = infoPgCipherPass(infoBackupPg(backupInfo)),
                .walCipherPass = infoPgCipherPass(infoArchivePg(archiveInfo)),
                .archiveIdResultList = lstNewP(sizeof(VerifyArchiveResult), .comparator = archiveIdComparator),
                .backupResultList = lstNewP(sizeof(VerifyBackupResult), .comparator = lstComparatorStr),
            };

            // Get a list of backups in the repo sorted ascending
            jobData.backupList = strLstSort(
                storageListP(
                    storage, STORAGE_REPO_BACKUP_STR,
                    .expression = backupRegExpP(.full = true, .differential = true, .incremental = true)),
                sortOrderAsc);

            // Get a list of archive Ids in the repo (e.g. 9.4-1, 10-2, etc) sorted ascending by the db-id (number after the dash)
            jobData.archiveIdList = strLstSort(
                strLstComparatorSet(
                    storageListP(storage, STORAGE_REPO_ARCHIVE_STR, .expression = STRDEF(REGEX_ARCHIVE_DIR_DB_VERSION)),
                    archiveIdComparator),
                sortOrderAsc);

            // Only begin processing if there are some archives or backups in the repo
            if (strLstSize(jobData.archiveIdList) > 0 || strLstSize(jobData.backupList) > 0)
            {
                // Warn if there are no archives or there are no backups in the repo so that the callback need not try to
                // distinguish between having processed all of the list or if the list was missing in the first place
                if (strLstSize(jobData.archiveIdList) == 0 || strLstSize(jobData.backupList) == 0)
                    LOG_WARN_FMT("no %s exist in the repo", strLstSize(jobData.archiveIdList) == 0 ? "archives" : "backups");

                // If there are no archives to process, then set the processing flag to skip to processing the backups
                if (strLstSize(jobData.archiveIdList) == 0)
                    jobData.backupProcessing = true;

                // Set current backup if there is one and verify the archive history on disk is in the database history
                jobData.currentBackup = verifySetBackupCheckArchive(
                    jobData.backupList, backupInfo, jobData.archiveIdList, jobData.pgHistory, &jobData.jobErrorTotal);

                // Create the parallel executor
                ProtocolParallel *parallelExec = protocolParallelNew(
                    cfgOptionUInt64(cfgOptProtocolTimeout) / 2, verifyJobCallback, &jobData);

                for (unsigned int processIdx = 1; processIdx <= cfgOptionUInt(cfgOptProcessMax); processIdx++)
                    protocolParallelClientAdd(parallelExec, protocolLocalGet(protocolStorageTypeRepo, 0, processIdx));

                // Process jobs
                do
                {
                    unsigned int completed = protocolParallelProcess(parallelExec);

                    // Process completed jobs
                    for (unsigned int jobIdx = 0; jobIdx < completed; jobIdx++)
                    {
                        // Get the job and job key
                        ProtocolParallelJob *job = protocolParallelResult(parallelExec);
                        unsigned int processId = protocolParallelJobProcessId(job);
                        StringList *filePathLst = strLstNewSplit(varStr(protocolParallelJobKey(job)), FSLASH_STR);

                        // Remove the result and file type identifier and recreate the path file name
                        const String *resultId = strLstGet(filePathLst, 0);
                        strLstRemoveIdx(filePathLst, 0);
                        const String *fileType = strLstGet(filePathLst, 0);
                        strLstRemoveIdx(filePathLst, 0);
                        String *filePathName = strLstJoin(filePathLst, "/");

                        // Initialize the result sets
                        VerifyArchiveResult *archiveIdResult = NULL;
                        VerifyBackupResult *backupResult = NULL;

                        // Get archiveId result data
                        if (strEq(fileType, STORAGE_REPO_ARCHIVE_STR))
                        {
                            // Find the archiveId in the list - assert if not found since this should never happen
                            unsigned int index = lstFindIdx(jobData.archiveIdResultList, &resultId);
                            ASSERT(index != LIST_NOT_FOUND);

                            archiveIdResult = lstGet(jobData.archiveIdResultList, index);
                        }
                        // Else get the backup result data
                        else
                        {
                            unsigned int index = lstFindIdx(jobData.backupResultList, &resultId);
                            ASSERT(index != LIST_NOT_FOUND);

                            backupResult = lstGet(jobData.backupResultList, index);
                        }

                        // The job was successful
                        if (protocolParallelJobErrorCode(job) == 0)
                        {
                            const VerifyResult verifyResult = (VerifyResult)varUIntForce(protocolParallelJobResult(job));

                            // Update the result set for the type of file being processed
                            if (strEq(fileType, STORAGE_REPO_ARCHIVE_STR))
                            {
                                if (verifyResult == verifyOk)
                                    archiveIdResult->totalValidWal++;
                                else
                                {
                                    jobData.jobErrorTotal += verifyLogInvalidResult(
                                        fileType, verifyResult, processId, filePathName);

                                    // Add invalid file to the WAL range
                                    verifyAddInvalidWalFile(
                                        archiveIdResult->walRangeList, verifyResult, filePathName,
                                        strSubN(strLstGet(filePathLst, strLstSize(filePathLst) - 1), 0, WAL_SEGMENT_NAME_SIZE));
                                }
                            }
                            else
                            {
                                if (verifyResult == verifyOk)
                                    backupResult->totalFileValid++;
                                else
                                {
                                    jobData.jobErrorTotal += verifyLogInvalidResult(
                                        fileType, verifyResult, processId, filePathName);
                                    backupResult->status = backupInvalid;
                                    verifyInvalidFileAdd(backupResult->invalidFileList, verifyResult, filePathName);
                                }
                            }
                        }
                        // Else the job errored
                        else
                        {
                            // Log a protocol error and increment the jobErrorTotal
                            LOG_ERROR_PID_FMT(
                                processId, errorTypeCode(&ProtocolError),
                                "%s %s: [%d] %s", strZ(verifyErrorMsg(verifyOtherError)), strZ(filePathName),
                                protocolParallelJobErrorCode(job), strZ(protocolParallelJobErrorMessage(job)));

                            jobData.jobErrorTotal++;

                            // Add invalid file with "OtherError" reason to invalid file list
                            if (strEq(fileType, STORAGE_REPO_ARCHIVE_STR))
                            {
                                // Add invalid file to the WAL range
                                verifyAddInvalidWalFile(
                                    archiveIdResult->walRangeList, verifyOtherError, filePathName,
                                    strSubN(strLstGet(filePathLst, strLstSize(filePathLst) - 1), 0, WAL_SEGMENT_NAME_SIZE));
                            }
                            else
                            {
                                backupResult->status = backupInvalid;
                                verifyInvalidFileAdd(backupResult->invalidFileList, verifyOtherError, filePathName);
                            }
                        }

                        // Set backup verification complete for a backup if all files have run through verification
                        if (strEq(fileType, STORAGE_REPO_BACKUP_STR) &&
                            backupResult->totalFileVerify == backupResult->totalFileManifest)
                        {
                            backupResult->fileVerifyComplete = true;
                        }

                        // Free the job
                        protocolParallelJobFree(job);
                    }
                }
                while (!protocolParallelDone(parallelExec));

                // ??? Need to do the final reconciliation - checking backup required WAL against, valid WAL

                // Report results
                resultStr = verifyRender(jobData.archiveIdResultList, jobData.backupResultList);
            }
            else
                LOG_WARN("no archives or backups exist in the repo");

            (*errorTotal) += jobData.jobErrorTotal;
        }

        MEM_CONTEXT_PRIOR_BEGIN()
        {
            result = strDup(resultStr);
        }
        MEM_CONTEXT_PRIOR_END();
    }
    MEM_CONTEXT_TEMP_END();

    FUNCTION_LOG_RETURN(STRING, result);
}

/**********************************************************************************************************************************/
void
cmdVerify(void)
{
    FUNCTION_LOG_VOID(logLevelDebug);

    MEM_CONTEXT_TEMP_BEGIN()
    {
        unsigned int errorTotal = 0;
        String *result = verifyProcess(&errorTotal);

        // Output results if any
        if (strSize(result) > 0)
            LOG_INFO_FMT("%s", strZ(result));

        // Throw an error if any encountered
        if (errorTotal > 0)
            THROW_FMT(RuntimeError, "%u fatal errors encountered, see log for details", errorTotal);
    }
    MEM_CONTEXT_TEMP_END();

    FUNCTION_LOG_RETURN_VOID();
}<|MERGE_RESOLUTION|>--- conflicted
+++ resolved
@@ -37,19 +37,11 @@
 #define FUNCTION_LOG_VERIFY_ARCHIVE_RESULT_FORMAT(value, buffer, bufferSize)                                                       \
     objToLog(&value, "VerifyArchiveResult", buffer, bufferSize)
 
-<<<<<<< HEAD
 #define FUNCTION_LOG_VERIFY_BACKUP_RESULT_TYPE                                                                                     \
     VerifyBackupResult
 #define FUNCTION_LOG_VERIFY_BACKUP_RESULT_FORMAT(value, buffer, bufferSize)                                                        \
     objToLog(&value, "VerifyBackupResult", buffer, bufferSize)
 
-#define FUNCTION_LOG_VERIFY_INFO_FILE_TYPE                                                                                         \
-    VerifyInfoFile
-#define FUNCTION_LOG_VERIFY_INFO_FILE_FORMAT(value, buffer, bufferSize)                                                            \
-    objToLog(&value, "VerifyInfoFile", buffer, bufferSize)
-
-=======
->>>>>>> 5d48dd2f
 // Structure for verifying repository info files
 typedef struct VerifyInfoFile
 {
