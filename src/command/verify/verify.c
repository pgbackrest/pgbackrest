/***********************************************************************************************************************************
Verify Command

Verify contents of the repository.
***********************************************************************************************************************************/
#include "build.auto.h"

#include <stdlib.h>
#include <string.h>
#include <unistd.h>

#include "command/archive/common.h"
#include "command/check/common.h"
#include "command/verify/file.h"
#include "command/verify/protocol.h"
#include "command/verify/verify.h"
#include "common/compress/helper.h"
#include "common/crypto/cipherBlock.h"
#include "common/debug.h"
#include "common/io/fdWrite.h"
#include "common/io/io.h"
#include "common/log.h"
#include "config/config.h"
#include "info/infoArchive.h"
#include "info/infoBackup.h"
#include "info/manifest.h"
#include "postgres/interface.h"
#include "postgres/version.h"
#include "protocol/helper.h"
#include "protocol/parallel.h"
#include "storage/helper.h"

/***********************************************************************************************************************************
Constants
***********************************************************************************************************************************/
#define VERIFY_STATUS_OK                                            "ok"
#define VERIFY_STATUS_ERROR                                         "error"

/***********************************************************************************************************************************
Data Types and Structures
***********************************************************************************************************************************/
#define FUNCTION_LOG_VERIFY_ARCHIVE_RESULT_TYPE                                                                                    \
    VerifyArchiveResult
#define FUNCTION_LOG_VERIFY_ARCHIVE_RESULT_FORMAT(value, buffer, bufferSize)                                                       \
    objNameToLog(&value, "VerifyArchiveResult", buffer, bufferSize)

#define FUNCTION_LOG_VERIFY_BACKUP_RESULT_TYPE                                                                                     \
    VerifyBackupResult
#define FUNCTION_LOG_VERIFY_BACKUP_RESULT_FORMAT(value, buffer, bufferSize)                                                        \
    objNameToLog(&value, "VerifyBackupResult", buffer, bufferSize)

// Structure for verifying repository info files
typedef struct VerifyInfoFile
{
    InfoBackup *backup;                                             // Backup.info file contents
    InfoArchive *archive;                                           // Archive.info file contents
    Manifest *manifest;                                             // Manifest file contents
    const String *checksum;                                         // File checksum
    int errorCode;                                                  // Error code else 0 for no error
} VerifyInfoFile;

// Job data results structures for archive and backup
typedef struct VerifyArchiveResult
{
    String *archiveId;                                              // Archive Id (e.g. 9.6-1, 10-2)
    unsigned int totalWalFile;                                      // Total number of WAL files listed in directory on first read
    unsigned int totalValidWal;                                     // Total number of WAL that were verified and valid
    PgWal pgWalInfo;                                                // PG version, WAL size, system id
    List *walRangeList;                                             // List of WAL file ranges - new item is when WAL is missing
} VerifyArchiveResult;

// WAL range includes the start/stop of sequential WAL and start/stop includes the timeline (e.g. 000000020000000100000005)
typedef struct VerifyWalRange
{
    String *stop;                                                   // Last WAL segment in this sequential range
    String *start;                                                  // First WAL segment in this sequential range
    List *invalidFileList;                                          // After all jobs complete, list of VerifyInvalidFile
} VerifyWalRange;

// Invalid file information (not missing but files failing verification) - for archive and backup
typedef struct VerifyInvalidFile
{
    String *fileName;                                               // Name of the file (includes path within the stanza)
    VerifyResult reason;                                            // Reason file is invalid (e.g. incorrect checksum)
} VerifyInvalidFile;

// Status result of a backup
typedef enum
{
    backupValid,                                                    // Default: All files in backup label repo passed verification
    backupInvalid,                                                  // One of more files in backup label repo failed verification
    backupMissingManifest,                                          // Backup manifest missing (backup may have expired)
    backupInProgress,                                               // Backup appeared to be in progress (so was skipped)
} VerifyBackupResultStatus;

typedef struct VerifyBackupResult
{
    String *backupLabel;                                            // Label assigned to the backup
    VerifyBackupResultStatus status;                                // Final status of the backup
    bool fileVerifyComplete;                                        // Have all the files of the backup completed verification?
    unsigned int totalFileManifest;                                 // Total number of backup files in the manifest
    unsigned int totalFileVerify;                                   // Total number of backup files being verified
    unsigned int totalFileValid;                                    // Total number of backup files that were verified and valid
    String *backupPrior;                                            // Prior backup that this backup depends on, if any
    unsigned int pgId;                                              // PG id will be used to find WAL for the backup in the repo
    unsigned int pgVersion;                                         // PG version will be used with PG id to find WAL in the repo
    String *archiveStart;                                           // First WAL segment in the backup
    String *archiveStop;                                            // Last WAL segment in the backup
    List *invalidFileList;                                          // List of invalid files found in the backup
} VerifyBackupResult;

// Job data stucture for processing and results collection
typedef struct VerifyJobData
{
    MemContext *memContext;                                         // Context for memory allocations in this struct
    StringList *archiveIdList;                                      // List of archive ids to verify
    StringList *walPathList;                                        // WAL path list for a single archive id
    StringList *walFileList;                                        // WAL file list for a single WAL path
    StringList *backupList;                                         // List of backups to verify
    Manifest *manifest;                                             // Manifest contents with list of files to verify
    unsigned int manifestFileIdx;                                   // Index of the file within the manifest file list to process
    String *currentBackup;                                          // In progress backup, if any
    const InfoPg *pgHistory;                                        // Database history list
    bool backupProcessing;                                          // Are we processing WAL or are we processing backups
    const String *manifestCipherPass;                               // Cipher pass for reading backup manifests
    const String *walCipherPass;                                    // Cipher pass for reading WAL files
    const String *backupCipherPass;                                 // Cipher pass for reading backup files referenced in a manifest
    unsigned int jobErrorTotal;                                     // Total errors that occurred during the job execution
    List *archiveIdResultList;                                      // Archive results
    List *backupResultList;                                         // Backup results
} VerifyJobData;

/***********************************************************************************************************************************
Helper function to add a file to an invalid file list
***********************************************************************************************************************************/
static void
verifyInvalidFileAdd(List *invalidFileList, VerifyResult reason, const String *fileName)
{
    FUNCTION_TEST_BEGIN();
        FUNCTION_TEST_PARAM(LIST, invalidFileList);                 // Invalid file list to add the filename to
        FUNCTION_TEST_PARAM(ENUM, reason);                          // Reason for invalid file
        FUNCTION_TEST_PARAM(STRING, fileName);                      // Name of invalid file
    FUNCTION_TEST_END();

    ASSERT(invalidFileList != NULL);
    ASSERT(fileName != NULL);

    MEM_CONTEXT_BEGIN(lstMemContext(invalidFileList))
    {
        VerifyInvalidFile invalidFile =
        {
            .fileName = strDup(fileName),
            .reason = reason,
        };

        lstAdd(invalidFileList, &invalidFile);
    }
    MEM_CONTEXT_END();

    FUNCTION_TEST_RETURN_VOID();
}

/***********************************************************************************************************************************
Load a file into memory
***********************************************************************************************************************************/
static StorageRead *
verifyFileLoad(const String *pathFileName, const String *cipherPass)
{
    FUNCTION_TEST_BEGIN();
        FUNCTION_TEST_PARAM(STRING, pathFileName);                  // Fully qualified path/file name
        FUNCTION_TEST_PARAM(STRING, cipherPass);                    // Password to open file if encrypted
    FUNCTION_TEST_END();

    ASSERT(pathFileName != NULL);

    // Read the file and error if missing
    StorageRead *result = storageNewReadP(storageRepo(), pathFileName);

    // *read points to a location within result so update result with contents based on necessary filters
    IoRead *read = storageReadIo(result);
    cipherBlockFilterGroupAdd(
        ioReadFilterGroup(read), cfgOptionStrId(cfgOptRepoCipherType), cipherModeDecrypt, cipherPass);
    ioFilterGroupAdd(ioReadFilterGroup(read), cryptoHashNew(hashTypeSha1));

    // If the file is compressed, add a decompression filter
    if (compressTypeFromName(pathFileName) != compressTypeNone)
        ioFilterGroupAdd(ioReadFilterGroup(read), decompressFilterP(compressTypeFromName(pathFileName)));

    FUNCTION_TEST_RETURN(STORAGE_READ, result);
}

/***********************************************************************************************************************************
Get status of info files in the repository
***********************************************************************************************************************************/
static VerifyInfoFile
verifyInfoFile(const String *pathFileName, bool keepFile, const String *cipherPass)
{
    FUNCTION_LOG_BEGIN(logLevelDebug);
        FUNCTION_LOG_PARAM(STRING, pathFileName);                   // Fully qualified path/file name
        FUNCTION_LOG_PARAM(BOOL, keepFile);                         // Should the file be kept in memory?
        FUNCTION_TEST_PARAM(STRING, cipherPass);                    // Password to open file if encrypted
    FUNCTION_LOG_END();

    FUNCTION_AUDIT_STRUCT();

    ASSERT(pathFileName != NULL);

    VerifyInfoFile result = {.errorCode = 0};

    MEM_CONTEXT_TEMP_BEGIN()
    {
        TRY_BEGIN()
        {
            IoRead *infoRead = storageReadIo(verifyFileLoad(pathFileName, cipherPass));

            // If directed to keep the loaded file in memory, then move the file into the result, else drain the io and close it
            if (keepFile)
            {
                if (strBeginsWith(pathFileName, INFO_BACKUP_PATH_FILE_STR))
                    result.backup = infoBackupMove(infoBackupNewLoad(infoRead), memContextPrior());
                else if (strBeginsWith(pathFileName, INFO_ARCHIVE_PATH_FILE_STR))
                    result.archive = infoArchiveMove(infoArchiveNewLoad(infoRead), memContextPrior());
                else
                    result.manifest = manifestMove(manifestNewLoad(infoRead), memContextPrior());
            }
            else
                ioReadDrain(infoRead);

            const Buffer *const filterResult = pckReadBinP(
                ioFilterGroupResultP(ioReadFilterGroup(infoRead), CRYPTO_HASH_FILTER_TYPE));

            MEM_CONTEXT_PRIOR_BEGIN()
            {
                result.checksum = strNewEncode(encodingHex, filterResult);
            }
            MEM_CONTEXT_PRIOR_END();
        }
        CATCH_ANY()
        {
            result.errorCode = errorCode();
            String *errorMsg = strCatZ(strNew(), errorMessage());

            if (result.errorCode == errorTypeCode(&ChecksumError))
                strCat(errorMsg, strNewFmt(" %s", strZ(pathFileName)));

            LOG_DETAIL(strZ(errorMsg));
        }
        TRY_END();
    }
    MEM_CONTEXT_TEMP_END();

    FUNCTION_LOG_RETURN_STRUCT(result);
}

/***********************************************************************************************************************************
Get the archive.info file
***********************************************************************************************************************************/
static InfoArchive *
verifyArchiveInfoFile(void)
{
    FUNCTION_LOG_VOID(logLevelDebug);

    InfoArchive *result = NULL;

    MEM_CONTEXT_TEMP_BEGIN()
    {
        // Get the main info file
        VerifyInfoFile verifyArchiveInfo = verifyInfoFile(INFO_ARCHIVE_PATH_FILE_STR, true, cfgOptionStrNull(cfgOptRepoCipherPass));

        // If the main file did not error, then report on the copy's status and check checksums
        if (verifyArchiveInfo.errorCode == 0)
        {
            result = verifyArchiveInfo.archive;
            infoArchiveMove(result, memContextPrior());

            // Attempt to load the copy and report on it's status but don't keep it in memory
            VerifyInfoFile verifyArchiveInfoCopy = verifyInfoFile(
                INFO_ARCHIVE_PATH_FILE_COPY_STR, false, cfgOptionStrNull(cfgOptRepoCipherPass));

            // If the copy loaded successfully, then check the checksums
            if (verifyArchiveInfoCopy.errorCode == 0)
            {
                // If the info and info.copy checksums don't match each other than one (or both) of the files could be corrupt so
                // log a warning but must trust main
                if (!strEq(verifyArchiveInfo.checksum, verifyArchiveInfoCopy.checksum))
                    LOG_DETAIL("archive.info.copy does not match archive.info");
            }
        }
        else
        {
            // Attempt to load the copy
            VerifyInfoFile verifyArchiveInfoCopy = verifyInfoFile(
                INFO_ARCHIVE_PATH_FILE_COPY_STR, true, cfgOptionStrNull(cfgOptRepoCipherPass));

            // If loaded successfully, then return the copy as usable
            if (verifyArchiveInfoCopy.errorCode == 0)
            {
                result = verifyArchiveInfoCopy.archive;
                infoArchiveMove(result, memContextPrior());
            }
        }
    }
    MEM_CONTEXT_TEMP_END();

    FUNCTION_LOG_RETURN(INFO_ARCHIVE, result);
}

/***********************************************************************************************************************************
Get the backup.info file
***********************************************************************************************************************************/
static InfoBackup *
verifyBackupInfoFile(void)
{
    FUNCTION_LOG_VOID(logLevelDebug);

    InfoBackup *result = NULL;

    MEM_CONTEXT_TEMP_BEGIN()
    {
        // Get the main info file
        VerifyInfoFile verifyBackupInfo = verifyInfoFile(INFO_BACKUP_PATH_FILE_STR, true, cfgOptionStrNull(cfgOptRepoCipherPass));

        // If the main file did not error, then report on the copy's status and check checksums
        if (verifyBackupInfo.errorCode == 0)
        {
            result = verifyBackupInfo.backup;
            infoBackupMove(result, memContextPrior());

            // Attempt to load the copy and report on it's status but don't keep it in memory
            VerifyInfoFile verifyBackupInfoCopy = verifyInfoFile(
                INFO_BACKUP_PATH_FILE_COPY_STR, false, cfgOptionStrNull(cfgOptRepoCipherPass));

            // If the copy loaded successfully, then check the checksums
            if (verifyBackupInfoCopy.errorCode == 0)
            {
                // If the info and info.copy checksums don't match each other than one (or both) of the files could be corrupt so
                // log a warning but must trust main
                if (!strEq(verifyBackupInfo.checksum, verifyBackupInfoCopy.checksum))
                    LOG_DETAIL("backup.info.copy does not match backup.info");
            }
        }
        else
        {
            // Attempt to load the copy
            VerifyInfoFile verifyBackupInfoCopy = verifyInfoFile(
                INFO_BACKUP_PATH_FILE_COPY_STR, true, cfgOptionStrNull(cfgOptRepoCipherPass));

            // If loaded successfully, then return the copy as usable
            if (verifyBackupInfoCopy.errorCode == 0)
            {
                result = verifyBackupInfoCopy.backup;
                infoBackupMove(result, memContextPrior());
            }
        }
    }
    MEM_CONTEXT_TEMP_END();

    FUNCTION_LOG_RETURN(INFO_BACKUP, result);
}

/***********************************************************************************************************************************
Get the manifest file
***********************************************************************************************************************************/
static Manifest *
verifyManifestFile(
    VerifyBackupResult *backupResult, const String *cipherPass, bool currentBackup, const InfoPg *pgHistory,
    unsigned int *jobErrorTotal)
{
    FUNCTION_LOG_BEGIN(logLevelDebug);
        FUNCTION_TEST_PARAM_P(VERIFY_BACKUP_RESULT, backupResult);  // The result set for the backup being processed
        FUNCTION_TEST_PARAM(STRING, cipherPass);                    // Passphrase to access the manifest file
        FUNCTION_LOG_PARAM(BOOL, currentBackup);                    // Is this possibly a backup currently in progress?
        FUNCTION_TEST_PARAM(INFO_PG, pgHistory);                    // Database history
        FUNCTION_TEST_PARAM_P(UINT, jobErrorTotal);                 // Pointer to the overall job error total
    FUNCTION_LOG_END();

    Manifest *result = NULL;

    MEM_CONTEXT_TEMP_BEGIN()
    {
        String *fileName = strNewFmt(STORAGE_REPO_BACKUP "/%s/" BACKUP_MANIFEST_FILE, strZ(backupResult->backupLabel));

        // Get the main manifest file
        VerifyInfoFile verifyManifestInfo = verifyInfoFile(fileName, true, cipherPass);

        // If the main file did not error, then report on the copy's status and check checksums
        if (verifyManifestInfo.errorCode == 0)
        {
            result = verifyManifestInfo.manifest;

            // The current in-progress backup is only notional until the main file is checked because the backup may have
            // completed by the time the main manifest is checked here. So having a main manifest file means this backup is not
            // (or is no longer) the currentBackup.
            currentBackup = false;

            // Attempt to load the copy and report on it's status but don't keep it in memory
            VerifyInfoFile verifyManifestInfoCopy = verifyInfoFile(
                strNewFmt("%s%s", strZ(fileName), INFO_COPY_EXT), false, cipherPass);

            // If the copy loaded successfully, then check the checksums
            if (verifyManifestInfoCopy.errorCode == 0)
            {
                // If the manifest and manifest.copy checksums don't match each other than one (or both) of the files could be
                // corrupt so log a warning but trust main
                if (!strEq(verifyManifestInfo.checksum, verifyManifestInfoCopy.checksum))
                    LOG_DETAIL_FMT("backup '%s' manifest.copy does not match manifest", strZ(backupResult->backupLabel));
            }
        }
        else
        {
            // If this might be an in-progress backup and the main manifest is simply missing, it is assumed the backup is an
            // actual in-progress backup and verification is skipped, otherwise, if the main is not simply missing, or this is not
            // an in-progress backup then attempt to load the copy.
            if (!(currentBackup && verifyManifestInfo.errorCode == errorTypeCode(&FileMissingError)))
            {
                currentBackup = false;

                VerifyInfoFile verifyManifestInfoCopy = verifyInfoFile(
                    strNewFmt("%s%s", strZ(fileName), INFO_COPY_EXT), true, cipherPass);

                // If loaded successfully, then return the copy as usable
                if (verifyManifestInfoCopy.errorCode == 0)
                {
                    LOG_DETAIL_FMT("%s/backup.manifest is missing or unusable, using copy", strZ(backupResult->backupLabel));

                    result = verifyManifestInfoCopy.manifest;
                }
                else if (verifyManifestInfo.errorCode == errorTypeCode(&FileMissingError) &&
                         verifyManifestInfoCopy.errorCode == errorTypeCode(&FileMissingError))
                {
                    backupResult->status = backupMissingManifest;

                    LOG_DETAIL_FMT("manifest missing for '%s' - backup may have expired", strZ(backupResult->backupLabel));
                }
            }
            else
            {
                backupResult->status = backupInProgress;

                LOG_INFO_FMT("backup '%s' appears to be in progress, skipping", strZ(backupResult->backupLabel));
            }
        }

        // If found a usable manifest then check that the database it was based on is in the history
        if (result != NULL)
        {
            bool found = false;
            const ManifestData *manData = manifestData(result);

            // Confirm the PG database information from the manifest is in the history list
            for (unsigned int infoPgIdx = 0; infoPgIdx < infoPgDataTotal(pgHistory); infoPgIdx++)
            {
                InfoPgData pgHistoryData = infoPgData(pgHistory, infoPgIdx);

                if (pgHistoryData.id == manData->pgId && pgHistoryData.systemId == manData->pgSystemId &&
                    pgHistoryData.version == manData->pgVersion)
                {
                    found = true;
                    break;
                }
            }

            // If the PG data is not found in the backup.info history, then error and reset the result
            if (!found)
            {
                LOG_INFO_FMT(
                    "'%s' may not be recoverable - PG data (id %u, version %s, system-id %" PRIu64 ") is not in the backup.info"
                    " history, skipping",
                    strZ(backupResult->backupLabel), manData->pgId, strZ(pgVersionToStr(manData->pgVersion)), manData->pgSystemId);

                manifestFree(result);
                result = NULL;
            }
            else
                manifestMove(result, memContextPrior());
        }

        // If the result is NULL and the backup status has not yet been set, then the backup is unusable (invalid)
        if (result == NULL && backupResult->status == backupValid)
        {
            backupResult->status = backupInvalid;
            (*jobErrorTotal)++;
        }
    }
    MEM_CONTEXT_TEMP_END();

    FUNCTION_LOG_RETURN(MANIFEST, result);
}

/***********************************************************************************************************************************
Check the history in the info files
***********************************************************************************************************************************/
static void
verifyPgHistory(const InfoPg *archiveInfoPg, const InfoPg *backupInfoPg)
{
    FUNCTION_TEST_BEGIN();
        FUNCTION_TEST_PARAM(INFO_PG, archiveInfoPg);                // Postgres information from the archive.info file
        FUNCTION_TEST_PARAM(INFO_PG, backupInfoPg);                 // Postgres information from the backup.info file
    FUNCTION_TEST_END();

    MEM_CONTEXT_TEMP_BEGIN()
    {
        // Check archive.info and backup.info current PG data matches. If there is a mismatch, verify cannot continue since
        // the database is not considered accessible during the verify command so no way to tell which would be valid.
        InfoPgData archiveInfoPgData = infoPgData(archiveInfoPg, infoPgDataCurrentId(archiveInfoPg));
        InfoPgData backupInfoPgData = infoPgData(backupInfoPg, infoPgDataCurrentId(backupInfoPg));
        checkStanzaInfo(&archiveInfoPgData, &backupInfoPgData);

        unsigned int archiveInfoHistoryTotal = infoPgDataTotal(archiveInfoPg);
        unsigned int backupInfoHistoryTotal = infoPgDataTotal(backupInfoPg);

        String *errMsg = strNewZ("archive and backup history lists do not match");

        if (archiveInfoHistoryTotal != backupInfoHistoryTotal)
            THROW(FormatError, strZ(errMsg));

        // Confirm the lists are the same
        for (unsigned int infoPgIdx = 0; infoPgIdx < archiveInfoHistoryTotal; infoPgIdx++)
        {
            InfoPgData archiveInfoPgHistory = infoPgData(archiveInfoPg, infoPgIdx);
            InfoPgData backupInfoPgHistory = infoPgData(backupInfoPg, infoPgIdx);

            if (archiveInfoPgHistory.id != backupInfoPgHistory.id ||
                archiveInfoPgHistory.systemId != backupInfoPgHistory.systemId ||
                archiveInfoPgHistory.version != backupInfoPgHistory.version)
            {
                THROW(FormatError, strZ(errMsg));
            }
        }
    }
    MEM_CONTEXT_TEMP_END();

    FUNCTION_TEST_RETURN_VOID();
}

/***********************************************************************************************************************************
Populate the WAL ranges from the provided, sorted, WAL files list for a given archiveId
***********************************************************************************************************************************/
static void
verifyCreateArchiveIdRange(VerifyArchiveResult *archiveIdResult, StringList *walFileList, unsigned int *jobErrorTotal)
{
    FUNCTION_TEST_BEGIN();
        FUNCTION_TEST_PARAM_P(VERIFY_ARCHIVE_RESULT, archiveIdResult);  // The result set for the archive Id being processed
        FUNCTION_TEST_PARAM(STRING_LIST, walFileList);                  // Sorted (ascending) list of WAL files in a timeline
        FUNCTION_TEST_PARAM_P(UINT, jobErrorTotal);                     // Pointer to the overall job error total
    FUNCTION_TEST_END();

    FUNCTION_AUDIT_HELPER();

    ASSERT(archiveIdResult != NULL);
    ASSERT(walFileList != NULL);

    unsigned int walFileIdx = 0;

    // Initialize the WAL range
    VerifyWalRange *walRange = NULL;

    // If there is a WAL range for this archiveID, get the last one. If there is no timeline change then continue updating the last
    // WAL range.
    if (!lstEmpty(archiveIdResult->walRangeList) &&
        strEq(
            strSubN(((VerifyWalRange *)lstGetLast(archiveIdResult->walRangeList))->stop, 0, 8),
            strSubN(strSubN(strLstGet(walFileList, walFileIdx), 0, WAL_SEGMENT_NAME_SIZE), 0, 8)))
    {
        walRange = lstGetLast(archiveIdResult->walRangeList);
    }

    do
    {
        String *walSegment = strSubN(strLstGet(walFileList, walFileIdx), 0, WAL_SEGMENT_NAME_SIZE);

        // The lists are sorted so look ahead to see if this is a duplicate of the next one in the list
        if (walFileIdx + 1 < strLstSize(walFileList))
        {
            if (strEq(walSegment, strSubN(strLstGet(walFileList, walFileIdx + 1), 0, WAL_SEGMENT_NAME_SIZE)))
            {
                LOG_INFO_FMT("duplicate WAL '%s' for '%s' exists, skipping", strZ(walSegment), strZ(archiveIdResult->archiveId));

                (*jobErrorTotal)++;

                bool foundDup = true;

                // Remove all duplicates of this WAL, including this WAL, from the list
                while (walFileIdx < strLstSize(walFileList) && foundDup)
                {
                    if (strEq(walSegment, strSubN(strLstGet(walFileList, walFileIdx), 0, WAL_SEGMENT_NAME_SIZE)))
                        strLstRemoveIdx(walFileList, walFileIdx);
                    else
                        foundDup = false;
                }

                continue;
            }
        }

        // Initialize the range if it has not yet been initialized and continue to next
        if (walRange == NULL ||
            !strEq(
                walSegmentNext(walRange->stop, (size_t)archiveIdResult->pgWalInfo.size, archiveIdResult->pgWalInfo.version),
                walSegment))
        {
            // Add the initialized wal range to the range list
            MEM_CONTEXT_BEGIN(lstMemContext(archiveIdResult->walRangeList))
            {
                VerifyWalRange walRangeNew =
                {
                    .start = strDup(walSegment),
                    .stop = strDup(walSegment),
                    .invalidFileList = lstNewP(sizeof(VerifyInvalidFile), .comparator = lstComparatorStr),
                };

                lstAdd(archiveIdResult->walRangeList, &walRangeNew);
            }
            MEM_CONTEXT_END();

            // Set the current wal range being processed to what was just added
            walRange = lstGetLast(archiveIdResult->walRangeList);
        }
        // If the next WAL is the appropriate distance away, then there is no gap
        else
        {
            MEM_CONTEXT_BEGIN(lstMemContext(archiveIdResult->walRangeList))
            {
                strFree(walRange->stop);
                walRange->stop = strDup(walSegment);
            }
            MEM_CONTEXT_END();
        }

        walFileIdx++;
    }
    while (walFileIdx < strLstSize(walFileList));

    FUNCTION_TEST_RETURN_VOID();
}

/***********************************************************************************************************************************
Return verify jobs for the archive
***********************************************************************************************************************************/
static ProtocolParallelJob *
verifyArchive(VerifyJobData *const jobData)
{
    FUNCTION_TEST_BEGIN();
        FUNCTION_TEST_PARAM_P(VOID, jobData);
    FUNCTION_TEST_END();

    ProtocolParallelJob *result = NULL;

    MEM_CONTEXT_TEMP_BEGIN()
    {
        // Process archive files, if any
        while (!strLstEmpty(jobData->archiveIdList))
        {
            // Add archiveId to the result list if the list is empty or the last processed is not equal to the current archiveId
            if (lstEmpty(jobData->archiveIdResultList) ||
                !strEq(
                    ((VerifyArchiveResult *)lstGetLast(jobData->archiveIdResultList))->archiveId,
                    strLstGet(jobData->archiveIdList, 0)))
            {
                const String *archiveId = strLstGet(jobData->archiveIdList, 0);

                MEM_CONTEXT_BEGIN(lstMemContext(jobData->archiveIdResultList))
                {
                    VerifyArchiveResult archiveIdResult =
                    {
                        .archiveId = strDup(archiveId),
                        .walRangeList = lstNewP(sizeof(VerifyWalRange), .comparator = lstComparatorStr),
                    };

                    lstAdd(jobData->archiveIdResultList, &archiveIdResult);
                }
                MEM_CONTEXT_END();

                // Free the old WAL path list
                strLstFree(jobData->walPathList);

                // Get the WAL paths for the archive Id
                const String *archiveIdPath = strNewFmt(STORAGE_REPO_ARCHIVE "/%s", strZ(archiveId));

                MEM_CONTEXT_BEGIN(jobData->memContext)
                {
                    jobData->walPathList = strLstSort(
                        storageListP(storageRepo(), archiveIdPath, .expression = WAL_SEGMENT_DIR_REGEXP_STR), sortOrderAsc);
                }
                MEM_CONTEXT_END();
            }

            // If there are WAL paths then get the file lists
            if (!strLstEmpty(jobData->walPathList))
            {
                // Get the archive id info for the current (last) archive id being processed
                VerifyArchiveResult *archiveResult = lstGetLast(jobData->archiveIdResultList);

                do
                {
                    String *walPath = strLstGet(jobData->walPathList, 0);

                    // Get the WAL files for the first item in the WAL paths list and initialize WAL info and ranges
                    if (strLstEmpty(jobData->walFileList))
                    {
                        // Free the old WAL file list
                        strLstFree(jobData->walFileList);

                        // Get WAL file list
                        const String *walFilePath = strNewFmt(
                            STORAGE_REPO_ARCHIVE "/%s/%s", strZ(archiveResult->archiveId), strZ(walPath));

                        MEM_CONTEXT_BEGIN(jobData->memContext)
                        {
                            jobData->walFileList = strLstSort(
                                storageListP(storageRepo(), walFilePath, .expression = WAL_SEGMENT_FILE_REGEXP_STR), sortOrderAsc);
                        }
                        MEM_CONTEXT_END();

                        if (!strLstEmpty(jobData->walFileList))
                        {
                            if (archiveResult->pgWalInfo.size == 0)
                            {
                                // Initialize the WAL segment size from the first WAL
                                StorageRead *walRead = verifyFileLoad(
                                    strNewFmt(
                                        STORAGE_REPO_ARCHIVE "/%s/%s/%s", strZ(archiveResult->archiveId), strZ(walPath),
                                        strZ(strLstGet(jobData->walFileList, 0))),
                                    jobData->walCipherPass);

                                PgWal walInfo = pgWalFromBuffer(
                                    storageGetP(walRead, .exactSize = PG_WAL_HEADER_SIZE), cfgOptionStrNull(cfgOptPgVersionForce));

                                archiveResult->pgWalInfo.size = walInfo.size;
                                archiveResult->pgWalInfo.version = walInfo.version;
                            }

                            // Add total number of WAL files in the directory to the total WAL - this number will include
                            // duplicates, if any, that will be filtered out and not checked but will be reported as errors in the
                            // log
                            archiveResult->totalWalFile += strLstSize(jobData->walFileList);

                            verifyCreateArchiveIdRange(archiveResult, jobData->walFileList, &jobData->jobErrorTotal);
                        }
                    }

                    // If there are WAL files, then verify them
                    if (!strLstEmpty(jobData->walFileList))
                    {
                        // Get the fully qualified file name and checksum
                        const String *fileName = strLstGet(jobData->walFileList, 0);
                        const String *filePathName = strNewFmt(
                            STORAGE_REPO_ARCHIVE "/%s/%s/%s", strZ(archiveResult->archiveId), strZ(walPath), strZ(fileName));
                        Buffer *const checksum = bufNewDecode(
                            encodingHex, strSubN(fileName, WAL_SEGMENT_NAME_SIZE + 1, HASH_TYPE_SHA1_SIZE_HEX));

                        // Set up the job
                        ProtocolCommand *const command = protocolCommandNewP(PROTOCOL_COMMAND_VERIFY_FILE);
                        PackWrite *const param = protocolCommandParamP(command);

                        pckWriteStrP(param, filePathName);
                        pckWriteBoolP(param, false);
                        pckWriteU32P(param, compressTypeFromName(filePathName));
                        pckWriteBinP(param, checksum);
                        pckWriteU64P(param, archiveResult->pgWalInfo.size);
                        pckWriteStrP(param, jobData->walCipherPass);

                        // Assign job to result, prepending the archiveId to the key for consistency with backup processing
                        const String *const jobKey = strNewFmt("%s/%s", strZ(archiveResult->archiveId), strZ(filePathName));

                        MEM_CONTEXT_PRIOR_BEGIN()
                        {
                            result = protocolParallelJobNew(VARSTR(jobKey), command);
                        }
                        MEM_CONTEXT_PRIOR_END();

                        // Remove the file to process from the list
                        strLstRemoveIdx(jobData->walFileList, 0);

                        // If this is the last file to process for this timeline, then remove the path
                        if (strLstEmpty(jobData->walFileList))
                            strLstRemoveIdx(jobData->walPathList, 0);
                    }
                    else
                    {
                        // No valid WAL to process (may be only duplicates or nothing in WAL path) - remove WAL path from the list
                        LOG_DETAIL_FMT(
                            "path '%s/%s' does not contain any valid WAL to be processed", strZ(archiveResult->archiveId),
                            strZ(walPath));
                        strLstRemoveIdx(jobData->walPathList, 0);
                    }

                    // If a job was found to be processed then break out to process it
                    if (result != NULL)
                        break;
                }
                while (!strLstEmpty(jobData->walPathList));

                // If this is the last timeline to process for this archiveId, then remove the archiveId
                if (strLstEmpty(jobData->walPathList))
                    strLstRemoveIdx(jobData->archiveIdList, 0);

                // If a file was sent to be processed then break so we can process it
                if (result != NULL)
                    break;
            }
            else
            {
                // Log that no WAL paths exist in the archive Id dir - remove the archive Id from the list (nothing to process)
                LOG_DETAIL_FMT("archive path '%s' is empty", strZ(strLstGet(jobData->archiveIdList, 0)));
                strLstRemoveIdx(jobData->archiveIdList, 0);
            }
        }
    }
    MEM_CONTEXT_TEMP_END();

    FUNCTION_TEST_RETURN(PROTOCOL_PARALLEL_JOB, result);
}

/***********************************************************************************************************************************
Verify the job data backups
***********************************************************************************************************************************/
static ProtocolParallelJob *
verifyBackup(VerifyJobData *const jobData)
{
    FUNCTION_TEST_BEGIN();
        FUNCTION_TEST_PARAM_P(VOID, jobData);
    FUNCTION_TEST_END();

    ProtocolParallelJob *result = NULL;

    MEM_CONTEXT_TEMP_BEGIN()
    {
        // Process backup files, if any
        while (!strLstEmpty(jobData->backupList))
        {
            // If result list is empty or the last processed is not equal to the backup being processed, then initialize the backup
            // data and results
            if (lstEmpty(jobData->backupResultList) ||
                !strEq(
                    ((VerifyBackupResult *)lstGetLast(jobData->backupResultList))->backupLabel, strLstGet(jobData->backupList, 0)))
            {
                MEM_CONTEXT_BEGIN(lstMemContext(jobData->backupResultList))
                {
                    VerifyBackupResult backupResultNew =
                    {
                        .backupLabel = strDup(strLstGet(jobData->backupList, 0)),
                        .invalidFileList = lstNewP(sizeof(VerifyInvalidFile), .comparator = lstComparatorStr),
                    };

                    // Add the backup to the result list
                    lstAdd(jobData->backupResultList, &backupResultNew);
                }
                MEM_CONTEXT_END();

                // Get the result just added so it can be updated directly
                VerifyBackupResult *backupResult = lstGetLast(jobData->backupResultList);

                // If currentBackup is set (meaning the newest backup label on disk was not in the db:current section when the
                // backup.info file was read) and this is the same label, then set inProgessBackup to true, else false.
                // inProgressBackup may be changed in verifyManifestFile if a main backup.manifest exists since that would indicate
                // the backup completed during the verify process.
                bool inProgressBackup = strEq(jobData->currentBackup, backupResult->backupLabel);

                // Get a usable backup manifest file
                Manifest *manifest = verifyManifestFile(
                    backupResult, jobData->manifestCipherPass, inProgressBackup, jobData->pgHistory, &jobData->jobErrorTotal);

                // If a usable backup.manifest file is not found
                if (manifest == NULL)
                {
                    // Remove this backup from the processing list
                    strLstRemoveIdx(jobData->backupList, 0);

                    // No files to process so continue to the next backup in the list
                    continue;
                }
                // Initialize the backup results and manifest for processing
                else
                {
                    // Move the manifest to the jobData for processing
                    jobData->manifest = manifestMove(manifest, jobData->memContext);

                    // Initialize the jobData
                    MEM_CONTEXT_BEGIN(jobData->memContext)
                    {
                        // Get the cipher subpass used to decrypt files in the backup and initialize the file list index
                        jobData->backupCipherPass = strDup(manifestCipherSubPass(jobData->manifest));
                        jobData->manifestFileIdx = 0;
                    }
                    MEM_CONTEXT_END();

                    const ManifestData *manData = manifestData(jobData->manifest);

                    MEM_CONTEXT_BEGIN(lstMemContext(jobData->backupResultList))
                    {
                        backupResult->totalFileManifest = manifestFileTotal(jobData->manifest);
                        backupResult->backupPrior = strDup(manData->backupLabelPrior);
                        backupResult->pgId = manData->pgId;
                        backupResult->pgVersion = manData->pgVersion;
                        backupResult->archiveStart = strDup(manData->archiveStart);
                        backupResult->archiveStop = strDup(manData->archiveStop);
                    }
                    MEM_CONTEXT_END();
                }
            }

            VerifyBackupResult *backupResult = lstGetLast(jobData->backupResultList);

            // Process any files in the manifest
            if (jobData->manifestFileIdx < manifestFileTotal(jobData->manifest))
            {
                do
                {
                    const ManifestFile fileData = manifestFile(jobData->manifest, jobData->manifestFileIdx);

                    // Track the files verified in order to determine when the processing of the backup is complete
                    backupResult->totalFileVerify++;

                    // Check the file if it is not zero-length or not bundled
                    if (fileData.size != 0 || !manifestData(jobData->manifest)->bundle)
                    {
                        // Check if the file is referenced in a prior backup
                        const String *fileBackupLabel = NULL;

                        if (fileData.reference != NULL)
                        {
                            // If the prior backup is not in the result list, then that backup was never processed (likely due to
                            // the --set option) so verify the file
                            unsigned int backupPriorIdx = lstFindIdx(jobData->backupResultList, &fileData.reference);

                            if (backupPriorIdx == LIST_NOT_FOUND)
                            {
                                fileBackupLabel = fileData.reference;
                            }
                            // Else the backup this file references has a result so check the processing state for the referenced
                            // backup
                            else
                            {
                                VerifyBackupResult *backupResultPrior = lstGet(jobData->backupResultList, backupPriorIdx);

                                // If the verify-state of the backup is not complete then verify the file
                                if (!backupResultPrior->fileVerifyComplete)
                                {
                                    fileBackupLabel = fileData.reference;
                                }
                                // Else skip verification
                                else
                                {
                                    String *priorFile = strNewFmt(
                                        "%s/%s%s", strZ(fileData.reference), strZ(fileData.name),
                                        strZ(compressExtStr((manifestData(jobData->manifest))->backupOptionCompressType)));

                                    unsigned int backupPriorInvalidIdx = lstFindIdx(backupResultPrior->invalidFileList, &priorFile);

                                    // If the file is in the invalid file list of the prior backup where it is referenced then add
                                    // the file as invalid to this backup result and set the backup result status; since already
                                    // logged an error on this file, don't log again
                                    if (backupPriorInvalidIdx != LIST_NOT_FOUND)
                                    {
                                        VerifyInvalidFile *invalidFile = lstGet(
                                            backupResultPrior->invalidFileList, backupPriorInvalidIdx);
                                        verifyInvalidFileAdd(
                                            backupResult->invalidFileList, invalidFile->reason, invalidFile->fileName);
                                        backupResult->status = backupInvalid;
                                    }
                                    // Else file in prior backup was valid so increment total valid files for this backup
                                    else
                                    {
                                        backupResult->totalFileValid++;
                                    }
                                }
                            }
                        }
                        // Else file is not referenced in a prior backup
                        else
                            fileBackupLabel = backupResult->backupLabel;

                        // If backup label is not null then send it off for processing
                        if (fileBackupLabel != NULL)
                        {
                            // Set up the job
<<<<<<< HEAD
                            ProtocolCommand *const command = protocolCommandNewP(PROTOCOL_COMMAND_VERIFY_FILE);
                            PackWrite *const param = protocolCommandParamP(command);
=======
                            ProtocolCommand *command = protocolCommandNew(PROTOCOL_COMMAND_VERIFY_FILE);
                            PackWrite *const param = protocolCommandParam(command);
                            const String *const filePathName = backupFileRepoPathP(
                                fileBackupLabel, .manifestName = fileData.name, .bundleId = fileData.bundleId,
                                .compressType = manifestData(jobData->manifest)->backupOptionCompressType,
                                .blockIncr = fileData.blockIncrMapSize != 0);
>>>>>>> e3fcd8cd

                            pckWriteStrP(param, filePathName);

                            if (fileData.bundleId != 0)
                            {
                                pckWriteBoolP(param, true);
                                pckWriteU64P(param, fileData.bundleOffset);
                                pckWriteU64P(param, fileData.sizeRepo);
                            }
                            else
                                pckWriteBoolP(param, false);

                            // Use the repo checksum when present
                            if (fileData.checksumRepoSha1 != NULL)
                            {
                                pckWriteU32P(param, compressTypeNone);
                                pckWriteBinP(param, BUF(fileData.checksumRepoSha1, HASH_TYPE_SHA1_SIZE));
                                pckWriteU64P(param, fileData.sizeRepo);
                                pckWriteStrP(param, NULL);
                            }
                            // Else use the file checksum, which may require additional filters, e.g. decompression
                            else
                            {
                                pckWriteU32P(param, manifestData(jobData->manifest)->backupOptionCompressType);
                                pckWriteBinP(param, BUF(fileData.checksumSha1, HASH_TYPE_SHA1_SIZE));
                                pckWriteU64P(param, fileData.size);
                                pckWriteStrP(param, jobData->backupCipherPass);
                            }

                            // Assign job to result (prepend backup label being processed to the key since some files are in a prior
                            // backup)
                            const String *const jobKey = strNewFmt("%s/%s", strZ(backupResult->backupLabel), strZ(filePathName));

                            MEM_CONTEXT_PRIOR_BEGIN()
                            {
                                result = protocolParallelJobNew(VARSTR(jobKey), command);
                            }
                            MEM_CONTEXT_PRIOR_END();
                        }
                    }
                    // Else mark the zero-length file as valid
                    else
                        backupResult->totalFileValid++;

                    // Increment the index to point to the next file
                    jobData->manifestFileIdx++;

                    // If this was the last file to process for this backup, then free the manifest and remove this backup from the
                    // processing list
                    if (jobData->manifestFileIdx == backupResult->totalFileManifest)
                    {
                        manifestFree(jobData->manifest);
                        jobData->manifest = NULL;
                        strLstRemoveIdx(jobData->backupList, 0);
                    }

                    // If a job was found to be processed then break out to process it
                    if (result != NULL)
                        break;
                }
                while (jobData->manifestFileIdx < backupResult->totalFileManifest);
            }
            else
            {
                // Nothing to process so report an error, free the manifest, set the status, and remove the backup from processing
                // list
                LOG_INFO_FMT("backup '%s' manifest does not contain any target files to verify", strZ(backupResult->backupLabel));

                jobData->jobErrorTotal++;

                manifestFree(jobData->manifest);
                jobData->manifest = NULL;

                backupResult->status = backupInvalid;

                strLstRemoveIdx(jobData->backupList, 0);
            }

            // If a job was found to be processed then break out to process it
            if (result != NULL)
                break;
        }
    }
    MEM_CONTEXT_TEMP_END();

    FUNCTION_TEST_RETURN(PROTOCOL_PARALLEL_JOB, result);
}

/***********************************************************************************************************************************
Process the job data
***********************************************************************************************************************************/
static ProtocolParallelJob *
verifyJobCallback(void *data, unsigned int clientIdx)
{
    FUNCTION_TEST_BEGIN();
        FUNCTION_TEST_PARAM_P(VOID, data);                          // Pointer to the job data
        (void)clientIdx;                                            // Client index (not used for this process)
    FUNCTION_TEST_END();

    ASSERT(data != NULL);

    // Initialize the result
    ProtocolParallelJob *result = NULL;
    VerifyJobData *const jobData = data;

    if (!jobData->backupProcessing)
    {
        result = verifyArchive(jobData);

        // Set the backupProcessing flag if the archive processing is finished so backup processing can begin immediately after
        jobData->backupProcessing = strLstEmpty(jobData->archiveIdList);
    }

    if (jobData->backupProcessing)
    {
        // Only begin backup verification if the last archive result was processed
        if (result == NULL)
            result = verifyBackup(jobData);
    }

    FUNCTION_TEST_RETURN(PROTOCOL_PARALLEL_JOB, result);
}

/***********************************************************************************************************************************
Helper function for returning a string corresponding to the result code
***********************************************************************************************************************************/
static const char *
verifyErrorMsg(const VerifyResult verifyResult)
{
    FUNCTION_TEST_BEGIN();
        FUNCTION_TEST_PARAM(ENUM, verifyResult);                    // Result code from the verifyFile() function
    FUNCTION_TEST_END();

    ASSERT(verifyResult != verifyOk);

    switch (verifyResult)
    {
        case verifyFileMissing:
            FUNCTION_TEST_RETURN_CONST(STRINGZ, "file missing");

        case verifyChecksumMismatch:
            FUNCTION_TEST_RETURN_CONST(STRINGZ, "invalid checksum");

        case verifySizeInvalid:
            FUNCTION_TEST_RETURN_CONST(STRINGZ, "invalid size");

        default:
            ASSERT(verifyResult == verifyOtherError);
            FUNCTION_TEST_RETURN_CONST(STRINGZ, "invalid result");
    }
}

/***********************************************************************************************************************************
Helper function to output a log message based on job result that is not verifyOk and return an error count
***********************************************************************************************************************************/
static unsigned int
verifyLogInvalidResult(const String *fileType, VerifyResult verifyResult, unsigned int processId, const String *filePathName)
{
    FUNCTION_TEST_BEGIN();
        FUNCTION_TEST_PARAM(STRING, fileType);                      // Indicates archive or backup file
        FUNCTION_TEST_PARAM(ENUM, verifyResult);                    // Result code from the verifyFile() function
        FUNCTION_TEST_PARAM(UINT, processId);                       // Process Id reporting the result
        FUNCTION_TEST_PARAM(STRING, filePathName);                  // File for which results are being reported
    FUNCTION_TEST_END();

    ASSERT(fileType != NULL);
    ASSERT(filePathName != NULL);

    // Log a warning because the WAL may have gone missing if expire came through and removed it
    // legitimately so it is not necessarily an error so the jobErrorTotal should not be incremented
    if (strEq(fileType, STORAGE_REPO_ARCHIVE_STR) && verifyResult == verifyFileMissing)
    {
        LOG_WARN_PID_FMT(processId, "%s '%s'", verifyErrorMsg(verifyResult), strZ(filePathName));
        FUNCTION_TEST_RETURN(UINT, 0);
    }

    LOG_INFO_PID_FMT(processId, "%s '%s'", verifyErrorMsg(verifyResult), strZ(filePathName));
    FUNCTION_TEST_RETURN(UINT, 1);
}

/***********************************************************************************************************************************
Helper function to set the currently processing backup label, if any, and check that the archiveIds are in the db history
***********************************************************************************************************************************/
static String *
verifySetBackupCheckArchive(
    const StringList *backupList, const InfoBackup *backupInfo, const StringList *archiveIdList, const InfoPg *pgHistory,
    unsigned int *jobErrorTotal)
{
    FUNCTION_TEST_BEGIN();
        FUNCTION_TEST_PARAM(STRING_LIST, backupList);               // List of backup labels in the backup directory
        FUNCTION_TEST_PARAM(INFO_BACKUP, backupInfo);               // Contents of the backup.info file
        FUNCTION_TEST_PARAM(STRING_LIST, archiveIdList);            // List of archiveIds in the archive directory
        FUNCTION_TEST_PARAM(INFO_PG, pgHistory);                    // Pointer to InfoPg of archive.info for accessing PG history
        FUNCTION_TEST_PARAM_P(UINT, jobErrorTotal);                 // Pointer to overall job error total
    FUNCTION_TEST_END();

    String *result = NULL;

    MEM_CONTEXT_TEMP_BEGIN()
    {
        // If there are backups, set the last backup as current if it is not in backup.info - if it is, then it is complete, else
        // it will be checked later
        if (!strLstEmpty(backupList))
        {
            // Get the last backup as current if it is not in backup.info current list
            String *backupLabel = strLstGet(backupList, strLstSize(backupList) - 1);

            if (!infoBackupLabelExists(backupInfo, backupLabel))
            {
                // Duplicate the string into the prior context
                MEM_CONTEXT_PRIOR_BEGIN()
                {
                    result = strDup(backupLabel);
                }
                MEM_CONTEXT_PRIOR_END();
            }
        }

        // If there are archive directories on disk, make sure they are in the database history list
        if (!strLstEmpty(archiveIdList))
        {
            StringList *archiveIdHistoryList = strLstNew();

            for (unsigned int histIdx = 0; histIdx < infoPgDataTotal(pgHistory); histIdx++)
                strLstAdd(archiveIdHistoryList, infoPgArchiveId(pgHistory, histIdx));

            // Sort the history list
            strLstSort(strLstComparatorSet(archiveIdHistoryList, archiveIdComparator), sortOrderAsc);

            String *missingFromHistory = strNew();

            // Check if the archiveId on disk exists in the archive.info history list and report it if not
            for (unsigned int archiveIdx = 0; archiveIdx < strLstSize(archiveIdList); archiveIdx++)
            {
                String *archiveId = strLstGet(archiveIdList, archiveIdx);

                if (!strLstExists(archiveIdHistoryList, archiveId))
                    strCat(missingFromHistory, (strEmpty(missingFromHistory) ? archiveId : strNewFmt(", %s", strZ(archiveId))));
            }

            if (!strEmpty(missingFromHistory))
            {
                LOG_INFO_FMT("archiveIds '%s' are not in the archive.info history list", strZ(missingFromHistory));

                (*jobErrorTotal)++;
            }
        }
    }
    MEM_CONTEXT_TEMP_END();

    FUNCTION_TEST_RETURN(STRING, result);
}

/***********************************************************************************************************************************
Add the file to the invalid file list for the range in which it exists
***********************************************************************************************************************************/
static void
verifyAddInvalidWalFile(List *walRangeList, VerifyResult fileResult, const String *fileName, const String *walSegment)
{
    FUNCTION_TEST_BEGIN();
        FUNCTION_TEST_PARAM(LIST, walRangeList);                    // List of WAL ranges for an archive Id
        FUNCTION_TEST_PARAM(UINT, fileResult);                      // Result of verifyFile()
        FUNCTION_TEST_PARAM(STRING, fileName);                      // File name (without the REPO prefix)
        FUNCTION_TEST_PARAM(STRING, walSegment);                    // WAL segment, i.e. 000000010000000000000005
    FUNCTION_TEST_END();

    ASSERT(walRangeList != NULL);
    ASSERT(fileName != NULL);
    ASSERT(walSegment != NULL);

    MEM_CONTEXT_TEMP_BEGIN()
    {
        for (unsigned int walIdx = 0; walIdx < lstSize(walRangeList); walIdx++)
        {
            VerifyWalRange *walRange = lstGet(walRangeList, walIdx);

            // If the WAL segment is less/equal to the stop file then it falls in this range since ranges are sorted by stop file in
            // ascending order, therefore first one found is the range
            if (strCmp(walRange->stop, walSegment) >= 0)
            {
                // Add the file to the range where it was found and exit the loop
                verifyInvalidFileAdd(walRange->invalidFileList, fileResult, fileName);
                break;
            }
        }
    }
    MEM_CONTEXT_TEMP_END();

    FUNCTION_TEST_RETURN_VOID();
}

/***********************************************************************************************************************************
Create file errors string
***********************************************************************************************************************************/
static String *
verifyCreateFileErrorsStr(
    const unsigned int errMissing, const unsigned int errChecksum, const unsigned int errSize, const unsigned int errOther,
    const bool verboseText)
{
    FUNCTION_TEST_BEGIN();
        FUNCTION_TEST_PARAM(UINT, errMissing);                      // Number of files missing
        FUNCTION_TEST_PARAM(UINT, errChecksum);                     // Number of files with checksum errors
        FUNCTION_TEST_PARAM(UINT, errSize);                         // Number of files with invalid size
        FUNCTION_TEST_PARAM(UINT, errOther);                        // Number of files with other errors
        FUNCTION_TEST_PARAM(BOOL, verboseText);                     // Is verbose output requested
    FUNCTION_TEST_END();

    String *result = strNew();

    MEM_CONTEXT_TEMP_BEGIN()
    {
        // List all if verbose text, otherwise only list if type has errors
        strCatFmt(
            result, "\n    %s%s%s%s",
            verboseText || errMissing ? zNewFmt("missing: %u, ", errMissing) : "",
            verboseText || errChecksum ? zNewFmt("checksum invalid: %u, ", errChecksum) : "",
            verboseText || errSize ? zNewFmt("size invalid: %u, ", errSize) : "",
            verboseText || errOther ? zNewFmt("other: %u", errOther) : "");

        // Clean up trailing comma when necessary
        if (strEndsWithZ(result, ", "))
            strTruncIdx(result, (int)strSize(result) - 2);
    }
    MEM_CONTEXT_TEMP_END();

    FUNCTION_TEST_RETURN(STRING, result);
}

/***********************************************************************************************************************************
Render the results of the verify command
***********************************************************************************************************************************/
static String *
verifyRender(const List *const archiveIdResultList, const List *const backupResultList, const bool verboseText)
{
    FUNCTION_TEST_BEGIN();
        FUNCTION_TEST_PARAM(LIST, archiveIdResultList);             // Result list for all archive Ids in the repo
        FUNCTION_TEST_PARAM(LIST, backupResultList);                // Result list for all backups in the repo
        FUNCTION_TEST_PARAM(BOOL, verboseText);                     // Is verbose output requested?
    FUNCTION_TEST_END();

    FUNCTION_AUDIT_HELPER();

    ASSERT(archiveIdResultList != NULL);
    ASSERT(backupResultList != NULL);

    String *result = strNew();

    // Render archive results
    if (verboseText && lstEmpty(archiveIdResultList))
        strCatZ(result, "\n  archiveId: none found");
    else
    {
        for (unsigned int archiveIdx = 0; archiveIdx < lstSize(archiveIdResultList); archiveIdx++)
        {
            VerifyArchiveResult *archiveIdResult = lstGet(archiveIdResultList, archiveIdx);

            if (verboseText || archiveIdResult->totalWalFile - archiveIdResult->totalValidWal != 0)
            {
                strCatFmt(
                    result, "\n  archiveId: %s, total WAL checked: %u, total valid WAL: %u", strZ(archiveIdResult->archiveId),
                    archiveIdResult->totalWalFile, archiveIdResult->totalValidWal);
            }

            if (archiveIdResult->totalWalFile > 0)
            {
                unsigned int errMissing = 0;
                unsigned int errChecksum = 0;
                unsigned int errSize = 0;
                unsigned int errOther = 0;

                for (unsigned int walIdx = 0; walIdx < lstSize(archiveIdResult->walRangeList); walIdx++)
                {
                    VerifyWalRange *walRange = lstGet(archiveIdResult->walRangeList, walIdx);

                    LOG_DETAIL_FMT(
                        "archiveId: %s, wal start: %s, wal stop: %s", strZ(archiveIdResult->archiveId), strZ(walRange->start),
                        strZ(walRange->stop));

                    unsigned int invalidIdx = 0;

                    while (invalidIdx < lstSize(walRange->invalidFileList))
                    {
                        VerifyInvalidFile *invalidFile = lstGet(walRange->invalidFileList, invalidIdx);

                        if (invalidFile->reason == verifyFileMissing)
                            errMissing++;
                        else if (invalidFile->reason == verifyChecksumMismatch)
                            errChecksum++;
                        else if (invalidFile->reason == verifySizeInvalid)
                            errSize++;
                        else
                            errOther++;

                        invalidIdx++;
                    }
                }

                // Create/append file errors string
                if (verboseText || errMissing + errChecksum + errSize + errOther > 0)
                    strCat(result, verifyCreateFileErrorsStr(errMissing, errChecksum, errSize, errOther, verboseText));
            }
        }
    }

    // Render backup results
    if (verboseText && lstEmpty(backupResultList))
        strCatZ(result, "\n  backup: none found");
    else
    {
        for (unsigned int backupIdx = 0; backupIdx < lstSize(backupResultList); backupIdx++)
        {
            VerifyBackupResult *backupResult = lstGet(backupResultList, backupIdx);
            const char *status;

            switch (backupResult->status)
            {
                case backupInvalid:
                    status = "invalid";
                    break;

                case backupMissingManifest:
                    status = "manifest missing";
                    break;

                case backupInProgress:
                    status = "in-progress";
                    break;

                default:
                {
                    ASSERT(backupResult->status == backupValid);

                    status = "valid";
                    break;
                }
            }

            if (verboseText || (strcmp(status, "valid") != 0 && strcmp(status, "in-progress") != 0))
            {
                strCatFmt(
                    result, "\n  backup: %s, status: %s, total files checked: %u, total valid files: %u",
                    strZ(backupResult->backupLabel), status, backupResult->totalFileVerify, backupResult->totalFileValid);
            }

            if (backupResult->totalFileVerify > 0)
            {
                unsigned int errMissing = 0;
                unsigned int errChecksum = 0;
                unsigned int errSize = 0;
                unsigned int errOther = 0;

                for (unsigned int invalidIdx = 0; invalidIdx < lstSize(backupResult->invalidFileList); invalidIdx++)
                {
                    VerifyInvalidFile *invalidFile = lstGet(backupResult->invalidFileList, invalidIdx);

                    if (invalidFile->reason == verifyFileMissing)
                        errMissing++;
                    else if (invalidFile->reason == verifyChecksumMismatch)
                        errChecksum++;
                    else if (invalidFile->reason == verifySizeInvalid)
                        errSize++;
                    else
                        errOther++;
                }

                // Create/append file errors string
                if (verboseText || errMissing + errChecksum + errSize + errOther > 0)
                    strCat(result, verifyCreateFileErrorsStr(errMissing, errChecksum, errSize, errOther, verboseText));
            }
        }
    }

    FUNCTION_TEST_RETURN(STRING, result);
}

/***********************************************************************************************************************************
Process the verify command
***********************************************************************************************************************************/
static String *
verifyProcess(const bool verboseText)
{
    FUNCTION_LOG_BEGIN(logLevelDebug);
        FUNCTION_TEST_PARAM(BOOL, verboseText);                     // Is verbose output requested?
    FUNCTION_LOG_END();

    String *const result = strNew();

    MEM_CONTEXT_TEMP_BEGIN()
    {
        unsigned int errorTotal = 0;
        String *resultStr = strNew();

        // Get the repo storage in case it is remote and encryption settings need to be pulled down
        const Storage *storage = storageRepo();

        // Get a usable backup info file
        InfoBackup *backupInfo = verifyBackupInfoFile();

        // If a usable backup.info file is not found, then report an error in the log
        if (backupInfo == NULL)
        {
            strCatZ(resultStr, "\n  No usable backup.info file");
            errorTotal++;
        }

        // Get a usable archive info file
        InfoArchive *archiveInfo = verifyArchiveInfoFile();

        // If a usable archive.info file is not found, then report an error in the log
        if (archiveInfo == NULL)
        {
            strCatZ(resultStr, "\n  No usable archive.info file");
            errorTotal++;
        }

        // If both a usable archive info and backup info file were found, then proceed with verification
        if (archiveInfo != NULL && backupInfo != NULL)
        {
            TRY_BEGIN()
            {
                // Verify that the archive.info and backup.info current database info and history lists are the same
                verifyPgHistory(infoArchivePg(archiveInfo), infoBackupPg(backupInfo));
            }
            CATCH_ANY()
            {
                strCatFmt(resultStr, "\n%s", errorMessage());
                errorTotal++;
            }
            TRY_END();
        }

        // If valid info files, then begin process of checking backups and archives in the repo
        if (errorTotal == 0)
        {
            // Initialize the job data
            VerifyJobData jobData =
            {
                .memContext = memContextCurrent(),
                .walPathList = NULL,
                .walFileList = strLstNew(),
                .pgHistory = infoArchivePg(archiveInfo),
                .manifestCipherPass = infoPgCipherPass(infoBackupPg(backupInfo)),
                .walCipherPass = infoPgCipherPass(infoArchivePg(archiveInfo)),
                .archiveIdResultList = lstNewP(sizeof(VerifyArchiveResult), .comparator = archiveIdComparator),
                .backupResultList = lstNewP(sizeof(VerifyBackupResult), .comparator = lstComparatorStr),
            };

            // Get a list of backups in the repo sorted ascending
            jobData.backupList = strLstSort(
                storageListP(
                    storage, STORAGE_REPO_BACKUP_STR,
                    .expression = backupRegExpP(.full = true, .differential = true, .incremental = true)),
                sortOrderAsc);

            // Get a list of archive Ids in the repo (e.g. 9.4-1, 10-2, etc) sorted ascending by the db-id (number after the dash)
            jobData.archiveIdList = strLstSort(
                strLstComparatorSet(
                    storageListP(storage, STORAGE_REPO_ARCHIVE_STR, .expression = STRDEF(REGEX_ARCHIVE_DIR_DB_VERSION)),
                    archiveIdComparator),
                sortOrderAsc);

            // Only begin processing if there are some archives or backups in the repo
            if (!strLstEmpty(jobData.archiveIdList) || !strLstEmpty(jobData.backupList))
            {
                // Warn if there are no archives or there are no backups in the repo so that the callback need not try to
                // distinguish between having processed all of the list or if the list was missing in the first place
                if (strLstEmpty(jobData.archiveIdList) || strLstEmpty(jobData.backupList))
                    LOG_DETAIL_FMT("no %s exist in the repo", strLstEmpty(jobData.archiveIdList) ? "archives" : "backups");

                // If there are no archives to process, then set the processing flag to skip to processing the backups
                if (strLstEmpty(jobData.archiveIdList))
                    jobData.backupProcessing = true;

                // Set current backup if there is one and verify the archive history on disk is in the database history
                jobData.currentBackup = verifySetBackupCheckArchive(
                    jobData.backupList, backupInfo, jobData.archiveIdList, jobData.pgHistory, &jobData.jobErrorTotal);

                // Create the parallel executor
                ProtocolParallel *parallelExec = protocolParallelNew(
                    cfgOptionUInt64(cfgOptProtocolTimeout) / 2, verifyJobCallback, &jobData);

                for (unsigned int processIdx = 1; processIdx <= cfgOptionUInt(cfgOptProcessMax); processIdx++)
                    protocolParallelClientAdd(parallelExec, protocolLocalGet(protocolStorageTypeRepo, 0, processIdx));

                // Process jobs
                MEM_CONTEXT_TEMP_RESET_BEGIN()
                {
                    do
                    {
                        unsigned int completed = protocolParallelProcess(parallelExec);

                        // Process completed jobs
                        for (unsigned int jobIdx = 0; jobIdx < completed; jobIdx++)
                        {
                            // Get the job and job key
                            ProtocolParallelJob *job = protocolParallelResult(parallelExec);
                            unsigned int processId = protocolParallelJobProcessId(job);
                            StringList *filePathLst = strLstNewSplit(varStr(protocolParallelJobKey(job)), FSLASH_STR);

                            // Remove the result and file type identifier and recreate the path file name
                            const String *resultId = strLstGet(filePathLst, 0);
                            strLstRemoveIdx(filePathLst, 0);
                            const String *fileType = strLstGet(filePathLst, 0);
                            strLstRemoveIdx(filePathLst, 0);
                            String *filePathName = strLstJoin(filePathLst, "/");

                            // Initialize the result sets
                            VerifyArchiveResult *archiveIdResult = NULL;
                            VerifyBackupResult *backupResult = NULL;

                            // Get archiveId result data
                            if (strEq(fileType, STORAGE_REPO_ARCHIVE_STR))
                            {
                                // Find the archiveId in the list - assert if not found since this should never happen
                                unsigned int index = lstFindIdx(jobData.archiveIdResultList, &resultId);
                                ASSERT(index != LIST_NOT_FOUND);

                                archiveIdResult = lstGet(jobData.archiveIdResultList, index);
                            }
                            // Else get the backup result data
                            else
                            {
                                unsigned int index = lstFindIdx(jobData.backupResultList, &resultId);
                                ASSERT(index != LIST_NOT_FOUND);

                                backupResult = lstGet(jobData.backupResultList, index);
                            }

                            // The job was successful
                            if (protocolParallelJobErrorCode(job) == 0)
                            {
                                const VerifyResult verifyResult = (VerifyResult)pckReadU32P(protocolParallelJobResult(job));

                                // Update the result set for the type of file being processed
                                if (strEq(fileType, STORAGE_REPO_ARCHIVE_STR))
                                {
                                    if (verifyResult == verifyOk)
                                        archiveIdResult->totalValidWal++;
                                    else
                                    {
                                        jobData.jobErrorTotal += verifyLogInvalidResult(
                                            fileType, verifyResult, processId, filePathName);

                                        // Add invalid file to the WAL range
                                        verifyAddInvalidWalFile(
                                            archiveIdResult->walRangeList, verifyResult, filePathName,
                                            strSubN(
                                                strLstGet(filePathLst, strLstSize(filePathLst) - 1), 0, WAL_SEGMENT_NAME_SIZE));
                                    }
                                }
                                else
                                {
                                    if (verifyResult == verifyOk)
                                        backupResult->totalFileValid++;
                                    else
                                    {
                                        jobData.jobErrorTotal += verifyLogInvalidResult(
                                            fileType, verifyResult, processId, filePathName);
                                        backupResult->status = backupInvalid;
                                        verifyInvalidFileAdd(backupResult->invalidFileList, verifyResult, filePathName);
                                    }
                                }
                            }
                            // Else the job errored
                            else
                            {
                                // Log a protocol error and increment the jobErrorTotal
                                LOG_INFO_PID_FMT(
                                    processId,
                                    "%s %s: [%d] %s", verifyErrorMsg(verifyOtherError), strZ(filePathName),
                                    protocolParallelJobErrorCode(job), strZ(protocolParallelJobErrorMessage(job)));

                                jobData.jobErrorTotal++;

                                // Add invalid file with "OtherError" reason to invalid file list
                                if (strEq(fileType, STORAGE_REPO_ARCHIVE_STR))
                                {
                                    // Add invalid file to the WAL range
                                    verifyAddInvalidWalFile(
                                        archiveIdResult->walRangeList, verifyOtherError, filePathName,
                                        strSubN(strLstGet(filePathLst, strLstSize(filePathLst) - 1), 0, WAL_SEGMENT_NAME_SIZE));
                                }
                                else
                                {
                                    backupResult->status = backupInvalid;
                                    verifyInvalidFileAdd(backupResult->invalidFileList, verifyOtherError, filePathName);
                                }
                            }

                            // Set backup verification complete for a backup if all files have run through verification
                            if (strEq(fileType, STORAGE_REPO_BACKUP_STR) &&
                                backupResult->totalFileVerify == backupResult->totalFileManifest)
                            {
                                backupResult->fileVerifyComplete = true;
                            }

                            // Free the job
                            protocolParallelJobFree(job);
                        }

                        // Reset the memory context occasionally so we don't use too much memory or slow down processing
                        MEM_CONTEXT_TEMP_RESET(1000);
                    }
                    while (!protocolParallelDone(parallelExec));
                }
                MEM_CONTEXT_TEMP_END();

                // ??? Need to do the final reconciliation - checking backup required WAL against, valid WAL

                // Report results
                resultStr = verifyRender(jobData.archiveIdResultList, jobData.backupResultList, verboseText);
            }
            else
                strCatZ(resultStr, "\n    no archives or backups exist in the repo");

            errorTotal += jobData.jobErrorTotal;
        }

        // If verbose output or errors then output results
        if (verboseText || errorTotal > 0)
        {
            strCatFmt(
                result, "stanza: %s\nstatus: %s%s", strZ(cfgOptionStr(cfgOptStanza)),
                errorTotal > 0 ? VERIFY_STATUS_ERROR : VERIFY_STATUS_OK, strZ(resultStr));
        }
    }
    MEM_CONTEXT_TEMP_END();

    FUNCTION_LOG_RETURN(STRING, result);
}

/**********************************************************************************************************************************/
FN_EXTERN void
cmdVerify(void)
{
    FUNCTION_LOG_VOID(logLevelDebug);

    MEM_CONTEXT_TEMP_BEGIN()
    {
        const String *const result = verifyProcess(cfgOptionBool(cfgOptVerbose));

        // Output results if any
        if (!strEmpty(result))
        {
            // Log results
            LOG_INFO_FMT("%s", strZ(result));

            // Output to console when requested
            if (cfgOptionStrId(cfgOptOutput) == CFGOPTVAL_OUTPUT_TEXT)
            {
                ioFdWriteOneStr(STDOUT_FILENO, result);
                ioFdWriteOneStr(STDOUT_FILENO, LF_STR);
            }
        }
    }
    MEM_CONTEXT_TEMP_END();

    FUNCTION_LOG_RETURN_VOID();
}<|MERGE_RESOLUTION|>--- conflicted
+++ resolved
@@ -975,17 +975,12 @@
                         if (fileBackupLabel != NULL)
                         {
                             // Set up the job
-<<<<<<< HEAD
-                            ProtocolCommand *const command = protocolCommandNewP(PROTOCOL_COMMAND_VERIFY_FILE);
+                            ProtocolCommand *command = protocolCommandNewP(PROTOCOL_COMMAND_VERIFY_FILE);
                             PackWrite *const param = protocolCommandParamP(command);
-=======
-                            ProtocolCommand *command = protocolCommandNew(PROTOCOL_COMMAND_VERIFY_FILE);
-                            PackWrite *const param = protocolCommandParam(command);
                             const String *const filePathName = backupFileRepoPathP(
                                 fileBackupLabel, .manifestName = fileData.name, .bundleId = fileData.bundleId,
                                 .compressType = manifestData(jobData->manifest)->backupOptionCompressType,
                                 .blockIncr = fileData.blockIncrMapSize != 0);
->>>>>>> e3fcd8cd
 
                             pckWriteStrP(param, filePathName);
 
