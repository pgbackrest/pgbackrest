/***********************************************************************************************************************************
Verify Command

Verify the contents of the repository.
***********************************************************************************************************************************/
#include "build.auto.h"

#include <stdlib.h>
#include <string.h>
#include <unistd.h>

#include "command/archive/common.h"
#include "command/check/common.h"
#include "command/verify/file.h"
#include "command/verify/protocol.h"
#include "common/compress/helper.h"
#include "common/crypto/cipherBlock.h"
#include "common/debug.h"
#include "common/io/fdWrite.h"
#include "common/io/io.h"
#include "common/log.h"
#include "config/config.h"
#include "info/infoArchive.h"
#include "info/infoBackup.h"
#include "info/manifest.h"
#include "postgres/interface.h"
#include "postgres/version.h"
#include "protocol/helper.h"
#include "protocol/parallel.h"
#include "storage/helper.h"

#include <stdio.h> // CSHANG Remove

/***********************************************************************************************************************************
Data Types and Structures
***********************************************************************************************************************************/
#define FUNCTION_LOG_VERIFY_ARCHIVE_RESULT_TYPE                                                                                    \
    VerifyArchiveResult
#define FUNCTION_LOG_VERIFY_ARCHIVE_RESULT_FORMAT(value, buffer, bufferSize)                                                       \
    objToLog(&value, "VerifyArchiveResult", buffer, bufferSize)

#define FUNCTION_LOG_VERIFY_BACKUP_RESULT_TYPE                                                                                     \
    VerifyBackupResult
#define FUNCTION_LOG_VERIFY_BACKUP_RESULT_FORMAT(value, buffer, bufferSize)                                                        \
    objToLog(&value, "VerifyBackupResult", buffer, bufferSize)

#define FUNCTION_LOG_VERIFY_INFO_FILE_TYPE                                                                                         \
    VerifyInfoFile
#define FUNCTION_LOG_VERIFY_INFO_FILE_FORMAT(value, buffer, bufferSize)                                                            \
    objToLog(&value, "VerifyInfoFile", buffer, bufferSize)

<<<<<<< HEAD
#define FUNCTION_LOG_VERIFY_WAL_RANGE_TYPE                                                                                         \
    VerifyWalRange
#define FUNCTION_LOG_VERIFY_WAL_RANGE_FORMAT(value, buffer, bufferSize)                                                            \
    objToLog(&value, "VerifyWalRange", buffer, bufferSize)

// Structure for verifying archive, backup, and manifest info files
=======
// Structure for verifying repository info files
>>>>>>> d25e965c
typedef struct VerifyInfoFile
{
    InfoBackup *backup;                                             // Backup.info file contents
    InfoArchive *archive;                                           // Archive.info file contents
    Manifest *manifest;                                             // Manifest file contents
    const String *checksum;                                         // File checksum
    int errorCode;                                                  // Error code else 0 for no error
} VerifyInfoFile;

// Job data results structures for archive and backup
typedef struct VerifyArchiveResult
{
    String *archiveId;                                              // Archive Id (e.g. 9.6-1, 10-2)
    unsigned int totalWalFile;                                      // Total number of WAL files listed in directory on first read
    unsigned int totalValidWal;                                     // Total number of WAL that were verified and valid
    PgWal pgWalInfo;                                                // PG version, WAL size, system id
    List *walRangeList;                                             // List of WAL file ranges - new item is when WAL is missing
} VerifyArchiveResult;

// WAL range includes the start/stop of sequential WAL and start/stop includes the timeline (e.g. 000000020000000100000005)
typedef struct VerifyWalRange
{
    String *stop;                                                   // Last WAL segment in this sequential range
    String *start;                                                  // First WAL segment in this sequential range
    List *invalidFileList;                                          // After all jobs complete, list of VerifyInvalidFile
} VerifyWalRange;

// Invalid file information (not missing but files failing verification) - for archive and backup
typedef struct VerifyInvalidFile
{
    String *fileName;                                               // Name of the file (includes path within the stanza)
    VerifyResult reason;                                            // Reason file is invalid (e.g. incorrect checksum)
} VerifyInvalidFile;

// Status result of a backup
typedef enum
{
    backupValid,                                                    // Default: All files in backup label repo passed verification
    backupInvalid,                                                  // One of more files in backup label repo failed verification
    backupMissingManifest,
    backupInProgress,
} VerifyBackupResultStatus;

typedef struct VerifyBackupResult
{
    String *backupLabel;                                            // Label assigned to the backup
    VerifyBackupResultStatus status;                                // Final status of the backup
    bool fileVerifyComplete;                                        // Have all the files of the backup completed verification?
    unsigned int totalFileManifest;                                 // Total number of backup files in the manifest
    unsigned int totalFileVerify;                                   // Total number of backup files being verified
    unsigned int totalFileValid;                                    // Total number of backup files that were verified and valid
    String *backupPrior;                                            // Prior backup that this backup depends on, if any
    unsigned int pgId;                                              // PG id will be used to find WAL for the backup in the repo
    unsigned int pgVersion;                                         // PG version will be used with PG id to find WAL in the repo
    String *archiveStart;                                           // First WAL segment in the backup
    String *archiveStop;                                            // Last WAL segment in the backup
    List *invalidFileList;
} VerifyBackupResult;

// Job data stucture for processing and results collection
typedef struct VerifyJobData
{
    MemContext *memContext;                                         // Context for memory allocations in this struct
    StringList *archiveIdList;                                      // List of archive ids to verify
    StringList *walPathList;                                        // WAL path list for a single archive id
    StringList *walFileList;                                        // WAL file list for a single WAL path
    StringList *backupList;                                         // List of backups to verify
    Manifest *manifest;                                             // Manifest contents with list of files to verify
    unsigned int manifestFileIdx;                                   // Index of the file within the manifest file list to process
    String *currentBackup;                                          // In progress backup, if any
    const InfoPg *pgHistory;                                        // Database history list
    bool backupProcessing;                                          // Are we processing WAL or are we processing backups
    const String *manifestCipherPass;                               // Cipher pass for reading backup manifests
    const String *walCipherPass;                                    // Cipher pass for reading WAL files
    const String *backupCipherPass;                                 // Cipher pass for reading backup files referenced in a manifest
    unsigned int jobErrorTotal;                                     // Total errors that occurred during the job execution
    List *archiveIdResultList;                                      // Archive results
    List *backupResultList;                                         // Backup results
} VerifyJobData;

/***********************************************************************************************************************************
Helper function to add a file to an invalid file list
***********************************************************************************************************************************/
static void
verifyInvalidFileAdd(List *invalidFileList, VerifyResult reason, const String *fileName)
{
    FUNCTION_TEST_BEGIN();
        FUNCTION_TEST_PARAM(LIST, invalidFileList);                 // Invalid file list to add the filename to
        FUNCTION_TEST_PARAM(UINT, reason);                          // Reason for invalid file
        FUNCTION_TEST_PARAM(STRING, fileName);                      // Name of invalid file
    FUNCTION_TEST_END();

    ASSERT(invalidFileList != NULL);
    ASSERT(fileName != NULL);

    MEM_CONTEXT_BEGIN(lstMemContext(invalidFileList))
    {
        VerifyInvalidFile invalidFile =
        {
            .fileName = strDup(fileName),
            .reason = reason,
        };

        lstAdd(invalidFileList, &invalidFile);
    }
    MEM_CONTEXT_END();

    FUNCTION_TEST_RETURN_VOID();
}

/***********************************************************************************************************************************
Load a file into memory
***********************************************************************************************************************************/
static StorageRead *
verifyFileLoad(const String *pathFileName, const String *cipherPass)
{
    FUNCTION_TEST_BEGIN();
        FUNCTION_TEST_PARAM(STRING, pathFileName);                  // Fully qualified path/file name
        FUNCTION_TEST_PARAM(STRING, cipherPass);                    // Password to open file if encrypted
    FUNCTION_TEST_END();

    ASSERT(pathFileName != NULL);

    // Read the file and error if missing
    StorageRead *result = storageNewReadP(storageRepo(), pathFileName);

    // *read points to a location within result so update result with contents based on necessary filters
    IoRead *read = storageReadIo(result);
    cipherBlockFilterGroupAdd(
        ioReadFilterGroup(read), cipherType(cfgOptionStr(cfgOptRepoCipherType)), cipherModeDecrypt, cipherPass);
    ioFilterGroupAdd(ioReadFilterGroup(read), cryptoHashNew(HASH_TYPE_SHA1_STR));

    // If the file is compressed, add a decompression filter
    if (compressTypeFromName(pathFileName) != compressTypeNone)
        ioFilterGroupAdd(ioReadFilterGroup(read), decompressFilter(compressTypeFromName(pathFileName)));

    FUNCTION_TEST_RETURN(result);
}

/***********************************************************************************************************************************
Get status of info files in the repository
***********************************************************************************************************************************/
static VerifyInfoFile
verifyInfoFile(const String *pathFileName, bool keepFile, const String *cipherPass)
{
    FUNCTION_LOG_BEGIN(logLevelDebug);
        FUNCTION_LOG_PARAM(STRING, pathFileName);                   // Fully qualified path/file name
        FUNCTION_LOG_PARAM(BOOL, keepFile);                         // Should the file be kept in memory?
        FUNCTION_TEST_PARAM(STRING, cipherPass);                    // Password to open file if encrypted
    FUNCTION_LOG_END();

    ASSERT(pathFileName != NULL);

    VerifyInfoFile result = {.errorCode = 0};

    MEM_CONTEXT_TEMP_BEGIN()
    {
        TRY_BEGIN()
        {
            IoRead *infoRead = storageReadIo(verifyFileLoad(pathFileName, cipherPass));

            // If directed to keep the loaded file in memory, then move the file into the result, else drain the io and close it
            if (keepFile)
            {
                if (strBeginsWith(pathFileName, INFO_BACKUP_PATH_FILE_STR))
                    result.backup = infoBackupMove(infoBackupNewLoad(infoRead), memContextPrior());
                else if (strBeginsWith(pathFileName, INFO_ARCHIVE_PATH_FILE_STR))
                    result.archive = infoArchiveMove(infoArchiveNewLoad(infoRead), memContextPrior());
                else
                    result.manifest = manifestMove(manifestNewLoad(infoRead), memContextPrior());
            }
            else
                ioReadDrain(infoRead);

            MEM_CONTEXT_PRIOR_BEGIN()
            {
                result.checksum = strDup(varStr(ioFilterGroupResult(ioReadFilterGroup(infoRead), CRYPTO_HASH_FILTER_TYPE_STR)));
            }
            MEM_CONTEXT_PRIOR_END();
        }
        CATCH_ANY()
        {
            result.errorCode = errorCode();
            String *errorMsg = strNew(errorMessage());

            if (result.errorCode == errorTypeCode(&ChecksumError))
                strCat(errorMsg, strNewFmt(" %s", strZ(pathFileName)));

            LOG_WARN(strZ(errorMsg));
        }
        TRY_END();
    }
    MEM_CONTEXT_TEMP_END();

    FUNCTION_LOG_RETURN(VERIFY_INFO_FILE, result);
}

/***********************************************************************************************************************************
Get the archive.info file
***********************************************************************************************************************************/
static InfoArchive *
verifyArchiveInfoFile(void)
{
    FUNCTION_LOG_VOID(logLevelDebug);

    InfoArchive *result = NULL;

    MEM_CONTEXT_TEMP_BEGIN()
    {
        // Get the main info file
        VerifyInfoFile verifyArchiveInfo = verifyInfoFile(INFO_ARCHIVE_PATH_FILE_STR, true, cfgOptionStrNull(cfgOptRepoCipherPass));

        // If the main file did not error, then report on the copy's status and check checksums
        if (verifyArchiveInfo.errorCode == 0)
        {
            result = verifyArchiveInfo.archive;
            infoArchiveMove(result, memContextPrior());

            // Attempt to load the copy and report on it's status but don't keep it in memory
            VerifyInfoFile verifyArchiveInfoCopy = verifyInfoFile(
                INFO_ARCHIVE_PATH_FILE_COPY_STR, false, cfgOptionStrNull(cfgOptRepoCipherPass));

            // If the copy loaded successfuly, then check the checksums
            if (verifyArchiveInfoCopy.errorCode == 0)
            {
                // If the info and info.copy checksums don't match each other than one (or both) of the files could be corrupt so
                // log a warning but must trust main
                if (!strEq(verifyArchiveInfo.checksum, verifyArchiveInfoCopy.checksum))
                    LOG_WARN("archive.info.copy does not match archive.info");
            }
        }
        else
        {
            // Attempt to load the copy
            VerifyInfoFile verifyArchiveInfoCopy = verifyInfoFile(
                INFO_ARCHIVE_PATH_FILE_COPY_STR, true, cfgOptionStrNull(cfgOptRepoCipherPass));

            // If loaded successfully, then return the copy as usable
            if (verifyArchiveInfoCopy.errorCode == 0)
            {
                result = verifyArchiveInfoCopy.archive;
                infoArchiveMove(result, memContextPrior());
            }
        }
    }
    MEM_CONTEXT_TEMP_END();

    FUNCTION_LOG_RETURN(INFO_ARCHIVE, result);
}

/***********************************************************************************************************************************
Get the backup.info file
***********************************************************************************************************************************/
static InfoBackup *
verifyBackupInfoFile(void)
{
    FUNCTION_LOG_VOID(logLevelDebug);

    InfoBackup *result = NULL;

    MEM_CONTEXT_TEMP_BEGIN()
    {
        // Get the main info file
        VerifyInfoFile verifyBackupInfo = verifyInfoFile(INFO_BACKUP_PATH_FILE_STR, true, cfgOptionStrNull(cfgOptRepoCipherPass));

        // If the main file did not error, then report on the copy's status and check checksums
        if (verifyBackupInfo.errorCode == 0)
        {
            result = verifyBackupInfo.backup;
            infoBackupMove(result, memContextPrior());

            // Attempt to load the copy and report on it's status but don't keep it in memory
            VerifyInfoFile verifyBackupInfoCopy = verifyInfoFile(
                INFO_BACKUP_PATH_FILE_COPY_STR, false, cfgOptionStrNull(cfgOptRepoCipherPass));

            // If the copy loaded successfuly, then check the checksums
            if (verifyBackupInfoCopy.errorCode == 0)
            {
                // If the info and info.copy checksums don't match each other than one (or both) of the files could be corrupt so
                // log a warning but must trust main
                if (!strEq(verifyBackupInfo.checksum, verifyBackupInfoCopy.checksum))
                    LOG_WARN("backup.info.copy does not match backup.info");
            }
        }
        else
        {
            // Attempt to load the copy
            VerifyInfoFile verifyBackupInfoCopy = verifyInfoFile(
                INFO_BACKUP_PATH_FILE_COPY_STR, true, cfgOptionStrNull(cfgOptRepoCipherPass));

            // If loaded successfully, then return the copy as usable
            if (verifyBackupInfoCopy.errorCode == 0)
            {
                result = verifyBackupInfoCopy.backup;
                infoBackupMove(result, memContextPrior());
            }
        }
    }
    MEM_CONTEXT_TEMP_END();

    FUNCTION_LOG_RETURN(INFO_BACKUP, result);
}

/***********************************************************************************************************************************
Get the manifest file
***********************************************************************************************************************************/
static Manifest *
verifyManifestFile(
    VerifyBackupResult *backupResult, const String *cipherPass, bool currentBackup, const InfoPg *pgHistory,
    unsigned int *jobErrorTotal)
{
    FUNCTION_LOG_BEGIN(logLevelDebug);
        FUNCTION_TEST_PARAM_P(VERIFY_BACKUP_RESULT, backupResult);  // The result set for the backup being processed
        FUNCTION_TEST_PARAM(STRING, cipherPass);                    // Passphrase to access the manifest file
        FUNCTION_LOG_PARAM(BOOL, currentBackup);                    // Is this possibly a backup currently in progress?
        FUNCTION_TEST_PARAM(INFO_PG, pgHistory);                    // Database history
        FUNCTION_TEST_PARAM_P(UINT, jobErrorTotal);                 // Pointer to the overall job error total
    FUNCTION_LOG_END();

    Manifest *result = NULL;

    MEM_CONTEXT_TEMP_BEGIN()
    {
        String *fileName = strNewFmt(STORAGE_REPO_BACKUP "/%s/" BACKUP_MANIFEST_FILE, strZ(backupResult->backupLabel));

        // Get the main manifest file
        VerifyInfoFile verifyManifestInfo = verifyInfoFile(fileName, true, cipherPass);

        // If the main file did not error, then report on the copy's status and check checksums
        if (verifyManifestInfo.errorCode == 0)
        {
            result = verifyManifestInfo.manifest;

            // The current in-progress backup is only notional until the main file is checked because the backup may have
            // completed by the time the main manifest is checked here. So having a main manifest file means this backup is not
            // (or is no longer) the currentBackup.
            currentBackup = false;

            // Attempt to load the copy and report on it's status but don't keep it in memory
            VerifyInfoFile verifyManifestInfoCopy = verifyInfoFile(
                strNewFmt("%s%s", strZ(fileName), INFO_COPY_EXT), false, cipherPass);

            // If the copy loaded successfuly, then check the checksums
            if (verifyManifestInfoCopy.errorCode == 0)
            {
                // If the manifest and manifest.copy checksums don't match each other than one (or both) of the files could be
                // corrupt so log a warning but trust main
                if (!strEq(verifyManifestInfo.checksum, verifyManifestInfoCopy.checksum))
                    LOG_WARN("backup.manifest.copy does not match backup.manifest");
            }
        }
        else
        {
            // If this might be an in-progress backup and the main manifest is simply missing, it is assumed the backup is an
            // actual in-progress backup and verification is skipped, otherwise, if the main is not simply missing, or this is not
            // an in-progress backup then attempt to load the copy.
            if (!(currentBackup && verifyManifestInfo.errorCode == errorTypeCode(&FileMissingError)))
            {
                currentBackup = false;

                VerifyInfoFile verifyManifestInfoCopy = verifyInfoFile(
                    strNewFmt("%s%s", strZ(fileName), INFO_COPY_EXT), true, cipherPass);

                // If loaded successfully, then return the copy as usable
                if (verifyManifestInfoCopy.errorCode == 0)
                {
                    LOG_WARN_FMT("%s/backup.manifest is missing or unusable, using copy", strZ(backupResult->backupLabel));

                    result = verifyManifestInfoCopy.manifest;
                }
                else if (verifyManifestInfo.errorCode == errorTypeCode(&FileMissingError) &&
                    verifyManifestInfoCopy.errorCode == errorTypeCode(&FileMissingError))
                {
                    backupResult->status = backupMissingManifest;

                    LOG_WARN_FMT("manifest missing for '%s' - backup may have expired", strZ(backupResult->backupLabel));
                }
            }
            else
            {
                backupResult->status = backupInProgress;

                LOG_INFO_FMT("backup '%s' appears to be in progress, skipping", strZ(backupResult->backupLabel));
            }
        }

        // If found a usable manifest then check that the database it was based on is in the history
        if (result != NULL)
        {
            bool found = false;
            const ManifestData *manData = manifestData(result);

            // Confirm the PG database information from the manifest is in the history list
            for (unsigned int infoPgIdx = 0; infoPgIdx < infoPgDataTotal(pgHistory); infoPgIdx++)
            {
                InfoPgData pgHistoryData = infoPgData(pgHistory, infoPgIdx);

                if (pgHistoryData.id == manData->pgId && pgHistoryData.systemId == manData->pgSystemId &&
                    pgHistoryData.version == manData->pgVersion)
                {
                    found = true;
                    break;
                }
            }

            // If the PG data is not found in the backup.info history, then error and reset the result
            if (!found)
            {
                LOG_ERROR_FMT(
                    errorTypeCode(&FileInvalidError),
                    "'%s' may not be recoverable - PG data (id %u, version %s, system-id %"
                    PRIu64 ") is not in the backup.info history, skipping",
                    strZ(backupResult->backupLabel), manData->pgId, strZ(pgVersionToStr(manData->pgVersion)), manData->pgSystemId);
                manifestFree(result);
                result = NULL;
            }
            else
                manifestMove(result, memContextPrior());
        }

        // If the result is NULL and the backup status has not yet been set, then it is unusable
        if (result == NULL && backupResult->status == backupValid)
        {
            backupResult->status = backupInvalid;
            (*jobErrorTotal)++;
        }
    }
    MEM_CONTEXT_TEMP_END();

    FUNCTION_LOG_RETURN(MANIFEST, result);
}

/***********************************************************************************************************************************
Check the history in the info files
***********************************************************************************************************************************/
void
verifyPgHistory(const InfoPg *archiveInfoPg, const InfoPg *backupInfoPg)
{
    FUNCTION_TEST_BEGIN();
        FUNCTION_TEST_PARAM(INFO_PG, archiveInfoPg);                // Postgres information from the archive.info file
        FUNCTION_TEST_PARAM(INFO_PG, backupInfoPg);                 // Postgres information from the backup.info file
    FUNCTION_TEST_END();

    MEM_CONTEXT_TEMP_BEGIN()
    {
        // Check archive.info and backup.info current PG data matches. If there is a mismatch, verify cannot continue since
        // the database is not considered accessible during the verify command so no way to tell which would be valid.
        InfoPgData archiveInfoPgData = infoPgData(archiveInfoPg, infoPgDataCurrentId(archiveInfoPg));
        InfoPgData backupInfoPgData = infoPgData(backupInfoPg, infoPgDataCurrentId(backupInfoPg));
        checkStanzaInfo(&archiveInfoPgData, &backupInfoPgData);

        unsigned int archiveInfoHistoryTotal = infoPgDataTotal(archiveInfoPg);
        unsigned int backupInfoHistoryTotal = infoPgDataTotal(backupInfoPg);

        String *errMsg = strNew("archive and backup history lists do not match");

        if (archiveInfoHistoryTotal != backupInfoHistoryTotal)
            THROW(FormatError, strZ(errMsg));

        // Confirm the lists are the same
        for (unsigned int infoPgIdx = 0; infoPgIdx < archiveInfoHistoryTotal; infoPgIdx++)
        {
            InfoPgData archiveInfoPgHistory = infoPgData(archiveInfoPg, infoPgIdx);
            InfoPgData backupInfoPgHistory = infoPgData(backupInfoPg, infoPgIdx);

            if (archiveInfoPgHistory.id != backupInfoPgHistory.id ||
                archiveInfoPgHistory.systemId != backupInfoPgHistory.systemId ||
                archiveInfoPgHistory.version != backupInfoPgHistory.version)
            {
                THROW(FormatError, strZ(errMsg));
            }
        }
    }
    MEM_CONTEXT_TEMP_END();

    FUNCTION_TEST_RETURN_VOID();
}

/***********************************************************************************************************************************
Populate the WAL ranges from the provided, sorted, WAL files list for a given archiveId
***********************************************************************************************************************************/
static void
verifyCreateArchiveIdRange(VerifyArchiveResult *archiveIdResult, StringList *walFileList, unsigned int *jobErrorTotal)
{
    FUNCTION_TEST_BEGIN();
        FUNCTION_TEST_PARAM_P(VERIFY_ARCHIVE_RESULT, archiveIdResult);  // The result set for the archive Id being processed
        FUNCTION_TEST_PARAM(STRING_LIST, walFileList);                  // Sorted (ascending) list of WAL files in a timeline
        FUNCTION_TEST_PARAM_P(UINT, jobErrorTotal);                     // Pointer to the overall job error total
    FUNCTION_TEST_END();

    ASSERT(archiveIdResult != NULL);
    ASSERT(walFileList != NULL);

    unsigned int walFileIdx = 0;

    // Initialize the WAL range
    VerifyWalRange *walRange = NULL;

    // If there is a WAL range for this archiveID, get the last one. If there is no timeline change then continue updating the last
    // WAL range.
    if (lstSize(archiveIdResult->walRangeList) != 0 &&
        strEq(
            strSubN(((VerifyWalRange *)lstGetLast(archiveIdResult->walRangeList))->stop, 0, 8),
            strSubN(strSubN(strLstGet(walFileList, walFileIdx), 0, WAL_SEGMENT_NAME_SIZE), 0, 8)))
    {
        walRange = lstGetLast(archiveIdResult->walRangeList);
    }

    do
    {
        String *walSegment = strSubN(strLstGet(walFileList, walFileIdx), 0, WAL_SEGMENT_NAME_SIZE);

        // If walSegment found ends in FF for PG versions 9.2 or less then skip it but log error because it should not exist and
        // PostgreSQL will ignore it
        if (archiveIdResult->pgWalInfo.version <= PG_VERSION_92 && strEndsWithZ(walSegment, "FF"))
        {
            LOG_ERROR_FMT(
                errorTypeCode(&FileInvalidError), "invalid WAL '%s' for '%s' exists, skipping", strZ(walSegment),
                strZ(archiveIdResult->archiveId));

            (*jobErrorTotal)++;

            // Remove the file from the original list so no attempt is made to verify it
            strLstRemoveIdx(walFileList, walFileIdx);
            continue;
        }

        // The lists are sorted so look ahead to see if this is a duplicate of the next one in the list
        if (walFileIdx + 1 < strLstSize(walFileList))
        {
            if (strEq(walSegment, strSubN(strLstGet(walFileList, walFileIdx + 1), 0, WAL_SEGMENT_NAME_SIZE)))
            {
                LOG_ERROR_FMT(
                    errorTypeCode(&FileInvalidError), "duplicate WAL '%s' for '%s' exists, skipping", strZ(walSegment),
                    strZ(archiveIdResult->archiveId));

                (*jobErrorTotal)++;

                bool foundDup = true;

                // Remove all duplicates of this WAL, including this WAL, from the list
                while (walFileIdx < strLstSize(walFileList) && foundDup)
                {
                    if (strEq(walSegment, strSubN(strLstGet(walFileList, walFileIdx), 0, WAL_SEGMENT_NAME_SIZE)))
                        strLstRemoveIdx(walFileList, walFileIdx);
                    else
                        foundDup = false;
                }

                continue;
            }
        }

        // Initialize the range if it has not yet been initialized and continue to next
        if (walRange == NULL ||
            !strEq(
                walSegmentNext(walRange->stop, (size_t)archiveIdResult->pgWalInfo.size, archiveIdResult->pgWalInfo.version),
                walSegment))
        {
            // Add the initialized wal range to the range list
            MEM_CONTEXT_BEGIN(lstMemContext(archiveIdResult->walRangeList))
            {
                VerifyWalRange walRangeNew =
                {
                    .start = strDup(walSegment),
                    .stop = strDup(walSegment),
                    .invalidFileList = lstNewP(sizeof(VerifyInvalidFile), .comparator = lstComparatorStr),
                };

                lstAdd(archiveIdResult->walRangeList, &walRangeNew);
            }
            MEM_CONTEXT_END();

            // Set the current wal range being processed to what was just added
            walRange = lstGetLast(archiveIdResult->walRangeList);
        }
        // If the next WAL is the appropriate distance away, then there is no gap
        else
        {
            MEM_CONTEXT_BEGIN(lstMemContext(archiveIdResult->walRangeList))
            {
                strFree(walRange->stop);
                walRange->stop = strDup(walSegment);
            }
            MEM_CONTEXT_END();
        }

        walFileIdx++;
    }
    while (walFileIdx < strLstSize(walFileList));

    FUNCTION_TEST_RETURN_VOID();
}

/***********************************************************************************************************************************
Return verify jobs for the archive
***********************************************************************************************************************************/
static ProtocolParallelJob *
verifyArchive(void *data)
{
    FUNCTION_TEST_BEGIN();
        FUNCTION_TEST_PARAM_P(VOID, data);                          // Pointer to the job data
    FUNCTION_TEST_END();

    ProtocolParallelJob *result = NULL;

    VerifyJobData *jobData = data;

    // Process archive files, if any
    while (strLstSize(jobData->archiveIdList) > 0)
    {
        result = NULL;

        // Add archiveId to the result list if the list is empty or the last processed is not equal to the current archiveId
        if (lstSize(jobData->archiveIdResultList) == 0 ||
            !strEq(
                ((VerifyArchiveResult *)lstGetLast(jobData->archiveIdResultList))->archiveId, strLstGet(jobData->archiveIdList, 0)))
        {
            const String *archiveId = strLstGet(jobData->archiveIdList, 0);

            MEM_CONTEXT_BEGIN(lstMemContext(jobData->archiveIdResultList))
            {
                VerifyArchiveResult archiveIdResult =
                {
                    .archiveId = strDup(archiveId),
                    .walRangeList = lstNewP(sizeof(VerifyWalRange), .comparator = lstComparatorStr),
                };

                lstAdd(jobData->archiveIdResultList, &archiveIdResult);
            }
            MEM_CONTEXT_END();

            // Free the old WAL path list
            strLstFree(jobData->walPathList);

            // Get the WAL paths for the archive Id
            const String *archiveIdPath = strNewFmt(STORAGE_REPO_ARCHIVE "/%s", strZ(archiveId));

            MEM_CONTEXT_BEGIN(jobData->memContext)
            {
                jobData->walPathList = strLstSort(
                    storageListP(storageRepo(), archiveIdPath, .expression = WAL_SEGMENT_DIR_REGEXP_STR), sortOrderAsc);
            }
            MEM_CONTEXT_END();
        }

        // If there are WAL paths then get the file lists
        if (strLstSize(jobData->walPathList) > 0)
        {
            do
            {
                String *walPath = strLstGet(jobData->walPathList, 0);
// CSHANG I should probably get the archiveResult before this do-while - seems a waste to get it each time
                // Get the archive id info for the current (last) archive id being processed
                VerifyArchiveResult *archiveResult = lstGetLast(jobData->archiveIdResultList);

                // Get the WAL files for the first item in the WAL paths list and initialize WAL info and ranges
                if (strLstSize(jobData->walFileList) == 0)
                {
                    // Free the old WAL file list
                    strLstFree(jobData->walFileList);

                    // Get WAL file list
                    const String *walFilePath = strNewFmt(
                        STORAGE_REPO_ARCHIVE "/%s/%s", strZ(archiveResult->archiveId), strZ(walPath));

                    MEM_CONTEXT_BEGIN(jobData->memContext)
                    {
                        jobData->walFileList = strLstSort(
                            storageListP(storageRepo(), walFilePath, .expression = WAL_SEGMENT_FILE_REGEXP_STR), sortOrderAsc);
                    }
                    MEM_CONTEXT_END();

                    if (strLstSize(jobData->walFileList) > 0)
                    {
                        if (archiveResult->pgWalInfo.size == 0)
                        {
                            // Initialize the WAL segment size from the first WAL
                            StorageRead *walRead = verifyFileLoad(
                                strNewFmt(
                                    STORAGE_REPO_ARCHIVE "/%s/%s/%s", strZ(archiveResult->archiveId), strZ(walPath),
                                    strZ(strLstGet(jobData->walFileList, 0))),
                                jobData->walCipherPass);

                            PgWal walInfo = pgWalFromBuffer(storageGetP(walRead, .exactSize = PG_WAL_HEADER_SIZE));

                            archiveResult->pgWalInfo.size = walInfo.size;
                            archiveResult->pgWalInfo.version = walInfo.version;
                        }

                        // Add total number of WAL files in the directory to the total WAL - this number will include duplicates,
                        // if any, that will be filtered out and not checked but will be reported as errors in the log
                        archiveResult->totalWalFile += strLstSize(jobData->walFileList);

                        verifyCreateArchiveIdRange(archiveResult, jobData->walFileList, &jobData->jobErrorTotal);
                    }
                }

                // If there are WAL files, then verify them
                if (strLstSize(jobData->walFileList) > 0)
                {
                    do
                    {
                        // Get the fully qualified file name and checksum
                        const String *fileName = strLstGet(jobData->walFileList, 0);
                        const String *filePathName = strNewFmt(
                            STORAGE_REPO_ARCHIVE "/%s/%s/%s", strZ(archiveResult->archiveId), strZ(walPath), strZ(fileName));
                        String *checksum = strSubN(fileName, WAL_SEGMENT_NAME_SIZE + 1, HASH_TYPE_SHA1_SIZE_HEX);

                        // Set up the job
                        ProtocolCommand *command = protocolCommandNew(PROTOCOL_COMMAND_VERIFY_FILE_STR);
                        protocolCommandParamAdd(command, VARSTR(filePathName));
                        protocolCommandParamAdd(command, VARSTR(checksum));
                        protocolCommandParamAdd(command, VARUINT64(archiveResult->pgWalInfo.size));
                        protocolCommandParamAdd(command, VARSTR(jobData->walCipherPass));

                        // Assign job to result, prepending the archiveId to the key for consistency with backup processing
                        result = protocolParallelJobNew(
                            VARSTR(strNewFmt("%s/%s", strZ(archiveResult->archiveId), strZ(filePathName))), command);

                        // Remove the file to process from the list
                        strLstRemoveIdx(jobData->walFileList, 0);

                        // If this is the last file to process for this timeline, then remove the path
                        if (strLstSize(jobData->walFileList) == 0)
                            strLstRemoveIdx(jobData->walPathList, 0);

                        // Return to process the job found
                        break;
                    }
                    while (strLstSize(jobData->walFileList) > 0);
                }
                else
                {
                    // No valid WAL to process (may be only duplicates or nothing in WAL path) - remove the WAL path from the list
                    LOG_WARN_FMT(
                        "path '%s/%s' does not contain any valid WAL to be processed", strZ(archiveResult->archiveId),
                        strZ(walPath));
                    strLstRemoveIdx(jobData->walPathList, 0);
                }

                // If a job was found to be processed then break out to process it
                if (result != NULL)
                    break;
            }
            while (strLstSize(jobData->walPathList) > 0);

            // If this is the last timeline to process for this archiveId, then remove the archiveId
            if (strLstSize(jobData->walPathList) == 0)
                strLstRemoveIdx(jobData->archiveIdList, 0);

            // If a file was sent to be processed then break so can process it
            if (result != NULL)
                break;
        }
        else
        {
            // Log that no WAL paths exist in the archive Id dir - remove the archive Id from the list (nothing to process)
            LOG_WARN_FMT("archive path '%s' is empty", strZ(strLstGet(jobData->archiveIdList, 0)));
            strLstRemoveIdx(jobData->archiveIdList, 0);
        }
    }

    FUNCTION_TEST_RETURN(result);
}

/***********************************************************************************************************************************
Verify the job data backups
***********************************************************************************************************************************/
static ProtocolParallelJob *
verifyBackup(void *data)
{
    FUNCTION_TEST_BEGIN();
        FUNCTION_TEST_PARAM_P(VOID, data);
    FUNCTION_TEST_END();

    ProtocolParallelJob *result = NULL;

    VerifyJobData *jobData = data;

    // Process backup files, if any
    while (strLstSize(jobData->backupList) > 0)
    {
        result = NULL;

        // If result list is empty or the last processed is not equal to the backup being processed, then intialize the backup
        // data and results
        if (lstSize(jobData->backupResultList) == 0 ||
            !strEq(((VerifyBackupResult *)lstGetLast(jobData->backupResultList))->backupLabel, strLstGet(jobData->backupList, 0)))
        {
            MEM_CONTEXT_BEGIN(lstMemContext(jobData->backupResultList))
            {
                VerifyBackupResult backupResultNew =
                {
                    .backupLabel = strDup(strLstGet(jobData->backupList, 0)),
                    .invalidFileList = lstNewP(sizeof(VerifyInvalidFile), .comparator = lstComparatorStr),
                };

                // Add the backup to the result list
                lstAdd(jobData->backupResultList, &backupResultNew);
            }
            MEM_CONTEXT_END();

            // Get the result just added so it can be updated directly
            VerifyBackupResult *backupResult = lstGetLast(jobData->backupResultList);

            // If currentBackup is set (meaning the newest backup label on disk was not in the db:current section when the
            // backup.info file was read) and this is the same label, then set inProgessBackup to true, else false.
            // inProgressBackup may be changed in verifyManifestFile if a main backup.manifest exists since that would indicate the
            // backup completed during the verify process.
            bool inProgressBackup = strEq(jobData->currentBackup, backupResult->backupLabel);

            // Get a usable backup manifest file
            Manifest *manifest = verifyManifestFile(
                backupResult, jobData->manifestCipherPass, inProgressBackup, jobData->pgHistory, &jobData->jobErrorTotal);

            // If a usable backup.manifest file is not found
            if (manifest == NULL)
            {
                // Remove this backup from the processing list
                strLstRemoveIdx(jobData->backupList, 0);

                // No files to process so continue to the next backup in the list
                continue;
            }
            // Initialize the backup results and manifest for processing
            else
            {
                // Move the manifest to the jobData for processing
                jobData->manifest = manifestMove(manifest, jobData->memContext);

                // Initialize the jobData
                MEM_CONTEXT_BEGIN(jobData->memContext)
                {
                    // Get the cipher subpass used to decrypt files in the backup and initialize the file list index
                    jobData->backupCipherPass = strDup(manifestCipherSubPass(jobData->manifest));
                    jobData->manifestFileIdx = 0;
                }
                MEM_CONTEXT_END();

                const ManifestData *manData = manifestData(jobData->manifest);

                MEM_CONTEXT_BEGIN(lstMemContext(jobData->backupResultList))
                {
                    backupResult->totalFileManifest = manifestFileTotal(jobData->manifest);
                    backupResult->backupPrior = strDup(manData->backupLabelPrior);
                    backupResult->pgId = manData->pgId;
                    backupResult->pgVersion = manData->pgVersion;
                    backupResult->archiveStart = strDup(manData->archiveStart);
                    backupResult->archiveStop = strDup(manData->archiveStop);
                }
                MEM_CONTEXT_END();
            }
        }

        VerifyBackupResult *backupResult = lstGetLast(jobData->backupResultList);

        if (jobData->manifestFileIdx < manifestFileTotal(jobData->manifest))
        {
            do
            {
                const ManifestFile *fileData = manifestFile(jobData->manifest, jobData->manifestFileIdx);

                String *filePathName = NULL;

                // Track file verified in order to determine when the processing of the backup is complete
                backupResult->totalFileVerify++;

                // Check if the file is referenced in a prior backup
                if (fileData->reference != NULL)
                {
                    // If the prior backup is not in the result list, then that backup was never processed (likely due to the
                    // --set option) so verify the file
                    unsigned int backupPriorIdx = lstFindIdx(jobData->backupResultList, &fileData->reference);
                    if (backupPriorIdx == LIST_NOT_FOUND)
                    {
                        filePathName = strNewFmt(
                            STORAGE_REPO_BACKUP "/%s/%s%s", strZ(fileData->reference), strZ(fileData->name),
                            strZ(compressExtStr((manifestData(jobData->manifest))->backupOptionCompressType)));
                    }
                    // Else the backup this file references has a result so check the processing state for the referenced backup
                    else
                    {
                        VerifyBackupResult *backupResultPrior = lstGet(jobData->backupResultList, backupPriorIdx);

                        // If the verify-state of the backup is not complete then verify the file
                        if (!backupResultPrior->fileVerifyComplete)
                        {
printf("BACKUP PRIOR NOT COMPLETE\n"); fflush(stdout); // CSHANG
                            filePathName = strNewFmt(
                                STORAGE_REPO_BACKUP "/%s/%s%s", strZ(fileData->reference), strZ(fileData->name),
                                strZ(compressExtStr((manifestData(jobData->manifest))->backupOptionCompressType)));
                        }
                        // Else skip verification
                        else
                        {
                            String *priorFile = strNewFmt(
                                "%s/%s%s", strZ(fileData->reference), strZ(fileData->name),
                                strZ(compressExtStr((manifestData(jobData->manifest))->backupOptionCompressType)));

                            unsigned int backupPriorInvalidIdx = lstFindIdx(backupResultPrior->invalidFileList, &priorFile);

                            // If the file is in the invalid file list of the prior backup where it is referenced then add the file
                            // as invalid to this backup result and set the backup result status; since already logged an error on
                            // this file, don't log again
                            if (backupPriorInvalidIdx != LIST_NOT_FOUND)
                            {
                                VerifyInvalidFile *invalidFile = lstGet(
                                    backupResultPrior->invalidFileList, backupPriorInvalidIdx);
                                verifyInvalidFileAdd(backupResult->invalidFileList, invalidFile->reason, invalidFile->fileName);
                                backupResult->status = backupInvalid;
                            }
                            // Else the file in the prior backup was valid so increment the total valid files for this backup
                            else
                            {
                                backupResult->totalFileValid++;
                            }
                        }
                    }
                }
                else
                {
                    filePathName = strNewFmt(
                        STORAGE_REPO_BACKUP "/%s/%s%s", strZ(backupResult->backupLabel), strZ(fileData->name),
                        strZ(compressExtStr((manifestData(jobData->manifest))->backupOptionCompressType)));
                }

                // If constructed file name is not null then send it off for processing
                if (filePathName != NULL)
                {
                    // Set up the job
                    ProtocolCommand *command = protocolCommandNew(PROTOCOL_COMMAND_VERIFY_FILE_STR);
                    protocolCommandParamAdd(command, VARSTR(filePathName));

                    // If the checksum is not present in the manifest, it will be calculated by manifest load
                    protocolCommandParamAdd(command, VARSTRZ(fileData->checksumSha1));
                    protocolCommandParamAdd(command, VARUINT64(fileData->size));
                    protocolCommandParamAdd(command, VARSTR(jobData->backupCipherPass));

                    // Assign job to result (prepend backup label being processed to the key since some files are in a prior backup)
                    result = protocolParallelJobNew(
                        VARSTR(strNewFmt("%s/%s", strZ(backupResult->backupLabel), strZ(filePathName))), command);
                }

                // Increment the index to point to the next file
                jobData->manifestFileIdx++;

                // If this was the last file to process for this backup, then free the manifest and remove this backup from the
                // processing list
                if (jobData->manifestFileIdx == backupResult->totalFileManifest)
                {
                    manifestFree(jobData->manifest);
                    jobData->manifest = NULL;
                    strLstRemoveIdx(jobData->backupList, 0);
                }

                // If a job was found to be processed then break out to process it
                if (result != NULL)
                    break;
            }
            while (jobData->manifestFileIdx < backupResult->totalFileManifest);
        }
        else
        {
            // Nothing to process so report an error, free the manifest, set the state/status and remove the backup from the
            // processing list
            LOG_ERROR_FMT(
                errorTypeCode(&FileInvalidError),
                "backup '%s' manifest does not contain any target files to verify",
                strZ(backupResult->backupLabel));

            jobData->jobErrorTotal++;

            manifestFree(jobData->manifest);
            jobData->manifest = NULL;

            backupResult->status = backupInvalid;

            strLstRemoveIdx(jobData->backupList, 0);
        }

        // If a job was found to be processed then break out to process it
        if (result != NULL)
            break;
    }

    FUNCTION_TEST_RETURN(result);
}

/***********************************************************************************************************************************
Process the job data
***********************************************************************************************************************************/
static ProtocolParallelJob *
verifyJobCallback(void *data, unsigned int clientIdx)
{
    FUNCTION_TEST_BEGIN();
        FUNCTION_TEST_PARAM_P(VOID, data);                          // Pointer to the job data
        (void)clientIdx;                                            // Client index (not used for this process)
    FUNCTION_TEST_END();

    ASSERT(data != NULL);

    // Initialize the result
    ProtocolParallelJob *result = NULL;

    MEM_CONTEXT_TEMP_BEGIN()
    {
        VerifyJobData *jobData = data;

        if (!jobData->backupProcessing)
        {
            result = protocolParallelJobMove(verifyArchive(data), memContextPrior());

            // Set the backupProcessing flag if the archive processing is finished so backup processing can begin immediately after
            jobData->backupProcessing = strLstSize(jobData->archiveIdList) == 0;
        }

        if (result == NULL && jobData->backupProcessing)
        {
            result = protocolParallelJobMove(verifyBackup(data), memContextPrior());
        }
    }
    MEM_CONTEXT_TEMP_END();

    FUNCTION_TEST_RETURN(result);
}

/***********************************************************************************************************************************
Helper function for returning a string corresponding to the result code
***********************************************************************************************************************************/
static String *
verifyErrorMsg(VerifyResult verifyResult)
{
    FUNCTION_TEST_BEGIN();
        FUNCTION_TEST_PARAM(ENUM, verifyResult);                    // Result code from the verifyFile() function
    FUNCTION_TEST_END();

    String *result = strNew("");

    if (verifyResult == verifyFileMissing)
        result = strCatZ(result, "file missing");
    else if (verifyResult == verifyChecksumMismatch)
        result = strCatZ(result, "invalid checksum");
    else if (verifyResult == verifySizeInvalid)
        result = strCatZ(result, "invalid size");
    else
        result = strCatZ(result, "invalid result");

    FUNCTION_TEST_RETURN(result);
}

/***********************************************************************************************************************************
Helper function to output a log message based on job result that is not verifyOk and return an error count
***********************************************************************************************************************************/
static unsigned int
verifyLogInvalidResult(const String *fileType, VerifyResult verifyResult, unsigned int processId, const String *filePathName)
{
    FUNCTION_TEST_BEGIN();
        FUNCTION_TEST_PARAM(STRING, fileType);                      // Indicates archive or backup file
        FUNCTION_TEST_PARAM(ENUM, verifyResult);                    // Result code from the verifyFile() function
        FUNCTION_TEST_PARAM(UINT, processId);                       // Process Id reporting the result
        FUNCTION_TEST_PARAM(STRING, filePathName);                  // File for which results are being reported
    FUNCTION_TEST_END();

    ASSERT(fileType != NULL);
    ASSERT(filePathName != NULL);

    // Log a warning because the WAL may have gone missing if expire came through and removed it
    // legitimately so it is not necessarily an error so the jobErrorTotal should not be incremented
    if (strEq(fileType, STORAGE_REPO_ARCHIVE_STR) && verifyResult == verifyFileMissing)
    {
        LOG_WARN_PID_FMT(processId, "%s '%s'", strZ(verifyErrorMsg(verifyResult)), strZ(filePathName));
        FUNCTION_TEST_RETURN(0);
    }
    else
    {
        LOG_ERROR_PID_FMT(
            processId, errorTypeCode(&FileInvalidError), "%s '%s'", strZ(verifyErrorMsg(verifyResult)), strZ(filePathName));
        FUNCTION_TEST_RETURN(1);
    }
}

/***********************************************************************************************************************************
Helper function to set the currently processing backup label, if any, and check that the archiveIds are in the db history
***********************************************************************************************************************************/
static String *
verifySetBackupCheckArchive(
    const StringList *backupList, const InfoBackup *backupInfo, const StringList *archiveIdList, const InfoPg *pgHistory,
    unsigned int *jobErrorTotal)
{
    FUNCTION_TEST_BEGIN();
        FUNCTION_TEST_PARAM(STRING_LIST, backupList);               // List of backup labels in the backup directory
        FUNCTION_TEST_PARAM(INFO_BACKUP, backupInfo);               // Contents of the backup.info file
        FUNCTION_TEST_PARAM(STRING_LIST, archiveIdList);            // List of archiveIds in the archive directory
        FUNCTION_TEST_PARAM(INFO_PG, pgHistory);                    // Pointer to InfoPg of archive.info for accesing PG history
        FUNCTION_TEST_PARAM_P(UINT, jobErrorTotal);                 // Pointer to overall job error total
    FUNCTION_TEST_END();

    String *result = NULL;

    MEM_CONTEXT_TEMP_BEGIN()
    {
        // If there are backups, set the last backup as current if it is not in backup.info - if it is, then it is complete, else
        // it will be checked later
        if (strLstSize(backupList) > 0)
        {
            // Get the last backup as current if it is not in backup.info current list
            String *backupLabel = strLstGet(backupList, strLstSize(backupList) - 1);

            if (infoBackupDataByLabel(backupInfo, backupLabel) == NULL)
            {
                // Duplicate the string into the prior context
                MEM_CONTEXT_PRIOR_BEGIN()
                {
                    result = strDup(backupLabel);
                }
                MEM_CONTEXT_PRIOR_END();
            }
        }

        // If there are archive directories on disk, make sure they are in the database history list
        if (strLstSize(archiveIdList) > 0)
        {
            StringList *archiveIdHistoryList = strLstNew();

            for (unsigned int histIdx = 0; histIdx < infoPgDataTotal(pgHistory); histIdx++)
                strLstAdd(archiveIdHistoryList, infoPgArchiveId(pgHistory, histIdx));

            // Sort the history list
            strLstSort(strLstComparatorSet(archiveIdHistoryList, archiveIdComparator), sortOrderAsc);

            String *missingFromHistory = strNew("");

            // Check if the archiveId on disk exists in the archive.info history list and report it if not
            for (unsigned int archiveIdx = 0; archiveIdx < strLstSize(archiveIdList); archiveIdx++)
            {
                String *archiveId = strLstGet(archiveIdList, archiveIdx);

                if (!strLstExists(archiveIdHistoryList, archiveId))
                    strCat(missingFromHistory, (strEmpty(missingFromHistory) ? archiveId : strNewFmt(", %s", strZ(archiveId))));
            }

            if (!strEmpty(missingFromHistory))
            {
                LOG_ERROR_FMT(
                    errorTypeCode(&ArchiveMismatchError), "archiveIds '%s' are not in the archive.info history list",
                    strZ(missingFromHistory));

                (*jobErrorTotal)++;
            }
        }
    }
    MEM_CONTEXT_TEMP_END();

    FUNCTION_TEST_RETURN(result);
}

/***********************************************************************************************************************************
Add the file to the invalid file list for the range in which it exists
***********************************************************************************************************************************/
static void
verifyAddInvalidWalFile(List *walRangeList, VerifyResult fileResult, String *fileName, String *walSegment)
{
    FUNCTION_TEST_BEGIN();
        FUNCTION_TEST_PARAM(LIST, walRangeList);                    // List of WAL ranges for an archive Id
        FUNCTION_TEST_PARAM(UINT, fileResult);                      // Result of verifyFile()
        FUNCTION_TEST_PARAM(STRING, fileName);                      // File name (without the REPO prefix)
        FUNCTION_TEST_PARAM(STRING, walSegment);                    // WAL segment, i.e. 000000010000000000000005
    FUNCTION_TEST_END();

    ASSERT(walRangeList != NULL);
    ASSERT(fileName != NULL);
    ASSERT(walSegment != NULL);

    MEM_CONTEXT_TEMP_BEGIN()
    {
        for (unsigned int walIdx = 0; walIdx < lstSize(walRangeList); walIdx++)
        {
            VerifyWalRange *walRange = lstGet(walRangeList, walIdx);

            // If the WAL segment is less/equal to the stop file then it falls in this range since ranges are sorted by stop file in
            // ascending order, therefore first one found is the range
            if (strCmp(walRange->stop, walSegment) >= 0)
            {
                // Add the file to the range where it was found and exit the loop
                verifyInvalidFileAdd(walRange->invalidFileList, fileResult, fileName);
                break;
            }
        }
    }
    MEM_CONTEXT_TEMP_END();

    FUNCTION_TEST_RETURN_VOID();
}

/***********************************************************************************************************************************
Render the results of the verify command
***********************************************************************************************************************************/
static String *
verifyRender(List *archiveIdResultList, List *backupResultList)
{
    FUNCTION_TEST_BEGIN();
        FUNCTION_TEST_PARAM(LIST, archiveIdResultList);             // Result list for all archive Ids in the repo
        FUNCTION_TEST_PARAM(LIST, backupResultList);                // Result list for all backups in the repo
    FUNCTION_TEST_END();

    ASSERT(archiveIdResultList != NULL);
    ASSERT(backupResultList != NULL);

    String *result = strNew("Results:");

    if (lstSize(archiveIdResultList) == 0)
        strCatZ(result, "\n  archiveId: none found");
    else
    {
        for (unsigned int archiveIdx = 0; archiveIdx < lstSize(archiveIdResultList); archiveIdx++)
        {
            VerifyArchiveResult *archiveIdResult = lstGet(archiveIdResultList, archiveIdx);
            strCatFmt(
                result, "\n  archiveId: %s, total WAL checked: %u, total valid WAL: %u", strZ(archiveIdResult->archiveId),
                archiveIdResult->totalWalFile, archiveIdResult->totalValidWal);

            if (archiveIdResult->totalWalFile > 0)
            {
                unsigned int errMissing = 0;
                unsigned int errChecksum = 0;
                unsigned int errSize = 0;
                unsigned int errOther = 0;

                for (unsigned int walIdx = 0; walIdx < lstSize(archiveIdResult->walRangeList); walIdx++)
                {
                    VerifyWalRange *walRange = lstGet(archiveIdResult->walRangeList, walIdx);

                    LOG_DETAIL_FMT(
                        "archiveId: %s, wal start: %s, wal stop: %s", strZ(archiveIdResult->archiveId), strZ(walRange->start),
                        strZ(walRange->stop));

                    unsigned int invalidIdx = 0;

                    while (invalidIdx < lstSize(walRange->invalidFileList))
                    {
                        VerifyInvalidFile *invalidFile = lstGet(walRange->invalidFileList, invalidIdx);

                        if (invalidFile->reason == verifyFileMissing)
                            errMissing++;
                        else if (invalidFile->reason == verifyChecksumMismatch)
                            errChecksum++;
                        else if (invalidFile->reason == verifySizeInvalid)
                            errSize++;
                        else
                            errOther++;

                        invalidIdx++;
                    }
                }

                strCatFmt(
                    result,
                    "\n    missing: %u, checksum invalid: %u, size invalid: %u, other: %u",
                    errMissing, errChecksum, errSize, errOther);
            }
        }
    }

    if (lstSize(backupResultList) == 0)
        strCatZ(result, "\n  backup: none found");
    else
    {
        for (unsigned int backupIdx = 0; backupIdx < lstSize(backupResultList); backupIdx++)
        {
            VerifyBackupResult *backupResult = lstGet(backupResultList, backupIdx);
            String *status = NULL;

            switch (backupResult->status)
            {
                case backupValid:
                {
                    status = strNew("valid");
                    break;
                }
                case backupInvalid:
                {
                    status = strNew("invalid");
                    break;
                }
                case backupMissingManifest:
                {
                    status = strNew("manifest missing");
                    break;
                }
                case backupInProgress:
                {
                    status = strNew("in-progress");
                    break;
                }
            }

            strCatFmt(
                result, "\n  backup: %s, status: %s, total files checked: %u, total valid files: %u",
                strZ(backupResult->backupLabel), strZ(status), backupResult->totalFileVerify, backupResult->totalFileValid);

            if (backupResult->totalFileVerify > 0)
            {
                unsigned int errMissing = 0;
                unsigned int errChecksum = 0;
                unsigned int errSize = 0;
                unsigned int errOther = 0;

                for (unsigned int invalidIdx = 0; invalidIdx < lstSize(backupResult->invalidFileList); invalidIdx++)
                {
                    VerifyInvalidFile *invalidFile = lstGet(backupResult->invalidFileList, invalidIdx);

                    if (invalidFile->reason == verifyFileMissing)
                        errMissing++;
                    else if (invalidFile->reason == verifyChecksumMismatch)
                        errChecksum++;
                    else if (invalidFile->reason == verifySizeInvalid)
                        errSize++;
                    else
                        errOther++;
                }

                strCatFmt(
                    result,
                    "\n    missing: %u, checksum invalid: %u, size invalid: %u, other: %u",
                    errMissing, errChecksum, errSize, errOther);
            }
        }
    }

    FUNCTION_TEST_RETURN(result);
}

/***********************************************************************************************************************************
Process the verify command
***********************************************************************************************************************************/
static String *
verifyProcess(unsigned int *errorTotal)
{
    FUNCTION_LOG_BEGIN(logLevelDebug);
        FUNCTION_TEST_PARAM_P(UINT, errorTotal);                    // Pointer to overall job error total
    FUNCTION_LOG_END();

    String *result = NULL;

    MEM_CONTEXT_TEMP_BEGIN()
    {
        String *resultStr = strNew("");

        // Get the repo storage in case it is remote and encryption settings need to be pulled down
        const Storage *storage = storageRepo();

        // Get a usable backup info file
        InfoBackup *backupInfo = verifyBackupInfoFile();

        // If a usable backup.info file is not found, then report an error in the log
        if (backupInfo == NULL)
        {
            LOG_ERROR(errorTypeCode(&FormatError), "No usable backup.info file");
            (*errorTotal)++;
        }

        // Get a usable archive info file
        InfoArchive *archiveInfo = verifyArchiveInfoFile();

        // If a usable archive.info file is not found, then report an error in the log
        if (archiveInfo == NULL)
        {
            LOG_ERROR(errorTypeCode(&FormatError), "No usable archive.info file");
            (*errorTotal)++;
        }

        // If both a usable archive info and backup info file were found, then proceed with verification
        if (archiveInfo != NULL && backupInfo != NULL)
        {
            TRY_BEGIN()
            {
                // Verify that the archive.info and backup.info current database info and history lists are the same
                verifyPgHistory(infoArchivePg(archiveInfo), infoBackupPg(backupInfo));
            }
            CATCH_ANY()
            {
                LOG_ERROR(errorTypeCode(&FormatError), errorMessage());
                (*errorTotal)++;
            }
            TRY_END();
        }

        // If valid info files, then begin process of checking backups and archives in the repo
        if ((*errorTotal) == 0)
        {
            // Initialize the job data
            VerifyJobData jobData =
            {
                .memContext = memContextCurrent(),
                .walPathList = NULL,
                .walFileList = strLstNew(),
                .pgHistory = infoArchivePg(archiveInfo),
                .manifestCipherPass = infoPgCipherPass(infoBackupPg(backupInfo)),
                .walCipherPass = infoPgCipherPass(infoArchivePg(archiveInfo)),
                .archiveIdResultList = lstNewP(sizeof(VerifyArchiveResult), .comparator = archiveIdComparator),
                .backupResultList = lstNewP(sizeof(VerifyBackupResult), .comparator = lstComparatorStr),
            };

            // Get a list of backups in the repo sorted ascending
            jobData.backupList = strLstSort(
                storageListP(
                    storage, STORAGE_REPO_BACKUP_STR,
                    .expression = backupRegExpP(.full = true, .differential = true, .incremental = true)),
                sortOrderAsc);

            // Get a list of archive Ids in the repo (e.g. 9.4-1, 10-2, etc) sorted ascending by the db-id (number after the dash)
            jobData.archiveIdList = strLstSort(
                strLstComparatorSet(
                    storageListP(storage, STORAGE_REPO_ARCHIVE_STR, .expression = STRDEF(REGEX_ARCHIVE_DIR_DB_VERSION)),
                    archiveIdComparator),
                sortOrderAsc);

            // Only begin processing if there are some archives or backups in the repo
            if (strLstSize(jobData.archiveIdList) > 0 || strLstSize(jobData.backupList) > 0)
            {
                // Warn if there are no archives or there are no backups in the repo so that the callback need not try to
                // distinguish between having processed all of the list or if the list was missing in the first place
                if (strLstSize(jobData.archiveIdList) == 0 || strLstSize(jobData.backupList) == 0)
                    LOG_WARN_FMT("no %s exist in the repo", strLstSize(jobData.archiveIdList) == 0 ? "archives" : "backups");

                // If there are no archives to process, then set the processing flag to skip to processing the backups
                if (strLstSize(jobData.archiveIdList) == 0)
                    jobData.backupProcessing = true;

                // Set current backup if there is one and verify the archive history on disk is in the database history
                jobData.currentBackup = verifySetBackupCheckArchive(
                    jobData.backupList, backupInfo, jobData.archiveIdList, jobData.pgHistory, &jobData.jobErrorTotal);

                // Create the parallel executor
                ProtocolParallel *parallelExec = protocolParallelNew(
                    (TimeMSec)(cfgOptionDbl(cfgOptProtocolTimeout) * MSEC_PER_SEC) / 2, verifyJobCallback, &jobData);

                for (unsigned int processIdx = 1; processIdx <= cfgOptionUInt(cfgOptProcessMax); processIdx++)
                    protocolParallelClientAdd(parallelExec, protocolLocalGet(protocolStorageTypeRepo, 0, processIdx));

                // Process jobs
                do
                {
                    unsigned int completed = protocolParallelProcess(parallelExec);

                    // Process completed jobs
                    for (unsigned int jobIdx = 0; jobIdx < completed; jobIdx++)
                    {
                        // Get the job and job key
                        ProtocolParallelJob *job = protocolParallelResult(parallelExec);
                        unsigned int processId = protocolParallelJobProcessId(job);
                        StringList *filePathLst = strLstNewSplit(varStr(protocolParallelJobKey(job)), FSLASH_STR);

                        // Remove the result and file type identifier and recreate the path file name
                        const String *resultId = strLstGet(filePathLst, 0);
                        strLstRemoveIdx(filePathLst, 0);
                        const String *fileType = strLstGet(filePathLst, 0);
                        strLstRemoveIdx(filePathLst, 0);
                        String *filePathName = strLstJoin(filePathLst, "/");

                        // Initialize the result sets
                        VerifyArchiveResult *archiveIdResult = NULL;
                        VerifyBackupResult *backupResult = NULL;

                        // Get archiveId result data
                        if (strEq(fileType, STORAGE_REPO_ARCHIVE_STR))
                        {
                            // Find the archiveId in the list - assert if not found since this should never happen
                            unsigned int index = lstFindIdx(jobData.archiveIdResultList, &resultId);
                            ASSERT(index != LIST_NOT_FOUND);

                            archiveIdResult = lstGet(jobData.archiveIdResultList, index);
                        }
                        else
                        {
                            unsigned int index = lstFindIdx(jobData.backupResultList, &resultId);
                            ASSERT(index != LIST_NOT_FOUND);

                            backupResult = lstGet(jobData.backupResultList, index);
// CSHANG maybe here init the archiveId? strNewFmt("%s-%u", strZ(pgVersionToStr(backupResult->pgVersion)), backupResult->pgId);
                        }

                        // The job was successful
                        if (protocolParallelJobErrorCode(job) == 0)
                        {
                            const VerifyResult verifyResult = (VerifyResult)varUIntForce(protocolParallelJobResult(job));

                            // If this is an archive file
                            if (strEq(fileType, STORAGE_REPO_ARCHIVE_STR))
                            {
                                if (verifyResult == verifyOk)
                                    archiveIdResult->totalValidWal++;
                                else
                                {
                                    jobData.jobErrorTotal += verifyLogInvalidResult(
                                        fileType, verifyResult, processId, filePathName);

                                    // Add invalid file with reason from result of verifyFile to range list
                                    verifyAddInvalidWalFile(
                                        archiveIdResult->walRangeList, verifyResult, filePathName,
                                        strSubN(strLstGet(filePathLst, strLstSize(filePathLst) - 1), 0, WAL_SEGMENT_NAME_SIZE));
                                }
                            }
                            else
                            {
                                if (verifyResult == verifyOk)
                                    backupResult->totalFileValid++;
                                else
                                {
                                    jobData.jobErrorTotal += verifyLogInvalidResult(
                                        fileType, verifyResult, processId, filePathName);
                                    backupResult->status = backupInvalid;
                                    verifyInvalidFileAdd(backupResult->invalidFileList, verifyResult, filePathName);
                                }
                            }
                        }
                        // Else the job errored
                        else
                        {
                            // Log a protocol error and increment the jobErrorTotal
                            LOG_ERROR_PID_FMT(
                                processId, errorTypeCode(&ProtocolError),
                                "%s %s: [%d] %s", strZ(verifyErrorMsg(verifyOtherError)), strZ(filePathName),
                                protocolParallelJobErrorCode(job), strZ(protocolParallelJobErrorMessage(job)));

                            jobData.jobErrorTotal++;

                            if (strEq(fileType, STORAGE_REPO_ARCHIVE_STR))
                            {
                                // Add invalid file with "OtherError" reason to range list
                                verifyAddInvalidWalFile(
                                    archiveIdResult->walRangeList, verifyOtherError, filePathName,
                                    strSubN(strLstGet(filePathLst, strLstSize(filePathLst) - 1), 0, WAL_SEGMENT_NAME_SIZE));
                            }
                            else
                            {
                                backupResult->status = backupInvalid;
                                verifyInvalidFileAdd(backupResult->invalidFileList, verifyOtherError, filePathName);
                            }
                        }

                        // Set backup verification complete for a backup if all files have run through verification
                        if (strEq(fileType, STORAGE_REPO_BACKUP_STR) &&
                            backupResult->totalFileVerify == backupResult->totalFileManifest)
                        {
                            backupResult->fileVerifyComplete = true;
                        }

                        // Free the job
                        protocolParallelJobFree(job);
                    }
                }
                while (!protocolParallelDone(parallelExec));

                // ??? Need to do the final reconciliation - checking backup required WAL against, valid WAL
// CSHANG May need to have several booleans for backup status instead of enum so statusIsValid, statusIsConsistent, statusIsPitrable
/*
iterate WAL ranges and if invalidFileList > 0 then report as WARN and if later this causes a backup prroblem THEN it is reported as an error
Read ALL history files
If WAL files and no history and visa versa then should be reporting as WARN

1) If 2.history make sure there is at least one timeline 2 range then WARN
2) If there is a timeline 2 WAL range and no 2.history then WARN
3) Find relationship between timeline 1 and 2 and if missing WARN


IF history file and no wal but it is before any timeline that exists in the ranges then OK

WAL
2
3
4

1/02 -02.history
2/05 -03.history
4/06 -05.history
*/


                // Report results
                resultStr = verifyRender(jobData.archiveIdResultList, jobData.backupResultList);
            }
            else
                LOG_WARN("no archives or backups exist in the repo");

            (*errorTotal) += jobData.jobErrorTotal;
        }

        MEM_CONTEXT_PRIOR_BEGIN()
        {
            result = strDup(resultStr);
        }
        MEM_CONTEXT_PRIOR_END();
    }
    MEM_CONTEXT_TEMP_END();

    FUNCTION_LOG_RETURN(STRING, result);
}

/**********************************************************************************************************************************/
void
cmdVerify(void)
{
    FUNCTION_LOG_VOID(logLevelDebug);

    MEM_CONTEXT_TEMP_BEGIN()
    {
        unsigned int errorTotal = 0;
        String *result = verifyProcess(&errorTotal);

        // Output results if any
        if (strSize(result) > 0)
            LOG_INFO_FMT("%s", strZ(result));

        // Throw an error if any encountered
        if (errorTotal > 0)
            THROW_FMT(RuntimeError, "%u fatal errors encountered, see log for details", errorTotal);
    }
    MEM_CONTEXT_TEMP_END();

    FUNCTION_LOG_RETURN_VOID();
}<|MERGE_RESOLUTION|>--- conflicted
+++ resolved
@@ -49,16 +49,7 @@
 #define FUNCTION_LOG_VERIFY_INFO_FILE_FORMAT(value, buffer, bufferSize)                                                            \
     objToLog(&value, "VerifyInfoFile", buffer, bufferSize)
 
-<<<<<<< HEAD
-#define FUNCTION_LOG_VERIFY_WAL_RANGE_TYPE                                                                                         \
-    VerifyWalRange
-#define FUNCTION_LOG_VERIFY_WAL_RANGE_FORMAT(value, buffer, bufferSize)                                                            \
-    objToLog(&value, "VerifyWalRange", buffer, bufferSize)
-
-// Structure for verifying archive, backup, and manifest info files
-=======
 // Structure for verifying repository info files
->>>>>>> d25e965c
 typedef struct VerifyInfoFile
 {
     InfoBackup *backup;                                             // Backup.info file contents
