--- conflicted
+++ resolved
@@ -789,7 +789,7 @@
                     else
                     {
                         // No valid WAL to process (may be only duplicates or nothing in WAL path) - remove WAL path from the list
-                        LOG_WARN_FMT(
+                        LOG_DETAIL_FMT(
                             "path '%s/%s' does not contain any valid WAL to be processed", strZ(archiveResult->archiveId),
                             strZ(walPath));
                         strLstRemoveIdx(jobData->walPathList, 0);
@@ -799,18 +799,7 @@
                     if (result != NULL)
                         break;
                 }
-<<<<<<< HEAD
-                else
-                {
-                    // No valid WAL to process (may be only duplicates or nothing in WAL path) - remove the WAL path from the list
-                    LOG_DETAIL_FMT(
-                        "path '%s/%s' does not contain any valid WAL to be processed", strZ(archiveResult->archiveId),
-                        strZ(walPath));
-                    strLstRemoveIdx(jobData->walPathList, 0);
-                }
-=======
                 while (!strLstEmpty(jobData->walPathList));
->>>>>>> d9088b2e
 
                 // If this is the last timeline to process for this archiveId, then remove the archiveId
                 if (strLstEmpty(jobData->walPathList))
@@ -823,29 +812,15 @@
             else
             {
                 // Log that no WAL paths exist in the archive Id dir - remove the archive Id from the list (nothing to process)
-                LOG_WARN_FMT("archive path '%s' is empty", strZ(strLstGet(jobData->archiveIdList, 0)));
+                LOG_DETAIL_FMT("archive path '%s' is empty", strZ(strLstGet(jobData->archiveIdList, 0)));
                 strLstRemoveIdx(jobData->archiveIdList, 0);
-<<<<<<< HEAD
-
-            // If a file was sent to be processed then break so can process it
-            if (result != NULL)
-                break;
-        }
-        else
-        {
-            // Log that no WAL paths exist in the archive Id dir - remove the archive Id from the list (nothing to process)
-            LOG_DETAIL_FMT("archive path '%s' is empty", strZ(strLstGet(jobData->archiveIdList, 0)));
-            strLstRemoveIdx(jobData->archiveIdList, 0);
-=======
-            }
->>>>>>> d9088b2e
+            }
         }
     }
     MEM_CONTEXT_TEMP_END();
 
     FUNCTION_TEST_RETURN(PROTOCOL_PARALLEL_JOB, result);
 }
-
 /***********************************************************************************************************************************
 Verify the job data backups
 ***********************************************************************************************************************************/
@@ -1347,7 +1322,7 @@
     }
     MEM_CONTEXT_TEMP_END();
 
-    FUNCTION_TEST_RETURN(result);
+    FUNCTION_TEST_RETURN(STRING, result);
 }
 
 /***********************************************************************************************************************************
@@ -1456,18 +1431,12 @@
                 }
             }
 
-<<<<<<< HEAD
-            if (verboseText || (!strEqZ(status, "valid") && !(strEqZ(status, "in-progress"))))
+            if (verboseText || (strcmp(status, "valid") != 0 && strcmp(status, "in-progress") != 0))
             {
                 strCatFmt(
                     result, "\n  backup: %s, status: %s, total files checked: %u, total valid files: %u",
-                    strZ(backupResult->backupLabel), strZ(status), backupResult->totalFileVerify, backupResult->totalFileValid);
-            }
-=======
-            strCatFmt(
-                result, "\n  backup: %s, status: %s, total files checked: %u, total valid files: %u",
-                strZ(backupResult->backupLabel), status, backupResult->totalFileVerify, backupResult->totalFileValid);
->>>>>>> d9088b2e
+                    strZ(backupResult->backupLabel), status, backupResult->totalFileVerify, backupResult->totalFileValid);
+            }
 
             if (backupResult->totalFileVerify > 0)
             {
